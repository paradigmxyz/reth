//! Example of how to trace new pending transactions in the reth CLI
//!
//! Run with
//!
//! ```not_rust
//! cargo run --release -p txpool-tracing -- node --http --ws --recipients 0x....,0x....
//! ```
//!
//! If no recipients are specified, all transactions will be traced.

#![cfg_attr(not(test), warn(unused_crate_dependencies))]

use alloy_rpc_types_trace::{parity::TraceType, tracerequest::TraceCallRequest};
use clap::Parser;
use futures_util::StreamExt;
use reth::{
    args::utils::DefaultChainSpecParser,
    builder::NodeHandle,
    cli::Cli,
<<<<<<< HEAD
    primitives::{Address, ToRecoveredTransaction},
    rpc::{
        compat::transaction::transaction_to_call_request,
        types::trace::{parity::TraceType, tracerequest::TraceCallRequest},
    },
=======
    primitives::{Address, IntoRecoveredTransaction},
    rpc::compat::transaction::transaction_to_call_request,
>>>>>>> 89b6ad24
    transaction_pool::TransactionPool,
};
use reth_node_ethereum::node::EthereumNode;

fn main() {
    Cli::<DefaultChainSpecParser, RethCliTxpoolExt>::parse()
        .run(|builder, args| async move {
            // launch the node
            let NodeHandle { node, node_exit_future } =
                builder.node(EthereumNode::default()).launch().await?;

            // create a new subscription to pending transactions
            let mut pending_transactions = node.pool.new_pending_pool_transactions_listener();

            // get an instance of the `trace_` API handler
            let traceapi = node.rpc_registry.trace_api();

            println!("Spawning trace task!");
            // Spawn an async block to listen for transactions.
            node.task_executor.spawn(Box::pin(async move {
                // Waiting for new transactions
                while let Some(event) = pending_transactions.next().await {
                    let tx = event.transaction;
                    println!("Transaction received: {tx:?}");

                    if let Some(recipient) = tx.to() {
                        if args.is_match(&recipient) {
                            // trace the transaction with `trace_call`
                            let callrequest =
                                transaction_to_call_request(tx.to_recovered_transaction());
                            let tracerequest = TraceCallRequest::new(callrequest)
                                .with_trace_type(TraceType::Trace);
                            if let Ok(trace_result) = traceapi.trace_call(tracerequest).await {
                                let hash = tx.hash();
                                println!("trace result for transaction {hash}: {trace_result:?}");
                            }
                        }
                    }
                }
            }));

            node_exit_future.await
        })
        .unwrap();
}

/// Our custom cli args extension that adds one flag to reth default CLI.
#[derive(Debug, Clone, Default, clap::Args)]
struct RethCliTxpoolExt {
    /// recipients addresses that we want to trace
    #[arg(long, value_delimiter = ',')]
    pub recipients: Vec<Address>,
}

impl RethCliTxpoolExt {
    /// Check if the recipient is in the list of recipients to trace.
    pub fn is_match(&self, recipient: &Address) -> bool {
        self.recipients.is_empty() || self.recipients.contains(recipient)
    }
}<|MERGE_RESOLUTION|>--- conflicted
+++ resolved
@@ -17,16 +17,8 @@
     args::utils::DefaultChainSpecParser,
     builder::NodeHandle,
     cli::Cli,
-<<<<<<< HEAD
     primitives::{Address, ToRecoveredTransaction},
-    rpc::{
-        compat::transaction::transaction_to_call_request,
-        types::trace::{parity::TraceType, tracerequest::TraceCallRequest},
-    },
-=======
-    primitives::{Address, IntoRecoveredTransaction},
     rpc::compat::transaction::transaction_to_call_request,
->>>>>>> 89b6ad24
     transaction_pool::TransactionPool,
 };
 use reth_node_ethereum::node::EthereumNode;
