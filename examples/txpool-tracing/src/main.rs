//! Example of how to trace new pending transactions in the reth CLI
//!
//! Run with
//!
//! ```not_rust
//! cargo run --release -p txpool-tracing -- node --http --ws --recipients 0x....,0x....
//! ```
//!
//! If no recipients are specified, all transactions will be traced.

#![cfg_attr(not(test), warn(unused_crate_dependencies))]

use alloy_primitives::Address;
use alloy_rpc_types_trace::{parity::TraceType, tracerequest::TraceCallRequest};
use clap::Parser;
use futures_util::StreamExt;
use reth::{
<<<<<<< HEAD
    args::utils::DefaultChainSpecParser,
    builder::NodeHandle,
    cli::Cli,
    primitives::{Address, ToRecoveredTransaction},
    rpc::compat::transaction::transaction_to_call_request,
    transaction_pool::TransactionPool,
=======
    args::utils::DefaultChainSpecParser, builder::NodeHandle, cli::Cli,
    rpc::compat::transaction::transaction_to_call_request, transaction_pool::TransactionPool,
>>>>>>> f4cbfbcd
};
use reth_node_ethereum::node::EthereumNode;

fn main() {
    Cli::<DefaultChainSpecParser, RethCliTxpoolExt>::parse()
        .run(|builder, args| async move {
            // launch the node
            let NodeHandle { node, node_exit_future } =
                builder.node(EthereumNode::default()).launch().await?;

            // create a new subscription to pending transactions
            let mut pending_transactions = node.pool.new_pending_pool_transactions_listener();

            // get an instance of the `trace_` API handler
            let traceapi = node.rpc_registry.trace_api();

            println!("Spawning trace task!");
            // Spawn an async block to listen for transactions.
            node.task_executor.spawn(Box::pin(async move {
                // Waiting for new transactions
                while let Some(event) = pending_transactions.next().await {
                    let tx = event.transaction;
                    println!("Transaction received: {tx:?}");

                    if let Some(recipient) = tx.to() {
                        if args.is_match(&recipient) {
                            // trace the transaction with `trace_call`
                            let callrequest =
                                transaction_to_call_request(tx.to_recovered_transaction());
                            let tracerequest = TraceCallRequest::new(callrequest)
                                .with_trace_type(TraceType::Trace);
                            if let Ok(trace_result) = traceapi.trace_call(tracerequest).await {
                                let hash = tx.hash();
                                println!("trace result for transaction {hash}: {trace_result:?}");
                            }
                        }
                    }
                }
            }));

            node_exit_future.await
        })
        .unwrap();
}

/// Our custom cli args extension that adds one flag to reth default CLI.
#[derive(Debug, Clone, Default, clap::Args)]
struct RethCliTxpoolExt {
    /// recipients addresses that we want to trace
    #[arg(long, value_delimiter = ',')]
    pub recipients: Vec<Address>,
}

impl RethCliTxpoolExt {
    /// Check if the recipient is in the list of recipients to trace.
    pub fn is_match(&self, recipient: &Address) -> bool {
        self.recipients.is_empty() || self.recipients.contains(recipient)
    }
}<|MERGE_RESOLUTION|>--- conflicted
+++ resolved
@@ -15,17 +15,8 @@
 use clap::Parser;
 use futures_util::StreamExt;
 use reth::{
-<<<<<<< HEAD
-    args::utils::DefaultChainSpecParser,
-    builder::NodeHandle,
-    cli::Cli,
-    primitives::{Address, ToRecoveredTransaction},
-    rpc::compat::transaction::transaction_to_call_request,
-    transaction_pool::TransactionPool,
-=======
     args::utils::DefaultChainSpecParser, builder::NodeHandle, cli::Cli,
     rpc::compat::transaction::transaction_to_call_request, transaction_pool::TransactionPool,
->>>>>>> f4cbfbcd
 };
 use reth_node_ethereum::node::EthereumNode;
 
