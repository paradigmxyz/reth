--- conflicted
+++ resolved
@@ -6,11 +6,7 @@
 };
 use op_alloy_rpc_types_engine::{OpExecutionData, OpExecutionPayload};
 use reth_chain_state::ExecutedBlockWithTrieUpdates;
-<<<<<<< HEAD
-use reth_engine_primitives::{EngineValidator, EvmPayloadValidator};
-=======
 use reth_engine_primitives::EngineApiValidator;
->>>>>>> 6c37ef56
 use reth_ethereum::{
     node::api::{
         validate_version_specific_fields, AddOnsContext, BuiltPayload, EngineApiMessageVersion,
@@ -255,16 +251,7 @@
     }
 }
 
-<<<<<<< HEAD
-impl<P> EvmPayloadValidator<CustomPayloadTypes, CustomEvmConfig> for CustomEngineValidator<P> where
-    P: StateProviderFactory + Send + Sync + Unpin + 'static
-{
-}
-
-impl<P> EngineValidator<CustomPayloadTypes> for CustomEngineValidator<P>
-=======
 impl<P> EngineApiValidator<CustomPayloadTypes> for CustomEngineValidator<P>
->>>>>>> 6c37ef56
 where
     P: StateProviderFactory + Send + Sync + Unpin + 'static,
 {
