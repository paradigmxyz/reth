use crate::{
    chainspec::CustomChainSpec,
    evm::CustomEvmConfig,
    primitives::{CustomHeader, CustomNodePrimitives, CustomTransaction},
    CustomNode,
};
use alloy_eips::eip2718::WithEncoded;
use op_alloy_rpc_types_engine::{OpExecutionData, OpExecutionPayload};
use reth_chain_state::ExecutedBlockWithTrieUpdates;
use reth_engine_primitives::EngineApiValidator;
use reth_ethereum::{
    node::api::{
        validate_version_specific_fields, AddOnsContext, BuiltPayload, EngineApiMessageVersion,
        EngineObjectValidationError, ExecutionPayload, FullNodeComponents, NewPayloadError,
        NodePrimitives, PayloadAttributes, PayloadBuilderAttributes, PayloadOrAttributes,
        PayloadTypes, PayloadValidator,
    },
    primitives::{RecoveredBlock, SealedBlock},
    storage::StateProviderFactory,
    trie::{KeccakKeyHasher, KeyHasher},
    TransactionSigned,
};
<<<<<<< HEAD
use reth_node_builder::rpc::EngineValidatorBuilder;
use reth_op::{
    node::{
        engine::OpEngineValidator, OpBuiltPayload, OpPayloadAttributes, OpPayloadBuilderAttributes,
    },
    primitives::Recovered,
    OpTransactionSigned,
=======
use reth_node_builder::{rpc::PayloadValidatorBuilder, InvalidPayloadAttributesError};
use reth_op::node::{
    engine::OpEngineValidator, payload::OpAttributes, OpBuiltPayload, OpEngineTypes,
    OpPayloadAttributes, OpPayloadBuilderAttributes,
>>>>>>> e12e6c0d
};
use revm_primitives::{Bytes, U256};
use serde::{Deserialize, Serialize};
use std::sync::Arc;
use thiserror::Error;

#[derive(Debug, Clone, Copy, Serialize, Deserialize)]
pub struct CustomPayloadTypes;

#[derive(Debug, Clone, Serialize, Deserialize)]
pub struct CustomExecutionData {
    pub inner: OpExecutionData,
    pub extension: u64,
}

impl ExecutionPayload for CustomExecutionData {
    fn parent_hash(&self) -> revm_primitives::B256 {
        self.inner.parent_hash()
    }

    fn block_hash(&self) -> revm_primitives::B256 {
        self.inner.block_hash()
    }

    fn block_number(&self) -> u64 {
        self.inner.block_number()
    }

    fn withdrawals(&self) -> Option<&Vec<alloy_eips::eip4895::Withdrawal>> {
        None
    }

    fn parent_beacon_block_root(&self) -> Option<revm_primitives::B256> {
        self.inner.parent_beacon_block_root()
    }

    fn timestamp(&self) -> u64 {
        self.inner.timestamp()
    }

    fn gas_used(&self) -> u64 {
        self.inner.gas_used()
    }

    fn inclusion_list(&self) -> Option<&Vec<Bytes>> {
        self.inner.inclusion_list()
    }
}

#[derive(Debug, Clone, Serialize, Deserialize)]
pub struct CustomPayloadAttributes {
    #[serde(flatten)]
    inner: OpPayloadAttributes,
    extension: u64,
}

impl PayloadAttributes for CustomPayloadAttributes {
    fn timestamp(&self) -> u64 {
        self.inner.timestamp()
    }

    fn withdrawals(&self) -> Option<&Vec<alloy_eips::eip4895::Withdrawal>> {
        self.inner.withdrawals()
    }

    fn parent_beacon_block_root(&self) -> Option<revm_primitives::B256> {
        self.inner.parent_beacon_block_root()
    }

    fn il(&self) -> Option<&Vec<Bytes>> {
        self.inner.il()
    }
}

#[derive(Debug, Clone)]
pub struct CustomPayloadBuilderAttributes {
    pub inner: OpPayloadBuilderAttributes<CustomTransaction>,
    pub extension: u64,
}

impl PayloadBuilderAttributes for CustomPayloadBuilderAttributes {
    type RpcPayloadAttributes = CustomPayloadAttributes;
    type Error = alloy_rlp::Error;

    fn try_new(
        parent: revm_primitives::B256,
        rpc_payload_attributes: Self::RpcPayloadAttributes,
        version: u8,
    ) -> Result<Self, Self::Error>
    where
        Self: Sized,
    {
        let CustomPayloadAttributes { inner, extension } = rpc_payload_attributes;

        Ok(Self { inner: OpPayloadBuilderAttributes::try_new(parent, inner, version)?, extension })
    }

    fn payload_id(&self) -> alloy_rpc_types_engine::PayloadId {
        self.inner.payload_id()
    }

    fn parent(&self) -> revm_primitives::B256 {
        self.inner.parent()
    }

    fn timestamp(&self) -> u64 {
        self.inner.timestamp()
    }

    fn parent_beacon_block_root(&self) -> Option<revm_primitives::B256> {
        self.inner.parent_beacon_block_root()
    }

    fn il(&self) -> Option<&Vec<Option<Recovered<TransactionSigned>>>> {
        self.inner.il()
    }

    fn suggested_fee_recipient(&self) -> revm_primitives::Address {
        self.inner.suggested_fee_recipient()
    }

    fn prev_randao(&self) -> revm_primitives::B256 {
        self.inner.prev_randao()
    }

    fn withdrawals(&self) -> &alloy_eips::eip4895::Withdrawals {
        self.inner.withdrawals()
    }
}

impl OpAttributes for CustomPayloadBuilderAttributes {
    type Transaction = CustomTransaction;

    fn no_tx_pool(&self) -> bool {
        self.inner.no_tx_pool
    }

    fn sequencer_transactions(&self) -> &[WithEncoded<Self::Transaction>] {
        &self.inner.transactions
    }
}

#[derive(Debug, Clone)]
pub struct CustomBuiltPayload(pub OpBuiltPayload<CustomNodePrimitives>);

impl BuiltPayload for CustomBuiltPayload {
    type Primitives = CustomNodePrimitives;

    fn block(&self) -> &SealedBlock<<Self::Primitives as NodePrimitives>::Block> {
        self.0.block()
    }

    fn fees(&self) -> U256 {
        self.0.fees()
    }

    fn executed_block(&self) -> Option<ExecutedBlockWithTrieUpdates<Self::Primitives>> {
        self.0.executed_block()
    }

    fn requests(&self) -> Option<alloy_eips::eip7685::Requests> {
        self.0.requests()
    }
}

impl From<CustomBuiltPayload>
    for alloy_consensus::Block<<CustomNodePrimitives as NodePrimitives>::SignedTx>
{
    fn from(value: CustomBuiltPayload) -> Self {
        value.0.into_sealed_block().into_block().map_header(|header| header.inner)
    }
}

impl PayloadTypes for CustomPayloadTypes {
    type ExecutionData = CustomExecutionData;
    type BuiltPayload = OpBuiltPayload<CustomNodePrimitives>;
    type PayloadAttributes = CustomPayloadAttributes;
    type PayloadBuilderAttributes = CustomPayloadBuilderAttributes;

    fn block_to_payload(
        block: SealedBlock<
            <<Self::BuiltPayload as BuiltPayload>::Primitives as NodePrimitives>::Block,
        >,
    ) -> Self::ExecutionData {
        let extension = block.header().extension;
        let block_hash = block.hash();
        let block = block.into_block().map_header(|header| header.inner);
        let (payload, sidecar) = OpExecutionPayload::from_block_unchecked(block_hash, &block);
        CustomExecutionData { inner: OpExecutionData { payload, sidecar }, extension }
    }
}

/// Custom engine validator
#[derive(Debug, Clone)]
pub struct CustomEngineValidator<P> {
    inner: OpEngineValidator<P, CustomTransaction, CustomChainSpec>,
}

impl<P> CustomEngineValidator<P>
where
    P: Send + Sync + Unpin + 'static,
{
    /// Instantiates a new validator.
    pub fn new<KH: KeyHasher>(chain_spec: Arc<CustomChainSpec>, provider: P) -> Self {
        Self { inner: OpEngineValidator::new::<KH>(chain_spec, provider) }
    }

    /// Returns the chain spec used by the validator.
    #[inline]
    fn chain_spec(&self) -> &CustomChainSpec {
        self.inner.chain_spec()
    }
}

impl<P> PayloadValidator<CustomPayloadTypes> for CustomEngineValidator<P>
where
    P: StateProviderFactory + Send + Sync + Unpin + 'static,
{
    type Block = crate::primitives::block::Block;

    fn ensure_well_formed_payload(
        &self,
        payload: CustomExecutionData,
    ) -> Result<RecoveredBlock<Self::Block>, NewPayloadError> {
        let sealed_block = PayloadValidator::<OpEngineTypes>::ensure_well_formed_payload(
            &self.inner,
            payload.inner,
        )?;
        let (block, senders) = sealed_block.split_sealed();
        let (header, body) = block.split_sealed_header_body();
        let header = CustomHeader { inner: header.into_header(), extension: payload.extension };
        let body = body.map_ommers(|_| CustomHeader::default());
        let block = SealedBlock::<Self::Block>::from_parts_unhashed(header, body);

        Ok(block.with_senders(senders))
    }

    fn validate_payload_attributes_against_header(
        &self,
        _attr: &CustomPayloadAttributes,
        _header: &<Self::Block as reth_ethereum::primitives::Block>::Header,
    ) -> Result<(), InvalidPayloadAttributesError> {
        // skip default timestamp validation
        Ok(())
    }
}

impl<P> EngineApiValidator<CustomPayloadTypes> for CustomEngineValidator<P>
where
    P: StateProviderFactory + Send + Sync + Unpin + 'static,
{
    fn validate_version_specific_fields(
        &self,
        version: EngineApiMessageVersion,
        payload_or_attrs: PayloadOrAttributes<'_, CustomExecutionData, CustomPayloadAttributes>,
    ) -> Result<(), EngineObjectValidationError> {
        validate_version_specific_fields(self.chain_spec(), version, payload_or_attrs)
    }

    fn ensure_well_formed_attributes(
        &self,
        version: EngineApiMessageVersion,
        attributes: &CustomPayloadAttributes,
    ) -> Result<(), EngineObjectValidationError> {
        validate_version_specific_fields(
            self.chain_spec(),
            version,
            PayloadOrAttributes::<CustomExecutionData, _>::PayloadAttributes(attributes),
        )?;

        // custom validation logic - ensure that the custom field is not zero
        // if attributes.extension == 0 {
        //     return Err(EngineObjectValidationError::invalid_params(
        //         CustomError::CustomFieldIsNotZero,
        //     ))
        // }

        Ok(())
    }
}

/// Custom error type used in payload attributes validation
#[derive(Debug, Error)]
pub enum CustomError {
    #[error("Custom field is not zero")]
    CustomFieldIsNotZero,
}

/// Custom engine validator builder
#[derive(Debug, Default, Clone, Copy)]
#[non_exhaustive]
pub struct CustomEngineValidatorBuilder;

impl<N> PayloadValidatorBuilder<N> for CustomEngineValidatorBuilder
where
    N: FullNodeComponents<Types = CustomNode, Evm = CustomEvmConfig>,
{
    type Validator = CustomEngineValidator<N::Provider>;

    async fn build(self, ctx: &AddOnsContext<'_, N>) -> eyre::Result<Self::Validator> {
        Ok(CustomEngineValidator::new::<KeccakKeyHasher>(
            ctx.config.chain.clone(),
            ctx.node.provider().clone(),
        ))
    }
}<|MERGE_RESOLUTION|>--- conflicted
+++ resolved
@@ -20,20 +20,19 @@
     trie::{KeccakKeyHasher, KeyHasher},
     TransactionSigned,
 };
-<<<<<<< HEAD
+use reth_node_builder::{rpc::PayloadValidatorBuilder, InvalidPayloadAttributesError};
 use reth_node_builder::rpc::EngineValidatorBuilder;
 use reth_op::{
     node::{
-        engine::OpEngineValidator, OpBuiltPayload, OpPayloadAttributes, OpPayloadBuilderAttributes,
+        engine::OpEngineValidator,
+        payload::OpAttributes,
+        OpBuiltPayload,
+        OpEngineTypes,
+        OpPayloadAttributes,
+        OpPayloadBuilderAttributes,
     },
     primitives::Recovered,
     OpTransactionSigned,
-=======
-use reth_node_builder::{rpc::PayloadValidatorBuilder, InvalidPayloadAttributesError};
-use reth_op::node::{
-    engine::OpEngineValidator, payload::OpAttributes, OpBuiltPayload, OpEngineTypes,
-    OpPayloadAttributes, OpPayloadBuilderAttributes,
->>>>>>> e12e6c0d
 };
 use revm_primitives::{Bytes, U256};
 use serde::{Deserialize, Serialize};
