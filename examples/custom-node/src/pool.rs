--- conflicted
+++ resolved
@@ -1,217 +1,5 @@
 use crate::primitives::CustomTransactionEnvelope;
-<<<<<<< HEAD
-use op_alloy_consensus::{interop::SafetyLevel, OpTxEnvelope};
-use reth_chain_state::CanonStateSubscriptions;
-use reth_node_builder::{
-    components::{PoolBuilder, PoolBuilderConfigOverrides},
-    node::{FullNodeTypes, NodeTypes},
-    BuilderContext, NodePrimitives,
-};
-use reth_op::{
-    node::txpool::{
-        supervisor::{SupervisorClient, DEFAULT_SUPERVISOR_URL},
-        OpPooledTransaction, OpPooledTx, OpTransactionPool, OpTransactionValidator,
-    },
-    pool::{
-        blobstore::DiskFileBlobStore, CoinbaseTipOrdering, EthPoolTransaction,
-        TransactionValidationTaskExecutor,
-    },
-    primitives::Extended,
-};
-use reth_optimism_forks::OpHardforks;
-
-#[derive(Debug, Clone)]
-pub struct CustomPoolBuilder<
-    T = OpPooledTransaction<Extended<OpTxEnvelope, CustomTransactionEnvelope>>,
-> {
-    /// Enforced overrides that are applied to the pool config.
-    pub pool_config_overrides: PoolBuilderConfigOverrides,
-    /// Enable transaction conditionals.
-    pub enable_tx_conditional: bool,
-    /// Supervisor client url
-    pub supervisor_http: String,
-    /// Supervisor safety level
-    pub supervisor_safety_level: SafetyLevel,
-    /// Marker for the pooled transaction type.
-    _pd: core::marker::PhantomData<T>,
-}
-
-impl<T> Default for CustomPoolBuilder<T> {
-    fn default() -> Self {
-        Self {
-            pool_config_overrides: Default::default(),
-            enable_tx_conditional: false,
-            supervisor_http: DEFAULT_SUPERVISOR_URL.to_string(),
-            supervisor_safety_level: SafetyLevel::CrossUnsafe,
-            _pd: Default::default(),
-        }
-    }
-}
-
-impl<T> CustomPoolBuilder<T> {
-    /// Sets the enable_tx_conditional flag on the pool builder.
-    pub const fn with_enable_tx_conditional(mut self, enable_tx_conditional: bool) -> Self {
-        self.enable_tx_conditional = enable_tx_conditional;
-        self
-    }
-
-    /// Sets the [PoolBuilderConfigOverrides] on the pool builder.
-    pub fn with_pool_config_overrides(
-        mut self,
-        pool_config_overrides: PoolBuilderConfigOverrides,
-    ) -> Self {
-        self.pool_config_overrides = pool_config_overrides;
-        self
-    }
-
-    /// Sets the supervisor client
-    pub fn with_supervisor(
-        mut self,
-        supervisor_client: String,
-        supervisor_safety_level: SafetyLevel,
-    ) -> Self {
-        self.supervisor_http = supervisor_client;
-        self.supervisor_safety_level = supervisor_safety_level;
-        self
-    }
-}
-
-impl<Node, T> PoolBuilder<Node> for CustomPoolBuilder<T>
-where
-    Node: FullNodeTypes<Types: NodeTypes<ChainSpec: OpHardforks>>,
-    <Node::Types as NodeTypes>::Primitives:
-        NodePrimitives<SignedTx = Extended<OpTxEnvelope, CustomTransactionEnvelope>>,
-    T: EthPoolTransaction<Consensus = Extended<OpTxEnvelope, CustomTransactionEnvelope>>
-        + OpPooledTx,
-{
-    type Pool = OpTransactionPool<Node::Provider, DiskFileBlobStore, T>;
-
-    async fn build_pool(self, ctx: &BuilderContext<Node>) -> eyre::Result<Self::Pool> {
-        let Self { pool_config_overrides, .. } = self;
-        let data_dir = ctx.config().datadir();
-        let blob_store = DiskFileBlobStore::open(data_dir.blobstore(), Default::default())?;
-        // supervisor used for interop
-        if ctx.chain_spec().is_interop_active_at_timestamp(ctx.head().timestamp) &&
-            self.supervisor_http == DEFAULT_SUPERVISOR_URL
-        {
-            // info!(target: "reth::cli",
-            //     url=%DEFAULT_SUPERVISOR_URL,
-            //     "Default supervisor url is used, consider changing --rollup.supervisor-http."
-            // );
-        }
-        let supervisor_client = SupervisorClient::builder(self.supervisor_http.clone())
-            .minimum_safety(self.supervisor_safety_level)
-            .build()
-            .await;
-
-        let validator = TransactionValidationTaskExecutor::eth_builder(ctx.provider().clone())
-            .no_eip4844()
-            .with_head_timestamp(ctx.head().timestamp)
-            .kzg_settings(ctx.kzg_settings()?)
-            .set_tx_fee_cap(ctx.config().rpc.rpc_tx_fee_cap)
-            .with_additional_tasks(
-                pool_config_overrides
-                    .additional_validation_tasks
-                    .unwrap_or_else(|| ctx.config().txpool.additional_validation_tasks),
-            )
-            .build_with_tasks(ctx.task_executor().clone(), blob_store.clone())
-            .map(|validator| {
-                OpTransactionValidator::new(validator)
-                    // In --dev mode we can't require gas fees because we're unable to decode
-                    // the L1 block info
-                    .require_l1_data_gas_fee(!ctx.config().dev.dev)
-                    .with_supervisor(supervisor_client.clone())
-            });
-
-        let transaction_pool = reth_ethereum::pool::Pool::new(
-            validator,
-            CoinbaseTipOrdering::default(),
-            blob_store,
-            pool_config_overrides.apply(ctx.pool_config()),
-        );
-        // info!(target: "reth::cli", "Transaction pool initialized";);
-
-        // spawn txpool maintenance tasks
-        {
-            let pool = transaction_pool.clone();
-            let chain_events = ctx.provider().canonical_state_stream();
-            let client = ctx.provider().clone();
-            if !ctx.config().txpool.disable_transactions_backup {
-                // Use configured backup path or default to data dir
-                let transactions_path = ctx
-                    .config()
-                    .txpool
-                    .transactions_backup_path
-                    .clone()
-                    .unwrap_or_else(|| data_dir.txpool_transactions());
-
-                let transactions_backup_config =
-                    reth_ethereum::pool::maintain::LocalTransactionBackupConfig::with_local_txs_backup(transactions_path);
-
-                ctx.task_executor().spawn_critical_with_graceful_shutdown_signal(
-                    "local transactions backup task",
-                    |shutdown| {
-                        reth_ethereum::pool::maintain::backup_local_transactions_task(
-                            shutdown,
-                            pool.clone(),
-                            transactions_backup_config,
-                        )
-                    },
-                );
-            }
-
-            // spawn the main maintenance task
-            ctx.task_executor().spawn_critical(
-                "txpool maintenance task",
-                reth_ethereum::pool::maintain::maintain_transaction_pool_future(
-                    client,
-                    pool.clone(),
-                    chain_events,
-                    ctx.task_executor().clone(),
-                    reth_ethereum::pool::maintain::MaintainPoolConfig {
-                        max_tx_lifetime: pool.config().max_queued_lifetime,
-                        no_local_exemptions: transaction_pool
-                            .config()
-                            .local_transactions_config
-                            .no_exemptions,
-                        ..Default::default()
-                    },
-                ),
-            );
-            // debug!(target: "reth::cli", "Spawned txpool maintenance task");
-
-            // spawn the Op txpool maintenance task
-            let chain_events = ctx.provider().canonical_state_stream();
-            ctx.task_executor().spawn_critical(
-                "Op txpool interop maintenance task",
-                reth_op::node::txpool::maintain::maintain_transaction_pool_interop_future(
-                    pool.clone(),
-                    chain_events,
-                    supervisor_client,
-                ),
-            );
-            // debug!(target: "reth::cli", "Spawned Op interop txpool maintenance task");
-
-            if self.enable_tx_conditional {
-                // spawn the Op txpool maintenance task
-                let chain_events = ctx.provider().canonical_state_stream();
-                ctx.task_executor().spawn_critical(
-                    "Op txpool conditional maintenance task",
-                    reth_op::node::txpool::maintain::maintain_transaction_pool_conditional_future(
-                        pool,
-                        chain_events,
-                    ),
-                );
-                // debug!(target: "reth::cli", "Spawned Op conditional txpool maintenance task");
-            }
-        }
-
-        Ok(transaction_pool)
-    }
-}
-=======
 use op_alloy_consensus::OpPooledTransaction;
 use reth_ethereum::primitives::Extended;
 
-pub type CustomPooledTransaction = Extended<OpPooledTransaction, CustomTransactionEnvelope>;
->>>>>>> 41ed7e0b
+pub type CustomPooledTransaction = Extended<OpPooledTransaction, CustomTransactionEnvelope>;