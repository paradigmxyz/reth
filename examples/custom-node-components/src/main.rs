--- conflicted
+++ resolved
@@ -22,14 +22,8 @@
                 .with_types::<EthereumNode>()
                 // Configure the components of the node
                 // use default ethereum components but use our custom pool
-<<<<<<< HEAD
-                .with_components::<_, EthereumAddOns>(
-                    EthereumNode::components().pool(CustomPoolBuilder::default()),
-                )
-=======
                 .with_components(EthereumNode::components().pool(CustomPoolBuilder::default()))
                 .with_add_ons::<EthereumAddOns>()
->>>>>>> 55dc12d7
                 .launch()
                 .await?;
 
