--- conflicted
+++ resolved
@@ -1,13 +1,4 @@
 use futures::Future;
-<<<<<<< HEAD
-use reth_exex::{ExExContext, ExExEvent};
-use reth_node_api::FullNodeComponents;
-use reth_node_ethereum::EthereumNode;
-use reth_provider::CanonStateNotification;
-
-/// A minimal example of an ExEx that simply prints out commit and reorg notifications.
-struct MinimalExEx<Node: FullNodeComponents> {
-=======
 use reth::builder::FullNodeTypes;
 use reth_exex::ExExContext;
 use reth_node_ethereum::EthereumNode;
@@ -18,45 +9,11 @@
 /// During initialization you can wait for resources you need to be up for the ExEx to function,
 /// like a database connection.
 async fn exex_init<Node: FullNodeTypes>(
->>>>>>> d950bce3
     ctx: ExExContext<Node>,
 ) -> eyre::Result<impl Future<Output = eyre::Result<()>>> {
     Ok(exex(ctx))
 }
 
-<<<<<<< HEAD
-impl<Node> Future for MinimalExEx<Node>
-where
-    Node: FullNodeComponents,
-{
-    type Output = eyre::Result<()>;
-
-    fn poll(self: Pin<&mut Self>, cx: &mut Context<'_>) -> Poll<Self::Output> {
-        let this = self.get_mut();
-
-        // Process all new chain state notifications until there are no more
-        while let Some(notification) = ready!(this.ctx.notifications.poll_recv(cx)) {
-            // Process one notification
-            match &notification {
-                CanonStateNotification::Commit { new } => {
-                    println!("Received commit: {:?}", new.first().number..=new.tip().number);
-                }
-                CanonStateNotification::Reorg { old, new } => {
-                    println!(
-                        "Received reorg: {:?} -> {:?}",
-                        old.first().number..=old.tip().number,
-                        new.first().number..=new.tip().number
-                    );
-                }
-            };
-
-            // Send a finished height event, signaling the node that we don't need any blocks below
-            // this height anymore
-            this.ctx.events.send(ExExEvent::FinishedHeight(notification.tip().number))?;
-        }
-
-        Poll::Pending
-=======
 /// An ExEx is just a future, which means you can implement all of it in an async function!
 ///
 /// This ExEx just prints out whenever a state transition happens, either a new chain segment being
@@ -75,7 +32,6 @@
                 );
             }
         };
->>>>>>> d950bce3
     }
     Ok(())
 }
