//! This example shows how to implement a custom [EngineTypes].
//!
//! The [EngineTypes] trait can be implemented to configure the engine to work with custom types,
//! as long as those types implement certain traits.
//!
//! Custom payload attributes can be supported by implementing two main traits:
//!
//! [PayloadAttributes] can be implemented for payload attributes types that are used as
//! arguments to the `engine_forkchoiceUpdated` method. This type should be used to define and
//! _spawn_ payload jobs.
//!
//! [PayloadBuilderAttributes] can be implemented for payload attributes types that _describe_
//! running payload jobs.
//!
//! Once traits are implemented and custom types are defined, the [EngineTypes] trait can be
//! implemented:

#![warn(unused_crate_dependencies)]

use alloy_eips::eip4895::Withdrawals;
use alloy_genesis::Genesis;
use alloy_primitives::{Address, B256};
use alloy_rpc_types::{
    engine::{
        ExecutionData, ExecutionPayloadEnvelopeV2, ExecutionPayloadEnvelopeV3,
        ExecutionPayloadEnvelopeV4, ExecutionPayloadV1, PayloadAttributes as EthPayloadAttributes,
        PayloadId,
    },
    Withdrawal,
};
use reth::{
    api::{InvalidPayloadAttributesError, PayloadTypes},
    builder::{
        components::{BasicPayloadServiceBuilder, ComponentsBuilder, PayloadBuilderBuilder},
        node::{NodeTypes, NodeTypesWithEngine},
        rpc::{EngineValidatorBuilder, RpcAddOns},
        BuilderContext, FullNodeTypes, Node, NodeAdapter, NodeBuilder, NodeComponentsBuilder,
    },
<<<<<<< HEAD
    payload::ExecutionPayloadValidator,
=======
    network::NetworkHandle,
>>>>>>> 62821fbb
    primitives::{Block, EthPrimitives, RecoveredBlock, SealedBlock, TransactionSigned},
    providers::{EthStorage, StateProviderFactory},
    rpc::types::engine::ExecutionPayload,
    tasks::TaskManager,
    transaction_pool::{PoolTransaction, TransactionPool},
    version::default_extra_data_bytes,
};
use reth_basic_payload_builder::{BuildArguments, BuildOutcome, PayloadBuilder, PayloadConfig};
use reth_chainspec::{Chain, ChainSpec, ChainSpecProvider};
use reth_engine_local::payload::UnsupportedLocalAttributes;
use reth_ethereum_payload_builder::{EthereumBuilderConfig, EthereumExecutionPayloadValidator};
use reth_node_api::{
    payload::{EngineApiMessageVersion, EngineObjectValidationError, PayloadOrAttributes},
    validate_version_specific_fields, AddOnsContext, EngineTypes, EngineValidator,
    FullNodeComponents, NewPayloadError, PayloadAttributes, PayloadBuilderAttributes,
    PayloadValidator,
};
use reth_node_core::{args::RpcServerArgs, node_config::NodeConfig};
use reth_node_ethereum::{
    node::{
        EthereumConsensusBuilder, EthereumExecutorBuilder, EthereumNetworkBuilder,
        EthereumPoolBuilder,
    },
    EthEvmConfig, EthereumEthApiBuilder,
};
use reth_payload_builder::{EthBuiltPayload, EthPayloadBuilderAttributes, PayloadBuilderError};
use reth_tracing::{RethTracer, Tracer};
use reth_trie_db::MerklePatriciaTrie;
use serde::{Deserialize, Serialize};
use std::{convert::Infallible, sync::Arc};
use thiserror::Error;

/// A custom payload attributes type.
#[derive(Clone, Debug, PartialEq, Eq, Serialize, Deserialize)]
pub struct CustomPayloadAttributes {
    /// An inner payload type
    #[serde(flatten)]
    pub inner: EthPayloadAttributes,
    /// A custom field
    pub custom: u64,
}

// TODO(mattsse): remove this tmp workaround
impl UnsupportedLocalAttributes for CustomPayloadAttributes {}

/// Custom error type used in payload attributes validation
#[derive(Debug, Error)]
pub enum CustomError {
    #[error("Custom field is not zero")]
    CustomFieldIsNotZero,
}

impl PayloadAttributes for CustomPayloadAttributes {
    fn timestamp(&self) -> u64 {
        self.inner.timestamp()
    }

    fn withdrawals(&self) -> Option<&Vec<Withdrawal>> {
        self.inner.withdrawals()
    }

    fn parent_beacon_block_root(&self) -> Option<B256> {
        self.inner.parent_beacon_block_root()
    }
}

/// New type around the payload builder attributes type
#[derive(Clone, Debug, PartialEq, Eq)]
pub struct CustomPayloadBuilderAttributes(EthPayloadBuilderAttributes);

impl PayloadBuilderAttributes for CustomPayloadBuilderAttributes {
    type RpcPayloadAttributes = CustomPayloadAttributes;
    type Error = Infallible;

    fn try_new(
        parent: B256,
        attributes: CustomPayloadAttributes,
        _version: u8,
    ) -> Result<Self, Infallible> {
        Ok(Self(EthPayloadBuilderAttributes::new(parent, attributes.inner)))
    }

    fn payload_id(&self) -> PayloadId {
        self.0.id
    }

    fn parent(&self) -> B256 {
        self.0.parent
    }

    fn timestamp(&self) -> u64 {
        self.0.timestamp
    }

    fn parent_beacon_block_root(&self) -> Option<B256> {
        self.0.parent_beacon_block_root
    }

    fn suggested_fee_recipient(&self) -> Address {
        self.0.suggested_fee_recipient
    }

    fn prev_randao(&self) -> B256 {
        self.0.prev_randao
    }

    fn withdrawals(&self) -> &Withdrawals {
        &self.0.withdrawals
    }
}

/// Custom engine types - uses a custom payload attributes RPC type, but uses the default
/// payload builder attributes type.
#[derive(Clone, Debug, Default, Deserialize, Serialize)]
#[non_exhaustive]
pub struct CustomEngineTypes;

impl PayloadTypes for CustomEngineTypes {
    type BuiltPayload = EthBuiltPayload;
    type PayloadAttributes = CustomPayloadAttributes;
    type PayloadBuilderAttributes = CustomPayloadBuilderAttributes;
}

impl EngineTypes for CustomEngineTypes {
    type ExecutionPayloadEnvelopeV1 = ExecutionPayloadV1;
    type ExecutionPayloadEnvelopeV2 = ExecutionPayloadEnvelopeV2;
    type ExecutionPayloadEnvelopeV3 = ExecutionPayloadEnvelopeV3;
    type ExecutionPayloadEnvelopeV4 = ExecutionPayloadEnvelopeV4;
    type ExecutionData = ExecutionData;

    fn block_to_payload(
        block: SealedBlock<
                <<Self::BuiltPayload as reth_node_api::BuiltPayload>::Primitives as reth_node_api::NodePrimitives>::Block,
            >,
    ) -> ExecutionData {
        let (payload, sidecar) =
            ExecutionPayload::from_block_unchecked(block.hash(), &block.into_block());
        ExecutionData { payload, sidecar }
    }
}

/// Custom engine validator
#[derive(Debug, Clone)]
pub struct CustomEngineValidator {
    inner: EthereumExecutionPayloadValidator<ChainSpec>,
}

impl CustomEngineValidator {
    /// Instantiates a new validator.
    pub const fn new(chain_spec: Arc<ChainSpec>) -> Self {
        Self { inner: EthereumExecutionPayloadValidator::new(chain_spec) }
    }

    /// Returns the chain spec used by the validator.
    #[inline]
    fn chain_spec(&self) -> &ChainSpec {
        self.inner.chain_spec()
    }
}

impl PayloadValidator for CustomEngineValidator {
    type Block = Block;
    type ExecutionData = ExecutionData;

    fn ensure_well_formed_payload(
        &self,
        payload: ExecutionData,
    ) -> Result<RecoveredBlock<Self::Block>, NewPayloadError> {
        let sealed_block = self.inner.ensure_well_formed_payload(payload)?;
        sealed_block.try_recover().map_err(|e| NewPayloadError::Other(e.into()))
    }
}

impl<T> EngineValidator<T> for CustomEngineValidator
where
    T: EngineTypes<PayloadAttributes = CustomPayloadAttributes, ExecutionData = ExecutionData>,
{
    fn validate_version_specific_fields(
        &self,
        version: EngineApiMessageVersion,
        payload_or_attrs: PayloadOrAttributes<'_, Self::ExecutionData, T::PayloadAttributes>,
    ) -> Result<(), EngineObjectValidationError> {
        validate_version_specific_fields(self.chain_spec(), version, payload_or_attrs)
    }

    fn ensure_well_formed_attributes(
        &self,
        version: EngineApiMessageVersion,
        attributes: &T::PayloadAttributes,
    ) -> Result<(), EngineObjectValidationError> {
        validate_version_specific_fields(
            self.chain_spec(),
            version,
            PayloadOrAttributes::<Self::ExecutionData, T::PayloadAttributes>::PayloadAttributes(
                attributes,
            ),
        )?;

        // custom validation logic - ensure that the custom field is not zero
        if attributes.custom == 0 {
            return Err(EngineObjectValidationError::invalid_params(
                CustomError::CustomFieldIsNotZero,
            ))
        }

        Ok(())
    }

    fn validate_payload_attributes_against_header(
        &self,
        _attr: &<T as PayloadTypes>::PayloadAttributes,
        _header: &<Self::Block as reth::api::Block>::Header,
    ) -> Result<(), InvalidPayloadAttributesError> {
        // skip default timestamp validation
        Ok(())
    }
}

/// Custom engine validator builder
#[derive(Debug, Default, Clone, Copy)]
#[non_exhaustive]
pub struct CustomEngineValidatorBuilder;

impl<N> EngineValidatorBuilder<N> for CustomEngineValidatorBuilder
where
    N: FullNodeComponents<
        Types: NodeTypesWithEngine<
            Engine = CustomEngineTypes,
            ChainSpec = ChainSpec,
            Primitives = EthPrimitives,
        >,
    >,
{
    type Validator = CustomEngineValidator;

    async fn build(self, ctx: &AddOnsContext<'_, N>) -> eyre::Result<Self::Validator> {
        Ok(CustomEngineValidator::new(ctx.config.chain.clone()))
    }
}

#[derive(Debug, Clone, Default)]
#[non_exhaustive]
struct MyCustomNode;

/// Configure the node types
impl NodeTypes for MyCustomNode {
    type Primitives = EthPrimitives;
    type ChainSpec = ChainSpec;
    type StateCommitment = MerklePatriciaTrie;
    type Storage = EthStorage;
}

/// Configure the node types with the custom engine types
impl NodeTypesWithEngine for MyCustomNode {
    type Engine = CustomEngineTypes;
}

/// Custom addons configuring RPC types
pub type MyNodeAddOns<N> = RpcAddOns<N, EthereumEthApiBuilder, CustomEngineValidatorBuilder>;

/// Implement the Node trait for the custom node
///
/// This provides a preset configuration for the node
impl<N> Node<N> for MyCustomNode
where
    N: FullNodeTypes<
        Types: NodeTypesWithEngine<
            Engine = CustomEngineTypes,
            ChainSpec = ChainSpec,
            Primitives = EthPrimitives,
            Storage = EthStorage,
        >,
    >,
{
    type ComponentsBuilder = ComponentsBuilder<
        N,
        EthereumPoolBuilder,
        BasicPayloadServiceBuilder<CustomPayloadBuilderBuilder>,
        EthereumNetworkBuilder,
        EthereumExecutorBuilder,
        EthereumConsensusBuilder,
    >;
    type AddOns = MyNodeAddOns<
        NodeAdapter<N, <Self::ComponentsBuilder as NodeComponentsBuilder<N>>::Components>,
    >;

    fn components_builder(&self) -> Self::ComponentsBuilder {
        ComponentsBuilder::default()
            .node_types::<N>()
            .pool(EthereumPoolBuilder::default())
            .payload(BasicPayloadServiceBuilder::default())
            .network(EthereumNetworkBuilder::default())
            .executor(EthereumExecutorBuilder::default())
            .consensus(EthereumConsensusBuilder::default())
    }

    fn add_ons(&self) -> Self::AddOns {
        MyNodeAddOns::default()
    }
}

/// A custom payload service builder that supports the custom engine types
#[derive(Debug, Default, Clone)]
#[non_exhaustive]
pub struct CustomPayloadBuilderBuilder;

impl<Node, Pool> PayloadBuilderBuilder<Node, Pool> for CustomPayloadBuilderBuilder
where
    Node: FullNodeTypes<
        Types: NodeTypesWithEngine<
            Engine = CustomEngineTypes,
            ChainSpec = ChainSpec,
            Primitives = EthPrimitives,
        >,
    >,
    Pool: TransactionPool<Transaction: PoolTransaction<Consensus = TransactionSigned>>
        + Unpin
        + 'static,
{
    type PayloadBuilder = CustomPayloadBuilder<Pool, Node::Provider>;

    async fn build_payload_builder(
        self,
        ctx: &BuilderContext<Node>,
        pool: Pool,
    ) -> eyre::Result<Self::PayloadBuilder> {
        let payload_builder = CustomPayloadBuilder {
            inner: reth_ethereum_payload_builder::EthereumPayloadBuilder::new(
                ctx.provider().clone(),
                pool,
                EthEvmConfig::new(ctx.provider().chain_spec().clone()),
                EthereumBuilderConfig::new(default_extra_data_bytes()),
            ),
        };
        Ok(payload_builder)
    }
}

/// The type responsible for building custom payloads
#[derive(Debug, Clone)]
#[non_exhaustive]
pub struct CustomPayloadBuilder<Pool, Client> {
    inner: reth_ethereum_payload_builder::EthereumPayloadBuilder<Pool, Client>,
}

impl<Pool, Client> PayloadBuilder for CustomPayloadBuilder<Pool, Client>
where
    Client: StateProviderFactory + ChainSpecProvider<ChainSpec = ChainSpec> + Clone,
    Pool: TransactionPool<Transaction: PoolTransaction<Consensus = TransactionSigned>>,
{
    type Attributes = CustomPayloadBuilderAttributes;
    type BuiltPayload = EthBuiltPayload;

    fn try_build(
        &self,
        args: BuildArguments<Self::Attributes, Self::BuiltPayload>,
    ) -> Result<BuildOutcome<Self::BuiltPayload>, PayloadBuilderError> {
        let BuildArguments { cached_reads, config, cancel, best_payload } = args;
        let PayloadConfig { parent_header, attributes } = config;

        // This reuses the default EthereumPayloadBuilder to build the payload
        // but any custom logic can be implemented here
        self.inner.try_build(BuildArguments {
            cached_reads,
            config: PayloadConfig { parent_header, attributes: attributes.0 },
            cancel,
            best_payload,
        })
    }

    fn build_empty_payload(
        &self,
        config: PayloadConfig<Self::Attributes>,
    ) -> Result<Self::BuiltPayload, PayloadBuilderError> {
        let PayloadConfig { parent_header, attributes } = config;
        self.inner.build_empty_payload(PayloadConfig { parent_header, attributes: attributes.0 })
    }
}

#[tokio::main]
async fn main() -> eyre::Result<()> {
    let _guard = RethTracer::new().init()?;

    let tasks = TaskManager::current();

    // create optimism genesis with canyon at block 2
    let spec = ChainSpec::builder()
        .chain(Chain::mainnet())
        .genesis(Genesis::default())
        .london_activated()
        .paris_activated()
        .shanghai_activated()
        .build();

    // create node config
    let node_config =
        NodeConfig::test().with_rpc(RpcServerArgs::default().with_http()).with_chain(spec);

    let handle = NodeBuilder::new(node_config)
        .testing_node(tasks.executor())
        .launch_node(MyCustomNode::default())
        .await
        .unwrap();

    println!("Node started");

    handle.node_exit_future.await
}<|MERGE_RESOLUTION|>--- conflicted
+++ resolved
@@ -36,14 +36,9 @@
         rpc::{EngineValidatorBuilder, RpcAddOns},
         BuilderContext, FullNodeTypes, Node, NodeAdapter, NodeBuilder, NodeComponentsBuilder,
     },
-<<<<<<< HEAD
-    payload::ExecutionPayloadValidator,
-=======
-    network::NetworkHandle,
->>>>>>> 62821fbb
     primitives::{Block, EthPrimitives, RecoveredBlock, SealedBlock, TransactionSigned},
     providers::{EthStorage, StateProviderFactory},
-    rpc::types::engine::ExecutionPayload,
+    rpc::{eth::EthApi, types::engine::ExecutionPayload},
     tasks::TaskManager,
     transaction_pool::{PoolTransaction, TransactionPool},
     version::default_extra_data_bytes,
