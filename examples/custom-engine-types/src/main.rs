//! This example shows how to implement a custom [EngineTypes].
//!
//! The [EngineTypes] trait can be implemented to configure the engine to work with custom types,
//! as long as those types implement certain traits.
//!
//! Custom payload attributes can be supported by implementing two main traits:
//!
//! [PayloadAttributes] can be implemented for payload attributes types that are used as
//! arguments to the `engine_forkchoiceUpdated` method. This type should be used to define and
//! _spawn_ payload jobs.
//!
//! [PayloadBuilderAttributes] can be implemented for payload attributes types that _describe_
//! running payload jobs.
//!
//! Once traits are implemented and custom types are defined, the [EngineTypes] trait can be
//! implemented:

#![cfg_attr(not(test), warn(unused_crate_dependencies))]

use alloy_eips::eip4895::Withdrawals;
use alloy_genesis::Genesis;
use alloy_primitives::{Address, B256};
use alloy_rpc_types::{
    engine::{
        ExecutionData, ExecutionPayloadEnvelopeV2, ExecutionPayloadEnvelopeV3,
        ExecutionPayloadEnvelopeV4, ExecutionPayloadV1, PayloadAttributes as EthPayloadAttributes,
        PayloadId,
    },
    Withdrawal,
};
use reth::{
    api::{InvalidPayloadAttributesError, PayloadTypes},
    builder::{
        components::{ComponentsBuilder, PayloadServiceBuilder},
        node::{NodeTypes, NodeTypesWithEngine},
        rpc::{EngineValidatorBuilder, RpcAddOns},
        BuilderContext, FullNodeTypes, Node, NodeAdapter, NodeBuilder, NodeComponentsBuilder,
    },
    payload::ExecutionPayloadValidator,
    primitives::{Block, EthPrimitives, RecoveredBlock, SealedBlock, TransactionSigned},
    providers::{EthStorage, StateProviderFactory},
<<<<<<< HEAD
    rpc::types::engine::{ExecutionPayload, PayloadError},
=======
    rpc::{eth::EthApi, types::engine::ExecutionPayload},
>>>>>>> 6074d8d9
    tasks::TaskManager,
    transaction_pool::{PoolTransaction, TransactionPool},
    version::default_extra_data_bytes,
};
use reth_basic_payload_builder::{BuildArguments, BuildOutcome, PayloadBuilder, PayloadConfig};
use reth_chainspec::{Chain, ChainSpec, ChainSpecProvider};
use reth_engine_local::payload::UnsupportedLocalAttributes;
use reth_ethereum_payload_builder::EthereumBuilderConfig;
use reth_node_api::{
    payload::{EngineApiMessageVersion, EngineObjectValidationError, PayloadOrAttributes},
    validate_version_specific_fields, AddOnsContext, EngineTypes, EngineValidator,
    FullNodeComponents, NewPayloadError, PayloadAttributes, PayloadBuilderAttributes,
    PayloadValidator,
};
use reth_node_core::{args::RpcServerArgs, node_config::NodeConfig};
use reth_node_ethereum::{
    node::{
        EthereumConsensusBuilder, EthereumExecutorBuilder, EthereumNetworkBuilder,
        EthereumPoolBuilder,
    },
    EthEvmConfig, EthereumEthApiBuilder,
};
use reth_payload_builder::{EthBuiltPayload, EthPayloadBuilderAttributes, PayloadBuilderError};
use reth_tracing::{RethTracer, Tracer};
use reth_trie_db::MerklePatriciaTrie;
use serde::{Deserialize, Serialize};
use std::{convert::Infallible, sync::Arc};
use thiserror::Error;

/// A custom payload attributes type.
#[derive(Clone, Debug, PartialEq, Eq, Serialize, Deserialize)]
pub struct CustomPayloadAttributes {
    /// An inner payload type
    #[serde(flatten)]
    pub inner: EthPayloadAttributes,
    /// A custom field
    pub custom: u64,
}

// TODO(mattsse): remove this tmp workaround
impl UnsupportedLocalAttributes for CustomPayloadAttributes {}

/// Custom error type used in payload attributes validation
#[derive(Debug, Error)]
pub enum CustomError {
    #[error("Custom field is not zero")]
    CustomFieldIsNotZero,
}

impl PayloadAttributes for CustomPayloadAttributes {
    fn timestamp(&self) -> u64 {
        self.inner.timestamp()
    }

    fn withdrawals(&self) -> Option<&Vec<Withdrawal>> {
        self.inner.withdrawals()
    }

    fn parent_beacon_block_root(&self) -> Option<B256> {
        self.inner.parent_beacon_block_root()
    }
}

/// New type around the payload builder attributes type
#[derive(Clone, Debug, PartialEq, Eq)]
pub struct CustomPayloadBuilderAttributes(EthPayloadBuilderAttributes);

impl PayloadBuilderAttributes for CustomPayloadBuilderAttributes {
    type RpcPayloadAttributes = CustomPayloadAttributes;
    type Error = Infallible;

    fn try_new(
        parent: B256,
        attributes: CustomPayloadAttributes,
        _version: u8,
    ) -> Result<Self, Infallible> {
        Ok(Self(EthPayloadBuilderAttributes::new(parent, attributes.inner)))
    }

    fn payload_id(&self) -> PayloadId {
        self.0.id
    }

    fn parent(&self) -> B256 {
        self.0.parent
    }

    fn timestamp(&self) -> u64 {
        self.0.timestamp
    }

    fn parent_beacon_block_root(&self) -> Option<B256> {
        self.0.parent_beacon_block_root
    }

    fn suggested_fee_recipient(&self) -> Address {
        self.0.suggested_fee_recipient
    }

    fn prev_randao(&self) -> B256 {
        self.0.prev_randao
    }

    fn withdrawals(&self) -> &Withdrawals {
        &self.0.withdrawals
    }
}

/// Custom engine types - uses a custom payload attributes RPC type, but uses the default
/// payload builder attributes type.
#[derive(Clone, Debug, Default, Deserialize, Serialize)]
#[non_exhaustive]
pub struct CustomEngineTypes;

impl PayloadTypes for CustomEngineTypes {
    type BuiltPayload = EthBuiltPayload;
    type PayloadAttributes = CustomPayloadAttributes;
    type PayloadBuilderAttributes = CustomPayloadBuilderAttributes;
}

impl EngineTypes for CustomEngineTypes {
    type ExecutionPayloadEnvelopeV1 = ExecutionPayloadV1;
    type ExecutionPayloadEnvelopeV2 = ExecutionPayloadEnvelopeV2;
    type ExecutionPayloadEnvelopeV3 = ExecutionPayloadEnvelopeV3;
    type ExecutionPayloadEnvelopeV4 = ExecutionPayloadEnvelopeV4;
    type ExecutionData = ExecutionData;

    fn block_to_payload(
        block: SealedBlock<
                <<Self::BuiltPayload as reth_node_api::BuiltPayload>::Primitives as reth_node_api::NodePrimitives>::Block,
            >,
    ) -> ExecutionData {
        let (payload, sidecar) =
            ExecutionPayload::from_block_unchecked(block.hash(), &block.into_block());
        ExecutionData { payload, sidecar }
    }
}

/// Custom engine validator
#[derive(Debug, Clone)]
pub struct CustomEngineValidator {
    inner: ExecutionPayloadValidator<ChainSpec>,
}

impl CustomEngineValidator {
    /// Instantiates a new validator.
    pub const fn new(chain_spec: Arc<ChainSpec>) -> Self {
        Self { inner: ExecutionPayloadValidator::new(chain_spec) }
    }

    /// Returns the chain spec used by the validator.
    #[inline]
    fn chain_spec(&self) -> &ChainSpec {
        self.inner.chain_spec()
    }
}

impl PayloadValidator for CustomEngineValidator {
    type Block = Block;
    type ExecutionData = ExecutionData;

    fn ensure_well_formed_payload(
        &self,
        payload: ExecutionData,
    ) -> Result<RecoveredBlock<Self::Block>, NewPayloadError> {
        let sealed_block = self.inner.ensure_well_formed_payload(payload)?;
        sealed_block.try_recover().map_err(|e| NewPayloadError::Other(e.into()))
    }
}

impl<T> EngineValidator<T> for CustomEngineValidator
where
    T: EngineTypes<PayloadAttributes = CustomPayloadAttributes, ExecutionData = ExecutionData>,
{
    fn validate_version_specific_fields(
        &self,
        version: EngineApiMessageVersion,
        payload_or_attrs: PayloadOrAttributes<'_, Self::ExecutionData, T::PayloadAttributes>,
    ) -> Result<(), EngineObjectValidationError> {
        validate_version_specific_fields(self.chain_spec(), version, payload_or_attrs)
    }

    fn ensure_well_formed_attributes(
        &self,
        version: EngineApiMessageVersion,
        attributes: &T::PayloadAttributes,
    ) -> Result<(), EngineObjectValidationError> {
        validate_version_specific_fields(
            self.chain_spec(),
            version,
            PayloadOrAttributes::<Self::ExecutionData, T::PayloadAttributes>::PayloadAttributes(
                attributes,
            ),
        )?;

        // custom validation logic - ensure that the custom field is not zero
        if attributes.custom == 0 {
            return Err(EngineObjectValidationError::invalid_params(
                CustomError::CustomFieldIsNotZero,
            ))
        }

        Ok(())
    }

    fn validate_payload_attributes_against_header(
        &self,
        _attr: &<T as PayloadTypes>::PayloadAttributes,
        _header: &<Self::Block as reth::api::Block>::Header,
    ) -> Result<(), InvalidPayloadAttributesError> {
        // skip default timestamp validation
        Ok(())
    }
}

/// Custom engine validator builder
#[derive(Debug, Default, Clone, Copy)]
#[non_exhaustive]
pub struct CustomEngineValidatorBuilder;

impl<N> EngineValidatorBuilder<N> for CustomEngineValidatorBuilder
where
    N: FullNodeComponents<
        Types: NodeTypesWithEngine<
            Engine = CustomEngineTypes,
            ChainSpec = ChainSpec,
            Primitives = EthPrimitives,
        >,
    >,
{
    type Validator = CustomEngineValidator;

    async fn build(self, ctx: &AddOnsContext<'_, N>) -> eyre::Result<Self::Validator> {
        Ok(CustomEngineValidator::new(ctx.config.chain.clone()))
    }
}

#[derive(Debug, Clone, Default)]
#[non_exhaustive]
struct MyCustomNode;

/// Configure the node types
impl NodeTypes for MyCustomNode {
    type Primitives = EthPrimitives;
    type ChainSpec = ChainSpec;
    type StateCommitment = MerklePatriciaTrie;
    type Storage = EthStorage;
}

/// Configure the node types with the custom engine types
impl NodeTypesWithEngine for MyCustomNode {
    type Engine = CustomEngineTypes;
}

/// Custom addons configuring RPC types
pub type MyNodeAddOns<N> = RpcAddOns<N, EthereumEthApiBuilder, CustomEngineValidatorBuilder>;

/// Implement the Node trait for the custom node
///
/// This provides a preset configuration for the node
impl<N> Node<N> for MyCustomNode
where
    N: FullNodeTypes<
        Types: NodeTypesWithEngine<
            Engine = CustomEngineTypes,
            ChainSpec = ChainSpec,
            Primitives = EthPrimitives,
            Storage = EthStorage,
        >,
    >,
{
    type ComponentsBuilder = ComponentsBuilder<
        N,
        EthereumPoolBuilder,
        CustomPayloadServiceBuilder,
        EthereumNetworkBuilder,
        EthereumExecutorBuilder,
        EthereumConsensusBuilder,
    >;
    type AddOns = MyNodeAddOns<
        NodeAdapter<N, <Self::ComponentsBuilder as NodeComponentsBuilder<N>>::Components>,
    >;

    fn components_builder(&self) -> Self::ComponentsBuilder {
        ComponentsBuilder::default()
            .node_types::<N>()
            .pool(EthereumPoolBuilder::default())
            .payload(CustomPayloadServiceBuilder::default())
            .network(EthereumNetworkBuilder::default())
            .executor(EthereumExecutorBuilder::default())
            .consensus(EthereumConsensusBuilder::default())
    }

    fn add_ons(&self) -> Self::AddOns {
        MyNodeAddOns::default()
    }
}

/// A custom payload service builder that supports the custom engine types
#[derive(Debug, Default, Clone)]
#[non_exhaustive]
pub struct CustomPayloadServiceBuilder;

impl<Node, Pool> PayloadServiceBuilder<Node, Pool> for CustomPayloadServiceBuilder
where
    Node: FullNodeTypes<
        Types: NodeTypesWithEngine<
            Engine = CustomEngineTypes,
            ChainSpec = ChainSpec,
            Primitives = EthPrimitives,
        >,
    >,
    Pool: TransactionPool<Transaction: PoolTransaction<Consensus = TransactionSigned>>
        + Unpin
        + 'static,
{
    type PayloadBuilder = CustomPayloadBuilder<Pool, Node::Provider>;

    async fn build_payload_builder(
        &self,
        ctx: &BuilderContext<Node>,
        pool: Pool,
    ) -> eyre::Result<Self::PayloadBuilder> {
        let payload_builder = CustomPayloadBuilder {
            inner: reth_ethereum_payload_builder::EthereumPayloadBuilder::new(
                ctx.provider().clone(),
                pool,
                EthEvmConfig::new(ctx.provider().chain_spec().clone()),
                EthereumBuilderConfig::new(default_extra_data_bytes()),
            ),
        };
        Ok(payload_builder)
    }
}

/// The type responsible for building custom payloads
#[derive(Debug, Clone)]
#[non_exhaustive]
pub struct CustomPayloadBuilder<Pool, Client> {
    inner: reth_ethereum_payload_builder::EthereumPayloadBuilder<Pool, Client>,
}

impl<Pool, Client> PayloadBuilder for CustomPayloadBuilder<Pool, Client>
where
    Client: StateProviderFactory + ChainSpecProvider<ChainSpec = ChainSpec> + Clone,
    Pool: TransactionPool<Transaction: PoolTransaction<Consensus = TransactionSigned>>,
{
    type Attributes = CustomPayloadBuilderAttributes;
    type BuiltPayload = EthBuiltPayload;

    fn try_build(
        &self,
        args: BuildArguments<Self::Attributes, Self::BuiltPayload>,
    ) -> Result<BuildOutcome<Self::BuiltPayload>, PayloadBuilderError> {
        let BuildArguments { cached_reads, config, cancel, best_payload } = args;
        let PayloadConfig { parent_header, attributes } = config;

        // This reuses the default EthereumPayloadBuilder to build the payload
        // but any custom logic can be implemented here
        self.inner.try_build(BuildArguments {
            cached_reads,
            config: PayloadConfig { parent_header, attributes: attributes.0 },
            cancel,
            best_payload,
        })
    }

    fn build_empty_payload(
        &self,
        config: PayloadConfig<Self::Attributes>,
    ) -> Result<Self::BuiltPayload, PayloadBuilderError> {
        let PayloadConfig { parent_header, attributes } = config;
        self.inner.build_empty_payload(PayloadConfig { parent_header, attributes: attributes.0 })
    }
}

#[tokio::main]
async fn main() -> eyre::Result<()> {
    let _guard = RethTracer::new().init()?;

    let tasks = TaskManager::current();

    // create optimism genesis with canyon at block 2
    let spec = ChainSpec::builder()
        .chain(Chain::mainnet())
        .genesis(Genesis::default())
        .london_activated()
        .paris_activated()
        .shanghai_activated()
        .build();

    // create node config
    let node_config =
        NodeConfig::test().with_rpc(RpcServerArgs::default().with_http()).with_chain(spec);

    let handle = NodeBuilder::new(node_config)
        .testing_node(tasks.executor())
        .launch_node(MyCustomNode::default())
        .await
        .unwrap();

    println!("Node started");

    handle.node_exit_future.await
}<|MERGE_RESOLUTION|>--- conflicted
+++ resolved
@@ -39,11 +39,7 @@
     payload::ExecutionPayloadValidator,
     primitives::{Block, EthPrimitives, RecoveredBlock, SealedBlock, TransactionSigned},
     providers::{EthStorage, StateProviderFactory},
-<<<<<<< HEAD
-    rpc::types::engine::{ExecutionPayload, PayloadError},
-=======
     rpc::{eth::EthApi, types::engine::ExecutionPayload},
->>>>>>> 6074d8d9
     tasks::TaskManager,
     transaction_pool::{PoolTransaction, TransactionPool},
     version::default_extra_data_bytes,
