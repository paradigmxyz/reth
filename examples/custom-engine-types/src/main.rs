--- conflicted
+++ resolved
@@ -51,11 +51,7 @@
         EthEvmConfig, EthereumEthApiBuilder,
     },
     pool::{PoolTransaction, TransactionPool},
-<<<<<<< HEAD
     primitives::{Block, Recovered, RecoveredBlock, SealedBlock},
-=======
-    primitives::{Block, SealedBlock},
->>>>>>> 86213089
     provider::{EthStorage, StateProviderFactory},
     rpc::types::engine::ExecutionPayload,
     tasks::TaskManager,
