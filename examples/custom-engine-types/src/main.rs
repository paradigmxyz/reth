--- conflicted
+++ resolved
@@ -313,22 +313,9 @@
         client: &Client,
         config: PayloadConfig<Self::Attributes>,
     ) -> Result<Self::BuiltPayload, PayloadBuilderError> {
-<<<<<<< HEAD
         let PayloadConfig { parent_block, extra_data, attributes, chain_spec } = config;
         <reth_ethereum_payload_builder::EthereumPayloadBuilder as PayloadBuilder<Pool, Client>>::build_empty_payload(&reth_ethereum_payload_builder::EthereumPayloadBuilder::default(),client,
                                                                                                                      PayloadConfig { parent_block, extra_data, attributes: attributes.0, chain_spec })
-=======
-        let PayloadConfig {
-            initialized_block_env,
-            initialized_cfg,
-            parent_block,
-            extra_data,
-            attributes,
-            chain_spec,
-        } = config;
-        <reth_ethereum_payload_builder::EthereumPayloadBuilder as PayloadBuilder<Pool, Client>>::build_empty_payload(&reth_ethereum_payload_builder::EthereumPayloadBuilder::new(EthEvmConfig::new(chain_spec.clone())),client,
-                                                                                                                     PayloadConfig { initialized_block_env, initialized_cfg, parent_block, extra_data, attributes: attributes.0, chain_spec })
->>>>>>> b23bb7e8
     }
 }
 
