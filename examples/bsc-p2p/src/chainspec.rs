use alloy_primitives::{b256, B256};
use reth_chainspec::{
    once_cell_set, BaseFeeParams, Chain, ChainHardforks, ChainSpec, EthereumHardfork, ForkCondition,
};
use reth_network_peers::NodeRecord;

use std::sync::Arc;

pub const SHANGHAI_TIME: u64 = 1705996800;

pub(crate) fn bsc_chain_spec() -> Arc<ChainSpec> {
    const GENESIS: B256 = b256!("0d21840abff46b96c84b2ac9e10e4f5cdaeb5693cb665db62a2f3b02d2d57b5b");

    ChainSpec {
        chain: Chain::from_id(56),
        genesis: serde_json::from_str(include_str!("./genesis.json")).expect("deserialize genesis"),
        genesis_hash: once_cell_set(GENESIS),
        genesis_header: Default::default(),
        paris_block_and_final_difficulty: None,
        hardforks: ChainHardforks::new(vec![(
            EthereumHardfork::Shanghai.boxed(),
            ForkCondition::Timestamp(SHANGHAI_TIME),
        )]),
        deposit_contract: None,
        base_fee_params: reth_chainspec::BaseFeeParamsKind::Constant(BaseFeeParams::ethereum()),
        prune_delete_limit: 0,
<<<<<<< HEAD
        bitfinity_evm_url: None,
=======
        blob_params: Default::default(),
>>>>>>> 3212af2d
    }
    .into()
}

/// BSC mainnet bootnodes <https://github.com/bnb-chain/bsc/blob/master/params/bootnodes.go#L23>
static BOOTNODES: [&str; 7] = [
    "enode://ba88d1a8a5e849bec0eb7df9eabf059f8edeae9a9eb1dcf51b7768276d78b10d4ceecf0cde2ef191ced02f66346d96a36ca9da7d73542757d9677af8da3bad3f@54.198.97.197:30311",
    "enode://433c8bfdf53a3e2268ccb1b829e47f629793291cbddf0c76ae626da802f90532251fc558e2e0d10d6725e759088439bf1cd4714716b03a259a35d4b2e4acfa7f@52.69.102.73:30311",
    "enode://571bee8fb902a625942f10a770ccf727ae2ba1bab2a2b64e121594a99c9437317f6166a395670a00b7d93647eacafe598b6bbcef15b40b6d1a10243865a3e80f@35.73.84.120:30311",
    "enode://fac42fb0ba082b7d1eebded216db42161163d42e4f52c9e47716946d64468a62da4ba0b1cac0df5e8bf1e5284861d757339751c33d51dfef318be5168803d0b5@18.203.152.54:30311",
    "enode://3063d1c9e1b824cfbb7c7b6abafa34faec6bb4e7e06941d218d760acdd7963b274278c5c3e63914bd6d1b58504c59ec5522c56f883baceb8538674b92da48a96@34.250.32.100:30311",
    "enode://ad78c64a4ade83692488aa42e4c94084516e555d3f340d9802c2bf106a3df8868bc46eae083d2de4018f40e8d9a9952c32a0943cd68855a9bc9fd07aac982a6d@34.204.214.24:30311",
    "enode://5db798deb67df75d073f8e2953dad283148133acb520625ea804c9c4ad09a35f13592a762d8f89056248f3889f6dcc33490c145774ea4ff2966982294909b37a@107.20.191.97:30311",
];

pub(crate) fn boot_nodes() -> Vec<NodeRecord> {
    BOOTNODES[..].iter().map(|s| s.parse().unwrap()).collect()
}<|MERGE_RESOLUTION|>--- conflicted
+++ resolved
@@ -24,11 +24,9 @@
         deposit_contract: None,
         base_fee_params: reth_chainspec::BaseFeeParamsKind::Constant(BaseFeeParams::ethereum()),
         prune_delete_limit: 0,
-<<<<<<< HEAD
+        blob_params: Default::default(),
+        max_gas_limit: 140_000_000,
         bitfinity_evm_url: None,
-=======
-        blob_params: Default::default(),
->>>>>>> 3212af2d
     }
     .into()
 }
