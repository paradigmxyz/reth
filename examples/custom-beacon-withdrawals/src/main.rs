//! Example for how to modify a block post-execution step. It credits beacon withdrawals with a
//! custom mechanism instead of minting native tokens

#![cfg_attr(not(test), warn(unused_crate_dependencies))]

use alloy_eips::{eip4895::Withdrawal, eip7685::Requests};
use alloy_sol_macro::sol;
use alloy_sol_types::SolCall;
#[cfg(feature = "optimism")]
use reth::revm::primitives::OptimismFields;
use reth::{
    api::{ConfigureEvm, NodeTypesWithEngine},
    builder::{components::ExecutorBuilder, BuilderContext, FullNodeTypes},
    cli::Cli,
    providers::ProviderError,
    revm::{
        interpreter::Host,
        primitives::{address, Address, Bytes, Env, TransactTo, TxEnv, U256},
        Database, DatabaseCommit, Evm, State,
    },
};
use reth_chainspec::{ChainSpec, EthereumHardforks};
<<<<<<< HEAD
use reth_ethereum_evm::EthEvmConfig;
use reth_evm::{
    env::EvmEnv,
    execute::{
        BlockExecutionError, BlockExecutionStrategy, BlockExecutionStrategyFactory, ExecuteOutput,
        InternalBlockExecutionError,
    },
=======
use reth_evm::execute::{
    BlockExecutionError, BlockExecutionStrategy, BlockExecutionStrategyFactory, ExecuteOutput,
    InternalBlockExecutionError,
>>>>>>> df00877b
};
use reth_node_ethereum::{node::EthereumAddOns, BasicBlockExecutorProvider, EthereumNode};
use reth_primitives::{BlockWithSenders, EthPrimitives, Receipt};
use std::{fmt::Display, sync::Arc};

pub const SYSTEM_ADDRESS: Address = address!("fffffffffffffffffffffffffffffffffffffffe");
pub const WITHDRAWALS_ADDRESS: Address = address!("4200000000000000000000000000000000000000");

fn main() {
    Cli::parse_args()
        .run(|builder, _| async move {
            let handle = builder
                // use the default ethereum node types
                .with_types::<EthereumNode>()
                // Configure the components of the node
                // use default ethereum components but use our custom pool
                .with_components(
                    EthereumNode::components().executor(CustomExecutorBuilder::default()),
                )
                .with_add_ons(EthereumAddOns::default())
                .launch()
                .await?;

            handle.wait_for_node_exit().await
        })
        .unwrap();
}

/// A custom executor builder
#[derive(Debug, Default, Clone, Copy)]
#[non_exhaustive]
pub struct CustomExecutorBuilder;

impl<Types, Node> ExecutorBuilder<Node> for CustomExecutorBuilder
where
    Types: NodeTypesWithEngine<ChainSpec = ChainSpec, Primitives = EthPrimitives>,
    Node: FullNodeTypes<Types = Types>,
{
    type EVM = EthEvmConfig;
    type Executor = BasicBlockExecutorProvider<CustomExecutorStrategyFactory>;

    async fn build_evm(
        self,
        ctx: &BuilderContext<Node>,
    ) -> eyre::Result<(Self::EVM, Self::Executor)> {
        let chain_spec = ctx.chain_spec();
        let evm_config = EthEvmConfig::new(ctx.chain_spec());
        let strategy_factory =
            CustomExecutorStrategyFactory { chain_spec, evm_config: evm_config.clone() };
        let executor = BasicBlockExecutorProvider::new(strategy_factory);

        Ok((evm_config, executor))
    }
}

#[derive(Clone)]
pub struct CustomExecutorStrategyFactory {
    /// The chainspec
    chain_spec: Arc<ChainSpec>,
    /// How to create an EVM.
    evm_config: EthEvmConfig,
}

impl BlockExecutionStrategyFactory for CustomExecutorStrategyFactory {
    type Primitives = EthPrimitives;
    type Strategy<DB: Database<Error: Into<ProviderError> + Display>> = CustomExecutorStrategy<DB>;

    fn create_strategy<DB>(&self, db: DB) -> Self::Strategy<DB>
    where
        DB: Database<Error: Into<ProviderError> + Display>,
    {
        let state =
            State::builder().with_database(db).with_bundle_update().without_state_clear().build();
        CustomExecutorStrategy {
            state,
            chain_spec: self.chain_spec.clone(),
            evm_config: self.evm_config.clone(),
        }
    }
}

pub struct CustomExecutorStrategy<DB>
where
    DB: Database<Error: Into<ProviderError> + Display>,
{
    /// The chainspec
    chain_spec: Arc<ChainSpec>,
    /// How to create an EVM.
    evm_config: EthEvmConfig,
    /// Current state for block execution.
    state: State<DB>,
}

impl<DB> BlockExecutionStrategy for CustomExecutorStrategy<DB>
where
    DB: Database<Error: Into<ProviderError> + Display>,
{
    type DB = DB;
    type Primitives = EthPrimitives;
    type Error = BlockExecutionError;

    fn apply_pre_execution_changes(&mut self, block: &BlockWithSenders) -> Result<(), Self::Error> {
        // Set state clear flag if the block is after the Spurious Dragon hardfork.
        let state_clear_flag =
            (*self.chain_spec).is_spurious_dragon_active_at_block(block.header.number);
        self.state.set_state_clear_flag(state_clear_flag);

        Ok(())
    }

    fn execute_transactions(
        &mut self,
        _block: &BlockWithSenders,
    ) -> Result<ExecuteOutput<Receipt>, Self::Error> {
        Ok(ExecuteOutput { receipts: vec![], gas_used: 0 })
    }

    fn apply_post_execution_changes(
        &mut self,
        block: &BlockWithSenders,
        _receipts: &[Receipt],
    ) -> Result<Requests, Self::Error> {
        let mut evm = self.evm_config.evm_for_block(&mut self.state, &block.header);

        if let Some(withdrawals) = block.body.withdrawals.as_ref() {
            apply_withdrawals_contract_call(withdrawals, &mut evm)?;
        }

        Ok(Requests::default())
    }

    fn state_ref(&self) -> &State<DB> {
        &self.state
    }

    fn state_mut(&mut self) -> &mut State<DB> {
        &mut self.state
    }
}

sol!(
    function withdrawals(
        uint64[] calldata amounts,
        address[] calldata addresses
    );
);

/// Applies the post-block call to the withdrawal / deposit contract, using the given block,
/// [`ChainSpec`], EVM.
pub fn apply_withdrawals_contract_call<EXT, DB: Database + DatabaseCommit>(
    withdrawals: &[Withdrawal],
    evm: &mut Evm<'_, EXT, DB>,
) -> Result<(), BlockExecutionError>
where
    DB::Error: std::fmt::Display,
{
    // get previous env
    let previous_env = Box::new(evm.context.env().clone());

    // modify env for pre block call
    fill_tx_env_with_system_contract_call(
        &mut evm.context.evm.env,
        SYSTEM_ADDRESS,
        WITHDRAWALS_ADDRESS,
        withdrawalsCall {
            amounts: withdrawals.iter().map(|w| w.amount).collect::<Vec<_>>(),
            addresses: withdrawals.iter().map(|w| w.address).collect::<Vec<_>>(),
        }
        .abi_encode()
        .into(),
    );

    let mut state = match evm.transact() {
        Ok(res) => res.state,
        Err(e) => {
            evm.context.evm.env = previous_env;
            return Err(BlockExecutionError::Internal(InternalBlockExecutionError::Other(
                format!("withdrawal contract system call revert: {}", e).into(),
            )))
        }
    };

    // Clean-up post system tx context
    state.remove(&SYSTEM_ADDRESS);
    state.remove(&evm.block().coinbase);
    evm.context.evm.db.commit(state);
    // re-set the previous env
    evm.context.evm.env = previous_env;

    Ok(())
}

fn fill_tx_env_with_system_contract_call(
    env: &mut Env,
    caller: Address,
    contract: Address,
    data: Bytes,
) {
    env.tx = TxEnv {
        caller,
        transact_to: TransactTo::Call(contract),
        // Explicitly set nonce to None so revm does not do any nonce checks
        nonce: None,
        gas_limit: 30_000_000,
        value: U256::ZERO,
        data,
        // Setting the gas price to zero enforces that no value is transferred as part of the call,
        // and that the call will not count against the block's gas limit
        gas_price: U256::ZERO,
        // The chain ID check is not relevant here and is disabled if set to None
        chain_id: None,
        // Setting the gas priority fee to None ensures the effective gas price is derived from the
        // `gas_price` field, which we need to be zero
        gas_priority_fee: None,
        access_list: Vec::new(),
        // blob fields can be None for this tx
        blob_hashes: Vec::new(),
        max_fee_per_blob_gas: None,
        authorization_list: None,
        #[cfg(feature = "optimism")]
        optimism: OptimismFields::default(),
    };

    // ensure the block gas limit is >= the tx
    env.block.gas_limit = U256::from(env.tx.gas_limit);

    // disable the base fee check for this call by setting the base fee to zero
    env.block.basefee = U256::ZERO;
}<|MERGE_RESOLUTION|>--- conflicted
+++ resolved
@@ -20,19 +20,10 @@
     },
 };
 use reth_chainspec::{ChainSpec, EthereumHardforks};
-<<<<<<< HEAD
 use reth_ethereum_evm::EthEvmConfig;
-use reth_evm::{
-    env::EvmEnv,
-    execute::{
-        BlockExecutionError, BlockExecutionStrategy, BlockExecutionStrategyFactory, ExecuteOutput,
-        InternalBlockExecutionError,
-    },
-=======
 use reth_evm::execute::{
     BlockExecutionError, BlockExecutionStrategy, BlockExecutionStrategyFactory, ExecuteOutput,
     InternalBlockExecutionError,
->>>>>>> df00877b
 };
 use reth_node_ethereum::{node::EthereumAddOns, BasicBlockExecutorProvider, EthereumNode};
 use reth_primitives::{BlockWithSenders, EthPrimitives, Receipt};
