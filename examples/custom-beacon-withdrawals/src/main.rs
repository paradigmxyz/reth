--- conflicted
+++ resolved
@@ -205,46 +205,5 @@
 
     evm.db_mut().commit(state);
 
-<<<<<<< HEAD
-fn fill_tx_env_with_system_contract_call(
-    env: &mut Env,
-    caller: Address,
-    contract: Address,
-    data: Bytes,
-) {
-    env.tx = TxEnv {
-        caller,
-        transact_to: TransactTo::Call(contract),
-        // Explicitly set nonce to None so revm does not do any nonce checks
-        nonce: None,
-        gas_limit: 30_000_000,
-        value: U256::ZERO,
-        data,
-        // Setting the gas price to zero enforces that no value is transferred as part of the call,
-        // and that the call will not count against the block's gas limit
-        gas_price: U256::ZERO,
-        // The chain ID check is not relevant here and is disabled if set to None
-        chain_id: None,
-        // Setting the gas priority fee to None ensures the effective gas price is derived from the
-        // `gas_price` field, which we need to be zero
-        gas_priority_fee: None,
-        access_list: Vec::new(),
-        // blob fields can be None for this tx
-        blob_hashes: Vec::new(),
-        max_fee_per_blob_gas: None,
-        authorization_list: None,
-        #[cfg(feature = "optimism")]
-        optimism: OptimismFields::default(),
-        #[cfg(feature = "scroll")]
-        scroll: revm::primitives::ScrollFields::default(),
-    };
-
-    // ensure the block gas limit is >= the tx
-    env.block.gas_limit = U256::from(env.tx.gas_limit);
-
-    // disable the base fee check for this call by setting the base fee to zero
-    env.block.basefee = U256::ZERO;
-=======
     Ok(())
->>>>>>> b263b5c6
 }