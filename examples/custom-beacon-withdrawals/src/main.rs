--- conflicted
+++ resolved
@@ -18,15 +18,8 @@
     providers::ProviderError,
     revm::{
         interpreter::Host,
-<<<<<<< HEAD
-        primitives::{
-            address, Address, BlockEnv, Bytes, CfgEnvWithHandlerCfg, Env, EnvWithHandlerCfg,
-            TransactTo, TxEnv, U256,
-        },
+        primitives::{address, Address, Bytes, Env, EnvWithHandlerCfg, TransactTo, TxEnv, U256},
         shared::BundleState,
-=======
-        primitives::{address, Address, Bytes, Env, EnvWithHandlerCfg, TransactTo, TxEnv, U256},
->>>>>>> 3f9816e1
         Database, DatabaseCommit, Evm, State,
     },
 };
