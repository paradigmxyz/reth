//! Example for how to modify a block post-execution step. It credits beacon withdrawals with a
//! custom mechanism instead of minting native tokens

#![cfg_attr(not(test), warn(unused_crate_dependencies))]
// Don't use the crate if `scroll` feature is used.
#![cfg_attr(feature = "scroll", allow(unused_crate_dependencies))]
#![cfg(not(feature = "scroll"))]

use alloy_eips::{eip4895::Withdrawal, eip7685::Requests};
use alloy_sol_macro::sol;
use alloy_sol_types::SolCall;
#[cfg(feature = "optimism")]
use reth::revm::primitives::OptimismFields;
use reth::{
    api::{ConfigureEvm, ConfigureEvmEnv, NodeTypesWithEngine},
    builder::{components::ExecutorBuilder, BuilderContext, FullNodeTypes},
    cli::Cli,
    providers::ProviderError,
    revm::{
        interpreter::Host,
        primitives::{address, Address, Bytes, Env, EnvWithHandlerCfg, TransactTo, TxEnv, U256},
        shared::BundleState,
        Database, DatabaseCommit, Evm, State,
    },
};
use reth_chainspec::{ChainSpec, EthereumHardforks};
use reth_evm::{
    env::EvmEnv,
    execute::{
        BlockExecutionError, BlockExecutionStrategy, BlockExecutionStrategyFactory, ExecuteOutput,
        InternalBlockExecutionError,
    },
};
use reth_evm_ethereum::EthEvmConfig;
use reth_node_ethereum::{node::EthereumAddOns, BasicBlockExecutorProvider, EthereumNode};
<<<<<<< HEAD
use reth_primitives::{BlockWithSenders, Receipt};
use reth_scroll_execution::FinalizeExecution;
=======
use reth_primitives::{BlockWithSenders, EthPrimitives, Receipt};
>>>>>>> abc4ff97
use std::{fmt::Display, sync::Arc};

pub const SYSTEM_ADDRESS: Address = address!("fffffffffffffffffffffffffffffffffffffffe");
pub const WITHDRAWALS_ADDRESS: Address = address!("4200000000000000000000000000000000000000");

fn main() {
    Cli::parse_args()
        .run(|builder, _| async move {
            let handle = builder
                // use the default ethereum node types
                .with_types::<EthereumNode>()
                // Configure the components of the node
                // use default ethereum components but use our custom pool
                .with_components(
                    EthereumNode::components().executor(CustomExecutorBuilder::default()),
                )
                .with_add_ons(EthereumAddOns::default())
                .launch()
                .await?;

            handle.wait_for_node_exit().await
        })
        .unwrap();
}

/// A custom executor builder
#[derive(Debug, Default, Clone, Copy)]
#[non_exhaustive]
pub struct CustomExecutorBuilder;

impl<Types, Node> ExecutorBuilder<Node> for CustomExecutorBuilder
where
    Types: NodeTypesWithEngine<ChainSpec = ChainSpec, Primitives = EthPrimitives>,
    Node: FullNodeTypes<Types = Types>,
{
    type EVM = EthEvmConfig;
    type Executor = BasicBlockExecutorProvider<CustomExecutorStrategyFactory>;

    async fn build_evm(
        self,
        ctx: &BuilderContext<Node>,
    ) -> eyre::Result<(Self::EVM, Self::Executor)> {
        let chain_spec = ctx.chain_spec();
        let evm_config = EthEvmConfig::new(ctx.chain_spec());
        let strategy_factory =
            CustomExecutorStrategyFactory { chain_spec, evm_config: evm_config.clone() };
        let executor = BasicBlockExecutorProvider::new(strategy_factory);

        Ok((evm_config, executor))
    }
}

#[derive(Clone)]
pub struct CustomExecutorStrategyFactory {
    /// The chainspec
    chain_spec: Arc<ChainSpec>,
    /// How to create an EVM.
    evm_config: EthEvmConfig,
}

impl BlockExecutionStrategyFactory for CustomExecutorStrategyFactory {
<<<<<<< HEAD
    type Strategy<DB: Database<Error: Into<ProviderError> + Display>>
        = CustomExecutorStrategy<DB>
    where
        State<DB>: FinalizeExecution<Output = BundleState>;
=======
    type Primitives = EthPrimitives;
    type Strategy<DB: Database<Error: Into<ProviderError> + Display>> = CustomExecutorStrategy<DB>;
>>>>>>> abc4ff97

    fn create_strategy<DB>(&self, db: DB) -> Self::Strategy<DB>
    where
        DB: Database<Error: Into<ProviderError> + Display>,
        State<DB>: FinalizeExecution<Output = BundleState>,
    {
        let state =
            State::builder().with_database(db).with_bundle_update().without_state_clear().build();
        CustomExecutorStrategy {
            state,
            chain_spec: self.chain_spec.clone(),
            evm_config: self.evm_config.clone(),
        }
    }
}

pub struct CustomExecutorStrategy<DB>
where
    DB: Database<Error: Into<ProviderError> + Display>,
{
    /// The chainspec
    chain_spec: Arc<ChainSpec>,
    /// How to create an EVM.
    evm_config: EthEvmConfig,
    /// Current state for block execution.
    state: State<DB>,
}

impl<DB> CustomExecutorStrategy<DB>
where
    DB: Database<Error: Into<ProviderError> + Display>,
{
    /// Configures a new evm configuration and block environment for the given block.
    ///
    /// # Caution
    ///
    /// This does not initialize the tx environment.
    fn evm_env_for_block(
        &self,
        header: &alloy_consensus::Header,
        total_difficulty: U256,
    ) -> EnvWithHandlerCfg {
        let evm_env = self.evm_config.cfg_and_block_env(header, total_difficulty);
        let EvmEnv { cfg_env_with_handler_cfg, block_env } = evm_env;
        EnvWithHandlerCfg::new_with_cfg_env(cfg_env_with_handler_cfg, block_env, Default::default())
    }
}

impl<DB> BlockExecutionStrategy for CustomExecutorStrategy<DB>
where
    DB: Database<Error: Into<ProviderError> + Display>,
    State<DB>: FinalizeExecution<Output = BundleState>,
{
    type DB = DB;
    type Primitives = EthPrimitives;
    type Error = BlockExecutionError;

    fn apply_pre_execution_changes(
        &mut self,
        block: &BlockWithSenders,
        _total_difficulty: U256,
    ) -> Result<(), Self::Error> {
        // Set state clear flag if the block is after the Spurious Dragon hardfork.
        let state_clear_flag =
            (*self.chain_spec).is_spurious_dragon_active_at_block(block.header.number);
        self.state.set_state_clear_flag(state_clear_flag);

        Ok(())
    }

    fn execute_transactions(
        &mut self,
        _block: &BlockWithSenders,
        _total_difficulty: U256,
    ) -> Result<ExecuteOutput<Receipt>, Self::Error> {
        Ok(ExecuteOutput { receipts: vec![], gas_used: 0 })
    }

    fn apply_post_execution_changes(
        &mut self,
        block: &BlockWithSenders,
        total_difficulty: U256,
        _receipts: &[Receipt],
    ) -> Result<Requests, Self::Error> {
        let env = self.evm_env_for_block(&block.header, total_difficulty);
        let mut evm = self.evm_config.evm_with_env(&mut self.state, env);

        if let Some(withdrawals) = block.body.withdrawals.as_ref() {
            apply_withdrawals_contract_call(withdrawals, &mut evm)?;
        }

        Ok(Requests::default())
    }

    fn state_ref(&self) -> &State<DB> {
        &self.state
    }

    fn state_mut(&mut self) -> &mut State<DB> {
        &mut self.state
    }
}

sol!(
    function withdrawals(
        uint64[] calldata amounts,
        address[] calldata addresses
    );
);

/// Applies the post-block call to the withdrawal / deposit contract, using the given block,
/// [`ChainSpec`], EVM.
pub fn apply_withdrawals_contract_call<EXT, DB: Database + DatabaseCommit>(
    withdrawals: &[Withdrawal],
    evm: &mut Evm<'_, EXT, DB>,
) -> Result<(), BlockExecutionError>
where
    DB::Error: std::fmt::Display,
{
    // get previous env
    let previous_env = Box::new(evm.context.env().clone());

    // modify env for pre block call
    fill_tx_env_with_system_contract_call(
        &mut evm.context.evm.env,
        SYSTEM_ADDRESS,
        WITHDRAWALS_ADDRESS,
        withdrawalsCall {
            amounts: withdrawals.iter().map(|w| w.amount).collect::<Vec<_>>(),
            addresses: withdrawals.iter().map(|w| w.address).collect::<Vec<_>>(),
        }
        .abi_encode()
        .into(),
    );

    let mut state = match evm.transact() {
        Ok(res) => res.state,
        Err(e) => {
            evm.context.evm.env = previous_env;
            return Err(BlockExecutionError::Internal(InternalBlockExecutionError::Other(
                format!("withdrawal contract system call revert: {}", e).into(),
            )))
        }
    };

    // Clean-up post system tx context
    state.remove(&SYSTEM_ADDRESS);
    state.remove(&evm.block().coinbase);
    evm.context.evm.db.commit(state);
    // re-set the previous env
    evm.context.evm.env = previous_env;

    Ok(())
}

fn fill_tx_env_with_system_contract_call(
    env: &mut Env,
    caller: Address,
    contract: Address,
    data: Bytes,
) {
    env.tx = TxEnv {
        caller,
        transact_to: TransactTo::Call(contract),
        // Explicitly set nonce to None so revm does not do any nonce checks
        nonce: None,
        gas_limit: 30_000_000,
        value: U256::ZERO,
        data,
        // Setting the gas price to zero enforces that no value is transferred as part of the call,
        // and that the call will not count against the block's gas limit
        gas_price: U256::ZERO,
        // The chain ID check is not relevant here and is disabled if set to None
        chain_id: None,
        // Setting the gas priority fee to None ensures the effective gas price is derived from the
        // `gas_price` field, which we need to be zero
        gas_priority_fee: None,
        access_list: Vec::new(),
        // blob fields can be None for this tx
        blob_hashes: Vec::new(),
        max_fee_per_blob_gas: None,
        authorization_list: None,
        #[cfg(feature = "optimism")]
        optimism: OptimismFields::default(),
    };

    // ensure the block gas limit is >= the tx
    env.block.gas_limit = U256::from(env.tx.gas_limit);

    // disable the base fee check for this call by setting the base fee to zero
    env.block.basefee = U256::ZERO;
}<|MERGE_RESOLUTION|>--- conflicted
+++ resolved
@@ -33,12 +33,9 @@
 };
 use reth_evm_ethereum::EthEvmConfig;
 use reth_node_ethereum::{node::EthereumAddOns, BasicBlockExecutorProvider, EthereumNode};
-<<<<<<< HEAD
-use reth_primitives::{BlockWithSenders, Receipt};
+use reth_primitives::{BlockWithSenders, EthPrimitives, Receipt};
 use reth_scroll_execution::FinalizeExecution;
-=======
-use reth_primitives::{BlockWithSenders, EthPrimitives, Receipt};
->>>>>>> abc4ff97
+use revm::db::states::bundle_state::BundleRetention;
 use std::{fmt::Display, sync::Arc};
 
 pub const SYSTEM_ADDRESS: Address = address!("fffffffffffffffffffffffffffffffffffffffe");
@@ -100,15 +97,11 @@
 }
 
 impl BlockExecutionStrategyFactory for CustomExecutorStrategyFactory {
-<<<<<<< HEAD
+    type Primitives = EthPrimitives;
     type Strategy<DB: Database<Error: Into<ProviderError> + Display>>
         = CustomExecutorStrategy<DB>
     where
         State<DB>: FinalizeExecution<Output = BundleState>;
-=======
-    type Primitives = EthPrimitives;
-    type Strategy<DB: Database<Error: Into<ProviderError> + Display>> = CustomExecutorStrategy<DB>;
->>>>>>> abc4ff97
 
     fn create_strategy<DB>(&self, db: DB) -> Self::Strategy<DB>
     where
@@ -209,6 +202,11 @@
 
     fn state_mut(&mut self) -> &mut State<DB> {
         &mut self.state
+    }
+
+    fn finish(&mut self) -> BundleState {
+        self.state_mut().merge_transitions(BundleRetention::Reverts);
+        self.state_mut().finalize()
     }
 }
 
