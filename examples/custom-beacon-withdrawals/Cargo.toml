--- conflicted
+++ resolved
@@ -21,12 +21,7 @@
 alloy-eips.workspace = true
 alloy-consensus.workspace = true
 
-<<<<<<< HEAD
 eyre.workspace = true
 
 [features]
-optimism = ["revm/optimism"]
-scroll = ["revm/scroll"]
-=======
-eyre.workspace = true
->>>>>>> 4ada1535
+scroll = ["revm/scroll"]