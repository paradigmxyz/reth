--- conflicted
+++ resolved
@@ -23,22 +23,13 @@
     // Instantiate a provider factory for Ethereum mainnet using the provided DB.
     // TODO: Should the DB version include the spec so that you do not need to specify it here?
     let spec = ChainSpecBuilder::mainnet().build();
-<<<<<<< HEAD
-    let factory = ProviderFactory::new_with_database_path(
-        db_path,
-        spec.into(),
-        Default::default(),
-        StaticFileProvider::read_only(db_path.join("static_files"), false)?,
-    )?;
-=======
     let factory =
         ProviderFactory::<NodeTypesWithDBAdapter<EthereumNode, _>>::new_with_database_path(
             db_path,
             spec.into(),
             Default::default(),
-            StaticFileProvider::read_only(db_path.join("static_files"))?,
+            StaticFileProvider::read_only(db_path.join("static_files"), false)?,
         )?;
->>>>>>> b0fddef4
 
     // This call opens a RO transaction on the database. To write to the DB you'd need to call
     // the `provider_rw` function and look for the `Writer` variants of the traits.
