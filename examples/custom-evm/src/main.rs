//! This example shows how to implement a node with a custom EVM

#![warn(unused_crate_dependencies)]

use alloy_evm::{
    eth::EthEvmContext,
    precompiles::PrecompilesMap,
    revm::{
        handler::EthPrecompiles,
        precompile::{Precompile, PrecompileId},
    },
    EvmFactory,
};
use alloy_genesis::Genesis;
use alloy_primitives::{address, Bytes};
use reth_ethereum::{
    chainspec::{Chain, ChainSpec},
    evm::{
        primitives::{Database, EvmEnv},
        revm::{
            context::{Context, TxEnv},
            context_interface::result::{EVMError, HaltReason},
            inspector::{Inspector, NoOpInspector},
            interpreter::interpreter::EthInterpreter,
            precompile::{PrecompileOutput, PrecompileResult, Precompiles},
            primitives::hardfork::SpecId,
            MainBuilder, MainContext,
        },
        EthEvm, EthEvmConfig,
    },
    node::{
        api::{FullNodeTypes, NodeTypes},
        builder::{components::ExecutorBuilder, BuilderContext, NodeBuilder},
        core::{args::RpcServerArgs, node_config::NodeConfig},
        node::EthereumAddOns,
        EthereumNode,
    },
    tasks::TaskManager,
    EthPrimitives,
};
use reth_tracing::{RethTracer, Tracer};
use std::sync::OnceLock;

/// Custom EVM configuration.
#[derive(Debug, Clone, Default)]
#[non_exhaustive]
pub struct MyEvmFactory;

impl EvmFactory for MyEvmFactory {
    type Evm<DB: Database, I: Inspector<EthEvmContext<DB>, EthInterpreter>> =
        EthEvm<DB, I, Self::Precompiles>;
    type Tx = TxEnv;
    type Error<DBError: core::error::Error + Send + Sync + 'static> = EVMError<DBError>;
    type HaltReason = HaltReason;
    type Context<DB: Database> = EthEvmContext<DB>;
    type Spec = SpecId;
    type Precompiles = PrecompilesMap;

    fn create_evm<DB: Database>(&self, db: DB, input: EvmEnv) -> Self::Evm<DB, NoOpInspector> {
        let spec = input.cfg_env.spec;
        let mut evm = Context::mainnet()
            .with_db(db)
            .with_cfg(input.cfg_env)
            .with_block(input.block_env)
            .build_mainnet_with_inspector(NoOpInspector {})
            .with_precompiles(PrecompilesMap::from_static(EthPrecompiles::default().precompiles));

        if spec == SpecId::PRAGUE {
            evm = evm.with_precompiles(PrecompilesMap::from_static(prague_custom()));
        }

        EthEvm::new(evm, false)
    }

    fn create_evm_with_inspector<DB: Database, I: Inspector<Self::Context<DB>, EthInterpreter>>(
        &self,
        db: DB,
        input: EvmEnv,
        inspector: I,
    ) -> Self::Evm<DB, I> {
        EthEvm::new(self.create_evm(db, input).into_inner().with_inspector(inspector), true)
    }
}

/// Builds a regular ethereum block executor that uses the custom EVM.
#[derive(Debug, Default, Clone, Copy)]
#[non_exhaustive]
pub struct MyExecutorBuilder;

impl<Node> ExecutorBuilder<Node> for MyExecutorBuilder
where
    Node: FullNodeTypes<Types: NodeTypes<ChainSpec = ChainSpec, Primitives = EthPrimitives>>,
{
    type EVM = EthEvmConfig<ChainSpec, MyEvmFactory>;

    async fn build_evm(self, ctx: &BuilderContext<Node>) -> eyre::Result<Self::EVM> {
        let evm_config =
            EthEvmConfig::new_with_evm_factory(ctx.chain_spec(), MyEvmFactory::default());
        Ok(evm_config)
    }
}

/// Returns precompiles for Fjor spec.
pub fn prague_custom() -> &'static Precompiles {
    static INSTANCE: OnceLock<Precompiles> = OnceLock::new();
    INSTANCE.get_or_init(|| {
        let mut precompiles = Precompiles::prague().clone();
        // Custom precompile.
<<<<<<< HEAD
        precompiles.extend([(
            reth_ethereum::evm::revm::precompile::PrecompileId::Custom(std::borrow::Cow::Borrowed(
                "0",
            )),
            address!("0x0000000000000000000000000000000000000999"),
            |_, _| -> PrecompileResult {
                PrecompileResult::Ok(PrecompileOutput::new(0, Bytes::new()))
            } as PrecompileFn,
        )
            .into()]);

=======
        let precompile = Precompile::new(
            PrecompileId::custom("custom"),
            address!("0x0000000000000000000000000000000000000999"),
            |_, _| PrecompileResult::Ok(PrecompileOutput::new(0, Bytes::new())),
        );
        precompiles.extend([precompile]);
>>>>>>> e9a57a72
        precompiles
    })
}

#[tokio::main]
async fn main() -> eyre::Result<()> {
    let _guard = RethTracer::new().init()?;

    let tasks = TaskManager::current();

    // create a custom chain spec
    let spec = ChainSpec::builder()
        .chain(Chain::mainnet())
        .genesis(Genesis::default())
        .london_activated()
        .paris_activated()
        .shanghai_activated()
        .cancun_activated()
        .prague_activated()
        .build();

    let node_config =
        NodeConfig::test().with_rpc(RpcServerArgs::default().with_http()).with_chain(spec);

    let handle = NodeBuilder::new(node_config)
        .testing_node(tasks.executor())
        // configure the node with regular ethereum types
        .with_types::<EthereumNode>()
        // use default ethereum components but with our executor
        .with_components(EthereumNode::components().executor(MyExecutorBuilder::default()))
        .with_add_ons(EthereumAddOns::default())
        .launch()
        .await
        .unwrap();

    println!("Node started");

    handle.node_exit_future.await
}<|MERGE_RESOLUTION|>--- conflicted
+++ resolved
@@ -106,26 +106,12 @@
     INSTANCE.get_or_init(|| {
         let mut precompiles = Precompiles::prague().clone();
         // Custom precompile.
-<<<<<<< HEAD
-        precompiles.extend([(
-            reth_ethereum::evm::revm::precompile::PrecompileId::Custom(std::borrow::Cow::Borrowed(
-                "0",
-            )),
-            address!("0x0000000000000000000000000000000000000999"),
-            |_, _| -> PrecompileResult {
-                PrecompileResult::Ok(PrecompileOutput::new(0, Bytes::new()))
-            } as PrecompileFn,
-        )
-            .into()]);
-
-=======
         let precompile = Precompile::new(
             PrecompileId::custom("custom"),
             address!("0x0000000000000000000000000000000000000999"),
             |_, _| PrecompileResult::Ok(PrecompileOutput::new(0, Bytes::new())),
         );
         precompiles.extend([precompile]);
->>>>>>> e9a57a72
         precompiles
     })
 }
