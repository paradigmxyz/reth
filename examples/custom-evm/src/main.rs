--- conflicted
+++ resolved
@@ -91,39 +91,6 @@
 impl ConfigureEvmEnv for MyEvmConfig {
     type Header = Header;
 
-<<<<<<< HEAD
-    fn fill_cfg_env(
-        &self,
-        cfg_env: &mut CfgEnvWithHandlerCfg,
-        header: &Self::Header,
-        total_difficulty: U256,
-    ) {
-        self.inner.fill_cfg_env(cfg_env, header, total_difficulty);
-    }
-
-    /// Fill [`BlockEnv`] field according to the chain spec and given header
-    fn fill_block_env(&self, block_env: &mut BlockEnv, header: &Self::Header, after_merge: bool) {
-        block_env.number = U256::from(header.number);
-        block_env.coinbase = header.beneficiary;
-        block_env.timestamp = U256::from(header.timestamp);
-        if after_merge {
-            block_env.prevrandao = Some(header.mix_hash);
-            block_env.difficulty = U256::ZERO;
-        } else {
-            block_env.difficulty = header.difficulty;
-            block_env.prevrandao = None;
-        }
-        block_env.basefee = U256::from(header.base_fee_per_gas.unwrap_or_default());
-        block_env.gas_limit = U256::from(header.gas_limit);
-
-        // EIP-4844 excess blob gas of this block, introduced in Cancun
-        if let Some(excess_blob_gas) = header.excess_blob_gas {
-            block_env.set_blob_excess_gas_and_price(excess_blob_gas);
-        }
-    }
-
-=======
->>>>>>> cd10cbf4
     fn fill_tx_env(&self, tx_env: &mut TxEnv, transaction: &TransactionSigned, sender: Address) {
         self.inner.fill_tx_env(tx_env, transaction, sender);
     }
