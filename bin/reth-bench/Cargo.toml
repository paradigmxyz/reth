--- conflicted
+++ resolved
@@ -36,6 +36,7 @@
 alloy-transport-ipc.workspace = true
 alloy-transport-ws.workspace = true
 alloy-transport.workspace = true
+op-alloy-rpc-types.workspace = true
 
 # reqwest
 reqwest = { workspace = true, default-features = false, features = ["rustls-tls-native-roots"] }
@@ -57,10 +58,7 @@
 
 # misc
 clap = { workspace = true, features = ["derive", "env"] }
-<<<<<<< HEAD
-=======
 delegate.workspace = true
->>>>>>> c1a255a8
 eyre.workspace = true
 thiserror.workspace = true
 
