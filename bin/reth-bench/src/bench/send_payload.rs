--- conflicted
+++ resolved
@@ -7,14 +7,9 @@
 use clap::Parser;
 use eyre::{OptionExt, Result};
 use reth_cli_runner::CliContext;
-<<<<<<< HEAD
-use serde::{Deserialize, Serialize};
-use std::io::{BufReader, Read, Write};
-=======
 use std::io::{BufReader, Read, Write};
 
 use super::rpc_transaction::RpcTransaction;
->>>>>>> a1ca2dec
 
 /// Command for generating and sending an `engine_newPayload` request constructed from an RPC
 /// block.
