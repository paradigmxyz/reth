--- conflicted
+++ resolved
@@ -123,12 +123,9 @@
 reth-db-common.workspace = true
 reth-db = { workspace = true, features = ["mdbx", "test-utils"] }
 serial_test.workspace = true
-<<<<<<< HEAD
+reth-discv5.workspace = true
 reth-node-ethereum = { workspace = true, features = ["test-utils"] }
-=======
-reth-discv5.workspace = true
 reth-transaction-pool = { workspace = true, features = ["test-utils"] }
->>>>>>> 6dd4422f
 
 [features]
 default = ["jemalloc"]
