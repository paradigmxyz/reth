--- conflicted
+++ resolved
@@ -44,6 +44,10 @@
 metrics-exporter-prometheus = { version = "0.11.0", features = ["http-listener"] }
 metrics-util = "0.14.0"
 
+# test vectors generation
+proptest = "1.0"
+bincode = "1.3"
+
 # misc
 eyre = "0.6.8"
 clap = { version = "4.0", features = ["derive", "cargo"] }
@@ -53,13 +57,6 @@
 futures = "0.3.25"
 tempfile = { version = "3.3.0" }
 backon = "0.2.0"
-<<<<<<< HEAD
-
-# test vectors generation
-proptest = "1.0"
-bincode = "1.3"
-=======
 comfy-table = "6.1.4"
 crossterm = "0.25.0"
-tui = "0.19.0"
->>>>>>> 78ffd0a7
+tui = "0.19.0"