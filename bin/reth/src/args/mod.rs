--- conflicted
+++ resolved
@@ -43,7 +43,6 @@
 mod pruning_args;
 pub use pruning_args::PruningArgs;
 
-<<<<<<< HEAD
 /// RollupArgs for configuring the op-reth rollup
 #[cfg(feature = "optimism")]
 mod rollup_args;
@@ -51,8 +50,5 @@
 pub use rollup_args::RollupArgs;
 
 pub mod utils;
-=======
-pub mod utils;
 
-pub mod types;
->>>>>>> ddcd4d60
+pub mod types;