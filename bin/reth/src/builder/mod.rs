--- conflicted
+++ resolved
@@ -1404,18 +1404,11 @@
 ///     let (_handle, _manager) = spawn_node(builder).await.unwrap();
 /// }
 /// ```
-<<<<<<< HEAD
-pub async fn spawn_node(config: NodeConfig) -> eyre::Result<NodeHandle> {
-    let handle = Handle::current();
-    let task_manager = TaskManager::new(handle);
-    let ext = DefaultRethNodeCommandConfig::default();
-    config.launch::<()>(ext, task_manager.executor()).await
-=======
+
 pub async fn spawn_node(config: NodeConfig) -> eyre::Result<(NodeHandle, TaskManager)> {
     let task_manager = TaskManager::current();
-    let ext = DefaultRethNodeCommandConfig;
+    let ext = DefaultRethNodeCommandConfig::default();
     Ok((config.launch::<()>(ext, task_manager.executor()).await?, task_manager))
->>>>>>> 5637eed1
 }
 
 #[cfg(test)]
