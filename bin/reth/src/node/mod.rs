//! Main node command
//!
//! Starts the client
use crate::{
    args::{DebugArgs, NetworkArgs, RpcServerArgs},
    dirs::{ConfigPath, DbPath, PlatformPath},
    prometheus_exporter,
    runner::CliContext,
    utils::get_single_header,
};
use clap::{crate_version, Parser};
use events::NodeEvent;
use eyre::Context;
use fdlimit::raise_fd_limit;
<<<<<<< HEAD
use futures::{pin_mut, stream::select as stream_select, Stream, StreamExt};
use reth_auto_seal_consensus::{AutoSealBuilder, AutoSealConsensus};
=======
use futures::{pin_mut, stream::select as stream_select, FutureExt, Stream, StreamExt};
>>>>>>> 78470f7b
use reth_beacon_consensus::{BeaconConsensus, BeaconConsensusEngine, BeaconEngineMessage};
use reth_db::{
    database::Database,
    mdbx::{Env, WriteMap},
    tables,
    transaction::DbTx,
};
use reth_discv4::DEFAULT_DISCOVERY_PORT;
use reth_downloaders::{
    bodies::bodies::BodiesDownloaderBuilder,
    headers::reverse_headers::ReverseHeadersDownloaderBuilder,
};
use reth_executor::{
    blockchain_tree::{externals::TreeExternals, BlockchainTree, ShareableBlockchainTree},
    Factory,
};
use reth_interfaces::{
    consensus::{Consensus, ForkchoiceState},
    p2p::{
        bodies::{client::BodiesClient, downloader::BodyDownloader},
        headers::{client::StatusUpdater, downloader::HeaderDownloader},
    },
    sync::SyncStateUpdater,
};
use reth_network::{error::NetworkError, NetworkConfig, NetworkHandle, NetworkManager};
use reth_network_api::NetworkInfo;
use reth_primitives::{BlockHashOrNumber, ChainSpec, Head, Header, SealedHeader, H256};
use reth_provider::{BlockProvider, HeaderProvider, ShareableDatabase};
use reth_revm_inspectors::stack::Hook;
use reth_rpc_engine_api::{EngineApi, EngineApiHandle};
use reth_staged_sync::{
    utils::{
        chainspec::genesis_value_parser,
        init::{init_db, init_genesis},
        parse_socket_address,
    },
    Config,
};
use reth_stages::{
    prelude::*,
    stages::{ExecutionStage, HeaderSyncMode, SenderRecoveryStage, TotalDifficultyStage, FINISH},
};
use reth_tasks::TaskExecutor;
use reth_transaction_pool::{EthTransactionValidator, TransactionPool};
use std::{
    net::{Ipv4Addr, SocketAddr, SocketAddrV4},
    path::PathBuf,
    sync::Arc,
};
use tokio::sync::{
    mpsc::{unbounded_channel, UnboundedSender},
    oneshot, watch,
};
use tracing::*;

use reth_interfaces::p2p::headers::client::HeadersClient;
use reth_stages::stages::{MERKLE_EXECUTION, MERKLE_UNWIND};

pub mod events;

/// Start the node
#[derive(Debug, Parser)]
pub struct Command {
    /// The path to the configuration file to use.
    #[arg(long, value_name = "FILE", verbatim_doc_comment, default_value_t)]
    config: PlatformPath<ConfigPath>,

    /// The path to the database folder.
    ///
    /// Defaults to the OS-specific data directory:
    ///
    /// - Linux: `$XDG_DATA_HOME/reth/db` or `$HOME/.local/share/reth/db`
    /// - Windows: `{FOLDERID_RoamingAppData}/reth/db`
    /// - macOS: `$HOME/Library/Application Support/reth/db`
    #[arg(long, value_name = "PATH", verbatim_doc_comment, default_value_t)]
    db: PlatformPath<DbPath>,

    /// The chain this node is running.
    ///
    /// Possible values are either a built-in chain or the path to a chain specification file.
    ///
    /// Built-in chains:
    /// - mainnet
    /// - goerli
    /// - sepolia
    #[arg(
        long,
        value_name = "CHAIN_OR_PATH",
        verbatim_doc_comment,
        default_value = "mainnet",
        value_parser = genesis_value_parser
    )]
    chain: Arc<ChainSpec>,

    /// Enable Prometheus metrics.
    ///
    /// The metrics will be served at the given interface and port.
    #[arg(long, value_name = "SOCKET", value_parser = parse_socket_address, help_heading = "Metrics")]
    metrics: Option<SocketAddr>,

    #[clap(flatten)]
    network: NetworkArgs,

    #[clap(flatten)]
    rpc: RpcServerArgs,

    #[clap(flatten)]
    debug: DebugArgs,

    /// Automatically mine blocks for new transactions
    #[arg(long)]
    auto_mine: bool,
}

impl Command {
    /// Execute `node` command
    pub async fn execute(self, ctx: CliContext) -> eyre::Result<()> {
        info!(target: "reth::cli", "reth {} starting", crate_version!());

        // Raise the fd limit of the process.
        // Does not do anything on windows.
        raise_fd_limit();

        let mut config: Config = self.load_config()?;
        info!(target: "reth::cli", path = %self.db, "Configuration loaded");

        info!(target: "reth::cli", path = %self.db, "Opening database");
        let db = Arc::new(init_db(&self.db)?);
        let shareable_db = ShareableDatabase::new(Arc::clone(&db), Arc::clone(&self.chain));
        info!(target: "reth::cli", "Database opened");

        self.start_metrics_endpoint(Arc::clone(&db)).await?;

        debug!(target: "reth::cli", chain=%self.chain.chain, genesis=?self.chain.genesis_hash(), "Initializing genesis");

        init_genesis(db.clone(), self.chain.clone())?;

        let consensus: Arc<dyn Consensus> = if self.auto_mine {
            debug!(target: "reth::cli", "Using auto seal");
            Arc::new(AutoSealConsensus::new(Arc::clone(&self.chain)))
        } else {
            Arc::new(BeaconConsensus::new(Arc::clone(&self.chain)))
        };

        self.init_trusted_nodes(&mut config);

        let transaction_pool = reth_transaction_pool::Pool::eth_pool(
            EthTransactionValidator::new(shareable_db.clone(), Arc::clone(&self.chain)),
            Default::default(),
        );
        info!(target: "reth::cli", "Test transaction pool initialized");

        info!(target: "reth::cli", "Connecting to P2P network");
        let network_config =
            self.load_network_config(&config, Arc::clone(&db), ctx.task_executor.clone());
        let network = self
            .start_network(network_config, &ctx.task_executor, transaction_pool.clone())
            .await?;
        info!(target: "reth::cli", peer_id = %network.peer_id(), local_addr = %network.local_addr(), "Connected to P2P network");
        debug!(target: "reth::cli", peer_id = ?network.peer_id(), "Full peer ID");

        if self.debug.continuous {
            info!(target: "reth::cli", "Continuous sync mode enabled");
        }

        let (consensus_engine_tx, consensus_engine_rx) = unbounded_channel();

        // Forward the `debug.tip` as forkchoice state to the consensus engine.
        // This will initiate the sync up to the provided tip.
        let _tip_rx = match self.debug.tip {
            Some(tip) => {
                let (tip_tx, tip_rx) = oneshot::channel();
                let state = ForkchoiceState {
                    head_block_hash: tip,
                    finalized_block_hash: tip,
                    safe_block_hash: tip,
                };
                consensus_engine_tx.send(BeaconEngineMessage::ForkchoiceUpdated {
                    state,
                    payload_attrs: None,
                    tx: tip_tx,
                })?;
                debug!(target: "reth::cli", %tip, "Tip manually set");
                Some(tip_rx)
            }
            None => {
                let warn_msg = "No tip specified. \
                reth cannot communicate with consensus clients, \
                so a tip must manually be provided for the online stages with --debug.tip <HASH>.";
                warn!(target: "reth::cli", warn_msg);
                None
            }
        };

<<<<<<< HEAD
        let engine_api_handle =
            self.init_engine_api(Arc::clone(&db), consensus_engine_tx.clone(), &ctx.task_executor);
        info!(target: "reth::cli", "Engine API handler initialized");

        let _auth_server = self
            .rpc
            .start_auth_server(
                shareable_db.clone(),
                transaction_pool.clone(),
                network.clone(),
                ctx.task_executor.clone(),
                self.chain.clone(),
                engine_api_handle,
            )
            .await?;
        info!(target: "reth::cli", "Started Auth server");

        let pipeline = if self.auto_mine {
            let (_, client, task) = AutoSealBuilder::new(
                Arc::clone(&self.chain),
                shareable_db,
                transaction_pool.clone(),
                consensus_engine_tx,
=======
        let client = network.fetch_client().await?;
        let (pipeline, events) = self
            .build_networked_pipeline(
                &mut config,
                network.clone(),
                client,
                Arc::clone(&consensus),
                db.clone(),
                &ctx.task_executor,
>>>>>>> 78470f7b
            )
            .build();

            debug!(target: "reth::cli", "Spawning auto mine task");
            ctx.task_executor.spawn(Box::pin(task));

            let (pipeline, events) = self
                .build_networked_pipeline(
                    &mut config,
                    network.clone(),
                    client,
                    Arc::clone(&consensus),
                    db.clone(),
                    &ctx.task_executor,
                )
                .await?;

            ctx.task_executor.spawn_critical(
                "events task",
                events::handle_events(Some(network.clone()), events),
            );

            pipeline
        } else {
            let client = network.fetch_client().await?;
            let (pipeline, events) = self
                .build_networked_pipeline(
                    &mut config,
                    network.clone(),
                    client,
                    Arc::clone(&consensus),
                    db.clone(),
                    &ctx.task_executor,
                )
                .await?;

            ctx.task_executor.spawn_critical(
                "events task",
                events::handle_events(Some(network.clone()), events),
            );

            pipeline
        };

        // configure blockchain tree
        let tree_externals = TreeExternals::new(
            db.clone(),
            consensus,
            Factory::new(self.chain.clone()),
            Arc::clone(&self.chain),
        );
        let blockchain_tree =
            ShareableBlockchainTree::new(BlockchainTree::new(tree_externals, Default::default())?);

        let beacon_consensus_engine = BeaconConsensusEngine::new(
            Arc::clone(&db),
            ctx.task_executor.clone(),
            pipeline,
            blockchain_tree.clone(),
            consensus_engine_rx,
            self.debug.max_block,
        );

        info!(target: "reth::cli", "Consensus engine initialized");

        let engine_api_handle =
            self.init_engine_api(Arc::clone(&db), consensus_engine_tx.clone(), &ctx.task_executor);
        info!(target: "reth::cli", "Engine API handler initialized");

        let launch_rpc = self
            .rpc
            .start_rpc_server(
                shareable_db.clone(),
                transaction_pool.clone(),
                network.clone(),
                ctx.task_executor.clone(),
                blockchain_tree,
            )
            .inspect(|_| {
                info!(target: "reth::cli", "Started RPC server");
            });

        let launch_auth = self
            .rpc
            .start_auth_server(
                shareable_db.clone(),
                transaction_pool.clone(),
                network.clone(),
                ctx.task_executor.clone(),
                self.chain.clone(),
                engine_api_handle,
            )
            .inspect(|_| {
                info!(target: "reth::cli", "Started Auth server");
            });

        // launch servers
        let (_rpc_server, _auth_server) =
            futures::future::try_join(launch_rpc, launch_auth).await?;

        // Run consensus engine to completion
        let (rx, tx) = oneshot::channel();
        info!(target: "reth::cli", "Starting consensus engine");
        ctx.task_executor.spawn_critical_blocking("consensus engine", async move {
            let res = beacon_consensus_engine.await;
            let _ = rx.send(res);
        });

        tx.await??;

        info!(target: "reth::cli", "Consensus engine has exited.");

        if self.debug.terminate {
            Ok(())
        } else {
            // The pipeline has finished downloading blocks up to `--debug.tip` or
            // `--debug.max-block`. Keep other node components alive for further usage.
            futures::future::pending().await
        }
    }

    /// Constructs a [Pipeline] that's wired to the network
    async fn build_networked_pipeline<Client>(
        &self,
        config: &mut Config,
        network: NetworkHandle,
        client: Client,
        consensus: Arc<dyn Consensus>,
        db: Arc<Env<WriteMap>>,
        task_executor: &TaskExecutor,
    ) -> eyre::Result<(Pipeline<Env<WriteMap>, NetworkHandle>, impl Stream<Item = NodeEvent>)>
    where
        Client: HeadersClient + BodiesClient + Clone + 'static,
    {
        let max_block = if let Some(block) = self.debug.max_block {
            Some(block)
        } else if let Some(tip) = self.debug.tip {
            Some(self.lookup_or_fetch_tip(db.clone(), &client, tip).await?)
        } else {
            None
        };

        // TODO: remove Arc requirement from downloader builders.
        // building network downloaders using the fetch client
        let header_downloader = ReverseHeadersDownloaderBuilder::from(config.stages.headers)
            .build(client.clone(), Arc::clone(&consensus))
            .into_task_with(task_executor);

        let body_downloader = BodiesDownloaderBuilder::from(config.stages.bodies)
            .build(client, Arc::clone(&consensus), db.clone())
            .into_task_with(task_executor);

        let mut pipeline = self
            .build_pipeline(
                config,
                header_downloader,
                body_downloader,
                network.clone(),
                consensus,
                max_block,
                self.debug.continuous,
            )
            .await?;

        let events = stream_select(
            network.event_listener().map(Into::into),
            pipeline.events().map(Into::into),
        );
        Ok((pipeline, events))
    }

    fn load_config(&self) -> eyre::Result<Config> {
        confy::load_path::<Config>(&self.config).wrap_err_with(|| {
            format!("Could not load config file {}", self.config.as_ref().display())
        })
    }

    fn init_trusted_nodes(&self, config: &mut Config) {
        config.peers.connect_trusted_nodes_only = self.network.trusted_only;

        if !self.network.trusted_peers.is_empty() {
            info!(target: "reth::cli", "Adding trusted nodes");
            self.network.trusted_peers.iter().for_each(|peer| {
                config.peers.trusted_nodes.insert(*peer);
            });
        }
    }

    async fn start_metrics_endpoint(&self, db: Arc<Env<WriteMap>>) -> eyre::Result<()> {
        if let Some(listen_addr) = self.metrics {
            info!(target: "reth::cli", addr = %listen_addr, "Starting metrics endpoint");

            prometheus_exporter::initialize_with_db_metrics(listen_addr, db).await?;
        }

        Ok(())
    }

    fn init_engine_api(
        &self,
        db: Arc<Env<WriteMap>>,
        engine_tx: UnboundedSender<BeaconEngineMessage>,
        task_executor: &TaskExecutor,
    ) -> EngineApiHandle {
        let (message_tx, message_rx) = unbounded_channel();
        let engine_api = EngineApi::new(
            ShareableDatabase::new(db, self.chain.clone()),
            self.chain.clone(),
            message_rx,
            engine_tx,
        );
        task_executor.spawn_critical("engine API task", engine_api);
        message_tx
    }

    /// Spawns the configured network and associated tasks and returns the [NetworkHandle] connected
    /// to that network.
    async fn start_network<C, Pool>(
        &self,
        config: NetworkConfig<C>,
        task_executor: &TaskExecutor,
        pool: Pool,
    ) -> Result<NetworkHandle, NetworkError>
    where
        C: BlockProvider + HeaderProvider + Clone + Unpin + 'static,
        Pool: TransactionPool + Unpin + 'static,
    {
        let client = config.client.clone();
        let (handle, network, txpool, eth) = NetworkManager::builder(config)
            .await?
            .transactions(pool)
            .request_handler(client)
            .split_with_handle();

        let known_peers_file = self.network.persistent_peers_file();
        task_executor.spawn_critical_with_signal("p2p network task", |shutdown| {
            run_network_until_shutdown(shutdown, network, known_peers_file)
        });

        task_executor.spawn_critical("p2p eth request handler", eth);
        task_executor.spawn_critical("p2p txpool request handler", txpool);

        Ok(handle)
    }

    fn lookup_head(&self, db: Arc<Env<WriteMap>>) -> Result<Head, reth_interfaces::db::Error> {
        db.view(|tx| {
            let head = FINISH.get_progress(tx)?.unwrap_or_default();
            let header = tx
                .get::<tables::Headers>(head)?
                .expect("the header for the latest block is missing, database is corrupt");
            let total_difficulty = tx.get::<tables::HeaderTD>(head)?.expect(
                "the total difficulty for the latest block is missing, database is corrupt",
            );
            let hash = tx
                .get::<tables::CanonicalHeaders>(head)?
                .expect("the hash for the latest block is missing, database is corrupt");
            Ok::<Head, reth_interfaces::db::Error>(Head {
                number: head,
                hash,
                difficulty: header.difficulty,
                total_difficulty: total_difficulty.into(),
                timestamp: header.timestamp,
            })
        })?
        .map_err(Into::into)
    }

    /// Attempt to look up the block number for the tip hash in the database.
    /// If it doesn't exist, download the header and return the block number.
    ///
    /// NOTE: The download is attempted with infinite retries.
    async fn lookup_or_fetch_tip<Client>(
        &self,
        db: Arc<Env<WriteMap>>,
        client: Client,
        tip: H256,
    ) -> Result<u64, reth_interfaces::Error>
    where
        Client: HeadersClient,
    {
        Ok(self.fetch_tip(db, client, BlockHashOrNumber::Hash(tip)).await?.number)
    }

    /// Attempt to look up the block with the given number and return the header.
    ///
    /// NOTE: The download is attempted with infinite retries.
    async fn fetch_tip<Client>(
        &self,
        db: Arc<Env<WriteMap>>,
        client: Client,
        tip: BlockHashOrNumber,
    ) -> Result<SealedHeader, reth_interfaces::Error>
    where
        Client: HeadersClient,
    {
        let header = db.view(|tx| -> Result<Option<Header>, reth_db::Error> {
            let number = match tip {
                BlockHashOrNumber::Hash(hash) => tx.get::<tables::HeaderNumbers>(hash)?,
                BlockHashOrNumber::Number(number) => Some(number),
            };
            Ok(number.map(|number| tx.get::<tables::Headers>(number)).transpose()?.flatten())
        })??;

        // try to look up the header in the database
        if let Some(header) = header {
            info!(target: "reth::cli", ?tip, "Successfully looked up tip block in the database");
            return Ok(header.seal_slow())
        }

        info!(target: "reth::cli", ?tip, "Fetching tip block from the network.");
        loop {
            match get_single_header(&client, tip).await {
                Ok(tip_header) => {
                    info!(target: "reth::cli", ?tip, "Successfully fetched tip");
                    return Ok(tip_header)
                }
                Err(error) => {
                    error!(target: "reth::cli", %error, "Failed to fetch the tip. Retrying...");
                }
            }
        }
    }

    fn load_network_config(
        &self,
        config: &Config,
        db: Arc<Env<WriteMap>>,
        executor: TaskExecutor,
    ) -> NetworkConfig<ShareableDatabase<Arc<Env<WriteMap>>>> {
        let head = self.lookup_head(Arc::clone(&db)).expect("the head block is missing");

        self.network
            .network_config(config, self.chain.clone())
            .with_task_executor(Box::new(executor))
            .set_head(head)
            .listener_addr(SocketAddr::V4(SocketAddrV4::new(
                Ipv4Addr::UNSPECIFIED,
                self.network.port.unwrap_or(DEFAULT_DISCOVERY_PORT),
            )))
            .discovery_addr(SocketAddr::V4(SocketAddrV4::new(
                Ipv4Addr::UNSPECIFIED,
                self.network.discovery.port.unwrap_or(DEFAULT_DISCOVERY_PORT),
            )))
            .build(ShareableDatabase::new(db, self.chain.clone()))
    }

    #[allow(clippy::too_many_arguments)]
    async fn build_pipeline<H, B, U>(
        &self,
        config: &Config,
        header_downloader: H,
        body_downloader: B,
        updater: U,
        consensus: Arc<dyn Consensus>,
        max_block: Option<u64>,
        continuous: bool,
    ) -> eyre::Result<Pipeline<Env<WriteMap>, U>>
    where
        H: HeaderDownloader + 'static,
        B: BodyDownloader + 'static,
        U: SyncStateUpdater + StatusUpdater + Clone + 'static,
    {
        let stage_conf = &config.stages;

        let mut builder = Pipeline::builder();

        if let Some(max_block) = max_block {
            debug!(target: "reth::cli", max_block, "Configuring builder to use max block");
            builder = builder.with_max_block(max_block)
        }

        let (tip_tx, tip_rx) = watch::channel(H256::zero());
        use reth_revm_inspectors::stack::InspectorStackConfig;
        let factory = reth_executor::Factory::new(self.chain.clone());

        let stack_config = InspectorStackConfig {
            use_printer_tracer: self.debug.print_inspector,
            hook: if let Some(hook_block) = self.debug.hook_block {
                Hook::Block(hook_block)
            } else if let Some(tx) = self.debug.hook_transaction {
                Hook::Transaction(tx)
            } else if self.debug.hook_all {
                Hook::All
            } else {
                Hook::None
            },
        };

        let factory = factory.with_stack_config(stack_config);

        let header_mode =
            if continuous { HeaderSyncMode::Continuous } else { HeaderSyncMode::Tip(tip_rx) };
        let pipeline = builder
            .with_sync_state_updater(updater.clone())
            .with_tip_sender(tip_tx)
            .add_stages(
                DefaultStages::new(
                    header_mode,
                    Arc::clone(&consensus),
                    header_downloader,
                    body_downloader,
                    updater,
                    factory.clone(),
                )
                .set(
                    TotalDifficultyStage::new(consensus)
                        .with_commit_threshold(stage_conf.total_difficulty.commit_threshold),
                )
                .set(SenderRecoveryStage {
                    commit_threshold: stage_conf.sender_recovery.commit_threshold,
                })
                .set(ExecutionStage::new(factory, stage_conf.execution.commit_threshold))
                .disable_if(MERKLE_UNWIND, || self.auto_mine)
                .disable_if(MERKLE_EXECUTION, || self.auto_mine),
            )
            .build();

        Ok(pipeline)
    }
}

/// Drives the [NetworkManager] future until a [Shutdown](reth_tasks::shutdown::Shutdown) signal is
/// received. If configured, this writes known peers to `persistent_peers_file` afterwards.
async fn run_network_until_shutdown<C>(
    shutdown: reth_tasks::shutdown::Shutdown,
    network: NetworkManager<C>,
    persistent_peers_file: Option<PathBuf>,
) where
    C: BlockProvider + HeaderProvider + Clone + Unpin + 'static,
{
    pin_mut!(network, shutdown);

    tokio::select! {
        _ = &mut network => {},
        _ = shutdown => {},
    }

    if let Some(file_path) = persistent_peers_file {
        let known_peers = network.all_peers().collect::<Vec<_>>();
        if let Ok(known_peers) = serde_json::to_string_pretty(&known_peers) {
            trace!(target : "reth::cli", peers_file =?file_path, num_peers=%known_peers.len(), "Saving current peers");
            let parent_dir = file_path.parent().map(std::fs::create_dir_all).transpose();
            match parent_dir.and_then(|_| std::fs::write(&file_path, known_peers)) {
                Ok(_) => {
                    info!(target: "reth::cli", peers_file=?file_path, "Wrote network peers to file");
                }
                Err(err) => {
                    warn!(target: "reth::cli", ?err, peers_file=?file_path, "Failed to write network peers to file");
                }
            }
        }
    }
}

#[cfg(test)]
mod tests {
    use super::*;
    use std::net::IpAddr;

    #[test]
    fn parse_help_node_command() {
        let err = Command::try_parse_from(["reth", "--help"]).unwrap_err();
        assert_eq!(err.kind(), clap::error::ErrorKind::DisplayHelp);
    }

    #[test]
    fn parse_common_node_command_chain_args() {
        for chain in ["mainnet", "sepolia", "goerli"] {
            let args: Command = Command::parse_from(["reth", "--chain", chain]);
            assert_eq!(args.chain.chain, chain.parse().unwrap());
        }
    }

    #[test]
    fn parse_discovery_port() {
        let cmd = Command::try_parse_from(["reth", "--discovery.port", "300"]).unwrap();
        assert_eq!(cmd.network.discovery.port, Some(300));
    }

    #[test]
    fn parse_port() {
        let cmd =
            Command::try_parse_from(["reth", "--discovery.port", "300", "--port", "99"]).unwrap();
        assert_eq!(cmd.network.discovery.port, Some(300));
        assert_eq!(cmd.network.port, Some(99));
    }

    #[test]
    fn parse_metrics_port() {
        let cmd = Command::try_parse_from(["reth", "--metrics", "9000"]).unwrap();
        assert_eq!(cmd.metrics, Some(SocketAddr::new(IpAddr::V4(Ipv4Addr::LOCALHOST), 9000)));

        let cmd = Command::try_parse_from(["reth", "--metrics", ":9000"]).unwrap();
        assert_eq!(cmd.metrics, Some(SocketAddr::new(IpAddr::V4(Ipv4Addr::LOCALHOST), 9000)));

        let cmd = Command::try_parse_from(["reth", "--metrics", "localhost:9000"]).unwrap();
        assert_eq!(cmd.metrics, Some(SocketAddr::new(IpAddr::V4(Ipv4Addr::LOCALHOST), 9000)));
    }
}<|MERGE_RESOLUTION|>--- conflicted
+++ resolved
@@ -12,12 +12,8 @@
 use events::NodeEvent;
 use eyre::Context;
 use fdlimit::raise_fd_limit;
-<<<<<<< HEAD
-use futures::{pin_mut, stream::select as stream_select, Stream, StreamExt};
+use futures::{pin_mut, stream::select as stream_select, FutureExt, Stream, StreamExt};
 use reth_auto_seal_consensus::{AutoSealBuilder, AutoSealConsensus};
-=======
-use futures::{pin_mut, stream::select as stream_select, FutureExt, Stream, StreamExt};
->>>>>>> 78470f7b
 use reth_beacon_consensus::{BeaconConsensus, BeaconConsensusEngine, BeaconEngineMessage};
 use reth_db::{
     database::Database,
@@ -212,41 +208,12 @@
             }
         };
 
-<<<<<<< HEAD
-        let engine_api_handle =
-            self.init_engine_api(Arc::clone(&db), consensus_engine_tx.clone(), &ctx.task_executor);
-        info!(target: "reth::cli", "Engine API handler initialized");
-
-        let _auth_server = self
-            .rpc
-            .start_auth_server(
-                shareable_db.clone(),
-                transaction_pool.clone(),
-                network.clone(),
-                ctx.task_executor.clone(),
-                self.chain.clone(),
-                engine_api_handle,
-            )
-            .await?;
-        info!(target: "reth::cli", "Started Auth server");
-
         let pipeline = if self.auto_mine {
             let (_, client, task) = AutoSealBuilder::new(
                 Arc::clone(&self.chain),
-                shareable_db,
+                shareable_db.clone(),
                 transaction_pool.clone(),
-                consensus_engine_tx,
-=======
-        let client = network.fetch_client().await?;
-        let (pipeline, events) = self
-            .build_networked_pipeline(
-                &mut config,
-                network.clone(),
-                client,
-                Arc::clone(&consensus),
-                db.clone(),
-                &ctx.task_executor,
->>>>>>> 78470f7b
+                consensus_engine_tx.clone(),
             )
             .build();
 
@@ -389,7 +356,6 @@
             None
         };
 
-        // TODO: remove Arc requirement from downloader builders.
         // building network downloaders using the fetch client
         let header_downloader = ReverseHeadersDownloaderBuilder::from(config.stages.headers)
             .build(client.clone(), Arc::clone(&consensus))
