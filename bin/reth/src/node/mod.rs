--- conflicted
+++ resolved
@@ -127,7 +127,6 @@
     #[arg(long, value_name = "SOCKET", value_parser = parse_socket_address, help_heading = "Metrics")]
     pub metrics: Option<SocketAddr>,
 
-<<<<<<< HEAD
     /// Add a new instance of a node.
     ///
     /// Configures the ports of the node to avoid conflicts with the defaults.
@@ -142,12 +141,11 @@
     /// - HTTP_RPC_PORT: default - `instance` + 1
     /// - WS_RPC_PORT: default + `instance` * 2 - 2
     #[arg(long, value_name = "INSTANCE", global = true, default_value_t = 1, value_parser = value_parser!(u16).range(..=200))]
-    instance: u16,
-=======
+    pub instance: u16,
+
     /// Overrides the KZG trusted setup by reading from the supplied file.
     #[arg(long, value_name = "PATH")]
-    trusted_setup_file: Option<PathBuf>,
->>>>>>> 3d9e968b
+    pub trusted_setup_file: Option<PathBuf>,
 
     /// All networking related arguments
     #[clap(flatten)]
@@ -194,11 +192,8 @@
             config,
             chain,
             metrics,
-<<<<<<< HEAD
+            trusted_setup_file,
             instance,
-=======
-            trusted_setup_file,
->>>>>>> 3d9e968b
             network,
             rpc,
             txpool,
@@ -214,11 +209,8 @@
             config,
             chain,
             metrics,
-<<<<<<< HEAD
             instance,
-=======
             trusted_setup_file,
->>>>>>> 3d9e968b
             network,
             rpc,
             txpool,
