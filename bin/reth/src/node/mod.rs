//! Main node command
//!
//! Starts the client
use crate::{
    args::{
        get_secret_key,
        utils::{genesis_value_parser, parse_socket_address},
        DatabaseArgs, DebugArgs, DevArgs, NetworkArgs, PayloadBuilderArgs, PruningArgs,
        RpcServerArgs, TxPoolArgs,
    },
    cli::{
        components::RethNodeComponentsImpl,
        config::RethRpcConfig,
        ext::{RethCliExt, RethNodeCommandConfig},
    },
    dirs::{DataDirPath, MaybePlatformPath},
    init::init_genesis,
    node::cl_events::ConsensusLayerHealthEvents,
    prometheus_exporter,
    runner::CliContext,
    utils::get_single_header,
    version::SHORT_VERSION,
};
use clap::{value_parser, Parser};
use eyre::Context;
use fdlimit::raise_fd_limit;
use futures::{future::Either, pin_mut, stream, stream_select, StreamExt};
use reth_auto_seal_consensus::{AutoSealBuilder, AutoSealConsensus, MiningMode};
use reth_beacon_consensus::{
    hooks::{EngineHooks, PruneHook},
    BeaconConsensus, BeaconConsensusEngine, MIN_BLOCKS_FOR_PIPELINE_RUN,
};
use reth_blockchain_tree::{
    config::BlockchainTreeConfig, externals::TreeExternals, BlockchainTree, ShareableBlockchainTree,
};
use reth_config::{config::PruneConfig, Config};
use reth_db::{database::Database, init_db, DatabaseEnv};
use reth_downloaders::{
    bodies::bodies::BodiesDownloaderBuilder,
    headers::reverse_headers::ReverseHeadersDownloaderBuilder,
};
use reth_interfaces::{
    consensus::Consensus,
    p2p::{
        bodies::{client::BodiesClient, downloader::BodyDownloader},
        either::EitherDownloader,
        headers::{client::HeadersClient, downloader::HeaderDownloader},
    },
    RethResult,
};
use reth_network::{error::NetworkError, NetworkConfig, NetworkHandle, NetworkManager};
use reth_network_api::{NetworkInfo, PeersInfo};
use reth_primitives::{
    constants::eip4844::{LoadKzgSettingsError, MAINNET_KZG_TRUSTED_SETUP},
    kzg::KzgSettings,
    stage::StageId,
    BlockHashOrNumber, BlockNumber, ChainSpec, DisplayHardforks, Head, SealedHeader, B256,
};
use reth_provider::{
    providers::BlockchainProvider, BlockHashReader, BlockReader, CanonStateSubscriptions,
    HeaderProvider, ProviderFactory, StageCheckpointReader,
};
use reth_prune::{segments::SegmentSet, Pruner};
use reth_revm::Factory;
use reth_revm_inspectors::stack::Hook;
use reth_rpc_engine_api::EngineApi;
use reth_snapshot::HighestSnapshotsTracker;
use reth_stages::{
    prelude::*,
    stages::{
        AccountHashingStage, ExecutionStage, ExecutionStageThresholds, HeaderSyncMode,
        IndexAccountHistoryStage, IndexStorageHistoryStage, MerkleStage, SenderRecoveryStage,
        StorageHashingStage, TotalDifficultyStage, TransactionLookupStage,
    },
    MetricEventsSender, MetricsListener,
};
use reth_tasks::TaskExecutor;
use reth_transaction_pool::{
    blobstore::InMemoryBlobStore, TransactionPool, TransactionValidationTaskExecutor,
};
use secp256k1::SecretKey;
use std::{
    net::{SocketAddr, SocketAddrV4},
    path::PathBuf,
    sync::Arc,
};
use tokio::sync::{mpsc::unbounded_channel, oneshot, watch};
use tracing::*;

pub mod cl_events;
pub mod events;

/// Start the node
#[derive(Debug, Parser)]
pub struct NodeCommand<Ext: RethCliExt = ()> {
    /// The path to the data dir for all reth files and subdirectories.
    ///
    /// Defaults to the OS-specific data directory:
    ///
    /// - Linux: `$XDG_DATA_HOME/reth/` or `$HOME/.local/share/reth/`
    /// - Windows: `{FOLDERID_RoamingAppData}/reth/`
    /// - macOS: `$HOME/Library/Application Support/reth/`
    #[arg(long, value_name = "DATA_DIR", verbatim_doc_comment, default_value_t)]
    pub datadir: MaybePlatformPath<DataDirPath>,

    /// The path to the configuration file to use.
    #[arg(long, value_name = "FILE", verbatim_doc_comment)]
    pub config: Option<PathBuf>,

    /// The chain this node is running.
    ///
    /// Possible values are either a built-in chain or the path to a chain specification file.
    ///
    /// Built-in chains:
    /// - mainnet
    /// - goerli
    /// - sepolia
    /// - holesky
    /// - dev
    #[arg(
        long,
        value_name = "CHAIN_OR_PATH",
        verbatim_doc_comment,
        default_value = "mainnet",
        default_value_if("dev", "true", "dev"),
        value_parser = genesis_value_parser,
        required = false,
    )]
    pub chain: Arc<ChainSpec>,

    /// Enable Prometheus metrics.
    ///
    /// The metrics will be served at the given interface and port.
    #[arg(long, value_name = "SOCKET", value_parser = parse_socket_address, help_heading = "Metrics")]
    pub metrics: Option<SocketAddr>,

    /// Add a new instance of a node.
    ///
    /// Configures the ports of the node to avoid conflicts with the defaults.
    /// This is useful for running multiple nodes on the same machine.
    ///
    /// Max number of instances is 200. It is chosen in a way so that it's not possible to have
    /// port numbers that conflict with each other.
    ///
    /// Changes to the following port numbers:
    /// - DISCOVERY_PORT: default + `instance` - 1
    /// - AUTH_PORT: default + `instance` * 100 - 100
    /// - HTTP_RPC_PORT: default - `instance` + 1
    /// - WS_RPC_PORT: default + `instance` * 2 - 2
    #[arg(long, value_name = "INSTANCE", global = true, default_value_t = 1, value_parser = value_parser!(u16).range(..=200))]
    pub instance: u16,

    /// Overrides the KZG trusted setup by reading from the supplied file.
    #[arg(long, value_name = "PATH")]
    pub trusted_setup_file: Option<PathBuf>,

    /// All networking related arguments
    #[clap(flatten)]
    pub network: NetworkArgs,

    /// All rpc related arguments
    #[clap(flatten)]
    pub rpc: RpcServerArgs,

    /// All txpool related arguments with --txpool prefix
    #[clap(flatten)]
    pub txpool: TxPoolArgs,

    /// All payload builder related arguments
    #[clap(flatten)]
    pub builder: PayloadBuilderArgs,

    /// All debug related arguments with --debug prefix
    #[clap(flatten)]
    pub debug: DebugArgs,

    /// All database related arguments
    #[clap(flatten)]
    pub db: DatabaseArgs,

    /// All dev related arguments with --dev prefix
    #[clap(flatten)]
    pub dev: DevArgs,

    /// All pruning related arguments
    #[clap(flatten)]
    pub pruning: PruningArgs,

    /// Additional cli arguments
    #[clap(flatten)]
    pub ext: Ext::Node,

    /// Rollup related arguments
    #[cfg(feature = "optimism")]
    #[clap(flatten)]
    rollup: crate::args::RollupArgs,
}

impl<Ext: RethCliExt> NodeCommand<Ext> {
    /// Replaces the extension of the node command
    pub fn with_ext<E: RethCliExt>(self, ext: E::Node) -> NodeCommand<E> {
        let Self {
            datadir,
            config,
            chain,
            metrics,
            trusted_setup_file,
            instance,
            network,
            rpc,
            txpool,
            builder,
            debug,
            db,
            dev,
            pruning,
            #[cfg(feature = "optimism")]
            rollup,
            ..
        } = self;
        NodeCommand {
            datadir,
            config,
            chain,
            metrics,
            instance,
            trusted_setup_file,
            network,
            rpc,
            txpool,
            builder,
            debug,
            db,
            dev,
            pruning,
            ext,
            #[cfg(feature = "optimism")]
            rollup,
        }
    }

    /// Execute `node` command
    pub async fn execute(mut self, ctx: CliContext) -> eyre::Result<()> {
        info!(target: "reth::cli", "reth {} starting", SHORT_VERSION);

        // Raise the fd limit of the process.
        // Does not do anything on windows.
        raise_fd_limit();

        // add network name to data dir
        let data_dir = self.datadir.unwrap_or_chain_default(self.chain.chain);
        let config_path = self.config.clone().unwrap_or(data_dir.config_path());

        let mut config: Config = self.load_config(config_path.clone())?;

        // always store reth.toml in the data dir, not the chain specific data dir
        info!(target: "reth::cli", path = ?config_path, "Configuration loaded");

        let db_path = data_dir.db_path();
        info!(target: "reth::cli", path = ?db_path, "Opening database");
        let db = Arc::new(init_db(&db_path, self.db.log_level)?);
        info!(target: "reth::cli", "Database opened");

        self.start_metrics_endpoint(Arc::clone(&db)).await?;

        debug!(target: "reth::cli", chain=%self.chain.chain, genesis=?self.chain.genesis_hash(), "Initializing genesis");

        let genesis_hash = init_genesis(db.clone(), self.chain.clone())?;

        info!(target: "reth::cli", "{}", DisplayHardforks::from(self.chain.hardforks().clone()));

        let consensus: Arc<dyn Consensus> = if self.dev.dev {
            debug!(target: "reth::cli", "Using auto seal");
            Arc::new(AutoSealConsensus::new(Arc::clone(&self.chain)))
        } else {
            Arc::new(BeaconConsensus::new(Arc::clone(&self.chain)))
        };

        self.init_trusted_nodes(&mut config);

        debug!(target: "reth::cli", "Spawning metrics listener task");
        let (metrics_tx, metrics_rx) = unbounded_channel();
        let metrics_listener = MetricsListener::new(metrics_rx);
        ctx.task_executor.spawn_critical("metrics listener task", metrics_listener);

        let prune_config =
            self.pruning.prune_config(Arc::clone(&self.chain))?.or(config.prune.clone());

        // configure blockchain tree
        let tree_externals = TreeExternals::new(
            Arc::clone(&db),
            Arc::clone(&consensus),
            Factory::new(self.chain.clone()),
            Arc::clone(&self.chain),
        );
        let tree = BlockchainTree::new(
            tree_externals,
            BlockchainTreeConfig::default(),
            prune_config.clone().map(|config| config.segments),
        )?
        .with_sync_metrics_tx(metrics_tx.clone());
        let canon_state_notification_sender = tree.canon_state_notification_sender();
        let blockchain_tree = ShareableBlockchainTree::new(tree);

        // fetch the head block from the database
        let head = self.lookup_head(Arc::clone(&db)).wrap_err("the head block is missing")?;

        // setup the blockchain provider
        let factory = ProviderFactory::new(Arc::clone(&db), Arc::clone(&self.chain));
        let blockchain_db = BlockchainProvider::new(factory, blockchain_tree.clone())?;
        let blob_store = InMemoryBlobStore::default();
        let validator = TransactionValidationTaskExecutor::eth_builder(Arc::clone(&self.chain))
            .with_head_timestamp(head.timestamp)
            .kzg_settings(self.kzg_settings()?)
            .with_additional_tasks(1)
            .build_with_tasks(blockchain_db.clone(), ctx.task_executor.clone(), blob_store.clone());

        let transaction_pool =
            reth_transaction_pool::Pool::eth_pool(validator, blob_store, self.txpool.pool_config());
        info!(target: "reth::cli", "Transaction pool initialized");

        // spawn txpool maintenance task
        {
            let pool = transaction_pool.clone();
            let chain_events = blockchain_db.canonical_state_stream();
            let client = blockchain_db.clone();
            ctx.task_executor.spawn_critical(
                "txpool maintenance task",
                reth_transaction_pool::maintain::maintain_transaction_pool_future(
                    client,
                    pool,
                    chain_events,
                    ctx.task_executor.clone(),
                    Default::default(),
                ),
            );
            debug!(target: "reth::cli", "Spawned txpool maintenance task");
        }

        info!(target: "reth::cli", "Connecting to P2P network");
        let network_secret_path =
            self.network.p2p_secret_key.clone().unwrap_or_else(|| data_dir.p2p_secret_path());
        debug!(target: "reth::cli", ?network_secret_path, "Loading p2p key file");
        let secret_key = get_secret_key(&network_secret_path)?;
        let default_peers_path = data_dir.known_peers_path();
        let network_config = self.load_network_config(
            &config,
            Arc::clone(&db),
            ctx.task_executor.clone(),
            head,
            secret_key,
            default_peers_path.clone(),
        );
        let network = self
            .start_network(
                network_config,
                &ctx.task_executor,
                transaction_pool.clone(),
                default_peers_path,
            )
            .await?;
        info!(target: "reth::cli", peer_id = %network.peer_id(), local_addr = %network.local_addr(), enode = %network.local_node_record(), "Connected to P2P network");
        debug!(target: "reth::cli", peer_id = ?network.peer_id(), "Full peer ID");
        let network_client = network.fetch_client().await?;

        let components = RethNodeComponentsImpl {
            provider: blockchain_db.clone(),
            pool: transaction_pool.clone(),
            network: network.clone(),
            task_executor: ctx.task_executor.clone(),
            events: blockchain_db.clone(),
        };
        self.ext.on_components_initialized(&components)?;

        debug!(target: "reth::cli", "Spawning payload builder service");
<<<<<<< HEAD
        let payload_builder = self.ext.spawn_payload_builder_service(
            &self.builder,
            blockchain_db.clone(),
            transaction_pool.clone(),
            ctx.task_executor.clone(),
            Arc::clone(&self.chain),
            #[cfg(feature = "optimism")]
            self.rollup.compute_pending_block,
        )?;
=======
        let payload_builder = self.ext.spawn_payload_builder_service(&self.builder, &components)?;
>>>>>>> 3bf2c886

        let (consensus_engine_tx, consensus_engine_rx) = unbounded_channel();
        let max_block = if let Some(block) = self.debug.max_block {
            Some(block)
        } else if let Some(tip) = self.debug.tip {
            Some(self.lookup_or_fetch_tip(&db, &network_client, tip).await?)
        } else {
            None
        };

        // Configure the pipeline
        let (mut pipeline, client) = if self.dev.dev {
            info!(target: "reth::cli", "Starting Reth in dev mode");

            let mining_mode = if let Some(interval) = self.dev.block_time {
                MiningMode::interval(interval)
            } else if let Some(max_transactions) = self.dev.block_max_transactions {
                MiningMode::instant(
                    max_transactions,
                    transaction_pool.pending_transactions_listener(),
                )
            } else {
                info!(target: "reth::cli", "No mining mode specified, defaulting to ReadyTransaction");
                MiningMode::instant(1, transaction_pool.pending_transactions_listener())
            };

            let (_, client, mut task) = AutoSealBuilder::new(
                Arc::clone(&self.chain),
                blockchain_db.clone(),
                transaction_pool.clone(),
                consensus_engine_tx.clone(),
                canon_state_notification_sender,
                mining_mode,
            )
            .build();

            let mut pipeline = self
                .build_networked_pipeline(
                    &config,
                    client.clone(),
                    Arc::clone(&consensus),
                    db.clone(),
                    &ctx.task_executor,
                    metrics_tx,
                    prune_config.clone(),
                    max_block,
                )
                .await?;

            let pipeline_events = pipeline.events();
            task.set_pipeline_events(pipeline_events);
            debug!(target: "reth::cli", "Spawning auto mine task");
            ctx.task_executor.spawn(Box::pin(task));

            (pipeline, EitherDownloader::Left(client))
        } else {
            let pipeline = self
                .build_networked_pipeline(
                    &config,
                    network_client.clone(),
                    Arc::clone(&consensus),
                    db.clone(),
                    &ctx.task_executor,
                    metrics_tx,
                    prune_config.clone(),
                    max_block,
                )
                .await?;

            (pipeline, EitherDownloader::Right(network_client))
        };

        let pipeline_events = pipeline.events();

        let initial_target = if let Some(tip) = self.debug.tip {
            // Set the provided tip as the initial pipeline target.
            debug!(target: "reth::cli", %tip, "Tip manually set");
            Some(tip)
        } else if self.debug.continuous {
            // Set genesis as the initial pipeline target.
            // This will allow the downloader to start
            debug!(target: "reth::cli", "Continuous sync mode enabled");
            Some(genesis_hash)
        } else {
            None
        };

        let (highest_snapshots_tx, highest_snapshots_rx) = watch::channel(None);

        let mut hooks = EngineHooks::new();

        let pruner_events = if let Some(prune_config) = prune_config {
            let mut pruner = self.build_pruner(&prune_config, db.clone(), highest_snapshots_rx);

            let events = pruner.events();
            hooks.add(PruneHook::new(pruner, Box::new(ctx.task_executor.clone())));

            info!(target: "reth::cli", ?prune_config, "Pruner initialized");
            Either::Left(events)
        } else {
            Either::Right(stream::empty())
        };

        let _snapshotter = reth_snapshot::Snapshotter::new(
            db,
            self.chain.clone(),
            self.chain.snapshot_block_interval,
            highest_snapshots_tx,
        );

        // Configure the consensus engine
        let (beacon_consensus_engine, beacon_engine_handle) = BeaconConsensusEngine::with_channel(
            client,
            pipeline,
            blockchain_db.clone(),
            Box::new(ctx.task_executor.clone()),
            Box::new(network.clone()),
            max_block,
            self.debug.continuous,
            payload_builder.clone(),
            initial_target,
            MIN_BLOCKS_FOR_PIPELINE_RUN,
            consensus_engine_tx,
            consensus_engine_rx,
            hooks,
        )?;
        info!(target: "reth::cli", "Consensus engine initialized");

        let events = stream_select!(
            network.event_listener().map(Into::into),
            beacon_engine_handle.event_listener().map(Into::into),
            pipeline_events.map(Into::into),
            if self.debug.tip.is_none() {
                Either::Left(
                    ConsensusLayerHealthEvents::new(Box::new(blockchain_db.clone()))
                        .map(Into::into),
                )
            } else {
                Either::Right(stream::empty())
            },
            pruner_events.map(Into::into)
        );
        ctx.task_executor.spawn_critical(
            "events task",
            events::handle_events(Some(network.clone()), Some(head.number), events),
        );

        let engine_api = EngineApi::new(
            blockchain_db.clone(),
            self.chain.clone(),
            beacon_engine_handle,
            payload_builder.into(),
            Box::new(ctx.task_executor.clone()),
        );
        info!(target: "reth::cli", "Engine API handler initialized");

        // extract the jwt secret from the args if possible
        let default_jwt_path = data_dir.jwt_path();
        let jwt_secret = self.rpc.jwt_secret(default_jwt_path)?;

        // adjust rpc port numbers based on instance number
        self.adjust_instance_ports();

        // Start RPC servers
        let _rpc_server_handles =
            self.rpc.start_servers(&components, engine_api, jwt_secret, &mut self.ext).await?;

        // Run consensus engine to completion
        let (tx, rx) = oneshot::channel();
        info!(target: "reth::cli", "Starting consensus engine");
        ctx.task_executor.spawn_critical_blocking("consensus engine", async move {
            let res = beacon_consensus_engine.await;
            let _ = tx.send(res);
        });

        self.ext.on_node_started(&components)?;

        rx.await??;

        info!(target: "reth::cli", "Consensus engine has exited.");

        if self.debug.terminate {
            Ok(())
        } else {
            // The pipeline has finished downloading blocks up to `--debug.tip` or
            // `--debug.max-block`. Keep other node components alive for further usage.
            futures::future::pending().await
        }
    }

    /// Constructs a [Pipeline] that's wired to the network
    #[allow(clippy::too_many_arguments)]
    async fn build_networked_pipeline<DB, Client>(
        &self,
        config: &Config,
        client: Client,
        consensus: Arc<dyn Consensus>,
        db: DB,
        task_executor: &TaskExecutor,
        metrics_tx: MetricEventsSender,
        prune_config: Option<PruneConfig>,
        max_block: Option<BlockNumber>,
    ) -> eyre::Result<Pipeline<DB>>
    where
        DB: Database + Unpin + Clone + 'static,
        Client: HeadersClient + BodiesClient + Clone + 'static,
    {
        // building network downloaders using the fetch client
        let header_downloader = ReverseHeadersDownloaderBuilder::from(config.stages.headers)
            .build(client.clone(), Arc::clone(&consensus))
            .into_task_with(task_executor);

        let body_downloader = BodiesDownloaderBuilder::from(config.stages.bodies)
            .build(client, Arc::clone(&consensus), db.clone())
            .into_task_with(task_executor);

        let pipeline = self
            .build_pipeline(
                db,
                config,
                header_downloader,
                body_downloader,
                consensus,
                max_block,
                self.debug.continuous,
                metrics_tx,
                prune_config,
            )
            .await?;

        Ok(pipeline)
    }

    /// Loads the reth config with the given datadir root
    fn load_config(&self, config_path: PathBuf) -> eyre::Result<Config> {
        confy::load_path::<Config>(config_path.clone())
            .wrap_err_with(|| format!("Could not load config file {:?}", config_path))
    }

    /// Loads the trusted setup params from a given file path or falls back to
    /// `MAINNET_KZG_TRUSTED_SETUP`.
    fn kzg_settings(&self) -> eyre::Result<Arc<KzgSettings>> {
        if let Some(ref trusted_setup_file) = self.trusted_setup_file {
            let trusted_setup = KzgSettings::load_trusted_setup_file(trusted_setup_file)
                .map_err(LoadKzgSettingsError::KzgError)?;
            Ok(Arc::new(trusted_setup))
        } else {
            Ok(Arc::clone(&MAINNET_KZG_TRUSTED_SETUP))
        }
    }

    fn init_trusted_nodes(&self, config: &mut Config) {
        config.peers.connect_trusted_nodes_only = self.network.trusted_only;

        if !self.network.trusted_peers.is_empty() {
            info!(target: "reth::cli", "Adding trusted nodes");
            self.network.trusted_peers.iter().for_each(|peer| {
                config.peers.trusted_nodes.insert(*peer);
            });
        }
    }

    async fn start_metrics_endpoint(&self, db: Arc<DatabaseEnv>) -> eyre::Result<()> {
        if let Some(listen_addr) = self.metrics {
            info!(target: "reth::cli", addr = %listen_addr, "Starting metrics endpoint");
            prometheus_exporter::initialize(listen_addr, db, metrics_process::Collector::default())
                .await?;
        }

        Ok(())
    }

    /// Spawns the configured network and associated tasks and returns the [NetworkHandle] connected
    /// to that network.
    async fn start_network<C, Pool>(
        &self,
        config: NetworkConfig<C>,
        task_executor: &TaskExecutor,
        pool: Pool,
        default_peers_path: PathBuf,
    ) -> Result<NetworkHandle, NetworkError>
    where
        C: BlockReader + HeaderProvider + Clone + Unpin + 'static,
        Pool: TransactionPool + Unpin + 'static,
    {
        let client = config.client.clone();
        let (handle, network, txpool, eth) = NetworkManager::builder(config)
            .await?
            .transactions(pool)
            .request_handler(client)
            .split_with_handle();

        task_executor.spawn_critical("p2p txpool", txpool);
        task_executor.spawn_critical("p2p eth request handler", eth);

        let known_peers_file = self.network.persistent_peers_file(default_peers_path);
        task_executor.spawn_critical_with_signal("p2p network task", |shutdown| {
            run_network_until_shutdown(shutdown, network, known_peers_file)
        });

        Ok(handle)
    }

    /// Fetches the head block from the database.
    ///
    /// If the database is empty, returns the genesis block.
    fn lookup_head(&self, db: Arc<DatabaseEnv>) -> RethResult<Head> {
        let factory = ProviderFactory::new(db, self.chain.clone());
        let provider = factory.provider()?;

        let head = provider.get_stage_checkpoint(StageId::Finish)?.unwrap_or_default().block_number;

        let header = provider
            .header_by_number(head)?
            .expect("the header for the latest block is missing, database is corrupt");

        let total_difficulty = provider
            .header_td_by_number(head)?
            .expect("the total difficulty for the latest block is missing, database is corrupt");

        let hash = provider
            .block_hash(head)?
            .expect("the hash for the latest block is missing, database is corrupt");

        Ok(Head {
            number: head,
            hash,
            difficulty: header.difficulty,
            total_difficulty,
            timestamp: header.timestamp,
        })
    }

    /// Attempt to look up the block number for the tip hash in the database.
    /// If it doesn't exist, download the header and return the block number.
    ///
    /// NOTE: The download is attempted with infinite retries.
    async fn lookup_or_fetch_tip<DB, Client>(
        &self,
        db: DB,
        client: Client,
        tip: B256,
    ) -> RethResult<u64>
    where
        DB: Database,
        Client: HeadersClient,
    {
        Ok(self.fetch_tip(db, client, BlockHashOrNumber::Hash(tip)).await?.number)
    }

    /// Attempt to look up the block with the given number and return the header.
    ///
    /// NOTE: The download is attempted with infinite retries.
    async fn fetch_tip<DB, Client>(
        &self,
        db: DB,
        client: Client,
        tip: BlockHashOrNumber,
    ) -> RethResult<SealedHeader>
    where
        DB: Database,
        Client: HeadersClient,
    {
        let factory = ProviderFactory::new(db, self.chain.clone());
        let provider = factory.provider()?;

        let header = provider.header_by_hash_or_number(tip)?;

        // try to look up the header in the database
        if let Some(header) = header {
            info!(target: "reth::cli", ?tip, "Successfully looked up tip block in the database");
            return Ok(header.seal_slow())
        }

        info!(target: "reth::cli", ?tip, "Fetching tip block from the network.");
        loop {
            match get_single_header(&client, tip).await {
                Ok(tip_header) => {
                    info!(target: "reth::cli", ?tip, "Successfully fetched tip");
                    return Ok(tip_header)
                }
                Err(error) => {
                    error!(target: "reth::cli", %error, "Failed to fetch the tip. Retrying...");
                }
            }
        }
    }

    fn load_network_config(
        &self,
        config: &Config,
        db: Arc<DatabaseEnv>,
        executor: TaskExecutor,
        head: Head,
        secret_key: SecretKey,
        default_peers_path: PathBuf,
    ) -> NetworkConfig<ProviderFactory<Arc<DatabaseEnv>>> {
        let cfg_builder = self
            .network
            .network_config(config, self.chain.clone(), secret_key, default_peers_path)
            .with_task_executor(Box::new(executor))
            .set_head(head)
            .listener_addr(SocketAddr::V4(SocketAddrV4::new(
                self.network.addr,
                // set discovery port based on instance number
                self.network.port + self.instance - 1,
            )))
            .discovery_addr(SocketAddr::V4(SocketAddrV4::new(
                self.network.addr,
                // set discovery port based on instance number
<<<<<<< HEAD
                match self.network.port {
                    Some(port) => port + self.instance - 1,
                    None => DEFAULT_DISCOVERY_PORT + self.instance - 1,
                },
            )));

        #[cfg(feature = "optimism")]
        let cfg_builder = cfg_builder
            .sequencer_endpoint(self.rollup.sequencer_http.clone())
            .disable_tx_gossip(self.rollup.disable_txpool_gossip);

        cfg_builder.build(ProviderFactory::new(db, self.chain.clone()))
=======
                self.network.port + self.instance - 1,
            )))
            .build(ProviderFactory::new(db, self.chain.clone()))
>>>>>>> 3bf2c886
    }

    #[allow(clippy::too_many_arguments)]
    async fn build_pipeline<DB, H, B>(
        &self,
        db: DB,
        config: &Config,
        header_downloader: H,
        body_downloader: B,
        consensus: Arc<dyn Consensus>,
        max_block: Option<u64>,
        continuous: bool,
        metrics_tx: MetricEventsSender,
        prune_config: Option<PruneConfig>,
    ) -> eyre::Result<Pipeline<DB>>
    where
        DB: Database + Clone + 'static,
        H: HeaderDownloader + 'static,
        B: BodyDownloader + 'static,
    {
        let stage_config = &config.stages;

        let mut builder = Pipeline::builder();

        if let Some(max_block) = max_block {
            debug!(target: "reth::cli", max_block, "Configuring builder to use max block");
            builder = builder.with_max_block(max_block)
        }

        let (tip_tx, tip_rx) = watch::channel(B256::ZERO);
        use reth_revm_inspectors::stack::InspectorStackConfig;
        let factory = reth_revm::Factory::new(self.chain.clone());

        let stack_config = InspectorStackConfig {
            use_printer_tracer: self.debug.print_inspector,
            hook: if let Some(hook_block) = self.debug.hook_block {
                Hook::Block(hook_block)
            } else if let Some(tx) = self.debug.hook_transaction {
                Hook::Transaction(tx)
            } else if self.debug.hook_all {
                Hook::All
            } else {
                Hook::None
            },
        };

        let factory = factory.with_stack_config(stack_config);

        let prune_modes = prune_config.map(|prune| prune.segments).unwrap_or_default();

        let header_mode =
            if continuous { HeaderSyncMode::Continuous } else { HeaderSyncMode::Tip(tip_rx) };
        let pipeline = builder
            .with_tip_sender(tip_tx)
            .with_metrics_tx(metrics_tx.clone())
            .add_stages(
                DefaultStages::new(
                    header_mode,
                    Arc::clone(&consensus),
                    header_downloader,
                    body_downloader,
                    factory.clone(),
                )
                .set(
                    TotalDifficultyStage::new(consensus)
                        .with_commit_threshold(stage_config.total_difficulty.commit_threshold),
                )
                .set(SenderRecoveryStage {
                    commit_threshold: stage_config.sender_recovery.commit_threshold,
                })
                .set(
                    ExecutionStage::new(
                        factory,
                        ExecutionStageThresholds {
                            max_blocks: stage_config.execution.max_blocks,
                            max_changes: stage_config.execution.max_changes,
                            max_cumulative_gas: stage_config.execution.max_cumulative_gas,
                        },
                        stage_config
                            .merkle
                            .clean_threshold
                            .max(stage_config.account_hashing.clean_threshold)
                            .max(stage_config.storage_hashing.clean_threshold),
                        prune_modes.clone(),
                    )
                    .with_metrics_tx(metrics_tx),
                )
                .set(AccountHashingStage::new(
                    stage_config.account_hashing.clean_threshold,
                    stage_config.account_hashing.commit_threshold,
                ))
                .set(StorageHashingStage::new(
                    stage_config.storage_hashing.clean_threshold,
                    stage_config.storage_hashing.commit_threshold,
                ))
                .set(MerkleStage::new_execution(stage_config.merkle.clean_threshold))
                .set(TransactionLookupStage::new(
                    stage_config.transaction_lookup.commit_threshold,
                    prune_modes.transaction_lookup,
                ))
                .set(IndexAccountHistoryStage::new(
                    stage_config.index_account_history.commit_threshold,
                    prune_modes.account_history,
                ))
                .set(IndexStorageHistoryStage::new(
                    stage_config.index_storage_history.commit_threshold,
                    prune_modes.storage_history,
                )),
            )
            .build(db, self.chain.clone());

        Ok(pipeline)
    }

    fn build_pruner<DB: Database>(
        &self,
        config: &PruneConfig,
        db: DB,
        highest_snapshots_rx: HighestSnapshotsTracker,
    ) -> Pruner<DB> {
        let mut segments = SegmentSet::new();

        if let Some(mode) = config.segments.receipts {
            segments = segments.add_segment(reth_prune::segments::Receipts::new(mode));
        }
        if !config.segments.receipts_log_filter.is_empty() {
            segments = segments.add_segment(reth_prune::segments::ReceiptsByLogs::new(
                config.segments.receipts_log_filter.clone(),
            ));
        }
        if let Some(mode) = config.segments.transaction_lookup {
            segments = segments.add_segment(reth_prune::segments::TransactionLookup::new(mode));
        }
        if let Some(mode) = config.segments.sender_recovery {
            segments = segments.add_segment(reth_prune::segments::SenderRecovery::new(mode));
        }
        if let Some(mode) = config.segments.account_history {
            segments = segments.add_segment(reth_prune::segments::AccountHistory::new(mode));
        }
        if let Some(mode) = config.segments.storage_history {
            segments = segments.add_segment(reth_prune::segments::StorageHistory::new(mode));
        }

        Pruner::new(
            db,
            self.chain.clone(),
            segments.into_vec(),
            config.block_interval,
            self.chain.prune_delete_limit,
            highest_snapshots_rx,
        )
    }

    /// Change rpc port numbers based on the instance number.
    fn adjust_instance_ports(&mut self) {
        // auth port is scaled by a factor of instance * 100
        self.rpc.auth_port += self.instance * 100 - 100;
        // http port is scaled by a factor of -instance
        self.rpc.http_port -= self.instance - 1;
        // ws port is scaled by a factor of instance * 2
        self.rpc.ws_port += self.instance * 2 - 2;
    }
}

/// Drives the [NetworkManager] future until a [Shutdown](reth_tasks::shutdown::Shutdown) signal is
/// received. If configured, this writes known peers to `persistent_peers_file` afterwards.
async fn run_network_until_shutdown<C>(
    shutdown: reth_tasks::shutdown::Shutdown,
    network: NetworkManager<C>,
    persistent_peers_file: Option<PathBuf>,
) where
    C: BlockReader + HeaderProvider + Clone + Unpin + 'static,
{
    pin_mut!(network, shutdown);

    tokio::select! {
        _ = &mut network => {},
        _ = shutdown => {},
    }

    if let Some(file_path) = persistent_peers_file {
        let known_peers = network.all_peers().collect::<Vec<_>>();
        if let Ok(known_peers) = serde_json::to_string_pretty(&known_peers) {
            trace!(target : "reth::cli", peers_file =?file_path, num_peers=%known_peers.len(), "Saving current peers");
            let parent_dir = file_path.parent().map(std::fs::create_dir_all).transpose();
            match parent_dir.and_then(|_| std::fs::write(&file_path, known_peers)) {
                Ok(_) => {
                    info!(target: "reth::cli", peers_file=?file_path, "Wrote network peers to file");
                }
                Err(err) => {
                    warn!(target: "reth::cli", ?err, peers_file=?file_path, "Failed to write network peers to file");
                }
            }
        }
    }
}

#[cfg(test)]
mod tests {
    use super::*;
    use reth_discv4::DEFAULT_DISCOVERY_PORT;
    use reth_primitives::DEV;
    use std::{
        net::{IpAddr, Ipv4Addr},
        path::Path,
    };

    #[test]
    fn parse_help_node_command() {
        let err = NodeCommand::<()>::try_parse_from(["reth", "--help"]).unwrap_err();
        assert_eq!(err.kind(), clap::error::ErrorKind::DisplayHelp);
    }

    #[test]
    fn parse_common_node_command_chain_args() {
        for chain in ["mainnet", "sepolia", "goerli"] {
            let args: NodeCommand = NodeCommand::<()>::parse_from(["reth", "--chain", chain]);
            assert_eq!(args.chain.chain, chain.parse().unwrap());
        }
    }

    #[test]
    fn parse_discovery_addr() {
        let cmd =
            NodeCommand::<()>::try_parse_from(["reth", "--discovery.addr", "127.0.0.1"]).unwrap();
        assert_eq!(cmd.network.discovery.addr, Ipv4Addr::LOCALHOST);
    }

    #[test]
    fn parse_addr() {
        let cmd = NodeCommand::<()>::try_parse_from([
            "reth",
            "--discovery.addr",
            "127.0.0.1",
            "--addr",
            "127.0.0.1",
        ])
        .unwrap();
        assert_eq!(cmd.network.discovery.addr, Ipv4Addr::LOCALHOST);
        assert_eq!(cmd.network.addr, Ipv4Addr::LOCALHOST);
    }

    #[test]
    fn parse_discovery_port() {
        let cmd = NodeCommand::<()>::try_parse_from(["reth", "--discovery.port", "300"]).unwrap();
        assert_eq!(cmd.network.discovery.port, 300);
    }

    #[test]
    fn parse_port() {
        let cmd =
            NodeCommand::<()>::try_parse_from(["reth", "--discovery.port", "300", "--port", "99"])
                .unwrap();
        assert_eq!(cmd.network.discovery.port, 300);
        assert_eq!(cmd.network.port, 99);
    }

    #[test]
    fn parse_metrics_port() {
        let cmd = NodeCommand::<()>::try_parse_from(["reth", "--metrics", "9001"]).unwrap();
        assert_eq!(cmd.metrics, Some(SocketAddr::new(IpAddr::V4(Ipv4Addr::LOCALHOST), 9001)));

        let cmd = NodeCommand::<()>::try_parse_from(["reth", "--metrics", ":9001"]).unwrap();
        assert_eq!(cmd.metrics, Some(SocketAddr::new(IpAddr::V4(Ipv4Addr::LOCALHOST), 9001)));

        let cmd =
            NodeCommand::<()>::try_parse_from(["reth", "--metrics", "localhost:9001"]).unwrap();
        assert_eq!(cmd.metrics, Some(SocketAddr::new(IpAddr::V4(Ipv4Addr::LOCALHOST), 9001)));
    }

    #[test]
    fn parse_config_path() {
        let cmd = NodeCommand::<()>::try_parse_from(["reth", "--config", "my/path/to/reth.toml"])
            .unwrap();
        // always store reth.toml in the data dir, not the chain specific data dir
        let data_dir = cmd.datadir.unwrap_or_chain_default(cmd.chain.chain);
        let config_path = cmd.config.unwrap_or(data_dir.config_path());
        assert_eq!(config_path, Path::new("my/path/to/reth.toml"));

        let cmd = NodeCommand::<()>::try_parse_from(["reth"]).unwrap();

        // always store reth.toml in the data dir, not the chain specific data dir
        let data_dir = cmd.datadir.unwrap_or_chain_default(cmd.chain.chain);
        let config_path = cmd.config.clone().unwrap_or(data_dir.config_path());
        assert!(config_path.ends_with("reth/mainnet/reth.toml"), "{:?}", cmd.config);
    }

    #[test]
    fn parse_db_path() {
        let cmd = NodeCommand::<()>::try_parse_from(["reth"]).unwrap();
        let data_dir = cmd.datadir.unwrap_or_chain_default(cmd.chain.chain);
        let db_path = data_dir.db_path();
        assert!(db_path.ends_with("reth/mainnet/db"), "{:?}", cmd.config);

        let cmd =
            NodeCommand::<()>::try_parse_from(["reth", "--datadir", "my/custom/path"]).unwrap();
        let data_dir = cmd.datadir.unwrap_or_chain_default(cmd.chain.chain);
        let db_path = data_dir.db_path();
        assert_eq!(db_path, Path::new("my/custom/path/db"));
    }

    #[test]
    fn parse_dev() {
        let cmd = NodeCommand::<()>::parse_from(["reth", "--dev"]);
        let chain = DEV.clone();
        assert_eq!(cmd.chain.chain, chain.chain);
        assert_eq!(cmd.chain.genesis_hash, chain.genesis_hash);
        assert_eq!(
            cmd.chain.paris_block_and_final_difficulty,
            chain.paris_block_and_final_difficulty
        );
        assert_eq!(cmd.chain.hardforks, chain.hardforks);

        assert!(cmd.rpc.http);
        assert!(cmd.network.discovery.disable_discovery);

        assert!(cmd.dev.dev);
    }

    #[test]
    fn parse_instance() {
        let mut cmd = NodeCommand::<()>::parse_from(["reth"]);
        cmd.adjust_instance_ports();
        cmd.network.port = DEFAULT_DISCOVERY_PORT + cmd.instance - 1;
        // check rpc port numbers
        assert_eq!(cmd.rpc.auth_port, 8551);
        assert_eq!(cmd.rpc.http_port, 8545);
        assert_eq!(cmd.rpc.ws_port, 8546);
        // check network listening port number
        assert_eq!(cmd.network.port, 30303);

        let mut cmd = NodeCommand::<()>::parse_from(["reth", "--instance", "2"]);
        cmd.adjust_instance_ports();
        cmd.network.port = DEFAULT_DISCOVERY_PORT + cmd.instance - 1;
        // check rpc port numbers
        assert_eq!(cmd.rpc.auth_port, 8651);
        assert_eq!(cmd.rpc.http_port, 8544);
        assert_eq!(cmd.rpc.ws_port, 8548);
        // check network listening port number
        assert_eq!(cmd.network.port, 30304);

        let mut cmd = NodeCommand::<()>::parse_from(["reth", "--instance", "3"]);
        cmd.adjust_instance_ports();
        cmd.network.port = DEFAULT_DISCOVERY_PORT + cmd.instance - 1;
        // check rpc port numbers
        assert_eq!(cmd.rpc.auth_port, 8751);
        assert_eq!(cmd.rpc.http_port, 8543);
        assert_eq!(cmd.rpc.ws_port, 8550);
        // check network listening port number
        assert_eq!(cmd.network.port, 30305);
    }
}<|MERGE_RESOLUTION|>--- conflicted
+++ resolved
@@ -373,19 +373,7 @@
         self.ext.on_components_initialized(&components)?;
 
         debug!(target: "reth::cli", "Spawning payload builder service");
-<<<<<<< HEAD
-        let payload_builder = self.ext.spawn_payload_builder_service(
-            &self.builder,
-            blockchain_db.clone(),
-            transaction_pool.clone(),
-            ctx.task_executor.clone(),
-            Arc::clone(&self.chain),
-            #[cfg(feature = "optimism")]
-            self.rollup.compute_pending_block,
-        )?;
-=======
         let payload_builder = self.ext.spawn_payload_builder_service(&self.builder, &components)?;
->>>>>>> 3bf2c886
 
         let (consensus_engine_tx, consensus_engine_rx) = unbounded_channel();
         let max_block = if let Some(block) = self.debug.max_block {
@@ -796,11 +784,7 @@
             .discovery_addr(SocketAddr::V4(SocketAddrV4::new(
                 self.network.addr,
                 // set discovery port based on instance number
-<<<<<<< HEAD
-                match self.network.port {
-                    Some(port) => port + self.instance - 1,
-                    None => DEFAULT_DISCOVERY_PORT + self.instance - 1,
-                },
+                self.network.port + self.instance - 1,
             )));
 
         #[cfg(feature = "optimism")]
@@ -809,11 +793,6 @@
             .disable_tx_gossip(self.rollup.disable_txpool_gossip);
 
         cfg_builder.build(ProviderFactory::new(db, self.chain.clone()))
-=======
-                self.network.port + self.instance - 1,
-            )))
-            .build(ProviderFactory::new(db, self.chain.clone()))
->>>>>>> 3bf2c886
     }
 
     #[allow(clippy::too_many_arguments)]
