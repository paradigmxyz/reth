//! Main node command
//!
//! Starts the client
use crate::{
    args::{NetworkArgs, RpcServerArgs},
    dirs::{ConfigPath, DbPath, PlatformPath},
    prometheus_exporter,
    runner::CliContext,
};
use clap::{crate_version, Parser};
use eyre::Context;
use fdlimit::raise_fd_limit;
use futures::{pin_mut, stream::select as stream_select, Stream, StreamExt};
use reth_consensus::beacon::BeaconConsensus;
use reth_db::{
    database::Database,
    mdbx::{Env, WriteMap},
    tables,
    transaction::DbTx,
};
use reth_downloaders::{
    bodies::bodies::BodiesDownloaderBuilder,
    headers::reverse_headers::ReverseHeadersDownloaderBuilder,
};
use reth_interfaces::{
    consensus::{Consensus, ForkchoiceState},
    p2p::{
        bodies::downloader::BodyDownloader,
        headers::{client::StatusUpdater, downloader::HeaderDownloader},
    },
    sync::SyncStateUpdater,
};
use reth_network::{
    error::NetworkError, NetworkConfig, NetworkEvent, NetworkHandle, NetworkManager,
};
use reth_network_api::NetworkInfo;
use reth_primitives::{BlockNumber, ChainSpec, Head, H256};
use reth_provider::{BlockProvider, HeaderProvider, ShareableDatabase};
<<<<<<< HEAD
use reth_rpc_engine_api::{EngineApi, EngineApiHandle};
=======
>>>>>>> 9be76ca2
use reth_staged_sync::{
    utils::{
        chainspec::genesis_value_parser,
        init::{init_db, init_genesis},
        parse_socket_address,
    },
    Config,
};
use reth_stages::{
    prelude::*,
    stages::{ExecutionStage, SenderRecoveryStage, TotalDifficultyStage, FINISH},
};
use reth_tasks::TaskExecutor;
use std::{net::SocketAddr, path::PathBuf, sync::Arc, time::Duration};
use tokio::sync::{mpsc::unbounded_channel, watch};
use tracing::*;

/// Start the node
#[derive(Debug, Parser)]
pub struct Command {
    /// The path to the configuration file to use.
    #[arg(long, value_name = "FILE", verbatim_doc_comment, default_value_t)]
    config: PlatformPath<ConfigPath>,

    /// The path to the database folder.
    ///
    /// Defaults to the OS-specific data directory:
    ///
    /// - Linux: `$XDG_DATA_HOME/reth/db` or `$HOME/.local/share/reth/db`
    /// - Windows: `{FOLDERID_RoamingAppData}/reth/db`
    /// - macOS: `$HOME/Library/Application Support/reth/db`
    #[arg(long, value_name = "PATH", verbatim_doc_comment, default_value_t)]
    db: PlatformPath<DbPath>,

    /// The chain this node is running.
    ///
    /// Possible values are either a built-in chain or the path to a chain specification file.
    ///
    /// Built-in chains:
    /// - mainnet
    /// - goerli
    /// - sepolia
    #[arg(
        long,
        value_name = "CHAIN_OR_PATH",
        verbatim_doc_comment,
        default_value = "mainnet",
        value_parser = genesis_value_parser
    )]
    chain: ChainSpec,

    /// Enable Prometheus metrics.
    ///
    /// The metrics will be served at the given interface and port.
    #[arg(long, value_name = "SOCKET", value_parser = parse_socket_address, help_heading = "Metrics")]
    metrics: Option<SocketAddr>,

    #[clap(flatten)]
    network: NetworkArgs,

    /// Set the chain tip manually for testing purposes.
    ///
    /// NOTE: This is a temporary flag
    #[arg(long = "debug.tip", help_heading = "Debug")]
    tip: Option<H256>,

    /// Runs the sync only up to the specified block
    #[arg(long = "debug.max-block", help_heading = "Debug")]
    max_block: Option<u64>,

    #[clap(flatten)]
    rpc: RpcServerArgs,
}

impl Command {
    /// Execute `node` command
    // TODO: RPC
    pub async fn execute(self, ctx: CliContext) -> eyre::Result<()> {
        info!(target: "reth::cli", "reth {} starting", crate_version!());

        // Raise the fd limit of the process.
        // Does not do anything on windows.
        raise_fd_limit();

        let mut config: Config = self.load_config()?;
        info!(target: "reth::cli", path = %self.db, "Configuration loaded");

        info!(target: "reth::cli", path = %self.db, "Opening database");
        let db = Arc::new(init_db(&self.db)?);
        let shareable_db = ShareableDatabase::new(Arc::clone(&db), self.chain.clone());
        info!(target: "reth::cli", "Database opened");

        self.start_metrics_endpoint()?;

        debug!(target: "reth::cli", chain=%self.chain.chain, genesis=?self.chain.genesis_hash(), "Initializing genesis");

        init_genesis(db.clone(), self.chain.clone())?;

        let (consensus, forkchoice_state_tx) = self.init_consensus()?;
        info!(target: "reth::cli", "Consensus engine initialized");

        self.init_trusted_nodes(&mut config);

        info!(target: "reth::cli", "Connecting to P2P network");
        let network_config =
            self.load_network_config(&config, Arc::clone(&db), ctx.task_executor.clone());
        let network = self.start_network(network_config, &ctx.task_executor, ()).await?;
        info!(target: "reth::cli", peer_id = %network.peer_id(), local_addr = %network.local_addr(), "Connected to P2P network");

        let test_transaction_pool = reth_transaction_pool::test_utils::testing_pool();
        info!(target: "reth::cli", "Test transaction pool initialized");

        let _rpc_server = self
            .rpc
            .start_rpc_server(shareable_db.clone(), test_transaction_pool.clone(), network.clone())
            .await?;
        info!(target: "reth::cli", "Started RPC server");

        let engine_api_handle =
            self.init_engine_api(Arc::clone(&db), forkchoice_state_tx, &ctx.task_executor);
        info!(target: "reth::cli", "Engine API handler initialized");

        let _auth_server = self
            .rpc
            .start_auth_server(
                shareable_db,
                test_transaction_pool,
                network.clone(),
                engine_api_handle,
            )
            .await?;
        info!(target: "reth::cli", "Started Auth server");

        let (mut pipeline, events) = self
            .build_networked_pipeline(
                &mut config,
                network.clone(),
                &consensus,
                db.clone(),
                &ctx.task_executor,
            )
            .await?;

        ctx.task_executor.spawn(handle_events(events));

        // Run pipeline
        let (rx, tx) = tokio::sync::oneshot::channel();
        info!(target: "reth::cli", "Starting sync pipeline");
        ctx.task_executor.spawn_critical_blocking("pipeline task", async move {
            let res = pipeline.run(db.clone()).await;
            let _ = rx.send(res);
        });

        tx.await??;

        info!(target: "reth::cli", "Finishing up");
        Ok(())
    }

    async fn build_networked_pipeline(
        &self,
        config: &mut Config,
        network: NetworkHandle,
        consensus: &Arc<dyn Consensus>,
        db: Arc<Env<WriteMap>>,
        task_executor: &TaskExecutor,
    ) -> eyre::Result<(Pipeline<Env<WriteMap>, impl SyncStateUpdater>, impl Stream<Item = NodeEvent>)>
    {
        // building network downloaders using the fetch client
        let fetch_client = Arc::new(network.fetch_client().await?);

        let header_downloader = ReverseHeadersDownloaderBuilder::from(config.stages.headers)
            .build(fetch_client.clone(), consensus.clone())
            .into_task_with(task_executor);

        let body_downloader = BodiesDownloaderBuilder::from(config.stages.bodies)
            .build(fetch_client.clone(), consensus.clone(), db.clone())
            .into_task_with(task_executor);

        let mut pipeline = self
            .build_pipeline(config, header_downloader, body_downloader, network.clone(), consensus)
            .await?;

        let events = stream_select(
            network.event_listener().map(Into::into),
            pipeline.events().map(Into::into),
        );
        Ok((pipeline, events))
    }

    fn load_config(&self) -> eyre::Result<Config> {
        confy::load_path::<Config>(&self.config).wrap_err("Could not load config")
    }

    fn init_trusted_nodes(&self, config: &mut Config) {
        config.peers.connect_trusted_nodes_only = self.network.trusted_only;

        if !self.network.trusted_peers.is_empty() {
            info!(target: "reth::cli", "Adding trusted nodes");
            self.network.trusted_peers.iter().for_each(|peer| {
                config.peers.trusted_nodes.insert(*peer);
            });
        }
    }

    fn start_metrics_endpoint(&self) -> eyre::Result<()> {
        if let Some(listen_addr) = self.metrics {
            info!(target: "reth::cli", addr = %listen_addr, "Starting metrics endpoint");
            prometheus_exporter::initialize(listen_addr)
        } else {
            Ok(())
        }
    }

    fn init_consensus(&self) -> eyre::Result<(Arc<dyn Consensus>, watch::Sender<ForkchoiceState>)> {
        let (consensus, notifier) = BeaconConsensus::builder().build(self.chain.clone());

        if let Some(tip) = self.tip {
            debug!(target: "reth::cli", %tip, "Tip manually set");
            notifier.send(ForkchoiceState {
                head_block_hash: tip,
                safe_block_hash: tip,
                finalized_block_hash: tip,
            })?;
        } else {
            let warn_msg = "No tip specified. \
            reth cannot communicate with consensus clients, \
            so a tip must manually be provided for the online stages with --debug.tip <HASH>.";
            warn!(target: "reth::cli", warn_msg);
        }

        Ok((consensus, notifier))
    }

    fn init_engine_api(
        &self,
        db: Arc<Env<WriteMap>>,
        forkchoice_state_tx: watch::Sender<ForkchoiceState>,
        task_executor: &TaskExecutor,
    ) -> EngineApiHandle {
        let (message_tx, message_rx) = unbounded_channel();
        let engine_api = EngineApi::new(
            ShareableDatabase::new(db, self.chain.clone()),
            self.chain.clone(),
            message_rx,
            forkchoice_state_tx,
        );
        task_executor.spawn(engine_api);
        message_tx
    }

    /// Spawns the configured network and associated tasks and returns the [NetworkHandle] connected
    /// to that network.
    async fn start_network<C>(
        &self,
        config: NetworkConfig<C>,
        task_executor: &TaskExecutor,
        // TODO: integrate pool
        _pool: (),
    ) -> Result<NetworkHandle, NetworkError>
    where
        C: BlockProvider + HeaderProvider + Clone + Unpin + 'static,
    {
        let client = config.client.clone();
        let (handle, network, _txpool, eth) =
            NetworkManager::builder(config).await?.request_handler(client).split_with_handle();

        let known_peers_file = self.network.persistent_peers_file();
        task_executor.spawn_critical_with_signal("p2p network task", |shutdown| async move {
            run_network_until_shutdown(shutdown, network, known_peers_file).await
        });

        task_executor.spawn_critical("p2p eth request handler", async move { eth.await });

        // TODO spawn pool

        Ok(handle)
    }

    fn fetch_head(&self, db: Arc<Env<WriteMap>>) -> Result<Head, reth_interfaces::db::Error> {
        db.view(|tx| {
            let head = FINISH.get_progress(tx)?.unwrap_or_default();
            let header = tx
                .get::<tables::Headers>(head)?
                .expect("the header for the latest block is missing, database is corrupt");
            let total_difficulty = tx.get::<tables::HeaderTD>(head)?.expect(
                "the total difficulty for the latest block is missing, database is corrupt",
            );
            let hash = tx
                .get::<tables::CanonicalHeaders>(head)?
                .expect("the hash for the latest block is missing, database is corrupt");
            Ok::<Head, reth_interfaces::db::Error>(Head {
                number: head,
                hash,
                difficulty: header.difficulty,
                total_difficulty: total_difficulty.into(),
                timestamp: header.timestamp,
            })
        })?
        .map_err(Into::into)
    }

    fn load_network_config(
        &self,
        config: &Config,
        db: Arc<Env<WriteMap>>,
        executor: TaskExecutor,
    ) -> NetworkConfig<ShareableDatabase<Arc<Env<WriteMap>>>> {
        let head = self.fetch_head(Arc::clone(&db)).expect("the head block is missing");

        self.network
            .network_config(config, self.chain.clone())
            .with_task_executor(Box::new(executor))
            .set_head(head)
            .build(ShareableDatabase::new(db, self.chain.clone()))
    }

    async fn build_pipeline<H, B, U>(
        &self,
        config: &Config,
        header_downloader: H,
        body_downloader: B,
        updater: U,
        consensus: &Arc<dyn Consensus>,
    ) -> eyre::Result<Pipeline<Env<WriteMap>, U>>
    where
        H: HeaderDownloader + 'static,
        B: BodyDownloader + 'static,
        U: SyncStateUpdater + StatusUpdater + Clone + 'static,
    {
        let stage_conf = &config.stages;

        let mut builder = Pipeline::builder();

        if let Some(max_block) = self.max_block {
            debug!(target: "reth::cli", max_block, "Configuring builder to use max block");
            builder = builder.with_max_block(max_block)
        }

        let pipeline = builder
            .with_sync_state_updater(updater.clone())
            .add_stages(
                DefaultStages::new(consensus.clone(), header_downloader, body_downloader, updater)
                    .set(TotalDifficultyStage {
                        chain_spec: self.chain.clone(),
                        commit_threshold: stage_conf.total_difficulty.commit_threshold,
                    })
                    .set(SenderRecoveryStage {
                        commit_threshold: stage_conf.sender_recovery.commit_threshold,
                    })
                    .set(ExecutionStage {
                        chain_spec: self.chain.clone(),
                        commit_threshold: stage_conf.execution.commit_threshold,
                    }),
            )
            .build();

        Ok(pipeline)
    }
}

/// Drives the [NetworkManager] future until a [Shutdown](reth_tasks::shutdown::Shutdown) signal is
/// received. If configured, this writes known peers to `persistent_peers_file` afterwards.
async fn run_network_until_shutdown<C>(
    shutdown: reth_tasks::shutdown::Shutdown,
    network: NetworkManager<C>,
    persistent_peers_file: Option<PathBuf>,
) where
    C: BlockProvider + HeaderProvider + Clone + Unpin + 'static,
{
    pin_mut!(network, shutdown);

    tokio::select! {
        _ = &mut network => {},
        _ = shutdown => {},
    }

    if let Some(file_path) = persistent_peers_file {
        let known_peers = network.all_peers().collect::<Vec<_>>();
        if let Ok(known_peers) = serde_json::to_string_pretty(&known_peers) {
            trace!(target : "reth::cli", peers_file =?file_path, num_peers=%known_peers.len(), "Saving current peers");
            match std::fs::write(&file_path, known_peers) {
                Ok(_) => {
                    info!(target: "reth::cli", peers_file=?file_path, "Wrote network peers to file");
                }
                Err(err) => {
                    warn!(target: "reth::cli", ?err, peers_file=?file_path, "Failed to write network peers to file");
                }
            }
        }
    }
}

/// The current high-level state of the node.
#[derive(Default)]
struct NodeState {
    /// The number of connected peers.
    connected_peers: usize,
    /// The stage currently being executed.
    current_stage: Option<StageId>,
    /// The current checkpoint of the executing stage.
    current_checkpoint: BlockNumber,
}

impl NodeState {
    async fn handle_pipeline_event(&mut self, event: PipelineEvent) {
        match event {
            PipelineEvent::Running { stage_id, stage_progress } => {
                let notable = self.current_stage.is_none();
                self.current_stage = Some(stage_id);
                self.current_checkpoint = stage_progress.unwrap_or_default();

                if notable {
                    info!(target: "reth::cli", stage = %stage_id, from = stage_progress, "Executing stage");
                }
            }
            PipelineEvent::Ran { stage_id, result } => {
                let notable = result.stage_progress > self.current_checkpoint;
                self.current_checkpoint = result.stage_progress;
                if result.done {
                    self.current_stage = None;
                    info!(target: "reth::cli", stage = %stage_id, checkpoint = result.stage_progress, "Stage finished executing");
                } else if notable {
                    info!(target: "reth::cli", stage = %stage_id, checkpoint = result.stage_progress, "Stage committed progress");
                }
            }
            _ => (),
        }
    }

    async fn handle_network_event(&mut self, event: NetworkEvent) {
        match event {
            NetworkEvent::SessionEstablished { peer_id, status, .. } => {
                self.connected_peers += 1;
                info!(target: "reth::cli", connected_peers = self.connected_peers, peer_id = %peer_id, best_block = %status.blockhash, "Peer connected");
            }
            NetworkEvent::SessionClosed { peer_id, reason } => {
                self.connected_peers -= 1;
                let reason = reason.map(|s| s.to_string()).unwrap_or_else(|| "None".to_string());
                warn!(target: "reth::cli", connected_peers = self.connected_peers, peer_id = %peer_id, %reason, "Peer disconnected.");
            }
            _ => (),
        }
    }
}

/// A node event.
pub enum NodeEvent {
    /// A network event.
    Network(NetworkEvent),
    /// A sync pipeline event.
    Pipeline(PipelineEvent),
}

impl From<NetworkEvent> for NodeEvent {
    fn from(evt: NetworkEvent) -> NodeEvent {
        NodeEvent::Network(evt)
    }
}

impl From<PipelineEvent> for NodeEvent {
    fn from(evt: PipelineEvent) -> NodeEvent {
        NodeEvent::Pipeline(evt)
    }
}

/// Displays relevant information to the user from components of the node, and periodically
/// displays the high-level status of the node.
pub async fn handle_events(mut events: impl Stream<Item = NodeEvent> + Unpin) {
    let mut state = NodeState::default();

    let mut interval = tokio::time::interval(Duration::from_secs(30));
    interval.set_missed_tick_behavior(tokio::time::MissedTickBehavior::Delay);
    loop {
        tokio::select! {
            Some(event) = events.next() => {
                match event {
                    NodeEvent::Network(event) => {
                        state.handle_network_event(event).await;
                    },
                    NodeEvent::Pipeline(event) => {
                        state.handle_pipeline_event(event).await;
                    }
                }
            },
            _ = interval.tick() => {
                let stage = state.current_stage.map(|id| id.to_string()).unwrap_or_else(|| "None".to_string());
                info!(target: "reth::cli", connected_peers = state.connected_peers, %stage, checkpoint = state.current_checkpoint, "Status");
            }
        }
    }
}

#[cfg(test)]
mod tests {
    use super::*;

    #[test]
    fn parse_common_node_command_chain_args() {
        for chain in ["mainnet", "sepolia", "goerli"] {
            let args: Command = Command::parse_from(["reth", "--chain", chain]);
            assert_eq!(args.chain.chain, chain.parse().unwrap());
        }
    }
}<|MERGE_RESOLUTION|>--- conflicted
+++ resolved
@@ -36,10 +36,7 @@
 use reth_network_api::NetworkInfo;
 use reth_primitives::{BlockNumber, ChainSpec, Head, H256};
 use reth_provider::{BlockProvider, HeaderProvider, ShareableDatabase};
-<<<<<<< HEAD
 use reth_rpc_engine_api::{EngineApi, EngineApiHandle};
-=======
->>>>>>> 9be76ca2
 use reth_staged_sync::{
     utils::{
         chainspec::genesis_value_parser,
