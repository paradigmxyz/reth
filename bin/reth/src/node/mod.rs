--- conflicted
+++ resolved
@@ -148,19 +148,6 @@
         // Look at `reth_rpc::AuthLayer` for integration hints
         let _secret = self.rpc.jwt_secret();
 
-<<<<<<< HEAD
-        // TODO(mattsse): cleanup, add cli args
-        let _rpc_server = reth_rpc_builder::launch(
-            ShareableDatabase::new(db.clone()),
-            reth_transaction_pool::test_utils::testing_pool(),
-            network.clone(),
-            TransportRpcModuleConfig::default()
-                .with_http(vec![RethRpcModule::Admin, RethRpcModule::Eth]),
-            RpcServerConfig::default()
-                .with_http(Default::default()).with_cors(self.rpc.http_corsdomain.clone()),
-        )
-        .await?;
-=======
         let _rpc_server = self
             .rpc
             .start_server(
@@ -169,7 +156,6 @@
                 network.clone(),
             )
             .await?;
->>>>>>> 35923183
         info!(target: "reth::cli", "Started RPC server");
 
         let (mut pipeline, events) = self
