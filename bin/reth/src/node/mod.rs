--- conflicted
+++ resolved
@@ -9,7 +9,6 @@
     utils::get_single_header,
 };
 use clap::{crate_version, Parser};
-
 use eyre::Context;
 use fdlimit::raise_fd_limit;
 use futures::{pin_mut, stream::select as stream_select, FutureExt, StreamExt};
@@ -26,17 +25,8 @@
     bodies::bodies::BodiesDownloaderBuilder,
     headers::reverse_headers::ReverseHeadersDownloaderBuilder,
 };
-<<<<<<< HEAD
-use reth_executor::{
-    blockchain_tree::{
-        config::BlockchainTreeConfig, externals::TreeExternals, BlockchainTree,
-        ShareableBlockchainTree,
-    },
-    Factory,
-=======
 use reth_executor::blockchain_tree::{
-    externals::TreeExternals, BlockchainTree, ShareableBlockchainTree,
->>>>>>> 633d84de
+    config::BlockchainTreeConfig, externals::TreeExternals, BlockchainTree, ShareableBlockchainTree,
 };
 use reth_interfaces::{
     consensus::{Consensus, ForkchoiceState},
