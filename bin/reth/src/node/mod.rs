//! Main node command
//!
//! Starts the client
use crate::{
    config::Config,
    dirs::{ConfigPath, DbPath},
    prometheus_exporter,
    util::chainspec::{chain_spec_value_parser, ChainSpecification, Genesis},
};
use clap::{crate_version, Parser};
use reth_consensus::BeaconConsensus;
use reth_db::{
    cursor::DbCursorRO,
    database::Database,
    mdbx::{Env, WriteMap},
    tables,
    transaction::{DbTx, DbTxMut},
};
use reth_downloaders::{bodies, headers};
use reth_executor::Config as ExecutorConfig;
use reth_interfaces::consensus::ForkchoiceState;
use reth_network::{
    config::{mainnet_nodes, rng_secret_key},
    error::NetworkError,
    NetworkConfig, NetworkHandle, NetworkManager,
};
use reth_primitives::{Account, Header, H256};
use reth_provider::{db_provider::ProviderImpl, BlockProvider, HeaderProvider};
use reth_stages::{
<<<<<<< HEAD
    metrics::HeaderMetrics,
    stages::{bodies::BodyStage, headers::HeaderStage, sender_recovery::SenderRecoveryStage},
=======
    stages::{
        bodies::BodyStage, execution::ExecutionStage, headers::HeaderStage,
        sender_recovery::SenderRecoveryStage,
    },
    stages_metrics::HeaderMetrics,
    stages_metrics_describer,
>>>>>>> d2b40818
};
use std::{net::SocketAddr, path::Path, sync::Arc};
use tracing::{debug, info};

/// Start the client
#[derive(Debug, Parser)]
pub struct Command {
    /// The path to the database folder.
    ///
    /// Defaults to the OS-specific data directory:
    ///
    /// - Linux: `$XDG_DATA_HOME/reth/db` or `$HOME/.local/share/reth/db`
    /// - Windows: `{FOLDERID_RoamingAppData}/reth/db`
    /// - macOS: `$HOME/Library/Application Support/reth/db`
    #[arg(long, value_name = "PATH", verbatim_doc_comment, default_value_t)]
    db: DbPath,

    /// The path to the configuration file to use.
    #[arg(long, value_name = "FILE", verbatim_doc_comment, default_value_t)]
    config: ConfigPath,

    /// The chain this node is running.
    ///
    /// Possible values are either a built-in chain or the path to a chain specification file.
    ///
    /// Built-in chains:
    /// - mainnet
    /// - goerli
    /// - sepolia
    #[arg(
        long,
        value_name = "CHAIN_OR_PATH",
        verbatim_doc_comment,
        default_value = "mainnet",
        value_parser = chain_spec_value_parser
    )]
    chain: ChainSpecification,

    /// Enable Prometheus metrics.
    ///
    /// The metrics will be served at the given interface and port.
    #[clap(long, value_name = "SOCKET")]
    metrics: Option<SocketAddr>,

    /// Set the chain tip manually for testing purposes.
    ///
    /// NOTE: This is a temporary flag
    #[arg(long = "debug.tip")]
    tip: Option<H256>,
}

impl Command {
    /// Execute `node` command
    // TODO: RPC
    pub async fn execute(&self) -> eyre::Result<()> {
        let config: Config = confy::load_path(&self.config).unwrap_or_default();
        info!("reth {} starting", crate_version!());

        info!("Opening database at {}", &self.db);
        let db = Arc::new(init_db(&self.db)?);
        info!("Database open");

        if let Some(listen_addr) = self.metrics {
            info!("Starting metrics endpoint at {}", listen_addr);
            prometheus_exporter::initialize(listen_addr)?;
            HeaderMetrics::describe();
        }

        let chain_id = self.chain.consensus.chain_id;
        let consensus = Arc::new(BeaconConsensus::new(self.chain.consensus.clone()));
        let genesis_hash = init_genesis(db.clone(), self.chain.genesis.clone())?;

        info!("Connecting to p2p");
        let network = start_network(network_config(db.clone(), chain_id, genesis_hash)).await?;

        // TODO: Are most of these Arcs unnecessary? For example, fetch client is completely
        // cloneable on its own
        // TODO: Remove magic numbers
        let fetch_client = Arc::new(network.fetch_client().await?);
        let mut pipeline = reth_stages::Pipeline::new()
            .push(HeaderStage {
                downloader: headers::linear::LinearDownloadBuilder::default()
                    .batch_size(config.stages.headers.downloader_batch_size)
                    .retries(config.stages.headers.downloader_retries)
                    .build(consensus.clone(), fetch_client.clone()),
                consensus: consensus.clone(),
                client: fetch_client.clone(),
                network_handle: network.clone(),
                commit_threshold: config.stages.headers.commit_threshold,
                metrics: HeaderMetrics::default(),
            })
            .push(BodyStage {
                downloader: Arc::new(
                    bodies::concurrent::ConcurrentDownloader::new(
                        fetch_client.clone(),
                        consensus.clone(),
                    )
                    .with_batch_size(config.stages.bodies.downloader_batch_size)
                    .with_retries(config.stages.bodies.downloader_retries)
                    .with_concurrency(config.stages.bodies.downloader_concurrency),
                ),
                consensus: consensus.clone(),
                commit_threshold: config.stages.bodies.commit_threshold,
            })
            .push(SenderRecoveryStage {
                batch_size: config.stages.sender_recovery.batch_size,
                commit_threshold: config.stages.sender_recovery.commit_threshold,
            })
            .push(ExecutionStage { config: ExecutorConfig::new_ethereum() });

        if let Some(tip) = self.tip {
            debug!("Tip manually set: {}", tip);
            consensus.notify_fork_choice_state(ForkchoiceState {
                head_block_hash: tip,
                safe_block_hash: tip,
                finalized_block_hash: tip,
            })?;
        }

        // Run pipeline
        info!("Starting pipeline");
        pipeline.run(db.clone()).await?;

        info!("Finishing up");
        Ok(())
    }
}

/// Opens up an existing database or creates a new one at the specified path.
fn init_db<P: AsRef<Path>>(path: P) -> eyre::Result<Env<WriteMap>> {
    std::fs::create_dir_all(path.as_ref())?;
    let db = reth_db::mdbx::Env::<reth_db::mdbx::WriteMap>::open(
        path.as_ref(),
        reth_db::mdbx::EnvKind::RW,
    )?;
    db.create_tables()?;

    Ok(db)
}

/// Write the genesis block if it has not already been written
#[allow(clippy::field_reassign_with_default)]
fn init_genesis<DB: Database>(db: Arc<DB>, genesis: Genesis) -> Result<H256, reth_db::Error> {
    let tx = db.tx_mut()?;
    if let Some((_, hash)) = tx.cursor::<tables::CanonicalHeaders>()?.first()? {
        debug!("Genesis already written, skipping.");
        return Ok(hash)
    }
    debug!("Writing genesis block.");

    // Insert account state
    for (address, account) in &genesis.alloc {
        tx.put::<tables::PlainAccountState>(
            *address,
            Account {
                nonce: account.nonce.unwrap_or_default(),
                balance: account.balance,
                bytecode_hash: None,
            },
        )?;
    }

    // Insert header
    let header: Header = genesis.into();
    let hash = header.hash_slow();
    tx.put::<tables::CanonicalHeaders>(0, hash)?;
    tx.put::<tables::HeaderNumbers>(hash, 0)?;
    tx.put::<tables::BlockBodies>((0, hash).into(), Default::default())?;
    tx.put::<tables::BlockTransitionIndex>((0, hash).into(), 0)?;
    tx.put::<tables::HeaderTD>((0, hash).into(), header.difficulty.into())?;
    tx.put::<tables::Headers>((0, hash).into(), header)?;

    tx.commit()?;
    Ok(hash)
}

// TODO: This should be based on some external config
fn network_config<DB: Database>(
    db: Arc<DB>,
    chain_id: u64,
    genesis_hash: H256,
) -> NetworkConfig<ProviderImpl<DB>> {
    NetworkConfig::builder(Arc::new(ProviderImpl::new(db)), rng_secret_key())
        .boot_nodes(mainnet_nodes())
        .genesis_hash(genesis_hash)
        .chain_id(chain_id)
        .build()
}

/// Starts the networking stack given a [NetworkConfig] and returns a handle to the network.
async fn start_network<C>(config: NetworkConfig<C>) -> Result<NetworkHandle, NetworkError>
where
    C: BlockProvider + HeaderProvider + 'static,
{
    let client = config.client.clone();
    let (handle, network, _txpool, eth) =
        NetworkManager::builder(config).await?.request_handler(client).split_with_handle();

    tokio::task::spawn(network);
    // TODO: tokio::task::spawn(txpool);
    tokio::task::spawn(eth);
    Ok(handle)
}<|MERGE_RESOLUTION|>--- conflicted
+++ resolved
@@ -27,17 +27,11 @@
 use reth_primitives::{Account, Header, H256};
 use reth_provider::{db_provider::ProviderImpl, BlockProvider, HeaderProvider};
 use reth_stages::{
-<<<<<<< HEAD
     metrics::HeaderMetrics,
-    stages::{bodies::BodyStage, headers::HeaderStage, sender_recovery::SenderRecoveryStage},
-=======
     stages::{
         bodies::BodyStage, execution::ExecutionStage, headers::HeaderStage,
         sender_recovery::SenderRecoveryStage,
     },
-    stages_metrics::HeaderMetrics,
-    stages_metrics_describer,
->>>>>>> d2b40818
 };
 use std::{net::SocketAddr, path::Path, sync::Arc};
 use tracing::{debug, info};
