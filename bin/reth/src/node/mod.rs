//! Main node command
//!
//! Starts the client
use crate::{
    args::{DebugArgs, NetworkArgs, RpcServerArgs},
    dirs::{ConfigPath, DbPath, PlatformPath},
    prometheus_exporter,
    runner::CliContext,
    utils::get_single_header,
};
use clap::{crate_version, Parser};
use events::NodeEvent;
use eyre::Context;
use fdlimit::raise_fd_limit;
use futures::{pin_mut, stream::select as stream_select, Stream, StreamExt};
use reth_beacon_consensus::{BeaconConsensus, BeaconConsensusEngine, BeaconEngineMessage};
use reth_db::{
    database::Database,
    mdbx::{Env, WriteMap},
    tables,
    transaction::DbTx,
};
use reth_discv4::DEFAULT_DISCOVERY_PORT;
use reth_downloaders::{
    bodies::bodies::BodiesDownloaderBuilder,
    headers::reverse_headers::ReverseHeadersDownloaderBuilder,
};
use reth_executor::{
    blockchain_tree::{config::BlockchainTreeConfig, externals::TreeExternals, BlockchainTree},
    Factory,
};
use reth_interfaces::{
    consensus::{Consensus, ForkchoiceState},
    p2p::{
        bodies::downloader::BodyDownloader,
        headers::{client::StatusUpdater, downloader::HeaderDownloader},
    },
    sync::SyncStateUpdater,
    test_utils::TestChainEventSubscriptions,
};
use reth_network::{
    error::NetworkError, FetchClient, NetworkConfig, NetworkHandle, NetworkManager,
};
use reth_network_api::NetworkInfo;
use reth_primitives::{BlockHashOrNumber, ChainSpec, Head, Header, SealedHeader, H256};
use reth_provider::{BlockProvider, HeaderProvider, ShareableDatabase};
use reth_revm_inspectors::stack::Hook;
use reth_rpc_engine_api::{EngineApi, EngineApiHandle};
use reth_staged_sync::{
    utils::{
        chainspec::genesis_value_parser,
        init::{init_db, init_genesis},
        parse_socket_address,
    },
    Config,
};
use reth_stages::{
    prelude::*,
    stages::{ExecutionStage, HeaderSyncMode, SenderRecoveryStage, TotalDifficultyStage, FINISH},
};
use reth_tasks::TaskExecutor;
use reth_transaction_pool::{EthTransactionValidator, TransactionPool};
use std::{
    net::{Ipv4Addr, SocketAddr, SocketAddrV4},
    path::PathBuf,
    sync::Arc,
};
use tokio::sync::{
    mpsc::{unbounded_channel, UnboundedReceiver, UnboundedSender},
    oneshot, watch,
};
use tracing::*;

pub mod events;

/// Start the node
#[derive(Debug, Parser)]
pub struct Command {
    /// The path to the configuration file to use.
    #[arg(long, value_name = "FILE", verbatim_doc_comment, default_value_t)]
    config: PlatformPath<ConfigPath>,

    /// The path to the database folder.
    ///
    /// Defaults to the OS-specific data directory:
    ///
    /// - Linux: `$XDG_DATA_HOME/reth/db` or `$HOME/.local/share/reth/db`
    /// - Windows: `{FOLDERID_RoamingAppData}/reth/db`
    /// - macOS: `$HOME/Library/Application Support/reth/db`
    #[arg(long, value_name = "PATH", verbatim_doc_comment, default_value_t)]
    db: PlatformPath<DbPath>,

    /// The chain this node is running.
    ///
    /// Possible values are either a built-in chain or the path to a chain specification file.
    ///
    /// Built-in chains:
    /// - mainnet
    /// - goerli
    /// - sepolia
    #[arg(
        long,
        value_name = "CHAIN_OR_PATH",
        verbatim_doc_comment,
        default_value = "mainnet",
        value_parser = genesis_value_parser
    )]
    chain: Arc<ChainSpec>,

    /// Enable Prometheus metrics.
    ///
    /// The metrics will be served at the given interface and port.
    #[arg(long, value_name = "SOCKET", value_parser = parse_socket_address, help_heading = "Metrics")]
    metrics: Option<SocketAddr>,

    #[clap(flatten)]
    network: NetworkArgs,

    #[clap(flatten)]
    rpc: RpcServerArgs,

    #[clap(flatten)]
    debug: DebugArgs,
}

impl Command {
    /// Execute `node` command
    pub async fn execute(self, ctx: CliContext) -> eyre::Result<()> {
        info!(target: "reth::cli", "reth {} starting", crate_version!());

        // Raise the fd limit of the process.
        // Does not do anything on windows.
        raise_fd_limit();

        let mut config: Config = self.load_config()?;
        info!(target: "reth::cli", path = %self.db, "Configuration loaded");

        info!(target: "reth::cli", path = %self.db, "Opening database");
        let db = Arc::new(init_db(&self.db)?);
        let shareable_db = ShareableDatabase::new(Arc::clone(&db), Arc::clone(&self.chain));
        info!(target: "reth::cli", "Database opened");

        self.start_metrics_endpoint(Arc::clone(&db)).await?;

        debug!(target: "reth::cli", chain=%self.chain.chain, genesis=?self.chain.genesis_hash(), "Initializing genesis");

        init_genesis(db.clone(), self.chain.clone())?;

        let consensus = Arc::new(BeaconConsensus::new(self.chain.clone())) as Arc<dyn Consensus>;
        info!(target: "reth::cli", "Consensus engine initialized");

        self.init_trusted_nodes(&mut config);

        let transaction_pool = reth_transaction_pool::Pool::eth_pool(
            EthTransactionValidator::new(shareable_db.clone(), Arc::clone(&self.chain)),
            Default::default(),
        );
        info!(target: "reth::cli", "Test transaction pool initialized");

        info!(target: "reth::cli", "Connecting to P2P network");
        let network_config =
            self.load_network_config(&config, Arc::clone(&db), ctx.task_executor.clone());
        let network = self
            .start_network(network_config, &ctx.task_executor, transaction_pool.clone())
            .await?;
        info!(target: "reth::cli", peer_id = %network.peer_id(), local_addr = %network.local_addr(), "Connected to P2P network");
        debug!(target: "reth::cli", peer_id = ?network.peer_id(), "Full peer ID");

        let _rpc_server = self
            .rpc
            .start_rpc_server(
                shareable_db.clone(),
                transaction_pool.clone(),
                network.clone(),
                ctx.task_executor.clone(),
                // TODO use real implementation
                TestChainEventSubscriptions::default(),
            )
            .await?;
        info!(target: "reth::cli", "Started RPC server");

        if self.debug.continuous {
            info!(target: "reth::cli", "Continuous sync mode enabled");
        }

        let (consensus_engine_tx, consensus_engine_rx) = unbounded_channel();

        // Forward the `debug.tip` as forkchoice state to the consensus engine.
        // This will initiate the sync up to the provided tip.
        let _tip_rx = match self.debug.tip {
            Some(tip) => {
                let (tip_tx, tip_rx) = oneshot::channel();
                let state = ForkchoiceState {
                    head_block_hash: tip,
                    finalized_block_hash: tip,
                    safe_block_hash: tip,
                };
                consensus_engine_tx.send(BeaconEngineMessage::ForkchoiceUpdated {
                    state,
                    payload_attrs: None,
                    tx: tip_tx,
                })?;
                debug!(target: "reth::cli", %tip, "Tip manually set");
                Some(tip_rx)
            }
            None => {
                let warn_msg = "No tip specified. \
                reth cannot communicate with consensus clients, \
                so a tip must manually be provided for the online stages with --debug.tip <HASH>.";
                warn!(target: "reth::cli", warn_msg);
                None
            }
        };

        let engine_api_handle =
            self.init_engine_api(Arc::clone(&db), consensus_engine_tx, &ctx.task_executor);
        info!(target: "reth::cli", "Engine API handler initialized");

        let _auth_server = self
            .rpc
            .start_auth_server(
                shareable_db,
                transaction_pool,
                network.clone(),
                ctx.task_executor.clone(),
                self.chain.clone(),
                engine_api_handle,
            )
            .await?;
        info!(target: "reth::cli", "Started Auth server");

        let (pipeline, events) = self
            .build_networked_pipeline(
                &mut config,
                network.clone(),
                &consensus,
                db.clone(),
                &ctx.task_executor,
            )
            .await?;

        ctx.task_executor.spawn(events::handle_events(Some(network.clone()), events));

        let beacon_consensus_engine = self.build_consensus_engine(
            db.clone(),
            &ctx.task_executor,
            consensus,
            pipeline,
            consensus_engine_rx,
        )?;

        // Run consensus engine
        let (rx, tx) = tokio::sync::oneshot::channel();
        info!(target: "reth::cli", "Starting consensus engine");
        ctx.task_executor.spawn_critical_blocking("consensus engine", async move {
            let res = beacon_consensus_engine.await;
            let _ = rx.send(res);
        });

        tx.await??;

        info!(target: "reth::cli", "Consensus engine has exited.");

        if self.debug.terminate {
            Ok(())
        } else {
            // The pipeline has finished downloading blocks up to `--debug.tip` or
            // `--debug.max-block`. Keep other node components alive for further usage.
            futures::future::pending().await
        }
    }

    async fn build_networked_pipeline(
        &self,
        config: &mut Config,
        network: NetworkHandle,
        consensus: &Arc<dyn Consensus>,
        db: Arc<Env<WriteMap>>,
        task_executor: &TaskExecutor,
    ) -> eyre::Result<(Pipeline<Env<WriteMap>, impl SyncStateUpdater>, impl Stream<Item = NodeEvent>)>
    {
        let fetch_client = network.fetch_client().await?;
        let max_block = if let Some(block) = self.debug.max_block {
            Some(block)
        } else if let Some(tip) = self.debug.tip {
            Some(self.lookup_or_fetch_tip(db.clone(), fetch_client.clone(), tip).await?)
        } else {
            None
        };

        // TODO: remove Arc requirement from downloader builders.
        // building network downloaders using the fetch client
        let fetch_client = Arc::new(fetch_client);
        let header_downloader = ReverseHeadersDownloaderBuilder::from(config.stages.headers)
            .build(fetch_client.clone(), consensus.clone())
            .into_task_with(task_executor);

        let body_downloader = BodiesDownloaderBuilder::from(config.stages.bodies)
            .build(fetch_client.clone(), consensus.clone(), db.clone())
            .into_task_with(task_executor);

        let mut pipeline = self
            .build_pipeline(
                config,
                header_downloader,
                body_downloader,
                network.clone(),
                consensus,
                max_block,
                self.debug.continuous,
            )
            .await?;

        let events = stream_select(
            network.event_listener().map(Into::into),
            pipeline.events().map(Into::into),
        );
        Ok((pipeline, events))
    }

    fn build_consensus_engine<DB, U, C>(
        &self,
        db: Arc<DB>,
        task_executor: &TaskExecutor,
        consensus: C,
        pipeline: Pipeline<DB, U>,
        message_rx: UnboundedReceiver<BeaconEngineMessage>,
    ) -> eyre::Result<BeaconConsensusEngine<DB, TaskExecutor, U, C, Factory>>
    where
        DB: Database + Unpin + 'static,
        U: SyncStateUpdater + Unpin + 'static,
        C: Consensus + Unpin + 'static,
    {
        let executor_factory = Factory::new(self.chain.clone());
        let tree_externals =
            TreeExternals::new(db.clone(), consensus, executor_factory, self.chain.clone());
        let blockchain_tree = BlockchainTree::new(tree_externals, BlockchainTreeConfig::default())?;

        Ok(BeaconConsensusEngine::new(
            db,
<<<<<<< HEAD
            pipeline,
            blockchain_tree,
            message_rx,
            self.debug.max_block,
=======
            task_executor.clone(),
            pipeline,
            blockchain_tree,
            message_rx,
            self.max_block,
>>>>>>> c4bc65aa
        ))
    }

    fn load_config(&self) -> eyre::Result<Config> {
        confy::load_path::<Config>(&self.config).wrap_err("Could not load config")
    }

    fn init_trusted_nodes(&self, config: &mut Config) {
        config.peers.connect_trusted_nodes_only = self.network.trusted_only;

        if !self.network.trusted_peers.is_empty() {
            info!(target: "reth::cli", "Adding trusted nodes");
            self.network.trusted_peers.iter().for_each(|peer| {
                config.peers.trusted_nodes.insert(*peer);
            });
        }
    }

    async fn start_metrics_endpoint(&self, db: Arc<Env<WriteMap>>) -> eyre::Result<()> {
        if let Some(listen_addr) = self.metrics {
            info!(target: "reth::cli", addr = %listen_addr, "Starting metrics endpoint");

            prometheus_exporter::initialize_with_db_metrics(listen_addr, db).await?;
        }

        Ok(())
    }

    fn init_engine_api(
        &self,
        db: Arc<Env<WriteMap>>,
        engine_tx: UnboundedSender<BeaconEngineMessage>,
        task_executor: &TaskExecutor,
    ) -> EngineApiHandle {
        let (message_tx, message_rx) = unbounded_channel();
        let engine_api = EngineApi::new(
            ShareableDatabase::new(db, self.chain.clone()),
            self.chain.clone(),
            message_rx,
            engine_tx,
        );
        task_executor.spawn_critical("engine API task", engine_api);
        message_tx
    }

    /// Spawns the configured network and associated tasks and returns the [NetworkHandle] connected
    /// to that network.
    async fn start_network<C, Pool>(
        &self,
        config: NetworkConfig<C>,
        task_executor: &TaskExecutor,
        pool: Pool,
    ) -> Result<NetworkHandle, NetworkError>
    where
        C: BlockProvider + HeaderProvider + Clone + Unpin + 'static,
        Pool: TransactionPool + Unpin + 'static,
    {
        let client = config.client.clone();
        let (handle, network, txpool, eth) = NetworkManager::builder(config)
            .await?
            .transactions(pool)
            .request_handler(client)
            .split_with_handle();

        let known_peers_file = self.network.persistent_peers_file();
        task_executor.spawn_critical_with_signal("p2p network task", |shutdown| {
            run_network_until_shutdown(shutdown, network, known_peers_file)
        });

        task_executor.spawn_critical("p2p eth request handler", eth);
        task_executor.spawn_critical("p2p txpool request handler", txpool);

        Ok(handle)
    }

    fn lookup_head(&self, db: Arc<Env<WriteMap>>) -> Result<Head, reth_interfaces::db::Error> {
        db.view(|tx| {
            let head = FINISH.get_progress(tx)?.unwrap_or_default();
            let header = tx
                .get::<tables::Headers>(head)?
                .expect("the header for the latest block is missing, database is corrupt");
            let total_difficulty = tx.get::<tables::HeaderTD>(head)?.expect(
                "the total difficulty for the latest block is missing, database is corrupt",
            );
            let hash = tx
                .get::<tables::CanonicalHeaders>(head)?
                .expect("the hash for the latest block is missing, database is corrupt");
            Ok::<Head, reth_interfaces::db::Error>(Head {
                number: head,
                hash,
                difficulty: header.difficulty,
                total_difficulty: total_difficulty.into(),
                timestamp: header.timestamp,
            })
        })?
        .map_err(Into::into)
    }

    /// Attempt to look up the block number for the tip hash in the database.
    /// If it doesn't exist, download the header and return the block number.
    ///
    /// NOTE: The download is attempted with infinite retries.
    async fn lookup_or_fetch_tip(
        &self,
        db: Arc<Env<WriteMap>>,
        fetch_client: FetchClient,
        tip: H256,
    ) -> Result<u64, reth_interfaces::Error> {
        Ok(self.fetch_tip(db, fetch_client, BlockHashOrNumber::Hash(tip)).await?.number)
    }

    /// Attempt to look up the block with the given number and return the header.
    ///
    /// NOTE: The download is attempted with infinite retries.
    async fn fetch_tip(
        &self,
        db: Arc<Env<WriteMap>>,
        fetch_client: FetchClient,
        tip: BlockHashOrNumber,
    ) -> Result<SealedHeader, reth_interfaces::Error> {
        let header = db.view(|tx| -> Result<Option<Header>, reth_db::Error> {
            let number = match tip {
                BlockHashOrNumber::Hash(hash) => tx.get::<tables::HeaderNumbers>(hash)?,
                BlockHashOrNumber::Number(number) => Some(number),
            };
            Ok(number.map(|number| tx.get::<tables::Headers>(number)).transpose()?.flatten())
        })??;

        // try to look up the header in the database
        if let Some(header) = header {
            info!(target: "reth::cli", ?tip, "Successfully looked up tip block in the database");
            return Ok(header.seal_slow())
        }

        info!(target: "reth::cli", ?tip, "Fetching tip block from the network.");
        loop {
            match get_single_header(fetch_client.clone(), tip).await {
                Ok(tip_header) => {
                    info!(target: "reth::cli", ?tip, "Successfully fetched tip");
                    return Ok(tip_header)
                }
                Err(error) => {
                    error!(target: "reth::cli", %error, "Failed to fetch the tip. Retrying...");
                }
            }
        }
    }

    fn load_network_config(
        &self,
        config: &Config,
        db: Arc<Env<WriteMap>>,
        executor: TaskExecutor,
    ) -> NetworkConfig<ShareableDatabase<Arc<Env<WriteMap>>>> {
        let head = self.lookup_head(Arc::clone(&db)).expect("the head block is missing");

        self.network
            .network_config(config, self.chain.clone())
            .with_task_executor(Box::new(executor))
            .set_head(head)
            .listener_addr(SocketAddr::V4(SocketAddrV4::new(
                Ipv4Addr::UNSPECIFIED,
                self.network.port.unwrap_or(DEFAULT_DISCOVERY_PORT),
            )))
            .discovery_addr(SocketAddr::V4(SocketAddrV4::new(
                Ipv4Addr::UNSPECIFIED,
                self.network.discovery.port.unwrap_or(DEFAULT_DISCOVERY_PORT),
            )))
            .build(ShareableDatabase::new(db, self.chain.clone()))
    }

    #[allow(clippy::too_many_arguments)]
    async fn build_pipeline<H, B, U>(
        &self,
        config: &Config,
        header_downloader: H,
        body_downloader: B,
        updater: U,
        consensus: &Arc<dyn Consensus>,
        max_block: Option<u64>,
        continuous: bool,
    ) -> eyre::Result<Pipeline<Env<WriteMap>, U>>
    where
        H: HeaderDownloader + 'static,
        B: BodyDownloader + 'static,
        U: SyncStateUpdater + StatusUpdater + Clone + 'static,
    {
        let stage_conf = &config.stages;

        let mut builder = Pipeline::builder();

        if let Some(max_block) = max_block {
            debug!(target: "reth::cli", max_block, "Configuring builder to use max block");
            builder = builder.with_max_block(max_block)
        }

        let (tip_tx, tip_rx) = watch::channel(H256::zero());
        use reth_revm_inspectors::stack::InspectorStackConfig;
        let factory = reth_executor::Factory::new(self.chain.clone());

        let stack_config = InspectorStackConfig {
            use_printer_tracer: self.debug.print_inspector,
            hook: if let Some(hook_block) = self.debug.hook_block {
                Hook::Block(hook_block)
            } else if let Some(tx) = self.debug.hook_transaction {
                Hook::Transaction(tx)
            } else if self.debug.hook_all {
                Hook::All
            } else {
                Hook::None
            },
        };

        let factory = factory.with_stack_config(stack_config);

        let header_mode =
            if continuous { HeaderSyncMode::Continuous } else { HeaderSyncMode::Tip(tip_rx) };
        let pipeline = builder
            .with_sync_state_updater(updater.clone())
            .with_tip_sender(tip_tx)
            .add_stages(
                DefaultStages::new(
                    header_mode,
                    consensus.clone(),
                    header_downloader,
                    body_downloader,
                    updater,
                    factory.clone(),
                )
                .set(
                    TotalDifficultyStage::new(consensus.clone())
                        .with_commit_threshold(stage_conf.total_difficulty.commit_threshold),
                )
                .set(SenderRecoveryStage {
                    commit_threshold: stage_conf.sender_recovery.commit_threshold,
                })
                .set(ExecutionStage::new(factory, stage_conf.execution.commit_threshold)),
            )
            .build();

        Ok(pipeline)
    }
}

/// Drives the [NetworkManager] future until a [Shutdown](reth_tasks::shutdown::Shutdown) signal is
/// received. If configured, this writes known peers to `persistent_peers_file` afterwards.
async fn run_network_until_shutdown<C>(
    shutdown: reth_tasks::shutdown::Shutdown,
    network: NetworkManager<C>,
    persistent_peers_file: Option<PathBuf>,
) where
    C: BlockProvider + HeaderProvider + Clone + Unpin + 'static,
{
    pin_mut!(network, shutdown);

    tokio::select! {
        _ = &mut network => {},
        _ = shutdown => {},
    }

    if let Some(file_path) = persistent_peers_file {
        let known_peers = network.all_peers().collect::<Vec<_>>();
        if let Ok(known_peers) = serde_json::to_string_pretty(&known_peers) {
            trace!(target : "reth::cli", peers_file =?file_path, num_peers=%known_peers.len(), "Saving current peers");
            let parent_dir = file_path.parent().map(std::fs::create_dir_all).transpose();
            match parent_dir.and_then(|_| std::fs::write(&file_path, known_peers)) {
                Ok(_) => {
                    info!(target: "reth::cli", peers_file=?file_path, "Wrote network peers to file");
                }
                Err(err) => {
                    warn!(target: "reth::cli", ?err, peers_file=?file_path, "Failed to write network peers to file");
                }
            }
        }
    }
}

#[cfg(test)]
mod tests {
    use super::*;

    #[test]
    fn parse_help_node_command() {
        let err = Command::try_parse_from(["reth", "--help"]).unwrap_err();
        assert_eq!(err.kind(), clap::error::ErrorKind::DisplayHelp);
    }

    #[test]
    fn parse_common_node_command_chain_args() {
        for chain in ["mainnet", "sepolia", "goerli"] {
            let args: Command = Command::parse_from(["reth", "--chain", chain]);
            assert_eq!(args.chain.chain, chain.parse().unwrap());
        }
    }

    #[test]
    fn parse_discovery_port() {
        let cmd = Command::try_parse_from(["reth", "--discovery.port", "300"]).unwrap();
        assert_eq!(cmd.network.discovery.port, Some(300));
    }

    #[test]
    fn parse_port() {
        let cmd =
            Command::try_parse_from(["reth", "--discovery.port", "300", "--port", "99"]).unwrap();
        assert_eq!(cmd.network.discovery.port, Some(300));
        assert_eq!(cmd.network.port, Some(99));
    }
}<|MERGE_RESOLUTION|>--- conflicted
+++ resolved
@@ -338,18 +338,11 @@
 
         Ok(BeaconConsensusEngine::new(
             db,
-<<<<<<< HEAD
+            task_executor.clone(),
             pipeline,
             blockchain_tree,
             message_rx,
             self.debug.max_block,
-=======
-            task_executor.clone(),
-            pipeline,
-            blockchain_tree,
-            message_rx,
-            self.max_block,
->>>>>>> c4bc65aa
         ))
     }
 
