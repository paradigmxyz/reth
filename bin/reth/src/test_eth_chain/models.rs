--- conflicted
+++ resolved
@@ -1,11 +1,6 @@
 use reth_primitives::{
-<<<<<<< HEAD
     Address, BigEndianHash, Bloom, ChainSpec, ChainSpecBuilder, Header as RethHeader, HexBytes,
-    JsonU256, SealedHeader, H160, H256, H64, U256, U64,
-=======
-    Address, BigEndianHash, Bloom, Bytes, ChainSpec, ChainSpecBuilder, Header as RethHeader,
     JsonU256, SealedHeader, Withdrawal, H160, H256, H64,
->>>>>>> 804d8bf1
 };
 use serde::{self, Deserialize};
 use std::collections::BTreeMap;
