--- conflicted
+++ resolved
@@ -167,12 +167,10 @@
 
         // Initialize the execution stage
         // Hardcode the chain_id to Ethereum 1.
-        let mut stage =
-<<<<<<< HEAD
-            ExecutionStage::new(reth_executor::Config { chain_id: 1.into(), spec_upgrades }, 1000);
-=======
-            ExecutionStage::new(reth_executor::Config { chain_id: U256::from(1), spec_upgrades });
->>>>>>> 5a585545
+        let mut stage = ExecutionStage::new(
+            reth_executor::Config { chain_id: U256::from(1), spec_upgrades },
+            1000,
+        );
 
         // Call execution stage
         let input = ExecInput {
