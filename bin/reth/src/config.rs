//! Configuration files.
use std::sync::Arc;

use reth_db::database::Database;
use reth_discv4::Discv4Config;
use reth_network::{
    config::{mainnet_nodes, rng_secret_key},
    NetworkConfig, PeersConfig,
};
use reth_primitives::{NodeRecord, H256};
use reth_provider::ProviderImpl;
use serde::{Deserialize, Serialize};

/// Configuration for the reth node.
#[derive(Debug, Clone, Default, Deserialize, Serialize)]
#[serde(default)]
pub struct Config {
    /// Configuration for each stage in the pipeline.
    // TODO(onbjerg): Can we make this easier to maintain when we add/remove stages?
    pub stages: StageConfig,
    /// Configuration for the discovery service.
    pub peers: PeersConfig,
}

impl Config {
    /// Initializes network config from read data
    pub fn network_config<DB: Database>(
        &self,
        db: Arc<DB>,
        chain_id: u64,
        genesis_hash: H256,
        disable_discovery: bool,
        bootnodes: Option<Vec<NodeRecord>>,
<<<<<<< HEAD
        nat_resolution_method: reth_net_nat::NatResolver,
=======
>>>>>>> 79fad91c
    ) -> NetworkConfig<ProviderImpl<DB>> {
        let peer_config = reth_network::PeersConfig::default()
            .with_trusted_nodes(self.peers.trusted_nodes.clone())
            .with_connect_trusted_nodes_only(self.peers.connect_trusted_nodes_only);
        NetworkConfig::builder(Arc::new(ProviderImpl::new(db)), rng_secret_key())
            .boot_nodes(bootnodes.unwrap_or_else(mainnet_nodes))
            .peer_config(peer_config)
            .genesis_hash(genesis_hash)
            .chain_id(chain_id)
            .discovery(Discv4Config::builder().external_ip_resolver(Some(nat_resolution_method)))
            .set_discovery(disable_discovery)
            .build()
    }
}

/// Configuration for each stage in the pipeline.
#[derive(Debug, Clone, Default, Deserialize, Serialize)]
pub struct StageConfig {
    /// Header stage configuration.
    pub headers: HeadersConfig,
    /// Total difficulty stage configuration
    pub total_difficulty: TotalDifficultyConfig,
    /// Body stage configuration.
    pub bodies: BodiesConfig,
    /// Sender recovery stage configuration.
    pub sender_recovery: SenderRecoveryConfig,
    /// Execution stage configuration.
    pub execution: ExecutionConfig,
}

/// Header stage configuration.
#[derive(Debug, Clone, Deserialize, Serialize)]
pub struct HeadersConfig {
    /// The maximum number of headers to download before committing progress to the database.
    pub commit_threshold: u64,
    /// The maximum number of headers to request from a peer at a time.
    pub downloader_batch_size: u64,
    /// The number of times to retry downloading a set of headers.
    pub downloader_retries: usize,
}

impl Default for HeadersConfig {
    fn default() -> Self {
        Self { commit_threshold: 10_000, downloader_batch_size: 1000, downloader_retries: 5 }
    }
}

/// Total difficulty stage configuration
#[derive(Debug, Clone, Deserialize, Serialize)]
pub struct TotalDifficultyConfig {
    /// The maximum number of total difficulty entries to sum up before committing progress to the
    /// database.
    pub commit_threshold: u64,
}

impl Default for TotalDifficultyConfig {
    fn default() -> Self {
        Self { commit_threshold: 100_000 }
    }
}

/// Body stage configuration.
#[derive(Debug, Clone, Deserialize, Serialize)]
pub struct BodiesConfig {
    /// The maximum number of bodies to download before committing progress to the database.
    pub commit_threshold: u64,
    /// The maximum number of bodies to request from a peer at a time.
    pub downloader_batch_size: usize,
    /// The number of times to retry downloading a set of bodies.
    pub downloader_retries: usize,
    /// The maximum number of body requests to have in flight at a time.
    ///
    /// The maximum number of bodies downloaded at the same time is `downloader_batch_size *
    /// downloader_concurrency`.
    pub downloader_concurrency: usize,
}

impl Default for BodiesConfig {
    fn default() -> Self {
        Self {
            commit_threshold: 5_000,
            downloader_batch_size: 100,
            downloader_retries: 5,
            downloader_concurrency: 10,
        }
    }
}

/// Sender recovery stage configuration.
#[derive(Debug, Clone, Deserialize, Serialize)]
pub struct SenderRecoveryConfig {
    /// The maximum number of blocks to process before committing progress to the database.
    pub commit_threshold: u64,
    /// The maximum number of transactions to recover senders for concurrently.
    pub batch_size: usize,
}

impl Default for SenderRecoveryConfig {
    fn default() -> Self {
        Self { commit_threshold: 5_000, batch_size: 1000 }
    }
}

/// Execution stage configuration.
#[derive(Debug, Clone, Deserialize, Serialize)]
pub struct ExecutionConfig {
    /// The maximum number of blocks to execution before committing progress to the database.
    pub commit_threshold: u64,
}

impl Default for ExecutionConfig {
    fn default() -> Self {
        Self { commit_threshold: 5_000 }
    }
}

#[cfg(test)]
mod tests {
    use super::Config;
    #[test]
    fn can_serde_config() {
        let _: Config = confy::load("test", None).unwrap();
    }
}<|MERGE_RESOLUTION|>--- conflicted
+++ resolved
@@ -31,10 +31,7 @@
         genesis_hash: H256,
         disable_discovery: bool,
         bootnodes: Option<Vec<NodeRecord>>,
-<<<<<<< HEAD
         nat_resolution_method: reth_net_nat::NatResolver,
-=======
->>>>>>> 79fad91c
     ) -> NetworkConfig<ProviderImpl<DB>> {
         let peer_config = reth_network::PeersConfig::default()
             .with_trusted_nodes(self.peers.trusted_nodes.clone())
