--- conflicted
+++ resolved
@@ -38,13 +38,8 @@
         NetworkConfig::builder(Arc::new(ProviderImpl::new(db)), rng_secret_key())
             .boot_nodes(bootnodes.unwrap_or_else(mainnet_nodes))
             .peer_config(peer_config)
-<<<<<<< HEAD
-            .genesis_hash(genesis_hash)
-            .chain_id(chain_id)
             .discovery(Discv4Config::builder().external_ip_resolver(Some(nat_resolution_method)))
-=======
             .chain_spec(chain_spec)
->>>>>>> dba3b30a
             .set_discovery(disable_discovery)
             .build()
     }
