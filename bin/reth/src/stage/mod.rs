--- conflicted
+++ resolved
@@ -5,14 +5,10 @@
     config::Config,
     dirs::{ConfigPath, DbPath, PlatformPath},
     prometheus_exporter,
-<<<<<<< HEAD
-    util::{chainspec::chain_spec_value_parser, init::init_db},
-=======
     utils::{
-        chainspec::{chain_spec_value_parser, ChainSpecification},
+        chainspec::chain_spec_value_parser,
         init::{init_db, init_genesis},
     },
->>>>>>> 33c9cbea
     NetworkOpts,
 };
 use reth_consensus::BeaconConsensus;
