--- conflicted
+++ resolved
@@ -15,21 +15,13 @@
     stage::{StageCheckpoint, StageId},
     ChainSpec,
 };
-<<<<<<< HEAD
 use reth_provider::{providers::get_stage_checkpoint, ShareableDatabase, Transaction};
-use reth_staged_sync::utils::{chainspec::chain_spec_value_parser, init::init_db};
-use reth_stages::{
-    stages::{
-        AccountHashingStage, BodyStage, ExecutionStage, ExecutionStageThresholds, MerkleStage,
-        SenderRecoveryStage, StorageHashingStage, TransactionLookupStage,
-=======
-use reth_provider::{ShareableDatabase, Transaction};
 use reth_staged_sync::utils::init::init_db;
 use reth_stages::{
     stages::{
-        BodyStage, ExecutionStage, ExecutionStageThresholds, IndexAccountHistoryStage,
-        IndexStorageHistoryStage, MerkleStage, SenderRecoveryStage, TransactionLookupStage,
->>>>>>> 6fab79bb
+        AccountHashingStage, BodyStage, ExecutionStage, ExecutionStageThresholds,
+        IndexAccountHistoryStage, IndexStorageHistoryStage, MerkleStage, SenderRecoveryStage,
+        StorageHashingStage, TransactionLookupStage,
     },
     ExecInput, ExecOutput, Stage, UnwindInput,
 };
