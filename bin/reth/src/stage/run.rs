//! Main `stage` command
//!
//! Stage debugging tool
use crate::{
    args::{get_secret_key, utils::chain_spec_value_parser, NetworkArgs, StageEnum},
    dirs::{DataDirPath, MaybePlatformPath},
    prometheus_exporter,
    version::SHORT_VERSION,
};
use clap::Parser;
use reth_beacon_consensus::BeaconConsensus;
use reth_config::Config;
use reth_db::mdbx::{Env, WriteMap};
use reth_downloaders::bodies::bodies::BodiesDownloaderBuilder;
<<<<<<< HEAD
use reth_primitives::{
    stage::{StageCheckpoint, StageId},
    ChainSpec,
};
use reth_provider::ShareableDatabase;
use reth_staged_sync::utils::{chainspec::chain_spec_value_parser, init::init_db};
=======
use reth_primitives::{stage::StageId, ChainSpec};
use reth_provider::{providers::get_stage_checkpoint, ShareableDatabase, Transaction};
use reth_staged_sync::utils::init::init_db;
>>>>>>> eed8be44
use reth_stages::{
    stages::{
        AccountHashingStage, BodyStage, ExecutionStage, ExecutionStageThresholds,
        IndexAccountHistoryStage, IndexStorageHistoryStage, MerkleStage, SenderRecoveryStage,
        StorageHashingStage, TransactionLookupStage,
    },
    ExecInput, ExecOutput, PipelineError, Stage, UnwindInput,
};
use std::{any::Any, net::SocketAddr, ops::Deref, path::PathBuf, sync::Arc};
use tracing::*;

/// `reth stage` command
#[derive(Debug, Parser)]
pub struct Command {
    /// The path to the configuration file to use.
    #[arg(long, value_name = "FILE", verbatim_doc_comment)]
    config: Option<PathBuf>,

    /// The path to the data dir for all reth files and subdirectories.
    ///
    /// Defaults to the OS-specific data directory:
    ///
    /// - Linux: `$XDG_DATA_HOME/reth/` or `$HOME/.local/share/reth/`
    /// - Windows: `{FOLDERID_RoamingAppData}/reth/`
    /// - macOS: `$HOME/Library/Application Support/reth/`
    #[arg(long, value_name = "DATA_DIR", verbatim_doc_comment, default_value_t)]
    datadir: MaybePlatformPath<DataDirPath>,

    /// The chain this node is running.
    ///
    /// Possible values are either a built-in chain or the path to a chain specification file.
    ///
    /// Built-in chains:
    /// - mainnet
    /// - goerli
    /// - sepolia
    #[arg(
    long,
    value_name = "CHAIN_OR_PATH",
    verbatim_doc_comment,
    default_value = "mainnet",
    value_parser = chain_spec_value_parser
    )]
    chain: Arc<ChainSpec>,

    /// Enable Prometheus metrics.
    ///
    /// The metrics will be served at the given interface and port.
    #[clap(long, value_name = "SOCKET")]
    metrics: Option<SocketAddr>,

    /// The name of the stage to run
    #[arg(value_enum)]
    stage: StageEnum,

    /// The height to start at
    #[arg(long)]
    from: u64,

    /// The end of the stage
    #[arg(long, short)]
    to: u64,

    /// Batch size for stage execution and unwind
    #[arg(long)]
    batch_size: Option<u64>,

    /// Normally, running the stage requires unwinding for stages that already
    /// have been run, in order to not rewrite to the same database slots.
    ///
    /// You can optionally skip the unwinding phase if you're syncing a block
    /// range that has not been synced before.
    #[arg(long, short)]
    skip_unwind: bool,

    #[clap(flatten)]
    network: NetworkArgs,

    /// Commits the changes in the database. WARNING: potentially destructive.
    ///
    /// Useful when you want to run diagnostics on the database.
    // TODO: We should consider allowing to run hooks at the end of the stage run,
    // e.g. query the DB size, or any table data.
    #[arg(long, short)]
    commit: bool,
}

impl Command {
    /// Execute `stage` command
    pub async fn execute(self) -> eyre::Result<()> {
        // Raise the fd limit of the process.
        // Does not do anything on windows.
        fdlimit::raise_fd_limit();

        // add network name to data dir
        let data_dir = self.datadir.unwrap_or_chain_default(self.chain.chain);
        let config_path = self.config.clone().unwrap_or(data_dir.config_path());

        let config: Config = confy::load_path(config_path).unwrap_or_default();
        info!(target: "reth::cli", "reth {} starting stage {:?}", SHORT_VERSION, self.stage);

        // use the overridden db path if specified
        let db_path = data_dir.db_path();

        info!(target: "reth::cli", path = ?db_path, "Opening database");
        let db = Arc::new(init_db(db_path)?);
        let shareable_db = ShareableDatabase::new(db.clone(), self.chain.clone());
        let mut provider_rw = shareable_db.provider_rw().map_err(PipelineError::Interface)?;

        if let Some(listen_addr) = self.metrics {
            info!(target: "reth::cli", "Starting metrics endpoint at {}", listen_addr);
            prometheus_exporter::initialize_with_db_metrics(listen_addr, Arc::clone(&db)).await?;
        }

        let batch_size = self.batch_size.unwrap_or(self.to - self.from + 1);

<<<<<<< HEAD
        let (mut exec_stage, mut unwind_stage): (
            Box<dyn Stage<Arc<Env<WriteMap>>>>,
            Option<Box<dyn Stage<Arc<Env<WriteMap>>>>>,
        ) = match self.stage {
            StageEnum::Bodies => {
                let consensus = Arc::new(BeaconConsensus::new(self.chain.clone()));

                let mut config = config;
                config.peers.connect_trusted_nodes_only = self.network.trusted_only;
                if !self.network.trusted_peers.is_empty() {
                    self.network.trusted_peers.iter().for_each(|peer| {
                        config.peers.trusted_nodes.insert(*peer);
                    });
                }

                let network_secret_path = self
                    .network
                    .p2p_secret_key
                    .clone()
                    .unwrap_or_else(|| data_dir.p2p_secret_path());
                let p2p_secret_key = get_secret_key(&network_secret_path)?;

                let default_peers_path = data_dir.known_peers_path();

                let network = self
                    .network
                    .network_config(&config, self.chain.clone(), p2p_secret_key, default_peers_path)
                    .build(Arc::new(ShareableDatabase::new(db.clone(), self.chain.clone())))
                    .start_network()
                    .await?;
                let fetch_client = Arc::new(network.fetch_client().await?);

                let stage = BodyStage {
                    downloader: BodiesDownloaderBuilder::default()
                        .with_stream_batch_size(batch_size as usize)
                        .with_request_limit(config.stages.bodies.downloader_request_limit)
                        .with_max_buffered_blocks(
                            config.stages.bodies.downloader_max_buffered_blocks,
                        )
                        .with_concurrent_requests_range(
                            config.stages.bodies.downloader_min_concurrent_requests..=
                                config.stages.bodies.downloader_max_concurrent_requests,
                        )
                        .build(fetch_client, consensus.clone(), db.clone()),
                    consensus: consensus.clone(),
                };

                (Box::new(stage), None)
            }
            StageEnum::Senders => {
                (Box::new(SenderRecoveryStage { commit_threshold: batch_size }), None)
            }
            StageEnum::Execution => {
                let factory = reth_revm::Factory::new(self.chain.clone());
                (
                    Box::new(ExecutionStage::new(
                        factory,
                        ExecutionStageThresholds {
                            max_blocks: Some(batch_size),
                            max_changes: None,
                            max_changesets: None,
                        },
                    )),
                    None,
                )
            }
            StageEnum::TxLookup => (Box::new(TransactionLookupStage::new(batch_size)), None),
            StageEnum::Merkle => (
                Box::new(MerkleStage::default_execution()),
                Some(Box::new(MerkleStage::default_unwind())),
            ),
            _ => return Ok(()),
        };
        let unwind_stage = unwind_stage.as_mut().unwrap_or(&mut exec_stage);
=======
        let (mut exec_stage, mut unwind_stage): (Box<dyn Stage<_>>, Option<Box<dyn Stage<_>>>) =
            match self.stage {
                StageEnum::Bodies => {
                    let consensus = Arc::new(BeaconConsensus::new(self.chain.clone()));

                    let mut config = config;
                    config.peers.connect_trusted_nodes_only = self.network.trusted_only;
                    if !self.network.trusted_peers.is_empty() {
                        self.network.trusted_peers.iter().for_each(|peer| {
                            config.peers.trusted_nodes.insert(*peer);
                        });
                    }

                    let network_secret_path = self
                        .network
                        .p2p_secret_key
                        .clone()
                        .unwrap_or_else(|| data_dir.p2p_secret_path());
                    let p2p_secret_key = get_secret_key(&network_secret_path)?;

                    let default_peers_path = data_dir.known_peers_path();

                    let network = self
                        .network
                        .network_config(
                            &config,
                            self.chain.clone(),
                            p2p_secret_key,
                            default_peers_path,
                        )
                        .build(Arc::new(ShareableDatabase::new(db.clone(), self.chain.clone())))
                        .start_network()
                        .await?;
                    let fetch_client = Arc::new(network.fetch_client().await?);

                    let stage = BodyStage {
                        downloader: BodiesDownloaderBuilder::default()
                            .with_stream_batch_size(batch_size as usize)
                            .with_request_limit(config.stages.bodies.downloader_request_limit)
                            .with_max_buffered_blocks(
                                config.stages.bodies.downloader_max_buffered_blocks,
                            )
                            .with_concurrent_requests_range(
                                config.stages.bodies.downloader_min_concurrent_requests..=
                                    config.stages.bodies.downloader_max_concurrent_requests,
                            )
                            .build(fetch_client, consensus.clone(), db.clone()),
                        consensus: consensus.clone(),
                    };

                    (Box::new(stage), None)
                }
                StageEnum::Senders => (Box::new(SenderRecoveryStage::new(batch_size)), None),
                StageEnum::Execution => {
                    let factory = reth_revm::Factory::new(self.chain.clone());
                    (
                        Box::new(ExecutionStage::new(
                            factory,
                            ExecutionStageThresholds {
                                max_blocks: Some(batch_size),
                                max_changes: None,
                                max_changesets: None,
                            },
                        )),
                        None,
                    )
                }
                StageEnum::TxLookup => (Box::new(TransactionLookupStage::new(batch_size)), None),
                StageEnum::AccountHashing => {
                    (Box::new(AccountHashingStage::new(1, batch_size)), None)
                }
                StageEnum::StorageHashing => {
                    (Box::new(StorageHashingStage::new(1, batch_size)), None)
                }
                StageEnum::Merkle => (
                    Box::new(MerkleStage::default_execution()),
                    Some(Box::new(MerkleStage::default_unwind())),
                ),
                StageEnum::AccountHistory => (Box::<IndexAccountHistoryStage>::default(), None),
                StageEnum::StorageHistory => (Box::<IndexStorageHistoryStage>::default(), None),
                _ => return Ok(()),
            };
        if let Some(unwind_stage) = &unwind_stage {
            assert!(exec_stage.type_id() == unwind_stage.type_id());
        }
>>>>>>> eed8be44

        let checkpoint = get_stage_checkpoint(tx.deref(), exec_stage.id())?.unwrap_or_default();

        let unwind_stage = unwind_stage.as_mut().unwrap_or(&mut exec_stage);

        let mut unwind = UnwindInput {
            checkpoint: checkpoint.with_block_number(self.to),
            unwind_to: self.from,
            bad_block: None,
        };

        if !self.skip_unwind {
            while unwind.checkpoint.block_number > self.from {
                let unwind_output = unwind_stage.unwind(&mut provider_rw, unwind).await?;
                unwind.checkpoint = unwind_output.checkpoint;
            }
        }

        let mut input = ExecInput {
            previous_stage: Some((StageId::Other("No Previous Stage"), self.to)),
            checkpoint: Some(checkpoint.with_block_number(self.from)),
        };

        while let ExecOutput { checkpoint: stage_progress, done: false } =
            exec_stage.execute(&mut provider_rw, input).await?
        {
            input.checkpoint = Some(stage_progress);

            if self.commit {
                tx.commit()?;
            }
        }

        Ok(())
    }
}<|MERGE_RESOLUTION|>--- conflicted
+++ resolved
@@ -12,18 +12,9 @@
 use reth_config::Config;
 use reth_db::mdbx::{Env, WriteMap};
 use reth_downloaders::bodies::bodies::BodiesDownloaderBuilder;
-<<<<<<< HEAD
-use reth_primitives::{
-    stage::{StageCheckpoint, StageId},
-    ChainSpec,
-};
-use reth_provider::ShareableDatabase;
-use reth_staged_sync::utils::{chainspec::chain_spec_value_parser, init::init_db};
-=======
 use reth_primitives::{stage::StageId, ChainSpec};
-use reth_provider::{providers::get_stage_checkpoint, ShareableDatabase, Transaction};
+use reth_provider::{providers::get_stage_checkpoint, ShareableDatabase};
 use reth_staged_sync::utils::init::init_db;
->>>>>>> eed8be44
 use reth_stages::{
     stages::{
         AccountHashingStage, BodyStage, ExecutionStage, ExecutionStageThresholds,
@@ -32,7 +23,7 @@
     },
     ExecInput, ExecOutput, PipelineError, Stage, UnwindInput,
 };
-use std::{any::Any, net::SocketAddr, ops::Deref, path::PathBuf, sync::Arc};
+use std::{any::Any, net::SocketAddr, path::PathBuf, sync::Arc};
 use tracing::*;
 
 /// `reth stage` command
@@ -140,7 +131,6 @@
 
         let batch_size = self.batch_size.unwrap_or(self.to - self.from + 1);
 
-<<<<<<< HEAD
         let (mut exec_stage, mut unwind_stage): (
             Box<dyn Stage<Arc<Env<WriteMap>>>>,
             Option<Box<dyn Stage<Arc<Env<WriteMap>>>>>,
@@ -190,9 +180,7 @@
 
                 (Box::new(stage), None)
             }
-            StageEnum::Senders => {
-                (Box::new(SenderRecoveryStage { commit_threshold: batch_size }), None)
-            }
+            StageEnum::Senders => (Box::new(SenderRecoveryStage::new(batch_size)), None),
             StageEnum::Execution => {
                 let factory = reth_revm::Factory::new(self.chain.clone());
                 (
@@ -208,102 +196,22 @@
                 )
             }
             StageEnum::TxLookup => (Box::new(TransactionLookupStage::new(batch_size)), None),
+            StageEnum::AccountHashing => (Box::new(AccountHashingStage::new(1, batch_size)), None),
+            StageEnum::StorageHashing => (Box::new(StorageHashingStage::new(1, batch_size)), None),
             StageEnum::Merkle => (
                 Box::new(MerkleStage::default_execution()),
                 Some(Box::new(MerkleStage::default_unwind())),
             ),
+            StageEnum::AccountHistory => (Box::<IndexAccountHistoryStage>::default(), None),
+            StageEnum::StorageHistory => (Box::<IndexStorageHistoryStage>::default(), None),
             _ => return Ok(()),
         };
-        let unwind_stage = unwind_stage.as_mut().unwrap_or(&mut exec_stage);
-=======
-        let (mut exec_stage, mut unwind_stage): (Box<dyn Stage<_>>, Option<Box<dyn Stage<_>>>) =
-            match self.stage {
-                StageEnum::Bodies => {
-                    let consensus = Arc::new(BeaconConsensus::new(self.chain.clone()));
-
-                    let mut config = config;
-                    config.peers.connect_trusted_nodes_only = self.network.trusted_only;
-                    if !self.network.trusted_peers.is_empty() {
-                        self.network.trusted_peers.iter().for_each(|peer| {
-                            config.peers.trusted_nodes.insert(*peer);
-                        });
-                    }
-
-                    let network_secret_path = self
-                        .network
-                        .p2p_secret_key
-                        .clone()
-                        .unwrap_or_else(|| data_dir.p2p_secret_path());
-                    let p2p_secret_key = get_secret_key(&network_secret_path)?;
-
-                    let default_peers_path = data_dir.known_peers_path();
-
-                    let network = self
-                        .network
-                        .network_config(
-                            &config,
-                            self.chain.clone(),
-                            p2p_secret_key,
-                            default_peers_path,
-                        )
-                        .build(Arc::new(ShareableDatabase::new(db.clone(), self.chain.clone())))
-                        .start_network()
-                        .await?;
-                    let fetch_client = Arc::new(network.fetch_client().await?);
-
-                    let stage = BodyStage {
-                        downloader: BodiesDownloaderBuilder::default()
-                            .with_stream_batch_size(batch_size as usize)
-                            .with_request_limit(config.stages.bodies.downloader_request_limit)
-                            .with_max_buffered_blocks(
-                                config.stages.bodies.downloader_max_buffered_blocks,
-                            )
-                            .with_concurrent_requests_range(
-                                config.stages.bodies.downloader_min_concurrent_requests..=
-                                    config.stages.bodies.downloader_max_concurrent_requests,
-                            )
-                            .build(fetch_client, consensus.clone(), db.clone()),
-                        consensus: consensus.clone(),
-                    };
-
-                    (Box::new(stage), None)
-                }
-                StageEnum::Senders => (Box::new(SenderRecoveryStage::new(batch_size)), None),
-                StageEnum::Execution => {
-                    let factory = reth_revm::Factory::new(self.chain.clone());
-                    (
-                        Box::new(ExecutionStage::new(
-                            factory,
-                            ExecutionStageThresholds {
-                                max_blocks: Some(batch_size),
-                                max_changes: None,
-                                max_changesets: None,
-                            },
-                        )),
-                        None,
-                    )
-                }
-                StageEnum::TxLookup => (Box::new(TransactionLookupStage::new(batch_size)), None),
-                StageEnum::AccountHashing => {
-                    (Box::new(AccountHashingStage::new(1, batch_size)), None)
-                }
-                StageEnum::StorageHashing => {
-                    (Box::new(StorageHashingStage::new(1, batch_size)), None)
-                }
-                StageEnum::Merkle => (
-                    Box::new(MerkleStage::default_execution()),
-                    Some(Box::new(MerkleStage::default_unwind())),
-                ),
-                StageEnum::AccountHistory => (Box::<IndexAccountHistoryStage>::default(), None),
-                StageEnum::StorageHistory => (Box::<IndexStorageHistoryStage>::default(), None),
-                _ => return Ok(()),
-            };
         if let Some(unwind_stage) = &unwind_stage {
             assert!(exec_stage.type_id() == unwind_stage.type_id());
         }
->>>>>>> eed8be44
-
-        let checkpoint = get_stage_checkpoint(tx.deref(), exec_stage.id())?.unwrap_or_default();
+
+        let checkpoint =
+            get_stage_checkpoint(provider_rw.tx_ref(), exec_stage.id())?.unwrap_or_default();
 
         let unwind_stage = unwind_stage.as_mut().unwrap_or(&mut exec_stage);
 
@@ -331,7 +239,8 @@
             input.checkpoint = Some(stage_progress);
 
             if self.commit {
-                tx.commit()?;
+                provider_rw.commit()?;
+                provider_rw = shareable_db.provider_rw().map_err(PipelineError::Interface)?;
             }
         }
 
