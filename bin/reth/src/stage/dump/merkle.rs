--- conflicted
+++ resolved
@@ -11,11 +11,7 @@
     },
     Stage, UnwindInput,
 };
-<<<<<<< HEAD
-use std::{path::PathBuf, sync::Arc};
-=======
-use std::{ops::DerefMut, path::PathBuf};
->>>>>>> 6ef3e12f
+use std::{ops::DerefMut, path::PathBuf, sync::Arc};
 use tracing::info;
 
 pub(crate) async fn dump_merkle_stage<DB: Database>(
@@ -72,11 +68,7 @@
 
     // Bring Plainstate to TO (hashing stage execution requires it)
     let mut exec_stage = ExecutionStage::new(
-<<<<<<< HEAD
         reth_revm::Factory::new(db_tool.chain.clone()),
-=======
-        reth_revm::Factory::new(MAINNET.clone()),
->>>>>>> 6ef3e12f
         ExecutionStageThresholds { max_blocks: Some(u64::MAX), max_changes: None },
     );
 
