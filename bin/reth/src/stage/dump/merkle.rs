--- conflicted
+++ resolved
@@ -74,17 +74,8 @@
 
     // Bring Plainstate to TO (hashing stage execution requires it)
     let mut exec_stage = ExecutionStage::new(
-<<<<<<< HEAD
-        Factory::new(Arc::new(MAINNET.clone())),
-        ExecutionStageThresholds {
-            max_blocks: Some(u64::MAX),
-            max_changes: None,
-            max_changesets: None,
-        },
-=======
         reth_revm::Factory::new(Arc::new(MAINNET.clone())),
         ExecutionStageThresholds { max_blocks: Some(u64::MAX), max_changes: None },
->>>>>>> 7cc69d52
     );
 
     exec_stage
