--- conflicted
+++ resolved
@@ -5,19 +5,8 @@
     utils::DbTool,
 };
 use clap::Parser;
-<<<<<<< HEAD
-use reth_db::{
-    database::Database,
-    mdbx::{Env, WriteMap},
-    tables,
-    transaction::DbTxMut,
-    DatabaseEnv,
-};
+use reth_db::{database::Database, open_db, tables, transaction::DbTxMut, DatabaseEnv};
 use reth_primitives::{fs, stage::StageId, ChainSpec};
-=======
-use reth_db::{database::Database, open_db, tables, transaction::DbTxMut, DatabaseEnv};
-use reth_primitives::{stage::StageId, ChainSpec};
->>>>>>> 3d91383d
 use reth_staged_sync::utils::init::{insert_genesis_header, insert_genesis_state};
 use std::sync::Arc;
 use tracing::info;
