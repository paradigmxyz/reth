#![warn(missing_docs, unreachable_pub)]
#![deny(unused_must_use, rust_2018_idioms)]
#![doc(test(
    no_crate_inject,
    attr(deny(warnings, rust_2018_idioms), allow(dead_code, unused_variables))
))]
//! Rust Ethereum (reth) binary executable.

pub mod cli;
pub mod db;
pub mod dirs;
pub mod node;
pub mod p2p;
pub mod prometheus_exporter;
pub mod stage;
pub mod test_eth_chain;
pub mod test_vectors;
<<<<<<< HEAD
use std::net::IpAddr;

use reth_rpc_builder::RpcModuleConfig;
=======
use dirs::{KnownPeersPath, PlatformPath};
>>>>>>> 92ff3f96
pub use reth_staged_sync::utils;

use clap::{Args};
use reth_primitives::NodeRecord;

/// Parameters for configuring the network more granularity via CLI
#[derive(Debug, Args)]
#[command(next_help_heading = "Networking")]
struct NetworkOpts {
    /// Disable the discovery service.
    #[arg(short, long)]
    disable_discovery: bool,

    /// Target trusted peer enodes
    /// --trusted-peers enode://abcd@192.168.0.1:30303
    #[arg(long)]
    trusted_peers: Vec<NodeRecord>,

    /// Connect only to trusted peers
    #[arg(long)]
    trusted_only: bool,

    /// Bootnodes to connect to initially.
    ///
    /// Will fall back to a network-specific default if not specified.
    #[arg(long, value_delimiter = ',')]
    bootnodes: Option<Vec<NodeRecord>>,
<<<<<<< HEAD
}

/// Parameters for configuring the rpc more granularity via CLI
#[derive(Debug, Args, PartialEq, Default)]
#[command(next_help_heading = "Rpc")]
struct RpcServerOpts {
    /// Enable the HTTP-RPC server
    #[arg(long)]
    http: bool,

    /// Http server address to listen on
    #[arg(long = "http.addr")]
    http_addr: Option<IpAddr>,

    /// Http server port to listen on
    #[arg(long = "http.port")]
    http_port: Option<u16>,

    /// Rpc Modules to be configured for http server
    #[arg(long = "http.api")]
    http_api: Option<RpcModuleConfig>,

    /// Enable the WS-RPC server
    #[arg(long)]
    ws: bool,

    /// Ws server address to listen on
    #[arg(long = "ws.addr")]
    ws_addr: Option<IpAddr>,

    /// Http server port to listen on
    #[arg(long = "ws.port")]
    ws_port: Option<u16>,

    /// Rpc Modules to be configured for Ws server
    #[arg(long = "ws.api")]
    ws_api: Option<RpcModuleConfig>,

    /// Disable the IPC-RPC  server
    #[arg(long)]
    ipcdisable: bool,

    /// Filename for IPC socket/pipe within the datadir
    #[arg(long)]
    ipcpath: Option<String>,
}


#[cfg(test)]
mod tests {
    use clap::Parser;
    use super::*;

    /// A helper type to parse Args more easily
    #[derive(Parser)]
    struct CommandParser<T: Args> {
        #[clap(flatten)]
        args: T
    }

    #[test]
    fn test_rpc_server_opts_parser() {
       let opts = CommandParser::<RpcServerOpts>::parse_from([
            "reth", "--http.api", "eth,admin,debug"
            ]).args;

        let apis = opts.http_api.unwrap();
        let expected = RpcModuleConfig::try_from_selection(["eth", "admin", "debug"]).unwrap();

        assert_eq!(apis, expected);
    }
=======

    /// The path to the known peers file. Connected peers are
    /// dumped to this file on node shutdown, and read on startup.
    /// Cannot be used with --no-persist-peers
    #[arg(long, value_name = "FILE", verbatim_doc_comment, default_value_t)]
    peers_file: PlatformPath<KnownPeersPath>,

    /// Do not persist peers. Cannot be used with --peers-file
    #[arg(long, verbatim_doc_comment, conflicts_with = "peers_file")]
    no_persist_peers: bool,
>>>>>>> 92ff3f96
}<|MERGE_RESOLUTION|>--- conflicted
+++ resolved
@@ -15,13 +15,10 @@
 pub mod stage;
 pub mod test_eth_chain;
 pub mod test_vectors;
-<<<<<<< HEAD
+use dirs::{KnownPeersPath, PlatformPath};
 use std::net::IpAddr;
 
 use reth_rpc_builder::RpcModuleConfig;
-=======
-use dirs::{KnownPeersPath, PlatformPath};
->>>>>>> 92ff3f96
 pub use reth_staged_sync::utils;
 
 use clap::{Args};
@@ -49,7 +46,16 @@
     /// Will fall back to a network-specific default if not specified.
     #[arg(long, value_delimiter = ',')]
     bootnodes: Option<Vec<NodeRecord>>,
-<<<<<<< HEAD
+
+    /// The path to the known peers file. Connected peers are
+    /// dumped to this file on node shutdown, and read on startup.
+    /// Cannot be used with --no-persist-peers
+    #[arg(long, value_name = "FILE", verbatim_doc_comment, default_value_t)]
+    peers_file: PlatformPath<KnownPeersPath>,
+
+    /// Do not persist peers. Cannot be used with --peers-file
+    #[arg(long, verbatim_doc_comment, conflicts_with = "peers_file")]
+    no_persist_peers: bool,
 }
 
 /// Parameters for configuring the rpc more granularity via CLI
@@ -121,16 +127,4 @@
 
         assert_eq!(apis, expected);
     }
-=======
-
-    /// The path to the known peers file. Connected peers are
-    /// dumped to this file on node shutdown, and read on startup.
-    /// Cannot be used with --no-persist-peers
-    #[arg(long, value_name = "FILE", verbatim_doc_comment, default_value_t)]
-    peers_file: PlatformPath<KnownPeersPath>,
-
-    /// Do not persist peers. Cannot be used with --peers-file
-    #[arg(long, verbatim_doc_comment, conflicts_with = "peers_file")]
-    no_persist_peers: bool,
->>>>>>> 92ff3f96
 }