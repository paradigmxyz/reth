--- conflicted
+++ resolved
@@ -50,17 +50,12 @@
         fs::create_dir_all(&db_path)?;
         let db = Arc::new(init_db(db_path, Default::default())?);
 
-<<<<<<< HEAD
-        let provider_factory = ProviderFactory::new(db.clone(), self.chain.clone())
-            .with_snapshots(data_dir.snapshots_path())?;
-=======
         let factory = ProviderFactory::new(&db, self.chain.clone(), data_dir.snapshots_path())?;
->>>>>>> af32e854
 
         debug!(target: "reth::cli", chain=%self.chain.chain, genesis=?self.chain.genesis_hash(), "Initializing genesis");
-        init_genesis(provider_factory.clone())?;
+        init_genesis(factory.clone())?;
 
-        let mut provider = provider_factory.provider_rw()?;
+        let mut provider = factory.provider_rw()?;
         let best_block = provider.best_block_number()?;
         let best_header = provider
             .sealed_header(best_block)?
