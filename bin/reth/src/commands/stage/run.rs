--- conflicted
+++ resolved
@@ -8,11 +8,7 @@
         utils::{chain_help, chain_spec_value_parser, SUPPORTED_CHAINS},
         DatabaseArgs, DatadirArgs, NetworkArgs, StageEnum,
     },
-<<<<<<< HEAD
-=======
-    dirs::{DataDirPath, MaybePlatformPath},
     macros::block_executor,
->>>>>>> aefcfff2
     prometheus_exporter,
     version::SHORT_VERSION,
 };
@@ -129,13 +125,8 @@
         let _ = fdlimit::raise_fd_limit();
 
         // add network name to data dir
-<<<<<<< HEAD
         let data_dir = self.datadir.resolve_datadir(self.chain.chain);
-        let config_path = self.config.clone().unwrap_or_else(|| data_dir.config_path());
-=======
-        let data_dir = self.datadir.unwrap_or_chain_default(self.chain.chain);
         let config_path = self.config.clone().unwrap_or_else(|| data_dir.config());
->>>>>>> aefcfff2
 
         let config: Config = confy::load_path(config_path).unwrap_or_default();
         info!(target: "reth::cli", "reth {} starting stage {:?}", SHORT_VERSION, self.stage);
