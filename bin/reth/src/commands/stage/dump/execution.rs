use super::setup;
use crate::utils::DbTool;
use eyre::Result;
use reth_db::{
    cursor::DbCursorRO, database::Database, table::TableImporter, tables, transaction::DbTx,
    DatabaseEnv,
};
use reth_node_core::dirs::{ChainPath, DataDirPath};
use reth_node_ethereum::EthEvmConfig;
use reth_primitives::stage::StageCheckpoint;
use reth_provider::{ChainSpecProvider, ProviderFactory};
use reth_revm::EvmProcessorFactory;
use reth_stages::{stages::ExecutionStage, Stage, UnwindInput};
use tracing::info;

pub(crate) async fn dump_execution_stage<DB: Database>(
    db_tool: &DbTool<DB>,
    from: u64,
    to: u64,
    output_datadir: ChainPath<DataDirPath>,
    should_run: bool,
) -> Result<()> {
    let (output_db, tip_block_number) = setup(from, to, &output_datadir.db_path(), db_tool)?;

    import_tables_with_range(&output_db, db_tool, from, to)?;

    unwind_and_copy(db_tool, from, tip_block_number, &output_db).await?;

    if should_run {
        dry_run(
            ProviderFactory::new(
                output_db,
                db_tool.chain.clone(),
                output_datadir.static_files_path(),
            )?,
            to,
            from,
        )
        .await?;
    }

    Ok(())
}

/// Imports all the tables that can be copied over a range.
fn import_tables_with_range<DB: Database>(
    output_db: &DatabaseEnv,
    db_tool: &DbTool<DB>,
    from: u64,
    to: u64,
) -> eyre::Result<()> {
    //  We're not sharing the transaction in case the memory grows too much.

    output_db.update(|tx| {
        tx.import_table_with_range::<tables::CanonicalHeaders, _>(
            &db_tool.provider_factory.db_ref().tx()?,
            Some(from),
            to,
        )
    })??;
    output_db.update(|tx| {
<<<<<<< HEAD
        tx.import_table_with_range::<tables::HeaderTD, _>(
            &db_tool.provider_factory.db_ref().tx()?,
=======
        tx.import_table_with_range::<tables::HeaderTerminalDifficulties, _>(
            &db_tool.db.tx()?,
>>>>>>> 20b43657
            Some(from),
            to,
        )
    })??;
    output_db.update(|tx| {
        tx.import_table_with_range::<tables::Headers, _>(
            &db_tool.provider_factory.db_ref().tx()?,
            Some(from),
            to,
        )
    })??;
    output_db.update(|tx| {
        tx.import_table_with_range::<tables::BlockBodyIndices, _>(
            &db_tool.provider_factory.db_ref().tx()?,
            Some(from),
            to,
        )
    })??;
    output_db.update(|tx| {
        tx.import_table_with_range::<tables::BlockOmmers, _>(
            &db_tool.provider_factory.db_ref().tx()?,
            Some(from),
            to,
        )
    })??;

    // Find range of transactions that need to be copied over
    let (from_tx, to_tx) = db_tool.provider_factory.db_ref().view(|read_tx| {
        let mut read_cursor = read_tx.cursor_read::<tables::BlockBodyIndices>()?;
        let (_, from_block) =
            read_cursor.seek(from)?.ok_or(eyre::eyre!("BlockBody {from} does not exist."))?;
        let (_, to_block) =
            read_cursor.seek(to)?.ok_or(eyre::eyre!("BlockBody {to} does not exist."))?;

        Ok::<(u64, u64), eyre::ErrReport>((
            from_block.first_tx_num,
            to_block.first_tx_num + to_block.tx_count,
        ))
    })??;

    output_db.update(|tx| {
        tx.import_table_with_range::<tables::Transactions, _>(
            &db_tool.provider_factory.db_ref().tx()?,
            Some(from_tx),
            to_tx,
        )
    })??;

    output_db.update(|tx| {
<<<<<<< HEAD
        tx.import_table_with_range::<tables::TxSenders, _>(
            &db_tool.provider_factory.db_ref().tx()?,
=======
        tx.import_table_with_range::<tables::TransactionSenders, _>(
            &db_tool.db.tx()?,
>>>>>>> 20b43657
            Some(from_tx),
            to_tx,
        )
    })??;

    Ok(())
}

/// Dry-run an unwind to FROM block, so we can get the PlainStorageState and
/// PlainAccountState safely. There might be some state dependency from an address
/// which hasn't been changed in the given range.
async fn unwind_and_copy<DB: Database>(
    db_tool: &DbTool<DB>,
    from: u64,
    tip_block_number: u64,
    output_db: &DatabaseEnv,
) -> eyre::Result<()> {
    let provider = db_tool.provider_factory.provider_rw()?;

    let mut exec_stage = ExecutionStage::new_with_factory(EvmProcessorFactory::new(
        db_tool.chain.clone(),
        EthEvmConfig::default(),
    ));

    exec_stage.unwind(
        &provider,
        UnwindInput {
            unwind_to: from,
            checkpoint: StageCheckpoint::new(tip_block_number),
            bad_block: None,
        },
    )?;

    let unwind_inner_tx = provider.into_tx();

    output_db
        .update(|tx| tx.import_dupsort::<tables::PlainStorageState, _>(&unwind_inner_tx))??;
    output_db.update(|tx| tx.import_table::<tables::PlainAccountState, _>(&unwind_inner_tx))??;
    output_db.update(|tx| tx.import_table::<tables::Bytecodes, _>(&unwind_inner_tx))??;

    Ok(())
}

/// Try to re-execute the stage without committing
async fn dry_run<DB: Database>(
    output_provider_factory: ProviderFactory<DB>,
    to: u64,
    from: u64,
) -> eyre::Result<()> {
    info!(target: "reth::cli", "Executing stage. [dry-run]");

    let mut exec_stage = ExecutionStage::new_with_factory(EvmProcessorFactory::new(
        output_provider_factory.chain_spec().clone(),
        EthEvmConfig::default(),
    ));

    let input =
        reth_stages::ExecInput { target: Some(to), checkpoint: Some(StageCheckpoint::new(from)) };
    exec_stage.execute(&output_provider_factory.provider_rw()?, input)?;

    info!(target: "reth::cli", "Success");

    Ok(())
}<|MERGE_RESOLUTION|>--- conflicted
+++ resolved
@@ -59,13 +59,8 @@
         )
     })??;
     output_db.update(|tx| {
-<<<<<<< HEAD
-        tx.import_table_with_range::<tables::HeaderTD, _>(
+        tx.import_table_with_range::<tables::HeaderTerminalDifficulties, _>(
             &db_tool.provider_factory.db_ref().tx()?,
-=======
-        tx.import_table_with_range::<tables::HeaderTerminalDifficulties, _>(
-            &db_tool.db.tx()?,
->>>>>>> 20b43657
             Some(from),
             to,
         )
@@ -115,13 +110,8 @@
     })??;
 
     output_db.update(|tx| {
-<<<<<<< HEAD
-        tx.import_table_with_range::<tables::TxSenders, _>(
+        tx.import_table_with_range::<tables::TransactionSenders, _>(
             &db_tool.provider_factory.db_ref().tx()?,
-=======
-        tx.import_table_with_range::<tables::TransactionSenders, _>(
-            &db_tool.db.tx()?,
->>>>>>> 20b43657
             Some(from_tx),
             to_tx,
         )
