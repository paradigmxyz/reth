--- conflicted
+++ resolved
@@ -127,11 +127,7 @@
                     header_downloader,
                     body_downloader,
                     factory.clone(),
-<<<<<<< HEAD
                     stage_conf.etl.clone(),
-=======
-                    stage_conf.etl.etl_file_size,
->>>>>>> 5d6ac4c8
                 )
                 .set(SenderRecoveryStage {
                     commit_threshold: stage_conf.sender_recovery.commit_threshold,
