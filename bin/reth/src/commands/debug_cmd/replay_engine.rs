--- conflicted
+++ resolved
@@ -89,15 +89,7 @@
                 self.network.discovery.addr,
                 self.network.discovery.port,
             ))
-<<<<<<< HEAD
-            .build(ProviderFactory::new(
-                db,
-                self.chain.clone(),
-                self.datadir.clone().resolve_datadir(self.chain.chain).static_files(),
-            )?)
-=======
-            .build(provider_factory.clone())
->>>>>>> 7c17c6e4
+            .build(provider_factory)
             .start_network()
             .await?;
         info!(target: "reth::cli", peer_id = %network.peer_id(), local_addr = %network.local_addr(), "Connected to P2P network");
