//! Command for debugging in-memory merkle trie calculation.

<<<<<<< HEAD
use crate::{
    args::NetworkArgs,
    utils::{get_single_body, get_single_header},
};
=======
use std::{path::PathBuf, sync::Arc};

>>>>>>> 71e0178f
use backon::{ConstantBuilder, Retryable};
use clap::Parser;
use reth_chainspec::ChainSpec;
use reth_cli::chainspec::ChainSpecParser;
use reth_cli_commands::common::{AccessRights, Environment, EnvironmentArgs};
use reth_cli_runner::CliContext;
use reth_cli_util::get_secret_key;
use reth_config::Config;
use reth_db::DatabaseEnv;
use reth_errors::BlockValidationError;
use reth_evm::execute::{BlockExecutorProvider, Executor};
use reth_execution_types::ExecutionOutcome;
use reth_network::{BlockDownloaderProvider, NetworkHandle};
use reth_network_api::NetworkInfo;
use reth_node_ethereum::EthExecutorProvider;
use reth_primitives::BlockHashOrNumber;
use reth_provider::{
    writer::UnifiedStorageWriter, AccountExtReader, ChainSpecProvider, HashingWriter,
    HeaderProvider, LatestStateProviderRef, OriginalValuesKnown, ProviderFactory,
    StageCheckpointReader, StateWriter, StaticFileProviderFactory, StorageReader,
};
use reth_revm::database::StateProviderDatabase;
use reth_stages::StageId;
use reth_tasks::TaskExecutor;
use reth_trie::StateRoot;
use reth_trie_db::DatabaseStateRoot;
use tracing::*;

use crate::{
    args::NetworkArgs,
    macros::block_executor,
    utils::{get_single_body, get_single_header},
};

/// `reth debug in-memory-merkle` command
/// This debug routine requires that the node is positioned at the block before the target.
/// The script will then download the block from p2p network and attempt to calculate and verify
/// merkle root for it.
#[derive(Debug, Parser)]
pub struct Command<C: ChainSpecParser> {
    #[command(flatten)]
    env: EnvironmentArgs<C>,

    #[command(flatten)]
    network: NetworkArgs,

    /// The number of retries per request
    #[arg(long, default_value = "5")]
    retries: usize,

    /// The depth after which we should start comparing branch nodes
    #[arg(long)]
    skip_node_depth: Option<usize>,
}

impl<C: ChainSpecParser<ChainSpec = ChainSpec>> Command<C> {
    async fn build_network(
        &self,
        config: &Config,
        task_executor: TaskExecutor,
        provider_factory: ProviderFactory<Arc<DatabaseEnv>>,
        network_secret_path: PathBuf,
        default_peers_path: PathBuf,
    ) -> eyre::Result<NetworkHandle> {
        let secret_key = get_secret_key(&network_secret_path)?;
        let network = self
            .network
            .network_config(config, provider_factory.chain_spec(), secret_key, default_peers_path)
            .with_task_executor(Box::new(task_executor))
            .build(provider_factory)
            .start_network()
            .await?;
        info!(target: "reth::cli", peer_id = %network.peer_id(), local_addr = %network.local_addr(), "Connected to P2P network");
        debug!(target: "reth::cli", peer_id = ?network.peer_id(), "Full peer ID");
        Ok(network)
    }

    /// Execute `debug in-memory-merkle` command
    pub async fn execute(self, ctx: CliContext) -> eyre::Result<()> {
        let Environment { provider_factory, config, data_dir } = self.env.init(AccessRights::RW)?;

        let provider = provider_factory.provider()?;

        // Look up merkle checkpoint
        let merkle_checkpoint = provider
            .get_stage_checkpoint(StageId::MerkleExecute)?
            .expect("merkle checkpoint exists");

        let merkle_block_number = merkle_checkpoint.block_number;

        // Configure and build network
        let network_secret_path =
            self.network.p2p_secret_key.clone().unwrap_or_else(|| data_dir.p2p_secret());
        let network = self
            .build_network(
                &config,
                ctx.task_executor.clone(),
                provider_factory.clone(),
                network_secret_path,
                data_dir.known_peers(),
            )
            .await?;

        let target_block_number = merkle_block_number + 1;

        info!(target: "reth::cli", target_block_number, "Downloading full block");
        let fetch_client = network.fetch_client().await?;

        let retries = self.retries.max(1);
        let backoff = ConstantBuilder::default().with_max_times(retries);

        let client = fetch_client.clone();
        let header = (move || {
            get_single_header(client.clone(), BlockHashOrNumber::Number(target_block_number))
        })
        .retry(&backoff)
        .notify(|err, _| warn!(target: "reth::cli", "Error requesting header: {err}. Retrying..."))
        .await?;

        let client = fetch_client.clone();
        let chain = provider_factory.chain_spec();
        let block = (move || get_single_body(client.clone(), Arc::clone(&chain), header.clone()))
            .retry(&backoff)
            .notify(
                |err, _| warn!(target: "reth::cli", "Error requesting body: {err}. Retrying..."),
            )
            .await?;

        let db = StateProviderDatabase::new(LatestStateProviderRef::new(
            provider.tx_ref(),
            provider_factory.static_file_provider(),
        ));

        let executor = EthExecutorProvider::ethereum(provider_factory.chain_spec()).executor(db);

        let merkle_block_td =
            provider.header_td_by_number(merkle_block_number)?.unwrap_or_default();
        let block_execution_output = executor.execute(
            (
                &block
                    .clone()
                    .unseal()
                    .with_recovered_senders()
                    .ok_or(BlockValidationError::SenderRecoveryError)?,
                merkle_block_td + block.difficulty,
            )
                .into(),
        )?;
        let execution_outcome = ExecutionOutcome::from((block_execution_output, block.number));

        // Unpacked `BundleState::state_root_slow` function
        let (in_memory_state_root, in_memory_updates) = StateRoot::overlay_root_with_updates(
            provider.tx_ref(),
            execution_outcome.hash_state_slow(),
        )?;

        if in_memory_state_root == block.state_root {
            info!(target: "reth::cli", state_root = ?in_memory_state_root, "Computed in-memory state root matches");
            return Ok(())
        }

        let provider_rw = provider_factory.provider_rw()?;

        // Insert block, state and hashes
        provider_rw.insert_historical_block(
            block
                .clone()
                .try_seal_with_senders()
                .map_err(|_| BlockValidationError::SenderRecoveryError)?,
        )?;
        let mut storage_writer = UnifiedStorageWriter::from_database(&provider_rw);
        storage_writer.write_to_storage(execution_outcome, OriginalValuesKnown::No)?;
        let storage_lists = provider_rw.changed_storages_with_range(block.number..=block.number)?;
        let storages = provider_rw.plain_state_storages(storage_lists)?;
        provider_rw.insert_storage_for_hashing(storages)?;
        let account_lists = provider_rw.changed_accounts_with_range(block.number..=block.number)?;
        let accounts = provider_rw.basic_accounts(account_lists)?;
        provider_rw.insert_account_for_hashing(accounts)?;

        let (state_root, incremental_trie_updates) = StateRoot::incremental_root_with_updates(
            provider_rw.tx_ref(),
            block.number..=block.number,
        )?;
        if state_root != block.state_root {
            eyre::bail!(
                "Computed incremental state root mismatch. Expected: {:?}. Got: {:?}",
                block.state_root,
                state_root
            );
        }

        // Compare updates
        let mut in_mem_mismatched = Vec::new();
        let mut incremental_mismatched = Vec::new();
        let mut in_mem_updates_iter = in_memory_updates.account_nodes_ref().iter().peekable();
        let mut incremental_updates_iter =
            incremental_trie_updates.account_nodes_ref().iter().peekable();

        while in_mem_updates_iter.peek().is_some() || incremental_updates_iter.peek().is_some() {
            match (in_mem_updates_iter.next(), incremental_updates_iter.next()) {
                (Some(in_mem), Some(incr)) => {
                    similar_asserts::assert_eq!(in_mem.0, incr.0, "Nibbles don't match");
                    if in_mem.1 != incr.1 &&
                        in_mem.0.len() > self.skip_node_depth.unwrap_or_default()
                    {
                        in_mem_mismatched.push(in_mem);
                        incremental_mismatched.push(incr);
                    }
                }
                (Some(in_mem), None) => {
                    warn!(target: "reth::cli", next = ?in_mem, "In-memory trie updates have more entries");
                }
                (None, Some(incr)) => {
                    tracing::warn!(target: "reth::cli", next = ?incr, "Incremental trie updates have more entries");
                }
                (None, None) => {
                    tracing::info!(target: "reth::cli", "Exhausted all trie updates entries");
                }
            }
        }

        similar_asserts::assert_eq!(
            incremental_mismatched,
            in_mem_mismatched,
            "Mismatched trie updates"
        );

        // Drop without committing.
        drop(provider_rw);

        Ok(())
    }
}<|MERGE_RESOLUTION|>--- conflicted
+++ resolved
@@ -1,14 +1,9 @@
 //! Command for debugging in-memory merkle trie calculation.
 
-<<<<<<< HEAD
 use crate::{
     args::NetworkArgs,
     utils::{get_single_body, get_single_header},
 };
-=======
-use std::{path::PathBuf, sync::Arc};
-
->>>>>>> 71e0178f
 use backon::{ConstantBuilder, Retryable};
 use clap::Parser;
 use reth_chainspec::ChainSpec;
@@ -35,13 +30,8 @@
 use reth_tasks::TaskExecutor;
 use reth_trie::StateRoot;
 use reth_trie_db::DatabaseStateRoot;
+use std::{path::PathBuf, sync::Arc};
 use tracing::*;
-
-use crate::{
-    args::NetworkArgs,
-    macros::block_executor,
-    utils::{get_single_body, get_single_header},
-};
 
 /// `reth debug in-memory-merkle` command
 /// This debug routine requires that the node is positioned at the block before the target.
