//! Command for debugging block building.
use alloy_rlp::Decodable;
use clap::Parser;
use eyre::Context;
use reth_basic_payload_builder::{
    BuildArguments, BuildOutcome, Cancelled, PayloadBuilder, PayloadConfig,
};
use reth_beacon_consensus::EthBeaconConsensus;
use reth_blockchain_tree::{
    BlockchainTree, BlockchainTreeConfig, ShareableBlockchainTree, TreeExternals,
};
use reth_chainspec::ChainSpec;
use reth_cli::chainspec::ChainSpecParser;
use reth_cli_commands::common::{AccessRights, Environment, EnvironmentArgs};
use reth_cli_runner::CliContext;
use reth_consensus::Consensus;
use reth_db::DatabaseEnv;
use reth_errors::RethResult;
use reth_evm::execute::{BlockExecutorProvider, Executor};
use reth_execution_types::ExecutionOutcome;
use reth_fs_util as fs;
use reth_node_api::PayloadBuilderAttributes;
use reth_node_ethereum::EthExecutorProvider;
use reth_payload_builder::database::CachedReads;
use reth_primitives::{
    constants::eip4844::LoadKzgSettingsError, revm_primitives::KzgSettings, Address,
    BlobTransaction, BlobTransactionSidecar, Bytes, PooledTransactionsElement, SealedBlock,
    SealedBlockWithSenders, Transaction, TransactionSigned, TxEip4844, B256, U256,
};
use reth_provider::{
    providers::BlockchainProvider, BlockHashReader, BlockReader, BlockWriter, ChainSpecProvider,
    ProviderFactory, StageCheckpointReader, StateProviderFactory,
};
use reth_prune::PruneModes;
use reth_revm::{database::StateProviderDatabase, primitives::EnvKzgSettings};
use reth_rpc_types::engine::{BlobsBundleV1, PayloadAttributes};
use reth_stages::StageId;
use reth_transaction_pool::{
    blobstore::InMemoryBlobStore, BlobStore, EthPooledTransaction, PoolConfig, TransactionOrigin,
    TransactionPool, TransactionValidationTaskExecutor,
};
use reth_trie::StateRoot;
use reth_trie_db::DatabaseStateRoot;
use std::{path::PathBuf, str::FromStr, sync::Arc};
use tracing::*;

/// `reth debug build-block` command
/// This debug routine requires that the node is positioned at the block before the target.
/// The script will then parse the block and attempt to build a similar one.
#[derive(Debug, Parser)]
pub struct Command<C: ChainSpecParser> {
    #[command(flatten)]
    env: EnvironmentArgs<C>,

    /// Overrides the KZG trusted setup by reading from the supplied file.
    #[arg(long, value_name = "PATH")]
    trusted_setup_file: Option<PathBuf>,

    #[arg(long)]
    parent_beacon_block_root: Option<B256>,

    #[arg(long)]
    prev_randao: B256,

    #[arg(long)]
    timestamp: u64,

    #[arg(long)]
    suggested_fee_recipient: Address,

    /// Array of transactions.
    /// NOTE: 4844 transactions must be provided in the same order as they appear in the blobs
    /// bundle.
    #[arg(long, value_delimiter = ',')]
    transactions: Vec<String>,

    /// Path to the file that contains a corresponding blobs bundle.
    #[arg(long)]
    blobs_bundle_path: Option<PathBuf>,
}

impl<C: ChainSpecParser<ChainSpec = ChainSpec>> Command<C> {
    /// Fetches the best block block from the database.
    ///
    /// If the database is empty, returns the genesis block.
    fn lookup_best_block(
        &self,
        factory: ProviderFactory<Arc<DatabaseEnv>>,
    ) -> RethResult<Arc<SealedBlock>> {
        let provider = factory.provider()?;

        let best_number =
            provider.get_stage_checkpoint(StageId::Finish)?.unwrap_or_default().block_number;
        let best_hash = provider
            .block_hash(best_number)?
            .expect("the hash for the latest block is missing, database is corrupt");

        Ok(Arc::new(
            provider
                .block(best_number.into())?
                .expect("the header for the latest block is missing, database is corrupt")
                .seal(best_hash),
        ))
    }

    /// Loads the trusted setup params from a given file path or falls back to
    /// `EnvKzgSettings::Default`.
    fn kzg_settings(&self) -> eyre::Result<EnvKzgSettings> {
        if let Some(ref trusted_setup_file) = self.trusted_setup_file {
            let trusted_setup = KzgSettings::load_trusted_setup_file(trusted_setup_file)
                .map_err(LoadKzgSettingsError::KzgError)?;
            Ok(EnvKzgSettings::Custom(Arc::new(trusted_setup)))
        } else {
            Ok(EnvKzgSettings::Default)
        }
    }

    /// Execute `debug in-memory-merkle` command
    pub async fn execute(self, ctx: CliContext) -> eyre::Result<()> {
        let Environment { provider_factory, .. } = self.env.init(AccessRights::RW)?;

        let consensus: Arc<dyn Consensus> =
            Arc::new(EthBeaconConsensus::new(provider_factory.chain_spec()));

        let executor = EthExecutorProvider::ethereum(provider_factory.chain_spec());

        // configure blockchain tree
        let tree_externals =
            TreeExternals::new(provider_factory.clone(), Arc::clone(&consensus), executor);
        let tree = BlockchainTree::new(
            tree_externals,
            BlockchainTreeConfig::default(),
            PruneModes::none(),
        )?;
        let blockchain_tree = Arc::new(ShareableBlockchainTree::new(tree));

        // fetch the best block from the database
        let best_block = self
            .lookup_best_block(provider_factory.clone())
            .wrap_err("the head block is missing")?;

        let blockchain_db =
            BlockchainProvider::new(provider_factory.clone(), blockchain_tree.clone())?;
        let blob_store = InMemoryBlobStore::default();

        let validator =
            TransactionValidationTaskExecutor::eth_builder(provider_factory.chain_spec())
                .with_head_timestamp(best_block.timestamp)
                .kzg_settings(self.kzg_settings()?)
                .with_additional_tasks(1)
                .build_with_tasks(
                    blockchain_db.clone(),
                    ctx.task_executor.clone(),
                    blob_store.clone(),
                );

        let transaction_pool = reth_transaction_pool::Pool::eth_pool(
            validator,
            blob_store.clone(),
            PoolConfig::default(),
        );
        info!(target: "reth::cli", "Transaction pool initialized");

        let mut blobs_bundle = self
            .blobs_bundle_path
            .map(|path| -> eyre::Result<BlobsBundleV1> {
                let contents = fs::read_to_string(&path)
                    .wrap_err(format!("could not read {}", path.display()))?;
                serde_json::from_str(&contents).wrap_err("failed to deserialize blobs bundle")
            })
            .transpose()?;

        for tx_bytes in &self.transactions {
            debug!(target: "reth::cli", bytes = ?tx_bytes, "Decoding transaction");
            let transaction = TransactionSigned::decode(&mut &Bytes::from_str(tx_bytes)?[..])?
                .into_ecrecovered()
                .ok_or_else(|| eyre::eyre!("failed to recover tx"))?;

            let encoded_length = match &transaction.transaction {
                Transaction::Eip4844(TxEip4844 { blob_versioned_hashes, .. }) => {
                    let blobs_bundle = blobs_bundle.as_mut().ok_or_else(|| {
                        eyre::eyre!("encountered a blob tx. `--blobs-bundle-path` must be provided")
                    })?;

                    let sidecar: BlobTransactionSidecar =
                        blobs_bundle.pop_sidecar(blob_versioned_hashes.len());

                    // first construct the tx, calculating the length of the tx with sidecar before
                    // insertion
                    let tx = BlobTransaction::try_from_signed(
                        transaction.as_ref().clone(),
                        sidecar.clone(),
                    )
                    .expect("should not fail to convert blob tx if it is already eip4844");
                    let pooled = PooledTransactionsElement::BlobTransaction(tx);
                    let encoded_length = pooled.length_without_header();

                    // insert the blob into the store
                    blob_store.insert(transaction.hash, sidecar)?;

                    encoded_length
                }
                _ => transaction.length_without_header(),
            };

            debug!(target: "reth::cli", ?transaction, "Adding transaction to the pool");
            transaction_pool
                .add_transaction(
                    TransactionOrigin::External,
                    EthPooledTransaction::new(transaction, encoded_length),
                )
                .await?;
        }

        let payload_attrs = PayloadAttributes {
            parent_beacon_block_root: self.parent_beacon_block_root,
            prev_randao: self.prev_randao,
            timestamp: self.timestamp,
            suggested_fee_recipient: self.suggested_fee_recipient,
            // TODO: add support for withdrawals
            withdrawals: None,
        };
        let payload_config = PayloadConfig::new(
            Arc::clone(&best_block),
            Bytes::default(),
<<<<<<< HEAD
=======
            #[cfg(feature = "optimism")]
            reth_node_optimism::OptimismPayloadBuilderAttributes::try_new(
                best_block.hash(),
                reth_rpc_types::optimism::OptimismPayloadAttributes {
                    payload_attributes: payload_attrs,
                    transactions: None,
                    no_tx_pool: None,
                    gas_limit: None,
                },
            )?,
            #[cfg(not(feature = "optimism"))]
>>>>>>> 71e0178f
            reth_payload_builder::EthPayloadBuilderAttributes::try_new(
                best_block.hash(),
                payload_attrs,
            )?,
            provider_factory.chain_spec(),
        );

        let args = BuildArguments::new(
            blockchain_db.clone(),
            transaction_pool,
            CachedReads::default(),
            payload_config,
            Cancelled::default(),
            None,
        );

        let payload_builder = reth_ethereum_payload_builder::EthereumPayloadBuilder::default();

        match payload_builder.try_build(args)? {
            BuildOutcome::Better { payload, .. } => {
                let block = payload.block();
                debug!(target: "reth::cli", ?block, "Built new payload");

                consensus.validate_header_with_total_difficulty(block, U256::MAX)?;
                consensus.validate_header(block)?;
                consensus.validate_block_pre_execution(block)?;

                let senders = block.senders().expect("sender recovery failed");
                let block_with_senders =
                    SealedBlockWithSenders::new(block.clone(), senders).unwrap();

                let db = StateProviderDatabase::new(blockchain_db.latest()?);
                let executor =
                    EthExecutorProvider::ethereum(provider_factory.chain_spec()).executor(db);

                let block_execution_output =
                    executor.execute((&block_with_senders.clone().unseal(), U256::MAX).into())?;
                let execution_outcome =
                    ExecutionOutcome::from((block_execution_output, block.number));
                debug!(target: "reth::cli", ?execution_outcome, "Executed block");

                let hashed_post_state = execution_outcome.hash_state_slow();
                let (state_root, trie_updates) = StateRoot::overlay_root_with_updates(
                    provider_factory.provider()?.tx_ref(),
                    hashed_post_state.clone(),
                )?;

                if state_root != block_with_senders.state_root {
                    eyre::bail!(
                        "state root mismatch. expected: {}. got: {}",
                        block_with_senders.state_root,
                        state_root
                    );
                }

                // Attempt to insert new block without committing
                let provider_rw = provider_factory.provider_rw()?;
                provider_rw.append_blocks_with_state(
                    Vec::from([block_with_senders]),
                    execution_outcome,
                    hashed_post_state.into_sorted(),
                    trie_updates,
                )?;
                info!(target: "reth::cli", "Successfully appended built block");
            }
            _ => unreachable!("other outcomes are unreachable"),
        };

        Ok(())
    }
}<|MERGE_RESOLUTION|>--- conflicted
+++ resolved
@@ -223,20 +223,6 @@
         let payload_config = PayloadConfig::new(
             Arc::clone(&best_block),
             Bytes::default(),
-<<<<<<< HEAD
-=======
-            #[cfg(feature = "optimism")]
-            reth_node_optimism::OptimismPayloadBuilderAttributes::try_new(
-                best_block.hash(),
-                reth_rpc_types::optimism::OptimismPayloadAttributes {
-                    payload_attributes: payload_attrs,
-                    transactions: None,
-                    no_tx_pool: None,
-                    gas_limit: None,
-                },
-            )?,
-            #[cfg(not(feature = "optimism"))]
->>>>>>> 71e0178f
             reth_payload_builder::EthPayloadBuilderAttributes::try_new(
                 best_block.hash(),
                 payload_attrs,
