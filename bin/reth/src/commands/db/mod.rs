--- conflicted
+++ resolved
@@ -96,148 +96,47 @@
         // add network name to data dir
         let data_dir = self.datadir.unwrap_or_chain_default(self.chain.chain);
         let db_path = data_dir.db_path();
-        let database_arguments = DatabaseArguments::default().log_level(self.db.log_level);
 
         match self.command {
             // TODO: We'll need to add this on the DB trait.
-<<<<<<< HEAD
             Subcommands::Stats(command) => {
-                let db = open_db_read_only(&db_path, database_arguments)?;
-                let tool = DbTool::new(&db, self.chain.clone())?;
+                let db = open_db_read_only(
+                    &db_path,
+                    DatabaseArguments::default().log_level(self.db.log_level),
+                )?;
+                let provider_factory = ProviderFactory::new(db, self.chain.clone())
+                    .with_snapshots(data_dir.snapshots_path())?;
+                let tool = DbTool::new(provider_factory, self.chain.clone())?;
                 command.execute(data_dir, &tool)?;
             }
             Subcommands::List(command) => {
-                let db = open_db_read_only(&db_path, database_arguments)?;
-                let tool = DbTool::new(&db, self.chain.clone())?;
+                let db = open_db_read_only(
+                    &db_path,
+                    DatabaseArguments::default().log_level(self.db.log_level),
+                )?;
+                let provider_factory = ProviderFactory::new(db, self.chain.clone())
+                    .with_snapshots(data_dir.snapshots_path())?;
+                let tool = DbTool::new(provider_factory, self.chain.clone())?;
                 command.execute(&tool)?;
             }
             Subcommands::Diff(command) => {
-                let db = open_db_read_only(&db_path, database_arguments)?;
-                let tool = DbTool::new(&db, self.chain.clone())?;
+                let db = open_db_read_only(
+                    &db_path,
+                    DatabaseArguments::default().log_level(self.db.log_level),
+                )?;
+                let provider_factory = ProviderFactory::new(db, self.chain.clone())
+                    .with_snapshots(data_dir.snapshots_path())?;
+                let tool = DbTool::new(provider_factory, self.chain.clone())?;
                 command.execute(&tool)?;
             }
             Subcommands::Get(command) => {
-                let db = open_db_read_only(&db_path, database_arguments)?;
-                let tool = DbTool::new(&db, self.chain.clone())?;
-=======
-            Subcommands::Stats { .. } => {
-                let db = open_db_read_only(
-                    &db_path,
-                    DatabaseArguments::default().log_level(self.db.log_level),
-                )?;
-                let provider_factory = ProviderFactory::new(db, self.chain.clone())
-                    .with_snapshots(data_dir.snapshots_path())?;
-                let tool = DbTool::new(provider_factory, self.chain.clone())?;
-                let mut stats_table = ComfyTable::new();
-                stats_table.load_preset(comfy_table::presets::ASCII_MARKDOWN);
-                stats_table.set_header([
-                    "Table Name",
-                    "# Entries",
-                    "Branch Pages",
-                    "Leaf Pages",
-                    "Overflow Pages",
-                    "Total Size",
-                ]);
-
-                tool.provider_factory.db_ref().view(|tx| {
-                    let mut tables =
-                        Tables::ALL.iter().map(|table| table.name()).collect::<Vec<_>>();
-                    tables.sort();
-                    let mut total_size = 0;
-                    for table in tables {
-                        let table_db =
-                            tx.inner.open_db(Some(table)).wrap_err("Could not open db.")?;
-
-                        let stats = tx
-                            .inner
-                            .db_stat(&table_db)
-                            .wrap_err(format!("Could not find table: {table}"))?;
-
-                        // Defaults to 16KB right now but we should
-                        // re-evaluate depending on the DB we end up using
-                        // (e.g. REDB does not have these options as configurable intentionally)
-                        let page_size = stats.page_size() as usize;
-                        let leaf_pages = stats.leaf_pages();
-                        let branch_pages = stats.branch_pages();
-                        let overflow_pages = stats.overflow_pages();
-                        let num_pages = leaf_pages + branch_pages + overflow_pages;
-                        let table_size = page_size * num_pages;
-
-                        total_size += table_size;
-                        let mut row = Row::new();
-                        row.add_cell(Cell::new(table))
-                            .add_cell(Cell::new(stats.entries()))
-                            .add_cell(Cell::new(branch_pages))
-                            .add_cell(Cell::new(leaf_pages))
-                            .add_cell(Cell::new(overflow_pages))
-                            .add_cell(Cell::new(human_bytes(table_size as f64)));
-                        stats_table.add_row(row);
-                    }
-
-                    let max_widths = stats_table.column_max_content_widths();
-
-                    let mut seperator = Row::new();
-                    for width in max_widths {
-                        seperator.add_cell(Cell::new("-".repeat(width as usize)));
-                    }
-                    stats_table.add_row(seperator);
-
-                    let mut row = Row::new();
-                    row.add_cell(Cell::new("Total DB size"))
-                        .add_cell(Cell::new(""))
-                        .add_cell(Cell::new(""))
-                        .add_cell(Cell::new(""))
-                        .add_cell(Cell::new(""))
-                        .add_cell(Cell::new(human_bytes(total_size as f64)));
-                    stats_table.add_row(row);
-
-                    let freelist = tx.inner.env().freelist()?;
-                    let freelist_size = freelist *
-                        tx.inner.db_stat(&mdbx::Database::freelist_db())?.page_size() as usize;
-
-                    let mut row = Row::new();
-                    row.add_cell(Cell::new("Freelist size"))
-                        .add_cell(Cell::new(freelist))
-                        .add_cell(Cell::new(""))
-                        .add_cell(Cell::new(""))
-                        .add_cell(Cell::new(""))
-                        .add_cell(Cell::new(human_bytes(freelist_size as f64)));
-                    stats_table.add_row(row);
-
-                    Ok::<(), eyre::Report>(())
-                })??;
-
-                println!("{stats_table}");
-            }
-            Subcommands::List(command) => {
-                let db = open_db_read_only(
-                    &db_path,
-                    DatabaseArguments::default().log_level(self.db.log_level),
-                )?;
-                let provider_factory = ProviderFactory::new(db, self.chain.clone())
-                    .with_snapshots(data_dir.snapshots_path())?;
-                let tool = DbTool::new(provider_factory, self.chain.clone())?;
-                command.execute(&tool)?;
-            }
-            Subcommands::Diff(command) => {
-                let db = open_db_read_only(
-                    &db_path,
-                    DatabaseArguments::default().log_level(self.db.log_level),
-                )?;
-                let provider_factory = ProviderFactory::new(db, self.chain.clone())
-                    .with_snapshots(data_dir.snapshots_path())?;
-                let tool = DbTool::new(provider_factory, self.chain.clone())?;
-                command.execute(&tool)?;
-            }
-            Subcommands::Get(command) => {
-                let db = open_db_read_only(
-                    &db_path,
-                    DatabaseArguments::default().log_level(self.db.log_level),
-                )?;
-                let provider_factory = ProviderFactory::new(db, self.chain.clone())
-                    .with_snapshots(data_dir.snapshots_path())?;
-                let tool = DbTool::new(provider_factory, self.chain.clone())?;
->>>>>>> 3ac6a7dc
+                let db = open_db_read_only(
+                    &db_path,
+                    DatabaseArguments::default().log_level(self.db.log_level),
+                )?;
+                let provider_factory = ProviderFactory::new(db, self.chain.clone())
+                    .with_snapshots(data_dir.snapshots_path())?;
+                let tool = DbTool::new(provider_factory, self.chain.clone())?;
                 command.execute(&tool)?;
             }
             Subcommands::Drop { force } => {
@@ -256,15 +155,6 @@
                     }
                 }
 
-<<<<<<< HEAD
-                let db = open_db(&db_path, database_arguments)?;
-                let mut tool = DbTool::new(&db, self.chain.clone())?;
-                tool.drop(db_path)?;
-            }
-            Subcommands::Clear(command) => {
-                let db = open_db(&db_path, database_arguments)?;
-                command.execute(&db)?;
-=======
                 let db =
                     open_db(&db_path, DatabaseArguments::default().log_level(self.db.log_level))?;
                 let provider_factory = ProviderFactory::new(db, self.chain.clone())
@@ -278,7 +168,6 @@
                 let provider_factory = ProviderFactory::new(db, self.chain.clone())
                     .with_snapshots(data_dir.snapshots_path())?;
                 command.execute(provider_factory)?;
->>>>>>> 3ac6a7dc
             }
             Subcommands::Snapshot(command) => {
                 command.execute(&db_path, self.db.log_level, self.chain.clone())?;
