--- conflicted
+++ resolved
@@ -44,13 +44,6 @@
         let mut row_indexes = block_range.clone().collect::<Vec<_>>();
         let mut rng = rand::thread_rng();
 
-<<<<<<< HEAD
-=======
-        let tx_range = ProviderFactory::new(open_db_read_only(db_path, db_args)?, chain.clone())
-            .provider()?
-            .transaction_range_by_block_range(block_range.clone())?;
-
->>>>>>> 9acc7d44
         let path: PathBuf = SnapshotSegment::Headers
             .filename_with_configuration(filters, compression, &block_range)
             .into();
