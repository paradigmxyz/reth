--- conflicted
+++ resolved
@@ -191,10 +191,6 @@
                     header_downloader,
                     body_downloader,
                     factory.clone(),
-<<<<<<< HEAD
-=======
-                    static_file_producer,
->>>>>>> 0a6e95c2
                 )?
                 .set(SenderRecoveryStage {
                     commit_threshold: config.stages.sender_recovery.commit_threshold,
@@ -216,7 +212,7 @@
                     config.prune.map(|prune| prune.segments).unwrap_or_default(),
                 )),
             )
-            .build(provider_factory, snapshotter);
+            .build(provider_factory, static_file_producer);
 
         let events = pipeline.events().map(Into::into);
 
