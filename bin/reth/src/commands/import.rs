//! Command that initializes the node by importing a chain from a file.

use crate::{
    commands::node::events::{handle_events, NodeEvent},
    init::init_genesis,
    version::SHORT_VERSION,
};
use clap::Parser;
use eyre::Context;
use futures::{Stream, StreamExt};
use reth_beacon_consensus::BeaconConsensus;
use reth_config::Config;
use reth_db::{database::Database, init_db, mdbx::DatabaseArguments};
use reth_downloaders::{
    bodies::bodies::BodiesDownloaderBuilder, file_client::FileClient,
    headers::reverse_headers::ReverseHeadersDownloaderBuilder,
};
use reth_interfaces::consensus::Consensus;
use reth_primitives::{stage::StageId, ChainSpec, PruneModes, B256};
use reth_provider::{HeaderSyncMode, ProviderFactory, StageCheckpointReader};
use reth_snapshot::Snapshotter;
use reth_stages::{
    prelude::*,
    stages::{ExecutionStage, ExecutionStageThresholds, SenderRecoveryStage},
};
use std::{path::PathBuf, sync::Arc};
use tokio::sync::watch;
use tracing::{debug, info};

use crate::{
    args::{
        utils::{chain_help, genesis_value_parser, SUPPORTED_CHAINS},
        DatabaseArgs,
    },
    dirs::{DataDirPath, MaybePlatformPath},
};

/// Syncs RLP encoded blocks from a file.
#[derive(Debug, Parser)]
pub struct ImportCommand {
    /// The path to the configuration file to use.
    #[arg(long, value_name = "FILE", verbatim_doc_comment)]
    config: Option<PathBuf>,

    /// The path to the data dir for all reth files and subdirectories.
    ///
    /// Defaults to the OS-specific data directory:
    ///
    /// - Linux: `$XDG_DATA_HOME/reth/` or `$HOME/.local/share/reth/`
    /// - Windows: `{FOLDERID_RoamingAppData}/reth/`
    /// - macOS: `$HOME/Library/Application Support/reth/`
    #[arg(long, value_name = "DATA_DIR", verbatim_doc_comment, default_value_t)]
    datadir: MaybePlatformPath<DataDirPath>,

    /// The chain this node is running.
    ///
    /// Possible values are either a built-in chain or the path to a chain specification file.
    #[arg(
        long,
        value_name = "CHAIN_OR_PATH",
        long_help = chain_help(),
        default_value = SUPPORTED_CHAINS[0],
        value_parser = genesis_value_parser
    )]
    chain: Arc<ChainSpec>,

    #[clap(flatten)]
    db: DatabaseArgs,

    /// The path to a block file for import.
    ///
    /// The online stages (headers and bodies) are replaced by a file import, after which the
    /// remaining stages are executed.
    #[arg(value_name = "IMPORT_PATH", verbatim_doc_comment)]
    path: PathBuf,
}

impl ImportCommand {
    /// Execute `import` command
    pub async fn execute(self) -> eyre::Result<()> {
        info!(target: "reth::cli", "reth {} starting", SHORT_VERSION);

        // add network name to data dir
        let data_dir = self.datadir.unwrap_or_chain_default(self.chain.chain);
        let config_path = self.config.clone().unwrap_or(data_dir.config_path());

        let config: Config = self.load_config(config_path.clone())?;
        info!(target: "reth::cli", path = ?config_path, "Configuration loaded");

        let db_path = data_dir.db_path();

        info!(target: "reth::cli", path = ?db_path, "Opening database");
        let db =
            Arc::new(init_db(db_path, DatabaseArguments::default().log_level(self.db.log_level))?);
        info!(target: "reth::cli", "Database opened");
        let provider_factory = ProviderFactory::new(db.clone(), self.chain.clone())
            .with_snapshots(data_dir.snapshots_path())?;

        debug!(target: "reth::cli", chain=%self.chain.chain, genesis=?self.chain.genesis_hash(), "Initializing genesis");

<<<<<<< HEAD
        init_genesis(provider_factory.clone())?;
=======
        init_genesis(provider_factory.clone(), self.chain.clone())?;
>>>>>>> 9c0838ea

        let consensus = Arc::new(BeaconConsensus::new(self.chain.clone()));
        info!(target: "reth::cli", "Consensus engine initialized");

        // create a new FileClient
        info!(target: "reth::cli", "Importing chain file");
        let file_client = Arc::new(FileClient::new(&self.path).await?);

        // override the tip
        let tip = file_client.tip().expect("file client has no tip");
        info!(target: "reth::cli", "Chain file imported");

        let snapshotter = Snapshotter::new(
            provider_factory.clone(),
            provider_factory
                .snapshot_provider()
                .expect("snapshot provider initialized via provider factory"),
            PruneModes::default(),
        );

        let (mut pipeline, events) = self
            .build_import_pipeline(
                config,
                provider_factory.clone(),
                &consensus,
                file_client,
                snapshotter,
            )
            .await?;

        // override the tip
        pipeline.set_tip(tip);
        debug!(target: "reth::cli", ?tip, "Tip manually set");

        let provider = provider_factory.provider()?;

        let latest_block_number =
            provider.get_stage_checkpoint(StageId::Finish)?.map(|ch| ch.block_number);
        tokio::spawn(handle_events(None, latest_block_number, events, db.clone()));

        // Run pipeline
        info!(target: "reth::cli", "Starting sync pipeline");
        tokio::select! {
            res = pipeline.run() => res?,
            _ = tokio::signal::ctrl_c() => {},
        };

        info!(target: "reth::cli", "Finishing up");
        Ok(())
    }

    async fn build_import_pipeline<DB, C>(
        &self,
        config: Config,
        provider_factory: ProviderFactory<DB>,
        consensus: &Arc<C>,
        file_client: Arc<FileClient>,
        snapshotter: Snapshotter<DB>,
    ) -> eyre::Result<(Pipeline<DB>, impl Stream<Item = NodeEvent>)>
    where
        DB: Database + Clone + Unpin + 'static,
        C: Consensus + 'static,
    {
        if !file_client.has_canonical_blocks() {
            eyre::bail!("unable to import non canonical blocks");
        }

        let header_downloader = ReverseHeadersDownloaderBuilder::new(config.stages.headers)
            .build(file_client.clone(), consensus.clone())
            .into_task();

        let body_downloader = BodiesDownloaderBuilder::new(config.stages.bodies)
            .build(file_client.clone(), consensus.clone(), provider_factory.clone())
            .into_task();

        let (tip_tx, tip_rx) = watch::channel(B256::ZERO);
        let factory = reth_revm::EvmProcessorFactory::new(self.chain.clone());

        let max_block = file_client.max_block().unwrap_or(0);
        let mut pipeline = Pipeline::builder()
            .with_tip_sender(tip_tx)
            // we want to sync all blocks the file client provides or 0 if empty
            .with_max_block(max_block)
            .add_stages(
                DefaultStages::new(
                    provider_factory.clone(),
                    HeaderSyncMode::Tip(tip_rx),
                    consensus.clone(),
                    header_downloader,
                    body_downloader,
                    factory.clone(),
                    snapshotter,
                )?
                .set(SenderRecoveryStage {
                    commit_threshold: config.stages.sender_recovery.commit_threshold,
                })
                .set(ExecutionStage::new(
                    factory,
                    ExecutionStageThresholds {
                        max_blocks: config.stages.execution.max_blocks,
                        max_changes: config.stages.execution.max_changes,
                        max_cumulative_gas: config.stages.execution.max_cumulative_gas,
                        max_duration: config.stages.execution.max_duration,
                    },
                    config
                        .stages
                        .merkle
                        .clean_threshold
                        .max(config.stages.account_hashing.clean_threshold)
                        .max(config.stages.storage_hashing.clean_threshold),
                    config.prune.map(|prune| prune.segments).unwrap_or_default(),
                )),
            )
            .build(provider_factory);

        let events = pipeline.events().map(Into::into);

        Ok((pipeline, events))
    }

    /// Loads the reth config
    fn load_config(&self, config_path: PathBuf) -> eyre::Result<Config> {
        confy::load_path::<Config>(config_path.clone())
            .wrap_err_with(|| format!("Could not load config file {:?}", config_path))
    }
}

#[cfg(test)]
mod tests {
    use super::*;

    #[test]
    fn parse_common_import_command_chain_args() {
        for chain in SUPPORTED_CHAINS {
            let args: ImportCommand = ImportCommand::parse_from(["reth", "--chain", chain, "."]);
            assert_eq!(
                Ok(args.chain.chain),
                chain.parse::<reth_primitives::Chain>(),
                "failed to parse chain {chain}"
            );
        }
    }
}<|MERGE_RESOLUTION|>--- conflicted
+++ resolved
@@ -98,11 +98,7 @@
 
         debug!(target: "reth::cli", chain=%self.chain.chain, genesis=?self.chain.genesis_hash(), "Initializing genesis");
 
-<<<<<<< HEAD
         init_genesis(provider_factory.clone())?;
-=======
-        init_genesis(provider_factory.clone(), self.chain.clone())?;
->>>>>>> 9c0838ea
 
         let consensus = Arc::new(BeaconConsensus::new(self.chain.clone()));
         info!(target: "reth::cli", "Consensus engine initialized");
