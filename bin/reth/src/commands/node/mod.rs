//! Main node command for launching a node

use crate::args::{
    utils::{chain_help, genesis_value_parser, parse_socket_address, SUPPORTED_CHAINS},
    DatabaseArgs, DatadirArgs, DebugArgs, DevArgs, NetworkArgs, PayloadBuilderArgs, PruningArgs,
    RpcServerArgs, TxPoolArgs,
};
use clap::{value_parser, Args, Parser};
use reth_cli_runner::CliContext;
use reth_db::{init_db, DatabaseEnv};
use reth_node_builder::{NodeBuilder, WithLaunchContext};
use reth_node_core::{node_config::NodeConfig, version};
use reth_primitives::ChainSpec;
use std::{ffi::OsString, fmt, future::Future, net::SocketAddr, path::PathBuf, sync::Arc};

/// Start the node
#[derive(Debug, Parser)]
pub struct NodeCommand<Ext: clap::Args + fmt::Debug = NoArgs> {
    /// Configure data storage locations
    #[command(flatten)]
    pub datadir: DatadirArgs,

    /// The path to the configuration file to use.
    #[arg(long, value_name = "FILE", verbatim_doc_comment)]
    pub config: Option<PathBuf>,

    /// The chain this node is running.
    ///
    /// Possible values are either a built-in chain or the path to a chain specification file.
    #[arg(
        long,
        value_name = "CHAIN_OR_PATH",
        long_help = chain_help(),
        default_value = SUPPORTED_CHAINS[0],
        default_value_if("dev", "true", "dev"),
        value_parser = genesis_value_parser,
        required = false,
    )]
    pub chain: Arc<ChainSpec>,

    /// Enable Prometheus metrics.
    ///
    /// The metrics will be served at the given interface and port.
    #[arg(long, value_name = "SOCKET", value_parser = parse_socket_address, help_heading = "Metrics")]
    pub metrics: Option<SocketAddr>,

    /// Add a new instance of a node.
    ///
    /// Configures the ports of the node to avoid conflicts with the defaults.
    /// This is useful for running multiple nodes on the same machine.
    ///
    /// Max number of instances is 200. It is chosen in a way so that it's not possible to have
    /// port numbers that conflict with each other.
    ///
    /// Changes to the following port numbers:
    /// - DISCOVERY_PORT: default + `instance` - 1
    /// - AUTH_PORT: default + `instance` * 100 - 100
    /// - HTTP_RPC_PORT: default - `instance` + 1
    /// - WS_RPC_PORT: default + `instance` * 2 - 2
    #[arg(long, value_name = "INSTANCE", global = true, default_value_t = 1, value_parser = value_parser!(u16).range(..=200))]
    pub instance: u16,

    /// Sets all ports to unused, allowing the OS to choose random unused ports when sockets are
    /// bound.
    ///
    /// Mutually exclusive with `--instance`.
    #[arg(long, conflicts_with = "instance", global = true)]
    pub with_unused_ports: bool,

    /// All networking related arguments
    #[command(flatten)]
    pub network: NetworkArgs,

    /// All rpc related arguments
    #[command(flatten)]
    pub rpc: RpcServerArgs,

    /// All txpool related arguments with --txpool prefix
    #[command(flatten)]
    pub txpool: TxPoolArgs,

    /// All payload builder related arguments
    #[command(flatten)]
    pub builder: PayloadBuilderArgs,

    /// All debug related arguments with --debug prefix
    #[command(flatten)]
    pub debug: DebugArgs,

    /// All database related arguments
    #[command(flatten)]
    pub db: DatabaseArgs,

    /// All dev related arguments with --dev prefix
    #[command(flatten)]
    pub dev: DevArgs,

    /// All pruning related arguments
    #[command(flatten)]
    pub pruning: PruningArgs,

    /// Additional cli arguments
    #[command(flatten, next_help_heading = "Extension")]
    pub ext: Ext,
}

impl NodeCommand {
    /// Parsers only the default CLI arguments
    pub fn parse_args() -> Self {
        Self::parse()
    }

    /// Parsers only the default [NodeCommand] arguments from the given iterator
    pub fn try_parse_args_from<I, T>(itr: I) -> Result<Self, clap::error::Error>
    where
        I: IntoIterator<Item = T>,
        T: Into<OsString> + Clone,
    {
        Self::try_parse_from(itr)
    }
}

impl<Ext: clap::Args + fmt::Debug> NodeCommand<Ext> {
    /// Launches the node
    ///
    /// This transforms the node command into a node config and launches the node using the given
    /// closure.
    pub async fn execute<L, Fut>(self, ctx: CliContext, launcher: L) -> eyre::Result<()>
    where
        L: FnOnce(WithLaunchContext<NodeBuilder<Arc<DatabaseEnv>>>, Ext) -> Fut,
        Fut: Future<Output = eyre::Result<()>>,
    {
        tracing::info!(target: "reth::cli", version = ?version::SHORT_VERSION, "Starting reth");

        let Self {
            datadir,
            config,
            chain,
            metrics,
            instance,
            with_unused_ports,
            network,
            rpc,
            txpool,
            builder,
            debug,
            db,
            dev,
            pruning,
            ext,
        } = self;

        // set up node config
        let mut node_config = NodeConfig {
            config,
            chain,
            metrics,
            instance,
            network,
            rpc,
            txpool,
            builder,
            debug,
            db,
            dev,
            pruning,
        };

        // Register the prometheus recorder before creating the database,
        // because database init needs it to register metrics.
        let _ = node_config.install_prometheus_recorder()?;

<<<<<<< HEAD
        let data_dir = datadir.resolve_datadir(node_config.chain.chain);
        let db_path = data_dir.db_path();
=======
        let data_dir = datadir.unwrap_or_chain_default(node_config.chain.chain);
        let db_path = data_dir.db();
>>>>>>> aefcfff2

        tracing::info!(target: "reth::cli", path = ?db_path, "Opening database");
        let database = Arc::new(init_db(db_path.clone(), self.db.database_args())?.with_metrics());

        if with_unused_ports {
            node_config = node_config.with_unused_ports();
        }

        let builder = NodeBuilder::new(node_config)
            .with_database(database)
            .with_launch_context(ctx.task_executor, data_dir);

        launcher(builder, ext).await
    }
}

/// No Additional arguments
#[derive(Debug, Clone, Copy, Default, Args)]
#[non_exhaustive]
pub struct NoArgs;

#[cfg(test)]
mod tests {
    use super::*;
    use reth_discv4::DEFAULT_DISCOVERY_PORT;
    use std::{
        net::{IpAddr, Ipv4Addr},
        path::Path,
    };

    #[test]
    fn parse_help_node_command() {
        let err = NodeCommand::try_parse_args_from(["reth", "--help"]).unwrap_err();
        assert_eq!(err.kind(), clap::error::ErrorKind::DisplayHelp);
    }

    #[test]
    fn parse_common_node_command_chain_args() {
        for chain in SUPPORTED_CHAINS {
            let args: NodeCommand = NodeCommand::<NoArgs>::parse_from(["reth", "--chain", chain]);
            assert_eq!(args.chain.chain, chain.parse::<reth_primitives::Chain>().unwrap());
        }
    }

    #[test]
    fn parse_discovery_addr() {
        let cmd =
            NodeCommand::try_parse_args_from(["reth", "--discovery.addr", "127.0.0.1"]).unwrap();
        assert_eq!(cmd.network.discovery.addr, IpAddr::V4(Ipv4Addr::LOCALHOST));
    }

    #[test]
    fn parse_addr() {
        let cmd = NodeCommand::try_parse_args_from([
            "reth",
            "--discovery.addr",
            "127.0.0.1",
            "--addr",
            "127.0.0.1",
        ])
        .unwrap();
        assert_eq!(cmd.network.discovery.addr, IpAddr::V4(Ipv4Addr::LOCALHOST));
        assert_eq!(cmd.network.addr, IpAddr::V4(Ipv4Addr::LOCALHOST));
    }

    #[test]
    fn parse_discovery_port() {
        let cmd = NodeCommand::try_parse_args_from(["reth", "--discovery.port", "300"]).unwrap();
        assert_eq!(cmd.network.discovery.port, 300);
    }

    #[test]
    fn parse_port() {
        let cmd =
            NodeCommand::try_parse_args_from(["reth", "--discovery.port", "300", "--port", "99"])
                .unwrap();
        assert_eq!(cmd.network.discovery.port, 300);
        assert_eq!(cmd.network.port, 99);
    }

    #[test]
    fn parse_metrics_port() {
        let cmd = NodeCommand::try_parse_args_from(["reth", "--metrics", "9001"]).unwrap();
        assert_eq!(cmd.metrics, Some(SocketAddr::new(IpAddr::V4(Ipv4Addr::LOCALHOST), 9001)));

        let cmd = NodeCommand::try_parse_args_from(["reth", "--metrics", ":9001"]).unwrap();
        assert_eq!(cmd.metrics, Some(SocketAddr::new(IpAddr::V4(Ipv4Addr::LOCALHOST), 9001)));

        let cmd =
            NodeCommand::try_parse_args_from(["reth", "--metrics", "localhost:9001"]).unwrap();
        assert_eq!(cmd.metrics, Some(SocketAddr::new(IpAddr::V4(Ipv4Addr::LOCALHOST), 9001)));
    }

    #[test]
    fn parse_config_path() {
        let cmd =
            NodeCommand::try_parse_args_from(["reth", "--config", "my/path/to/reth.toml"]).unwrap();
        // always store reth.toml in the data dir, not the chain specific data dir
<<<<<<< HEAD
        let data_dir = cmd.datadir.resolve_datadir(cmd.chain.chain);
        let config_path = cmd.config.unwrap_or_else(|| data_dir.config_path());
=======
        let data_dir = cmd.datadir.unwrap_or_chain_default(cmd.chain.chain);
        let config_path = cmd.config.unwrap_or_else(|| data_dir.config());
>>>>>>> aefcfff2
        assert_eq!(config_path, Path::new("my/path/to/reth.toml"));

        let cmd = NodeCommand::try_parse_args_from(["reth"]).unwrap();

        // always store reth.toml in the data dir, not the chain specific data dir
<<<<<<< HEAD
        let data_dir = cmd.datadir.resolve_datadir(cmd.chain.chain);
        let config_path = cmd.config.clone().unwrap_or_else(|| data_dir.config_path());
=======
        let data_dir = cmd.datadir.unwrap_or_chain_default(cmd.chain.chain);
        let config_path = cmd.config.clone().unwrap_or_else(|| data_dir.config());
>>>>>>> aefcfff2
        let end = format!("reth/{}/reth.toml", SUPPORTED_CHAINS[0]);
        assert!(config_path.ends_with(end), "{:?}", cmd.config);
    }

    #[test]
    fn parse_db_path() {
        let cmd = NodeCommand::try_parse_args_from(["reth"]).unwrap();
<<<<<<< HEAD
        let data_dir = cmd.datadir.resolve_datadir(cmd.chain.chain);

        let db_path = data_dir.db_path();
=======
        let data_dir = cmd.datadir.unwrap_or_chain_default(cmd.chain.chain);
        let db_path = data_dir.db();
>>>>>>> aefcfff2
        let end = format!("reth/{}/db", SUPPORTED_CHAINS[0]);
        assert!(db_path.ends_with(end), "{:?}", cmd.config);

        let cmd =
            NodeCommand::try_parse_args_from(["reth", "--datadir", "my/custom/path"]).unwrap();
<<<<<<< HEAD
        let data_dir = cmd.datadir.resolve_datadir(cmd.chain.chain);

        let db_path = data_dir.db_path();
=======
        let data_dir = cmd.datadir.unwrap_or_chain_default(cmd.chain.chain);
        let db_path = data_dir.db();
>>>>>>> aefcfff2
        assert_eq!(db_path, Path::new("my/custom/path/db"));
    }

    #[test]
    #[cfg(not(feature = "optimism"))] // dev mode not yet supported in op-reth
    fn parse_dev() {
        let cmd = NodeCommand::<NoArgs>::parse_from(["reth", "--dev"]);
        let chain = reth_primitives::DEV.clone();
        assert_eq!(cmd.chain.chain, chain.chain);
        assert_eq!(cmd.chain.genesis_hash, chain.genesis_hash);
        assert_eq!(
            cmd.chain.paris_block_and_final_difficulty,
            chain.paris_block_and_final_difficulty
        );
        assert_eq!(cmd.chain.hardforks, chain.hardforks);

        assert!(cmd.rpc.http);
        assert!(cmd.network.discovery.disable_discovery);

        assert!(cmd.dev.dev);
    }

    #[test]
    fn parse_instance() {
        let mut cmd = NodeCommand::<NoArgs>::parse_from(["reth"]);
        cmd.rpc.adjust_instance_ports(cmd.instance);
        cmd.network.port = DEFAULT_DISCOVERY_PORT + cmd.instance - 1;
        // check rpc port numbers
        assert_eq!(cmd.rpc.auth_port, 8551);
        assert_eq!(cmd.rpc.http_port, 8545);
        assert_eq!(cmd.rpc.ws_port, 8546);
        // check network listening port number
        assert_eq!(cmd.network.port, 30303);

        let mut cmd = NodeCommand::<NoArgs>::parse_from(["reth", "--instance", "2"]);
        cmd.rpc.adjust_instance_ports(cmd.instance);
        cmd.network.port = DEFAULT_DISCOVERY_PORT + cmd.instance - 1;
        // check rpc port numbers
        assert_eq!(cmd.rpc.auth_port, 8651);
        assert_eq!(cmd.rpc.http_port, 8544);
        assert_eq!(cmd.rpc.ws_port, 8548);
        // check network listening port number
        assert_eq!(cmd.network.port, 30304);

        let mut cmd = NodeCommand::<NoArgs>::parse_from(["reth", "--instance", "3"]);
        cmd.rpc.adjust_instance_ports(cmd.instance);
        cmd.network.port = DEFAULT_DISCOVERY_PORT + cmd.instance - 1;
        // check rpc port numbers
        assert_eq!(cmd.rpc.auth_port, 8751);
        assert_eq!(cmd.rpc.http_port, 8543);
        assert_eq!(cmd.rpc.ws_port, 8550);
        // check network listening port number
        assert_eq!(cmd.network.port, 30305);
    }

    #[test]
    fn parse_with_unused_ports() {
        let cmd = NodeCommand::<NoArgs>::parse_from(["reth", "--with-unused-ports"]);
        assert!(cmd.with_unused_ports);
    }

    #[test]
    fn with_unused_ports_conflicts_with_instance() {
        let err =
            NodeCommand::try_parse_args_from(["reth", "--with-unused-ports", "--instance", "2"])
                .unwrap_err();
        assert_eq!(err.kind(), clap::error::ErrorKind::ArgumentConflict);
    }

    #[test]
    fn with_unused_ports_check_zero() {
        let mut cmd = NodeCommand::<NoArgs>::parse_from(["reth"]);
        cmd.rpc = cmd.rpc.with_unused_ports();
        cmd.network = cmd.network.with_unused_ports();

        // make sure the rpc ports are zero
        assert_eq!(cmd.rpc.auth_port, 0);
        assert_eq!(cmd.rpc.http_port, 0);
        assert_eq!(cmd.rpc.ws_port, 0);

        // make sure the network ports are zero
        assert_eq!(cmd.network.port, 0);
        assert_eq!(cmd.network.discovery.port, 0);

        // make sure the ipc path is not the default
        assert_ne!(cmd.rpc.ipcpath, String::from("/tmp/reth.ipc"));
    }
}<|MERGE_RESOLUTION|>--- conflicted
+++ resolved
@@ -152,6 +152,7 @@
 
         // set up node config
         let mut node_config = NodeConfig {
+            datadir,
             config,
             chain,
             metrics,
@@ -170,13 +171,8 @@
         // because database init needs it to register metrics.
         let _ = node_config.install_prometheus_recorder()?;
 
-<<<<<<< HEAD
-        let data_dir = datadir.resolve_datadir(node_config.chain.chain);
-        let db_path = data_dir.db_path();
-=======
-        let data_dir = datadir.unwrap_or_chain_default(node_config.chain.chain);
+        let data_dir = node_config.datadir();
         let db_path = data_dir.db();
->>>>>>> aefcfff2
 
         tracing::info!(target: "reth::cli", path = ?db_path, "Opening database");
         let database = Arc::new(init_db(db_path.clone(), self.db.database_args())?.with_metrics());
@@ -275,53 +271,33 @@
         let cmd =
             NodeCommand::try_parse_args_from(["reth", "--config", "my/path/to/reth.toml"]).unwrap();
         // always store reth.toml in the data dir, not the chain specific data dir
-<<<<<<< HEAD
         let data_dir = cmd.datadir.resolve_datadir(cmd.chain.chain);
-        let config_path = cmd.config.unwrap_or_else(|| data_dir.config_path());
-=======
-        let data_dir = cmd.datadir.unwrap_or_chain_default(cmd.chain.chain);
         let config_path = cmd.config.unwrap_or_else(|| data_dir.config());
->>>>>>> aefcfff2
         assert_eq!(config_path, Path::new("my/path/to/reth.toml"));
 
         let cmd = NodeCommand::try_parse_args_from(["reth"]).unwrap();
 
         // always store reth.toml in the data dir, not the chain specific data dir
-<<<<<<< HEAD
         let data_dir = cmd.datadir.resolve_datadir(cmd.chain.chain);
-        let config_path = cmd.config.clone().unwrap_or_else(|| data_dir.config_path());
-=======
-        let data_dir = cmd.datadir.unwrap_or_chain_default(cmd.chain.chain);
         let config_path = cmd.config.clone().unwrap_or_else(|| data_dir.config());
->>>>>>> aefcfff2
-        let end = format!("reth/{}/reth.toml", SUPPORTED_CHAINS[0]);
+        let end = format!("{}/reth.toml", SUPPORTED_CHAINS[0]);
         assert!(config_path.ends_with(end), "{:?}", cmd.config);
     }
 
     #[test]
     fn parse_db_path() {
         let cmd = NodeCommand::try_parse_args_from(["reth"]).unwrap();
-<<<<<<< HEAD
         let data_dir = cmd.datadir.resolve_datadir(cmd.chain.chain);
 
-        let db_path = data_dir.db_path();
-=======
-        let data_dir = cmd.datadir.unwrap_or_chain_default(cmd.chain.chain);
         let db_path = data_dir.db();
->>>>>>> aefcfff2
         let end = format!("reth/{}/db", SUPPORTED_CHAINS[0]);
         assert!(db_path.ends_with(end), "{:?}", cmd.config);
 
         let cmd =
             NodeCommand::try_parse_args_from(["reth", "--datadir", "my/custom/path"]).unwrap();
-<<<<<<< HEAD
         let data_dir = cmd.datadir.resolve_datadir(cmd.chain.chain);
 
-        let db_path = data_dir.db_path();
-=======
-        let data_dir = cmd.datadir.unwrap_or_chain_default(cmd.chain.chain);
         let db_path = data_dir.db();
->>>>>>> aefcfff2
         assert_eq!(db_path, Path::new("my/custom/path/db"));
     }
 
