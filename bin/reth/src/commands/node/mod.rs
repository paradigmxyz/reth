--- conflicted
+++ resolved
@@ -1,18 +1,9 @@
 //! Main node command for launching a node
 
-<<<<<<< HEAD
-use crate::{
-    args::{
-        utils::{chain_help, genesis_value_parser, parse_socket_address, SUPPORTED_CHAINS},
-        DatabaseArgs, DebugArgs, DevArgs, NetworkArgs, PayloadBuilderArgs, PruningArgs,
-        RpcServerArgs, TxPoolArgs,
-    }, dirs::{DataDirPath, MaybePlatformPath}
-=======
 use crate::args::{
     utils::{chain_help, chain_value_parser, parse_socket_address, SUPPORTED_CHAINS},
     DatabaseArgs, DatadirArgs, DebugArgs, DevArgs, NetworkArgs, PayloadBuilderArgs, PruningArgs,
     RpcServerArgs, TxPoolArgs,
->>>>>>> 2a9fa486
 };
 use clap::{value_parser, Args, Parser};
 use reth_chainspec::ChainSpec;
@@ -29,21 +20,6 @@
     #[arg(long, value_name = "FILE", verbatim_doc_comment)]
     pub config: Option<PathBuf>,
 
-<<<<<<< HEAD
-    // /// The chain this node is running.
-    // ///
-    // /// Possible values are either a built-in chain or the path to a chain specification file.
-    // #[arg(
-    //     long,
-    //     value_name = "CHAIN_OR_PATH",
-    //     long_help = chain_help(),
-    //     default_value = SUPPORTED_CHAINS[0],
-    //     default_value_if("dev", "true", "dev"),
-    //     value_parser = genesis_value_parser,
-    //     required = false,
-    // )]
-    // pub chain: Arc<ChainSpec>,
-=======
     /// The chain this node is running.
     ///
     /// Possible values are either a built-in chain or the path to a chain specification file.
@@ -57,7 +33,6 @@
         required = false,
     )]
     pub chain: Arc<ChainSpec>,
->>>>>>> 2a9fa486
 
     /// Enable Prometheus metrics.
     ///
@@ -88,15 +63,13 @@
     #[arg(long, conflicts_with = "instance", global = true)]
     pub with_unused_ports: bool,
 
-<<<<<<< HEAD
     /// Bitfinity Args
     #[command(flatten)]
     pub bitfinity: crate::args::BitfinityImportArgs,
-=======
+    
     /// All datadir related arguments
     #[command(flatten)]
     pub datadir: DatadirArgs,
->>>>>>> 2a9fa486
 
     /// All networking related arguments
     #[command(flatten)]
@@ -192,14 +165,9 @@
 
         // set up node config
         let mut node_config = NodeConfig {
-<<<<<<< HEAD
+            datadir,
             config: config.clone(),
             chain: chain.clone(),
-=======
-            datadir,
-            config,
-            chain,
->>>>>>> 2a9fa486
             metrics,
             instance,
             network,
@@ -229,13 +197,8 @@
 
         let builder = NodeBuilder::new(node_config)
             .with_database(database)
-<<<<<<< HEAD
             .with_launch_context(ctx.task_executor, data_dir);
         
-=======
-            .with_launch_context(ctx.task_executor);
-
->>>>>>> 2a9fa486
         launcher(builder, ext).await
     }
 }
@@ -260,23 +223,13 @@
         assert_eq!(err.kind(), clap::error::ErrorKind::DisplayHelp);
     }
 
-<<<<<<< HEAD
-    // #[test]
-    // fn parse_common_node_command_chain_args() {
-    //     for chain in SUPPORTED_CHAINS {
-    //         let args: NodeCommand = NodeCommand::<NoArgs>::parse_from(["reth", "--chain", chain]);
-    //         assert_eq!(args.chain.chain, chain.parse::<reth_primitives::Chain>().unwrap());
-    //     }
-    // }
-=======
-    #[test]
-    fn parse_common_node_command_chain_args() {
-        for chain in SUPPORTED_CHAINS {
-            let args: NodeCommand = NodeCommand::<NoArgs>::parse_from(["reth", "--chain", chain]);
-            assert_eq!(args.chain.chain, chain.parse::<reth_chainspec::Chain>().unwrap());
-        }
-    }
->>>>>>> 2a9fa486
+    //#[test]
+    //fn parse_common_node_command_chain_args() {
+    //    for chain in SUPPORTED_CHAINS {
+    //        let args: NodeCommand = NodeCommand::<NoArgs>::parse_from(["reth", "--chain", chain]);
+    //        assert_eq!(args.chain.chain, chain.parse::<reth_chainspec::Chain>().unwrap());
+    //    }
+    //}
 
     #[test]
     fn parse_discovery_addr() {
@@ -327,59 +280,6 @@
         assert_eq!(cmd.metrics, Some(SocketAddr::new(IpAddr::V4(Ipv4Addr::LOCALHOST), 9001)));
     }
 
-<<<<<<< HEAD
-    // #[test]
-    // fn parse_config_path() {
-    //     let cmd =
-    //         NodeCommand::try_parse_args_from(["reth", "--config", "my/path/to/reth.toml"]).unwrap();
-    //     // always store reth.toml in the data dir, not the chain specific data dir
-    //     let data_dir = cmd.datadir.unwrap_or_chain_default(cmd.chain.chain);
-    //     let config_path = cmd.config.unwrap_or_else(|| data_dir.config());
-    //     assert_eq!(config_path, Path::new("my/path/to/reth.toml"));
-
-    //     let cmd = NodeCommand::try_parse_args_from(["reth"]).unwrap();
-
-    //     // always store reth.toml in the data dir, not the chain specific data dir
-    //     let data_dir = cmd.datadir.unwrap_or_chain_default(cmd.chain.chain);
-    //     let config_path = cmd.config.clone().unwrap_or_else(|| data_dir.config());
-    //     let end = format!("reth/{}/reth.toml", SUPPORTED_CHAINS[0]);
-    //     assert!(config_path.ends_with(end), "{:?}", cmd.config);
-    // }
-
-    // #[test]
-    // fn parse_db_path() {
-    //     let cmd = NodeCommand::try_parse_args_from(["reth"]).unwrap();
-    //     let data_dir = cmd.datadir.unwrap_or_chain_default(cmd.chain.chain);
-    //     let db_path = data_dir.db();
-    //     let end = format!("reth/{}/db", SUPPORTED_CHAINS[0]);
-    //     assert!(db_path.ends_with(end), "{:?}", cmd.config);
-
-    //     let cmd =
-    //         NodeCommand::try_parse_args_from(["reth", "--datadir", "my/custom/path"]).unwrap();
-    //     let data_dir = cmd.datadir.unwrap_or_chain_default(cmd.chain.chain);
-    //     let db_path = data_dir.db();
-    //     assert_eq!(db_path, Path::new("my/custom/path/db"));
-    // }
-
-    // #[test]
-    // #[cfg(not(feature = "optimism"))] // dev mode not yet supported in op-reth
-    // fn parse_dev() {
-    //     let cmd = NodeCommand::<NoArgs>::parse_from(["reth", "--dev"]);
-    //     let chain = reth_primitives::DEV.clone();
-    //     assert_eq!(cmd.chain.chain, chain.chain);
-    //     assert_eq!(cmd.chain.genesis_hash, chain.genesis_hash);
-    //     assert_eq!(
-    //         cmd.chain.paris_block_and_final_difficulty,
-    //         chain.paris_block_and_final_difficulty
-    //     );
-    //     assert_eq!(cmd.chain.hardforks, chain.hardforks);
-
-    //     assert!(cmd.rpc.http);
-    //     assert!(cmd.network.discovery.disable_discovery);
-
-    //     assert!(cmd.dev.dev);
-    // }
-=======
     #[test]
     fn parse_config_path() {
         let cmd =
@@ -433,7 +333,6 @@
 
         assert!(cmd.dev.dev);
     }
->>>>>>> 2a9fa486
 
     #[test]
     fn parse_instance() {
