--- conflicted
+++ resolved
@@ -192,27 +192,21 @@
             }
             BeaconConsensusEngineEvent::CanonicalBlockAdded(block, elapsed) => {
                 let mut gas_fmt_buf = Buffer::default();
-                gas_fmt_buf.write_formatted(&block.header.header.gas_used, &Locale::en);
+                gas_fmt_buf.write_formatted(&block.header.gas_used, &Locale::en);
                 info!(
                     number=block.number,
-                    hash=?block.hash,
+                    hash=?block.hash(),
                     peers=self.num_connected_peers(),
                     txs=block.body.len(),
-                    mgas=%format!("{:.3}", block.header.header.gas_used as f64 / constants::MGAS_TO_GAS as f64),
-                    full=%format!("{:.1}%", block.header.header.gas_used as f64 * 100.0 / block.header.header.gas_limit as f64),
-                    base_fee=%format!("{:.2}gwei", block.header.header.base_fee_per_gas.unwrap_or(0) as f64 / constants::GWEI_TO_WEI as f64),
+                    mgas=%format!("{:.3}", block.header.gas_used as f64 / constants::MGAS_TO_GAS as f64),
+                    full=%format!("{:.1}%", block.header.gas_used as f64 * 100.0 / block.header.gas_limit as f64),
+                    base_fee=%format!("{:.2}gwei", block.header.base_fee_per_gas.unwrap_or(0) as f64 / constants::GWEI_TO_WEI as f64),
                     blobs=block.header.blob_gas_used.unwrap_or(0) / constants::EIP4844_GAS_PER_BLOB,
                     excess_blobs=block.header.excess_blob_gas.unwrap_or(0) / constants::EIP4844_GAS_PER_BLOB,
                     ?elapsed,
                     "Block added to canonical chain"
                 );
             }
-<<<<<<< HEAD
-=======
-            BeaconConsensusEngineEvent::CanonicalBlockAdded(block) => {
-                info!(number=block.number, hash=?block.hash(), "Block added to canonical chain");
-            }
->>>>>>> 02c3f858
             BeaconConsensusEngineEvent::CanonicalChainCommitted(head, elapsed) => {
                 self.latest_block = Some(head.number);
                 self.latest_block_time = Some(head.timestamp);
