//! Command that initializes the node from a genesis file.

<<<<<<< HEAD
use crate::commands::common::{AccessRights, Environment, EnvironmentArgs};
=======
use crate::args::{
    utils::{chain_help, genesis_value_parser, SUPPORTED_CHAINS},
    DatabaseArgs,
};
>>>>>>> 4c6e5be8
use clap::Parser;
use reth_config::config::EtlConfig;
use reth_db::database::Database;
use reth_db_common::init::init_from_state_dump;
<<<<<<< HEAD
use reth_primitives::B256;
use reth_provider::ProviderFactory;
=======
use reth_node_core::args::DatadirArgs;
use reth_primitives::{ChainSpec, B256};
use reth_provider::{providers::StaticFileProvider, ProviderFactory};
>>>>>>> 4c6e5be8

use std::{fs::File, io::BufReader, path::PathBuf};
use tracing::info;

/// Initializes the database with the genesis block.
#[derive(Debug, Parser)]
pub struct InitStateCommand {
<<<<<<< HEAD
    #[command(flatten)]
    env: EnvironmentArgs,
=======
    /// The chain this node is running.
    ///
    /// Possible values are either a built-in chain or the path to a chain specification file.
    #[arg(
        long,
        value_name = "CHAIN_OR_PATH",
        long_help = chain_help(),
        default_value = SUPPORTED_CHAINS[0],
        value_parser = genesis_value_parser
    )]
    chain: Arc<ChainSpec>,
>>>>>>> 4c6e5be8

    #[command(flatten)]
    datadir: DatadirArgs,

    /// JSONL file with state dump.
    ///
    /// Must contain accounts in following format, additional account fields are ignored. Must
    /// also contain { "root": \<state-root\> } as first line.
    /// {
    ///     "balance": "\<balance\>",
    ///     "nonce": \<nonce\>,
    ///     "code": "\<bytecode\>",
    ///     "storage": {
    ///         "\<key\>": "\<value\>",
    ///         ..
    ///     },
    ///     "address": "\<address\>",
    /// }
    ///
    /// Allows init at a non-genesis block. Caution! Blocks must be manually imported up until
    /// and including the non-genesis block to init chain at. See 'import' command.
    #[arg(value_name = "STATE_DUMP_FILE", verbatim_doc_comment)]
    state: PathBuf,
}

impl InitStateCommand {
    /// Execute the `init` command
    pub async fn execute(self) -> eyre::Result<()> {
        info!(target: "reth::cli", "Reth init-state starting");

<<<<<<< HEAD
        let Environment { config, provider_factory } = self.env.init(AccessRights::RW)?;
=======
        // add network name to data dir
        let data_dir = self.datadir.resolve_datadir(self.chain.chain);
        let db_path = data_dir.db();
        info!(target: "reth::cli", path = ?db_path, "Opening database");
        let db = Arc::new(init_db(&db_path, self.db.database_args())?);
        info!(target: "reth::cli", "Database opened");

        let provider_factory = ProviderFactory::new(
            db,
            self.chain,
            StaticFileProvider::read_write(data_dir.static_files())?,
        );
        let etl_config = EtlConfig::new(
            Some(EtlConfig::from_datadir(data_dir.data_dir())),
            EtlConfig::default_file_size(),
        );
>>>>>>> 4c6e5be8

        info!(target: "reth::cli", "Initiating state dump");

        let hash = init_at_state(self.state, provider_factory, config.stages.etl.clone())?;

        info!(target: "reth::cli", hash = ?hash, "Genesis block written");
        Ok(())
    }
}

/// Initialize chain with state at specific block, from a file with state dump.
pub fn init_at_state<DB: Database>(
    state_dump_path: PathBuf,
    factory: ProviderFactory<DB>,
    etl_config: EtlConfig,
) -> eyre::Result<B256> {
    info!(target: "reth::cli",
        path=?state_dump_path,
        "Opening state dump");

    let file = File::open(state_dump_path)?;
    let reader = BufReader::new(file);

    init_from_state_dump(reader, factory, etl_config)
}<|MERGE_RESOLUTION|>--- conflicted
+++ resolved
@@ -1,25 +1,12 @@
 //! Command that initializes the node from a genesis file.
 
-<<<<<<< HEAD
 use crate::commands::common::{AccessRights, Environment, EnvironmentArgs};
-=======
-use crate::args::{
-    utils::{chain_help, genesis_value_parser, SUPPORTED_CHAINS},
-    DatabaseArgs,
-};
->>>>>>> 4c6e5be8
 use clap::Parser;
 use reth_config::config::EtlConfig;
 use reth_db::database::Database;
 use reth_db_common::init::init_from_state_dump;
-<<<<<<< HEAD
 use reth_primitives::B256;
 use reth_provider::ProviderFactory;
-=======
-use reth_node_core::args::DatadirArgs;
-use reth_primitives::{ChainSpec, B256};
-use reth_provider::{providers::StaticFileProvider, ProviderFactory};
->>>>>>> 4c6e5be8
 
 use std::{fs::File, io::BufReader, path::PathBuf};
 use tracing::info;
@@ -27,25 +14,8 @@
 /// Initializes the database with the genesis block.
 #[derive(Debug, Parser)]
 pub struct InitStateCommand {
-<<<<<<< HEAD
     #[command(flatten)]
     env: EnvironmentArgs,
-=======
-    /// The chain this node is running.
-    ///
-    /// Possible values are either a built-in chain or the path to a chain specification file.
-    #[arg(
-        long,
-        value_name = "CHAIN_OR_PATH",
-        long_help = chain_help(),
-        default_value = SUPPORTED_CHAINS[0],
-        value_parser = genesis_value_parser
-    )]
-    chain: Arc<ChainSpec>,
->>>>>>> 4c6e5be8
-
-    #[command(flatten)]
-    datadir: DatadirArgs,
 
     /// JSONL file with state dump.
     ///
@@ -73,30 +43,11 @@
     pub async fn execute(self) -> eyre::Result<()> {
         info!(target: "reth::cli", "Reth init-state starting");
 
-<<<<<<< HEAD
         let Environment { config, provider_factory } = self.env.init(AccessRights::RW)?;
-=======
-        // add network name to data dir
-        let data_dir = self.datadir.resolve_datadir(self.chain.chain);
-        let db_path = data_dir.db();
-        info!(target: "reth::cli", path = ?db_path, "Opening database");
-        let db = Arc::new(init_db(&db_path, self.db.database_args())?);
-        info!(target: "reth::cli", "Database opened");
-
-        let provider_factory = ProviderFactory::new(
-            db,
-            self.chain,
-            StaticFileProvider::read_write(data_dir.static_files())?,
-        );
-        let etl_config = EtlConfig::new(
-            Some(EtlConfig::from_datadir(data_dir.data_dir())),
-            EtlConfig::default_file_size(),
-        );
->>>>>>> 4c6e5be8
 
         info!(target: "reth::cli", "Initiating state dump");
 
-        let hash = init_at_state(self.state, provider_factory, config.stages.etl.clone())?;
+        let hash = init_at_state(self.state, provider_factory, config.stages.etl)?;
 
         info!(target: "reth::cli", hash = ?hash, "Genesis block written");
         Ok(())
