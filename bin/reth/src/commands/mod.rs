--- conflicted
+++ resolved
@@ -1,8 +1,3 @@
 //! This contains all of the `reth` commands
 
-pub mod debug_cmd;
-<<<<<<< HEAD
-pub mod node;
-=======
-pub mod import;
->>>>>>> e97e379e
+pub mod debug_cmd;