--- conflicted
+++ resolved
@@ -1,24 +1,4 @@
 //! This contains all of the `reth` commands
 
-<<<<<<< HEAD
-pub mod config_cmd;
-pub mod db;
 pub mod debug_cmd;
-pub mod dump_genesis;
-pub mod import;
-pub mod import_op;
-pub mod import_receipts_op;
-pub mod init_cmd;
-pub mod init_state;
-pub mod node;
-pub mod p2p;
-pub mod prune;
-pub mod recover;
-pub mod stage;
-pub mod test_vectors;
-
-pub mod common;
-pub mod evm;
-=======
-pub mod debug_cmd;
->>>>>>> f7a38643
+pub mod evm;