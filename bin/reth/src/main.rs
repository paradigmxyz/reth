--- conflicted
+++ resolved
@@ -3,25 +3,11 @@
 #[global_allocator]
 static ALLOC: reth_cli_util::allocator::Allocator = reth_cli_util::allocator::new_allocator();
 
-<<<<<<< HEAD
-use clap::{Args, Parser};
-use reth_ethereum_cli::chainspec::EthereumChainSpecParser;
-use reth_node_builder::{
-    engine_tree_config::{
-        TreeConfig, DEFAULT_MEMORY_BLOCK_BUFFER_TARGET, DEFAULT_PERSISTENCE_THRESHOLD,
-    },
-    EngineNodeLauncher,
-};
-use reth_node_ethereum::node::EthereumAddOns;
-use reth_provider::providers::BlockchainProvider2;
-use reth_tracing::tracing::warn;
-=======
 use clap::Parser;
 use reth::{args::RessArgs, cli::Cli, ress::install_ress_subprotocol};
 use reth_ethereum_cli::chainspec::EthereumChainSpecParser;
 use reth_node_builder::NodeHandle;
 use reth_node_ethereum::EthereumNode;
->>>>>>> 90c514ca
 use tracing::info;
 
 fn main() {
@@ -54,32 +40,8 @@
                 )?;
             }
 
-<<<<<<< HEAD
-            // let use_legacy_engine = engine_args.legacy;
-
-            // Bitfinity import is implemented only for the new engine
-            let use_legacy_engine = false;
-
-            match use_legacy_engine {
-                false => {
-                    let engine_tree_config = TreeConfig::default()
-                        .with_persistence_threshold(engine_args.persistence_threshold)
-                        .with_memory_block_buffer_target(engine_args.memory_block_buffer_target);
-                    let handle = builder
-                        .with_types_and_provider::<EthereumNode, BlockchainProvider2<_>>()
-                        .with_components(EthereumNode::components())
-                        .with_add_ons(EthereumAddOns::default())
-                        .launch_with_fn(|builder| {
-                            let launcher = EngineNodeLauncher::new(
-                                builder.task_executor().clone(),
-                                builder.config().datadir(),
-                                engine_tree_config,
-                            );
-                            builder.launch_with(launcher)
-                        })
-                        .await?;
-
-                    let blockchain_provider = handle.node.provider.clone();
+			{
+			        let blockchain_provider = handle.node.provider.clone();
                     let config = handle.node.config.config.clone();
                     let chain = handle.node.chain_spec();
                     let datadir = handle.node.data_dir.clone();
@@ -95,18 +57,9 @@
                         blockchain_provider,
                     );
                     let _import_handle = import.schedule_execution().await?;
-
-                    handle.node_exit_future.await
-                }
-                true => {
-                    info!(target: "reth::cli", "Running with legacy engine");
-                    let handle = builder.launch_node(EthereumNode::default()).await?;
-                    handle.node_exit_future.await
-                }
-            }
-=======
+			}
+            
             node_exit_future.await
->>>>>>> 90c514ca
         })
     {
         eprintln!("Error: {err:?}");
