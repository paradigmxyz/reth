#![allow(missing_docs)]

// We use jemalloc for performance reasons.
#[cfg(all(feature = "jemalloc", unix))]
#[global_allocator]
static ALLOC: tikv_jemallocator::Jemalloc = tikv_jemallocator::Jemalloc;

<<<<<<< HEAD
=======
#[cfg(all(feature = "optimism", not(test)))]
compile_error!("Cannot build the `reth` binary with the `optimism` feature flag enabled. Did you mean to build `op-reth`?");

/// clap [Args] for Engine related arguments.
use clap::Args;

/// Parameters for configuring the engine
#[derive(Debug, Clone, Args, PartialEq, Eq, Default)]
#[command(next_help_heading = "Engine")]
pub struct EngineArgs {
    /// Enable the engine2 experimental features on reth binary
    #[arg(long = "engine.experimental", default_value = "false")]
    pub experimental: bool,
}

#[cfg(not(feature = "optimism"))]
>>>>>>> 71e0178f
fn main() {
    use clap::Parser;
    use reth::{args::utils::DefaultChainSpecParser, cli::Cli};
    use reth_node_builder::EngineNodeLauncher;
    use reth_node_ethereum::{node::EthereumAddOns, EthereumNode};
    use reth_provider::providers::BlockchainProvider2;

    reth_cli_util::sigsegv_handler::install();

    // Enable backtraces unless a RUST_BACKTRACE value has already been explicitly provided.
    if std::env::var_os("RUST_BACKTRACE").is_none() {
        std::env::set_var("RUST_BACKTRACE", "1");
    }

    if let Err(err) =
        Cli::<DefaultChainSpecParser, EngineArgs>::parse().run(|builder, engine_args| async move {
            let enable_engine2 = engine_args.experimental;
            match enable_engine2 {
                true => {
                    let handle = builder
                        .with_types_and_provider::<EthereumNode, BlockchainProvider2<_>>()
                        .with_components(EthereumNode::components())
                        .with_add_ons::<EthereumAddOns>()
                        .launch_with_fn(|builder| {
                            let launcher = EngineNodeLauncher::new(
                                builder.task_executor().clone(),
                                builder.config().datadir(),
                            );
                            builder.launch_with(launcher)
                        })
                        .await?;
                    handle.node_exit_future.await
                }
                false => {
                    let handle = builder.launch_node(EthereumNode::default()).await?;
                    handle.node_exit_future.await
                }
            }
        })
    {
        eprintln!("Error: {err:?}");
        std::process::exit(1);
    }
}

#[cfg(test)]
mod tests {
    use super::*;
    use clap::Parser;

    /// A helper type to parse Args more easily
    #[derive(Parser)]
    struct CommandParser<T: Args> {
        #[command(flatten)]
        args: T,
    }

    #[test]
    fn test_parse_engine_args() {
        let default_args = EngineArgs::default();
        let args = CommandParser::<EngineArgs>::parse_from(["reth"]).args;
        assert_eq!(args, default_args);
    }
}<|MERGE_RESOLUTION|>--- conflicted
+++ resolved
@@ -4,11 +4,6 @@
 #[cfg(all(feature = "jemalloc", unix))]
 #[global_allocator]
 static ALLOC: tikv_jemallocator::Jemalloc = tikv_jemallocator::Jemalloc;
-
-<<<<<<< HEAD
-=======
-#[cfg(all(feature = "optimism", not(test)))]
-compile_error!("Cannot build the `reth` binary with the `optimism` feature flag enabled. Did you mean to build `op-reth`?");
 
 /// clap [Args] for Engine related arguments.
 use clap::Args;
@@ -22,8 +17,6 @@
     pub experimental: bool,
 }
 
-#[cfg(not(feature = "optimism"))]
->>>>>>> 71e0178f
 fn main() {
     use clap::Parser;
     use reth::{args::utils::DefaultChainSpecParser, cli::Cli};
