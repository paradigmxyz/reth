--- conflicted
+++ resolved
@@ -14,10 +14,6 @@
 
     // Enable backtraces unless a RUST_BACKTRACE value has already been explicitly provided.
     if std::env::var_os("RUST_BACKTRACE").is_none() {
-<<<<<<< HEAD
-        // TODO: Audit that the environment access only happens in single-threaded code.
-=======
->>>>>>> 70e31f1e
         unsafe { std::env::set_var("RUST_BACKTRACE", "1") };
     }
 
