--- conflicted
+++ resolved
@@ -2,15 +2,11 @@
 use crate::utils::{DbTool, ListFilter};
 use clap::Parser;
 use eyre::WrapErr;
-<<<<<<< HEAD
 use reth_db::{
     database::Database,
     table::{DupSort, Table},
-    DatabaseEnvRO, RawValue, TableViewer, Tables,
+    DatabaseEnv, RawValue, TableViewer, Tables,
 };
-=======
-use reth_db::{database::Database, table::Table, DatabaseEnv, RawValue, TableViewer, Tables};
->>>>>>> 98f5badd
 use reth_primitives::hex;
 use std::cell::RefCell;
 use tracing::error;
