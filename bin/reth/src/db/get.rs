use crate::utils::DbTool;
use clap::Parser;

<<<<<<< HEAD
use reth_db::{
    database::Database,
    table::{DupSort, Table},
    TableViewer, Tables,
};
=======
use reth_db::{database::Database, table::Table, RawKey, RawTable, TableType, TableViewer, Tables};
>>>>>>> b98d7c8c
use tracing::error;

/// The arguments for the `reth db get` command
#[derive(Parser, Debug)]
pub struct Command {
    /// The table name
    ///
    /// NOTE: The dupsort tables are not supported now.
    pub table: Tables,

    /// The key to get content for
    #[arg(value_parser = maybe_json_value_parser)]
    pub key: String,

<<<<<<< HEAD
    /// The subkey to get content for
    #[arg(value_parser = maybe_json_value_parser)]
    pub subkey: Option<String>,
=======
    /// Output bytes instead of human-readable decoded value
    #[clap(long)]
    pub raw: bool,
>>>>>>> b98d7c8c
}

impl Command {
    /// Execute `db get` command
    pub fn execute<DB: Database>(self, tool: &DbTool<'_, DB>) -> eyre::Result<()> {
        self.table.view(&GetValueViewer { tool, args: &self })?;

        Ok(())
    }

    /// Get an instance of key for given table
    pub fn table_key<T: Table>(&self) -> Result<T::Key, eyre::Error> {
        assert_eq!(T::NAME, self.table.name());

        serde_json::from_str::<T::Key>(&self.key).map_err(|e| eyre::eyre!(e))
    }
    /// Get an instance of subkey for given dupsort table
    fn table_subkey<T: DupSort>(&self) -> Result<T::SubKey, eyre::Error> {
        assert_eq!(T::NAME, self.table.name());
        serde_json::from_str::<T::SubKey>(&self.subkey.clone().unwrap_or_default())
            .map_err(|e| eyre::eyre!(e))
    }
}

struct GetValueViewer<'a, DB: Database> {
    tool: &'a DbTool<'a, DB>,
    args: &'a Command,
}

impl<DB: Database> TableViewer<()> for GetValueViewer<'_, DB> {
    type Error = eyre::Report;

    fn view<T: Table>(&self) -> Result<(), Self::Error> {
        let key = self.args.table_key::<T>()?;
<<<<<<< HEAD
        match self.tool.get::<T>(key)? {
=======

        let content = if self.args.raw {
            self.tool
                .get::<RawTable<T>>(RawKey::from(key))?
                .map(|content| format!("{:?}", content.raw_value()))
        } else {
            self.tool.get::<T>(key)?.as_ref().map(serde_json::to_string_pretty).transpose()?
        };

        match content {
>>>>>>> b98d7c8c
            Some(content) => {
                println!("{}", content);
            }
            None => {
                error!(target: "reth::cli", "No content for the given table key.");
            }
        };

        Ok(())
    }

    fn view_dupsort<T: DupSort>(&self) -> Result<(), Self::Error> {
        // get a key for given table
        let key = self.args.table_key::<T>()?;

        // process dupsort table
        let subkey = self.args.table_subkey::<T>()?;

        match self.tool.get_dup::<T>(key, subkey)? {
            Some(content) => {
                println!("{}", serde_json::to_string_pretty(&content)?);
            }
            None => {
                error!(target: "reth::cli", "No content for the given table subkey.");
            }
        };
        Ok(())
    }
}
/// Map the user input value to json
fn maybe_json_value_parser(value: &str) -> Result<String, eyre::Error> {
    if serde_json::from_str::<serde::de::IgnoredAny>(value).is_ok() {
        Ok(value.to_string())
    } else {
        serde_json::to_string(&value).map_err(|e| eyre::eyre!(e))
    }
}

#[cfg(test)]
mod tests {
    use super::*;
    use clap::{Args, Parser};
    use reth_db::{
        models::{storage_sharded_key::StorageShardedKey, ShardedKey},
        AccountHistory, HashedAccount, Headers, StorageHistory, SyncStage,
    };
    use reth_primitives::{Address, B256};
    use std::str::FromStr;

    /// A helper type to parse Args more easily
    #[derive(Parser)]
    struct CommandParser<T: Args> {
        #[clap(flatten)]
        args: T,
    }

    #[test]
    fn parse_numeric_key_args() {
        let args = CommandParser::<Command>::parse_from(["reth", "Headers", "123"]).args;
        assert_eq!(args.table_key::<Headers>().unwrap(), 123);

        let args = CommandParser::<Command>::parse_from([
            "reth",
            "HashedAccount",
            "0x0ac361fe774b78f8fc4e86c1916930d150865c3fc2e21dca2e58833557608bac",
        ])
        .args;
        assert_eq!(
            args.table_key::<HashedAccount>().unwrap(),
            B256::from_str("0x0ac361fe774b78f8fc4e86c1916930d150865c3fc2e21dca2e58833557608bac")
                .unwrap()
        );
    }

    #[test]
    fn parse_string_key_args() {
        let args =
            CommandParser::<Command>::parse_from(["reth", "SyncStage", "MerkleExecution"]).args;
        assert_eq!(args.table_key::<SyncStage>().unwrap(), "MerkleExecution");
    }

    #[test]
    fn parse_json_key_args() {
        let args = CommandParser::<Command>::parse_from(["reth", "StorageHistory", r#"{ "address": "0x01957911244e546ce519fbac6f798958fafadb41", "sharded_key": { "key": "0x0000000000000000000000000000000000000000000000000000000000000003", "highest_block_number": 18446744073709551615 } }"#]).args;
        assert_eq!(
            args.table_key::<StorageHistory>().unwrap(),
            StorageShardedKey::new(
                Address::from_str("0x01957911244e546ce519fbac6f798958fafadb41").unwrap(),
                B256::from_str(
                    "0x0000000000000000000000000000000000000000000000000000000000000003"
                )
                .unwrap(),
                18446744073709551615
            )
        );
    }

    #[test]
    fn parse_json_key_for_account_history() {
        let args = CommandParser::<Command>::parse_from(["reth", "AccountHistory", r#"{ "key": "0x4448e1273fd5a8bfdb9ed111e96889c960eee145", "highest_block_number": 18446744073709551615 }"#]).args;
        assert_eq!(
            args.table_key::<AccountHistory>().unwrap(),
            ShardedKey::new(
                Address::from_str("0x4448e1273fd5a8bfdb9ed111e96889c960eee145").unwrap(),
                18446744073709551615
            )
        );
    }
}<|MERGE_RESOLUTION|>--- conflicted
+++ resolved
@@ -1,15 +1,13 @@
 use crate::utils::DbTool;
 use clap::Parser;
 
-<<<<<<< HEAD
 use reth_db::{
+    RawKey, TableType, RawTable,
     database::Database,
     table::{DupSort, Table},
     TableViewer, Tables,
 };
-=======
-use reth_db::{database::Database, table::Table, RawKey, RawTable, TableType, TableViewer, Tables};
->>>>>>> b98d7c8c
+use reth_db::{database::Database, table::Table, , RawTable, TableType, TableViewer, Tables};
 use tracing::error;
 
 /// The arguments for the `reth db get` command
@@ -24,15 +22,13 @@
     #[arg(value_parser = maybe_json_value_parser)]
     pub key: String,
 
-<<<<<<< HEAD
     /// The subkey to get content for
     #[arg(value_parser = maybe_json_value_parser)]
     pub subkey: Option<String>,
-=======
+
     /// Output bytes instead of human-readable decoded value
     #[clap(long)]
     pub raw: bool,
->>>>>>> b98d7c8c
 }
 
 impl Command {
@@ -67,9 +63,6 @@
 
     fn view<T: Table>(&self) -> Result<(), Self::Error> {
         let key = self.args.table_key::<T>()?;
-<<<<<<< HEAD
-        match self.tool.get::<T>(key)? {
-=======
 
         let content = if self.args.raw {
             self.tool
@@ -80,7 +73,6 @@
         };
 
         match content {
->>>>>>> b98d7c8c
             Some(content) => {
                 println!("{}", content);
             }
