--- conflicted
+++ resolved
@@ -55,17 +55,7 @@
         let block_range = self.from..=(self.from + self.block_interval - 1);
 
         let mut rng = rand::thread_rng();
-<<<<<<< HEAD
-=======
-        let mut dictionaries = None;
-        let mut jar = NippyJar::load(&get_snapshot_segment_file_name(
-            SnapshotSegment::Receipts,
-            filters,
-            compression,
-            &block_range,
-        ))?;
 
->>>>>>> 21edb805
         let tx_range = ProviderFactory::new(open_db_read_only(db_path, log_level)?, chain.clone())
             .provider()?
             .transaction_range_by_block_range(block_range.clone())?;
