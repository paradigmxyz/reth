--- conflicted
+++ resolved
@@ -15,7 +15,6 @@
     dirs::{DataDirPath, MaybePlatformPath},
 };
 use reth_consensus::FullConsensus;
-<<<<<<< HEAD
 use reth_db::test_utils::TempDatabase;
 use reth_db::DatabaseEnv;
 use reth_db::{init_db, test_utils::tempdir_path};
@@ -26,17 +25,8 @@
 use reth_node_builder::rpc::RpcAddOns;
 use reth_node_builder::{EngineNodeLauncher, NodeAdapter, NodeBuilder, NodeConfig, NodeHandle};
 use reth_node_ethereum::node::{EthereumAddOns, EthereumEngineValidatorBuilder};
-=======
-use reth_db::{init_db, test_utils::tempdir_path, DatabaseEnv};
-use reth_network::NetworkHandle;
-use reth_node_api::{FullNodeTypesAdapter, NodeTypesWithDBAdapter};
-use reth_node_builder::{
-    components::Components, rpc::RpcAddOns, NodeAdapter, NodeBuilder, NodeConfig, NodeHandle,
-};
->>>>>>> 3b5beeb3
 use reth_node_ethereum::{
-    node::EthereumEngineValidatorBuilder, BasicBlockExecutorProvider, EthEvmConfig,
-    EthExecutionStrategyFactory, EthereumNode,
+    BasicBlockExecutorProvider, EthEvmConfig, EthExecutionStrategyFactory, EthereumNode,
 };
 use reth_provider::providers::BlockchainProvider2;
 use reth_rpc::EthApi;
@@ -307,43 +297,28 @@
         NodeAdapter<
             FullNodeTypesAdapter<
                 EthereumNode,
-<<<<<<< HEAD
                 Arc<TempDatabase<DatabaseEnv>>,
                 BlockchainProvider2<
                     NodeTypesWithDBAdapter<EthereumNode, Arc<TempDatabase<DatabaseEnv>>>,
                 >,
-=======
-                Arc<DatabaseEnv>,
-                BlockchainProvider<NodeTypesWithDBAdapter<EthereumNode, Arc<DatabaseEnv>>>,
->>>>>>> 3b5beeb3
             >,
             Components<
                 FullNodeTypesAdapter<
                     EthereumNode,
-<<<<<<< HEAD
                     Arc<TempDatabase<DatabaseEnv>>,
                     BlockchainProvider2<
                         NodeTypesWithDBAdapter<EthereumNode, Arc<TempDatabase<DatabaseEnv>>>,
                     >,
-=======
-                    Arc<DatabaseEnv>,
-                    BlockchainProvider<NodeTypesWithDBAdapter<EthereumNode, Arc<DatabaseEnv>>>,
->>>>>>> 3b5beeb3
                 >,
                 reth_network::EthNetworkPrimitives,
                 Pool<
                     TransactionValidationTaskExecutor<
                         EthTransactionValidator<
-<<<<<<< HEAD
                             BlockchainProvider2<
                                 NodeTypesWithDBAdapter<
                                     EthereumNode,
                                     Arc<TempDatabase<DatabaseEnv>>,
                                 >,
-=======
-                            BlockchainProvider<
-                                NodeTypesWithDBAdapter<EthereumNode, Arc<DatabaseEnv>>,
->>>>>>> 3b5beeb3
                             >,
                             EthPooledTransaction,
                         >,
@@ -360,43 +335,28 @@
             NodeAdapter<
                 FullNodeTypesAdapter<
                     EthereumNode,
-<<<<<<< HEAD
                     Arc<TempDatabase<DatabaseEnv>>,
                     BlockchainProvider2<
                         NodeTypesWithDBAdapter<EthereumNode, Arc<TempDatabase<DatabaseEnv>>>,
                     >,
-=======
-                    Arc<DatabaseEnv>,
-                    BlockchainProvider<NodeTypesWithDBAdapter<EthereumNode, Arc<DatabaseEnv>>>,
->>>>>>> 3b5beeb3
                 >,
                 Components<
                     FullNodeTypesAdapter<
                         EthereumNode,
-<<<<<<< HEAD
                         Arc<TempDatabase<DatabaseEnv>>,
                         BlockchainProvider2<
                             NodeTypesWithDBAdapter<EthereumNode, Arc<TempDatabase<DatabaseEnv>>>,
                         >,
-=======
-                        Arc<DatabaseEnv>,
-                        BlockchainProvider<NodeTypesWithDBAdapter<EthereumNode, Arc<DatabaseEnv>>>,
->>>>>>> 3b5beeb3
                     >,
                     reth_network::EthNetworkPrimitives,
                     Pool<
                         TransactionValidationTaskExecutor<
                             EthTransactionValidator<
-<<<<<<< HEAD
                                 BlockchainProvider2<
                                     NodeTypesWithDBAdapter<
                                         EthereumNode,
                                         Arc<TempDatabase<DatabaseEnv>>,
                                     >,
-=======
-                                BlockchainProvider<
-                                    NodeTypesWithDBAdapter<EthereumNode, Arc<DatabaseEnv>>,
->>>>>>> 3b5beeb3
                                 >,
                                 EthPooledTransaction,
                             >,
@@ -410,7 +370,6 @@
                 >,
             >,
             EthApi<
-<<<<<<< HEAD
                 BlockchainProvider2<
                     NodeTypesWithDBAdapter<EthereumNode, Arc<TempDatabase<DatabaseEnv>>>,
                 >,
@@ -422,14 +381,6 @@
                                     EthereumNode,
                                     Arc<TempDatabase<DatabaseEnv>>,
                                 >,
-=======
-                BlockchainProvider<NodeTypesWithDBAdapter<EthereumNode, Arc<DatabaseEnv>>>,
-                Pool<
-                    TransactionValidationTaskExecutor<
-                        EthTransactionValidator<
-                            BlockchainProvider<
-                                NodeTypesWithDBAdapter<EthereumNode, Arc<DatabaseEnv>>,
->>>>>>> 3b5beeb3
                             >,
                             EthPooledTransaction,
                         >,
