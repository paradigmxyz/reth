--- conflicted
+++ resolved
@@ -479,12 +479,7 @@
 	make lint-scroll-reth &&  \
 	make lint-other-targets && \
 	make lint-codespell && \
-<<<<<<< HEAD
-	make lint-all && \
-	make lint-udeps
-=======
 	make lint-toml
->>>>>>> b06682e9
 
 fix-lint-reth:
 	cargo +nightly clippy \
