--- conflicted
+++ resolved
@@ -768,7 +768,11 @@
       --engine.state-root-fallback
           Enable state root fallback, useful for testing
 
-<<<<<<< HEAD
+      --engine.always-process-payload-attributes-on-canonical-head
+          Always process payload attributes and begin a payload build process even if `forkchoiceState.headBlockHash` is already the canonical head or an ancestor. See `TreeConfig::always_process_payload_attributes_on_canonical_head` for more details.
+
+          Note: This is a no-op on OP Stack.
+
 ERA:
       --era.enable
           Enable import from ERA1 files
@@ -783,12 +787,6 @@
 
           The ERA1 files are read from the remote host using HTTP GET requests parsing headers
           and bodies.
-=======
-      --engine.always-process-payload-attributes-on-canonical-head
-          Always process payload attributes and begin a payload build process even if `forkchoiceState.headBlockHash` is already the canonical head or an ancestor. See `TreeConfig::always_process_payload_attributes_on_canonical_head` for more details.
-
-          Note: This is a no-op on OP Stack.
->>>>>>> a04bd716
 
 Ress:
       --ress.enable
