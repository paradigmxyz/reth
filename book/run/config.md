# Configuring Reth

Reth places a configuration file named `reth.toml` in the data directory specified when starting the node. It is written in the [TOML] format.

The default data directory is platform dependent:

- Linux: `$XDG_DATA_HOME/reth/` or `$HOME/.local/share/reth/`
- Windows: `{FOLDERID_RoamingAppData}/reth/`
- macOS: `$HOME/Library/Application Support/reth/`

The configuration file contains the following sections:

- [`[stages]`](#the-stages-section) -- Configuration of the individual sync stages
  - [`headers`](#headers)
  - [`bodies`](#bodies)
  - [`sender_recovery`](#sender_recovery)
  - [`execution`](#execution)
  - [`account_hashing`](#account_hashing)
  - [`storage_hashing`](#storage_hashing)
  - [`merkle`](#merkle)
  - [`transaction_lookup`](#transaction_lookup)
  - [`index_account_history`](#index_account_history)
  - [`index_storage_history`](#index_storage_history)
- [`[peers]`](#the-peers-section)
  - [`connection_info`](#connection_info)
  - [`reputation_weights`](#reputation_weights)
  - [`backoff_durations`](#backoff_durations)
- [`[sessions]`](#the-sessions-section)
- [`[prune]`](#the-prune-section)

## The `[stages]` section

The stages section is used to configure how individual stages in reth behave, which has a direct impact on resource utilization and sync speed.

The defaults shipped with Reth try to be relatively reasonable, but may not be optimal for your specific set of hardware.

### `headers`

The headers section controls both the behavior of the header stage, which download historical headers, as well as the primary downloader that fetches headers over P2P.

```toml
[stages.headers]
# The minimum and maximum number of concurrent requests to have in flight at a time.
#
# The downloader uses these as best effort targets, which means that the number
# of requests may be outside of these thresholds within a reasonable degree.
#
# Increase these for faster sync speeds at the cost of additional bandwidth and memory
downloader_max_concurrent_requests = 100
downloader_min_concurrent_requests = 5
# The maximum number of responses to buffer in the downloader at any one time.
#
# If the buffer is full, no more requests will be sent until room opens up.
#
# Increase the value for a larger buffer at the cost of additional memory consumption
downloader_max_buffered_responses = 100
# The maximum number of headers to request from a peer at a time.
downloader_request_limit = 1000
# The amount of headers to persist to disk at a time.
#
# Lower thresholds correspond to more frequent disk I/O (writes),
# but lowers memory usage
commit_threshold = 10000
```

### `bodies`

The bodies section controls both the behavior of the bodies stage, which download historical block bodies, as well as the primary downloader that fetches block bodies over P2P.

```toml
[stages.bodies]
# The maximum number of bodies to request from a peer at a time.
downloader_request_limit = 200
# The maximum amount of bodies to download before writing them to disk.
#
# A lower value means more frequent disk I/O (writes), but also
# lowers memory usage.
downloader_stream_batch_size = 1000
# The size of the internal block buffer in bytes.
#
# A bigger buffer means that bandwidth can be saturated for longer periods,
# but also increases memory consumption.
#
# If the buffer is full, no more requests will be made to peers until
# space is made for new blocks in the buffer.
#
# Defaults to around 2GB.
downloader_max_buffered_blocks_size_bytes = 2147483648
# The minimum and maximum number of concurrent requests to have in flight at a time.
#
# The downloader uses these as best effort targets, which means that the number
# of requests may be outside of these thresholds within a reasonable degree.
#
# Increase these for faster sync speeds at the cost of additional bandwidth and memory
downloader_min_concurrent_requests = 5
downloader_max_concurrent_requests = 100
```

### `sender_recovery`

The sender recovery stage recovers the address of transaction senders using transaction signatures.

```toml
[stages.sender_recovery]
# The amount of transactions to recover senders for before
# writing the results to disk.
#
# Lower thresholds correspond to more frequent disk I/O (writes),
# but lowers memory usage
commit_threshold = 100000
```

### `execution`

The execution stage executes historical transactions. This stage is generally very I/O and memory intensive, since executing transactions involves reading block headers, transactions, accounts and account storage.

Each executed transaction also generates a number of changesets, and mutates the current state of accounts and storage.

For this reason, there are several ways to control how much work to perform before the results are written to disk.

```toml
[stages.execution]
# The maximum number of blocks to process before the execution stage commits.
max_blocks = 500000
# The maximum number of state changes to keep in memory before the execution stage commits.
max_changes = 5000000
# The maximum cumulative amount of gas to process before the execution stage commits.
max_cumulative_gas = 1500000000000 # 30_000_000 * 50_000_000
# The maximum time spent on blocks processing before the execution stage commits.
max_duration = '10m'
```

For all thresholds specified, the first to be hit will determine when the results are written to disk.

Lower values correspond to more frequent disk writes, but also lower memory consumption. A lower value also negatively impacts sync speed, since reth keeps a cache around for the entire duration of blocks executed in the same range.

### `account_hashing`

The account hashing stage builds a secondary table of accounts, where the key is the hash of the address instead of the raw address.

This is used to later compute the state root.

```toml
[stages.account_hashing]
# The threshold in number of blocks before the stage starts from scratch
# and re-hashes all accounts as opposed to just the accounts that changed.
clean_threshold = 500000
# The amount of accounts to process before writing the results to disk.
#
# Lower thresholds correspond to more frequent disk I/O (writes),
# but lowers memory usage
commit_threshold = 100000
```

### `storage_hashing`

The storage hashing stage builds a secondary table of account storages, where the key is the hash of the address and the slot, instead of the raw address and slot.

This is used to later compute the state root.

```toml
[stages.storage_hashing]
# The threshold in number of blocks before the stage starts from scratch
# and re-hashes all storages as opposed to just the storages that changed.
clean_threshold = 500000
# The amount of storage slots to process before writing the results to disk.
#
# Lower thresholds correspond to more frequent disk I/O (writes),
# but lowers memory usage
commit_threshold = 100000
```

### `merkle`

The merkle stage uses the indexes built in the hashing stages (storage and account hashing) to compute the state root of the latest block.

```toml
[stages.merkle]
# The threshold in number of blocks before the stage starts from scratch
# and re-computes the state root, discarding the trie that has already been built,
# as opposed to incrementally updating the trie.
clean_threshold = 50000
```

### `transaction_lookup`

The transaction lookup stage builds an index of transaction hashes to their sequential transaction ID.

```toml
[stages.transaction_lookup]
# The maximum number of transactions to process before writing the results to disk.
#
# Lower thresholds correspond to more frequent disk I/O (writes),
# but lowers memory usage
chunk_size = 5000000
```

### `index_account_history`

The account history indexing stage builds an index of what blocks a particular account changed.

```toml
[stages.index_account_history]
# The maximum amount of blocks to process before writing the results to disk.
#
# Lower thresholds correspond to more frequent disk I/O (writes),
# but lowers memory usage
commit_threshold = 100000
```

### `index_storage_history`

The storage history indexing stage builds an index of what blocks a particular storage slot changed.

```toml
[stages.index_storage_history]
# The maximum amount of blocks to process before writing the results to disk.
#
# Lower thresholds correspond to more frequent disk I/O (writes),
# but lowers memory usage
commit_threshold = 100000
```

### `etl`

An ETL (extract, transform, load) data collector. Used mainly to insert data into `MDBX` in a sorted manner.

```toml
[stages.etl]
<<<<<<< HEAD
# The size of temporary file in bytes for ETL data collector.
=======
# The maximum size in bytes of data held in memory before being flushed to disk as a file.
>>>>>>> 5d6ac4c8
#
# Lower threshold corresponds to more frequent flushes,
# but lowers temporary storage usage
file_size = 524_288_000 # 500 * 1024 * 1024
```

## The `[peers]` section

The peers section is used to configure how the networking component of reth establishes and maintains connections to peers.

In the top level of the section you can configure trusted nodes, and how often reth will try to connect to new peers.

```toml
[peers]
# How often reth will attempt to make outgoing connections,
# if there is room for more peers
refill_slots_interval = '1s'
# A list of ENRs for trusted peers, which are peers reth will always try to connect to.
trusted_nodes = []
# Whether reth will only attempt to connect to the peers specified above,
# or if it will connect to other peers in the network
connect_trusted_nodes_only = false
# The duration for which a badly behaving peer is banned
ban_duration = '12h'
```

### `connection_info`

This section configures how many peers reth will connect to.

```toml
[peers.connection_info]
# The maximum number of outbound peers (peers we connect to)
max_outbound = 100
# The maximum number of inbound peers (peers that connect to us)
max_inbound = 30
```

### `reputation_weights`

This section configures the penalty for various offences peers can commit.

All peers start out with a reputation of 0, which increases over time as the peer stays connected to us.

If the peer misbehaves, various penalties are exacted to their reputation, and if it falls below a certain threshold (currently `50 * -1024`), reth will disconnect and ban the peer temporarily (except for protocol violations which constitute a permanent ban).

```toml
[peers.reputation_weights]
bad_message = -16384
bad_block = -16384
bad_transactions = -16384
already_seen_transactions = 0
timeout = -4096
bad_protocol = -2147483648
failed_to_connect = -25600
dropped = -4096
```

### `backoff_durations`

If reth fails to establish a connection to a peer, it will not re-attempt for some amount of time, depending on the reason the connection failed.

```toml
[peers.backoff_durations]
low = '30s'
medium = '3m'
high = '15m'
max = '1h'
```

## The `[sessions]` section

The sessions section configures the internal behavior of a single peer-to-peer connection.

You can configure the session buffer sizes, which limits the amount of pending events (incoming messages) and commands (outgoing messages) each session can hold before it will start to ignore messages.

> **Note**
> 
> These buffers are allocated *per peer*, which means that increasing the buffer sizes can have large impact on memory consumption.

```toml
[sessions]
session_command_buffer = 32
session_event_buffer = 260
```

You can also configure request timeouts:

```toml
[sessions.initial_internal_request_timeout]
secs = 20
nanos = 0

# The amount of time before the peer will be penalized for
# being in violation of the protocol. This exacts a permaban on the peer.
[sessions.protocol_breach_request_timeout]
secs = 120
nanos = 0
```

## The `[prune]` section

The prune section configures the pruning configuration.

You can configure the pruning of different segments of the data independently of others.
For any unspecified segments, the default setting is no pruning.

### Default config

No pruning, run as archive node.

### Example of the custom pruning configuration

This configuration will:
- Run pruning every 5 blocks
- Continuously prune all transaction senders, account history and storage history before the block `head-100_000`,
i.e. keep the data for the last `100_000` blocks
- Prune all receipts before the block 1920000, i.e. keep receipts from the block 1920000

```toml
[prune]
# Minimum pruning interval measured in blocks
block_interval = 5

[prune.parts]
# Sender Recovery pruning configuration
sender_recovery = { distance = 100_000 } # Prune all transaction senders before the block `head-100000`, i.e. keep transaction senders for the last 100001 blocks

# Transaction Lookup pruning configuration
transaction_lookup = "full" # Prune all TxNumber => TxHash mappings

# Receipts pruning configuration. This setting overrides `receipts_log_filter`.
receipts = { before = 1920000 } # Prune all receipts from transactions before the block 1920000, i.e. keep receipts from the block 1920000

# Account History pruning configuration
account_history = { distance = 100_000 } # Prune all historical account states before the block `head-100000`

# Storage History pruning configuration
storage_history = { distance = 100_000 } # Prune all historical storage states before the block `head-100000`
```

We can also prune receipts more granular, using the logs filtering:
```toml
# Receipts pruning configuration by retaining only those receipts that contain logs emitted
# by the specified addresses, discarding all others. This setting is overridden by `receipts`.
[prune.parts.receipts_log_filter]
# Prune all receipts, leaving only those which:
# - Contain logs from address `0xa0b86991c6218b36c1d19d4a2e9eb0ce3606eb48`, starting from the block 17000000
# - Contain logs from address `0xdac17f958d2ee523a2206206994597c13d831ec7` in the last 1001 blocks
"0xa0b86991c6218b36c1d19d4a2e9eb0ce3606eb48" = { before = 17000000 }
"0xdac17f958d2ee523a2206206994597c13d831ec7" = { distance = 1000 }
```

[TOML]: https://toml.io/<|MERGE_RESOLUTION|>--- conflicted
+++ resolved
@@ -227,11 +227,7 @@
 
 ```toml
 [stages.etl]
-<<<<<<< HEAD
-# The size of temporary file in bytes for ETL data collector.
-=======
 # The maximum size in bytes of data held in memory before being flushed to disk as a file.
->>>>>>> 5d6ac4c8
 #
 # Lower threshold corresponds to more frequent flushes,
 # but lowers temporary storage usage
