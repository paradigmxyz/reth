//! Handler that can download blocks on demand (e.g. from the network).

use crate::{engine::DownloadRequest, metrics::BlockDownloaderMetrics};
use alloy_primitives::B256;
use futures::FutureExt;
use reth_consensus::Consensus;
use reth_network_p2p::{
    full_block::{FetchFullBlockFuture, FetchFullBlockRangeFuture, FullBlockClient},
    BlockClient, EthBlockClient,
};
use reth_primitives::{SealedBlock, SealedBlockWithSenders};
use std::{
    cmp::{Ordering, Reverse},
    collections::{binary_heap::PeekMut, BinaryHeap, HashSet, VecDeque},
    fmt::Debug,
    sync::Arc,
    task::{Context, Poll},
};
use tracing::trace;

/// A trait that can download blocks on demand.
pub trait BlockDownloader: Send + Sync {
    /// Handle an action.
    fn on_action(&mut self, action: DownloadAction);

    /// Advance in progress requests if any
    fn poll(&mut self, cx: &mut Context<'_>) -> Poll<DownloadOutcome>;
}

/// Actions that can be performed by the block downloader.
#[derive(Debug)]
pub enum DownloadAction {
    /// Stop downloading blocks.
    Clear,
    /// Download given blocks
    Download(DownloadRequest),
}

/// Outcome of downloaded blocks.
#[derive(Debug)]
pub enum DownloadOutcome {
    /// Downloaded blocks.
    Blocks(Vec<SealedBlockWithSenders>),
    /// New download started.
    NewDownloadStarted {
        /// How many blocks are pending in this download.
        remaining_blocks: u64,
        /// The hash of the highest block of this download.
        target: B256,
    },
}

/// Basic [`BlockDownloader`].
#[allow(missing_debug_implementations)]
pub struct BasicBlockDownloader<Client>
where
    Client: BlockClient + 'static,
{
    /// A downloader that can download full blocks from the network.
    full_block_client: FullBlockClient<Client>,
    /// In-flight full block requests in progress.
    inflight_full_block_requests: Vec<FetchFullBlockFuture<Client>>,
    /// In-flight full block _range_ requests in progress.
    inflight_block_range_requests: Vec<FetchFullBlockRangeFuture<Client>>,
    /// Buffered blocks from downloads - this is a min-heap of blocks, using the block number for
    /// ordering. This means the blocks will be popped from the heap with ascending block numbers.
    set_buffered_blocks: BinaryHeap<Reverse<OrderedSealedBlockWithSenders>>,
    /// Engine download metrics.
    metrics: BlockDownloaderMetrics,
    /// Pending events to be emitted.
    pending_events: VecDeque<DownloadOutcome>,
}

impl<Client> BasicBlockDownloader<Client>
where
    Client: EthBlockClient + 'static,
{
    /// Create a new instance
    pub fn new(
        client: Client,
        consensus: Arc<dyn Consensus<Client::Header, Client::Body>>,
    ) -> Self {
        Self {
            full_block_client: FullBlockClient::new(client, consensus),
            inflight_full_block_requests: Vec::new(),
            inflight_block_range_requests: Vec::new(),
            set_buffered_blocks: BinaryHeap::new(),
            metrics: BlockDownloaderMetrics::default(),
            pending_events: Default::default(),
        }
    }

    /// Clears the stored inflight requests.
    fn clear(&mut self) {
        self.inflight_full_block_requests.clear();
        self.inflight_block_range_requests.clear();
        self.set_buffered_blocks.clear();
        self.update_block_download_metrics();
    }

    /// Processes a download request.
    fn download(&mut self, request: DownloadRequest) {
        match request {
            DownloadRequest::BlockSet(hashes) => self.download_block_set(hashes),
            DownloadRequest::BlockRange(hash, count) => self.download_block_range(hash, count),
        }
    }

    /// Processes a block set download request.
    fn download_block_set(&mut self, hashes: HashSet<B256>) {
        for hash in hashes {
            self.download_full_block(hash);
        }
    }

    /// Processes a block range download request.
    fn download_block_range(&mut self, hash: B256, count: u64) {
        if count == 1 {
            self.download_full_block(hash);
        } else {
            trace!(
                target: "consensus::engine",
                ?hash,
                ?count,
                "start downloading full block range."
            );

            let request = self.full_block_client.get_full_block_range(hash, count);
            self.push_pending_event(DownloadOutcome::NewDownloadStarted {
                remaining_blocks: request.count(),
                target: request.start_hash(),
            });
            self.inflight_block_range_requests.push(request);
        }
    }

    /// Starts requesting a full block from the network.
    ///
    /// Returns `true` if the request was started, `false` if there's already a request for the
    /// given hash.
    fn download_full_block(&mut self, hash: B256) -> bool {
        if self.is_inflight_request(hash) {
            return false
        }
        self.push_pending_event(DownloadOutcome::NewDownloadStarted {
            remaining_blocks: 1,
            target: hash,
        });

        trace!(
            target: "consensus::engine::sync",
            ?hash,
            "Start downloading full block"
        );

        let request = self.full_block_client.get_full_block(hash);
        self.inflight_full_block_requests.push(request);

        self.update_block_download_metrics();

        true
    }

    /// Returns true if there's already a request for the given hash.
    fn is_inflight_request(&self, hash: B256) -> bool {
        self.inflight_full_block_requests.iter().any(|req| *req.hash() == hash)
    }

    /// Sets the metrics for the active downloads
    fn update_block_download_metrics(&self) {
        let blocks = self.inflight_full_block_requests.len() +
            self.inflight_block_range_requests.iter().map(|r| r.count() as usize).sum::<usize>();
        self.metrics.active_block_downloads.set(blocks as f64);
    }

    /// Adds a pending event to the FIFO queue.
    fn push_pending_event(&mut self, pending_event: DownloadOutcome) {
        self.pending_events.push_back(pending_event);
    }

    /// Removes a pending event from the FIFO queue.
    fn pop_pending_event(&mut self) -> Option<DownloadOutcome> {
        self.pending_events.pop_front()
    }
}

impl<Client> BlockDownloader for BasicBlockDownloader<Client>
where
    Client: EthBlockClient,
{
    /// Handles incoming download actions.
    fn on_action(&mut self, action: DownloadAction) {
        match action {
            DownloadAction::Clear => self.clear(),
            DownloadAction::Download(request) => self.download(request),
        }
    }

    /// Advances the download process.
    fn poll(&mut self, cx: &mut Context<'_>) -> Poll<DownloadOutcome> {
        if let Some(pending_event) = self.pop_pending_event() {
            return Poll::Ready(pending_event);
        }

        // advance all full block requests
        for idx in (0..self.inflight_full_block_requests.len()).rev() {
            let mut request = self.inflight_full_block_requests.swap_remove(idx);
            if let Poll::Ready(block) = request.poll_unpin(cx) {
                trace!(target: "consensus::engine", block=?block.num_hash(), "Received single full block, buffering");
                self.set_buffered_blocks.push(Reverse(block.into()));
            } else {
                // still pending
                self.inflight_full_block_requests.push(request);
            }
        }

        // advance all full block range requests
        for idx in (0..self.inflight_block_range_requests.len()).rev() {
            let mut request = self.inflight_block_range_requests.swap_remove(idx);
            if let Poll::Ready(blocks) = request.poll_unpin(cx) {
                trace!(target: "consensus::engine", len=?blocks.len(), first=?blocks.first().map(|b| b.num_hash()), last=?blocks.last().map(|b| b.num_hash()), "Received full block range, buffering");
                self.set_buffered_blocks.extend(
                    blocks
                        .into_iter()
                        .map(|b| {
                            let senders = b.senders().unwrap_or_default();
                            OrderedSealedBlockWithSenders(SealedBlockWithSenders {
                                block: b,
                                senders,
                            })
                        })
                        .map(Reverse),
                );
            } else {
                // still pending
                self.inflight_block_range_requests.push(request);
            }
        }

        self.update_block_download_metrics();

        if self.set_buffered_blocks.is_empty() {
            return Poll::Pending;
        }

        // drain all unique element of the block buffer if there are any
        let mut downloaded_blocks: Vec<SealedBlockWithSenders> =
            Vec::with_capacity(self.set_buffered_blocks.len());
        while let Some(block) = self.set_buffered_blocks.pop() {
            // peek ahead and pop duplicates
            while let Some(peek) = self.set_buffered_blocks.peek_mut() {
                if peek.0 .0.hash() == block.0 .0.hash() {
                    PeekMut::pop(peek);
                } else {
                    break
                }
            }
            downloaded_blocks.push(block.0.into());
        }
        Poll::Ready(DownloadOutcome::Blocks(downloaded_blocks))
    }
}

/// A wrapper type around [`SealedBlockWithSenders`] that implements the [Ord]
/// trait by block number.
#[derive(Debug, Clone, PartialEq, Eq)]
struct OrderedSealedBlockWithSenders(SealedBlockWithSenders);

impl PartialOrd for OrderedSealedBlockWithSenders {
    fn partial_cmp(&self, other: &Self) -> Option<Ordering> {
        Some(self.cmp(other))
    }
}

impl Ord for OrderedSealedBlockWithSenders {
    fn cmp(&self, other: &Self) -> Ordering {
        self.0.number.cmp(&other.0.number)
    }
}

impl From<SealedBlock> for OrderedSealedBlockWithSenders {
    fn from(block: SealedBlock) -> Self {
        let senders = block.senders().unwrap_or_default();
        Self(SealedBlockWithSenders { block, senders })
    }
}

impl From<OrderedSealedBlockWithSenders> for SealedBlockWithSenders {
    fn from(value: OrderedSealedBlockWithSenders) -> Self {
        let senders = value.0.senders;
        Self { block: value.0.block, senders }
    }
}

/// A [`BlockDownloader`] that does nothing.
#[derive(Debug, Clone, Default)]
#[non_exhaustive]
pub struct NoopBlockDownloader;

impl BlockDownloader for NoopBlockDownloader {
    fn on_action(&mut self, _event: DownloadAction) {}

    fn poll(&mut self, _cx: &mut Context<'_>) -> Poll<DownloadOutcome> {
        Poll::Pending
    }
}

#[cfg(test)]
mod tests {
    use super::*;
    use crate::test_utils::insert_headers_into_client;
<<<<<<< HEAD
    use alloy_consensus::Header;
    use alloy_primitives::Sealable;
=======
>>>>>>> 9313737d
    use assert_matches::assert_matches;
    use reth_beacon_consensus::EthBeaconConsensus;
    use reth_chainspec::{ChainSpecBuilder, MAINNET};
    use reth_network_p2p::test_utils::TestFullBlockClient;
    use reth_primitives::SealedHeader;
    use std::{future::poll_fn, sync::Arc};

    struct TestHarness {
        block_downloader: BasicBlockDownloader<TestFullBlockClient>,
        client: TestFullBlockClient,
    }

    impl TestHarness {
        fn new(total_blocks: usize) -> Self {
            let chain_spec = Arc::new(
                ChainSpecBuilder::default()
                    .chain(MAINNET.chain)
                    .genesis(MAINNET.genesis.clone())
                    .paris_activated()
                    .build(),
            );

            let client = TestFullBlockClient::default();
            let header = Header {
                base_fee_per_gas: Some(7),
                gas_limit: chain_spec.max_gas_limit,
                ..Default::default()
            };
            let header = SealedHeader::seal(header);

            insert_headers_into_client(&client, header, 0..total_blocks);
            let consensus = Arc::new(EthBeaconConsensus::new(chain_spec));

            let block_downloader = BasicBlockDownloader::new(client.clone(), consensus);
            Self { block_downloader, client }
        }
    }

    #[tokio::test]
    async fn block_downloader_range_request() {
        const TOTAL_BLOCKS: usize = 10;
        let TestHarness { mut block_downloader, client } = TestHarness::new(TOTAL_BLOCKS);
        let tip = client.highest_block().expect("there should be blocks here");

        // send block range download request
        block_downloader.on_action(DownloadAction::Download(DownloadRequest::BlockRange(
            tip.hash(),
            tip.number,
        )));

        // ensure we have one in flight range request
        assert_eq!(block_downloader.inflight_block_range_requests.len(), 1);

        // ensure the range request is made correctly
        let first_req = block_downloader.inflight_block_range_requests.first().unwrap();
        assert_eq!(first_req.start_hash(), tip.hash());
        assert_eq!(first_req.count(), tip.number);

        // poll downloader
        let sync_future = poll_fn(|cx| block_downloader.poll(cx));
        let next_ready = sync_future.await;

        assert_matches!(next_ready, DownloadOutcome::NewDownloadStarted { remaining_blocks, .. } => {
            assert_eq!(remaining_blocks, TOTAL_BLOCKS as u64);
        });

        let sync_future = poll_fn(|cx| block_downloader.poll(cx));
        let next_ready = sync_future.await;

        assert_matches!(next_ready, DownloadOutcome::Blocks(blocks) => {
            // ensure all blocks were obtained
            assert_eq!(blocks.len(), TOTAL_BLOCKS);

            // ensure they are in ascending order
            for num in 1..=TOTAL_BLOCKS {
                assert_eq!(blocks[num-1].number, num as u64);
            }
        });
    }

    #[tokio::test]
    async fn block_downloader_set_request() {
        const TOTAL_BLOCKS: usize = 2;
        let TestHarness { mut block_downloader, client } = TestHarness::new(TOTAL_BLOCKS);

        let tip = client.highest_block().expect("there should be blocks here");

        // send block set download request
        block_downloader.on_action(DownloadAction::Download(DownloadRequest::BlockSet(
            HashSet::from([tip.hash(), tip.parent_hash]),
        )));

        // ensure we have TOTAL_BLOCKS in flight full block request
        assert_eq!(block_downloader.inflight_full_block_requests.len(), TOTAL_BLOCKS);

        // poll downloader
        for _ in 0..TOTAL_BLOCKS {
            let sync_future = poll_fn(|cx| block_downloader.poll(cx));
            let next_ready = sync_future.await;

            assert_matches!(next_ready, DownloadOutcome::NewDownloadStarted { remaining_blocks, .. } => {
                assert_eq!(remaining_blocks, 1);
            });
        }

        let sync_future = poll_fn(|cx| block_downloader.poll(cx));
        let next_ready = sync_future.await;
        assert_matches!(next_ready, DownloadOutcome::Blocks(blocks) => {
            // ensure all blocks were obtained
            assert_eq!(blocks.len(), TOTAL_BLOCKS);

            // ensure they are in ascending order
            for num in 1..=TOTAL_BLOCKS {
                assert_eq!(blocks[num-1].number, num as u64);
            }
        });
    }

    #[tokio::test]
    async fn block_downloader_clear_request() {
        const TOTAL_BLOCKS: usize = 10;
        let TestHarness { mut block_downloader, client } = TestHarness::new(TOTAL_BLOCKS);

        let tip = client.highest_block().expect("there should be blocks here");

        // send block range download request
        block_downloader.on_action(DownloadAction::Download(DownloadRequest::BlockRange(
            tip.hash(),
            tip.number,
        )));

        // send block set download request
        let download_set = HashSet::from([tip.hash(), tip.parent_hash]);
        block_downloader
            .on_action(DownloadAction::Download(DownloadRequest::BlockSet(download_set.clone())));

        // ensure we have one in flight range request
        assert_eq!(block_downloader.inflight_block_range_requests.len(), 1);

        // ensure the range request is made correctly
        let first_req = block_downloader.inflight_block_range_requests.first().unwrap();
        assert_eq!(first_req.start_hash(), tip.hash());
        assert_eq!(first_req.count(), tip.number);

        // ensure we have download_set.len() in flight full block request
        assert_eq!(block_downloader.inflight_full_block_requests.len(), download_set.len());

        // send clear request
        block_downloader.on_action(DownloadAction::Clear);

        // ensure we have no in flight range request
        assert_eq!(block_downloader.inflight_block_range_requests.len(), 0);

        // ensure we have no in flight full block request
        assert_eq!(block_downloader.inflight_full_block_requests.len(), 0);
    }
}<|MERGE_RESOLUTION|>--- conflicted
+++ resolved
@@ -309,11 +309,7 @@
 mod tests {
     use super::*;
     use crate::test_utils::insert_headers_into_client;
-<<<<<<< HEAD
     use alloy_consensus::Header;
-    use alloy_primitives::Sealable;
-=======
->>>>>>> 9313737d
     use assert_matches::assert_matches;
     use reth_beacon_consensus::EthBeaconConsensus;
     use reth_chainspec::{ChainSpecBuilder, MAINNET};
