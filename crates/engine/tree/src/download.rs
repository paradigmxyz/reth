--- conflicted
+++ resolved
@@ -43,15 +43,9 @@
 
 /// Outcome of downloaded blocks.
 #[derive(Debug)]
-<<<<<<< HEAD
 pub enum DownloadOutcome<B = SealedBlockWithSenders> {
     /// Downloaded blocks.
     Blocks(Vec<B>),
-=======
-pub enum DownloadOutcome<B: Block> {
-    /// Downloaded blocks.
-    Blocks(Vec<SealedBlockWithSenders<B>>),
->>>>>>> aef90237
     /// New download started.
     NewDownloadStarted {
         /// How many blocks are pending in this download.
