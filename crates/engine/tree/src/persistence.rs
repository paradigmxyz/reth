--- conflicted
+++ resolved
@@ -92,168 +92,6 @@
         // TODO: doing this properly depends on pruner segment changes
         self.pruner.run(block_num).expect("todo: handle errors")
     }
-
-<<<<<<< HEAD
-    /// Removes the blocks above the given block number from static files. Also removes related
-    /// receipt and header data.
-    ///
-    /// This is exclusive, i.e., it only removes blocks above `block_number`, and does not remove
-    /// `block_number`.
-    ///
-    /// Returns the block hash for the lowest block removed from the database, which should be
-    /// the hash for `block_number + 1`.
-    ///
-    /// This is meant to be called by the db service, as this should only be done after related data
-    /// is removed from the database, and checkpoints are updated.
-    ///
-    /// Returns the hash of the lowest removed block.
-    fn remove_static_file_blocks_above(&self, block_number: u64) -> ProviderResult<()> {
-        debug!(target: "tree::persistence", ?block_number, "Removing static file blocks above block_number");
-        let sf_provider = self.provider.static_file_provider();
-        let db_provider_ro = self.provider.provider()?;
-
-        // get highest static file block for the total block range
-        let highest_static_file_block = sf_provider
-            .get_highest_static_file_block(StaticFileSegment::Headers)
-            .expect("todo: error handling, headers should exist");
-
-        // Get the total txs for the block range, so we have the correct number of columns for
-        // receipts and transactions
-        let tx_range = db_provider_ro
-            .transaction_range_by_block_range(block_number..=highest_static_file_block)?;
-        let total_txs = tx_range.end().saturating_sub(*tx_range.start());
-
-        // get the writers
-        let mut header_writer = sf_provider.get_writer(block_number, StaticFileSegment::Headers)?;
-        let mut transactions_writer =
-            sf_provider.get_writer(block_number, StaticFileSegment::Transactions)?;
-        let mut receipts_writer =
-            sf_provider.get_writer(block_number, StaticFileSegment::Receipts)?;
-
-        // finally actually truncate, these internally commit
-        receipts_writer.prune_receipts(total_txs, block_number)?;
-        transactions_writer.prune_transactions(total_txs, block_number)?;
-        header_writer.prune_headers(highest_static_file_block.saturating_sub(block_number))?;
-
-        sf_provider.commit()?;
-=======
-    /// Writes the transactions to static files.
-    ///
-    /// Returns the block number and new total difficulty.
-    #[instrument(level = "trace", skip_all, fields(block = ?block.num_hash()) target = "engine")]
-    fn write_transactions(
-        &self,
-        block: Arc<SealedBlock>,
-        provider_rw: &DatabaseProviderRW<DB>,
-    ) -> ProviderResult<()> {
-        debug!(target: "tree::persistence", "Writing transactions");
-        let provider = self.provider.static_file_provider();
-
-        let td = {
-            let header_writer = provider.get_writer(block.number, StaticFileSegment::Headers)?;
-            let mut storage_writer = StorageWriter::new(Some(provider_rw), Some(header_writer));
-            let td = storage_writer.append_headers_from_blocks(
-                block.header().number,
-                std::iter::once(&(block.header(), block.hash())),
-            )?;
-
-            let transactions_writer =
-                provider.get_writer(block.number, StaticFileSegment::Transactions)?;
-            let mut storage_writer =
-                StorageWriter::new(Some(provider_rw), Some(transactions_writer));
-            let no_hash_transactions =
-                block.body.clone().into_iter().map(TransactionSignedNoHash::from).collect();
-            storage_writer.append_transactions_from_blocks(
-                block.header().number,
-                std::iter::once(&no_hash_transactions),
-            )?;
-
-            td
-        };
-
-        debug!(target: "tree::persistence", block_num=block.number, "Updating transaction metadata after writing");
-        provider_rw
-            .tx_ref()
-            .put::<tables::HeaderTerminalDifficulties>(block.number, CompactU256(td))?;
-        provider_rw.save_stage_checkpoint(StageId::Headers, StageCheckpoint::new(block.number))?;
-        provider_rw.save_stage_checkpoint(StageId::Bodies, StageCheckpoint::new(block.number))?;
-
-        Ok(())
-    }
-
-    /// Writes the cloned tree state to database
-    fn save_blocks(
-        &self,
-        blocks: &[ExecutedBlock],
-        provider_rw: &DatabaseProviderRW<DB>,
-        static_file_provider: &StaticFileProvider,
-    ) -> ProviderResult<()> {
-        if blocks.is_empty() {
-            debug!(target: "tree::persistence", "Attempted to write empty block range");
-            return Ok(())
-        }
-
-        // NOTE: checked non-empty above
-        let first_block = blocks.first().unwrap().block();
-        let last_block = blocks.last().unwrap().block().clone();
-        let first_number = first_block.number;
-        let last_block_number = last_block.number;
-
-        // Only write receipts to static files if there is no receipt pruning configured.
-        let mut storage_writer = if provider_rw.prune_modes_ref().has_receipts_pruning() {
-            StorageWriter::new(Some(provider_rw), None)
-        } else {
-            StorageWriter::new(
-                Some(provider_rw),
-                Some(
-                    static_file_provider
-                        .get_writer(first_block.number, StaticFileSegment::Receipts)?,
-                ),
-            )
-        };
-
-        debug!(target: "tree::persistence", block_count = %blocks.len(), "Writing blocks and execution data to storage");
-
-        // TODO: remove all the clones and do performant / batched writes for each type of object
-        // instead of a loop over all blocks,
-        // meaning:
-        //  * blocks
-        //  * state
-        //  * hashed state
-        //  * trie updates (cannot naively extend, need helper)
-        //  * indices (already done basically)
-        // Insert the blocks
-        for block in blocks {
-            let sealed_block =
-                block.block().clone().try_with_senders_unchecked(block.senders().clone()).unwrap();
-            provider_rw.insert_block(sealed_block)?;
-            self.write_transactions(block.block.clone(), provider_rw)?;
-
-            // Write state and changesets to the database.
-            // Must be written after blocks because of the receipt lookup.
-            let execution_outcome = block.execution_outcome().clone();
-            storage_writer.write_to_storage(execution_outcome, OriginalValuesKnown::No)?;
-
-            // insert hashes and intermediate merkle nodes
-            {
-                let trie_updates = block.trie_updates().clone();
-                let hashed_state = block.hashed_state();
-                provider_rw.write_hashed_state(&hashed_state.clone().into_sorted())?;
-                provider_rw.write_trie_updates(&trie_updates)?;
-            }
-        }
-
-        // update history indices
-        provider_rw.update_history_indices(first_number..=last_block_number)?;
-
-        // Update pipeline progress
-        provider_rw.update_pipeline_stages(last_block_number, false)?;
-
-        debug!(target: "tree::persistence", range = ?first_number..=last_block_number, "Appended block data");
->>>>>>> 30840b7b
-
-        Ok(())
-    }
 }
 
 impl<DB> PersistenceService<DB>
