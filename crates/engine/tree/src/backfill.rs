--- conflicted
+++ resolved
@@ -230,12 +230,8 @@
 mod tests {
     use super::*;
     use crate::test_utils::{insert_headers_into_client, TestPipelineBuilder};
-<<<<<<< HEAD
     use alloy_consensus::Header;
-    use alloy_primitives::{BlockNumber, Sealable, B256};
-=======
     use alloy_primitives::{BlockNumber, B256};
->>>>>>> 9313737d
     use assert_matches::assert_matches;
     use futures::poll;
     use reth_chainspec::{ChainSpecBuilder, MAINNET};
