--- conflicted
+++ resolved
@@ -16,20 +16,7 @@
 };
 use tokio::sync::mpsc::UnboundedReceiver;
 
-<<<<<<< HEAD
 /// A [`ChainHandler`] that advances the chain based on incoming requests (CL engine API).
-=======
-/// The type for specify which is kind of engine api
-#[derive(Debug, Clone, Copy, PartialEq, Eq)]
-pub enum EngineApiKind {
-    /// The chain contains Ethereum configuration.
-    Ethereum,
-    /// The chain contains Optimism configuration.
-    OpStack,
-}
-
-/// Advances the chain based on incoming requests.
->>>>>>> 2e45697d
 ///
 /// This is a general purpose request handler with network access.
 /// This type listens for incoming messages and processes them via the configured request handler.
@@ -219,6 +206,15 @@
     }
 }
 
+/// The type for specify which is kind of engine api
+#[derive(Debug, Clone, Copy, PartialEq, Eq)]
+pub enum EngineApiKind {
+    /// The chain contains Ethereum configuration.
+    Ethereum,
+    /// The chain contains Optimism configuration.
+    OpStack,
+}
+
 /// Events emitted by the engine API handler.
 #[derive(Debug)]
 pub enum EngineApiEvent {
