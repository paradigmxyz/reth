--- conflicted
+++ resolved
@@ -273,18 +273,10 @@
 
     #[test]
     fn test_precompile_cache_basic() {
-<<<<<<< HEAD
-        let dyn_precompile: DynPrecompile =
-            (PrecompileId::custom("custom"), |_input: PrecompileInput<'_>| -> PrecompileResult {
-                Ok(PrecompileOutput { gas_used: 0, bytes: Bytes::default() })
-            })
-                .into();
-=======
         let dyn_precompile: DynPrecompile = |_input: PrecompileInput<'_>| -> PrecompileResult {
             Ok(PrecompileOutput { gas_used: 0, bytes: Bytes::default(), reverted: false })
         }
         .into();
->>>>>>> 138c9172
 
         let cache =
             CachedPrecompile::new(dyn_precompile, PrecompileCache::default(), SpecId::PRAGUE, None);
