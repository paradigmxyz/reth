--- conflicted
+++ resolved
@@ -8,27 +8,18 @@
     StateCommitmentProvider,
 };
 use reth_trie::{
-<<<<<<< HEAD
     hashed_cursor::HashedPostStateCursorFactory,
     prefix_set::TriePrefixSetsMut,
     proof::Proof,
     trie_cursor::InMemoryTrieCursorFactory,
     updates::{TrieUpdates, TrieUpdatesSorted},
-    HashedPostState, HashedPostStateSorted, HashedStorage, MultiProof, Nibbles,
-=======
-    proof::Proof, updates::TrieUpdates, HashedPostState, HashedStorage, MultiProof,
-    MultiProofTargets, Nibbles, TrieInput,
->>>>>>> 93ad3247
+    HashedPostState, HashedPostStateSorted, HashedStorage, MultiProof, MultiProofTargets, Nibbles,
 };
 use reth_trie_db::{DatabaseHashedCursorFactory, DatabaseProof, DatabaseTrieCursorFactory};
 use reth_trie_parallel::root::ParallelStateRootError;
 use reth_trie_sparse::{
     blinded::{BlindedProvider, BlindedProviderFactory},
-<<<<<<< HEAD
-    errors::{SparseStateTrieResult, SparseTrieError},
-=======
     errors::{SparseStateTrieResult, SparseTrieError, SparseTrieErrorKind},
->>>>>>> 93ad3247
     SparseStateTrie,
 };
 use revm_primitives::{keccak256, EvmState, B256};
@@ -76,8 +67,14 @@
 pub struct StateRootConfig<Factory> {
     /// View over the state in the database.
     pub consistent_view: ConsistentDbView<Factory>,
-    pub trie_updates: Arc<TrieUpdatesSorted>,
-    pub hashed_post_state: Arc<HashedPostStateSorted>,
+    /// The sorted collection of cached in-memory intermediate trie nodes that
+    /// can be reused for computation.
+    pub nodes_sorted: Arc<TrieUpdatesSorted>,
+    /// The sorted in-memory overlay hashed state.
+    pub state_sorted: Arc<HashedPostStateSorted>,
+    /// The collection of prefix sets for the computation. Since the prefix sets _always_
+    /// invalidate the in-memory nodes, not all keys from `state_sorted` might be present here,
+    /// if we have cached nodes for them.
     pub prefix_sets: Arc<TriePrefixSetsMut>,
 }
 
@@ -257,11 +254,7 @@
 }
 
 #[allow(dead_code)]
-<<<<<<< HEAD
-impl<Factory, ABP, SBP, BPF> StateRootTask<Factory, BPF>
-=======
 impl<'env, Factory, ABP, SBP, BPF> StateRootTask<Factory, BPF>
->>>>>>> 93ad3247
 where
     Factory: DatabaseProviderFactory<Provider: BlockReader>
         + StateCommitmentProvider
@@ -269,18 +262,12 @@
         + Send
         + Sync
         + 'static,
-<<<<<<< HEAD
-    ABP: BlindedProvider<Error = SparseTrieError>,
-    SBP: BlindedProvider<Error = SparseTrieError>,
-    BPF: BlindedProviderFactory<AccountNodeProvider = ABP, StorageNodeProvider = SBP>,
-=======
     ABP: BlindedProvider<Error = SparseTrieError> + Send + Sync + 'env,
     SBP: BlindedProvider<Error = SparseTrieError> + Send + Sync + 'env,
     BPF: BlindedProviderFactory<AccountNodeProvider = ABP, StorageNodeProvider = SBP>
         + Send
         + Sync
         + 'env,
->>>>>>> 93ad3247
 {
     /// Creates a new state root task with the unified message channel
     pub fn new(config: StateRootConfig<Factory>, blinded_provider: BPF) -> Self {
@@ -327,13 +314,8 @@
     ///
     /// Returns proof targets derived from the state update.
     fn on_state_update(
-<<<<<<< HEAD
+        scope: &rayon::Scope<'env>,
         config: StateRootConfig<Factory>,
-=======
-        scope: &rayon::Scope<'env>,
-        view: ConsistentDbView<Factory>,
-        input: Arc<TrieInput>,
->>>>>>> 93ad3247
         update: EvmState,
         fetched_proof_targets: &mut MultiProofTargets,
         proof_sequence_number: u64,
@@ -347,13 +329,8 @@
         }
 
         // Dispatch proof gathering for this state update
-<<<<<<< HEAD
-        rayon::spawn(move || {
+        scope.spawn(move |_| {
             let provider = match config.consistent_view.provider_ro() {
-=======
-        scope.spawn(move |_| {
-            let provider = match view.provider_ro() {
->>>>>>> 93ad3247
                 Ok(provider) => provider,
                 Err(error) => {
                     error!(target: "engine::root", ?error, "Could not get provider");
@@ -365,11 +342,11 @@
             let result = Proof::from_tx(provider.tx_ref())
                 .with_trie_cursor_factory(InMemoryTrieCursorFactory::new(
                     DatabaseTrieCursorFactory::new(provider.tx_ref()),
-                    &config.trie_updates,
+                    &config.nodes_sorted,
                 ))
                 .with_hashed_cursor_factory(HashedPostStateCursorFactory::new(
                     DatabaseHashedCursorFactory::new(provider.tx_ref()),
-                    &config.hashed_post_state,
+                    &config.state_sorted,
                 ))
                 .with_prefix_sets_mut(config.prefix_sets.as_ref().clone())
                 .multiproof(proof_targets);
@@ -467,13 +444,8 @@
                             "Received new state update"
                         );
                         Self::on_state_update(
-<<<<<<< HEAD
+                            scope,
                             self.config.clone(),
-=======
-                            scope,
-                            self.config.consistent_view.clone(),
-                            self.config.input.clone(),
->>>>>>> 93ad3247
                             update,
                             &mut self.fetched_proof_targets,
                             self.proof_sequencer.next_sequence(),
@@ -619,15 +591,9 @@
 /// Updates the sparse trie with the given proofs and state, and returns the updated trie and the
 /// time it took.
 fn update_sparse_trie<
-<<<<<<< HEAD
-    ABP: BlindedProvider<Error = SparseTrieError>,
-    SBP: BlindedProvider<Error = SparseTrieError>,
-    BPF: BlindedProviderFactory<AccountNodeProvider = ABP, StorageNodeProvider = SBP>,
-=======
     ABP: BlindedProvider<Error = SparseTrieError> + Send + Sync,
     SBP: BlindedProvider<Error = SparseTrieError> + Send + Sync,
     BPF: BlindedProviderFactory<AccountNodeProvider = ABP, StorageNodeProvider = SBP> + Send + Sync,
->>>>>>> 93ad3247
 >(
     mut trie: Box<SparseStateTrie<BPF>>,
     multiproof: MultiProof,
@@ -817,13 +783,16 @@
             }
         }
 
+        let input = TrieInput::from_state(hashed_state);
+        let nodes_sorted = Arc::new(input.nodes.clone().into_sorted());
+        let state_sorted = Arc::new(input.state.clone().into_sorted());
         let config = StateRootConfig {
             consistent_view: ConsistentDbView::new(factory, None),
-            input: Arc::new(TrieInput::from_state(hashed_state)),
+            nodes_sorted: nodes_sorted.clone(),
+            state_sorted: state_sorted.clone(),
+            prefix_sets: Arc::new(input.prefix_sets),
         };
         let provider = config.consistent_view.provider_ro().unwrap();
-        let nodes_sorted = config.input.nodes.clone().into_sorted();
-        let state_sorted = config.input.state.clone().into_sorted();
         let blinded_provider_factory = ProofBlindedProviderFactory::new(
             InMemoryTrieCursorFactory::new(
                 DatabaseTrieCursorFactory::new(provider.tx_ref()),
@@ -833,7 +802,7 @@
                 DatabaseHashedCursorFactory::new(provider.tx_ref()),
                 &state_sorted,
             ),
-            Arc::new(config.input.prefix_sets.clone()),
+            config.prefix_sets.clone(),
         );
         let (root_from_task, _) = std::thread::scope(|std_scope| {
             let task = StateRootTask::new(config, blinded_provider_factory);
