--- conflicted
+++ resolved
@@ -507,17 +507,12 @@
 
     // Update storage slots with new values and calculate storage roots.
     for (address, storage) in state.storages {
-<<<<<<< HEAD
         trace!(target: "engine::root::sparse", ?address, "Updating storage");
+        let storage_trie = trie.storage_trie_mut(&address).ok_or(SparseTrieError::Blind)?;
+
         if storage.wiped {
             trace!(target: "engine::root::sparse", ?address, "Wiping storage");
-            trie.wipe_storage(address)?;
-=======
-        let storage_trie = trie.storage_trie_mut(&address).ok_or(SparseTrieError::Blind)?;
-
-        if storage.wiped {
             storage_trie.wipe();
->>>>>>> 37dca234
         }
 
         for (slot, value) in storage.storage {
@@ -528,17 +523,9 @@
                 // TODO: handle blinded node error
                 storage_trie.remove_leaf(&slot_nibbles)?;
             } else {
-<<<<<<< HEAD
                 trace!(target: "engine::root::sparse", ?address, ?slot, "Updating storage slot");
-                trie.update_storage_leaf(
-                    address,
-                    slot_nibbles,
-                    alloy_rlp::encode_fixed_size(&value).to_vec(),
-                )?;
-=======
                 storage_trie
                     .update_leaf(slot_nibbles, alloy_rlp::encode_fixed_size(&value).to_vec())?;
->>>>>>> 37dca234
             }
         }
 
