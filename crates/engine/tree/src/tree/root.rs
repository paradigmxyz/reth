//! State root task related functionality.

use alloy_primitives::map::HashSet;
use derive_more::derive::Deref;
use rayon::iter::{ParallelBridge, ParallelIterator};
use reth_errors::ProviderError;
use reth_evm::system_calls::OnStateHook;
use reth_provider::{
    providers::ConsistentDbView, BlockReader, DBProvider, DatabaseProviderFactory,
    StateCommitmentProvider,
};
use reth_trie::{
    hashed_cursor::HashedPostStateCursorFactory,
    prefix_set::TriePrefixSetsMut,
    proof::Proof,
    trie_cursor::InMemoryTrieCursorFactory,
    updates::{TrieUpdates, TrieUpdatesSorted},
    HashedPostState, HashedPostStateSorted, HashedStorage, MultiProof, MultiProofTargets, Nibbles,
    TrieInput,
};
use reth_trie_db::{DatabaseHashedCursorFactory, DatabaseProof, DatabaseTrieCursorFactory};
use reth_trie_parallel::root::ParallelStateRootError;
use reth_trie_sparse::{
    blinded::{BlindedProvider, BlindedProviderFactory},
    errors::{SparseStateTrieError, SparseStateTrieResult, SparseTrieError, SparseTrieErrorKind},
    SparseStateTrie,
};
use revm_primitives::{keccak256, EvmState, B256};
use std::{
    collections::BTreeMap,
    sync::{
        mpsc::{self, channel, Receiver, Sender},
        Arc,
    },
    thread::{self},
    time::{Duration, Instant},
};
use tracing::{debug, error, trace};

/// The level below which the sparse trie hashes are calculated in [`update_sparse_trie`].
const SPARSE_TRIE_INCREMENTAL_LEVEL: usize = 2;

/// Outcome of the state root computation, including the state root itself with
/// the trie updates and the total time spent.
#[derive(Debug)]
pub struct StateRootComputeOutcome {
    /// The computed state root and trie updates
    pub state_root: (B256, TrieUpdates),
    /// The total time spent calculating the state root
    pub total_time: Duration,
    /// The time spent calculating the state root since the last state update
    pub time_from_last_update: Duration,
}

/// Result of the state root calculation
pub(crate) type StateRootResult = Result<StateRootComputeOutcome, ParallelStateRootError>;

/// Handle to a spawned state root task.
#[derive(Debug)]
#[allow(dead_code)]
pub struct StateRootHandle {
    /// Channel for receiving the final result.
    rx: mpsc::Receiver<StateRootResult>,
}

#[allow(dead_code)]
impl StateRootHandle {
    /// Creates a new handle from a receiver.
    pub(crate) const fn new(rx: mpsc::Receiver<StateRootResult>) -> Self {
        Self { rx }
    }

    /// Waits for the state root calculation to complete.
    pub fn wait_for_result(self) -> StateRootResult {
        self.rx.recv().expect("state root task was dropped without sending result")
    }
}

/// Common configuration for state root tasks
#[derive(Debug, Clone)]
pub struct StateRootConfig<Factory> {
    /// View over the state in the database.
    pub consistent_view: ConsistentDbView<Factory>,
    /// The sorted collection of cached in-memory intermediate trie nodes that
    /// can be reused for computation.
    pub nodes_sorted: Arc<TrieUpdatesSorted>,
    /// The sorted in-memory overlay hashed state.
    pub state_sorted: Arc<HashedPostStateSorted>,
    /// The collection of prefix sets for the computation. Since the prefix sets _always_
    /// invalidate the in-memory nodes, not all keys from `state_sorted` might be present here,
    /// if we have cached nodes for them.
    pub prefix_sets: Arc<TriePrefixSetsMut>,
}

impl<Factory> StateRootConfig<Factory> {
    /// Creates a new state root config from the consistent view and the trie input.
    pub fn new_from_input(consistent_view: ConsistentDbView<Factory>, input: TrieInput) -> Self {
        Self {
            consistent_view,
            nodes_sorted: Arc::new(input.nodes.into_sorted()),
            state_sorted: Arc::new(input.state.into_sorted()),
            prefix_sets: Arc::new(input.prefix_sets),
        }
    }
}

/// Messages used internally by the state root task
#[derive(Debug)]
#[allow(dead_code)]
pub enum StateRootMessage<BPF: BlindedProviderFactory> {
    /// New state update from transaction execution
    StateUpdate(EvmState),
    /// Proof calculation completed for a specific state update
    ProofCalculated(Box<ProofCalculated>),
    /// Error during proof calculation
    ProofCalculationError(ProviderError),
    /// State root calculation completed
    RootCalculated {
        /// The updated sparse trie
        trie: Box<SparseStateTrie<BPF>>,
        /// Time taken to calculate the root
        elapsed: Duration,
    },
    /// Error during state root calculation
    RootCalculationError(SparseStateTrieError),
    /// Signals state update stream end.
    FinishedStateUpdates,
}

/// Message about completion of proof calculation for a specific state update
#[derive(Debug)]
pub struct ProofCalculated {
    /// The state update that was used to calculate the proof
    state_update: HashedPostState,
    /// The proof targets
    targets: MultiProofTargets,
    /// The calculated proof
    proof: MultiProof,
    /// The index of this proof in the sequence of state updates
    sequence_number: u64,
}

/// Handle to track proof calculation ordering
#[derive(Debug, Default)]
pub(crate) struct ProofSequencer {
    /// The next proof sequence number to be produced.
    next_sequence: u64,
    /// The next sequence number expected to be delivered.
    next_to_deliver: u64,
    /// Buffer for out-of-order proofs and corresponding state updates
    pending_proofs: BTreeMap<u64, (HashedPostState, MultiProofTargets, MultiProof)>,
}

impl ProofSequencer {
    /// Creates a new proof sequencer
    pub(crate) fn new() -> Self {
        Self::default()
    }

    /// Gets the next sequence number and increments the counter
    pub(crate) fn next_sequence(&mut self) -> u64 {
        let seq = self.next_sequence;
        self.next_sequence += 1;
        seq
    }

    /// Adds a proof with the corresponding state update and returns all sequential proofs and state
    /// updates if we have a continuous sequence
    pub(crate) fn add_proof(
        &mut self,
        sequence: u64,
        state_update: HashedPostState,
        targets: MultiProofTargets,
        proof: MultiProof,
    ) -> Vec<(HashedPostState, MultiProofTargets, MultiProof)> {
        if sequence >= self.next_to_deliver {
            self.pending_proofs.insert(sequence, (state_update, targets, proof));
        }

        // return early if we don't have the next expected proof
        if !self.pending_proofs.contains_key(&self.next_to_deliver) {
            return Vec::new()
        }

        let mut consecutive_proofs = Vec::with_capacity(self.pending_proofs.len());
        let mut current_sequence = self.next_to_deliver;

        // keep collecting proofs and state updates as long as we have consecutive sequence numbers
        while let Some(pending) = self.pending_proofs.remove(&current_sequence) {
            consecutive_proofs.push(pending);
            current_sequence += 1;

            // if we don't have the next number, stop collecting
            if !self.pending_proofs.contains_key(&current_sequence) {
                break;
            }
        }

        self.next_to_deliver += consecutive_proofs.len() as u64;

        consecutive_proofs
    }

    /// Returns true if we still have pending proofs
    pub(crate) fn has_pending(&self) -> bool {
        !self.pending_proofs.is_empty()
    }
}

/// A wrapper for the sender that signals completion when dropped
#[allow(dead_code)]
#[derive(Deref)]
pub(crate) struct StateHookSender<BPF: BlindedProviderFactory>(Sender<StateRootMessage<BPF>>);

#[allow(dead_code)]
impl<BPF: BlindedProviderFactory> StateHookSender<BPF> {
    pub(crate) const fn new(inner: Sender<StateRootMessage<BPF>>) -> Self {
        Self(inner)
    }
}

impl<BPF: BlindedProviderFactory> Drop for StateHookSender<BPF> {
    fn drop(&mut self) {
        // Send completion signal when the sender is dropped
        let _ = self.0.send(StateRootMessage::FinishedStateUpdates);
    }
}

fn evm_state_to_hashed_post_state(update: EvmState) -> HashedPostState {
    let mut hashed_state = HashedPostState::default();

    for (address, account) in update {
        if account.is_touched() {
            let hashed_address = keccak256(address);
            trace!(target: "engine::root", ?address, ?hashed_address, "Adding account to state update");

            let destroyed = account.is_selfdestructed();
            let info = if destroyed { None } else { Some(account.info.into()) };
            hashed_state.accounts.insert(hashed_address, info);

            let mut changed_storage_iter = account
                .storage
                .into_iter()
                .filter_map(|(slot, value)| {
                    value.is_changed().then(|| (keccak256(B256::from(slot)), value.present_value))
                })
                .peekable();

            if destroyed || changed_storage_iter.peek().is_some() {
                hashed_state.storages.insert(
                    hashed_address,
                    HashedStorage::from_iter(destroyed, changed_storage_iter),
                );
            }
        }
    }

    hashed_state
}

/// Standalone task that receives a transaction state stream and updates relevant
/// data structures to calculate state root.
///
/// It is responsible of  initializing a blinded sparse trie and subscribe to
/// transaction state stream. As it receives transaction execution results, it
/// fetches the proofs for relevant accounts from the database and reveal them
/// to the tree.
/// Then it updates relevant leaves according to the result of the transaction.
#[derive(Debug)]
pub struct StateRootTask<Factory, BPF: BlindedProviderFactory> {
    /// Task configuration.
    config: StateRootConfig<Factory>,
    /// Receiver for state root related messages.
    rx: Receiver<StateRootMessage<BPF>>,
    /// Sender for state root related messages.
    tx: Sender<StateRootMessage<BPF>>,
    /// Proof targets that have been already fetched.
    fetched_proof_targets: MultiProofTargets,
    /// Proof sequencing handler.
    proof_sequencer: ProofSequencer,
    /// The sparse trie used for the state root calculation. If [`None`], then update is in
    /// progress.
    sparse_trie: Option<Box<SparseStateTrie<BPF>>>,
}

#[allow(dead_code)]
impl<'env, Factory, ABP, SBP, BPF> StateRootTask<Factory, BPF>
where
    Factory: DatabaseProviderFactory<Provider: BlockReader>
        + StateCommitmentProvider
        + Clone
        + Send
        + Sync
        + 'static,
    ABP: BlindedProvider<Error = SparseTrieError> + Send + Sync + 'env,
    SBP: BlindedProvider<Error = SparseTrieError> + Send + Sync + 'env,
    BPF: BlindedProviderFactory<AccountNodeProvider = ABP, StorageNodeProvider = SBP>
        + Send
        + Sync
        + 'env,
{
    /// Creates a new state root task with the unified message channel
    pub fn new(config: StateRootConfig<Factory>, blinded_provider: BPF) -> Self {
        let (tx, rx) = channel();

        Self {
            config,
            rx,
            tx,
            fetched_proof_targets: Default::default(),
            proof_sequencer: ProofSequencer::new(),
            sparse_trie: Some(Box::new(SparseStateTrie::new(blinded_provider).with_updates(true))),
        }
    }

    /// Spawns the state root task and returns a handle to await its result.
    pub fn spawn<'scope>(self, scope: &'scope thread::Scope<'scope, 'env>) -> StateRootHandle {
        let (tx, rx) = mpsc::sync_channel(1);
        std::thread::Builder::new()
            .name("State Root Task".to_string())
            .spawn_scoped(scope, move || {
                debug!(target: "engine::tree", "Starting state root task");

                let result = rayon::scope(|scope| self.run(scope));
                let _ = tx.send(result);
            })
            .expect("failed to spawn state root thread");

        StateRootHandle::new(rx)
    }

    /// Returns a state hook to be used to send state updates to this task.
    pub fn state_hook(&self) -> impl OnStateHook {
        let state_hook = StateHookSender::new(self.tx.clone());

        move |state: &EvmState| {
            if let Err(error) = state_hook.send(StateRootMessage::StateUpdate(state.clone())) {
                error!(target: "engine::root", ?error, "Failed to send state update");
            }
        }
    }

    /// Handles state updates.
    ///
    /// Returns proof targets derived from the state update.
    fn on_state_update(
        scope: &rayon::Scope<'env>,
        config: StateRootConfig<Factory>,
        update: EvmState,
        fetched_proof_targets: &mut MultiProofTargets,
        proof_sequence_number: u64,
        state_root_message_sender: Sender<StateRootMessage<BPF>>,
    ) {
        let hashed_state_update = evm_state_to_hashed_post_state(update);

        let proof_targets = get_proof_targets(&hashed_state_update, fetched_proof_targets);
        extend_multi_proof_targets_ref(fetched_proof_targets, &proof_targets);

        // Dispatch proof gathering for this state update
        scope.spawn(move |_| {
            let provider = match config.consistent_view.provider_ro() {
                Ok(provider) => provider,
                Err(error) => {
                    error!(target: "engine::root", ?error, "Could not get provider");
                    let _ = state_root_message_sender
                        .send(StateRootMessage::ProofCalculationError(error));
                    return;
                }
            };

            // TODO: replace with parallel proof
<<<<<<< HEAD
            let result = Proof::from_tx(provider.tx_ref())
                .with_trie_cursor_factory(InMemoryTrieCursorFactory::new(
                    DatabaseTrieCursorFactory::new(provider.tx_ref()),
                    &config.nodes_sorted,
                ))
                .with_hashed_cursor_factory(HashedPostStateCursorFactory::new(
                    DatabaseHashedCursorFactory::new(provider.tx_ref()),
                    &config.state_sorted,
                ))
                .with_prefix_sets_mut(config.prefix_sets.as_ref().clone())
                .with_branch_node_hash_masks(true)
                .multiproof(proof_targets.clone());
=======
            let result = Proof::overlay_multiproof(
                provider.tx_ref(),
                input.as_ref().clone(),
                proof_targets.clone(),
            );
>>>>>>> e663f959
            match result {
                Ok(proof) => {
                    let _ = state_root_message_sender.send(StateRootMessage::ProofCalculated(
                        Box::new(ProofCalculated {
                            state_update: hashed_state_update,
                            targets: proof_targets,
                            proof,
                            sequence_number: proof_sequence_number,
                        }),
                    ));
                }
                Err(error) => {
                    let _ = state_root_message_sender
                        .send(StateRootMessage::ProofCalculationError(error.into()));
                }
            }
        });
    }

    /// Handler for new proof calculated, aggregates all the existing sequential proofs.
    fn on_proof(
        &mut self,
        sequence_number: u64,
        state_update: HashedPostState,
        targets: MultiProofTargets,
        proof: MultiProof,
    ) -> Option<(HashedPostState, MultiProofTargets, MultiProof)> {
        let ready_proofs =
            self.proof_sequencer.add_proof(sequence_number, state_update, targets, proof);

        if ready_proofs.is_empty() {
            None
        } else {
            // Merge all ready proofs and state updates
            ready_proofs.into_iter().reduce(
                |(mut acc_state_update, mut acc_targets, mut acc_proof),
                 (state_update, targets, proof)| {
                    acc_state_update.extend(state_update);
                    extend_multi_proof_targets(&mut acc_targets, targets);
                    acc_proof.extend(proof);

                    (acc_state_update, acc_targets, acc_proof)
                },
            )
        }
    }

    /// Spawns root calculation with the current state and proofs.
    fn spawn_root_calculation(
        &mut self,
        scope: &rayon::Scope<'env>,
        state: HashedPostState,
        targets: MultiProofTargets,
        multiproof: MultiProof,
    ) {
        let Some(trie) = self.sparse_trie.take() else { return };

        trace!(
            target: "engine::root",
            account_proofs = multiproof.account_subtree.len(),
            storage_proofs = multiproof.storages.len(),
            "Spawning root calculation"
        );

        // TODO(alexey): store proof targets in `ProofSequecner` to avoid recomputing them
        let targets = get_proof_targets(&state, &targets);

        let tx = self.tx.clone();
        scope.spawn(move |_| {
            let result = update_sparse_trie(trie, multiproof, targets, state);
            match result {
                Ok((trie, elapsed)) => {
                    trace!(
                        target: "engine::root",
                        ?elapsed,
                        "Root calculation completed, sending result"
                    );
                    let _ = tx.send(StateRootMessage::RootCalculated { trie, elapsed });
                }
                Err(e) => {
                    let _ = tx.send(StateRootMessage::RootCalculationError(e));
                }
            }
        });
    }

    fn run(mut self, scope: &rayon::Scope<'env>) -> StateRootResult {
        let mut current_state_update = HashedPostState::default();
        let mut current_proof_targets = MultiProofTargets::default();
        let mut current_multiproof = MultiProof::default();

        let mut updates_received = 0;
        let mut proofs_processed = 0;
        let mut roots_calculated = 0;

        let mut updates_finished = false;

        // Timestamp when the first state update was received
        let mut first_update_time = None;
        // Timestamp when the last state update was received
        let mut last_update_time = None;

        loop {
            match self.rx.recv() {
                Ok(message) => match message {
                    StateRootMessage::StateUpdate(update) => {
                        if updates_received == 0 {
                            first_update_time = Some(Instant::now());
                            debug!(target: "engine::root", "Started state root calculation");
                        }
                        last_update_time = Some(Instant::now());

                        updates_received += 1;
                        debug!(
                            target: "engine::root",
                            len = update.len(),
                            total_updates = updates_received,
                            "Received new state update"
                        );
                        Self::on_state_update(
                            scope,
                            self.config.clone(),
                            update,
                            &mut self.fetched_proof_targets,
                            self.proof_sequencer.next_sequence(),
                            self.tx.clone(),
                        );
                    }
                    StateRootMessage::FinishedStateUpdates => {
                        trace!(target: "engine::root", "Finished state updates");
                        updates_finished = true;
                    }
                    StateRootMessage::ProofCalculated(proof_calculated) => {
                        proofs_processed += 1;
                        debug!(
                            target: "engine::root",
                            sequence = proof_calculated.sequence_number,
                            total_proofs = proofs_processed,
                            "Processing calculated proof"
                        );

                        if let Some((
                            combined_state_update,
                            combined_proof_targets,
                            combined_proof,
                        )) = self.on_proof(
                            proof_calculated.sequence_number,
                            proof_calculated.state_update,
                            proof_calculated.targets,
                            proof_calculated.proof,
                        ) {
                            if self.sparse_trie.is_none() {
                                current_state_update.extend(combined_state_update);
                                extend_multi_proof_targets(
                                    &mut current_proof_targets,
                                    combined_proof_targets,
                                );
                                current_multiproof.extend(combined_proof);
                            } else {
                                self.spawn_root_calculation(
                                    scope,
                                    combined_state_update,
                                    combined_proof_targets,
                                    combined_proof,
                                );
                            }
                        }
                    }
                    StateRootMessage::RootCalculated { trie, elapsed } => {
                        roots_calculated += 1;
                        debug!(
                            target: "engine::root",
                            ?elapsed,
                            roots_calculated,
                            proofs = proofs_processed,
                            updates = updates_received,
                            "Computed intermediate root"
                        );
                        self.sparse_trie = Some(trie);

                        let has_new_proofs = !current_multiproof.account_subtree.is_empty() ||
                            !current_multiproof.storages.is_empty();
                        let all_proofs_received = proofs_processed >= updates_received;
                        let no_pending = !self.proof_sequencer.has_pending();

                        trace!(
                            target: "engine::root",
                            has_new_proofs,
                            all_proofs_received,
                            no_pending,
                            ?updates_finished,
                            "State check"
                        );

                        // only spawn new calculation if we have accumulated new proofs
                        if has_new_proofs {
                            debug!(
                                target: "engine::root",
                                account_proofs = current_multiproof.account_subtree.len(),
                                storage_proofs = current_multiproof.storages.len(),
                                "Spawning subsequent root calculation"
                            );
                            self.spawn_root_calculation(
                                scope,
                                std::mem::take(&mut current_state_update),
                                std::mem::take(&mut current_proof_targets),
                                std::mem::take(&mut current_multiproof),
                            );
                        } else if all_proofs_received && no_pending && updates_finished {
                            let total_time = first_update_time
                                .expect("first update time should be set")
                                .elapsed();
                            let time_from_last_update =
                                last_update_time.expect("last update time should be set").elapsed();
                            debug!(
                                target: "engine::root",
                                total_updates = updates_received,
                                total_proofs = proofs_processed,
                                roots_calculated,
                                ?total_time,
                                ?time_from_last_update,
                                "All proofs processed, ending calculation"
                            );

                            let mut trie = self
                                .sparse_trie
                                .take()
                                .expect("sparse trie update should not be in progress");
                            let root = trie.root().expect("sparse trie should be revealed");
                            let trie_updates = trie
                                .take_trie_updates()
                                .expect("sparse trie should have updates retention enabled");

                            return Ok(StateRootComputeOutcome {
                                state_root: (root, trie_updates),
                                total_time,
                                time_from_last_update,
                            });
                        }
                    }
                    StateRootMessage::ProofCalculationError(e) => {
                        return Err(ParallelStateRootError::Other(format!(
                            "could not calculate multiproof: {e:?}"
                        )))
                    }
                    StateRootMessage::RootCalculationError(e) => {
                        return Err(ParallelStateRootError::Other(format!(
                            "could not calculate state root: {e:?}"
                        )))
                    }
                },
                Err(_) => {
                    // this means our internal message channel is closed, which shouldn't happen
                    // in normal operation since we hold both ends
                    error!(
                        target: "engine::root",
                        "Internal message channel closed unexpectedly"
                    );
                    return Err(ParallelStateRootError::Other(
                        "Internal message channel closed unexpectedly".into(),
                    ));
                }
            }
        }
    }
}

/// Returns accounts only with those storages that were not already fetched, and
/// if there are no such storages and the account itself was already fetched, the
/// account shouldn't be included.
fn get_proof_targets(
    state_update: &HashedPostState,
    fetched_proof_targets: &MultiProofTargets,
) -> MultiProofTargets {
    let mut targets = MultiProofTargets::default();

    // first collect all new accounts (not previously fetched)
    for &hashed_address in state_update.accounts.keys() {
        if !fetched_proof_targets.contains_key(&hashed_address) {
            targets.insert(hashed_address, HashSet::default());
        }
    }

    // then process storage slots for all accounts in the state update
    for (hashed_address, storage) in &state_update.storages {
        let fetched = fetched_proof_targets.get(hashed_address);
        let mut changed_slots = storage
            .storage
            .keys()
            .filter(|slot| !fetched.is_some_and(|f| f.contains(*slot)))
            .peekable();

        if changed_slots.peek().is_some() {
            targets.entry(*hashed_address).or_default().extend(changed_slots);
        }
    }

    targets
}

/// Updates the sparse trie with the given proofs and state, and returns the updated trie and the
/// time it took.
fn update_sparse_trie<
    ABP: BlindedProvider<Error = SparseTrieError> + Send + Sync,
    SBP: BlindedProvider<Error = SparseTrieError> + Send + Sync,
    BPF: BlindedProviderFactory<AccountNodeProvider = ABP, StorageNodeProvider = SBP> + Send + Sync,
>(
    mut trie: Box<SparseStateTrie<BPF>>,
    multiproof: MultiProof,
    targets: MultiProofTargets,
    state: HashedPostState,
) -> SparseStateTrieResult<(Box<SparseStateTrie<BPF>>, Duration)> {
    trace!(target: "engine::root::sparse", "Updating sparse trie");
    let started_at = Instant::now();

    // Reveal new accounts and storage slots.
    trie.reveal_multiproof(targets, multiproof)?;

    // Update storage slots with new values and calculate storage roots.
    let (tx, rx) = mpsc::channel();
    state
        .storages
        .into_iter()
        .map(|(address, storage)| (address, storage, trie.take_storage_trie(&address)))
        .par_bridge()
        .map(|(address, storage, storage_trie)| {
            trace!(target: "engine::root::sparse", ?address, "Updating storage");
            let mut storage_trie = storage_trie.ok_or(SparseTrieErrorKind::Blind)?;

            if storage.wiped {
                trace!(target: "engine::root::sparse", ?address, "Wiping storage");
                storage_trie.wipe()?;
            }
            for (slot, value) in storage.storage {
                let slot_nibbles = Nibbles::unpack(slot);
                if value.is_zero() {
                    trace!(target: "engine::root::sparse", ?address, ?slot, "Removing storage slot");
                    storage_trie.remove_leaf(&slot_nibbles)?;
                } else {
                    trace!(target: "engine::root::sparse", ?address, ?slot, "Updating storage slot");
                    storage_trie
                        .update_leaf(slot_nibbles, alloy_rlp::encode_fixed_size(&value).to_vec())?;
                }
            }

            storage_trie.root();

            SparseStateTrieResult::Ok((address, storage_trie))
        })
        .for_each_init(|| tx.clone(), |tx, result| {
            tx.send(result).unwrap()
        });
    drop(tx);
    for result in rx {
        let (address, storage_trie) = result?;
        trie.insert_storage_trie(address, storage_trie);
    }

    // Update accounts with new values
    for (address, account) in state.accounts {
        trace!(target: "engine::root::sparse", ?address, "Updating account");
        trie.update_account(address, account.unwrap_or_default())?;
    }

    trie.calculate_below_level(SPARSE_TRIE_INCREMENTAL_LEVEL);
    let elapsed = started_at.elapsed();

    Ok((trie, elapsed))
}

fn extend_multi_proof_targets(targets: &mut MultiProofTargets, other: MultiProofTargets) {
    for (address, slots) in other {
        targets.entry(address).or_default().extend(slots);
    }
}

fn extend_multi_proof_targets_ref(targets: &mut MultiProofTargets, other: &MultiProofTargets) {
    for (address, slots) in other {
        targets.entry(*address).or_default().extend(slots);
    }
}

#[cfg(test)]
mod tests {
    use super::*;
    use reth_primitives::{Account as RethAccount, StorageEntry};
    use reth_provider::{
        providers::ConsistentDbView, test_utils::create_test_provider_factory, HashingWriter,
    };
    use reth_testing_utils::generators::{self, Rng};
    use reth_trie::{
        hashed_cursor::HashedPostStateCursorFactory, proof::ProofBlindedProviderFactory,
        test_utils::state_root, trie_cursor::InMemoryTrieCursorFactory, TrieInput,
    };
    use reth_trie_db::{DatabaseHashedCursorFactory, DatabaseTrieCursorFactory};
    use revm_primitives::{
        Account as RevmAccount, AccountInfo, AccountStatus, Address, EvmState, EvmStorageSlot,
        HashMap, B256, KECCAK_EMPTY, U256,
    };
    use std::sync::Arc;

    fn convert_revm_to_reth_account(revm_account: &RevmAccount) -> RethAccount {
        RethAccount {
            balance: revm_account.info.balance,
            nonce: revm_account.info.nonce,
            bytecode_hash: if revm_account.info.code_hash == KECCAK_EMPTY {
                None
            } else {
                Some(revm_account.info.code_hash)
            },
        }
    }

    fn create_mock_state_updates(num_accounts: usize, updates_per_account: usize) -> Vec<EvmState> {
        let mut rng = generators::rng();
        let all_addresses: Vec<Address> = (0..num_accounts).map(|_| rng.gen()).collect();
        let mut updates = Vec::new();

        for _ in 0..updates_per_account {
            let num_accounts_in_update = rng.gen_range(1..=num_accounts);
            let mut state_update = EvmState::default();

            let selected_addresses = &all_addresses[0..num_accounts_in_update];

            for &address in selected_addresses {
                let mut storage = HashMap::default();
                if rng.gen_bool(0.7) {
                    for _ in 0..rng.gen_range(1..10) {
                        let slot = U256::from(rng.gen::<u64>());
                        storage.insert(
                            slot,
                            EvmStorageSlot::new_changed(U256::ZERO, U256::from(rng.gen::<u64>())),
                        );
                    }
                }

                let account = RevmAccount {
                    info: AccountInfo {
                        balance: U256::from(rng.gen::<u64>()),
                        nonce: rng.gen::<u64>(),
                        code_hash: KECCAK_EMPTY,
                        code: Some(Default::default()),
                    },
                    storage,
                    status: AccountStatus::Touched,
                };

                state_update.insert(address, account);
            }

            updates.push(state_update);
        }

        updates
    }

    #[test]
    fn test_state_root_task() {
        reth_tracing::init_test_tracing();

        let factory = create_test_provider_factory();

        let state_updates = create_mock_state_updates(10, 10);
        let mut hashed_state = HashedPostState::default();
        let mut accumulated_state: HashMap<Address, (RethAccount, HashMap<B256, U256>)> =
            HashMap::default();

        {
            let provider_rw = factory.provider_rw().expect("failed to get provider");

            for update in &state_updates {
                let account_updates = update.iter().map(|(address, account)| {
                    (*address, Some(convert_revm_to_reth_account(account)))
                });
                provider_rw
                    .insert_account_for_hashing(account_updates)
                    .expect("failed to insert accounts");

                let storage_updates = update.iter().map(|(address, account)| {
                    let storage_entries = account.storage.iter().map(|(slot, value)| {
                        StorageEntry { key: B256::from(*slot), value: value.present_value }
                    });
                    (*address, storage_entries)
                });
                provider_rw
                    .insert_storage_for_hashing(storage_updates)
                    .expect("failed to insert storage");
            }
            provider_rw.commit().expect("failed to commit changes");
        }

        for update in &state_updates {
            hashed_state.extend(evm_state_to_hashed_post_state(update.clone()));

            for (address, account) in update {
                let storage: HashMap<B256, U256> = account
                    .storage
                    .iter()
                    .map(|(k, v)| (B256::from(*k), v.present_value))
                    .collect();

                let entry = accumulated_state.entry(*address).or_default();
                entry.0 = convert_revm_to_reth_account(account);
                entry.1.extend(storage);
            }
        }

        let input = TrieInput::from_state(hashed_state);
        let nodes_sorted = Arc::new(input.nodes.clone().into_sorted());
        let state_sorted = Arc::new(input.state.clone().into_sorted());
        let config = StateRootConfig {
            consistent_view: ConsistentDbView::new(factory, None),
            nodes_sorted: nodes_sorted.clone(),
            state_sorted: state_sorted.clone(),
            prefix_sets: Arc::new(input.prefix_sets),
        };
        let provider = config.consistent_view.provider_ro().unwrap();
        let blinded_provider_factory = ProofBlindedProviderFactory::new(
            InMemoryTrieCursorFactory::new(
                DatabaseTrieCursorFactory::new(provider.tx_ref()),
                &nodes_sorted,
            ),
            HashedPostStateCursorFactory::new(
                DatabaseHashedCursorFactory::new(provider.tx_ref()),
                &state_sorted,
            ),
            config.prefix_sets.clone(),
        );
        let (root_from_task, _) = std::thread::scope(|std_scope| {
            let task = StateRootTask::new(config, blinded_provider_factory);
            let mut state_hook = task.state_hook();
            let handle = task.spawn(std_scope);

            for update in state_updates {
                state_hook.on_state(&update);
            }
            drop(state_hook);

            handle.wait_for_result().expect("task failed")
        })
        .state_root;
        let root_from_base = state_root(accumulated_state);

        assert_eq!(
            root_from_task, root_from_base,
            "State root mismatch: task={root_from_task:?}, base={root_from_base:?}"
        );
    }

    #[test]
    fn test_add_proof_in_sequence() {
        let mut sequencer = ProofSequencer::new();
        let proof1 = MultiProof::default();
        let proof2 = MultiProof::default();
        sequencer.next_sequence = 2;

        let ready = sequencer.add_proof(
            0,
            HashedPostState::default(),
            MultiProofTargets::default(),
            proof1,
        );
        assert_eq!(ready.len(), 1);
        assert!(!sequencer.has_pending());

        let ready = sequencer.add_proof(
            1,
            HashedPostState::default(),
            MultiProofTargets::default(),
            proof2,
        );
        assert_eq!(ready.len(), 1);
        assert!(!sequencer.has_pending());
    }

    #[test]
    fn test_add_proof_out_of_order() {
        let mut sequencer = ProofSequencer::new();
        let proof1 = MultiProof::default();
        let proof2 = MultiProof::default();
        let proof3 = MultiProof::default();
        sequencer.next_sequence = 3;

        let ready = sequencer.add_proof(
            2,
            HashedPostState::default(),
            MultiProofTargets::default(),
            proof3,
        );
        assert_eq!(ready.len(), 0);
        assert!(sequencer.has_pending());

        let ready = sequencer.add_proof(
            0,
            HashedPostState::default(),
            MultiProofTargets::default(),
            proof1,
        );
        assert_eq!(ready.len(), 1);
        assert!(sequencer.has_pending());

        let ready = sequencer.add_proof(
            1,
            HashedPostState::default(),
            MultiProofTargets::default(),
            proof2,
        );
        assert_eq!(ready.len(), 2);
        assert!(!sequencer.has_pending());
    }

    #[test]
    fn test_add_proof_with_gaps() {
        let mut sequencer = ProofSequencer::new();
        let proof1 = MultiProof::default();
        let proof3 = MultiProof::default();
        sequencer.next_sequence = 3;

        let ready = sequencer.add_proof(
            0,
            HashedPostState::default(),
            MultiProofTargets::default(),
            proof1,
        );
        assert_eq!(ready.len(), 1);

        let ready = sequencer.add_proof(
            2,
            HashedPostState::default(),
            MultiProofTargets::default(),
            proof3,
        );
        assert_eq!(ready.len(), 0);
        assert!(sequencer.has_pending());
    }

    #[test]
    fn test_add_proof_duplicate_sequence() {
        let mut sequencer = ProofSequencer::new();
        let proof1 = MultiProof::default();
        let proof2 = MultiProof::default();

        let ready = sequencer.add_proof(
            0,
            HashedPostState::default(),
            MultiProofTargets::default(),
            proof1,
        );
        assert_eq!(ready.len(), 1);

        let ready = sequencer.add_proof(
            0,
            HashedPostState::default(),
            MultiProofTargets::default(),
            proof2,
        );
        assert_eq!(ready.len(), 0);
        assert!(!sequencer.has_pending());
    }

    #[test]
    fn test_add_proof_batch_processing() {
        let mut sequencer = ProofSequencer::new();
        let proofs: Vec<_> = (0..5).map(|_| MultiProof::default()).collect();
        sequencer.next_sequence = 5;

        sequencer.add_proof(
            4,
            HashedPostState::default(),
            MultiProofTargets::default(),
            proofs[4].clone(),
        );
        sequencer.add_proof(
            2,
            HashedPostState::default(),
            MultiProofTargets::default(),
            proofs[2].clone(),
        );
        sequencer.add_proof(
            1,
            HashedPostState::default(),
            MultiProofTargets::default(),
            proofs[1].clone(),
        );
        sequencer.add_proof(
            3,
            HashedPostState::default(),
            MultiProofTargets::default(),
            proofs[3].clone(),
        );

        let ready = sequencer.add_proof(
            0,
            HashedPostState::default(),
            MultiProofTargets::default(),
            proofs[0].clone(),
        );
        assert_eq!(ready.len(), 5);
        assert!(!sequencer.has_pending());
    }

    fn create_get_proof_targets_state() -> HashedPostState {
        let mut state = HashedPostState::default();

        let addr1 = B256::random();
        let addr2 = B256::random();
        state.accounts.insert(addr1, Some(Default::default()));
        state.accounts.insert(addr2, Some(Default::default()));

        let mut storage = HashedStorage::default();
        let slot1 = B256::random();
        let slot2 = B256::random();
        storage.storage.insert(slot1, U256::ZERO);
        storage.storage.insert(slot2, U256::from(1));
        state.storages.insert(addr1, storage);

        state
    }

    #[test]
    fn test_get_proof_targets_new_account_targets() {
        let state = create_get_proof_targets_state();
        let fetched = MultiProofTargets::default();

        let targets = get_proof_targets(&state, &fetched);

        // should return all accounts as targets since nothing was fetched before
        assert_eq!(targets.len(), state.accounts.len());
        for addr in state.accounts.keys() {
            assert!(targets.contains_key(addr));
        }
    }

    #[test]
    fn test_get_proof_targets_new_storage_targets() {
        let state = create_get_proof_targets_state();
        let fetched = MultiProofTargets::default();

        let targets = get_proof_targets(&state, &fetched);

        // verify storage slots are included for accounts with storage
        for (addr, storage) in &state.storages {
            assert!(targets.contains_key(addr));
            let target_slots = &targets[addr];
            assert_eq!(target_slots.len(), storage.storage.len());
            for slot in storage.storage.keys() {
                assert!(target_slots.contains(slot));
            }
        }
    }

    #[test]
    fn test_get_proof_targets_filter_already_fetched_accounts() {
        let state = create_get_proof_targets_state();
        let mut fetched = MultiProofTargets::default();

        // select an account that has no storage updates
        let fetched_addr = state
            .accounts
            .keys()
            .find(|&&addr| !state.storages.contains_key(&addr))
            .expect("Should have an account without storage");

        // mark the account as already fetched
        fetched.insert(*fetched_addr, HashSet::default());

        let targets = get_proof_targets(&state, &fetched);

        // should not include the already fetched account since it has no storage updates
        assert!(!targets.contains_key(fetched_addr));
        // other accounts should still be included
        assert_eq!(targets.len(), state.accounts.len() - 1);
    }

    #[test]
    fn test_get_proof_targets_filter_already_fetched_storage() {
        let state = create_get_proof_targets_state();
        let mut fetched = MultiProofTargets::default();

        // mark one storage slot as already fetched
        let (addr, storage) = state.storages.iter().next().unwrap();
        let mut fetched_slots = HashSet::default();
        let fetched_slot = *storage.storage.keys().next().unwrap();
        fetched_slots.insert(fetched_slot);
        fetched.insert(*addr, fetched_slots);

        let targets = get_proof_targets(&state, &fetched);

        // should not include the already fetched storage slot
        let target_slots = &targets[addr];
        assert!(!target_slots.contains(&fetched_slot));
        assert_eq!(target_slots.len(), storage.storage.len() - 1);
    }

    #[test]
    fn test_get_proof_targets_empty_state() {
        let state = HashedPostState::default();
        let fetched = MultiProofTargets::default();

        let targets = get_proof_targets(&state, &fetched);

        assert!(targets.is_empty());
    }

    #[test]
    fn test_get_proof_targets_mixed_fetched_state() {
        let mut state = HashedPostState::default();
        let mut fetched = MultiProofTargets::default();

        let addr1 = B256::random();
        let addr2 = B256::random();
        let slot1 = B256::random();
        let slot2 = B256::random();

        state.accounts.insert(addr1, Some(Default::default()));
        state.accounts.insert(addr2, Some(Default::default()));

        let mut storage = HashedStorage::default();
        storage.storage.insert(slot1, U256::ZERO);
        storage.storage.insert(slot2, U256::from(1));
        state.storages.insert(addr1, storage);

        let mut fetched_slots = HashSet::default();
        fetched_slots.insert(slot1);
        fetched.insert(addr1, fetched_slots);

        let targets = get_proof_targets(&state, &fetched);

        assert!(targets.contains_key(&addr2));
        assert!(!targets[&addr1].contains(&slot1));
        assert!(targets[&addr1].contains(&slot2));
    }

    #[test]
    fn test_get_proof_targets_unmodified_account_with_storage() {
        let mut state = HashedPostState::default();
        let fetched = MultiProofTargets::default();

        let addr = B256::random();
        let slot1 = B256::random();
        let slot2 = B256::random();

        // don't add the account to state.accounts (simulating unmodified account)
        // but add storage updates for this account
        let mut storage = HashedStorage::default();
        storage.storage.insert(slot1, U256::from(1));
        storage.storage.insert(slot2, U256::from(2));
        state.storages.insert(addr, storage);

        assert!(!state.accounts.contains_key(&addr));
        assert!(!fetched.contains_key(&addr));

        let targets = get_proof_targets(&state, &fetched);

        // verify that we still get the storage slots for the unmodified account
        assert!(targets.contains_key(&addr));

        let target_slots = &targets[&addr];
        assert_eq!(target_slots.len(), 2);
        assert!(target_slots.contains(&slot1));
        assert!(target_slots.contains(&slot2));
    }
}<|MERGE_RESOLUTION|>--- conflicted
+++ resolved
@@ -369,7 +369,6 @@
             };
 
             // TODO: replace with parallel proof
-<<<<<<< HEAD
             let result = Proof::from_tx(provider.tx_ref())
                 .with_trie_cursor_factory(InMemoryTrieCursorFactory::new(
                     DatabaseTrieCursorFactory::new(provider.tx_ref()),
@@ -382,13 +381,6 @@
                 .with_prefix_sets_mut(config.prefix_sets.as_ref().clone())
                 .with_branch_node_hash_masks(true)
                 .multiproof(proof_targets.clone());
-=======
-            let result = Proof::overlay_multiproof(
-                provider.tx_ref(),
-                input.as_ref().clone(),
-                proof_targets.clone(),
-            );
->>>>>>> e663f959
             match result {
                 Ok(proof) => {
                     let _ = state_root_message_sender.send(StateRootMessage::ProofCalculated(
