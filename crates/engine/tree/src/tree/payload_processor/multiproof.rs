//! Multiproof task related functionality.

use alloy_evm::block::StateChangeSource;
use alloy_primitives::{
    keccak256,
    map::{B256Set, HashSet},
    B256,
};
use crossbeam_channel::{unbounded, Receiver as CrossbeamReceiver, Sender as CrossbeamSender};
use dashmap::DashMap;
use derive_more::derive::Deref;
use metrics::{Gauge, Histogram};
use reth_metrics::Metrics;
use reth_revm::state::EvmState;
use reth_trie::{
    added_removed_keys::MultiAddedRemovedKeys, prefix_set::TriePrefixSetsMut,
    updates::TrieUpdatesSorted, DecodedMultiProof, HashedPostState, HashedPostStateSorted,
    HashedStorage, MultiProofTargets, TrieInput,
};
use reth_trie_parallel::{
    proof::ParallelProof,
    proof_task::{
        AccountMultiproofInput, ProofResultContext, ProofResultMessage, ProofWorkerHandle,
        StorageProofInput,
    },
};
use std::{collections::BTreeMap, ops::DerefMut, sync::Arc, time::Instant};
use tracing::{debug, error, instrument, trace};

/// A trie update that can be applied to sparse trie alongside the proofs for touched parts of the
/// state.
#[derive(Default, Debug)]
pub struct SparseTrieUpdate {
    /// The state update that was used to calculate the proof
    pub(crate) state: HashedPostState,
    /// The calculated multiproof
    pub(crate) multiproof: DecodedMultiProof,
}

impl SparseTrieUpdate {
    /// Returns true if the update is empty.
    pub(super) fn is_empty(&self) -> bool {
        self.state.is_empty() && self.multiproof.is_empty()
    }

    /// Construct update from multiproof.
    #[cfg(test)]
    pub(super) fn from_multiproof(multiproof: reth_trie::MultiProof) -> alloy_rlp::Result<Self> {
        Ok(Self { multiproof: multiproof.try_into()?, ..Default::default() })
    }

    /// Extend update with contents of the other.
    pub(super) fn extend(&mut self, other: Self) {
        self.state.extend(other.state);
        self.multiproof.extend(other.multiproof);
    }
}

/// Common configuration for multi proof tasks
#[derive(Debug, Clone, Default)]
pub(crate) struct MultiProofConfig {
    /// The sorted collection of cached in-memory intermediate trie nodes that
    /// can be reused for computation.
    pub nodes_sorted: Arc<TrieUpdatesSorted>,
    /// The sorted in-memory overlay hashed state.
    pub state_sorted: Arc<HashedPostStateSorted>,
    /// The collection of prefix sets for the computation. Since the prefix sets _always_
    /// invalidate the in-memory nodes, not all keys from `state_sorted` might be present here,
    /// if we have cached nodes for them.
    pub prefix_sets: Arc<TriePrefixSetsMut>,
}

impl MultiProofConfig {
    /// Creates a new state root config from the trie input.
    ///
    /// This returns a cleared [`TrieInput`] so that we can reuse any allocated space in the
    /// [`TrieInput`].
    pub(crate) fn from_input(mut input: TrieInput) -> (TrieInput, Self) {
        let config = Self {
            nodes_sorted: Arc::new(input.nodes.drain_into_sorted()),
            state_sorted: Arc::new(input.state.drain_into_sorted()),
            prefix_sets: Arc::new(input.prefix_sets.clone()),
        };
        (input.cleared(), config)
    }
}

/// Messages used internally by the multi proof task.
#[derive(Debug)]
pub(super) enum MultiProofMessage {
    /// Prefetch proof targets
    PrefetchProofs(MultiProofTargets),
    /// New state update from transaction execution with its source
    StateUpdate(StateChangeSource, EvmState),
    /// State update that can be applied to the sparse trie without any new proofs.
    ///
    /// It can be the case when all accounts and storage slots from the state update were already
    /// fetched and revealed.
    EmptyProof {
        /// The index of this proof in the sequence of state updates
        sequence_number: u64,
        /// The state update that was used to calculate the proof
        state: HashedPostState,
    },
    /// Signals state update stream end.
    ///
    /// This is triggered by block execution, indicating that no additional state updates are
    /// expected.
    FinishedStateUpdates,
}

/// Handle to track proof calculation ordering.
#[derive(Debug, Default)]
struct ProofSequencer {
    /// The next proof sequence number to be produced.
    next_sequence: u64,
    /// The next sequence number expected to be delivered.
    next_to_deliver: u64,
    /// Buffer for out-of-order proofs and corresponding state updates
    pending_proofs: BTreeMap<u64, SparseTrieUpdate>,
}

impl ProofSequencer {
    /// Gets the next sequence number and increments the counter
    const fn next_sequence(&mut self) -> u64 {
        let seq = self.next_sequence;
        self.next_sequence += 1;
        seq
    }

    /// Adds a proof with the corresponding state update and returns all sequential proofs and state
    /// updates if we have a continuous sequence
    fn add_proof(&mut self, sequence: u64, update: SparseTrieUpdate) -> Vec<SparseTrieUpdate> {
        if sequence >= self.next_to_deliver {
            self.pending_proofs.insert(sequence, update);
        }

        // return early if we don't have the next expected proof
        if !self.pending_proofs.contains_key(&self.next_to_deliver) {
            return Vec::new()
        }

        let mut consecutive_proofs = Vec::with_capacity(self.pending_proofs.len());
        let mut current_sequence = self.next_to_deliver;

        // keep collecting proofs and state updates as long as we have consecutive sequence numbers
        while let Some(pending) = self.pending_proofs.remove(&current_sequence) {
            consecutive_proofs.push(pending);
            current_sequence += 1;

            // if we don't have the next number, stop collecting
            if !self.pending_proofs.contains_key(&current_sequence) {
                break;
            }
        }

        self.next_to_deliver += consecutive_proofs.len() as u64;

        consecutive_proofs
    }

    /// Returns true if we still have pending proofs
    pub(crate) fn has_pending(&self) -> bool {
        !self.pending_proofs.is_empty()
    }
}

/// A wrapper for the sender that signals completion when dropped.
///
/// This type is intended to be used in combination with the evm executor statehook.
/// This should trigger once the block has been executed (after) the last state update has been
/// sent. This triggers the exit condition of the multi proof task.
#[derive(Deref, Debug)]
pub(super) struct StateHookSender(CrossbeamSender<MultiProofMessage>);

impl StateHookSender {
    pub(crate) const fn new(inner: CrossbeamSender<MultiProofMessage>) -> Self {
        Self(inner)
    }
}

impl Drop for StateHookSender {
    fn drop(&mut self) {
        // Send completion signal when the sender is dropped
        let _ = self.0.send(MultiProofMessage::FinishedStateUpdates);
    }
}

pub(crate) fn evm_state_to_hashed_post_state(update: EvmState) -> HashedPostState {
    let mut hashed_state = HashedPostState::with_capacity(update.len());

    for (address, account) in update {
        if account.is_touched() {
            let hashed_address = keccak256(address);
            trace!(target: "engine::tree::payload_processor::multiproof", ?address, ?hashed_address, "Adding account to state update");

            let destroyed = account.is_selfdestructed();
            let info = if destroyed { None } else { Some(account.info.into()) };
            hashed_state.accounts.insert(hashed_address, info);

            let mut changed_storage_iter = account
                .storage
                .into_iter()
                .filter(|(_slot, value)| value.is_changed())
                .map(|(slot, value)| (keccak256(B256::from(slot)), value.present_value))
                .peekable();

            if destroyed {
                hashed_state.storages.insert(hashed_address, HashedStorage::new(true));
            } else if changed_storage_iter.peek().is_some() {
                hashed_state
                    .storages
                    .insert(hashed_address, HashedStorage::from_iter(false, changed_storage_iter));
            }
        }
    }

    hashed_state
}

/// A pending multiproof task, either [`StorageMultiproofInput`] or [`MultiproofInput`].
#[derive(Debug)]
enum PendingMultiproofTask {
    /// A storage multiproof task input.
    Storage(StorageMultiproofInput),
    /// A regular multiproof task input.
    Regular(MultiproofInput),
}

impl PendingMultiproofTask {
    /// Returns the proof sequence number of the task.
    const fn proof_sequence_number(&self) -> u64 {
        match self {
            Self::Storage(input) => input.proof_sequence_number,
            Self::Regular(input) => input.proof_sequence_number,
        }
    }

    /// Returns whether or not the proof targets are empty.
    fn proof_targets_is_empty(&self) -> bool {
        match self {
            Self::Storage(input) => input.proof_targets.is_empty(),
            Self::Regular(input) => input.proof_targets.is_empty(),
        }
    }

    /// Destroys the input and sends a [`MultiProofMessage::EmptyProof`] message to the sender.
    fn send_empty_proof(self) {
        match self {
            Self::Storage(input) => input.send_empty_proof(),
            Self::Regular(input) => input.send_empty_proof(),
        }
    }
}

impl From<StorageMultiproofInput> for PendingMultiproofTask {
    fn from(input: StorageMultiproofInput) -> Self {
        Self::Storage(input)
    }
}

impl From<MultiproofInput> for PendingMultiproofTask {
    fn from(input: MultiproofInput) -> Self {
        Self::Regular(input)
    }
}

/// Input parameters for dispatching a dedicated storage multiproof calculation.
#[derive(Debug)]
struct StorageMultiproofInput {
    hashed_state_update: HashedPostState,
    hashed_address: B256,
    proof_targets: B256Set,
    proof_sequence_number: u64,
    state_root_message_sender: CrossbeamSender<MultiProofMessage>,
    multi_added_removed_keys: Arc<MultiAddedRemovedKeys>,
}

impl StorageMultiproofInput {
    /// Destroys the input and sends a [`MultiProofMessage::EmptyProof`] message to the sender.
    fn send_empty_proof(self) {
        let _ = self.state_root_message_sender.send(MultiProofMessage::EmptyProof {
            sequence_number: self.proof_sequence_number,
            state: self.hashed_state_update,
        });
    }
}

/// Input parameters for dispatching a multiproof calculation.
#[derive(Debug)]
struct MultiproofInput {
    source: Option<StateChangeSource>,
    hashed_state_update: HashedPostState,
    proof_targets: MultiProofTargets,
    proof_sequence_number: u64,
    state_root_message_sender: CrossbeamSender<MultiProofMessage>,
    multi_added_removed_keys: Option<Arc<MultiAddedRemovedKeys>>,
}

impl MultiproofInput {
    /// Destroys the input and sends a [`MultiProofMessage::EmptyProof`] message to the sender.
    fn send_empty_proof(self) {
        let _ = self.state_root_message_sender.send(MultiProofMessage::EmptyProof {
            sequence_number: self.proof_sequence_number,
            state: self.hashed_state_update,
        });
    }
}

/// Coordinates multiproof dispatch between `MultiProofTask` and the parallel trie workers.
///
/// # Flow
/// 1. `MultiProofTask` asks the manager to dispatch either storage or account proof work.
/// 2. The manager builds the request, clones `proof_result_tx`, and hands everything to
///    [`ProofWorkerHandle`].
/// 3. A worker finishes the proof and sends a [`ProofResultMessage`] through the channel included
///    in the job.
/// 4. `MultiProofTask` consumes the message from the same channel and sequences it with
///    `ProofSequencer`.
#[derive(Debug)]
pub struct MultiproofManager {
    /// Handle to the proof worker pools (storage and account).
    proof_worker_handle: ProofWorkerHandle,
    /// Cached storage proof roots for missed leaves; this maps
    /// hashed (missed) addresses to their storage proof roots.
    ///
    /// It is important to cache these. Otherwise, a common account
    /// (popular ERC-20, etc.) having missed leaves in its path would
    /// repeatedly calculate these proofs per interacting transaction
    /// (same account different slots).
    ///
    /// This also works well with chunking multiproofs, which may break
    /// a big account change into different chunks, which may repeatedly
    /// revisit missed leaves.
    missed_leaves_storage_roots: Arc<DashMap<B256, B256>>,
    /// Channel sender cloned into each dispatched job so workers can send back the
    /// `ProofResultMessage`.
    proof_result_tx: CrossbeamSender<ProofResultMessage>,
    /// Metrics
    metrics: MultiProofTaskMetrics,
}

impl MultiproofManager {
    /// Creates a new [`MultiproofManager`].
    fn new(
        metrics: MultiProofTaskMetrics,
        proof_worker_handle: ProofWorkerHandle,
        proof_result_tx: CrossbeamSender<ProofResultMessage>,
    ) -> Self {
        // Initialize the max worker gauges with the worker pool sizes
        metrics.max_storage_workers.set(proof_worker_handle.total_storage_workers() as f64);
        metrics.max_account_workers.set(proof_worker_handle.total_account_workers() as f64);

        Self {
            metrics,
            proof_worker_handle,
            missed_leaves_storage_roots: Default::default(),
            proof_result_tx,
        }
    }

    /// Dispatches a new multiproof calculation to worker pools.
    fn dispatch(&self, input: PendingMultiproofTask) {
        // If there are no proof targets, we can just send an empty multiproof back immediately
        if input.proof_targets_is_empty() {
            debug!(
                sequence_number = input.proof_sequence_number(),
                "No proof targets, sending empty multiproof back immediately"
            );
            input.send_empty_proof();
            return
        }

        match input {
            PendingMultiproofTask::Storage(storage_input) => {
                self.dispatch_storage_proof(storage_input);
            }
            PendingMultiproofTask::Regular(multiproof_input) => {
                self.dispatch_multiproof(multiproof_input);
            }
        }
    }

    /// Dispatches a single storage proof calculation to worker pool.
    fn dispatch_storage_proof(&self, storage_multiproof_input: StorageMultiproofInput) {
        let StorageMultiproofInput {
            hashed_state_update,
            hashed_address,
            proof_targets,
            proof_sequence_number,
            multi_added_removed_keys,
            state_root_message_sender: _,
        } = storage_multiproof_input;

        let storage_targets = proof_targets.len();

        trace!(
            target: "engine::tree::payload_processor::multiproof",
            proof_sequence_number,
            ?proof_targets,
            storage_targets,
            "Dispatching storage proof to workers"
        );

        let start = Instant::now();

        // Create prefix set from targets
        let prefix_set = reth_trie::prefix_set::PrefixSetMut::from(
            proof_targets.iter().map(reth_trie::Nibbles::unpack),
        );
        let prefix_set = prefix_set.freeze();

        // Build computation input (data only)
        let input = StorageProofInput::new(
            hashed_address,
            prefix_set,
            proof_targets,
            true, // with_branch_node_masks
            Some(multi_added_removed_keys),
        );

        // Dispatch to storage worker
        if let Err(e) = self.proof_worker_handle.dispatch_storage_proof(
            input,
            ProofResultContext::new(
                self.proof_result_tx.clone(),
                proof_sequence_number,
                hashed_state_update,
                start,
            ),
        ) {
            error!(target: "engine::tree::payload_processor::multiproof", ?e, "Failed to dispatch storage proof");
            return;
        }

        self.metrics
            .active_storage_workers_histogram
            .record(self.proof_worker_handle.active_storage_workers() as f64);
        self.metrics
            .active_account_workers_histogram
            .record(self.proof_worker_handle.active_account_workers() as f64);
        self.metrics
            .pending_storage_multiproofs_histogram
            .record(self.proof_worker_handle.pending_storage_tasks() as f64);
        self.metrics
            .pending_account_multiproofs_histogram
            .record(self.proof_worker_handle.pending_account_tasks() as f64);
    }

    /// Signals that a multiproof calculation has finished.
    fn on_calculation_complete(&self) {
        self.metrics
            .active_storage_workers_histogram
            .record(self.proof_worker_handle.active_storage_workers() as f64);
        self.metrics
            .active_account_workers_histogram
            .record(self.proof_worker_handle.active_account_workers() as f64);
        self.metrics
            .pending_storage_multiproofs_histogram
            .record(self.proof_worker_handle.pending_storage_tasks() as f64);
        self.metrics
            .pending_account_multiproofs_histogram
            .record(self.proof_worker_handle.pending_account_tasks() as f64);
    }

    /// Dispatches a single multiproof calculation to worker pool.
    fn dispatch_multiproof(&self, multiproof_input: MultiproofInput) {
        let MultiproofInput {
            source,
            hashed_state_update,
            proof_targets,
            proof_sequence_number,
            state_root_message_sender: _,
            multi_added_removed_keys,
        } = multiproof_input;

        let missed_leaves_storage_roots = self.missed_leaves_storage_roots.clone();
        let account_targets = proof_targets.len();
        let storage_targets = proof_targets.values().map(|slots| slots.len()).sum::<usize>();

        trace!(
            target: "engine::tree::payload_processor::multiproof",
            proof_sequence_number,
            ?proof_targets,
            account_targets,
            storage_targets,
            ?source,
            "Dispatching multiproof to workers"
        );

        let start = Instant::now();

        // Extend prefix sets with targets
        let frozen_prefix_sets =
            ParallelProof::extend_prefix_sets_with_targets(&Default::default(), &proof_targets);

        // Dispatch account multiproof to worker pool with result sender
        let input = AccountMultiproofInput {
            targets: proof_targets,
            prefix_sets: frozen_prefix_sets,
            collect_branch_node_masks: true,
            multi_added_removed_keys,
            missed_leaves_storage_roots,
            // Workers will send ProofResultMessage directly to proof_result_rx
            proof_result_sender: ProofResultContext::new(
                self.proof_result_tx.clone(),
                proof_sequence_number,
                hashed_state_update,
                start,
            ),
        };

        if let Err(e) = self.proof_worker_handle.dispatch_account_multiproof(input) {
            error!(target: "engine::tree::payload_processor::multiproof", ?e, "Failed to dispatch account multiproof");
            return;
        }

        self.metrics
            .active_storage_workers_histogram
            .record(self.proof_worker_handle.active_storage_workers() as f64);
        self.metrics
            .active_account_workers_histogram
            .record(self.proof_worker_handle.active_account_workers() as f64);
        self.metrics
            .pending_storage_multiproofs_histogram
            .record(self.proof_worker_handle.pending_storage_tasks() as f64);
        self.metrics
            .pending_account_multiproofs_histogram
            .record(self.proof_worker_handle.pending_account_tasks() as f64);
    }
}

#[derive(Metrics, Clone)]
#[metrics(scope = "tree.root")]
pub(crate) struct MultiProofTaskMetrics {
    /// Histogram of active storage workers processing proofs.
    pub active_storage_workers_histogram: Histogram,
    /// Histogram of active account workers processing proofs.
    pub active_account_workers_histogram: Histogram,
    /// Gauge for the maximum number of storage workers in the pool.
    pub max_storage_workers: Gauge,
    /// Gauge for the maximum number of account workers in the pool.
    pub max_account_workers: Gauge,
    /// Histogram of pending storage multiproofs in the queue.
    pub pending_storage_multiproofs_histogram: Histogram,
    /// Histogram of pending account multiproofs in the queue.
    pub pending_account_multiproofs_histogram: Histogram,

    /// Histogram of the number of prefetch proof target accounts.
    pub prefetch_proof_targets_accounts_histogram: Histogram,
    /// Histogram of the number of prefetch proof target storages.
    pub prefetch_proof_targets_storages_histogram: Histogram,
    /// Histogram of the number of prefetch proof target chunks.
    pub prefetch_proof_chunks_histogram: Histogram,

    /// Histogram of the number of state update proof target accounts.
    pub state_update_proof_targets_accounts_histogram: Histogram,
    /// Histogram of the number of state update proof target storages.
    pub state_update_proof_targets_storages_histogram: Histogram,
    /// Histogram of the number of state update proof target chunks.
    pub state_update_proof_chunks_histogram: Histogram,

    /// Histogram of proof calculation durations.
    pub proof_calculation_duration_histogram: Histogram,

    /// Histogram of sparse trie update durations.
    pub sparse_trie_update_duration_histogram: Histogram,
    /// Histogram of sparse trie final update durations.
    pub sparse_trie_final_update_duration_histogram: Histogram,
    /// Histogram of sparse trie total durations.
    pub sparse_trie_total_duration_histogram: Histogram,

    /// Histogram of state updates received.
    pub state_updates_received_histogram: Histogram,
    /// Histogram of proofs processed.
    pub proofs_processed_histogram: Histogram,
    /// Histogram of total time spent in the multiproof task.
    pub multiproof_task_total_duration_histogram: Histogram,
    /// Total time spent waiting for the first state update or prefetch request.
    pub first_update_wait_time_histogram: Histogram,
    /// Total time spent waiting for the last proof result.
    pub last_proof_wait_time_histogram: Histogram,
}

/// Standalone task that receives a transaction state stream and updates relevant
/// data structures to calculate state root.
///
/// ## Architecture: Dual-Channel Multiproof System
///
/// This task orchestrates parallel proof computation using a dual-channel architecture that
/// separates control messages from proof computation results:
///
/// ```text
/// ┌─────────────────────────────────────────────────────────────────┐
/// │                        MultiProofTask                            │
/// │                  Event Loop (crossbeam::select!)                 │
/// └──┬──────────────────────────────────────────────────────────▲───┘
///    │                                                           │
///    │ (1) Send proof request                                   │
///    │     via tx (control channel)                             │
///    │                                                           │
///    ▼                                                           │
/// ┌──────────────────────────────────────────────────────────────┐ │
/// │             MultiproofManager                                │ │
/// │  - Deduplicates against fetched_proof_targets                │ │
/// │  - Routes to appropriate worker pool                         │ │
/// └──┬───────────────────────────────────────────────────────────┘ │
///    │                                                             │
///    │ (2) Dispatch to workers                                    │
///    │     OR send EmptyProof (fast path)                         │
///    ▼                                                             │
/// ┌──────────────────────────────────────────────────────────────┐ │
/// │              ProofWorkerHandle                                │ │
/// │  ┌─────────────────────┐   ┌────────────────────────┐        │ │
/// │  │ Storage Worker Pool │   │ Account Worker Pool     │        │ │
/// │  │ (spawn_blocking)    │   │ (spawn_blocking)        │        │ │
/// │  └─────────────────────┘   └────────────────────────┘        │ │
/// └──┬───────────────────────────────────────────────────────────┘ │
///    │                                                             │
///    │ (3) Compute proofs in parallel                             │
///    │     Send results back                                      │
///    │                                                             │
///    ▼                                                             │
/// ┌──────────────────────────────────────────────────────────────┐ │
/// │  proof_result_tx (crossbeam unbounded channel)                │ │
/// │    → ProofResultMessage { multiproof, sequence_number, ... }  │ │
/// └──────────────────────────────────────────────────────────────┘ │
///                                                                   │
///   (4) Receive via crossbeam::select! on two channels: ───────────┘
///       - rx: Control messages (PrefetchProofs, StateUpdate,
///             EmptyProof, FinishedStateUpdates)
///       - proof_result_rx: Computed proof results from workers
/// ```
///
/// ## Component Responsibilities
///
/// - **[`MultiProofTask`]**: Event loop coordinator
///   - Receives state updates from transaction execution
///   - Deduplicates proof targets against already-fetched proofs
///   - Sequences proofs to maintain transaction ordering
///   - Feeds sequenced updates to sparse trie task
///
/// - **[`MultiproofManager`]**: Calculation orchestrator
///   - Decides between fast path ([`EmptyProof`]) and worker dispatch
///   - Routes storage-only vs full multiproofs to appropriate workers
///   - Records metrics for monitoring
///
/// - **[`ProofWorkerHandle`]**: Worker pool manager
///   - Maintains separate pools for storage and account proofs
///   - Dispatches work to blocking threads (CPU-intensive)
///   - Sends results directly via `proof_result_tx` (bypasses control channel)
///
/// [`EmptyProof`]: MultiProofMessage::EmptyProof
/// [`ProofWorkerHandle`]: reth_trie_parallel::proof_task::ProofWorkerHandle
///
/// ## Dual-Channel Design Rationale
///
/// The system uses two separate crossbeam channels:
///
/// 1. **Control Channel (`tx`/`rx`)**: For orchestration messages
///    - `PrefetchProofs`: Pre-fetch proofs before execution
///    - `StateUpdate`: New transaction execution results
///    - `EmptyProof`: Fast path when all targets already fetched
///    - `FinishedStateUpdates`: Signal to drain pending work
///
/// 2. **Proof Result Channel (`proof_result_tx`/`proof_result_rx`)**: For worker results
///    - `ProofResultMessage`: Computed multiproofs from worker pools
///    - Direct path from workers to event loop (no intermediate hops)
///    - Keeps control messages separate from high-throughput proof data
///
/// This separation enables:
/// - **Non-blocking control**: Control messages never wait behind large proof data
/// - **Backpressure management**: Each channel can apply different policies
/// - **Clear ownership**: Workers only need proof result sender, not control channel
///
/// ## Initialization and Lifecycle
///
/// The task initializes a blinded sparse trie and subscribes to transaction state streams.
/// As it receives transaction execution results, it fetches proofs for relevant accounts
/// from the database and reveals them to the tree, then updates relevant leaves according
/// to transaction results. This feeds updates to the sparse trie task.
///
/// See the `run()` method documentation for detailed lifecycle flow.
#[derive(Debug)]
pub(super) struct MultiProofTask {
    /// The size of proof targets chunk to spawn in one calculation.
    /// If None, chunking is disabled and all targets are processed in a single proof.
    chunk_size: Option<usize>,
    /// Receiver for state root related messages (prefetch, state updates, finish signal).
    rx: CrossbeamReceiver<MultiProofMessage>,
    /// Sender for state root related messages.
    tx: CrossbeamSender<MultiProofMessage>,
    /// Receiver for proof results directly from workers.
    proof_result_rx: CrossbeamReceiver<ProofResultMessage>,
    /// Sender for state updates emitted by this type.
    to_sparse_trie: std::sync::mpsc::Sender<SparseTrieUpdate>,
    /// Proof targets that have been already fetched.
    fetched_proof_targets: MultiProofTargets,
    /// Tracks keys which have been added and removed throughout the entire block.
    multi_added_removed_keys: MultiAddedRemovedKeys,
    /// Proof sequencing handler.
    proof_sequencer: ProofSequencer,
    /// Manages calculation of multiproofs.
    multiproof_manager: MultiproofManager,
    /// multi proof task metrics
    metrics: MultiProofTaskMetrics,
}

impl MultiProofTask {
    /// Creates a new multi proof task with the unified message channel
    pub(super) fn new(
        proof_worker_handle: ProofWorkerHandle,
        to_sparse_trie: std::sync::mpsc::Sender<SparseTrieUpdate>,
        chunk_size: Option<usize>,
    ) -> Self {
        let (tx, rx) = unbounded();
        let (proof_result_tx, proof_result_rx) = unbounded();
        let metrics = MultiProofTaskMetrics::default();

        Self {
            chunk_size,
            rx,
            tx,
            proof_result_rx,
            to_sparse_trie,
            fetched_proof_targets: Default::default(),
            multi_added_removed_keys: MultiAddedRemovedKeys::new(),
            proof_sequencer: ProofSequencer::default(),
            multiproof_manager: MultiproofManager::new(
                metrics.clone(),
                proof_worker_handle,
                proof_result_tx,
            ),
            metrics,
        }
    }

    /// Returns a sender that can be used to send arbitrary [`MultiProofMessage`]s to this task.
    pub(super) fn state_root_message_sender(&self) -> CrossbeamSender<MultiProofMessage> {
        self.tx.clone()
    }

    /// Handles request for proof prefetch.
    ///
    /// Returns a number of proofs that were spawned.
    #[instrument(
        level = "debug",
        target = "engine::tree::payload_processor::multiproof",
        skip_all,
        fields(accounts = targets.len(), chunks = 0)
    )]
    fn on_prefetch_proof(&mut self, targets: MultiProofTargets) -> u64 {
        let proof_targets = self.get_prefetch_proof_targets(targets);
        self.fetched_proof_targets.extend_ref(&proof_targets);

        // Make sure all target accounts have an `AddedRemovedKeySet` in the
        // [`MultiAddedRemovedKeys`]. Even if there are not any known removed keys for the account,
        // we still want to optimistically fetch extension children for the leaf addition case.
        self.multi_added_removed_keys.touch_accounts(proof_targets.keys().copied());

        // Clone+Arc MultiAddedRemovedKeys for sharing with the dispatched multiproof tasks
        let multi_added_removed_keys = Arc::new(self.multi_added_removed_keys.clone());

        self.metrics.prefetch_proof_targets_accounts_histogram.record(proof_targets.len() as f64);
        self.metrics
            .prefetch_proof_targets_storages_histogram
            .record(proof_targets.values().map(|slots| slots.len()).sum::<usize>() as f64);

        // Process proof targets in chunks.
        let mut chunks = 0;

        // Only chunk if multiple account or storage workers are available to take advantage of
        // parallelism.
        let should_chunk = self.multiproof_manager.proof_worker_handle.available_account_workers() >
            1 ||
            self.multiproof_manager.proof_worker_handle.available_storage_workers() > 1;

        let mut dispatch = |proof_targets| {
            self.multiproof_manager.dispatch(
                MultiproofInput {
                    source: None,
                    hashed_state_update: Default::default(),
                    proof_targets,
                    proof_sequence_number: self.proof_sequencer.next_sequence(),
                    state_root_message_sender: self.tx.clone(),
                    multi_added_removed_keys: Some(multi_added_removed_keys.clone()),
                }
                .into(),
            );
            chunks += 1;
        };

        if should_chunk &&
            let Some(chunk_size) = self.chunk_size &&
            proof_targets.chunking_length() > chunk_size
        {
            let mut chunks = 0usize;
            for proof_targets_chunk in proof_targets.chunks(chunk_size) {
                dispatch(proof_targets_chunk);
                chunks += 1;
            }
            tracing::Span::current().record("chunks", chunks);
        } else {
            dispatch(proof_targets);
        }

        self.metrics.prefetch_proof_chunks_histogram.record(chunks as f64);

        chunks
    }

    // Returns true if all state updates finished and all proofs processed.
    fn is_done(
        &self,
        proofs_processed: u64,
        state_update_proofs_requested: u64,
        prefetch_proofs_requested: u64,
        updates_finished: bool,
    ) -> bool {
        let all_proofs_processed =
            proofs_processed >= state_update_proofs_requested + prefetch_proofs_requested;
        let no_pending = !self.proof_sequencer.has_pending();
        trace!(
            target: "engine::tree::payload_processor::multiproof",
            proofs_processed,
            state_update_proofs_requested,
            prefetch_proofs_requested,
            no_pending,
            updates_finished,
            "Checking end condition"
        );
        all_proofs_processed && no_pending && updates_finished
    }

    /// Calls `get_proof_targets` with existing proof targets for prefetching.
    fn get_prefetch_proof_targets(&self, mut targets: MultiProofTargets) -> MultiProofTargets {
        // Here we want to filter out any targets that are already fetched
        //
        // This means we need to remove any storage slots that have already been fetched
        let mut duplicates = 0;

        // First remove all storage targets that are subsets of already fetched storage slots
        targets.retain(|hashed_address, target_storage| {
            let keep = self
                .fetched_proof_targets
                .get(hashed_address)
                // do NOT remove if None, because that means the account has not been fetched yet
                .is_none_or(|fetched_storage| {
                    // remove if a subset
                    !target_storage.is_subset(fetched_storage)
                });

            if !keep {
                duplicates += target_storage.len();
            }

            keep
        });

        // For all non-subset remaining targets, we have to calculate the difference
        for (hashed_address, target_storage) in targets.deref_mut() {
            let Some(fetched_storage) = self.fetched_proof_targets.get(hashed_address) else {
                // this means the account has not been fetched yet, so we must fetch everything
                // associated with this account
                continue
            };

            let prev_target_storage_len = target_storage.len();

            // keep only the storage slots that have not been fetched yet
            //
            // we already removed subsets, so this should only remove duplicates
            target_storage.retain(|slot| !fetched_storage.contains(slot));

            duplicates += prev_target_storage_len - target_storage.len();
        }

        if duplicates > 0 {
            trace!(target: "engine::tree::payload_processor::multiproof", duplicates, "Removed duplicate prefetch proof targets");
        }

        targets
    }

    /// Handles state updates.
    ///
    /// Returns a number of proofs that were spawned.
    #[instrument(
        level = "debug",
        target = "engine::tree::payload_processor::multiproof",
        skip(self, update),
        fields(accounts = update.len(), chunks = 0)
    )]
    fn on_state_update(&mut self, source: StateChangeSource, update: EvmState) -> u64 {
        let hashed_state_update = evm_state_to_hashed_post_state(update);

        // Update removed keys based on the state update.
        self.multi_added_removed_keys.update_with_state(&hashed_state_update);

        // Split the state update into already fetched and not fetched according to the proof
        // targets.
        let (fetched_state_update, not_fetched_state_update) = hashed_state_update
            .partition_by_targets(&self.fetched_proof_targets, &self.multi_added_removed_keys);

        let mut state_updates = 0;
        // If there are any accounts or storage slots that we already fetched the proofs for,
        // send them immediately, as they don't require dispatching any additional multiproofs.
        if !fetched_state_update.is_empty() {
            let _ = self.tx.send(MultiProofMessage::EmptyProof {
                sequence_number: self.proof_sequencer.next_sequence(),
                state: fetched_state_update,
            });
            state_updates += 1;
        }

        // Clone+Arc MultiAddedRemovedKeys for sharing with the dispatched multiproof tasks
        let multi_added_removed_keys = Arc::new(self.multi_added_removed_keys.clone());

        // Process state updates in chunks.
        let mut chunks = 0;

        let mut spawned_proof_targets = MultiProofTargets::default();

        // Only chunk if multiple account or storage workers are available to take advantage of
        // parallelism.
        let should_chunk = self.multiproof_manager.proof_worker_handle.available_account_workers() >
            1 ||
            self.multiproof_manager.proof_worker_handle.available_storage_workers() > 1;

        let mut dispatch = |hashed_state_update| {
            let proof_targets = get_proof_targets(
                &hashed_state_update,
                &self.fetched_proof_targets,
                &multi_added_removed_keys,
            );
            spawned_proof_targets.extend_ref(&proof_targets);

            self.multiproof_manager.dispatch(
                MultiproofInput {
                    source: Some(source),
                    hashed_state_update,
                    proof_targets,
                    proof_sequence_number: self.proof_sequencer.next_sequence(),
                    state_root_message_sender: self.tx.clone(),
                    multi_added_removed_keys: Some(multi_added_removed_keys.clone()),
                }
                .into(),
            );

            chunks += 1;
        };

        if should_chunk &&
            let Some(chunk_size) = self.chunk_size &&
            not_fetched_state_update.chunking_length() > chunk_size
        {
            let mut chunks = 0usize;
            for chunk in not_fetched_state_update.chunks(chunk_size) {
                dispatch(chunk);
                chunks += 1;
            }
            tracing::Span::current().record("chunks", chunks);
        } else {
            dispatch(not_fetched_state_update);
        }

        self.metrics
            .state_update_proof_targets_accounts_histogram
            .record(spawned_proof_targets.len() as f64);
        self.metrics
            .state_update_proof_targets_storages_histogram
            .record(spawned_proof_targets.values().map(|slots| slots.len()).sum::<usize>() as f64);
        self.metrics.state_update_proof_chunks_histogram.record(chunks as f64);

        self.fetched_proof_targets.extend(spawned_proof_targets);

        state_updates + chunks
    }

    /// Handler for new proof calculated, aggregates all the existing sequential proofs.
    fn on_proof(
        &mut self,
        sequence_number: u64,
        update: SparseTrieUpdate,
    ) -> Option<SparseTrieUpdate> {
        let ready_proofs = self.proof_sequencer.add_proof(sequence_number, update);

        ready_proofs
            .into_iter()
            // Merge all ready proofs and state updates
            .reduce(|mut acc_update, update| {
                acc_update.extend(update);
                acc_update
            })
            // Return None if the resulting proof is empty
            .filter(|proof| !proof.is_empty())
    }

    /// Starts the main loop that handles all incoming messages, fetches proofs, applies them to the
    /// sparse trie, updates the sparse trie, and eventually returns the state root.
    ///
    /// The lifecycle is the following:
    /// 1. Either [`MultiProofMessage::PrefetchProofs`] or [`MultiProofMessage::StateUpdate`] is
    ///    received from the engine.
    ///    * For [`MultiProofMessage::StateUpdate`], the state update is hashed with
    ///      [`evm_state_to_hashed_post_state`], and then (proof targets)[`MultiProofTargets`] are
    ///      extracted with [`get_proof_targets`].
    ///    * For both messages, proof targets are deduplicated according to `fetched_proof_targets`,
    ///      so that the proofs for accounts and storage slots that were already fetched are not
    ///      requested again.
    /// 2. Using the proof targets, a new multiproof is calculated using
    ///    [`MultiproofManager::dispatch`].
    ///    * If the list of proof targets is empty, the [`MultiProofMessage::EmptyProof`] message is
    ///      sent back to this task along with the original state update.
    ///    * Otherwise, the multiproof is dispatched to worker pools and results are sent directly
    ///      to this task via the `proof_result_rx` channel as [`ProofResultMessage`].
    /// 3. Either [`MultiProofMessage::EmptyProof`] (via control channel) or [`ProofResultMessage`]
    ///    (via proof result channel) is received.
    ///    * The multiproof is added to the [`ProofSequencer`].
    ///    * If the proof sequencer has a contiguous sequence of multiproofs in the same order as
    ///      state updates arrived (i.e. transaction order), such sequence is returned.
    /// 4. Once there's a sequence of contiguous multiproofs along with the proof targets and state
    ///    updates associated with them, a [`SparseTrieUpdate`] is generated and sent to the sparse
    ///    trie task.
    /// 5. Steps above are repeated until this task receives a
    ///    [`MultiProofMessage::FinishedStateUpdates`].
    ///    * Once this message is received, on every [`MultiProofMessage::EmptyProof`] and
    ///      [`ProofResultMessage`], we check if all proofs have been processed and if there are any
    ///      pending proofs in the proof sequencer left to be revealed.
    /// 6. This task exits after all pending proofs are processed.
    #[instrument(
        level = "debug",
        name = "MultiProofTask::run",
        target = "engine::tree::payload_processor::multiproof",
        skip_all
    )]
    pub(crate) fn run(mut self) {
        // TODO convert those into fields
        let mut prefetch_proofs_requested = 0;
        let mut state_update_proofs_requested = 0;
        let mut proofs_processed = 0;

        let mut updates_finished = false;

        // Timestamp before the first state update or prefetch was received
        let start = Instant::now();

        // Timestamp when the first state update or prefetch was received
        let mut first_update_time = None;
        // Timestamp when state updates have finished
        let mut updates_finished_time = None;

        loop {
            trace!(target: "engine::tree::payload_processor::multiproof", "entering main channel receiving loop");

<<<<<<< HEAD
                        let mut merged_targets = targets;
                        let mut num_batched = 1;
                        while let Ok(MultiProofMessage::PrefetchProofs(next_targets)) =
                            self.rx.try_recv()
                        {
                            merged_targets.extend(next_targets);
                            num_batched += 1;
                        }

                        let account_targets = merged_targets.len();
                        let storage_targets =
                            merged_targets.values().map(|slots| slots.len()).sum::<usize>();
                        prefetch_proofs_requested += self.on_prefetch_proof(merged_targets);
                        debug!(
                            target: "engine::root",
                            account_targets,
                            storage_targets,
                            prefetch_proofs_requested,
                            num_batched,
                            "Prefetching proofs"
                        );
                    }
                    MultiProofMessage::StateUpdate(source, update) => {
                        trace!(target: "engine::root", "processing MultiProofMessage::StateUpdate");
                        if first_update_time.is_none() {
                            // record the wait time
                            self.metrics
                                .first_update_wait_time_histogram
                                .record(start.elapsed().as_secs_f64());
                            first_update_time = Some(Instant::now());
                            debug!(target: "engine::root", "Started state root calculation");
                        }

                        let mut merged_update = update;
                        let mut num_batched = 1;
                        while let Ok(MultiProofMessage::StateUpdate(_new_source, next_update)) =
                            self.rx.try_recv()
                        {
                            merged_update.extend(next_update);
                            num_batched += 1;
                        }

                        let len = merged_update.len();
                        state_update_proofs_requested +=
                            self.on_state_update(source, merged_update);
                        debug!(
                            target: "engine::root",
                            ?source,
                            len,
                            ?state_update_proofs_requested,
                            num_batched,
                            "Received new state update"
                        );
                    }
                    MultiProofMessage::FinishedStateUpdates => {
                        trace!(target: "engine::root", "processing MultiProofMessage::FinishedStateUpdates");
                        updates_finished = true;
                        updates_finished_time = Some(Instant::now());
                        if self.is_done(
                            proofs_processed,
                            state_update_proofs_requested,
                            prefetch_proofs_requested,
                            updates_finished,
                        ) {
                            debug!(
                                target: "engine::root",
                                "State updates finished and all proofs processed, ending calculation"
                            );
                            break
                        }
                    }
                    MultiProofMessage::EmptyProof { sequence_number, state } => {
                        trace!(target: "engine::root", "processing MultiProofMessage::EmptyProof");

                        proofs_processed += 1;

                        if let Some(combined_update) = self.on_proof(
                            sequence_number,
                            SparseTrieUpdate { state, multiproof: Default::default() },
                        ) {
                            let _ = self.to_sparse_trie.send(combined_update);
=======
            crossbeam_channel::select_biased! {
                recv(self.proof_result_rx) -> proof_msg => {
                    match proof_msg {
                        Ok(proof_result) => {
                            proofs_processed += 1;

                            self.metrics
                                .proof_calculation_duration_histogram
                                .record(proof_result.elapsed);

                            self.multiproof_manager.on_calculation_complete();

                            // Convert ProofResultMessage to SparseTrieUpdate
                            match proof_result.result {
                                Ok(proof_result_data) => {
                                    debug!(
                                        target: "engine::tree::payload_processor::multiproof",
                                        sequence = proof_result.sequence_number,
                                        total_proofs = proofs_processed,
                                        "Processing calculated proof from worker"
                                    );

                                    let update = SparseTrieUpdate {
                                        state: proof_result.state,
                                        multiproof: proof_result_data.into_multiproof(),
                                    };

                                    if let Some(combined_update) =
                                        self.on_proof(proof_result.sequence_number, update)
                                    {
                                        let _ = self.to_sparse_trie.send(combined_update);
                                    }
                                }
                                Err(error) => {
                                    error!(target: "engine::tree::payload_processor::multiproof", ?error, "proof calculation error from worker");
                                    return
                                }
                            }

                            if self.is_done(
                                proofs_processed,
                                state_update_proofs_requested,
                                prefetch_proofs_requested,
                                updates_finished,
                            ) {
                                debug!(
                                    target: "engine::tree::payload_processor::multiproof",
                                    "State updates finished and all proofs processed, ending calculation"
                                );
                                break
                            }
>>>>>>> 4b8d2e87
                        }
                        Err(_) => {
                            error!(target: "engine::tree::payload_processor::multiproof", "Proof result channel closed unexpectedly");
                            return
                        }
                    }
                },
                recv(self.rx) -> message => {
                    match message {
                        Ok(msg) => match msg {
                            MultiProofMessage::PrefetchProofs(targets) => {
                                trace!(target: "engine::tree::payload_processor::multiproof", "processing MultiProofMessage::PrefetchProofs");

                                if first_update_time.is_none() {
                                    // record the wait time
                                    self.metrics
                                        .first_update_wait_time_histogram
                                        .record(start.elapsed().as_secs_f64());
                                    first_update_time = Some(Instant::now());
                                    debug!(target: "engine::tree::payload_processor::multiproof", "Started state root calculation");
                                }

                                let account_targets = targets.len();
                                let storage_targets =
                                    targets.values().map(|slots| slots.len()).sum::<usize>();
                                prefetch_proofs_requested += self.on_prefetch_proof(targets);
                                debug!(
                                    target: "engine::tree::payload_processor::multiproof",
                                    account_targets,
                                    storage_targets,
                                    prefetch_proofs_requested,
                                    "Prefetching proofs"
                                );
                            }
                            MultiProofMessage::StateUpdate(source, update) => {
                                trace!(target: "engine::tree::payload_processor::multiproof", "processing MultiProofMessage::StateUpdate");

                                if first_update_time.is_none() {
                                    // record the wait time
                                    self.metrics
                                        .first_update_wait_time_histogram
                                        .record(start.elapsed().as_secs_f64());
                                    first_update_time = Some(Instant::now());
                                    debug!(target: "engine::tree::payload_processor::multiproof", "Started state root calculation");
                                }

                                let len = update.len();
                                state_update_proofs_requested += self.on_state_update(source, update);
                                debug!(
                                    target: "engine::tree::payload_processor::multiproof",
                                    ?source,
                                    len,
                                    ?state_update_proofs_requested,
                                    "Received new state update"
                                );
                            }
                            MultiProofMessage::FinishedStateUpdates => {
                                trace!(target: "engine::tree::payload_processor::multiproof", "processing MultiProofMessage::FinishedStateUpdates");

                                updates_finished = true;
                                updates_finished_time = Some(Instant::now());

                                if self.is_done(
                                    proofs_processed,
                                    state_update_proofs_requested,
                                    prefetch_proofs_requested,
                                    updates_finished,
                                ) {
                                    debug!(
                                        target: "engine::tree::payload_processor::multiproof",
                                        "State updates finished and all proofs processed, ending calculation"
                                    );
                                    break
                                }
                            }
                            MultiProofMessage::EmptyProof { sequence_number, state } => {
                                trace!(target: "engine::tree::payload_processor::multiproof", "processing MultiProofMessage::EmptyProof");

                                proofs_processed += 1;

                                if let Some(combined_update) = self.on_proof(
                                    sequence_number,
                                    SparseTrieUpdate { state, multiproof: Default::default() },
                                ) {
                                    let _ = self.to_sparse_trie.send(combined_update);
                                }

                                if self.is_done(
                                    proofs_processed,
                                    state_update_proofs_requested,
                                    prefetch_proofs_requested,
                                    updates_finished,
                                ) {
                                    debug!(
                                        target: "engine::tree::payload_processor::multiproof",
                                        "State updates finished and all proofs processed, ending calculation"
                                    );
                                    break
                                }
                            }
                        },
                        Err(_) => {
                            error!(target: "engine::tree::payload_processor::multiproof", "State root related message channel closed unexpectedly");
                            return
                        }
                    }
                }
            }
        }

        debug!(
            target: "engine::tree::payload_processor::multiproof",
            total_updates = state_update_proofs_requested,
            total_proofs = proofs_processed,
            total_time = ?first_update_time.map(|t|t.elapsed()),
            time_since_updates_finished = ?updates_finished_time.map(|t|t.elapsed()),
            "All proofs processed, ending calculation"
        );

        // update total metrics on finish
        self.metrics.state_updates_received_histogram.record(state_update_proofs_requested as f64);
        self.metrics.proofs_processed_histogram.record(proofs_processed as f64);
        if let Some(total_time) = first_update_time.map(|t| t.elapsed()) {
            self.metrics.multiproof_task_total_duration_histogram.record(total_time);
        }

        if let Some(updates_finished_time) = updates_finished_time {
            self.metrics
                .last_proof_wait_time_histogram
                .record(updates_finished_time.elapsed().as_secs_f64());
        }
    }
}

/// Returns accounts only with those storages that were not already fetched, and
/// if there are no such storages and the account itself was already fetched, the
/// account shouldn't be included.
fn get_proof_targets(
    state_update: &HashedPostState,
    fetched_proof_targets: &MultiProofTargets,
    multi_added_removed_keys: &MultiAddedRemovedKeys,
) -> MultiProofTargets {
    let mut targets = MultiProofTargets::default();

    // first collect all new accounts (not previously fetched)
    for &hashed_address in state_update.accounts.keys() {
        if !fetched_proof_targets.contains_key(&hashed_address) {
            targets.insert(hashed_address, HashSet::default());
        }
    }

    // then process storage slots for all accounts in the state update
    for (hashed_address, storage) in &state_update.storages {
        let fetched = fetched_proof_targets.get(hashed_address);
        let storage_added_removed_keys = multi_added_removed_keys.get_storage(hashed_address);
        let mut changed_slots = storage
            .storage
            .keys()
            .filter(|slot| {
                !fetched.is_some_and(|f| f.contains(*slot)) ||
                    storage_added_removed_keys.is_some_and(|k| k.is_removed(slot))
            })
            .peekable();

        // If the storage is wiped, we still need to fetch the account proof.
        if storage.wiped && fetched.is_none() {
            targets.entry(*hashed_address).or_default();
        }

        if changed_slots.peek().is_some() {
            targets.entry(*hashed_address).or_default().extend(changed_slots);
        }
    }

    targets
}

#[cfg(test)]
mod tests {
    use super::*;
    use alloy_primitives::map::B256Set;
    use reth_provider::{
        providers::OverlayStateProviderFactory, test_utils::create_test_provider_factory,
        BlockReader, DatabaseProviderFactory, PruneCheckpointReader, StageCheckpointReader,
        TrieReader,
    };
    use reth_trie::MultiProof;
    use reth_trie_parallel::proof_task::{ProofTaskCtx, ProofWorkerHandle};
    use revm_primitives::{B256, U256};
    use std::sync::OnceLock;
    use tokio::runtime::{Handle, Runtime};

    /// Get a handle to the test runtime, creating it if necessary
    fn get_test_runtime_handle() -> Handle {
        static TEST_RT: OnceLock<Runtime> = OnceLock::new();
        TEST_RT
            .get_or_init(|| {
                tokio::runtime::Builder::new_multi_thread().enable_all().build().unwrap()
            })
            .handle()
            .clone()
    }

    fn create_test_state_root_task<F>(factory: F) -> MultiProofTask
    where
        F: DatabaseProviderFactory<
                Provider: BlockReader + TrieReader + StageCheckpointReader + PruneCheckpointReader,
            > + Clone
            + Send
            + 'static,
    {
        let rt_handle = get_test_runtime_handle();
        let overlay_factory = OverlayStateProviderFactory::new(factory);
        let task_ctx = ProofTaskCtx::new(overlay_factory);
        let proof_handle = ProofWorkerHandle::new(rt_handle, task_ctx, 1, 1);
        let (to_sparse_trie, _receiver) = std::sync::mpsc::channel();

        MultiProofTask::new(proof_handle, to_sparse_trie, Some(1))
    }

    #[test]
    fn test_add_proof_in_sequence() {
        let mut sequencer = ProofSequencer::default();
        let proof1 = MultiProof::default();
        let proof2 = MultiProof::default();
        sequencer.next_sequence = 2;

        let ready = sequencer.add_proof(0, SparseTrieUpdate::from_multiproof(proof1).unwrap());
        assert_eq!(ready.len(), 1);
        assert!(!sequencer.has_pending());

        let ready = sequencer.add_proof(1, SparseTrieUpdate::from_multiproof(proof2).unwrap());
        assert_eq!(ready.len(), 1);
        assert!(!sequencer.has_pending());
    }

    #[test]
    fn test_add_proof_out_of_order() {
        let mut sequencer = ProofSequencer::default();
        let proof1 = MultiProof::default();
        let proof2 = MultiProof::default();
        let proof3 = MultiProof::default();
        sequencer.next_sequence = 3;

        let ready = sequencer.add_proof(2, SparseTrieUpdate::from_multiproof(proof3).unwrap());
        assert_eq!(ready.len(), 0);
        assert!(sequencer.has_pending());

        let ready = sequencer.add_proof(0, SparseTrieUpdate::from_multiproof(proof1).unwrap());
        assert_eq!(ready.len(), 1);
        assert!(sequencer.has_pending());

        let ready = sequencer.add_proof(1, SparseTrieUpdate::from_multiproof(proof2).unwrap());
        assert_eq!(ready.len(), 2);
        assert!(!sequencer.has_pending());
    }

    #[test]
    fn test_add_proof_with_gaps() {
        let mut sequencer = ProofSequencer::default();
        let proof1 = MultiProof::default();
        let proof3 = MultiProof::default();
        sequencer.next_sequence = 3;

        let ready = sequencer.add_proof(0, SparseTrieUpdate::from_multiproof(proof1).unwrap());
        assert_eq!(ready.len(), 1);

        let ready = sequencer.add_proof(2, SparseTrieUpdate::from_multiproof(proof3).unwrap());
        assert_eq!(ready.len(), 0);
        assert!(sequencer.has_pending());
    }

    #[test]
    fn test_add_proof_duplicate_sequence() {
        let mut sequencer = ProofSequencer::default();
        let proof1 = MultiProof::default();
        let proof2 = MultiProof::default();

        let ready = sequencer.add_proof(0, SparseTrieUpdate::from_multiproof(proof1).unwrap());
        assert_eq!(ready.len(), 1);

        let ready = sequencer.add_proof(0, SparseTrieUpdate::from_multiproof(proof2).unwrap());
        assert_eq!(ready.len(), 0);
        assert!(!sequencer.has_pending());
    }

    #[test]
    fn test_add_proof_batch_processing() {
        let mut sequencer = ProofSequencer::default();
        let proofs: Vec<_> = (0..5).map(|_| MultiProof::default()).collect();
        sequencer.next_sequence = 5;

        sequencer.add_proof(4, SparseTrieUpdate::from_multiproof(proofs[4].clone()).unwrap());
        sequencer.add_proof(2, SparseTrieUpdate::from_multiproof(proofs[2].clone()).unwrap());
        sequencer.add_proof(1, SparseTrieUpdate::from_multiproof(proofs[1].clone()).unwrap());
        sequencer.add_proof(3, SparseTrieUpdate::from_multiproof(proofs[3].clone()).unwrap());

        let ready =
            sequencer.add_proof(0, SparseTrieUpdate::from_multiproof(proofs[0].clone()).unwrap());
        assert_eq!(ready.len(), 5);
        assert!(!sequencer.has_pending());
    }

    fn create_get_proof_targets_state() -> HashedPostState {
        let mut state = HashedPostState::default();

        let addr1 = B256::random();
        let addr2 = B256::random();
        state.accounts.insert(addr1, Some(Default::default()));
        state.accounts.insert(addr2, Some(Default::default()));

        let mut storage = HashedStorage::default();
        let slot1 = B256::random();
        let slot2 = B256::random();
        storage.storage.insert(slot1, U256::ZERO);
        storage.storage.insert(slot2, U256::from(1));
        state.storages.insert(addr1, storage);

        state
    }

    #[test]
    fn test_get_proof_targets_new_account_targets() {
        let state = create_get_proof_targets_state();
        let fetched = MultiProofTargets::default();

        let targets = get_proof_targets(&state, &fetched, &MultiAddedRemovedKeys::new());

        // should return all accounts as targets since nothing was fetched before
        assert_eq!(targets.len(), state.accounts.len());
        for addr in state.accounts.keys() {
            assert!(targets.contains_key(addr));
        }
    }

    #[test]
    fn test_get_proof_targets_new_storage_targets() {
        let state = create_get_proof_targets_state();
        let fetched = MultiProofTargets::default();

        let targets = get_proof_targets(&state, &fetched, &MultiAddedRemovedKeys::new());

        // verify storage slots are included for accounts with storage
        for (addr, storage) in &state.storages {
            assert!(targets.contains_key(addr));
            let target_slots = &targets[addr];
            assert_eq!(target_slots.len(), storage.storage.len());
            for slot in storage.storage.keys() {
                assert!(target_slots.contains(slot));
            }
        }
    }

    #[test]
    fn test_get_proof_targets_filter_already_fetched_accounts() {
        let state = create_get_proof_targets_state();
        let mut fetched = MultiProofTargets::default();

        // select an account that has no storage updates
        let fetched_addr = state
            .accounts
            .keys()
            .find(|&&addr| !state.storages.contains_key(&addr))
            .expect("Should have an account without storage");

        // mark the account as already fetched
        fetched.insert(*fetched_addr, HashSet::default());

        let targets = get_proof_targets(&state, &fetched, &MultiAddedRemovedKeys::new());

        // should not include the already fetched account since it has no storage updates
        assert!(!targets.contains_key(fetched_addr));
        // other accounts should still be included
        assert_eq!(targets.len(), state.accounts.len() - 1);
    }

    #[test]
    fn test_get_proof_targets_filter_already_fetched_storage() {
        let state = create_get_proof_targets_state();
        let mut fetched = MultiProofTargets::default();

        // mark one storage slot as already fetched
        let (addr, storage) = state.storages.iter().next().unwrap();
        let mut fetched_slots = HashSet::default();
        let fetched_slot = *storage.storage.keys().next().unwrap();
        fetched_slots.insert(fetched_slot);
        fetched.insert(*addr, fetched_slots);

        let targets = get_proof_targets(&state, &fetched, &MultiAddedRemovedKeys::new());

        // should not include the already fetched storage slot
        let target_slots = &targets[addr];
        assert!(!target_slots.contains(&fetched_slot));
        assert_eq!(target_slots.len(), storage.storage.len() - 1);
    }

    #[test]
    fn test_get_proof_targets_empty_state() {
        let state = HashedPostState::default();
        let fetched = MultiProofTargets::default();

        let targets = get_proof_targets(&state, &fetched, &MultiAddedRemovedKeys::new());

        assert!(targets.is_empty());
    }

    #[test]
    fn test_get_proof_targets_mixed_fetched_state() {
        let mut state = HashedPostState::default();
        let mut fetched = MultiProofTargets::default();

        let addr1 = B256::random();
        let addr2 = B256::random();
        let slot1 = B256::random();
        let slot2 = B256::random();

        state.accounts.insert(addr1, Some(Default::default()));
        state.accounts.insert(addr2, Some(Default::default()));

        let mut storage = HashedStorage::default();
        storage.storage.insert(slot1, U256::ZERO);
        storage.storage.insert(slot2, U256::from(1));
        state.storages.insert(addr1, storage);

        let mut fetched_slots = HashSet::default();
        fetched_slots.insert(slot1);
        fetched.insert(addr1, fetched_slots);

        let targets = get_proof_targets(&state, &fetched, &MultiAddedRemovedKeys::new());

        assert!(targets.contains_key(&addr2));
        assert!(!targets[&addr1].contains(&slot1));
        assert!(targets[&addr1].contains(&slot2));
    }

    #[test]
    fn test_get_proof_targets_unmodified_account_with_storage() {
        let mut state = HashedPostState::default();
        let fetched = MultiProofTargets::default();

        let addr = B256::random();
        let slot1 = B256::random();
        let slot2 = B256::random();

        // don't add the account to state.accounts (simulating unmodified account)
        // but add storage updates for this account
        let mut storage = HashedStorage::default();
        storage.storage.insert(slot1, U256::from(1));
        storage.storage.insert(slot2, U256::from(2));
        state.storages.insert(addr, storage);

        assert!(!state.accounts.contains_key(&addr));
        assert!(!fetched.contains_key(&addr));

        let targets = get_proof_targets(&state, &fetched, &MultiAddedRemovedKeys::new());

        // verify that we still get the storage slots for the unmodified account
        assert!(targets.contains_key(&addr));

        let target_slots = &targets[&addr];
        assert_eq!(target_slots.len(), 2);
        assert!(target_slots.contains(&slot1));
        assert!(target_slots.contains(&slot2));
    }

    #[test]
    fn test_get_prefetch_proof_targets_no_duplicates() {
        let test_provider_factory = create_test_provider_factory();
        let mut test_state_root_task = create_test_state_root_task(test_provider_factory);

        // populate some targets
        let mut targets = MultiProofTargets::default();
        let addr1 = B256::random();
        let addr2 = B256::random();
        let slot1 = B256::random();
        let slot2 = B256::random();
        targets.insert(addr1, std::iter::once(slot1).collect());
        targets.insert(addr2, std::iter::once(slot2).collect());

        let prefetch_proof_targets =
            test_state_root_task.get_prefetch_proof_targets(targets.clone());

        // check that the prefetch proof targets are the same because there are no fetched proof
        // targets yet
        assert_eq!(prefetch_proof_targets, targets);

        // add a different addr and slot to fetched proof targets
        let addr3 = B256::random();
        let slot3 = B256::random();
        test_state_root_task.fetched_proof_targets.insert(addr3, std::iter::once(slot3).collect());

        let prefetch_proof_targets =
            test_state_root_task.get_prefetch_proof_targets(targets.clone());

        // check that the prefetch proof targets are the same because the fetched proof targets
        // don't overlap with the prefetch targets
        assert_eq!(prefetch_proof_targets, targets);
    }

    #[test]
    fn test_get_prefetch_proof_targets_remove_subset() {
        let test_provider_factory = create_test_provider_factory();
        let mut test_state_root_task = create_test_state_root_task(test_provider_factory);

        // populate some targe
        let mut targets = MultiProofTargets::default();
        let addr1 = B256::random();
        let addr2 = B256::random();
        let slot1 = B256::random();
        let slot2 = B256::random();
        targets.insert(addr1, std::iter::once(slot1).collect());
        targets.insert(addr2, std::iter::once(slot2).collect());

        // add a subset of the first target to fetched proof targets
        test_state_root_task.fetched_proof_targets.insert(addr1, std::iter::once(slot1).collect());

        let prefetch_proof_targets =
            test_state_root_task.get_prefetch_proof_targets(targets.clone());

        // check that the prefetch proof targets do not include the subset
        assert_eq!(prefetch_proof_targets.len(), 1);
        assert!(!prefetch_proof_targets.contains_key(&addr1));
        assert!(prefetch_proof_targets.contains_key(&addr2));

        // now add one more slot to the prefetch targets
        let slot3 = B256::random();
        targets.get_mut(&addr1).unwrap().insert(slot3);

        let prefetch_proof_targets =
            test_state_root_task.get_prefetch_proof_targets(targets.clone());

        // check that the prefetch proof targets do not include the subset
        // but include the new slot
        assert_eq!(prefetch_proof_targets.len(), 2);
        assert!(prefetch_proof_targets.contains_key(&addr1));
        assert_eq!(
            *prefetch_proof_targets.get(&addr1).unwrap(),
            std::iter::once(slot3).collect::<B256Set>()
        );
        assert!(prefetch_proof_targets.contains_key(&addr2));
        assert_eq!(
            *prefetch_proof_targets.get(&addr2).unwrap(),
            std::iter::once(slot2).collect::<B256Set>()
        );
    }

    #[test]
    fn test_get_proof_targets_with_removed_storage_keys() {
        let mut state = HashedPostState::default();
        let mut fetched = MultiProofTargets::default();
        let mut multi_added_removed_keys = MultiAddedRemovedKeys::new();

        let addr = B256::random();
        let slot1 = B256::random();
        let slot2 = B256::random();

        // add account to state
        state.accounts.insert(addr, Some(Default::default()));

        // add storage updates
        let mut storage = HashedStorage::default();
        storage.storage.insert(slot1, U256::from(100));
        storage.storage.insert(slot2, U256::from(200));
        state.storages.insert(addr, storage);

        // mark slot1 as already fetched
        let mut fetched_slots = HashSet::default();
        fetched_slots.insert(slot1);
        fetched.insert(addr, fetched_slots);

        // update multi_added_removed_keys to mark slot1 as removed
        let mut removed_state = HashedPostState::default();
        let mut removed_storage = HashedStorage::default();
        removed_storage.storage.insert(slot1, U256::ZERO); // U256::ZERO marks as removed
        removed_state.storages.insert(addr, removed_storage);
        multi_added_removed_keys.update_with_state(&removed_state);

        let targets = get_proof_targets(&state, &fetched, &multi_added_removed_keys);

        // slot1 should be included despite being fetched, because it's marked as removed
        assert!(targets.contains_key(&addr));
        let target_slots = &targets[&addr];
        assert_eq!(target_slots.len(), 2);
        assert!(target_slots.contains(&slot1)); // included because it's removed
        assert!(target_slots.contains(&slot2)); // included because it's not fetched
    }

    #[test]
    fn test_get_proof_targets_with_wiped_storage() {
        let mut state = HashedPostState::default();
        let fetched = MultiProofTargets::default();
        let multi_added_removed_keys = MultiAddedRemovedKeys::new();

        let addr = B256::random();
        let slot1 = B256::random();

        // add account to state
        state.accounts.insert(addr, Some(Default::default()));

        // add wiped storage
        let mut storage = HashedStorage::new(true);
        storage.storage.insert(slot1, U256::from(100));
        state.storages.insert(addr, storage);

        let targets = get_proof_targets(&state, &fetched, &multi_added_removed_keys);

        // account should be included because storage is wiped and account wasn't fetched
        assert!(targets.contains_key(&addr));
        let target_slots = &targets[&addr];
        assert_eq!(target_slots.len(), 1);
        assert!(target_slots.contains(&slot1));
    }

    #[test]
    fn test_get_proof_targets_removed_keys_not_in_state_update() {
        let mut state = HashedPostState::default();
        let mut fetched = MultiProofTargets::default();
        let mut multi_added_removed_keys = MultiAddedRemovedKeys::new();

        let addr = B256::random();
        let slot1 = B256::random();
        let slot2 = B256::random();
        let slot3 = B256::random();

        // add account to state
        state.accounts.insert(addr, Some(Default::default()));

        // add storage updates for slot1 and slot2 only
        let mut storage = HashedStorage::default();
        storage.storage.insert(slot1, U256::from(100));
        storage.storage.insert(slot2, U256::from(200));
        state.storages.insert(addr, storage);

        // mark all slots as already fetched
        let mut fetched_slots = HashSet::default();
        fetched_slots.insert(slot1);
        fetched_slots.insert(slot2);
        fetched_slots.insert(slot3); // slot3 is fetched but not in state update
        fetched.insert(addr, fetched_slots);

        // mark slot3 as removed (even though it's not in the state update)
        let mut removed_state = HashedPostState::default();
        let mut removed_storage = HashedStorage::default();
        removed_storage.storage.insert(slot3, U256::ZERO);
        removed_state.storages.insert(addr, removed_storage);
        multi_added_removed_keys.update_with_state(&removed_state);

        let targets = get_proof_targets(&state, &fetched, &multi_added_removed_keys);

        // only slots in the state update can be included, so slot3 should not appear
        assert!(!targets.contains_key(&addr));
    }

    #[test]
    fn test_prefetch_proofs_batching() {
        let test_provider_factory = create_test_provider_factory();
        let mut task = create_test_state_root_task(test_provider_factory);

        // send multiple messages
        let addr1 = B256::random();
        let addr2 = B256::random();
        let addr3 = B256::random();

        let mut targets1 = MultiProofTargets::default();
        targets1.insert(addr1, HashSet::default());

        let mut targets2 = MultiProofTargets::default();
        targets2.insert(addr2, HashSet::default());

        let mut targets3 = MultiProofTargets::default();
        targets3.insert(addr3, HashSet::default());

        let tx = task.state_root_message_sender();
        tx.send(MultiProofMessage::PrefetchProofs(targets1)).unwrap();
        tx.send(MultiProofMessage::PrefetchProofs(targets2)).unwrap();
        tx.send(MultiProofMessage::PrefetchProofs(targets3)).unwrap();

        let proofs_requested =
            if let Ok(MultiProofMessage::PrefetchProofs(targets)) = task.rx.recv() {
                // simulate the batching logic
                let mut merged_targets = targets;
                let mut num_batched = 1;
                while let Ok(MultiProofMessage::PrefetchProofs(next_targets)) = task.rx.try_recv() {
                    merged_targets.extend(next_targets);
                    num_batched += 1;
                }

                assert_eq!(num_batched, 3);
                assert_eq!(merged_targets.len(), 3);
                assert!(merged_targets.contains_key(&addr1));
                assert!(merged_targets.contains_key(&addr2));
                assert!(merged_targets.contains_key(&addr3));

                task.on_prefetch_proof(merged_targets)
            } else {
                panic!("Expected PrefetchProofs message");
            };

        assert_eq!(proofs_requested, 1);
    }

    #[test]
    fn test_state_update_batching() {
        use alloy_evm::block::StateChangeSource;
        use revm_state::Account;

        let test_provider_factory = create_test_provider_factory();
        let mut task = create_test_state_root_task(test_provider_factory);

        // create multiple state updates
        let addr1 = alloy_primitives::Address::random();
        let addr2 = alloy_primitives::Address::random();

        let mut update1 = EvmState::default();
        update1.insert(
            addr1,
            Account {
                info: revm_state::AccountInfo {
                    balance: U256::from(100),
                    nonce: 1,
                    code_hash: Default::default(),
                    code: Default::default(),
                },
                transaction_id: Default::default(),
                storage: Default::default(),
                status: revm_state::AccountStatus::Touched,
            },
        );

        let mut update2 = EvmState::default();
        update2.insert(
            addr2,
            Account {
                info: revm_state::AccountInfo {
                    balance: U256::from(200),
                    nonce: 2,
                    code_hash: Default::default(),
                    code: Default::default(),
                },
                transaction_id: Default::default(),
                storage: Default::default(),
                status: revm_state::AccountStatus::Touched,
            },
        );

        let source = StateChangeSource::Transaction(0);

        let tx = task.state_root_message_sender();
        tx.send(MultiProofMessage::StateUpdate(source, update1.clone())).unwrap();
        tx.send(MultiProofMessage::StateUpdate(source, update2.clone())).unwrap();

        let proofs_requested =
            if let Ok(MultiProofMessage::StateUpdate(_src, update)) = task.rx.recv() {
                let mut merged_update = update;
                let mut num_batched = 1;

                while let Ok(MultiProofMessage::StateUpdate(_next_source, next_update)) =
                    task.rx.try_recv()
                {
                    merged_update.extend(next_update);
                    num_batched += 1;
                }

                assert_eq!(num_batched, 2);
                assert_eq!(merged_update.len(), 2);
                assert!(merged_update.contains_key(&addr1));
                assert!(merged_update.contains_key(&addr2));

                task.on_state_update(source, merged_update)
            } else {
                panic!("Expected StateUpdate message");
            };
        assert_eq!(proofs_requested, 1);
    }
}<|MERGE_RESOLUTION|>--- conflicted
+++ resolved
@@ -1053,89 +1053,6 @@
         loop {
             trace!(target: "engine::tree::payload_processor::multiproof", "entering main channel receiving loop");
 
-<<<<<<< HEAD
-                        let mut merged_targets = targets;
-                        let mut num_batched = 1;
-                        while let Ok(MultiProofMessage::PrefetchProofs(next_targets)) =
-                            self.rx.try_recv()
-                        {
-                            merged_targets.extend(next_targets);
-                            num_batched += 1;
-                        }
-
-                        let account_targets = merged_targets.len();
-                        let storage_targets =
-                            merged_targets.values().map(|slots| slots.len()).sum::<usize>();
-                        prefetch_proofs_requested += self.on_prefetch_proof(merged_targets);
-                        debug!(
-                            target: "engine::root",
-                            account_targets,
-                            storage_targets,
-                            prefetch_proofs_requested,
-                            num_batched,
-                            "Prefetching proofs"
-                        );
-                    }
-                    MultiProofMessage::StateUpdate(source, update) => {
-                        trace!(target: "engine::root", "processing MultiProofMessage::StateUpdate");
-                        if first_update_time.is_none() {
-                            // record the wait time
-                            self.metrics
-                                .first_update_wait_time_histogram
-                                .record(start.elapsed().as_secs_f64());
-                            first_update_time = Some(Instant::now());
-                            debug!(target: "engine::root", "Started state root calculation");
-                        }
-
-                        let mut merged_update = update;
-                        let mut num_batched = 1;
-                        while let Ok(MultiProofMessage::StateUpdate(_new_source, next_update)) =
-                            self.rx.try_recv()
-                        {
-                            merged_update.extend(next_update);
-                            num_batched += 1;
-                        }
-
-                        let len = merged_update.len();
-                        state_update_proofs_requested +=
-                            self.on_state_update(source, merged_update);
-                        debug!(
-                            target: "engine::root",
-                            ?source,
-                            len,
-                            ?state_update_proofs_requested,
-                            num_batched,
-                            "Received new state update"
-                        );
-                    }
-                    MultiProofMessage::FinishedStateUpdates => {
-                        trace!(target: "engine::root", "processing MultiProofMessage::FinishedStateUpdates");
-                        updates_finished = true;
-                        updates_finished_time = Some(Instant::now());
-                        if self.is_done(
-                            proofs_processed,
-                            state_update_proofs_requested,
-                            prefetch_proofs_requested,
-                            updates_finished,
-                        ) {
-                            debug!(
-                                target: "engine::root",
-                                "State updates finished and all proofs processed, ending calculation"
-                            );
-                            break
-                        }
-                    }
-                    MultiProofMessage::EmptyProof { sequence_number, state } => {
-                        trace!(target: "engine::root", "processing MultiProofMessage::EmptyProof");
-
-                        proofs_processed += 1;
-
-                        if let Some(combined_update) = self.on_proof(
-                            sequence_number,
-                            SparseTrieUpdate { state, multiproof: Default::default() },
-                        ) {
-                            let _ = self.to_sparse_trie.send(combined_update);
-=======
             crossbeam_channel::select_biased! {
                 recv(self.proof_result_rx) -> proof_msg => {
                     match proof_msg {
@@ -1187,7 +1104,6 @@
                                 );
                                 break
                             }
->>>>>>> 4b8d2e87
                         }
                         Err(_) => {
                             error!(target: "engine::tree::payload_processor::multiproof", "Proof result channel closed unexpectedly");
@@ -1210,15 +1126,25 @@
                                     debug!(target: "engine::tree::payload_processor::multiproof", "Started state root calculation");
                                 }
 
-                                let account_targets = targets.len();
+                                let mut merged_targets = targets;
+                        let mut num_batched = 1;
+                        while let Ok(MultiProofMessage::PrefetchProofs(next_targets)) =
+                            self.rx.try_recv()
+                        {
+                            merged_targets.extend(next_targets);
+                            num_batched += 1;
+                        }
+
+                        let account_targets = merged_targets.len();
                                 let storage_targets =
-                                    targets.values().map(|slots| slots.len()).sum::<usize>();
-                                prefetch_proofs_requested += self.on_prefetch_proof(targets);
+                                    merged_targets.values().map(|slots| slots.len()).sum::<usize>();
+                                prefetch_proofs_requested += self.on_prefetch_proof(merged_targets);
                                 debug!(
                                     target: "engine::tree::payload_processor::multiproof",
                                     account_targets,
                                     storage_targets,
                                     prefetch_proofs_requested,
+                            num_batched,
                                     "Prefetching proofs"
                                 );
                             }
@@ -1234,13 +1160,24 @@
                                     debug!(target: "engine::tree::payload_processor::multiproof", "Started state root calculation");
                                 }
 
-                                let len = update.len();
-                                state_update_proofs_requested += self.on_state_update(source, update);
+                                let mut merged_update = update;
+                        let mut num_batched = 1;
+                        while let Ok(MultiProofMessage::StateUpdate(_new_source, next_update)) =
+                            self.rx.try_recv()
+                        {
+                            merged_update.extend(next_update);
+                            num_batched += 1;
+                        }
+
+                        let len = merged_update.len();
+                                state_update_proofs_requested +=
+                            self.on_state_update(source, merged_update);
                                 debug!(
                                     target: "engine::tree::payload_processor::multiproof",
                                     ?source,
                                     len,
                                     ?state_update_proofs_requested,
+                            num_batched,
                                     "Received new state update"
                                 );
                             }
