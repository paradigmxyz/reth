--- conflicted
+++ resolved
@@ -1,11 +1,7 @@
 //! Configured sparse trie enum for switching between serial and parallel implementations.
 
 use alloy_primitives::B256;
-<<<<<<< HEAD
-use reth_trie::{Nibbles, SparseTrieNode, TrieMasks, TrieNode};
-=======
 use reth_trie::{Nibbles, ProofTrieNode, TrieMasks, TrieNode};
->>>>>>> 17985b2c
 use reth_trie_sparse::{
     errors::SparseTrieResult, provider::TrieNodeProvider, LeafLookup, LeafLookupError,
     SerialSparseTrie, SparseTrieInterface, SparseTrieUpdates,
@@ -87,11 +83,7 @@
         }
     }
 
-<<<<<<< HEAD
-    fn reveal_nodes(&mut self, nodes: Vec<SparseTrieNode>) -> SparseTrieResult<()> {
-=======
     fn reveal_nodes(&mut self, nodes: Vec<ProofTrieNode>) -> SparseTrieResult<()> {
->>>>>>> 17985b2c
         match self {
             Self::Serial(trie) => trie.reveal_nodes(nodes),
             Self::Parallel(trie) => trie.reveal_nodes(nodes),
