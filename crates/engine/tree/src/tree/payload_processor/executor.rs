//! Executor for mixed I/O and CPU workloads.

use std::{sync::OnceLock, time::Duration};
use tokio::{
    runtime::{Builder, Handle, Runtime},
    task::JoinHandle,
};

/// An executor for mixed I/O and CPU workloads.
///
<<<<<<< HEAD
/// This type uses tokio to spawn blocking tasks.
///
/// It will reuse an existing tokio runtime if available or create its own.
=======
/// This type uses tokio to spawn blocking tasks and will reuse an existing tokio
/// runtime if available or create its own.
>>>>>>> b2b4a194
#[derive(Debug, Clone)]
pub struct WorkloadExecutor {
    inner: WorkloadExecutorInner,
}

impl Default for WorkloadExecutor {
    fn default() -> Self {
        Self { inner: WorkloadExecutorInner::new() }
    }
}

impl WorkloadExecutor {
    /// Returns the handle to the tokio runtime
    pub(super) const fn handle(&self) -> &Handle {
        &self.inner.handle
    }

    /// Shorthand for [`Runtime::spawn_blocking`]
    #[track_caller]
    pub(super) fn spawn_blocking<F, R>(&self, func: F) -> JoinHandle<R>
    where
        F: FnOnce() -> R + Send + 'static,
        R: Send + 'static,
    {
        self.inner.handle.spawn_blocking(func)
    }
}

#[derive(Debug, Clone)]
struct WorkloadExecutorInner {
    handle: Handle,
}

impl WorkloadExecutorInner {
    fn new() -> Self {
        fn get_runtime_handle() -> Handle {
            Handle::try_current().unwrap_or_else(|_| {
                // Create a new runtime if no runtime is available
                static RT: OnceLock<Runtime> = OnceLock::new();

                let rt = RT.get_or_init(|| {
                    Builder::new_multi_thread()
                        .enable_all()
                        // Keep the threads alive for at least the block time, which is 12 seconds
                        // at the time of writing, plus a little extra.
                        //
                        // This is to prevent the costly process of spawning new threads on every
                        // new block, and instead reuse the existing
                        // threads.
                        .thread_keep_alive(Duration::from_secs(15))
                        .build()
                        .unwrap()
                });

                rt.handle().clone()
            })
        }

        Self { handle: get_runtime_handle() }
    }
}<|MERGE_RESOLUTION|>--- conflicted
+++ resolved
@@ -8,14 +8,8 @@
 
 /// An executor for mixed I/O and CPU workloads.
 ///
-<<<<<<< HEAD
-/// This type uses tokio to spawn blocking tasks.
-///
-/// It will reuse an existing tokio runtime if available or create its own.
-=======
 /// This type uses tokio to spawn blocking tasks and will reuse an existing tokio
 /// runtime if available or create its own.
->>>>>>> b2b4a194
 #[derive(Debug, Clone)]
 pub struct WorkloadExecutor {
     inner: WorkloadExecutorInner,
