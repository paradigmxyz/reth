--- conflicted
+++ resolved
@@ -1082,22 +1082,6 @@
 
         let provider_factory = BlockchainProvider::new(factory).unwrap();
 
-<<<<<<< HEAD
-        let mut handle =
-            payload_processor.spawn(
-                Default::default(),
-                (
-                    core::iter::empty::<
-                        Result<Recovered<TransactionSigned>, core::convert::Infallible>,
-                    >(),
-                    std::convert::identity,
-                ),
-                StateProviderBuilder::new(provider_factory.clone(), genesis_hash, None),
-                OverlayStateProviderFactory::new(provider_factory),
-                &TreeConfig::default(),
-                None, // No BAL for test
-            );
-=======
         let mut handle = payload_processor.spawn(
             Default::default(),
             (
@@ -1107,8 +1091,8 @@
             StateProviderBuilder::new(provider_factory.clone(), genesis_hash, None),
             OverlayStateProviderFactory::new(provider_factory),
             &TreeConfig::default(),
+            None, // No BAL for test
         );
->>>>>>> 74a38166
 
         let mut state_hook = handle.state_hook();
 
