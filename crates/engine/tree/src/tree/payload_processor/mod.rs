//! Entrypoint for payload processing.

use crate::tree::{
    cached_state::{CachedStateMetrics, ProviderCacheBuilder, ProviderCaches, SavedCache},
    payload_processor::{
        prewarm::{PrewarmCacheTask, PrewarmContext, PrewarmTaskEvent},
        sparse_trie::StateRootComputeOutcome,
    },
    sparse_trie::SparseTrieTask,
    StateProviderBuilder, TreeConfig,
};
use alloy_consensus::{transaction::Recovered, BlockHeader};
use alloy_evm::block::StateChangeSource;
use alloy_primitives::B256;
use executor::WorkloadExecutor;
use multiproof::{SparseTrieUpdate, *};
use parking_lot::RwLock;
use prewarm::PrewarmMetrics;
use reth_evm::{ConfigureEvm, OnStateHook, SpecFor};
use reth_primitives_traits::{NodePrimitives, SealedHeaderFor};
use reth_provider::{
    providers::ConsistentDbView, BlockReader, DatabaseProviderFactory, StateCommitmentProvider,
    StateProviderFactory, StateReader,
};
use reth_revm::{db::BundleState, state::EvmState};
use reth_trie::TrieInput;
use reth_trie_parallel::{
    proof_task::{ProofTaskCtx, ProofTaskManager},
    root::ParallelStateRootError,
};
use reth_trie_sparse::{
    provider::{TrieNodeProvider, TrieNodeProviderFactory},
    ClearedSparseStateTrie, SerialSparseTrie, SparseStateTrie, SparseTrie,
};
use std::{
    collections::VecDeque,
    sync::{
        atomic::AtomicBool,
        mpsc::{self, channel, Sender},
        Arc,
    },
};

use super::precompile_cache::PrecompileCacheMap;

mod configured_sparse_trie;
pub mod executor;
pub mod multiproof;
pub mod prewarm;
pub mod sparse_trie;

use configured_sparse_trie::ConfiguredSparseTrie;

/// Entrypoint for executing the payload.
#[derive(Debug)]
pub struct PayloadProcessor<N, Evm>
where
    N: NodePrimitives,
    Evm: ConfigureEvm<Primitives = N>,
{
    /// The executor used by to spawn tasks.
    executor: WorkloadExecutor,
    /// The most recent cache used for execution.
    execution_cache: ExecutionCache,
    /// Metrics for trie operations
    trie_metrics: MultiProofTaskMetrics,
    /// Cross-block cache size in bytes.
    cross_block_cache_size: u64,
    /// Whether transactions should not be executed on prewarming task.
    disable_transaction_prewarming: bool,
    /// Determines how to configure the evm for execution.
    evm_config: Evm,
    /// Whether precompile cache should be disabled.
    precompile_cache_disabled: bool,
    /// Precompile cache map.
    precompile_cache_map: PrecompileCacheMap<SpecFor<Evm>>,
    /// A cleared `SparseStateTrie`, kept around to be reused for the state root computation so
    /// that allocations can be minimized.
    sparse_state_trie: Arc<
<<<<<<< HEAD
        tokio::sync::Mutex<Option<ClearedSparseStateTrie<ConfiguredSparseTrie, SerialSparseTrie>>>,
=======
        parking_lot::Mutex<Option<ClearedSparseStateTrie<ConfiguredSparseTrie, SerialSparseTrie>>>,
>>>>>>> 566ff51d
    >,
    /// Whether to use the parallel sparse trie.
    use_parallel_sparse_trie: bool,
    _marker: std::marker::PhantomData<N>,
}

impl<N, Evm> PayloadProcessor<N, Evm>
where
    N: NodePrimitives,
    Evm: ConfigureEvm<Primitives = N>,
{
    /// Creates a new payload processor.
    pub fn new(
        executor: WorkloadExecutor,
        evm_config: Evm,
        config: &TreeConfig,
        precompile_cache_map: PrecompileCacheMap<SpecFor<Evm>>,
    ) -> Self {
        Self {
            executor,
            execution_cache: Default::default(),
            trie_metrics: Default::default(),
            cross_block_cache_size: config.cross_block_cache_size(),
            disable_transaction_prewarming: config.disable_caching_and_prewarming(),
            evm_config,
            precompile_cache_disabled: config.precompile_cache_disabled(),
            precompile_cache_map,
            sparse_state_trie: Arc::default(),
            use_parallel_sparse_trie: config.enable_parallel_sparse_trie(),
            _marker: Default::default(),
        }
    }
}

impl<N, Evm> PayloadProcessor<N, Evm>
where
    N: NodePrimitives,
    Evm: ConfigureEvm<Primitives = N> + 'static,
{
    /// Spawns all background tasks and returns a handle connected to the tasks.
    ///
    /// - Transaction prewarming task
    /// - State root task
    /// - Sparse trie task
    ///
    /// # Transaction prewarming task
    ///
    /// Responsible for feeding state updates to the multi proof task.
    ///
    /// This task runs until:
    ///  - externally cancelled (e.g. sequential block execution is complete)
    ///
    /// ## Multi proof task
    ///
    /// Responsible for preparing sparse trie messages for the sparse trie task.
    /// A state update (e.g. tx output) is converted into a multiproof calculation that returns an
    /// output back to this task.
    ///
    /// Receives updates from sequential execution.
    /// This task runs until it receives a shutdown signal, which should be after the block
    /// was fully executed.
    ///
    /// ## Sparse trie task
    ///
    /// Responsible for calculating the state root based on the received [`SparseTrieUpdate`].
    ///
    /// This task runs until there are no further updates to process.
    ///
    ///
    /// This returns a handle to await the final state root and to interact with the tasks (e.g.
    /// canceling)
    pub fn spawn<P>(
        &mut self,
        header: SealedHeaderFor<N>,
        transactions: VecDeque<Recovered<N::SignedTx>>,
        provider_builder: StateProviderBuilder<N, P>,
        consistent_view: ConsistentDbView<P>,
        trie_input: TrieInput,
        config: &TreeConfig,
    ) -> PayloadHandle
    where
        P: DatabaseProviderFactory<Provider: BlockReader>
            + BlockReader
            + StateProviderFactory
            + StateReader
            + StateCommitmentProvider
            + Clone
            + 'static,
    {
        let (to_sparse_trie, sparse_trie_rx) = channel();
        // spawn multiproof task
        let state_root_config = MultiProofConfig::new_from_input(consistent_view, trie_input);

        // Create and spawn the storage proof task
        let task_ctx = ProofTaskCtx::new(
            state_root_config.nodes_sorted.clone(),
            state_root_config.state_sorted.clone(),
            state_root_config.prefix_sets.clone(),
        );
        let max_proof_task_concurrency = config.max_proof_task_concurrency() as usize;
        let proof_task = ProofTaskManager::new(
            self.executor.handle().clone(),
            state_root_config.consistent_view.clone(),
            task_ctx,
            max_proof_task_concurrency,
        );

        // We set it to half of the proof task concurrency, because often for each multiproof we
        // spawn one Tokio task for the account proof, and one Tokio task for the storage proof.
        let max_multi_proof_task_concurrency = max_proof_task_concurrency / 2;
        let multi_proof_task = MultiProofTask::new(
            state_root_config,
            self.executor.clone(),
            proof_task.handle(),
            to_sparse_trie,
            max_multi_proof_task_concurrency,
        );

        // wire the multiproof task to the prewarm task
        let to_multi_proof = Some(multi_proof_task.state_root_message_sender());

        let prewarm_handle =
            self.spawn_caching_with(header, transactions, provider_builder, to_multi_proof.clone());

        // spawn multi-proof task
        self.executor.spawn_blocking(move || {
            multi_proof_task.run();
        });

        // wire the sparse trie to the state root response receiver
        let (state_root_tx, state_root_rx) = channel();

        // Spawn the sparse trie task using any stored trie and parallel trie configuration.
        self.spawn_sparse_trie_task(sparse_trie_rx, proof_task.handle(), state_root_tx);

        // spawn the proof task
        self.executor.spawn_blocking(move || {
            if let Err(err) = proof_task.run() {
                // At least log if there is an error at any point
                tracing::error!(
                    target: "engine::root",
                    ?err,
                    "Storage proof task returned an error"
                );
            }
        });

        PayloadHandle { to_multi_proof, prewarm_handle, state_root: Some(state_root_rx) }
    }

    /// Spawn cache prewarming exclusively.
    ///
    /// Returns a [`PayloadHandle`] to communicate with the task.
    pub(super) fn spawn_cache_exclusive<P>(
        &self,
        header: SealedHeaderFor<N>,
        transactions: VecDeque<Recovered<N::SignedTx>>,
        provider_builder: StateProviderBuilder<N, P>,
    ) -> PayloadHandle
    where
        P: BlockReader
            + StateProviderFactory
            + StateReader
            + StateCommitmentProvider
            + Clone
            + 'static,
    {
        let prewarm_handle = self.spawn_caching_with(header, transactions, provider_builder, None);
        PayloadHandle { to_multi_proof: None, prewarm_handle, state_root: None }
    }

    /// Spawn prewarming optionally wired to the multiproof task for target updates.
    fn spawn_caching_with<P>(
        &self,
        header: SealedHeaderFor<N>,
        mut transactions: VecDeque<Recovered<N::SignedTx>>,
        provider_builder: StateProviderBuilder<N, P>,
        to_multi_proof: Option<Sender<MultiProofMessage>>,
    ) -> CacheTaskHandle
    where
        P: BlockReader
            + StateProviderFactory
            + StateReader
            + StateCommitmentProvider
            + Clone
            + 'static,
    {
        if self.disable_transaction_prewarming {
            // if no transactions should be executed we clear them but still spawn the task for
            // caching updates
            transactions.clear();
        }

        let (cache, cache_metrics) = self.cache_for(header.parent_hash()).split();
        // configure prewarming
        let prewarm_ctx = PrewarmContext {
            header,
            evm_config: self.evm_config.clone(),
            cache: cache.clone(),
            cache_metrics: cache_metrics.clone(),
            provider: provider_builder,
            metrics: PrewarmMetrics::default(),
            terminate_execution: Arc::new(AtomicBool::new(false)),
            precompile_cache_disabled: self.precompile_cache_disabled,
            precompile_cache_map: self.precompile_cache_map.clone(),
        };

        let prewarm_task = PrewarmCacheTask::new(
            self.executor.clone(),
            self.execution_cache.clone(),
            prewarm_ctx,
            to_multi_proof,
            transactions,
        );
        let to_prewarm_task = prewarm_task.actions_tx();

        // spawn pre-warm task
        self.executor.spawn_blocking(move || {
            prewarm_task.run();
        });
        CacheTaskHandle { cache, to_prewarm_task: Some(to_prewarm_task), cache_metrics }
    }

    /// Returns the cache for the given parent hash.
    ///
    /// If the given hash is different then what is recently cached, then this will create a new
    /// instance.
    fn cache_for(&self, parent_hash: B256) -> SavedCache {
        self.execution_cache.get_cache_for(parent_hash).unwrap_or_else(|| {
            let cache = ProviderCacheBuilder::default().build_caches(self.cross_block_cache_size);
            SavedCache::new(parent_hash, cache, CachedStateMetrics::zeroed())
        })
    }

    /// Spawns the [`SparseTrieTask`] for this payload processor.
    fn spawn_sparse_trie_task<BPF>(
        &self,
        sparse_trie_rx: mpsc::Receiver<SparseTrieUpdate>,
        proof_task_handle: BPF,
        state_root_tx: mpsc::Sender<Result<StateRootComputeOutcome, ParallelStateRootError>>,
    ) where
        BPF: TrieNodeProviderFactory + Clone + Send + Sync + 'static,
        BPF::AccountNodeProvider: TrieNodeProvider + Send + Sync,
        BPF::StorageNodeProvider: TrieNodeProvider + Send + Sync,
    {
        // Reuse a stored SparseStateTrie, or create a new one using the desired configuration if
        // there's none to reuse.
<<<<<<< HEAD
        let mut sparse_state_trie_lock_guard = self.sparse_state_trie.clone().blocking_lock_owned();
        let sparse_state_trie = sparse_state_trie_lock_guard.take().unwrap_or_else(|| {
=======
        let cleared_sparse_trie = Arc::clone(&self.sparse_state_trie);
        let sparse_state_trie = cleared_sparse_trie.lock().take().unwrap_or_else(|| {
>>>>>>> 566ff51d
            let accounts_trie = if self.use_parallel_sparse_trie {
                ConfiguredSparseTrie::Parallel(Default::default())
            } else {
                ConfiguredSparseTrie::Serial(Default::default())
            };
<<<<<<< HEAD
            ClearedSparseStateTrie::cleared(
=======
            ClearedSparseStateTrie::from_state_trie(
>>>>>>> 566ff51d
                SparseStateTrie::new()
                    .with_accounts_trie(SparseTrie::Blind(Some(Box::new(accounts_trie))))
                    .with_updates(true),
            )
        });

        let task =
            SparseTrieTask::<_, ConfiguredSparseTrie, SerialSparseTrie>::new_with_cleared_trie(
                self.executor.clone(),
                sparse_trie_rx,
                proof_task_handle,
                self.trie_metrics.clone(),
                sparse_state_trie,
            );

        self.executor.spawn_blocking(move || {
            let (result, trie) = task.run();
            // Send state root computation result
            let _ = state_root_tx.send(result);
<<<<<<< HEAD
            // Clear the SparseStateTrie and replace it back into the mutex _after_ returning, so
            // that time spent clearing doesn't block the step after this one.
            sparse_state_trie_lock_guard.replace(ClearedSparseStateTrie::cleared(trie));
=======

            // Clear the SparseStateTrie and replace it back into the mutex _after_ sending results
            // to the next step, so that time spent clearing doesn't block the step after this one.
            cleared_sparse_trie.lock().replace(ClearedSparseStateTrie::from_state_trie(trie));
>>>>>>> 566ff51d
        });
    }
}

/// Handle to all the spawned tasks.
#[derive(Debug)]
pub struct PayloadHandle {
    /// Channel for evm state updates
    to_multi_proof: Option<Sender<MultiProofMessage>>,
    // must include the receiver of the state root wired to the sparse trie
    prewarm_handle: CacheTaskHandle,
    /// Receiver for the state root
    state_root: Option<mpsc::Receiver<Result<StateRootComputeOutcome, ParallelStateRootError>>>,
}

impl PayloadHandle {
    /// Awaits the state root
    ///
    /// # Panics
    ///
    /// If payload processing was started without background tasks.
    pub fn state_root(&mut self) -> Result<StateRootComputeOutcome, ParallelStateRootError> {
        self.state_root
            .take()
            .expect("state_root is None")
            .recv()
            .map_err(|_| ParallelStateRootError::Other("sparse trie task dropped".to_string()))?
    }

    /// Returns a state hook to be used to send state updates to this task.
    ///
    /// If a multiproof task is spawned the hook will notify it about new states.
    pub fn state_hook(&self) -> impl OnStateHook {
        // convert the channel into a `StateHookSender` that emits an event on drop
        let to_multi_proof = self.to_multi_proof.clone().map(StateHookSender::new);

        move |source: StateChangeSource, state: &EvmState| {
            if let Some(sender) = &to_multi_proof {
                let _ = sender.send(MultiProofMessage::StateUpdate(source, state.clone()));
            }
        }
    }

    /// Returns a clone of the caches used by prewarming
    pub(super) fn caches(&self) -> ProviderCaches {
        self.prewarm_handle.cache.clone()
    }

    pub(super) fn cache_metrics(&self) -> CachedStateMetrics {
        self.prewarm_handle.cache_metrics.clone()
    }

    /// Terminates the pre-warming transaction processing.
    ///
    /// Note: This does not terminate the task yet.
    pub(super) fn stop_prewarming_execution(&self) {
        self.prewarm_handle.stop_prewarming_execution()
    }

    /// Terminates the entire caching task.
    ///
    /// If the [`BundleState`] is provided it will update the shared cache.
    pub(super) fn terminate_caching(&mut self, block_output: Option<BundleState>) {
        self.prewarm_handle.terminate_caching(block_output)
    }
}

/// Access to the spawned [`PrewarmCacheTask`].
#[derive(Debug)]
pub(crate) struct CacheTaskHandle {
    /// The shared cache the task operates with.
    cache: ProviderCaches,
    /// Metrics for the caches
    cache_metrics: CachedStateMetrics,
    /// Channel to the spawned prewarm task if any
    to_prewarm_task: Option<Sender<PrewarmTaskEvent>>,
}

impl CacheTaskHandle {
    /// Terminates the pre-warming transaction processing.
    ///
    /// Note: This does not terminate the task yet.
    pub(super) fn stop_prewarming_execution(&self) {
        self.to_prewarm_task
            .as_ref()
            .map(|tx| tx.send(PrewarmTaskEvent::TerminateTransactionExecution).ok());
    }

    /// Terminates the entire pre-warming task.
    ///
    /// If the [`BundleState`] is provided it will update the shared cache.
    pub(super) fn terminate_caching(&mut self, block_output: Option<BundleState>) {
        self.to_prewarm_task
            .take()
            .map(|tx| tx.send(PrewarmTaskEvent::Terminate { block_output }).ok());
    }
}

impl Drop for CacheTaskHandle {
    fn drop(&mut self) {
        // Ensure we always terminate on drop
        self.terminate_caching(None);
    }
}

/// Shared access to most recently used cache.
///
/// This cache is intended to used for processing the payload in the following manner:
///  - Get Cache if the payload's parent block matches the parent block
///  - Update cache upon successful payload execution
///
/// This process assumes that payloads are received sequentially.
#[derive(Clone, Debug, Default)]
struct ExecutionCache {
    /// Guarded cloneable cache identified by a block hash.
    inner: Arc<RwLock<Option<SavedCache>>>,
}

impl ExecutionCache {
    /// Returns the cache if the currently store cache is for the given `parent_hash`
    pub(crate) fn get_cache_for(&self, parent_hash: B256) -> Option<SavedCache> {
        let cache = self.inner.read();
        cache
            .as_ref()
            .and_then(|cache| (cache.executed_block_hash() == parent_hash).then(|| cache.clone()))
    }

    /// Clears the tracked cache
    #[expect(unused)]
    pub(crate) fn clear(&self) {
        self.inner.write().take();
    }

    /// Stores the provider cache
    pub(crate) fn save_cache(&self, cache: SavedCache) {
        self.inner.write().replace(cache);
    }
}

#[cfg(test)]
mod tests {
    use crate::tree::{
        payload_processor::{
            evm_state_to_hashed_post_state, executor::WorkloadExecutor, PayloadProcessor,
        },
        precompile_cache::PrecompileCacheMap,
        StateProviderBuilder, TreeConfig,
    };
    use alloy_evm::block::StateChangeSource;
    use rand::Rng;
    use reth_chainspec::ChainSpec;
    use reth_db_common::init::init_genesis;
    use reth_ethereum_primitives::EthPrimitives;
    use reth_evm::OnStateHook;
    use reth_evm_ethereum::EthEvmConfig;
    use reth_primitives_traits::{Account, StorageEntry};
    use reth_provider::{
        providers::{BlockchainProvider, ConsistentDbView},
        test_utils::create_test_provider_factory_with_chain_spec,
        ChainSpecProvider, HashingWriter,
    };
    use reth_testing_utils::generators;
    use reth_trie::{test_utils::state_root, HashedPostState, TrieInput};
    use revm_primitives::{Address, HashMap, B256, KECCAK_EMPTY, U256};
    use revm_state::{AccountInfo, AccountStatus, EvmState, EvmStorageSlot};
    use std::sync::Arc;

    fn create_mock_state_updates(num_accounts: usize, updates_per_account: usize) -> Vec<EvmState> {
        let mut rng = generators::rng();
        let all_addresses: Vec<Address> = (0..num_accounts).map(|_| rng.random()).collect();
        let mut updates = Vec::new();

        for _ in 0..updates_per_account {
            let num_accounts_in_update = rng.random_range(1..=num_accounts);
            let mut state_update = EvmState::default();

            let selected_addresses = &all_addresses[0..num_accounts_in_update];

            for &address in selected_addresses {
                let mut storage = HashMap::default();
                if rng.random_bool(0.7) {
                    for _ in 0..rng.random_range(1..10) {
                        let slot = U256::from(rng.random::<u64>());
                        storage.insert(
                            slot,
                            EvmStorageSlot::new_changed(
                                U256::ZERO,
                                U256::from(rng.random::<u64>()),
                                0,
                            ),
                        );
                    }
                }

                let account = revm_state::Account {
                    info: AccountInfo {
                        balance: U256::from(rng.random::<u64>()),
                        nonce: rng.random::<u64>(),
                        code_hash: KECCAK_EMPTY,
                        code: Some(Default::default()),
                    },
                    storage,
                    status: AccountStatus::Touched,
                    transaction_id: 0,
                };

                state_update.insert(address, account);
            }

            updates.push(state_update);
        }

        updates
    }

    #[test]
    fn test_state_root() {
        reth_tracing::init_test_tracing();

        let factory = create_test_provider_factory_with_chain_spec(Arc::new(ChainSpec::default()));
        let genesis_hash = init_genesis(&factory).unwrap();

        let state_updates = create_mock_state_updates(10, 10);
        let mut hashed_state = HashedPostState::default();
        let mut accumulated_state: HashMap<Address, (Account, HashMap<B256, U256>)> =
            HashMap::default();

        {
            let provider_rw = factory.provider_rw().expect("failed to get provider");

            for update in &state_updates {
                let account_updates = update.iter().map(|(address, account)| {
                    (*address, Some(Account::from_revm_account(account)))
                });
                provider_rw
                    .insert_account_for_hashing(account_updates)
                    .expect("failed to insert accounts");

                let storage_updates = update.iter().map(|(address, account)| {
                    let storage_entries = account.storage.iter().map(|(slot, value)| {
                        StorageEntry { key: B256::from(*slot), value: value.present_value }
                    });
                    (*address, storage_entries)
                });
                provider_rw
                    .insert_storage_for_hashing(storage_updates)
                    .expect("failed to insert storage");
            }
            provider_rw.commit().expect("failed to commit changes");
        }

        for update in &state_updates {
            hashed_state.extend(evm_state_to_hashed_post_state(update.clone()));

            for (address, account) in update {
                let storage: HashMap<B256, U256> = account
                    .storage
                    .iter()
                    .map(|(k, v)| (B256::from(*k), v.present_value))
                    .collect();

                let entry = accumulated_state.entry(*address).or_default();
                entry.0 = Account::from_revm_account(account);
                entry.1.extend(storage);
            }
        }

        let mut payload_processor = PayloadProcessor::<EthPrimitives, _>::new(
            WorkloadExecutor::default(),
            EthEvmConfig::new(factory.chain_spec()),
            &TreeConfig::default(),
            PrecompileCacheMap::default(),
        );
        let provider = BlockchainProvider::new(factory).unwrap();
        let mut handle = payload_processor.spawn(
            Default::default(),
            Default::default(),
            StateProviderBuilder::new(provider.clone(), genesis_hash, None),
            ConsistentDbView::new_with_latest_tip(provider).unwrap(),
            TrieInput::from_state(hashed_state),
            &TreeConfig::default(),
        );

        let mut state_hook = handle.state_hook();

        for (i, update) in state_updates.into_iter().enumerate() {
            state_hook.on_state(StateChangeSource::Transaction(i), &update);
        }
        drop(state_hook);

        let root_from_task = handle.state_root().expect("task failed").state_root;
        let root_from_regular = state_root(accumulated_state);

        assert_eq!(
            root_from_task, root_from_regular,
            "State root mismatch: task={root_from_task}, base={root_from_regular}"
        );
    }
}<|MERGE_RESOLUTION|>--- conflicted
+++ resolved
@@ -77,11 +77,7 @@
     /// A cleared `SparseStateTrie`, kept around to be reused for the state root computation so
     /// that allocations can be minimized.
     sparse_state_trie: Arc<
-<<<<<<< HEAD
-        tokio::sync::Mutex<Option<ClearedSparseStateTrie<ConfiguredSparseTrie, SerialSparseTrie>>>,
-=======
         parking_lot::Mutex<Option<ClearedSparseStateTrie<ConfiguredSparseTrie, SerialSparseTrie>>>,
->>>>>>> 566ff51d
     >,
     /// Whether to use the parallel sparse trie.
     use_parallel_sparse_trie: bool,
@@ -329,23 +325,14 @@
     {
         // Reuse a stored SparseStateTrie, or create a new one using the desired configuration if
         // there's none to reuse.
-<<<<<<< HEAD
-        let mut sparse_state_trie_lock_guard = self.sparse_state_trie.clone().blocking_lock_owned();
-        let sparse_state_trie = sparse_state_trie_lock_guard.take().unwrap_or_else(|| {
-=======
         let cleared_sparse_trie = Arc::clone(&self.sparse_state_trie);
         let sparse_state_trie = cleared_sparse_trie.lock().take().unwrap_or_else(|| {
->>>>>>> 566ff51d
             let accounts_trie = if self.use_parallel_sparse_trie {
                 ConfiguredSparseTrie::Parallel(Default::default())
             } else {
                 ConfiguredSparseTrie::Serial(Default::default())
             };
-<<<<<<< HEAD
-            ClearedSparseStateTrie::cleared(
-=======
             ClearedSparseStateTrie::from_state_trie(
->>>>>>> 566ff51d
                 SparseStateTrie::new()
                     .with_accounts_trie(SparseTrie::Blind(Some(Box::new(accounts_trie))))
                     .with_updates(true),
@@ -365,16 +352,9 @@
             let (result, trie) = task.run();
             // Send state root computation result
             let _ = state_root_tx.send(result);
-<<<<<<< HEAD
-            // Clear the SparseStateTrie and replace it back into the mutex _after_ returning, so
-            // that time spent clearing doesn't block the step after this one.
-            sparse_state_trie_lock_guard.replace(ClearedSparseStateTrie::cleared(trie));
-=======
-
             // Clear the SparseStateTrie and replace it back into the mutex _after_ sending results
             // to the next step, so that time spent clearing doesn't block the step after this one.
             cleared_sparse_trie.lock().replace(ClearedSparseStateTrie::from_state_trie(trie));
->>>>>>> 566ff51d
         });
     }
 }
