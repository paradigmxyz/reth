--- conflicted
+++ resolved
@@ -164,17 +164,13 @@
     /// This returns a handle to await the final state root and to interact with the tasks (e.g.
     /// canceling)
     #[allow(clippy::type_complexity)]
-<<<<<<< HEAD
-    pub fn spawn<P, F, I: ExecutableTxIterator<Evm>>(
-=======
     #[instrument(
         level = "debug",
         target = "engine::tree::payload_processor",
         name = "payload processor",
         skip_all
     )]
-    pub fn spawn<P, I: ExecutableTxIterator<Evm>>(
->>>>>>> cff0af4e
+    pub fn spawn<P, F, I: ExecutableTxIterator<Evm>>(
         &mut self,
         env: ExecutionEnv<Evm>,
         transactions: I,
