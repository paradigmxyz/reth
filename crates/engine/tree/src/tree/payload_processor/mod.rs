--- conflicted
+++ resolved
@@ -257,57 +257,35 @@
 
         // Handle BAL-based optimization if available
         let prewarm_handle = if let Some(bal) = bal {
-<<<<<<< HEAD
             // When BAL is present, use BAL prewarming and send BAL to multiproof
             debug!(target: "engine::tree::payload_processor", "BAL present, using BAL prewarming");
 
             // Send BAL message immediately to MultiProofTask
             if let Some(ref sender) = to_multi_proof &&
                 let Err(err) = sender.send(MultiProofMessage::BlockAccessList(Arc::clone(&bal)))
-=======
-            // When BAL is present, skip spawning prewarm tasks entirely and send BAL to multiproof
-            debug!(target: "engine::tree::payload_processor", "BAL present, skipping prewarm tasks");
-
-            // Send BAL message immediately to MultiProofTask
-            if let Some(ref sender) = to_multi_proof &&
-                let Err(err) = sender.send(MultiProofMessage::BlockAccessList(bal))
->>>>>>> c65df405
             {
                 // In this case state root validation will simply fail
                 error!(target: "engine::tree::payload_processor", ?err, "Failed to send BAL to MultiProofTask");
             }
 
-<<<<<<< HEAD
             // Spawn with BAL prewarming
-=======
-            // Spawn minimal cache-only task without prewarming
->>>>>>> c65df405
             self.spawn_caching_with(
                 env,
                 prewarm_rx,
                 transaction_count_hint,
                 provider_builder.clone(),
                 None, // Don't send proof targets when BAL is present
-<<<<<<< HEAD
                 Some(bal),
             )
         } else {
             // Normal path: spawn with transaction prewarming
-=======
-            )
-        } else {
-            // Normal path: spawn with full prewarming
->>>>>>> c65df405
             self.spawn_caching_with(
                 env,
                 prewarm_rx,
                 transaction_count_hint,
                 provider_builder.clone(),
                 to_multi_proof.clone(),
-<<<<<<< HEAD
                 None,
-=======
->>>>>>> c65df405
             )
         };
 
