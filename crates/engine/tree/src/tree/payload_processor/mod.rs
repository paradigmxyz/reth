//! Entrypoint for payload processing.

use super::precompile_cache::PrecompileCacheMap;
use crate::tree::{
    cached_state::{
        CachedStateMetrics, CachedStateProvider, ExecutionCache as StateExecutionCache,
        ExecutionCacheBuilder, SavedCache,
    },
    payload_processor::{
        prewarm::{PrewarmCacheTask, PrewarmContext, PrewarmMode, PrewarmTaskEvent},
        sparse_trie::StateRootComputeOutcome,
    },
    sparse_trie::SparseTrieTask,
    StateProviderBuilder, TreeConfig,
};
use alloy_eip7928::BlockAccessList;
use alloy_eips::eip1898::BlockWithParent;
use alloy_evm::{block::StateChangeSource, ToTxEnv};
use alloy_primitives::B256;
use crossbeam_channel::Sender as CrossbeamSender;
use executor::WorkloadExecutor;
use multiproof::{SparseTrieUpdate, *};
use parking_lot::RwLock;
use prewarm::PrewarmMetrics;
use rayon::prelude::*;
use reth_evm::{
    execute::{ExecutableTxFor, WithTxEnv},
    ConfigureEvm, EvmEnvFor, ExecutableTxIterator, ExecutableTxTuple, OnStateHook, SpecFor,
    TxEnvFor,
};
use reth_execution_types::ExecutionOutcome;
use reth_primitives_traits::NodePrimitives;
use reth_provider::{BlockReader, DatabaseProviderROFactory, StateProviderFactory, StateReader};
use reth_revm::{db::BundleState, state::EvmState};
use reth_trie::{hashed_cursor::HashedCursorFactory, trie_cursor::TrieCursorFactory};
use reth_trie_parallel::{
    proof_task::{ProofTaskCtx, ProofWorkerHandle},
    root::ParallelStateRootError,
};
use reth_trie_sparse::{
    provider::{TrieNodeProvider, TrieNodeProviderFactory},
    ClearedSparseStateTrie, SparseStateTrie, SparseTrie,
};
use reth_trie_sparse_parallel::{ParallelSparseTrie, ParallelismThresholds};
use std::{
    collections::BTreeMap,
    sync::{
        atomic::AtomicBool,
        mpsc::{self, channel},
        Arc,
    },
    time::Instant,
};
use tracing::{debug, debug_span, instrument, warn, Span};

pub mod bal;
mod configured_sparse_trie;
pub mod executor;
pub mod multiproof;
pub mod prewarm;
pub mod sparse_trie;

use configured_sparse_trie::ConfiguredSparseTrie;

/// Default parallelism thresholds to use with the [`ParallelSparseTrie`].
///
/// These values were determined by performing benchmarks using gradually increasing values to judge
/// the affects. Below 100 throughput would generally be equal or slightly less, while above 150 it
/// would deteriorate to the point where PST might as well not be used.
pub const PARALLEL_SPARSE_TRIE_PARALLELISM_THRESHOLDS: ParallelismThresholds =
    ParallelismThresholds { min_revealed_nodes: 100, min_updated_nodes: 100 };

/// Default node capacity for shrinking the sparse trie. This is used to limit the number of trie
/// nodes in allocated sparse tries.
///
/// Node maps have a key of `Nibbles` and value of `SparseNode`.
/// The `size_of::<Nibbles>` is 40, and `size_of::<SparseNode>` is 80.
///
/// If we have 1 million entries of 120 bytes each, this conservative estimate comes out at around
/// 120MB.
pub const SPARSE_TRIE_MAX_NODES_SHRINK_CAPACITY: usize = 1_000_000;

/// Default value capacity for shrinking the sparse trie. This is used to limit the number of values
/// in allocated sparse tries.
///
/// There are storage and account values, the largest of the two being account values, which are
/// essentially `TrieAccount`s.
///
/// Account value maps have a key of `Nibbles` and value of `TrieAccount`.
/// The `size_of::<Nibbles>` is 40, and `size_of::<TrieAccount>` is 104.
///
/// If we have 1 million entries of 144 bytes each, this conservative estimate comes out at around
/// 144MB.
pub const SPARSE_TRIE_MAX_VALUES_SHRINK_CAPACITY: usize = 1_000_000;

/// Type alias for [`PayloadHandle`] returned by payload processor spawn methods.
type IteratorPayloadHandle<Evm, I, N> = PayloadHandle<
    WithTxEnv<TxEnvFor<Evm>, <I as ExecutableTxTuple>::Tx>,
    <I as ExecutableTxTuple>::Error,
    <N as NodePrimitives>::Receipt,
>;

/// Entrypoint for executing the payload.
#[derive(Debug)]
pub struct PayloadProcessor<Evm>
where
    Evm: ConfigureEvm,
{
    /// The executor used by to spawn tasks.
    executor: WorkloadExecutor,
    /// The most recent cache used for execution.
    execution_cache: ExecutionCache,
    /// Metrics for trie operations
    trie_metrics: MultiProofTaskMetrics,
    /// Cross-block cache size in bytes.
    cross_block_cache_size: u64,
    /// Whether transactions should not be executed on prewarming task.
    disable_transaction_prewarming: bool,
    /// Whether state cache should be disable
    disable_state_cache: bool,
    /// Determines how to configure the evm for execution.
    evm_config: Evm,
    /// Whether precompile cache should be disabled.
    precompile_cache_disabled: bool,
    /// Precompile cache map.
    precompile_cache_map: PrecompileCacheMap<SpecFor<Evm>>,
    /// A cleared `SparseStateTrie`, kept around to be reused for the state root computation so
    /// that allocations can be minimized.
    sparse_state_trie: Arc<
        parking_lot::Mutex<
            Option<ClearedSparseStateTrie<ConfiguredSparseTrie, ConfiguredSparseTrie>>,
        >,
    >,
    /// Whether to disable the parallel sparse trie.
    disable_parallel_sparse_trie: bool,
    /// Maximum concurrency for prewarm task.
    prewarm_max_concurrency: usize,
}

impl<N, Evm> PayloadProcessor<Evm>
where
    N: NodePrimitives,
    Evm: ConfigureEvm<Primitives = N>,
{
    /// Returns a reference to the workload executor driving payload tasks.
    pub(super) const fn executor(&self) -> &WorkloadExecutor {
        &self.executor
    }

    /// Creates a new payload processor.
    pub fn new(
        executor: WorkloadExecutor,
        evm_config: Evm,
        config: &TreeConfig,
        precompile_cache_map: PrecompileCacheMap<SpecFor<Evm>>,
    ) -> Self {
        Self {
            executor,
            execution_cache: Default::default(),
            trie_metrics: Default::default(),
            cross_block_cache_size: config.cross_block_cache_size(),
            disable_transaction_prewarming: config.disable_prewarming(),
            evm_config,
            disable_state_cache: config.disable_state_cache(),
            precompile_cache_disabled: config.precompile_cache_disabled(),
            precompile_cache_map,
            sparse_state_trie: Arc::default(),
            disable_parallel_sparse_trie: config.disable_parallel_sparse_trie(),
            prewarm_max_concurrency: config.prewarm_max_concurrency(),
        }
    }
}

impl<N, Evm> PayloadProcessor<Evm>
where
    N: NodePrimitives,
    Evm: ConfigureEvm<Primitives = N> + 'static,
{
    /// Spawns all background tasks and returns a handle connected to the tasks.
    ///
    /// - Transaction prewarming task
    /// - State root task
    /// - Sparse trie task
    ///
    /// # Transaction prewarming task
    ///
    /// Responsible for feeding state updates to the multi proof task.
    ///
    /// This task runs until:
    ///  - externally cancelled (e.g. sequential block execution is complete)
    ///
    /// ## Multi proof task
    ///
    /// Responsible for preparing sparse trie messages for the sparse trie task.
    /// A state update (e.g. tx output) is converted into a multiproof calculation that returns an
    /// output back to this task.
    ///
    /// Receives updates from sequential execution.
    /// This task runs until it receives a shutdown signal, which should be after the block
    /// was fully executed.
    ///
    /// ## Sparse trie task
    ///
    /// Responsible for calculating the state root based on the received [`SparseTrieUpdate`].
    ///
    /// This task runs until there are no further updates to process.
    ///
    ///
    /// This returns a handle to await the final state root and to interact with the tasks (e.g.
    /// canceling)
    #[instrument(
        level = "debug",
        target = "engine::tree::payload_processor",
        name = "payload processor",
        skip_all
    )]
    pub fn spawn<P, F, I: ExecutableTxIterator<Evm>>(
        &mut self,
        env: ExecutionEnv<Evm>,
        transactions: I,
        provider_builder: StateProviderBuilder<N, P>,
        multiproof_provider_factory: F,
        config: &TreeConfig,
        bal: Option<Arc<BlockAccessList>>,
    ) -> IteratorPayloadHandle<Evm, I, N>
    where
        P: BlockReader + StateProviderFactory + StateReader + Clone + 'static,
        F: DatabaseProviderROFactory<Provider: TrieCursorFactory + HashedCursorFactory>
            + Clone
            + Send
            + 'static,
    {
        let parent_hash = env.parent_hash;

        // start preparing transactions immediately
        let (prewarm_rx, execution_rx, transaction_count_hint) =
            self.spawn_tx_iterator(transactions);

        let span = Span::current();
        let (to_sparse_trie, sparse_trie_rx) = channel();
        let (to_multi_proof, from_multi_proof) = crossbeam_channel::unbounded();

        // Handle BAL-based optimization if available
        let prewarm_handle = if let Some(bal) = bal {
            // When BAL is present, use BAL prewarming and send BAL to multiproof
            debug!(target: "engine::tree::payload_processor", "BAL present, using BAL prewarming");

            // Send BAL message immediately to MultiProofTask
<<<<<<< HEAD
            if let Some(ref sender) = to_multi_proof &&
                let Err(err) = sender.send(MultiProofMessage::BlockAccessList(Arc::clone(&bal)))
            {
                // In this case state root validation will simply fail
                error!(target: "engine::tree::payload_processor", ?err, "Failed to send BAL to MultiProofTask");
            }
=======
            let _ = to_multi_proof.send(MultiProofMessage::BlockAccessList(bal));
>>>>>>> 66db0839

            // Spawn with BAL prewarming
            self.spawn_caching_with(
                env,
                prewarm_rx,
                transaction_count_hint,
                provider_builder.clone(),
                None, // Don't send proof targets when BAL is present
                Some(bal),
            )
        } else {
            // Normal path: spawn with transaction prewarming
            self.spawn_caching_with(
                env,
                prewarm_rx,
                transaction_count_hint,
                provider_builder.clone(),
<<<<<<< HEAD
                to_multi_proof.clone(),
                None,
=======
                Some(to_multi_proof.clone()),
>>>>>>> 66db0839
            )
        };

        // Create and spawn the storage proof task
        let task_ctx = ProofTaskCtx::new(multiproof_provider_factory);
        let storage_worker_count = config.storage_worker_count();
        let account_worker_count = config.account_worker_count();
        let proof_handle = ProofWorkerHandle::new(
            self.executor.handle().clone(),
            task_ctx,
            storage_worker_count,
            account_worker_count,
        );

        let multi_proof_task = MultiProofTask::new(
            proof_handle.clone(),
            to_sparse_trie,
            config.multiproof_chunking_enabled().then_some(config.multiproof_chunk_size()),
            to_multi_proof,
            from_multi_proof,
        );

        // wire the multiproof task to the prewarm task
        let to_multi_proof = Some(multi_proof_task.state_root_message_sender());

        // spawn multi-proof task
        let parent_span = span.clone();
        self.executor.spawn_blocking({
            let saved_cache = self.cache_for(parent_hash);
            let cache = saved_cache.cache().clone();
            let cache_metrics = saved_cache.metrics().clone();
            move || {
                let _enter = parent_span.entered();
                // Build a state provider for the multiproof task
                let provider = provider_builder.build().expect("failed to build provider");
                let provider = CachedStateProvider::new(provider, cache, cache_metrics);
                multi_proof_task.run(provider);
            }
        });

        // wire the sparse trie to the state root response receiver
        let (state_root_tx, state_root_rx) = channel();

        // Spawn the sparse trie task using any stored trie and parallel trie configuration.
        self.spawn_sparse_trie_task(sparse_trie_rx, proof_handle, state_root_tx);

        PayloadHandle {
            to_multi_proof,
            prewarm_handle,
            state_root: Some(state_root_rx),
            transactions: execution_rx,
            _span: span,
        }
    }

    /// Spawns a task that exclusively handles cache prewarming for transaction execution.
    ///
    /// Returns a [`PayloadHandle`] to communicate with the task.
    #[instrument(level = "debug", target = "engine::tree::payload_processor", skip_all)]
    pub(super) fn spawn_cache_exclusive<P, I: ExecutableTxIterator<Evm>>(
        &self,
        env: ExecutionEnv<Evm>,
        transactions: I,
        provider_builder: StateProviderBuilder<N, P>,
        bal: Option<Arc<BlockAccessList>>,
    ) -> IteratorPayloadHandle<Evm, I, N>
    where
        P: BlockReader + StateProviderFactory + StateReader + Clone + 'static,
    {
        let (prewarm_rx, execution_rx, size_hint) = self.spawn_tx_iterator(transactions);
        let prewarm_handle =
            self.spawn_caching_with(env, prewarm_rx, size_hint, provider_builder, None, bal);
        PayloadHandle {
            to_multi_proof: None,
            prewarm_handle,
            state_root: None,
            transactions: execution_rx,
            _span: Span::current(),
        }
    }

    /// Spawns a task advancing transaction env iterator and streaming updates through a channel.
    #[expect(clippy::type_complexity)]
    fn spawn_tx_iterator<I: ExecutableTxIterator<Evm>>(
        &self,
        transactions: I,
    ) -> (
        mpsc::Receiver<WithTxEnv<TxEnvFor<Evm>, I::Tx>>,
        mpsc::Receiver<Result<WithTxEnv<TxEnvFor<Evm>, I::Tx>, I::Error>>,
        usize,
    ) {
        let (transactions, convert) = transactions.into();
        let transactions = transactions.into_par_iter();
        let transaction_count_hint = transactions.len();

        let (ooo_tx, ooo_rx) = mpsc::channel();
        let (prewarm_tx, prewarm_rx) = mpsc::channel();
        let (execute_tx, execute_rx) = mpsc::channel();

        // Spawn a task that `convert`s all transactions in parallel and sends them out-of-order.
        self.executor.spawn_blocking(move || {
            transactions.enumerate().for_each_with(ooo_tx, |ooo_tx, (idx, tx)| {
                let tx = convert(tx);
                let tx = tx.map(|tx| WithTxEnv { tx_env: tx.to_tx_env(), tx: Arc::new(tx) });
                // Only send Ok(_) variants to prewarming task.
                if let Ok(tx) = &tx {
                    let _ = prewarm_tx.send(tx.clone());
                }
                let _ = ooo_tx.send((idx, tx));
            });
        });

        // Spawn a task that processes out-of-order transactions from the task above and sends them
        // to the execution task in order.
        self.executor.spawn_blocking(move || {
            let mut next_for_execution = 0;
            let mut queue = BTreeMap::new();
            while let Ok((idx, tx)) = ooo_rx.recv() {
                if next_for_execution == idx {
                    let _ = execute_tx.send(tx);
                    next_for_execution += 1;

                    while let Some(entry) = queue.first_entry() &&
                        *entry.key() == next_for_execution
                    {
                        let _ = execute_tx.send(entry.remove());
                        next_for_execution += 1;
                    }
                } else {
                    queue.insert(idx, tx);
                }
            }
        });

        (prewarm_rx, execute_rx, transaction_count_hint)
    }

    /// Spawn prewarming optionally wired to the multiproof task for target updates.
    fn spawn_caching_with<P>(
        &self,
        env: ExecutionEnv<Evm>,
        mut transactions: mpsc::Receiver<impl ExecutableTxFor<Evm> + Clone + Send + 'static>,
        transaction_count_hint: usize,
        provider_builder: StateProviderBuilder<N, P>,
        to_multi_proof: Option<CrossbeamSender<MultiProofMessage>>,
        bal: Option<Arc<BlockAccessList>>,
    ) -> CacheTaskHandle<N::Receipt>
    where
        P: BlockReader + StateProviderFactory + StateReader + Clone + 'static,
    {
        if self.disable_transaction_prewarming {
            // if no transactions should be executed we clear them but still spawn the task for
            // caching updates
            transactions = mpsc::channel().1;
        }

        let (saved_cache, cache, cache_metrics) = if self.disable_state_cache {
            (None, None, None)
        } else {
            let saved_cache = self.cache_for(env.parent_hash);
            let cache = saved_cache.cache().clone();
            let cache_metrics = saved_cache.metrics().clone();
            (Some(saved_cache), Some(cache), Some(cache_metrics))
        };

        // configure prewarming
        let prewarm_ctx = PrewarmContext {
            env,
            evm_config: self.evm_config.clone(),
            saved_cache,
            provider: provider_builder,
            metrics: PrewarmMetrics::default(),
            terminate_execution: Arc::new(AtomicBool::new(false)),
            precompile_cache_disabled: self.precompile_cache_disabled,
            precompile_cache_map: self.precompile_cache_map.clone(),
        };

        let (prewarm_task, to_prewarm_task) = PrewarmCacheTask::new(
            self.executor.clone(),
            self.execution_cache.clone(),
            prewarm_ctx,
            to_multi_proof,
            transaction_count_hint,
            self.prewarm_max_concurrency,
        );

        // spawn pre-warm task
        {
            let to_prewarm_task = to_prewarm_task.clone();
            self.executor.spawn_blocking(move || {
                let mode = if let Some(bal) = bal {
                    PrewarmMode::BlockAccessList(bal)
                } else {
                    PrewarmMode::Transactions(transactions)
                };
                prewarm_task.run(mode, to_prewarm_task);
            });
        }

        CacheTaskHandle { cache, to_prewarm_task: Some(to_prewarm_task), cache_metrics }
    }

    /// Returns the cache for the given parent hash.
    ///
    /// If the given hash is different then what is recently cached, then this will create a new
    /// instance.
    #[instrument(level = "debug", target = "engine::caching", skip(self))]
    fn cache_for(&self, parent_hash: B256) -> SavedCache {
        if let Some(cache) = self.execution_cache.get_cache_for(parent_hash) {
            debug!("reusing execution cache");
            cache
        } else {
            debug!("creating new execution cache on cache miss");
            let cache = ExecutionCacheBuilder::default().build_caches(self.cross_block_cache_size);
            SavedCache::new(parent_hash, cache, CachedStateMetrics::zeroed())
        }
    }

    /// Spawns the [`SparseTrieTask`] for this payload processor.
    #[instrument(level = "debug", target = "engine::tree::payload_processor", skip_all)]
    fn spawn_sparse_trie_task<BPF>(
        &self,
        sparse_trie_rx: mpsc::Receiver<SparseTrieUpdate>,
        proof_worker_handle: BPF,
        state_root_tx: mpsc::Sender<Result<StateRootComputeOutcome, ParallelStateRootError>>,
    ) where
        BPF: TrieNodeProviderFactory + Clone + Send + Sync + 'static,
        BPF::AccountNodeProvider: TrieNodeProvider + Send + Sync,
        BPF::StorageNodeProvider: TrieNodeProvider + Send + Sync,
    {
        // Reuse a stored SparseStateTrie, or create a new one using the desired configuration if
        // there's none to reuse.
        let cleared_sparse_trie = Arc::clone(&self.sparse_state_trie);
        let sparse_state_trie = cleared_sparse_trie.lock().take().unwrap_or_else(|| {
            let default_trie = SparseTrie::blind_from(if self.disable_parallel_sparse_trie {
                ConfiguredSparseTrie::Serial(Default::default())
            } else {
                ConfiguredSparseTrie::Parallel(Box::new(
                    ParallelSparseTrie::default()
                        .with_parallelism_thresholds(PARALLEL_SPARSE_TRIE_PARALLELISM_THRESHOLDS),
                ))
            });
            ClearedSparseStateTrie::from_state_trie(
                SparseStateTrie::new()
                    .with_accounts_trie(default_trie.clone())
                    .with_default_storage_trie(default_trie)
                    .with_updates(true),
            )
        });

        let task =
            SparseTrieTask::<_, ConfiguredSparseTrie, ConfiguredSparseTrie>::new_with_cleared_trie(
                sparse_trie_rx,
                proof_worker_handle,
                self.trie_metrics.clone(),
                sparse_state_trie,
            );

        let span = Span::current();
        self.executor.spawn_blocking(move || {
            let _enter = span.entered();

            let (result, trie) = task.run();
            // Send state root computation result
            let _ = state_root_tx.send(result);

            // Clear the SparseStateTrie, shrink, and replace it back into the mutex _after_ sending
            // results to the next step, so that time spent clearing doesn't block the step after
            // this one.
            let _enter = debug_span!(target: "engine::tree::payload_processor", "clear").entered();
            let mut cleared_trie = ClearedSparseStateTrie::from_state_trie(trie);

            // Shrink the sparse trie so that we don't have ever increasing memory.
            cleared_trie.shrink_to(
                SPARSE_TRIE_MAX_NODES_SHRINK_CAPACITY,
                SPARSE_TRIE_MAX_VALUES_SHRINK_CAPACITY,
            );

            cleared_sparse_trie.lock().replace(cleared_trie);
        });
    }

    /// Updates the execution cache with the post-execution state from an inserted block.
    ///
    /// This is used when blocks are inserted directly (e.g., locally built blocks by sequencers)
    /// to ensure the cache remains warm for subsequent block execution.
    ///
    /// The cache enables subsequent blocks to reuse account, storage, and bytecode data without
    /// hitting the database, maintaining performance consistency.
    pub(crate) fn on_inserted_executed_block(
        &self,
        block_with_parent: BlockWithParent,
        bundle_state: &BundleState,
    ) {
        self.execution_cache.update_with_guard(|cached| {
            if cached.as_ref().is_some_and(|c| c.executed_block_hash() != block_with_parent.parent) {
                debug!(
                    target: "engine::caching",
                    parent_hash = %block_with_parent.parent,
                    "Cannot find cache for parent hash, skip updating cache with new state for inserted executed block",
                );
                return;
            }

            // Take existing cache (if any) or create fresh caches
            let (caches, cache_metrics) = match cached.take() {
                Some(existing) => {
                    existing.split()
                }
                None => (
                    ExecutionCacheBuilder::default().build_caches(self.cross_block_cache_size),
                    CachedStateMetrics::zeroed(),
                ),
            };

            // Insert the block's bundle state into cache
            let new_cache = SavedCache::new(block_with_parent.block.hash, caches, cache_metrics);
            if new_cache.cache().insert_state(bundle_state).is_err() {
                *cached = None;
                debug!(target: "engine::caching", "cleared execution cache on update error");
                return;
            }
            new_cache.update_metrics();

            // Replace with the updated cache
            *cached = Some(new_cache);
            debug!(target: "engine::caching", ?block_with_parent, "Updated execution cache for inserted block");
        });
    }
}

/// Handle to all the spawned tasks.
///
/// Generic over `R` (receipt type) to allow sharing `Arc<ExecutionOutcome<R>>` with the
/// caching task without cloning the expensive `BundleState`.
#[derive(Debug)]
pub struct PayloadHandle<Tx, Err, R> {
    /// Channel for evm state updates
    to_multi_proof: Option<CrossbeamSender<MultiProofMessage>>,
    // must include the receiver of the state root wired to the sparse trie
    prewarm_handle: CacheTaskHandle<R>,
    /// Stream of block transactions
    transactions: mpsc::Receiver<Result<Tx, Err>>,
    /// Receiver for the state root
    state_root: Option<mpsc::Receiver<Result<StateRootComputeOutcome, ParallelStateRootError>>>,
    /// Span for tracing
    _span: Span,
}

impl<Tx, Err, R: Send + Sync + 'static> PayloadHandle<Tx, Err, R> {
    /// Awaits the state root
    ///
    /// # Panics
    ///
    /// If payload processing was started without background tasks.
    #[instrument(
        level = "debug",
        target = "engine::tree::payload_processor",
        name = "await_state_root",
        skip_all
    )]
    pub fn state_root(&mut self) -> Result<StateRootComputeOutcome, ParallelStateRootError> {
        self.state_root
            .take()
            .expect("state_root is None")
            .recv()
            .map_err(|_| ParallelStateRootError::Other("sparse trie task dropped".to_string()))?
    }

    /// Returns a state hook to be used to send state updates to this task.
    ///
    /// If a multiproof task is spawned the hook will notify it about new states.
    pub fn state_hook(&self) -> impl OnStateHook {
        // convert the channel into a `StateHookSender` that emits an event on drop
        let to_multi_proof = self.to_multi_proof.clone().map(StateHookSender::new);

        move |source: StateChangeSource, state: &EvmState| {
            if let Some(sender) = &to_multi_proof {
                let _ = sender.send(MultiProofMessage::StateUpdate(source.into(), state.clone()));
            }
        }
    }

    /// Returns a clone of the caches used by prewarming
    pub(super) fn caches(&self) -> Option<StateExecutionCache> {
        self.prewarm_handle.cache.clone()
    }

    /// Returns a clone of the cache metrics used by prewarming
    pub(super) fn cache_metrics(&self) -> Option<CachedStateMetrics> {
        self.prewarm_handle.cache_metrics.clone()
    }

    /// Terminates the pre-warming transaction processing.
    ///
    /// Note: This does not terminate the task yet.
    pub(super) fn stop_prewarming_execution(&self) {
        self.prewarm_handle.stop_prewarming_execution()
    }

    /// Terminates the entire caching task.
    ///
    /// If the [`ExecutionOutcome`] is provided it will update the shared cache using its
    /// bundle state. Using `Arc<ExecutionOutcome>` allows sharing with the main execution
    /// path without cloning the expensive `BundleState`.
    pub(super) fn terminate_caching(
        &mut self,
        execution_outcome: Option<Arc<ExecutionOutcome<R>>>,
    ) {
        self.prewarm_handle.terminate_caching(execution_outcome)
    }

    /// Returns iterator yielding transactions from the stream.
    pub fn iter_transactions(&mut self) -> impl Iterator<Item = Result<Tx, Err>> + '_ {
        core::iter::repeat_with(|| self.transactions.recv())
            .take_while(|res| res.is_ok())
            .map(|res| res.unwrap())
    }
}

/// Access to the spawned [`PrewarmCacheTask`].
///
/// Generic over `R` (receipt type) to allow sharing `Arc<ExecutionOutcome<R>>` with the
/// prewarm task without cloning the expensive `BundleState`.
#[derive(Debug)]
pub(crate) struct CacheTaskHandle<R> {
    /// The shared cache the task operates with.
    cache: Option<StateExecutionCache>,
    /// Metrics for the caches
    cache_metrics: Option<CachedStateMetrics>,
    /// Channel to the spawned prewarm task if any
    to_prewarm_task: Option<std::sync::mpsc::Sender<PrewarmTaskEvent<R>>>,
}

impl<R: Send + Sync + 'static> CacheTaskHandle<R> {
    /// Terminates the pre-warming transaction processing.
    ///
    /// Note: This does not terminate the task yet.
    pub(super) fn stop_prewarming_execution(&self) {
        self.to_prewarm_task
            .as_ref()
            .map(|tx| tx.send(PrewarmTaskEvent::TerminateTransactionExecution).ok());
    }

    /// Terminates the entire pre-warming task.
    ///
    /// If the [`ExecutionOutcome`] is provided it will update the shared cache using its
    /// bundle state. Using `Arc<ExecutionOutcome>` avoids cloning the expensive `BundleState`.
    pub(super) fn terminate_caching(
        &mut self,
        execution_outcome: Option<Arc<ExecutionOutcome<R>>>,
    ) {
        if let Some(tx) = self.to_prewarm_task.take() {
            let event = PrewarmTaskEvent::Terminate { execution_outcome };
            let _ = tx.send(event);
        }
    }
}

impl<R> Drop for CacheTaskHandle<R> {
    fn drop(&mut self) {
        // Ensure we always terminate on drop - send None without needing Send + Sync bounds
        if let Some(tx) = self.to_prewarm_task.take() {
            let _ = tx.send(PrewarmTaskEvent::Terminate { execution_outcome: None });
        }
    }
}

/// Shared access to most recently used cache.
///
/// This cache is intended to used for processing the payload in the following manner:
///  - Get Cache if the payload's parent block matches the parent block
///  - Update cache upon successful payload execution
///
/// This process assumes that payloads are received sequentially.
///
/// ## Cache Safety
///
/// **CRITICAL**: Cache update operations require exclusive access. All concurrent cache users
/// (such as prewarming tasks) must be terminated before calling `update_with_guard`, otherwise
/// the cache may be corrupted or cleared.
///
/// ## Cache vs Prewarming Distinction
///
/// **`ExecutionCache`**:
/// - Stores parent block's execution state after completion
/// - Used to fetch parent data for next block's execution
/// - Must be exclusively accessed during save operations
///
/// **`PrewarmCacheTask`**:
/// - Speculatively loads accounts/storage that might be used in transaction execution
/// - Prepares data for state root proof computation
/// - Runs concurrently but must not interfere with cache saves
#[derive(Clone, Debug, Default)]
struct ExecutionCache {
    /// Guarded cloneable cache identified by a block hash.
    inner: Arc<RwLock<Option<SavedCache>>>,
}

impl ExecutionCache {
    /// Returns the cache for `parent_hash` if it's available for use.
    ///
    /// A cache is considered available when:
    /// - It exists and matches the requested parent hash
    /// - No other tasks are currently using it (checked via Arc reference count)
    #[instrument(level = "debug", target = "engine::tree::payload_processor", skip(self))]
    pub(crate) fn get_cache_for(&self, parent_hash: B256) -> Option<SavedCache> {
        let start = Instant::now();
        let cache = self.inner.read();

        let elapsed = start.elapsed();
        if elapsed.as_millis() > 5 {
            warn!(blocked_for=?elapsed, "Blocked waiting for execution cache mutex");
        }

        cache
            .as_ref()
            // Check `is_available()` to ensure no other tasks (e.g., prewarming) currently hold
            // a reference to this cache. We can only reuse it when we have exclusive access.
            .filter(|c| c.executed_block_hash() == parent_hash && c.is_available())
            .cloned()
    }

    /// Clears the tracked cache
    #[expect(unused)]
    pub(crate) fn clear(&self) {
        self.inner.write().take();
    }

    /// Updates the cache with a closure that has exclusive access to the guard.
    /// This ensures that all cache operations happen atomically.
    ///
    /// ## CRITICAL SAFETY REQUIREMENT
    ///
    /// **Before calling this method, you MUST ensure there are no other active cache users.**
    /// This includes:
    /// - No running [`PrewarmCacheTask`] instances that could write to the cache
    /// - No concurrent transactions that might access the cached state
    /// - All prewarming operations must be completed or cancelled
    ///
    /// Violating this requirement can result in cache corruption, incorrect state data,
    /// and potential consensus failures.
    pub(crate) fn update_with_guard<F>(&self, update_fn: F)
    where
        F: FnOnce(&mut Option<SavedCache>),
    {
        let mut guard = self.inner.write();
        update_fn(&mut guard);
    }
}

/// EVM context required to execute a block.
#[derive(Debug, Clone)]
pub struct ExecutionEnv<Evm: ConfigureEvm> {
    /// Evm environment.
    pub evm_env: EvmEnvFor<Evm>,
    /// Hash of the block being executed.
    pub hash: B256,
    /// Hash of the parent block.
    pub parent_hash: B256,
}

impl<Evm: ConfigureEvm> Default for ExecutionEnv<Evm>
where
    EvmEnvFor<Evm>: Default,
{
    fn default() -> Self {
        Self {
            evm_env: Default::default(),
            hash: Default::default(),
            parent_hash: Default::default(),
        }
    }
}

#[cfg(test)]
mod tests {
    use super::ExecutionCache;
    use crate::tree::{
        cached_state::{CachedStateMetrics, ExecutionCacheBuilder, SavedCache},
        payload_processor::{
            evm_state_to_hashed_post_state, executor::WorkloadExecutor, PayloadProcessor,
        },
        precompile_cache::PrecompileCacheMap,
        StateProviderBuilder, TreeConfig,
    };
    use alloy_eips::eip1898::{BlockNumHash, BlockWithParent};
    use alloy_evm::block::StateChangeSource;
    use rand::Rng;
    use reth_chainspec::ChainSpec;
    use reth_db_common::init::init_genesis;
    use reth_ethereum_primitives::TransactionSigned;
    use reth_evm::OnStateHook;
    use reth_evm_ethereum::EthEvmConfig;
    use reth_primitives_traits::{Account, Recovered, StorageEntry};
    use reth_provider::{
        providers::{BlockchainProvider, OverlayStateProviderFactory},
        test_utils::create_test_provider_factory_with_chain_spec,
        ChainSpecProvider, HashingWriter,
    };
    use reth_revm::db::BundleState;
    use reth_testing_utils::generators;
    use reth_trie::{test_utils::state_root, HashedPostState};
    use revm_primitives::{Address, HashMap, B256, KECCAK_EMPTY, U256};
    use revm_state::{AccountInfo, AccountStatus, EvmState, EvmStorageSlot};
    use std::sync::Arc;

    fn make_saved_cache(hash: B256) -> SavedCache {
        let execution_cache = ExecutionCacheBuilder::default().build_caches(1_000);
        SavedCache::new(hash, execution_cache, CachedStateMetrics::zeroed())
    }

    #[test]
    fn execution_cache_allows_single_checkout() {
        let execution_cache = ExecutionCache::default();
        let hash = B256::from([1u8; 32]);

        execution_cache.update_with_guard(|slot| *slot = Some(make_saved_cache(hash)));

        let first = execution_cache.get_cache_for(hash);
        assert!(first.is_some(), "expected initial checkout to succeed");

        let second = execution_cache.get_cache_for(hash);
        assert!(second.is_none(), "second checkout should be blocked while guard is active");

        drop(first);

        let third = execution_cache.get_cache_for(hash);
        assert!(third.is_some(), "third checkout should succeed after guard is dropped");
    }

    #[test]
    fn execution_cache_checkout_releases_on_drop() {
        let execution_cache = ExecutionCache::default();
        let hash = B256::from([2u8; 32]);

        execution_cache.update_with_guard(|slot| *slot = Some(make_saved_cache(hash)));

        {
            let guard = execution_cache.get_cache_for(hash);
            assert!(guard.is_some(), "expected checkout to succeed");
            // Guard dropped at end of scope
        }

        let retry = execution_cache.get_cache_for(hash);
        assert!(retry.is_some(), "checkout should succeed after guard drop");
    }

    #[test]
    fn execution_cache_mismatch_parent_returns_none() {
        let execution_cache = ExecutionCache::default();
        let hash = B256::from([3u8; 32]);

        execution_cache.update_with_guard(|slot| *slot = Some(make_saved_cache(hash)));

        let miss = execution_cache.get_cache_for(B256::from([4u8; 32]));
        assert!(miss.is_none(), "checkout should fail for different parent hash");
    }

    #[test]
    fn execution_cache_update_after_release_succeeds() {
        let execution_cache = ExecutionCache::default();
        let initial = B256::from([5u8; 32]);

        execution_cache.update_with_guard(|slot| *slot = Some(make_saved_cache(initial)));

        let guard =
            execution_cache.get_cache_for(initial).expect("expected initial checkout to succeed");

        drop(guard);

        let updated = B256::from([6u8; 32]);
        execution_cache.update_with_guard(|slot| *slot = Some(make_saved_cache(updated)));

        let new_checkout = execution_cache.get_cache_for(updated);
        assert!(new_checkout.is_some(), "new checkout should succeed after release and update");
    }

    #[test]
    fn on_inserted_executed_block_populates_cache() {
        let payload_processor = PayloadProcessor::new(
            WorkloadExecutor::default(),
            EthEvmConfig::new(Arc::new(ChainSpec::default())),
            &TreeConfig::default(),
            PrecompileCacheMap::default(),
        );

        let parent_hash = B256::from([1u8; 32]);
        let block_hash = B256::from([10u8; 32]);
        let block_with_parent = BlockWithParent {
            block: BlockNumHash { hash: block_hash, number: 1 },
            parent: parent_hash,
        };
        let bundle_state = BundleState::default();

        // Cache should be empty initially
        assert!(payload_processor.execution_cache.get_cache_for(block_hash).is_none());

        // Update cache with inserted block
        payload_processor.on_inserted_executed_block(block_with_parent, &bundle_state);

        // Cache should now exist for the block hash
        let cached = payload_processor.execution_cache.get_cache_for(block_hash);
        assert!(cached.is_some());
        assert_eq!(cached.unwrap().executed_block_hash(), block_hash);
    }

    #[test]
    fn on_inserted_executed_block_skips_on_parent_mismatch() {
        let payload_processor = PayloadProcessor::new(
            WorkloadExecutor::default(),
            EthEvmConfig::new(Arc::new(ChainSpec::default())),
            &TreeConfig::default(),
            PrecompileCacheMap::default(),
        );

        // Setup: populate cache with block 1
        let block1_hash = B256::from([1u8; 32]);
        payload_processor
            .execution_cache
            .update_with_guard(|slot| *slot = Some(make_saved_cache(block1_hash)));

        // Try to insert block 3 with wrong parent (should skip and keep block 1's cache)
        let wrong_parent = B256::from([99u8; 32]);
        let block3_hash = B256::from([3u8; 32]);
        let block_with_parent = BlockWithParent {
            block: BlockNumHash { hash: block3_hash, number: 3 },
            parent: wrong_parent,
        };
        let bundle_state = BundleState::default();

        payload_processor.on_inserted_executed_block(block_with_parent, &bundle_state);

        // Cache should still be for block 1 (unchanged)
        let cached = payload_processor.execution_cache.get_cache_for(block1_hash);
        assert!(cached.is_some(), "Original cache should be preserved");

        // Cache for block 3 should not exist
        let cached3 = payload_processor.execution_cache.get_cache_for(block3_hash);
        assert!(cached3.is_none(), "New block cache should not be created on mismatch");
    }

    fn create_mock_state_updates(num_accounts: usize, updates_per_account: usize) -> Vec<EvmState> {
        let mut rng = generators::rng();
        let all_addresses: Vec<Address> = (0..num_accounts).map(|_| rng.random()).collect();
        let mut updates = Vec::with_capacity(updates_per_account);

        for _ in 0..updates_per_account {
            let num_accounts_in_update = rng.random_range(1..=num_accounts);
            let mut state_update = EvmState::default();

            let selected_addresses = &all_addresses[0..num_accounts_in_update];

            for &address in selected_addresses {
                let mut storage = HashMap::default();
                if rng.random_bool(0.7) {
                    for _ in 0..rng.random_range(1..10) {
                        let slot = U256::from(rng.random::<u64>());
                        storage.insert(
                            slot,
                            EvmStorageSlot::new_changed(
                                U256::ZERO,
                                U256::from(rng.random::<u64>()),
                                0,
                            ),
                        );
                    }
                }

                let account = revm_state::Account {
                    info: AccountInfo {
                        balance: U256::from(rng.random::<u64>()),
                        nonce: rng.random::<u64>(),
                        code_hash: KECCAK_EMPTY,
                        code: Some(Default::default()),
                    },
                    storage,
                    status: AccountStatus::Touched,
                    transaction_id: 0,
                };

                state_update.insert(address, account);
            }

            updates.push(state_update);
        }

        updates
    }

    #[test]
    fn test_state_root() {
        reth_tracing::init_test_tracing();

        let factory = create_test_provider_factory_with_chain_spec(Arc::new(ChainSpec::default()));
        let genesis_hash = init_genesis(&factory).unwrap();

        let state_updates = create_mock_state_updates(10, 10);
        let mut hashed_state = HashedPostState::default();
        let mut accumulated_state: HashMap<Address, (Account, HashMap<B256, U256>)> =
            HashMap::default();

        {
            let provider_rw = factory.provider_rw().expect("failed to get provider");

            for update in &state_updates {
                let account_updates = update.iter().map(|(address, account)| {
                    (*address, Some(Account::from_revm_account(account)))
                });
                provider_rw
                    .insert_account_for_hashing(account_updates)
                    .expect("failed to insert accounts");

                let storage_updates = update.iter().map(|(address, account)| {
                    let storage_entries = account.storage.iter().map(|(slot, value)| {
                        StorageEntry { key: B256::from(*slot), value: value.present_value }
                    });
                    (*address, storage_entries)
                });
                provider_rw
                    .insert_storage_for_hashing(storage_updates)
                    .expect("failed to insert storage");
            }
            provider_rw.commit().expect("failed to commit changes");
        }

        for update in &state_updates {
            hashed_state.extend(evm_state_to_hashed_post_state(update.clone()));

            for (address, account) in update {
                let storage: HashMap<B256, U256> = account
                    .storage
                    .iter()
                    .map(|(k, v)| (B256::from(*k), v.present_value))
                    .collect();

                let entry = accumulated_state.entry(*address).or_default();
                entry.0 = Account::from_revm_account(account);
                entry.1.extend(storage);
            }
        }

        let mut payload_processor = PayloadProcessor::new(
            WorkloadExecutor::default(),
            EthEvmConfig::new(factory.chain_spec()),
            &TreeConfig::default(),
            PrecompileCacheMap::default(),
        );

        let provider_factory = BlockchainProvider::new(factory).unwrap();

        let mut handle = payload_processor.spawn(
            Default::default(),
            (
                Vec::<Result<Recovered<TransactionSigned>, core::convert::Infallible>>::new(),
                std::convert::identity,
            ),
            StateProviderBuilder::new(provider_factory.clone(), genesis_hash, None),
            OverlayStateProviderFactory::new(provider_factory),
            &TreeConfig::default(),
            None, // No BAL for test
        );

        let mut state_hook = handle.state_hook();

        for (i, update) in state_updates.into_iter().enumerate() {
            state_hook.on_state(StateChangeSource::Transaction(i), &update);
        }
        drop(state_hook);

        let root_from_task = handle.state_root().expect("task failed").state_root;
        let root_from_regular = state_root(accumulated_state);

        assert_eq!(
            root_from_task, root_from_regular,
            "State root mismatch: task={root_from_task}, base={root_from_regular}"
        );
    }
}<|MERGE_RESOLUTION|>--- conflicted
+++ resolved
@@ -246,16 +246,7 @@
             debug!(target: "engine::tree::payload_processor", "BAL present, using BAL prewarming");
 
             // Send BAL message immediately to MultiProofTask
-<<<<<<< HEAD
-            if let Some(ref sender) = to_multi_proof &&
-                let Err(err) = sender.send(MultiProofMessage::BlockAccessList(Arc::clone(&bal)))
-            {
-                // In this case state root validation will simply fail
-                error!(target: "engine::tree::payload_processor", ?err, "Failed to send BAL to MultiProofTask");
-            }
-=======
-            let _ = to_multi_proof.send(MultiProofMessage::BlockAccessList(bal));
->>>>>>> 66db0839
+            let _ = to_multi_proof.send(MultiProofMessage::BlockAccessList(Arc::clone(&bal)));
 
             // Spawn with BAL prewarming
             self.spawn_caching_with(
@@ -273,12 +264,8 @@
                 prewarm_rx,
                 transaction_count_hint,
                 provider_builder.clone(),
-<<<<<<< HEAD
-                to_multi_proof.clone(),
+                Some(to_multi_proof.clone()),
                 None,
-=======
-                Some(to_multi_proof.clone()),
->>>>>>> 66db0839
             )
         };
 
