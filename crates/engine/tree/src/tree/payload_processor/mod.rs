//! Entrypoint for payload processing.

use super::precompile_cache::PrecompileCacheMap;
use crate::tree::{
    cached_state::{
        CachedStateMetrics, ExecutionCache as StateExecutionCache, ExecutionCacheBuilder,
        SavedCache,
    },
    payload_processor::{
        prewarm::{PrewarmCacheTask, PrewarmContext, PrewarmTaskEvent},
        sparse_trie::StateRootComputeOutcome,
    },
    sparse_trie::SparseTrieTask,
    StateProviderBuilder, TreeConfig,
};
use alloy_eip7928::BlockAccessList;
use alloy_eips::eip1898::BlockWithParent;
use alloy_evm::{block::StateChangeSource, ToTxEnv};
use alloy_primitives::B256;
use crossbeam_channel::Sender as CrossbeamSender;
use executor::WorkloadExecutor;
use multiproof::{SparseTrieUpdate, *};
use parking_lot::RwLock;
use prewarm::PrewarmMetrics;
use rayon::prelude::*;
use reth_evm::{
    execute::{ExecutableTxFor, WithTxEnv},
    ConfigureEvm, EvmEnvFor, ExecutableTxIterator, ExecutableTxTuple, OnStateHook, SpecFor,
    TxEnvFor,
};
use reth_execution_types::ExecutionOutcome;
use reth_primitives_traits::NodePrimitives;
use reth_provider::{BlockReader, DatabaseProviderROFactory, StateProviderFactory, StateReader};
use reth_revm::{db::BundleState, state::EvmState};
use reth_trie::{hashed_cursor::HashedCursorFactory, trie_cursor::TrieCursorFactory};
use reth_trie_parallel::{
    proof_task::{ProofTaskCtx, ProofWorkerHandle},
    root::ParallelStateRootError,
};
use reth_trie_sparse::{
    provider::{TrieNodeProvider, TrieNodeProviderFactory},
    ClearedSparseStateTrie, SparseStateTrie, SparseTrie,
};
use reth_trie_sparse_parallel::{ParallelSparseTrie, ParallelismThresholds};
use std::{
    collections::BTreeMap,
    sync::{
        atomic::AtomicBool,
        mpsc::{self, channel},
        Arc,
    },
    time::Instant,
};
use tracing::{debug, debug_span, instrument, warn, Span};

pub mod bal;
mod configured_sparse_trie;
pub mod executor;
pub mod multiproof;
pub mod prewarm;
pub mod sparse_trie;

use configured_sparse_trie::ConfiguredSparseTrie;

/// Default parallelism thresholds to use with the [`ParallelSparseTrie`].
///
/// These values were determined by performing benchmarks using gradually increasing values to judge
/// the affects. Below 100 throughput would generally be equal or slightly less, while above 150 it
/// would deteriorate to the point where PST might as well not be used.
pub const PARALLEL_SPARSE_TRIE_PARALLELISM_THRESHOLDS: ParallelismThresholds =
    ParallelismThresholds { min_revealed_nodes: 100, min_updated_nodes: 100 };

/// Default node capacity for shrinking the sparse trie. This is used to limit the number of trie
/// nodes in allocated sparse tries.
///
/// Node maps have a key of `Nibbles` and value of `SparseNode`.
/// The `size_of::<Nibbles>` is 40, and `size_of::<SparseNode>` is 80.
///
/// If we have 1 million entries of 120 bytes each, this conservative estimate comes out at around
/// 120MB.
pub const SPARSE_TRIE_MAX_NODES_SHRINK_CAPACITY: usize = 1_000_000;

/// Default value capacity for shrinking the sparse trie. This is used to limit the number of values
/// in allocated sparse tries.
///
/// There are storage and account values, the largest of the two being account values, which are
/// essentially `TrieAccount`s.
///
/// Account value maps have a key of `Nibbles` and value of `TrieAccount`.
/// The `size_of::<Nibbles>` is 40, and `size_of::<TrieAccount>` is 104.
///
/// If we have 1 million entries of 144 bytes each, this conservative estimate comes out at around
/// 144MB.
pub const SPARSE_TRIE_MAX_VALUES_SHRINK_CAPACITY: usize = 1_000_000;

/// Type alias for [`PayloadHandle`] returned by payload processor spawn methods.
type IteratorPayloadHandle<Evm, I, N> = PayloadHandle<
    WithTxEnv<TxEnvFor<Evm>, <I as ExecutableTxTuple>::Tx>,
    <I as ExecutableTxTuple>::Error,
    <N as NodePrimitives>::Receipt,
>;

/// Entrypoint for executing the payload.
#[derive(Debug)]
pub struct PayloadProcessor<Evm>
where
    Evm: ConfigureEvm,
{
    /// The executor used by to spawn tasks.
    executor: WorkloadExecutor,
    /// The most recent cache used for execution.
    execution_cache: ExecutionCache,
    /// Metrics for trie operations
    trie_metrics: MultiProofTaskMetrics,
    /// Cross-block cache size in bytes.
    cross_block_cache_size: u64,
    /// Whether transactions should not be executed on prewarming task.
    disable_transaction_prewarming: bool,
    /// Whether state cache should be disable
    disable_state_cache: bool,
    /// Determines how to configure the evm for execution.
    evm_config: Evm,
    /// Whether precompile cache should be disabled.
    precompile_cache_disabled: bool,
    /// Precompile cache map.
    precompile_cache_map: PrecompileCacheMap<SpecFor<Evm>>,
    /// A cleared `SparseStateTrie`, kept around to be reused for the state root computation so
    /// that allocations can be minimized.
    sparse_state_trie: Arc<
        parking_lot::Mutex<
            Option<ClearedSparseStateTrie<ConfiguredSparseTrie, ConfiguredSparseTrie>>,
        >,
    >,
    /// Whether to disable the parallel sparse trie.
    disable_parallel_sparse_trie: bool,
    /// Maximum concurrency for prewarm task.
    prewarm_max_concurrency: usize,
}

impl<N, Evm> PayloadProcessor<Evm>
where
    N: NodePrimitives,
    Evm: ConfigureEvm<Primitives = N>,
{
    /// Returns a reference to the workload executor driving payload tasks.
    pub(super) const fn executor(&self) -> &WorkloadExecutor {
        &self.executor
    }

    /// Creates a new payload processor.
    pub fn new(
        executor: WorkloadExecutor,
        evm_config: Evm,
        config: &TreeConfig,
        precompile_cache_map: PrecompileCacheMap<SpecFor<Evm>>,
    ) -> Self {
        Self {
            executor,
            execution_cache: Default::default(),
            trie_metrics: Default::default(),
            cross_block_cache_size: config.cross_block_cache_size(),
            disable_transaction_prewarming: config.disable_prewarming(),
            evm_config,
            disable_state_cache: config.disable_state_cache(),
            precompile_cache_disabled: config.precompile_cache_disabled(),
            precompile_cache_map,
            sparse_state_trie: Arc::default(),
            disable_parallel_sparse_trie: config.disable_parallel_sparse_trie(),
            prewarm_max_concurrency: config.prewarm_max_concurrency(),
        }
    }
}

impl<N, Evm> PayloadProcessor<Evm>
where
    N: NodePrimitives,
    Evm: ConfigureEvm<Primitives = N> + 'static,
{
    /// Spawns all background tasks and returns a handle connected to the tasks.
    ///
    /// - Transaction prewarming task
    /// - State root task
    /// - Sparse trie task
    ///
    /// # Transaction prewarming task
    ///
    /// Responsible for feeding state updates to the multi proof task.
    ///
    /// This task runs until:
    ///  - externally cancelled (e.g. sequential block execution is complete)
    ///
    /// ## Multi proof task
    ///
    /// Responsible for preparing sparse trie messages for the sparse trie task.
    /// A state update (e.g. tx output) is converted into a multiproof calculation that returns an
    /// output back to this task.
    ///
    /// Receives updates from sequential execution.
    /// This task runs until it receives a shutdown signal, which should be after the block
    /// was fully executed.
    ///
    /// ## Sparse trie task
    ///
    /// Responsible for calculating the state root based on the received [`SparseTrieUpdate`].
    ///
    /// This task runs until there are no further updates to process.
    ///
    ///
    /// This returns a handle to await the final state root and to interact with the tasks (e.g.
    /// canceling)
    #[instrument(
        level = "debug",
        target = "engine::tree::payload_processor",
        name = "payload processor",
        skip_all
    )]
    pub fn spawn<P, F, I: ExecutableTxIterator<Evm>>(
        &mut self,
        env: ExecutionEnv<Evm>,
        transactions: I,
        provider_builder: StateProviderBuilder<N, P>,
        multiproof_provider_factory: F,
        config: &TreeConfig,
        bal: Option<Arc<BlockAccessList>>,
    ) -> IteratorPayloadHandle<Evm, I, N>
    where
        P: BlockReader + StateProviderFactory + StateReader + Clone + 'static,
        F: DatabaseProviderROFactory<Provider: TrieCursorFactory + HashedCursorFactory>
            + Clone
            + Send
            + 'static,
    {
        // start preparing transactions immediately
        let (prewarm_rx, execution_rx, transaction_count_hint) =
            self.spawn_tx_iterator(transactions);

        let span = Span::current();
        let (to_sparse_trie, sparse_trie_rx) = channel();
<<<<<<< HEAD

        // We rely on the cursor factory to provide whatever DB overlay is necessary to see a
        // consistent view of the database, including the trie tables. Because of this there is no
        // need for an overarching prefix set to invalidate any section of the trie tables, and so
        // we use an empty prefix set.

        // Create and spawn the storage proof task
        let task_ctx = ProofTaskCtx::new(multiproof_provider_factory);
        let storage_worker_count = config.storage_worker_count();
        let account_worker_count = config.account_worker_count();
        let v2_proofs_enabled = config.enable_proof_v2();
        let proof_handle = ProofWorkerHandle::new(
            self.executor.handle().clone(),
            task_ctx,
            storage_worker_count,
            account_worker_count,
            v2_proofs_enabled,
        );

        let multi_proof_task = MultiProofTask::new(
            proof_handle.clone(),
            to_sparse_trie,
            config.multiproof_chunking_enabled().then_some(config.multiproof_chunk_size()),
        );

        // wire the multiproof task to the prewarm task
        let to_multi_proof = Some(multi_proof_task.state_root_message_sender());
=======
        let (to_multi_proof, from_multi_proof) = crossbeam_channel::unbounded();
>>>>>>> b79c58d8

        // Handle BAL-based optimization if available
        let prewarm_handle = if let Some(bal) = bal {
            // When BAL is present, skip spawning prewarm tasks entirely and send BAL to multiproof
            debug!(target: "engine::tree::payload_processor", "BAL present, skipping prewarm tasks");

            // Send BAL message immediately to MultiProofTask
            let _ = to_multi_proof.send(MultiProofMessage::BlockAccessList(bal));

            // Spawn minimal cache-only task without prewarming
            self.spawn_caching_with(
                env,
                prewarm_rx,
                transaction_count_hint,
                provider_builder.clone(),
                None, // Don't send proof targets when BAL is present
            )
        } else {
            // Normal path: spawn with full prewarming
            self.spawn_caching_with(
                env,
                prewarm_rx,
                transaction_count_hint,
                provider_builder.clone(),
                Some(to_multi_proof.clone()),
            )
        };

        // Create and spawn the storage proof task
        let task_ctx = ProofTaskCtx::new(multiproof_provider_factory);
        let storage_worker_count = config.storage_worker_count();
        let account_worker_count = config.account_worker_count();
        let proof_handle = ProofWorkerHandle::new(
            self.executor.handle().clone(),
            task_ctx,
            storage_worker_count,
            account_worker_count,
        );

        let multi_proof_task = MultiProofTask::new(
            proof_handle.clone(),
            to_sparse_trie,
            config.multiproof_chunking_enabled().then_some(config.multiproof_chunk_size()),
            to_multi_proof,
            from_multi_proof,
        );

        // wire the multiproof task to the prewarm task
        let to_multi_proof = Some(multi_proof_task.state_root_message_sender());

        // spawn multi-proof task
        let parent_span = span.clone();
        self.executor.spawn_blocking(move || {
            let _enter = parent_span.entered();
            // Build a state provider for the multiproof task
            let provider = provider_builder.build().expect("failed to build provider");
            multi_proof_task.run(provider);
        });

        // wire the sparse trie to the state root response receiver
        let (state_root_tx, state_root_rx) = channel();

        // Spawn the sparse trie task using any stored trie and parallel trie configuration.
        self.spawn_sparse_trie_task(sparse_trie_rx, proof_handle, state_root_tx);

        PayloadHandle {
            to_multi_proof,
            prewarm_handle,
            state_root: Some(state_root_rx),
            transactions: execution_rx,
            _span: span,
        }
    }

    /// Spawns a task that exclusively handles cache prewarming for transaction execution.
    ///
    /// Returns a [`PayloadHandle`] to communicate with the task.
    #[instrument(level = "debug", target = "engine::tree::payload_processor", skip_all)]
    pub(super) fn spawn_cache_exclusive<P, I: ExecutableTxIterator<Evm>>(
        &self,
        env: ExecutionEnv<Evm>,
        transactions: I,
        provider_builder: StateProviderBuilder<N, P>,
    ) -> IteratorPayloadHandle<Evm, I, N>
    where
        P: BlockReader + StateProviderFactory + StateReader + Clone + 'static,
    {
        let (prewarm_rx, execution_rx, size_hint) = self.spawn_tx_iterator(transactions);
        let prewarm_handle =
            self.spawn_caching_with(env, prewarm_rx, size_hint, provider_builder, None);
        PayloadHandle {
            to_multi_proof: None,
            prewarm_handle,
            state_root: None,
            transactions: execution_rx,
            _span: Span::current(),
        }
    }

    /// Spawns a task advancing transaction env iterator and streaming updates through a channel.
    #[expect(clippy::type_complexity)]
    fn spawn_tx_iterator<I: ExecutableTxIterator<Evm>>(
        &self,
        transactions: I,
    ) -> (
        mpsc::Receiver<WithTxEnv<TxEnvFor<Evm>, I::Tx>>,
        mpsc::Receiver<Result<WithTxEnv<TxEnvFor<Evm>, I::Tx>, I::Error>>,
        usize,
    ) {
        let (transactions, convert) = transactions.into();
        let transactions = transactions.into_par_iter();
        let transaction_count_hint = transactions.len();

        let (ooo_tx, ooo_rx) = mpsc::channel();
        let (prewarm_tx, prewarm_rx) = mpsc::channel();
        let (execute_tx, execute_rx) = mpsc::channel();

        // Spawn a task that `convert`s all transactions in parallel and sends them out-of-order.
        self.executor.spawn_blocking(move || {
            transactions.enumerate().for_each_with(ooo_tx, |ooo_tx, (idx, tx)| {
                let tx = convert(tx);
                let tx = tx.map(|tx| WithTxEnv { tx_env: tx.to_tx_env(), tx: Arc::new(tx) });
                // Only send Ok(_) variants to prewarming task.
                if let Ok(tx) = &tx {
                    let _ = prewarm_tx.send(tx.clone());
                }
                let _ = ooo_tx.send((idx, tx));
            });
        });

        // Spawn a task that processes out-of-order transactions from the task above and sends them
        // to the execution task in order.
        self.executor.spawn_blocking(move || {
            let mut next_for_execution = 0;
            let mut queue = BTreeMap::new();
            while let Ok((idx, tx)) = ooo_rx.recv() {
                if next_for_execution == idx {
                    let _ = execute_tx.send(tx);
                    next_for_execution += 1;

                    while let Some(entry) = queue.first_entry() &&
                        *entry.key() == next_for_execution
                    {
                        let _ = execute_tx.send(entry.remove());
                        next_for_execution += 1;
                    }
                } else {
                    queue.insert(idx, tx);
                }
            }
        });

        (prewarm_rx, execute_rx, transaction_count_hint)
    }

    /// Spawn prewarming optionally wired to the multiproof task for target updates.
    fn spawn_caching_with<P>(
        &self,
        env: ExecutionEnv<Evm>,
        mut transactions: mpsc::Receiver<impl ExecutableTxFor<Evm> + Clone + Send + 'static>,
        transaction_count_hint: usize,
        provider_builder: StateProviderBuilder<N, P>,
        to_multi_proof: Option<CrossbeamSender<MultiProofMessage>>,
    ) -> CacheTaskHandle<N::Receipt>
    where
        P: BlockReader + StateProviderFactory + StateReader + Clone + 'static,
    {
        if self.disable_transaction_prewarming {
            // if no transactions should be executed we clear them but still spawn the task for
            // caching updates
            transactions = mpsc::channel().1;
        }

        let (saved_cache, cache, cache_metrics) = if self.disable_state_cache {
            (None, None, None)
        } else {
            let saved_cache = self.cache_for(env.parent_hash);
            let cache = saved_cache.cache().clone();
            let cache_metrics = saved_cache.metrics().clone();
            (Some(saved_cache), Some(cache), Some(cache_metrics))
        };

        // configure prewarming
        let prewarm_ctx = PrewarmContext {
            env,
            evm_config: self.evm_config.clone(),
            saved_cache,
            provider: provider_builder,
            metrics: PrewarmMetrics::default(),
            terminate_execution: Arc::new(AtomicBool::new(false)),
            precompile_cache_disabled: self.precompile_cache_disabled,
            precompile_cache_map: self.precompile_cache_map.clone(),
        };

        let (prewarm_task, to_prewarm_task) = PrewarmCacheTask::new(
            self.executor.clone(),
            self.execution_cache.clone(),
            prewarm_ctx,
            to_multi_proof,
            transaction_count_hint,
            self.prewarm_max_concurrency,
        );

        // spawn pre-warm task
        {
            let to_prewarm_task = to_prewarm_task.clone();
            self.executor.spawn_blocking(move || {
                prewarm_task.run(transactions, to_prewarm_task);
            });
        }

        CacheTaskHandle { cache, to_prewarm_task: Some(to_prewarm_task), cache_metrics }
    }

    /// Returns the cache for the given parent hash.
    ///
    /// If the given hash is different then what is recently cached, then this will create a new
    /// instance.
    #[instrument(level = "debug", target = "engine::caching", skip(self))]
    fn cache_for(&self, parent_hash: B256) -> SavedCache {
        if let Some(cache) = self.execution_cache.get_cache_for(parent_hash) {
            debug!("reusing execution cache");
            cache
        } else {
            debug!("creating new execution cache on cache miss");
            let cache = ExecutionCacheBuilder::default().build_caches(self.cross_block_cache_size);
            SavedCache::new(parent_hash, cache, CachedStateMetrics::zeroed())
        }
    }

    /// Spawns the [`SparseTrieTask`] for this payload processor.
    #[instrument(level = "debug", target = "engine::tree::payload_processor", skip_all)]
    fn spawn_sparse_trie_task<BPF>(
        &self,
        sparse_trie_rx: mpsc::Receiver<SparseTrieUpdate>,
        proof_worker_handle: BPF,
        state_root_tx: mpsc::Sender<Result<StateRootComputeOutcome, ParallelStateRootError>>,
    ) where
        BPF: TrieNodeProviderFactory + Clone + Send + Sync + 'static,
        BPF::AccountNodeProvider: TrieNodeProvider + Send + Sync,
        BPF::StorageNodeProvider: TrieNodeProvider + Send + Sync,
    {
        // Reuse a stored SparseStateTrie, or create a new one using the desired configuration if
        // there's none to reuse.
        let cleared_sparse_trie = Arc::clone(&self.sparse_state_trie);
        let sparse_state_trie = cleared_sparse_trie.lock().take().unwrap_or_else(|| {
            let default_trie = SparseTrie::blind_from(if self.disable_parallel_sparse_trie {
                ConfiguredSparseTrie::Serial(Default::default())
            } else {
                ConfiguredSparseTrie::Parallel(Box::new(
                    ParallelSparseTrie::default()
                        .with_parallelism_thresholds(PARALLEL_SPARSE_TRIE_PARALLELISM_THRESHOLDS),
                ))
            });
            ClearedSparseStateTrie::from_state_trie(
                SparseStateTrie::new()
                    .with_accounts_trie(default_trie.clone())
                    .with_default_storage_trie(default_trie)
                    .with_updates(true),
            )
        });

        let task =
            SparseTrieTask::<_, ConfiguredSparseTrie, ConfiguredSparseTrie>::new_with_cleared_trie(
                sparse_trie_rx,
                proof_worker_handle,
                self.trie_metrics.clone(),
                sparse_state_trie,
            );

        let span = Span::current();
        self.executor.spawn_blocking(move || {
            let _enter = span.entered();

            let (result, trie) = task.run();
            // Send state root computation result
            let _ = state_root_tx.send(result);

            // Clear the SparseStateTrie, shrink, and replace it back into the mutex _after_ sending
            // results to the next step, so that time spent clearing doesn't block the step after
            // this one.
            let _enter = debug_span!(target: "engine::tree::payload_processor", "clear").entered();
            let mut cleared_trie = ClearedSparseStateTrie::from_state_trie(trie);

            // Shrink the sparse trie so that we don't have ever increasing memory.
            cleared_trie.shrink_to(
                SPARSE_TRIE_MAX_NODES_SHRINK_CAPACITY,
                SPARSE_TRIE_MAX_VALUES_SHRINK_CAPACITY,
            );

            cleared_sparse_trie.lock().replace(cleared_trie);
        });
    }

    /// Updates the execution cache with the post-execution state from an inserted block.
    ///
    /// This is used when blocks are inserted directly (e.g., locally built blocks by sequencers)
    /// to ensure the cache remains warm for subsequent block execution.
    ///
    /// The cache enables subsequent blocks to reuse account, storage, and bytecode data without
    /// hitting the database, maintaining performance consistency.
    pub(crate) fn on_inserted_executed_block(
        &self,
        block_with_parent: BlockWithParent,
        bundle_state: &BundleState,
    ) {
        self.execution_cache.update_with_guard(|cached| {
            if cached.as_ref().is_some_and(|c| c.executed_block_hash() != block_with_parent.parent) {
                debug!(
                    target: "engine::caching",
                    parent_hash = %block_with_parent.parent,
                    "Cannot find cache for parent hash, skip updating cache with new state for inserted executed block",
                );
                return;
            }

            // Take existing cache (if any) or create fresh caches
            let (caches, cache_metrics) = match cached.take() {
                Some(existing) => {
                    existing.split()
                }
                None => (
                    ExecutionCacheBuilder::default().build_caches(self.cross_block_cache_size),
                    CachedStateMetrics::zeroed(),
                ),
            };

            // Insert the block's bundle state into cache
            let new_cache = SavedCache::new(block_with_parent.block.hash, caches, cache_metrics);
            if new_cache.cache().insert_state(bundle_state).is_err() {
                *cached = None;
                debug!(target: "engine::caching", "cleared execution cache on update error");
                return;
            }
            new_cache.update_metrics();

            // Replace with the updated cache
            *cached = Some(new_cache);
            debug!(target: "engine::caching", ?block_with_parent, "Updated execution cache for inserted block");
        });
    }
}

/// Handle to all the spawned tasks.
///
/// Generic over `R` (receipt type) to allow sharing `Arc<ExecutionOutcome<R>>` with the
/// caching task without cloning the expensive `BundleState`.
#[derive(Debug)]
pub struct PayloadHandle<Tx, Err, R> {
    /// Channel for evm state updates
    to_multi_proof: Option<CrossbeamSender<MultiProofMessage>>,
    // must include the receiver of the state root wired to the sparse trie
    prewarm_handle: CacheTaskHandle<R>,
    /// Stream of block transactions
    transactions: mpsc::Receiver<Result<Tx, Err>>,
    /// Receiver for the state root
    state_root: Option<mpsc::Receiver<Result<StateRootComputeOutcome, ParallelStateRootError>>>,
    /// Span for tracing
    _span: Span,
}

impl<Tx, Err, R: Send + Sync + 'static> PayloadHandle<Tx, Err, R> {
    /// Awaits the state root
    ///
    /// # Panics
    ///
    /// If payload processing was started without background tasks.
    #[instrument(
        level = "debug",
        target = "engine::tree::payload_processor",
        name = "await_state_root",
        skip_all
    )]
    pub fn state_root(&mut self) -> Result<StateRootComputeOutcome, ParallelStateRootError> {
        self.state_root
            .take()
            .expect("state_root is None")
            .recv()
            .map_err(|_| ParallelStateRootError::Other("sparse trie task dropped".to_string()))?
    }

    /// Returns a state hook to be used to send state updates to this task.
    ///
    /// If a multiproof task is spawned the hook will notify it about new states.
    pub fn state_hook(&self) -> impl OnStateHook {
        // convert the channel into a `StateHookSender` that emits an event on drop
        let to_multi_proof = self.to_multi_proof.clone().map(StateHookSender::new);

        move |source: StateChangeSource, state: &EvmState| {
            if let Some(sender) = &to_multi_proof {
                let _ = sender.send(MultiProofMessage::StateUpdate(source.into(), state.clone()));
            }
        }
    }

    /// Returns a clone of the caches used by prewarming
    pub(super) fn caches(&self) -> Option<StateExecutionCache> {
        self.prewarm_handle.cache.clone()
    }

    /// Returns a clone of the cache metrics used by prewarming
    pub(super) fn cache_metrics(&self) -> Option<CachedStateMetrics> {
        self.prewarm_handle.cache_metrics.clone()
    }

    /// Terminates the pre-warming transaction processing.
    ///
    /// Note: This does not terminate the task yet.
    pub(super) fn stop_prewarming_execution(&self) {
        self.prewarm_handle.stop_prewarming_execution()
    }

    /// Terminates the entire caching task.
    ///
    /// If the [`ExecutionOutcome`] is provided it will update the shared cache using its
    /// bundle state. Using `Arc<ExecutionOutcome>` allows sharing with the main execution
    /// path without cloning the expensive `BundleState`.
    pub(super) fn terminate_caching(
        &mut self,
        execution_outcome: Option<Arc<ExecutionOutcome<R>>>,
    ) {
        self.prewarm_handle.terminate_caching(execution_outcome)
    }

    /// Returns iterator yielding transactions from the stream.
    pub fn iter_transactions(&mut self) -> impl Iterator<Item = Result<Tx, Err>> + '_ {
        core::iter::repeat_with(|| self.transactions.recv())
            .take_while(|res| res.is_ok())
            .map(|res| res.unwrap())
    }
}

/// Access to the spawned [`PrewarmCacheTask`].
///
/// Generic over `R` (receipt type) to allow sharing `Arc<ExecutionOutcome<R>>` with the
/// prewarm task without cloning the expensive `BundleState`.
#[derive(Debug)]
pub(crate) struct CacheTaskHandle<R> {
    /// The shared cache the task operates with.
    cache: Option<StateExecutionCache>,
    /// Metrics for the caches
    cache_metrics: Option<CachedStateMetrics>,
    /// Channel to the spawned prewarm task if any
    to_prewarm_task: Option<std::sync::mpsc::Sender<PrewarmTaskEvent<R>>>,
}

impl<R: Send + Sync + 'static> CacheTaskHandle<R> {
    /// Terminates the pre-warming transaction processing.
    ///
    /// Note: This does not terminate the task yet.
    pub(super) fn stop_prewarming_execution(&self) {
        self.to_prewarm_task
            .as_ref()
            .map(|tx| tx.send(PrewarmTaskEvent::TerminateTransactionExecution).ok());
    }

    /// Terminates the entire pre-warming task.
    ///
    /// If the [`ExecutionOutcome`] is provided it will update the shared cache using its
    /// bundle state. Using `Arc<ExecutionOutcome>` avoids cloning the expensive `BundleState`.
    pub(super) fn terminate_caching(
        &mut self,
        execution_outcome: Option<Arc<ExecutionOutcome<R>>>,
    ) {
        if let Some(tx) = self.to_prewarm_task.take() {
            let event = PrewarmTaskEvent::Terminate { execution_outcome };
            let _ = tx.send(event);
        }
    }
}

impl<R> Drop for CacheTaskHandle<R> {
    fn drop(&mut self) {
        // Ensure we always terminate on drop - send None without needing Send + Sync bounds
        if let Some(tx) = self.to_prewarm_task.take() {
            let _ = tx.send(PrewarmTaskEvent::Terminate { execution_outcome: None });
        }
    }
}

/// Shared access to most recently used cache.
///
/// This cache is intended to used for processing the payload in the following manner:
///  - Get Cache if the payload's parent block matches the parent block
///  - Update cache upon successful payload execution
///
/// This process assumes that payloads are received sequentially.
///
/// ## Cache Safety
///
/// **CRITICAL**: Cache update operations require exclusive access. All concurrent cache users
/// (such as prewarming tasks) must be terminated before calling `update_with_guard`, otherwise
/// the cache may be corrupted or cleared.
///
/// ## Cache vs Prewarming Distinction
///
/// **`ExecutionCache`**:
/// - Stores parent block's execution state after completion
/// - Used to fetch parent data for next block's execution
/// - Must be exclusively accessed during save operations
///
/// **`PrewarmCacheTask`**:
/// - Speculatively loads accounts/storage that might be used in transaction execution
/// - Prepares data for state root proof computation
/// - Runs concurrently but must not interfere with cache saves
#[derive(Clone, Debug, Default)]
struct ExecutionCache {
    /// Guarded cloneable cache identified by a block hash.
    inner: Arc<RwLock<Option<SavedCache>>>,
}

impl ExecutionCache {
    /// Returns the cache for `parent_hash` if it's available for use.
    ///
    /// A cache is considered available when:
    /// - It exists and matches the requested parent hash
    /// - No other tasks are currently using it (checked via Arc reference count)
    #[instrument(level = "debug", target = "engine::tree::payload_processor", skip(self))]
    pub(crate) fn get_cache_for(&self, parent_hash: B256) -> Option<SavedCache> {
        let start = Instant::now();
        let cache = self.inner.read();

        let elapsed = start.elapsed();
        if elapsed.as_millis() > 5 {
            warn!(blocked_for=?elapsed, "Blocked waiting for execution cache mutex");
        }

        cache
            .as_ref()
            // Check `is_available()` to ensure no other tasks (e.g., prewarming) currently hold
            // a reference to this cache. We can only reuse it when we have exclusive access.
            .filter(|c| c.executed_block_hash() == parent_hash && c.is_available())
            .cloned()
    }

    /// Clears the tracked cache
    #[expect(unused)]
    pub(crate) fn clear(&self) {
        self.inner.write().take();
    }

    /// Updates the cache with a closure that has exclusive access to the guard.
    /// This ensures that all cache operations happen atomically.
    ///
    /// ## CRITICAL SAFETY REQUIREMENT
    ///
    /// **Before calling this method, you MUST ensure there are no other active cache users.**
    /// This includes:
    /// - No running [`PrewarmCacheTask`] instances that could write to the cache
    /// - No concurrent transactions that might access the cached state
    /// - All prewarming operations must be completed or cancelled
    ///
    /// Violating this requirement can result in cache corruption, incorrect state data,
    /// and potential consensus failures.
    pub(crate) fn update_with_guard<F>(&self, update_fn: F)
    where
        F: FnOnce(&mut Option<SavedCache>),
    {
        let mut guard = self.inner.write();
        update_fn(&mut guard);
    }
}

/// EVM context required to execute a block.
#[derive(Debug, Clone)]
pub struct ExecutionEnv<Evm: ConfigureEvm> {
    /// Evm environment.
    pub evm_env: EvmEnvFor<Evm>,
    /// Hash of the block being executed.
    pub hash: B256,
    /// Hash of the parent block.
    pub parent_hash: B256,
}

impl<Evm: ConfigureEvm> Default for ExecutionEnv<Evm>
where
    EvmEnvFor<Evm>: Default,
{
    fn default() -> Self {
        Self {
            evm_env: Default::default(),
            hash: Default::default(),
            parent_hash: Default::default(),
        }
    }
}

#[cfg(test)]
mod tests {
    use super::ExecutionCache;
    use crate::tree::{
        cached_state::{CachedStateMetrics, ExecutionCacheBuilder, SavedCache},
        payload_processor::{
            evm_state_to_hashed_post_state, executor::WorkloadExecutor, PayloadProcessor,
        },
        precompile_cache::PrecompileCacheMap,
        StateProviderBuilder, TreeConfig,
    };
    use alloy_eips::eip1898::{BlockNumHash, BlockWithParent};
    use alloy_evm::block::StateChangeSource;
    use rand::Rng;
    use reth_chainspec::ChainSpec;
    use reth_db_common::init::init_genesis;
    use reth_ethereum_primitives::TransactionSigned;
    use reth_evm::OnStateHook;
    use reth_evm_ethereum::EthEvmConfig;
    use reth_primitives_traits::{Account, Recovered, StorageEntry};
    use reth_provider::{
        providers::{BlockchainProvider, OverlayStateProviderFactory},
        test_utils::create_test_provider_factory_with_chain_spec,
        ChainSpecProvider, HashingWriter,
    };
    use reth_revm::db::BundleState;
    use reth_testing_utils::generators;
    use reth_trie::{test_utils::state_root, HashedPostState};
    use revm_primitives::{Address, HashMap, B256, KECCAK_EMPTY, U256};
    use revm_state::{AccountInfo, AccountStatus, EvmState, EvmStorageSlot};
    use std::sync::Arc;

    fn make_saved_cache(hash: B256) -> SavedCache {
        let execution_cache = ExecutionCacheBuilder::default().build_caches(1_000);
        SavedCache::new(hash, execution_cache, CachedStateMetrics::zeroed())
    }

    #[test]
    fn execution_cache_allows_single_checkout() {
        let execution_cache = ExecutionCache::default();
        let hash = B256::from([1u8; 32]);

        execution_cache.update_with_guard(|slot| *slot = Some(make_saved_cache(hash)));

        let first = execution_cache.get_cache_for(hash);
        assert!(first.is_some(), "expected initial checkout to succeed");

        let second = execution_cache.get_cache_for(hash);
        assert!(second.is_none(), "second checkout should be blocked while guard is active");

        drop(first);

        let third = execution_cache.get_cache_for(hash);
        assert!(third.is_some(), "third checkout should succeed after guard is dropped");
    }

    #[test]
    fn execution_cache_checkout_releases_on_drop() {
        let execution_cache = ExecutionCache::default();
        let hash = B256::from([2u8; 32]);

        execution_cache.update_with_guard(|slot| *slot = Some(make_saved_cache(hash)));

        {
            let guard = execution_cache.get_cache_for(hash);
            assert!(guard.is_some(), "expected checkout to succeed");
            // Guard dropped at end of scope
        }

        let retry = execution_cache.get_cache_for(hash);
        assert!(retry.is_some(), "checkout should succeed after guard drop");
    }

    #[test]
    fn execution_cache_mismatch_parent_returns_none() {
        let execution_cache = ExecutionCache::default();
        let hash = B256::from([3u8; 32]);

        execution_cache.update_with_guard(|slot| *slot = Some(make_saved_cache(hash)));

        let miss = execution_cache.get_cache_for(B256::from([4u8; 32]));
        assert!(miss.is_none(), "checkout should fail for different parent hash");
    }

    #[test]
    fn execution_cache_update_after_release_succeeds() {
        let execution_cache = ExecutionCache::default();
        let initial = B256::from([5u8; 32]);

        execution_cache.update_with_guard(|slot| *slot = Some(make_saved_cache(initial)));

        let guard =
            execution_cache.get_cache_for(initial).expect("expected initial checkout to succeed");

        drop(guard);

        let updated = B256::from([6u8; 32]);
        execution_cache.update_with_guard(|slot| *slot = Some(make_saved_cache(updated)));

        let new_checkout = execution_cache.get_cache_for(updated);
        assert!(new_checkout.is_some(), "new checkout should succeed after release and update");
    }

    #[test]
    fn on_inserted_executed_block_populates_cache() {
        let payload_processor = PayloadProcessor::new(
            WorkloadExecutor::default(),
            EthEvmConfig::new(Arc::new(ChainSpec::default())),
            &TreeConfig::default(),
            PrecompileCacheMap::default(),
        );

        let parent_hash = B256::from([1u8; 32]);
        let block_hash = B256::from([10u8; 32]);
        let block_with_parent = BlockWithParent {
            block: BlockNumHash { hash: block_hash, number: 1 },
            parent: parent_hash,
        };
        let bundle_state = BundleState::default();

        // Cache should be empty initially
        assert!(payload_processor.execution_cache.get_cache_for(block_hash).is_none());

        // Update cache with inserted block
        payload_processor.on_inserted_executed_block(block_with_parent, &bundle_state);

        // Cache should now exist for the block hash
        let cached = payload_processor.execution_cache.get_cache_for(block_hash);
        assert!(cached.is_some());
        assert_eq!(cached.unwrap().executed_block_hash(), block_hash);
    }

    #[test]
    fn on_inserted_executed_block_skips_on_parent_mismatch() {
        let payload_processor = PayloadProcessor::new(
            WorkloadExecutor::default(),
            EthEvmConfig::new(Arc::new(ChainSpec::default())),
            &TreeConfig::default(),
            PrecompileCacheMap::default(),
        );

        // Setup: populate cache with block 1
        let block1_hash = B256::from([1u8; 32]);
        payload_processor
            .execution_cache
            .update_with_guard(|slot| *slot = Some(make_saved_cache(block1_hash)));

        // Try to insert block 3 with wrong parent (should skip and keep block 1's cache)
        let wrong_parent = B256::from([99u8; 32]);
        let block3_hash = B256::from([3u8; 32]);
        let block_with_parent = BlockWithParent {
            block: BlockNumHash { hash: block3_hash, number: 3 },
            parent: wrong_parent,
        };
        let bundle_state = BundleState::default();

        payload_processor.on_inserted_executed_block(block_with_parent, &bundle_state);

        // Cache should still be for block 1 (unchanged)
        let cached = payload_processor.execution_cache.get_cache_for(block1_hash);
        assert!(cached.is_some(), "Original cache should be preserved");

        // Cache for block 3 should not exist
        let cached3 = payload_processor.execution_cache.get_cache_for(block3_hash);
        assert!(cached3.is_none(), "New block cache should not be created on mismatch");
    }

    fn create_mock_state_updates(num_accounts: usize, updates_per_account: usize) -> Vec<EvmState> {
        let mut rng = generators::rng();
        let all_addresses: Vec<Address> = (0..num_accounts).map(|_| rng.random()).collect();
        let mut updates = Vec::with_capacity(updates_per_account);

        for _ in 0..updates_per_account {
            let num_accounts_in_update = rng.random_range(1..=num_accounts);
            let mut state_update = EvmState::default();

            let selected_addresses = &all_addresses[0..num_accounts_in_update];

            for &address in selected_addresses {
                let mut storage = HashMap::default();
                if rng.random_bool(0.7) {
                    for _ in 0..rng.random_range(1..10) {
                        let slot = U256::from(rng.random::<u64>());
                        storage.insert(
                            slot,
                            EvmStorageSlot::new_changed(
                                U256::ZERO,
                                U256::from(rng.random::<u64>()),
                                0,
                            ),
                        );
                    }
                }

                let account = revm_state::Account {
                    info: AccountInfo {
                        balance: U256::from(rng.random::<u64>()),
                        nonce: rng.random::<u64>(),
                        code_hash: KECCAK_EMPTY,
                        code: Some(Default::default()),
                    },
                    storage,
                    status: AccountStatus::Touched,
                    transaction_id: 0,
                };

                state_update.insert(address, account);
            }

            updates.push(state_update);
        }

        updates
    }

    #[test]
    fn test_state_root() {
        reth_tracing::init_test_tracing();

        let factory = create_test_provider_factory_with_chain_spec(Arc::new(ChainSpec::default()));
        let genesis_hash = init_genesis(&factory).unwrap();

        let state_updates = create_mock_state_updates(10, 10);
        let mut hashed_state = HashedPostState::default();
        let mut accumulated_state: HashMap<Address, (Account, HashMap<B256, U256>)> =
            HashMap::default();

        {
            let provider_rw = factory.provider_rw().expect("failed to get provider");

            for update in &state_updates {
                let account_updates = update.iter().map(|(address, account)| {
                    (*address, Some(Account::from_revm_account(account)))
                });
                provider_rw
                    .insert_account_for_hashing(account_updates)
                    .expect("failed to insert accounts");

                let storage_updates = update.iter().map(|(address, account)| {
                    let storage_entries = account.storage.iter().map(|(slot, value)| {
                        StorageEntry { key: B256::from(*slot), value: value.present_value }
                    });
                    (*address, storage_entries)
                });
                provider_rw
                    .insert_storage_for_hashing(storage_updates)
                    .expect("failed to insert storage");
            }
            provider_rw.commit().expect("failed to commit changes");
        }

        for update in &state_updates {
            hashed_state.extend(evm_state_to_hashed_post_state(update.clone()));

            for (address, account) in update {
                let storage: HashMap<B256, U256> = account
                    .storage
                    .iter()
                    .map(|(k, v)| (B256::from(*k), v.present_value))
                    .collect();

                let entry = accumulated_state.entry(*address).or_default();
                entry.0 = Account::from_revm_account(account);
                entry.1.extend(storage);
            }
        }

        let mut payload_processor = PayloadProcessor::new(
            WorkloadExecutor::default(),
            EthEvmConfig::new(factory.chain_spec()),
            &TreeConfig::default(),
            PrecompileCacheMap::default(),
        );

        let provider_factory = BlockchainProvider::new(factory).unwrap();

        let mut handle = payload_processor.spawn(
            Default::default(),
            (
                Vec::<Result<Recovered<TransactionSigned>, core::convert::Infallible>>::new(),
                std::convert::identity,
            ),
            StateProviderBuilder::new(provider_factory.clone(), genesis_hash, None),
            OverlayStateProviderFactory::new(provider_factory),
            &TreeConfig::default(),
            None, // No BAL for test
        );

        let mut state_hook = handle.state_hook();

        for (i, update) in state_updates.into_iter().enumerate() {
            state_hook.on_state(StateChangeSource::Transaction(i), &update);
        }
        drop(state_hook);

        let root_from_task = handle.state_root().expect("task failed").state_root;
        let root_from_regular = state_root(accumulated_state);

        assert_eq!(
            root_from_task, root_from_regular,
            "State root mismatch: task={root_from_task}, base={root_from_regular}"
        );
    }
}<|MERGE_RESOLUTION|>--- conflicted
+++ resolved
@@ -236,37 +236,7 @@
 
         let span = Span::current();
         let (to_sparse_trie, sparse_trie_rx) = channel();
-<<<<<<< HEAD
-
-        // We rely on the cursor factory to provide whatever DB overlay is necessary to see a
-        // consistent view of the database, including the trie tables. Because of this there is no
-        // need for an overarching prefix set to invalidate any section of the trie tables, and so
-        // we use an empty prefix set.
-
-        // Create and spawn the storage proof task
-        let task_ctx = ProofTaskCtx::new(multiproof_provider_factory);
-        let storage_worker_count = config.storage_worker_count();
-        let account_worker_count = config.account_worker_count();
-        let v2_proofs_enabled = config.enable_proof_v2();
-        let proof_handle = ProofWorkerHandle::new(
-            self.executor.handle().clone(),
-            task_ctx,
-            storage_worker_count,
-            account_worker_count,
-            v2_proofs_enabled,
-        );
-
-        let multi_proof_task = MultiProofTask::new(
-            proof_handle.clone(),
-            to_sparse_trie,
-            config.multiproof_chunking_enabled().then_some(config.multiproof_chunk_size()),
-        );
-
-        // wire the multiproof task to the prewarm task
-        let to_multi_proof = Some(multi_proof_task.state_root_message_sender());
-=======
         let (to_multi_proof, from_multi_proof) = crossbeam_channel::unbounded();
->>>>>>> b79c58d8
 
         // Handle BAL-based optimization if available
         let prewarm_handle = if let Some(bal) = bal {
@@ -299,23 +269,22 @@
         let task_ctx = ProofTaskCtx::new(multiproof_provider_factory);
         let storage_worker_count = config.storage_worker_count();
         let account_worker_count = config.account_worker_count();
+        let v2_proofs_enabled = config.enable_proof_v2();
         let proof_handle = ProofWorkerHandle::new(
             self.executor.handle().clone(),
             task_ctx,
             storage_worker_count,
             account_worker_count,
+            v2_proofs_enabled,
         );
 
         let multi_proof_task = MultiProofTask::new(
             proof_handle.clone(),
             to_sparse_trie,
             config.multiproof_chunking_enabled().then_some(config.multiproof_chunk_size()),
-            to_multi_proof,
+            to_multi_proof.clone(),
             from_multi_proof,
         );
-
-        // wire the multiproof task to the prewarm task
-        let to_multi_proof = Some(multi_proof_task.state_root_message_sender());
 
         // spawn multi-proof task
         let parent_span = span.clone();
@@ -333,7 +302,7 @@
         self.spawn_sparse_trie_task(sparse_trie_rx, proof_handle, state_root_tx);
 
         PayloadHandle {
-            to_multi_proof,
+            to_multi_proof: Some(to_multi_proof),
             prewarm_handle,
             state_root: Some(state_root_rx),
             transactions: execution_rx,
