--- conflicted
+++ resolved
@@ -3,12 +3,8 @@
 use super::precompile_cache::PrecompileCacheMap;
 use crate::tree::{
     cached_state::{
-<<<<<<< HEAD
-        CachedStateMetrics, ExecutionCache as StateExecutionCache, FixedCacheMetrics, SavedCache,
-=======
         CachedStateMetrics, CachedStateProvider, ExecutionCache as StateExecutionCache,
-        ExecutionCacheBuilder, SavedCache,
->>>>>>> ad37490e
+        FixedCacheMetrics, SavedCache,
     },
     payload_processor::{
         prewarm::{PrewarmCacheTask, PrewarmContext, PrewarmMode, PrewarmTaskEvent},
