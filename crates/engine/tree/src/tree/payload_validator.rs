--- conflicted
+++ resolved
@@ -49,17 +49,12 @@
 use reth_trie::{updates::TrieUpdates, HashedPostState, KeccakKeyHasher, TrieInput};
 use reth_trie_db::DatabaseHashedPostState;
 use reth_trie_parallel::root::{ParallelStateRoot, ParallelStateRootError};
-<<<<<<< HEAD
 use std::{
     collections::{BTreeSet, HashMap},
     sync::Arc,
     time::Instant,
 };
-use tracing::{debug, error, info, trace, warn};
-=======
-use std::{collections::HashMap, sync::Arc, time::Instant};
 use tracing::{debug, debug_span, error, info, trace, warn};
->>>>>>> edc1ae8f
 
 /// Context providing access to tree state during validation.
 ///
