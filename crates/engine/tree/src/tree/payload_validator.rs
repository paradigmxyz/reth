//! Types and traits for validating blocks and payloads.

use crate::tree::{
    cached_state::CachedStateProvider,
    error::{InsertBlockError, InsertBlockErrorKind, InsertPayloadError},
    executor::WorkloadExecutor,
    instrumented_state::InstrumentedStateProvider,
    payload_processor::PayloadProcessor,
    persistence_state::CurrentPersistenceAction,
    precompile_cache::{CachedPrecompile, CachedPrecompileMetrics, PrecompileCacheMap},
    sparse_trie::StateRootComputeOutcome,
    ConsistentDbView, EngineApiMetrics, EngineApiTreeState, ExecutionEnv, PayloadHandle,
    PersistenceState, PersistingKind, StateProviderBuilder, StateProviderDatabase, TreeConfig,
};
use alloy_consensus::transaction::Either;
use alloy_eips::{eip1898::BlockWithParent, NumHash};
use alloy_evm::Evm;
use alloy_primitives::B256;
use reth_chain_state::{
    CanonicalInMemoryState, ExecutedBlock, ExecutedBlockWithTrieUpdates, ExecutedTrieUpdates,
};
use reth_consensus::{ConsensusError, FullConsensus};
use reth_engine_primitives::{
    ConfigureEngineEvm, ExecutableTxIterator, ExecutionPayload, InvalidBlockHook, PayloadValidator,
};
use reth_errors::{BlockExecutionError, ProviderResult};
use reth_evm::{
    block::BlockExecutor, execute::ExecutableTxFor, ConfigureEvm, EvmEnvFor, ExecutionCtxFor,
    SpecFor,
};
use reth_payload_primitives::{
    BuiltPayload, InvalidPayloadAttributesError, NewPayloadError, PayloadTypes,
};
use reth_primitives_traits::{
    AlloyBlockHeader, BlockTy, GotExpected, NodePrimitives, RecoveredBlock, SealedHeader,
};
use reth_provider::{
    BlockExecutionOutput, BlockHashReader, BlockNumReader, BlockReader, DBProvider,
    DatabaseProviderFactory, ExecutionOutcome, HashedPostStateProvider, HeaderProvider,
    ProviderError, StateProvider, StateProviderFactory, StateReader, StateRootProvider,
};
use reth_revm::db::State;
use reth_trie::{updates::TrieUpdates, HashedPostState, KeccakKeyHasher, TrieInput};
use reth_trie_db::DatabaseHashedPostState;
use reth_trie_parallel::root::{ParallelStateRoot, ParallelStateRootError};
use revm::context::Block;
use std::{collections::HashMap, sync::Arc, time::Instant};
use tracing::{debug, error, info, info_span, instrument, trace, warn};

/// Context providing access to tree state during validation.
///
/// This context is provided to the [`EngineValidator`] and includes the state of the tree's
/// internals
pub struct TreeCtx<'a, N: NodePrimitives> {
    /// The engine API tree state
    state: &'a mut EngineApiTreeState<N>,
    /// Information about the current persistence state
    persistence: &'a PersistenceState,
    /// Reference to the canonical in-memory state
    canonical_in_memory_state: &'a CanonicalInMemoryState<N>,
}

impl<'a, N: NodePrimitives> std::fmt::Debug for TreeCtx<'a, N> {
    fn fmt(&self, f: &mut std::fmt::Formatter<'_>) -> std::fmt::Result {
        f.debug_struct("TreeCtx")
            .field("state", &"EngineApiTreeState")
            .field("persistence_info", &self.persistence)
            .field("canonical_in_memory_state", &self.canonical_in_memory_state)
            .finish()
    }
}

impl<'a, N: NodePrimitives> TreeCtx<'a, N> {
    /// Creates a new tree context
    pub const fn new(
        state: &'a mut EngineApiTreeState<N>,
        persistence: &'a PersistenceState,
        canonical_in_memory_state: &'a CanonicalInMemoryState<N>,
    ) -> Self {
        Self { state, persistence, canonical_in_memory_state }
    }

    /// Returns a reference to the engine tree state
    pub const fn state(&self) -> &EngineApiTreeState<N> {
        &*self.state
    }

    /// Returns a mutable reference to the engine tree state
    pub const fn state_mut(&mut self) -> &mut EngineApiTreeState<N> {
        self.state
    }

    /// Returns a reference to the persistence info
    pub const fn persistence(&self) -> &PersistenceState {
        self.persistence
    }

    /// Returns a reference to the canonical in-memory state
    pub const fn canonical_in_memory_state(&self) -> &'a CanonicalInMemoryState<N> {
        self.canonical_in_memory_state
    }

    /// Determines the persisting kind for the given block based on persistence info.
    ///
    /// Based on the given header it returns whether any conflicting persistence operation is
    /// currently in progress.
    ///
    /// This is adapted from the `persisting_kind_for` method in `EngineApiTreeHandler`.
    pub fn persisting_kind_for(&self, block: BlockWithParent) -> PersistingKind {
        // Check that we're currently persisting.
        let Some(action) = self.persistence().current_action() else {
            return PersistingKind::NotPersisting
        };
        // Check that the persistince action is saving blocks, not removing them.
        let CurrentPersistenceAction::SavingBlocks { highest } = action else {
            return PersistingKind::PersistingNotDescendant
        };

        // The block being validated can only be a descendant if its number is higher than
        // the highest block persisting. Otherwise, it's likely a fork of a lower block.
        if block.block.number > highest.number &&
            self.state().tree_state.is_descendant(*highest, block)
        {
            return PersistingKind::PersistingDescendant
        }

        // In all other cases, the block is not a descendant.
        PersistingKind::PersistingNotDescendant
    }
}

/// A helper type that provides reusable payload validation logic for network-specific validators.
///
/// This type satisfies [`EngineValidator`] and is responsible for executing blocks/payloads.
///
/// This type contains common validation, execution, and state root computation logic that can be
/// used by network-specific payload validators (e.g., Ethereum, Optimism). It is not meant to be
/// used as a standalone component, but rather as a building block for concrete implementations.
#[derive(derive_more::Debug)]
pub struct BasicEngineValidator<P, Evm, V>
where
    Evm: ConfigureEvm,
{
    /// Provider for database access.
    provider: P,
    /// Consensus implementation for validation.
    consensus: Arc<dyn FullConsensus<Evm::Primitives, Error = ConsensusError>>,
    /// EVM configuration.
    evm_config: Evm,
    /// Configuration for the tree.
    config: TreeConfig,
    /// Payload processor for state root computation.
    payload_processor: PayloadProcessor<Evm>,
    /// Precompile cache map.
    precompile_cache_map: PrecompileCacheMap<SpecFor<Evm>>,
    /// Precompile cache metrics.
    precompile_cache_metrics: HashMap<alloy_primitives::Address, CachedPrecompileMetrics>,
    /// Hook to call when invalid blocks are encountered.
    #[debug(skip)]
    invalid_block_hook: Box<dyn InvalidBlockHook<Evm::Primitives>>,
    /// Metrics for the engine api.
    metrics: EngineApiMetrics,
    /// Validator for the payload.
    validator: V,
}

impl<N, P, Evm, V> BasicEngineValidator<P, Evm, V>
where
    N: NodePrimitives,
    P: DatabaseProviderFactory<Provider: BlockReader>
        + BlockReader<Header = N::BlockHeader>
        + StateProviderFactory
        + StateReader
        + HashedPostStateProvider
        + Clone
        + 'static,
    Evm: ConfigureEvm<Primitives = N> + 'static,
{
    /// Creates a new `TreePayloadValidator`.
    #[allow(clippy::too_many_arguments)]
    pub fn new(
        provider: P,
        consensus: Arc<dyn FullConsensus<N, Error = ConsensusError>>,
        evm_config: Evm,
        validator: V,
        config: TreeConfig,
        invalid_block_hook: Box<dyn InvalidBlockHook<N>>,
    ) -> Self {
        let precompile_cache_map = PrecompileCacheMap::default();
        let payload_processor = PayloadProcessor::new(
            WorkloadExecutor::default(),
            evm_config.clone(),
            &config,
            precompile_cache_map.clone(),
        );
        Self {
            provider,
            consensus,
            evm_config,
            payload_processor,
            precompile_cache_map,
            precompile_cache_metrics: HashMap::new(),
            config,
            invalid_block_hook,
            metrics: EngineApiMetrics::default(),
            validator,
        }
    }

    /// Converts a [`BlockOrPayload`] to a recovered block.
    pub fn convert_to_block<T: PayloadTypes<BuiltPayload: BuiltPayload<Primitives = N>>>(
        &self,
        input: BlockOrPayload<T>,
    ) -> Result<RecoveredBlock<N::Block>, NewPayloadError>
    where
        V: PayloadValidator<T, Block = N::Block>,
    {
        match input {
            BlockOrPayload::Payload(payload) => self.validator.ensure_well_formed_payload(payload),
            BlockOrPayload::Block(block) => Ok(block),
        }
    }

    /// Returns EVM environment for the given payload or block.
    pub fn evm_env_for<T: PayloadTypes<BuiltPayload: BuiltPayload<Primitives = N>>>(
        &self,
        input: &BlockOrPayload<T>,
    ) -> Result<EvmEnvFor<Evm>, Evm::Error>
    where
        V: PayloadValidator<T, Block = N::Block>,
        Evm: ConfigureEngineEvm<T::ExecutionData, Primitives = N>,
    {
        match input {
            BlockOrPayload::Payload(payload) => Ok(self.evm_config.evm_env_for_payload(payload)?),
            BlockOrPayload::Block(block) => Ok(self.evm_config.evm_env(block.header())?),
        }
    }

    /// Returns [`ExecutableTxIterator`] for the given payload or block.
    pub fn tx_iterator_for<'a, T: PayloadTypes<BuiltPayload: BuiltPayload<Primitives = N>>>(
        &'a self,
        input: &'a BlockOrPayload<T>,
    ) -> Result<impl ExecutableTxIterator<Evm> + 'a, NewPayloadError>
    where
        V: PayloadValidator<T, Block = N::Block>,
        Evm: ConfigureEngineEvm<T::ExecutionData, Primitives = N>,
    {
        match input {
            BlockOrPayload::Payload(payload) => Ok(Either::Left(
                self.evm_config
                    .tx_iterator_for_payload(payload)
                    .map_err(NewPayloadError::other)?
                    .map(|res| res.map(Either::Left)),
            )),
            BlockOrPayload::Block(block) => {
                let transactions = block.clone_transactions_recovered().collect::<Vec<_>>();
                Ok(Either::Right(transactions.into_iter().map(|tx| Ok(Either::Right(tx)))))
            }
        }
    }

    /// Returns a [`ExecutionCtxFor`] for the given payload or block.
    pub fn execution_ctx_for<'a, T: PayloadTypes<BuiltPayload: BuiltPayload<Primitives = N>>>(
        &self,
        input: &'a BlockOrPayload<T>,
    ) -> Result<ExecutionCtxFor<'a, Evm>, Evm::Error>
    where
        V: PayloadValidator<T, Block = N::Block>,
        Evm: ConfigureEngineEvm<T::ExecutionData, Primitives = N>,
    {
        match input {
            BlockOrPayload::Payload(payload) => Ok(self.evm_config.context_for_payload(payload)?),
            BlockOrPayload::Block(block) => Ok(self.evm_config.context_for_block(block)?),
        }
    }

    /// Handles execution errors by checking if header validation errors should take precedence.
    ///
    /// When an execution error occurs, this function checks if there are any header validation
    /// errors that should be reported instead, as header validation errors have higher priority.
    fn handle_execution_error<T: PayloadTypes<BuiltPayload: BuiltPayload<Primitives = N>>>(
        &self,
        input: BlockOrPayload<T>,
        execution_err: InsertBlockErrorKind,
        parent_block: &SealedHeader<N::BlockHeader>,
    ) -> Result<ExecutedBlockWithTrieUpdates<N>, InsertPayloadError<N::Block>>
    where
        V: PayloadValidator<T, Block = N::Block>,
    {
        debug!(
            target: "engine::tree::payload_validator",
            ?execution_err,
            block = ?input.num_hash(),
            "Block execution failed, checking for header validation errors"
        );

        // If execution failed, we should first check if there are any header validation
        // errors that take precedence over the execution error
        let block = self.convert_to_block(input)?;

        // Validate block consensus rules which includes header validation
        if let Err(consensus_err) = self.validate_block_inner(&block) {
            // Header validation error takes precedence over execution error
            return Err(InsertBlockError::new(block.into_sealed_block(), consensus_err.into()).into())
        }

        // Also validate against the parent
        if let Err(consensus_err) =
            self.consensus.validate_header_against_parent(block.sealed_header(), parent_block)
        {
            // Parent validation error takes precedence over execution error
            return Err(InsertBlockError::new(block.into_sealed_block(), consensus_err.into()).into())
        }

        // No header validation errors, return the original execution error
        Err(InsertBlockError::new(block.into_sealed_block(), execution_err).into())
    }

    /// Validates a block that has already been converted from a payload.
    ///
    /// This method performs:
    /// - Consensus validation
    /// - Block execution
    /// - State root computation
    /// - Fork detection
    #[instrument(
        target = "engine::tree::payload_validator",
        skip_all,
        fields(
            parent = ?input.parent_hash(),
            block_num_hash = ?input.num_hash()
        )
    )]
    pub fn validate_block_with_state<T: PayloadTypes<BuiltPayload: BuiltPayload<Primitives = N>>>(
        &mut self,
        input: BlockOrPayload<T>,
        mut ctx: TreeCtx<'_, N>,
    ) -> ValidationOutcome<N, InsertPayloadError<N::Block>>
    where
        V: PayloadValidator<T, Block = N::Block>,
        Evm: ConfigureEngineEvm<T::ExecutionData, Primitives = N>,
    {
        /// A helper macro that returns the block in case there was an error
        /// This macro is used for early returns before block conversion
        macro_rules! ensure_ok {
            ($expr:expr) => {
                match $expr {
                    Ok(val) => val,
                    Err(e) => {
                        let block = self.convert_to_block(input)?;
                        return Err(
                            InsertBlockError::new(block.into_sealed_block(), e.into()).into()
                        )
                    }
                }
            };
        }

        /// A helper macro for handling errors after the input has been converted to a block
        macro_rules! ensure_ok_post_block {
            ($expr:expr, $block:expr) => {
                match $expr {
                    Ok(val) => val,
                    Err(e) => {
                        return Err(
                            InsertBlockError::new($block.into_sealed_block(), e.into()).into()
                        )
                    }
                }
            };
        }

        let parent_hash = input.parent_hash();
        let block_num_hash = input.num_hash();

        trace!(target: "engine::tree::payload_validator", "Fetching block state provider");
        let _enter =
            info_span!(target: "engine::tree::payload_validator", "state provider").entered();
        let Some(provider_builder) =
            ensure_ok!(self.state_provider_builder(parent_hash, ctx.state()))
        else {
            // this is pre-validated in the tree
            return Err(InsertBlockError::new(
                self.convert_to_block(input)?.into_sealed_block(),
                ProviderError::HeaderNotFound(parent_hash.into()).into(),
            )
            .into())
        };
        let state_provider = ensure_ok!(provider_builder.build());
        drop(_enter);

        // fetch parent block
        let Some(parent_block) = ensure_ok!(self.sealed_header_by_hash(parent_hash, ctx.state()))
        else {
            return Err(InsertBlockError::new(
                self.convert_to_block(input)?.into_sealed_block(),
                ProviderError::HeaderNotFound(parent_hash.into()).into(),
            )
            .into())
        };

        let evm_env = info_span!(target: "engine::tree::payload_validator", "evm env")
            .in_scope(|| self.evm_env_for(&input))
            .map_err(NewPayloadError::other)?;

        let env = ExecutionEnv { evm_env, hash: input.hash(), parent_hash: input.parent_hash() };

        // Plan the strategy used for state root computation.
        let state_root_plan = self.plan_state_root_computation(&input, &ctx);
        let persisting_kind = state_root_plan.persisting_kind;
        let has_ancestors_with_missing_trie_updates =
            state_root_plan.has_ancestors_with_missing_trie_updates;
        let strategy = state_root_plan.strategy;

        debug!(
            target: "engine::tree::payload_validator",
            ?strategy,
            ?has_ancestors_with_missing_trie_updates,
            "Deciding which state root algorithm to run"
        );

        // use prewarming background task
        let txs = self.tx_iterator_for(&input)?;

        // Spawn the appropriate processor based on strategy
        let (mut handle, strategy) = ensure_ok!(self.spawn_payload_processor(
            env.clone(),
            txs,
            provider_builder,
            persisting_kind,
            parent_hash,
            ctx.state(),
            strategy,
        ));

        // Use cached state provider before executing, used in execution after prewarming threads
        // complete
        let state_provider = CachedStateProvider::new_with_caches(
            state_provider,
            handle.caches(),
            handle.cache_metrics(),
        );

        // Execute the block and handle any execution errors
        let output = match if self.config.state_provider_metrics() {
            let state_provider = InstrumentedStateProvider::from_state_provider(&state_provider);
            let result = self.execute_block(&state_provider, env, &input, &mut handle);
            state_provider.record_total_latency();
            result
        } else {
            self.execute_block(&state_provider, env, &input, &mut handle)
        } {
            Ok(output) => output,
            Err(err) => return self.handle_execution_error(input, err, &parent_block),
        };

        // after executing the block we can stop executing transactions
        handle.stop_prewarming_execution();

        let block = self.convert_to_block(input)?;

        let hashed_state = ensure_ok_post_block!(
            self.validate_post_execution(&block, &parent_block, &output, &mut ctx),
            block
        );

        debug!(target: "engine::tree::payload_validator", "Calculating block state root");

        let root_time = Instant::now();

        let mut maybe_state_root = None;

        match strategy {
            StateRootStrategy::StateRootTask => {
                debug!(target: "engine::tree::payload_validator", "Using sparse trie state root algorithm");
                match handle.state_root() {
                    Ok(StateRootComputeOutcome { state_root, trie_updates }) => {
                        let elapsed = root_time.elapsed();
                        info!(target: "engine::tree::payload_validator", ?state_root, ?elapsed, "State root task finished");
                        // we double check the state root here for good measure
                        if state_root == block.header().state_root() {
                            maybe_state_root = Some((state_root, trie_updates, elapsed))
                        } else {
                            warn!(
                                target: "engine::tree::payload_validator",
                                ?state_root,
                                block_state_root = ?block.header().state_root(),
                                "State root task returned incorrect state root"
                            );
                        }
                    }
                    Err(error) => {
                        debug!(target: "engine::tree::payload_validator", %error, "State root task failed");
                    }
                }
            }
            StateRootStrategy::Parallel => {
                debug!(target: "engine::tree::payload_validator", "Using parallel state root algorithm");
                match self.compute_state_root_parallel(
                    persisting_kind,
                    block.parent_hash(),
                    &hashed_state,
                    ctx.state(),
                ) {
                    Ok(result) => {
                        let elapsed = root_time.elapsed();
                        info!(
                            target: "engine::tree::payload_validator",
                            regular_state_root = ?result.0,
                            ?elapsed,
                            "Regular root task finished"
                        );
                        maybe_state_root = Some((result.0, result.1, elapsed));
                    }
                    Err(error) => {
                        debug!(target: "engine::tree::payload_validator", %error, "Parallel state root computation failed");
                    }
                }
            }
            StateRootStrategy::Synchronous => {}
        }

        // Determine the state root.
        // If the state root was computed in parallel, we use it.
        // Otherwise, we fall back to computing it synchronously.
        let (state_root, trie_output, root_elapsed) = if let Some(maybe_state_root) =
            maybe_state_root
        {
            maybe_state_root
        } else {
            // fallback is to compute the state root regularly in sync
            if self.config.state_root_fallback() {
                debug!(target: "engine::tree::payload_validator", "Using state root fallback for testing");
            } else {
                warn!(target: "engine::tree::payload_validator", ?persisting_kind, "Failed to compute state root in parallel");
                self.metrics.block_validation.state_root_parallel_fallback_total.increment(1);
            }

            let (root, updates) = ensure_ok_post_block!(
                state_provider.state_root_with_updates(hashed_state.clone()),
                block
            );
            (root, updates, root_time.elapsed())
        };

        self.metrics.block_validation.record_state_root(&trie_output, root_elapsed.as_secs_f64());
        debug!(target: "engine::tree::payload_validator", ?root_elapsed, "Calculated state root");

        // ensure state root matches
        if state_root != block.header().state_root() {
            // call post-block hook
            self.on_invalid_block(
                &parent_block,
                &block,
                &output,
                Some((&trie_output, state_root)),
                ctx.state_mut(),
            );
            let block_state_root = block.header().state_root();
            return Err(InsertBlockError::new(
                block.into_sealed_block(),
                ConsensusError::BodyStateRootDiff(
                    GotExpected { got: state_root, expected: block_state_root }.into(),
                )
                .into(),
            )
            .into())
        }

        // terminate prewarming task with good state output
        handle.terminate_caching(Some(&output.state));

        // If the block doesn't connect to the database tip, we don't save its trie updates, because
        // they may be incorrect as they were calculated on top of the forked block.
        //
        // We also only save trie updates if all ancestors have trie updates, because otherwise the
        // trie updates may be incorrect.
        //
        // Instead, they will be recomputed on persistence.
        let connects_to_last_persisted =
            ensure_ok_post_block!(self.block_connects_to_last_persisted(ctx, &block), block);
        let should_discard_trie_updates =
            !connects_to_last_persisted || has_ancestors_with_missing_trie_updates;
        debug!(
            target: "engine::tree::payload_validator",
            connects_to_last_persisted,
            has_ancestors_with_missing_trie_updates,
            should_discard_trie_updates,
            "Checking if should discard trie updates"
        );
        let trie_updates = if should_discard_trie_updates {
            ExecutedTrieUpdates::Missing
        } else {
            ExecutedTrieUpdates::Present(Arc::new(trie_output))
        };

        Ok(ExecutedBlockWithTrieUpdates {
            block: ExecutedBlock {
                recovered_block: Arc::new(block),
                execution_output: Arc::new(ExecutionOutcome::from((output, block_num_hash.number))),
                hashed_state: Arc::new(hashed_state),
            },
            trie: trie_updates,
        })
    }

    /// Return sealed block header from database or in-memory state by hash.
    fn sealed_header_by_hash(
        &self,
        hash: B256,
        state: &EngineApiTreeState<N>,
    ) -> ProviderResult<Option<SealedHeader<N::BlockHeader>>> {
        // check memory first
        let header = state.tree_state.sealed_header_by_hash(&hash);

        if header.is_some() {
            Ok(header)
        } else {
            self.provider.sealed_header_by_hash(hash)
        }
    }

    /// Validate if block is correct and satisfies all the consensus rules that concern the header
    /// and block body itself.
    fn validate_block_inner(&self, block: &RecoveredBlock<N::Block>) -> Result<(), ConsensusError> {
        if let Err(e) = self.consensus.validate_header(block.sealed_header()) {
            error!(target: "engine::tree::payload_validator", ?block, "Failed to validate header {}: {e}", block.hash());
            return Err(e)
        }

        if let Err(e) = self.consensus.validate_block_pre_execution(block.sealed_block()) {
            error!(target: "engine::tree::payload_validator", ?block, "Failed to validate block {}: {e}", block.hash());
            return Err(e)
        }

        Ok(())
    }

    /// Executes a block with the given state provider
    #[instrument(target = "engine::tree::payload_validator", skip_all)]
    fn execute_block<S, Err, T>(
        &mut self,
        state_provider: S,
        env: ExecutionEnv<Evm>,
        input: &BlockOrPayload<T>,
        handle: &mut PayloadHandle<impl ExecutableTxFor<Evm>, Err>,
    ) -> Result<BlockExecutionOutput<N::Receipt>, InsertBlockErrorKind>
    where
        S: StateProvider,
        Err: core::error::Error + Send + Sync + 'static,
        V: PayloadValidator<T, Block = N::Block>,
        T: PayloadTypes<BuiltPayload: BuiltPayload<Primitives = N>>,
        Evm: ConfigureEngineEvm<T::ExecutionData, Primitives = N>,
    {
<<<<<<< HEAD
        let num_hash = NumHash::new(env.evm_env.block_env.number.to(), env.hash);
        debug!(target: "engine::tree::payload_validator", "Executing block");
=======
        let num_hash = NumHash::new(env.evm_env.block_env.number().to(), env.hash);

        let span = debug_span!(target: "engine::tree", "execute_block", num = ?num_hash.number, hash = ?num_hash.hash);
        let _enter = span.enter();
        debug!(target: "engine::tree", "Executing block");
>>>>>>> 926b1a43

        let mut db = State::builder()
            .with_database(StateProviderDatabase::new(&state_provider))
            .with_bundle_update()
            .without_state_clear()
            .build();

        let evm = self.evm_config.evm_with_env(&mut db, env.evm_env.clone());
        let ctx =
            self.execution_ctx_for(input).map_err(|e| InsertBlockErrorKind::Other(Box::new(e)))?;
        let mut executor = self.evm_config.create_executor(evm, ctx);

        if !self.config.precompile_cache_disabled() {
            // Only cache pure precompiles to avoid issues with stateful precompiles
            executor.evm_mut().precompiles_mut().map_pure_precompiles(|address, precompile| {
                let metrics = self
                    .precompile_cache_metrics
                    .entry(*address)
                    .or_insert_with(|| CachedPrecompileMetrics::new_with_address(*address))
                    .clone();
                CachedPrecompile::wrap(
                    precompile,
                    self.precompile_cache_map.cache_for_address(*address),
                    *env.evm_env.spec_id(),
                    Some(metrics),
                )
            });
        }

        let execution_start = Instant::now();
        let state_hook = Box::new(handle.state_hook());
        let output = self.metrics.execute_metered(
            executor,
            handle.iter_transactions().map(|res| res.map_err(BlockExecutionError::other)),
            state_hook,
        )?;
        let execution_finish = Instant::now();
        let execution_time = execution_finish.duration_since(execution_start);
        debug!(target: "engine::tree::payload_validator", elapsed = ?execution_time, number=?num_hash.number, "Executed block");
        Ok(output)
    }

    /// Compute state root for the given hashed post state in parallel.
    ///
    /// # Returns
    ///
    /// Returns `Ok(_)` if computed successfully.
    /// Returns `Err(_)` if error was encountered during computation.
    /// `Err(ProviderError::ConsistentView(_))` can be safely ignored and fallback computation
    /// should be used instead.
    #[instrument(target = "engine::tree::payload_validator", skip_all)]
    fn compute_state_root_parallel(
        &self,
        persisting_kind: PersistingKind,
        parent_hash: B256,
        hashed_state: &HashedPostState,
        state: &EngineApiTreeState<N>,
    ) -> Result<(B256, TrieUpdates), ParallelStateRootError> {
        let consistent_view = ConsistentDbView::new_with_latest_tip(self.provider.clone())?;

        let mut input = self.compute_trie_input(
            persisting_kind,
            consistent_view.provider_ro()?,
            parent_hash,
            state,
            None,
        )?;
        // Extend with block we are validating root for.
        input.append_ref(hashed_state);

        ParallelStateRoot::new(consistent_view, input).incremental_root_with_updates()
    }

    /// Checks if the given block connects to the last persisted block, i.e. if the last persisted
    /// block is the ancestor of the given block.
    ///
    /// This checks the database for the actual last persisted block, not [`PersistenceState`].
    fn block_connects_to_last_persisted(
        &self,
        ctx: TreeCtx<'_, N>,
        block: &RecoveredBlock<N::Block>,
    ) -> ProviderResult<bool> {
        let provider = self.provider.database_provider_ro()?;
        let last_persisted_block = provider.best_block_number()?;
        let last_persisted_hash = provider
            .block_hash(last_persisted_block)?
            .ok_or(ProviderError::HeaderNotFound(last_persisted_block.into()))?;
        let last_persisted = NumHash::new(last_persisted_block, last_persisted_hash);

        let parent_num_hash = |hash: B256| -> ProviderResult<NumHash> {
            let parent_num_hash =
                if let Some(header) = ctx.state().tree_state.sealed_header_by_hash(&hash) {
                    Some(header.parent_num_hash())
                } else {
                    provider.sealed_header_by_hash(hash)?.map(|header| header.parent_num_hash())
                };

            parent_num_hash.ok_or(ProviderError::BlockHashNotFound(hash))
        };

        let mut parent_block = block.parent_num_hash();
        while parent_block.number > last_persisted.number {
            parent_block = parent_num_hash(parent_block.hash)?;
        }

        let connects = parent_block == last_persisted;

        debug!(
            target: "engine::tree::payload_validator",
            num_hash = ?block.num_hash(),
            ?last_persisted,
            ?parent_block,
            "Checking if block connects to last persisted block"
        );

        Ok(connects)
    }

    /// Validates the block after execution.
    ///
    /// This performs:
    /// - parent header validation
    /// - post-execution consensus validation
    /// - state-root based post-execution validation
    fn validate_post_execution<T: PayloadTypes<BuiltPayload: BuiltPayload<Primitives = N>>>(
        &self,
        block: &RecoveredBlock<N::Block>,
        parent_block: &SealedHeader<N::BlockHeader>,
        output: &BlockExecutionOutput<N::Receipt>,
        ctx: &mut TreeCtx<'_, N>,
    ) -> Result<HashedPostState, InsertBlockErrorKind>
    where
        V: PayloadValidator<T, Block = N::Block>,
    {
        let start = Instant::now();

        trace!(target: "engine::tree::payload_validator", block=?block.num_hash(), "Validating block consensus");
        // validate block consensus rules
        if let Err(e) = self.validate_block_inner(block) {
            return Err(e.into())
        }

        // now validate against the parent
        if let Err(e) =
            self.consensus.validate_header_against_parent(block.sealed_header(), parent_block)
        {
            warn!(target: "engine::tree::payload_validator", ?block, "Failed to validate header {} against parent: {e}", block.hash());
            return Err(e.into())
        }

        if let Err(err) = self.consensus.validate_block_post_execution(block, output) {
            // call post-block hook
            self.on_invalid_block(parent_block, block, output, None, ctx.state_mut());
            return Err(err.into())
        }

        let hashed_state = self.provider.hashed_post_state(&output.state);

        if let Err(err) =
            self.validator.validate_block_post_execution_with_hashed_state(&hashed_state, block)
        {
            // call post-block hook
            self.on_invalid_block(parent_block, block, output, None, ctx.state_mut());
            return Err(err.into())
        }

        // record post-execution validation duration
        self.metrics
            .block_validation
            .post_execution_validation_duration
            .record(start.elapsed().as_secs_f64());

        Ok(hashed_state)
    }

    /// Spawns a payload processor task based on the state root strategy.
    ///
    /// This method determines how to execute the block and compute its state root based on
    /// the selected strategy:
    /// - `StateRootTask`: Uses a dedicated task for state root computation with proof generation
    /// - `Parallel`: Computes state root in parallel with block execution
    /// - `Synchronous`: Falls back to sequential execution and state root computation
    ///
    /// The method handles strategy fallbacks if the preferred approach fails, ensuring
    /// block execution always completes with a valid state root.
    #[allow(clippy::too_many_arguments)]
    #[instrument(target = "engine::tree::payload_validator", skip_all, fields(strategy))]
    fn spawn_payload_processor<T: ExecutableTxIterator<Evm>>(
        &mut self,
        env: ExecutionEnv<Evm>,
        txs: T,
        provider_builder: StateProviderBuilder<N, P>,
        persisting_kind: PersistingKind,
        parent_hash: B256,
        state: &EngineApiTreeState<N>,
        strategy: StateRootStrategy,
    ) -> Result<
        (
            PayloadHandle<
                impl ExecutableTxFor<Evm> + use<N, P, Evm, V, T>,
                impl core::error::Error + Send + Sync + 'static + use<N, P, Evm, V, T>,
            >,
            StateRootStrategy,
        ),
        InsertBlockErrorKind,
    > {
        match strategy {
            StateRootStrategy::StateRootTask => {
                // use background tasks for state root calc
                let consistent_view = ConsistentDbView::new_with_latest_tip(self.provider.clone())?;

                // get allocated trie input if it exists
                let allocated_trie_input = self.payload_processor.take_trie_input();

                // Compute trie input
                let trie_input_start = Instant::now();
                let trie_input = self.compute_trie_input(
                    persisting_kind,
                    consistent_view.provider_ro()?,
                    parent_hash,
                    state,
                    allocated_trie_input,
                )?;

                self.metrics
                    .block_validation
                    .trie_input_duration
                    .record(trie_input_start.elapsed().as_secs_f64());

                // Use state root task only if prefix sets are empty, otherwise proof generation is
                // too expensive because it requires walking all paths in every proof.
                let spawn_start = Instant::now();
                let (handle, strategy) = if trie_input.prefix_sets.is_empty() {
                    match self.payload_processor.spawn(
                        env,
                        txs,
                        provider_builder,
                        consistent_view,
                        trie_input,
                        &self.config,
                    ) {
                        Ok(handle) => {
                            // Successfully spawned with state root task support
                            (handle, StateRootStrategy::StateRootTask)
                        }
                        Err((error, txs, env, provider_builder)) => {
                            // Failed to spawn proof workers, fallback to parallel state root
                            error!(
                                target: "engine::tree::payload_validator",
                                ?error,
                                "Failed to spawn proof workers, falling back to parallel state root"
                            );
                            (
                                self.payload_processor.spawn_cache_exclusive(
                                    env,
                                    txs,
                                    provider_builder,
                                ),
                                StateRootStrategy::Parallel,
                            )
                        }
                    }
                // if prefix sets are not empty, we spawn a task that exclusively handles cache
                // prewarming for transaction execution
                } else {
                    debug!(
                        target: "engine::tree::payload_validator",
                        "Disabling state root task due to non-empty prefix sets"
                    );
                    (
                        self.payload_processor.spawn_cache_exclusive(env, txs, provider_builder),
                        StateRootStrategy::Parallel,
                    )
                };

                // record prewarming initialization duration
                self.metrics
                    .block_validation
                    .spawn_payload_processor
                    .record(spawn_start.elapsed().as_secs_f64());

                Ok((handle, strategy))
            }
            strategy @ (StateRootStrategy::Parallel | StateRootStrategy::Synchronous) => {
                let start = Instant::now();
                let handle =
                    self.payload_processor.spawn_cache_exclusive(env, txs, provider_builder);

                // Record prewarming initialization duration
                self.metrics
                    .block_validation
                    .spawn_payload_processor
                    .record(start.elapsed().as_secs_f64());

                Ok((handle, strategy))
            }
        }
    }

    /// Check if the given block has any ancestors with missing trie updates.
    fn has_ancestors_with_missing_trie_updates(
        &self,
        target_header: BlockWithParent,
        state: &EngineApiTreeState<N>,
    ) -> bool {
        // Walk back through the chain starting from the parent of the target block
        let mut current_hash = target_header.parent;
        while let Some(block) = state.tree_state.blocks_by_hash.get(&current_hash) {
            // Check if this block is missing trie updates
            if block.trie.is_missing() {
                return true;
            }

            // Move to the parent block
            current_hash = block.recovered_block().parent_hash();
        }

        false
    }

    /// Creates a `StateProviderBuilder` for the given parent hash.
    ///
    /// This method checks if the parent is in the tree state (in-memory) or persisted to disk,
    /// and creates the appropriate provider builder.
    fn state_provider_builder(
        &self,
        hash: B256,
        state: &EngineApiTreeState<N>,
    ) -> ProviderResult<Option<StateProviderBuilder<N, P>>> {
        if let Some((historical, blocks)) = state.tree_state.blocks_by_hash(hash) {
            debug!(target: "engine::tree::payload_validator", %hash, %historical, "found canonical state for block in memory, creating provider builder");
            // the block leads back to the canonical chain
            return Ok(Some(StateProviderBuilder::new(
                self.provider.clone(),
                historical,
                Some(blocks),
            )))
        }

        // Check if the block is persisted
        if let Some(header) = self.provider.header(hash)? {
            debug!(target: "engine::tree::payload_validator", %hash, number = %header.number(), "found canonical state for block in database, creating provider builder");
            // For persisted blocks, we create a builder that will fetch state directly from the
            // database
            return Ok(Some(StateProviderBuilder::new(self.provider.clone(), hash, None)))
        }

        debug!(target: "engine::tree::payload_validator", %hash, "no canonical state found for block");
        Ok(None)
    }

    /// Determines the state root computation strategy based on persistence state and configuration.
    #[instrument(target = "engine::tree::payload_validator", skip_all)]
    fn plan_state_root_computation<T: PayloadTypes<BuiltPayload: BuiltPayload<Primitives = N>>>(
        &self,
        input: &BlockOrPayload<T>,
        ctx: &TreeCtx<'_, N>,
    ) -> StateRootPlan {
        // We only run the parallel state root if we are not currently persisting any blocks or
        // persisting blocks that are all ancestors of the one we are executing.
        //
        // If we're committing ancestor blocks, then: any trie updates being committed are a subset
        // of the in-memory trie updates collected before fetching reverts. So any diff in
        // reverts (pre vs post commit) is already covered by the in-memory trie updates we
        // collect in `compute_state_root_parallel`.
        //
        // See https://github.com/paradigmxyz/reth/issues/12688 for more details
        let persisting_kind = ctx.persisting_kind_for(input.block_with_parent());
        let can_run_parallel =
            persisting_kind.can_run_parallel_state_root() && !self.config.state_root_fallback();

        // Check for ancestors with missing trie updates
        let has_ancestors_with_missing_trie_updates =
            self.has_ancestors_with_missing_trie_updates(input.block_with_parent(), ctx.state());

        // Decide on the strategy.
        // Use state root task only if:
        // 1. No persistence is in progress
        // 2. Config allows it
        // 3. No ancestors with missing trie updates. If any exist, it will mean that every state
        //    root task proof calculation will include a lot of unrelated paths in the prefix sets.
        //    It's cheaper to run a parallel state root that does one walk over trie tables while
        //    accounting for the prefix sets.
        let strategy = if can_run_parallel {
            if self.config.use_state_root_task() && !has_ancestors_with_missing_trie_updates {
                StateRootStrategy::StateRootTask
            } else {
                StateRootStrategy::Parallel
            }
        } else {
            StateRootStrategy::Synchronous
        };

        debug!(
            target: "engine::tree::payload_validator",
            block=?input.num_hash(),
            ?strategy,
            has_ancestors_with_missing_trie_updates,
            "Planned state root computation strategy"
        );

        StateRootPlan { strategy, has_ancestors_with_missing_trie_updates, persisting_kind }
    }

    /// Called when an invalid block is encountered during validation.
    fn on_invalid_block(
        &self,
        parent_header: &SealedHeader<N::BlockHeader>,
        block: &RecoveredBlock<N::Block>,
        output: &BlockExecutionOutput<N::Receipt>,
        trie_updates: Option<(&TrieUpdates, B256)>,
        state: &mut EngineApiTreeState<N>,
    ) {
        if state.invalid_headers.get(&block.hash()).is_some() {
            // we already marked this block as invalid
            return
        }
        self.invalid_block_hook.on_invalid_block(parent_header, block, output, trie_updates);
    }

    /// Computes the trie input at the provided parent hash.
    ///
    /// The goal of this function is to take in-memory blocks and generate a [`TrieInput`] that
    /// serves as an overlay to the database blocks.
    ///
    /// It works as follows:
    /// 1. Collect in-memory blocks that are descendants of the provided parent hash using
    ///    [`crate::tree::TreeState::blocks_by_hash`].
    /// 2. If the persistence is in progress, and the block that we're computing the trie input for
    ///    is a descendant of the currently persisting blocks, we need to be sure that in-memory
    ///    blocks are not overlapping with the database blocks that may have been already persisted.
    ///    To do that, we're filtering out in-memory blocks that are lower than the highest database
    ///    block.
    /// 3. Once in-memory blocks are collected and optionally filtered, we compute the
    ///    [`HashedPostState`] from them.
    #[instrument(
        target = "engine::tree::payload_validator",
        skip_all,
        fields(persisting_kind, parent_hash)
    )]
    fn compute_trie_input<TP: DBProvider + BlockNumReader>(
        &self,
        persisting_kind: PersistingKind,
        provider: TP,
        parent_hash: B256,
        state: &EngineApiTreeState<N>,
        allocated_trie_input: Option<TrieInput>,
    ) -> ProviderResult<TrieInput> {
        // get allocated trie input or use a default trie input
        let mut input = allocated_trie_input.unwrap_or_default();

        let best_block_number = provider.best_block_number()?;

        let (mut historical, mut blocks) = state
            .tree_state
            .blocks_by_hash(parent_hash)
            .map_or_else(|| (parent_hash.into(), vec![]), |(hash, blocks)| (hash.into(), blocks));

        // If the current block is a descendant of the currently persisting blocks, then we need to
        // filter in-memory blocks, so that none of them are already persisted in the database.
        let _enter =
            info_span!(target: "engine::tree::payload_validator", "filter in-memory blocks", len = blocks.len())
                .entered();
        if persisting_kind.is_descendant() {
            // Iterate over the blocks from oldest to newest.
            while let Some(block) = blocks.last() {
                let recovered_block = block.recovered_block();
                if recovered_block.number() <= best_block_number {
                    // Remove those blocks that lower than or equal to the highest database
                    // block.
                    blocks.pop();
                } else {
                    // If the block is higher than the best block number, stop filtering, as it's
                    // the first block that's not in the database.
                    break
                }
            }

            historical = if let Some(block) = blocks.last() {
                // If there are any in-memory blocks left after filtering, set the anchor to the
                // parent of the oldest block.
                (block.recovered_block().number() - 1).into()
            } else {
                // Otherwise, set the anchor to the original provided parent hash.
                parent_hash.into()
            };
        }
        drop(_enter);

        let blocks_empty = blocks.is_empty();
        if blocks_empty {
            debug!(target: "engine::tree::payload_validator", "Parent found on disk");
        } else {
            debug!(target: "engine::tree::payload_validator", %historical, blocks = blocks.len(), "Parent found in memory");
        }

        // Convert the historical block to the block number.
        let block_number = provider
            .convert_hash_or_number(historical)?
            .ok_or_else(|| ProviderError::BlockHashNotFound(historical.as_hash().unwrap()))?;

        let _enter =
            info_span!(target: "engine::tree::payload_validator", "revert state", blocks_empty)
                .entered();
        // Retrieve revert state for historical block.
        let revert_state = if block_number == best_block_number {
            // We do not check against the `last_block_number` here because
            // `HashedPostState::from_reverts` only uses the database tables, and not static files.
            debug!(target: "engine::tree::payload_validator", block_number, best_block_number, "Empty revert state");
            HashedPostState::default()
        } else {
            let revert_state = HashedPostState::from_reverts::<KeccakKeyHasher>(
                provider.tx_ref(),
                block_number + 1..,
            )
            .map_err(ProviderError::from)?;
            debug!(
                target: "engine::tree::payload_validator",
                block_number,
                best_block_number,
                accounts = revert_state.accounts.len(),
                storages = revert_state.storages.len(),
                "Non-empty revert state"
            );
            revert_state
        };
        input.append(revert_state);

        // Extend with contents of parent in-memory blocks.
        input.extend_with_blocks(
            blocks.iter().rev().map(|block| (block.hashed_state(), block.trie_updates())),
        );

        Ok(input)
    }
}

/// Output of block or payload validation.
pub type ValidationOutcome<N, E = InsertPayloadError<BlockTy<N>>> =
    Result<ExecutedBlockWithTrieUpdates<N>, E>;

/// Strategy describing how to compute the state root.
#[derive(Debug, Clone, Copy, PartialEq, Eq)]
enum StateRootStrategy {
    /// Use the state root task (background sparse trie computation).
    StateRootTask,
    /// Run the parallel state root computation on the calling thread.
    Parallel,
    /// Fall back to synchronous computation via the state provider.
    Synchronous,
}

/// State root computation plan that captures strategy and required data.
struct StateRootPlan {
    /// Strategy that should be attempted for computing the state root.
    strategy: StateRootStrategy,
    /// Whether ancestors have missing trie updates.
    has_ancestors_with_missing_trie_updates: bool,
    /// The persisting kind for this block.
    persisting_kind: PersistingKind,
}

/// Type that validates the payloads processed by the engine.
///
/// This provides the necessary functions for validating/executing payloads/blocks.
pub trait EngineValidator<
    Types: PayloadTypes,
    N: NodePrimitives = <<Types as PayloadTypes>::BuiltPayload as BuiltPayload>::Primitives,
>: Send + Sync + 'static
{
    /// Validates the payload attributes with respect to the header.
    ///
    /// By default, this enforces that the payload attributes timestamp is greater than the
    /// timestamp according to:
    ///   > 7. Client software MUST ensure that payloadAttributes.timestamp is greater than
    ///   > timestamp
    ///   > of a block referenced by forkchoiceState.headBlockHash.
    ///
    /// See also: <https://github.com/ethereum/execution-apis/blob/main/src/engine/common.md#specification-1>
    fn validate_payload_attributes_against_header(
        &self,
        attr: &Types::PayloadAttributes,
        header: &N::BlockHeader,
    ) -> Result<(), InvalidPayloadAttributesError>;

    /// Ensures that the given payload does not violate any consensus rules that concern the block's
    /// layout.
    ///
    /// This function must convert the payload into the executable block and pre-validate its
    /// fields.
    ///
    /// Implementers should ensure that the checks are done in the order that conforms with the
    /// engine-API specification.
    fn ensure_well_formed_payload(
        &self,
        payload: Types::ExecutionData,
    ) -> Result<RecoveredBlock<N::Block>, NewPayloadError>;

    /// Validates a payload received from engine API.
    fn validate_payload(
        &mut self,
        payload: Types::ExecutionData,
        ctx: TreeCtx<'_, N>,
    ) -> ValidationOutcome<N>;

    /// Validates a block downloaded from the network.
    fn validate_block(
        &mut self,
        block: RecoveredBlock<N::Block>,
        ctx: TreeCtx<'_, N>,
    ) -> ValidationOutcome<N>;
}

impl<N, Types, P, Evm, V> EngineValidator<Types> for BasicEngineValidator<P, Evm, V>
where
    P: DatabaseProviderFactory<Provider: BlockReader>
        + BlockReader<Header = N::BlockHeader>
        + StateProviderFactory
        + StateReader
        + HashedPostStateProvider
        + Clone
        + 'static,
    N: NodePrimitives,
    V: PayloadValidator<Types, Block = N::Block>,
    Evm: ConfigureEngineEvm<Types::ExecutionData, Primitives = N> + 'static,
    Types: PayloadTypes<BuiltPayload: BuiltPayload<Primitives = N>>,
{
    fn validate_payload_attributes_against_header(
        &self,
        attr: &Types::PayloadAttributes,
        header: &N::BlockHeader,
    ) -> Result<(), InvalidPayloadAttributesError> {
        self.validator.validate_payload_attributes_against_header(attr, header)
    }

    fn ensure_well_formed_payload(
        &self,
        payload: Types::ExecutionData,
    ) -> Result<RecoveredBlock<N::Block>, NewPayloadError> {
        let block = self.validator.ensure_well_formed_payload(payload)?;
        Ok(block)
    }

    fn validate_payload(
        &mut self,
        payload: Types::ExecutionData,
        ctx: TreeCtx<'_, N>,
    ) -> ValidationOutcome<N> {
        self.validate_block_with_state(BlockOrPayload::Payload(payload), ctx)
    }

    fn validate_block(
        &mut self,
        block: RecoveredBlock<N::Block>,
        ctx: TreeCtx<'_, N>,
    ) -> ValidationOutcome<N> {
        self.validate_block_with_state(BlockOrPayload::Block(block), ctx)
    }
}

/// Enum representing either block or payload being validated.
#[derive(Debug)]
pub enum BlockOrPayload<T: PayloadTypes> {
    /// Payload.
    Payload(T::ExecutionData),
    /// Block.
    Block(RecoveredBlock<BlockTy<<T::BuiltPayload as BuiltPayload>::Primitives>>),
}

impl<T: PayloadTypes> BlockOrPayload<T> {
    /// Returns the hash of the block.
    pub fn hash(&self) -> B256 {
        match self {
            Self::Payload(payload) => payload.block_hash(),
            Self::Block(block) => block.hash(),
        }
    }

    /// Returns the number and hash of the block.
    pub fn num_hash(&self) -> NumHash {
        match self {
            Self::Payload(payload) => payload.num_hash(),
            Self::Block(block) => block.num_hash(),
        }
    }

    /// Returns the parent hash of the block.
    pub fn parent_hash(&self) -> B256 {
        match self {
            Self::Payload(payload) => payload.parent_hash(),
            Self::Block(block) => block.parent_hash(),
        }
    }

    /// Returns [`BlockWithParent`] for the block.
    pub fn block_with_parent(&self) -> BlockWithParent {
        match self {
            Self::Payload(payload) => payload.block_with_parent(),
            Self::Block(block) => block.block_with_parent(),
        }
    }
}<|MERGE_RESOLUTION|>--- conflicted
+++ resolved
@@ -652,16 +652,7 @@
         T: PayloadTypes<BuiltPayload: BuiltPayload<Primitives = N>>,
         Evm: ConfigureEngineEvm<T::ExecutionData, Primitives = N>,
     {
-<<<<<<< HEAD
-        let num_hash = NumHash::new(env.evm_env.block_env.number.to(), env.hash);
         debug!(target: "engine::tree::payload_validator", "Executing block");
-=======
-        let num_hash = NumHash::new(env.evm_env.block_env.number().to(), env.hash);
-
-        let span = debug_span!(target: "engine::tree", "execute_block", num = ?num_hash.number, hash = ?num_hash.hash);
-        let _enter = span.enter();
-        debug!(target: "engine::tree", "Executing block");
->>>>>>> 926b1a43
 
         let mut db = State::builder()
             .with_database(StateProviderDatabase::new(&state_provider))
@@ -700,7 +691,7 @@
         )?;
         let execution_finish = Instant::now();
         let execution_time = execution_finish.duration_since(execution_start);
-        debug!(target: "engine::tree::payload_validator", elapsed = ?execution_time, number=?num_hash.number, "Executed block");
+        debug!(target: "engine::tree::payload_validator", elapsed = ?execution_time, "Executed block");
         Ok(output)
     }
 
