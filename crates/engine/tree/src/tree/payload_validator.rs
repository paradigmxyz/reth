//! Types and traits for validating blocks and payloads.

use crate::tree::{
    cached_state::CachedStateProvider,
    error::{InsertBlockError, InsertBlockErrorKind, InsertPayloadError},
    executor::WorkloadExecutor,
    instrumented_state::InstrumentedStateProvider,
    payload_processor::PayloadProcessor,
    persistence_state::CurrentPersistenceAction,
    precompile_cache::{CachedPrecompile, CachedPrecompileMetrics, PrecompileCacheMap},
    sparse_trie::StateRootComputeOutcome,
    ConsistentDbView, EngineApiMetrics, EngineApiTreeState, ExecutionEnv, PayloadHandle,
    PersistenceState, PersistingKind, StateProviderBuilder, StateProviderDatabase, TreeConfig,
};
use alloy_consensus::transaction::Either;
use alloy_eips::{eip1898::BlockWithParent, NumHash};
use alloy_evm::Evm;
use alloy_primitives::B256;
use reth_chain_state::{CanonicalInMemoryState, ExecutedBlock};
use reth_consensus::{ConsensusError, FullConsensus};
use reth_engine_primitives::{
    ConfigureEngineEvm, ExecutableTxIterator, ExecutionPayload, InvalidBlockHook, PayloadValidator,
};
use reth_errors::{BlockExecutionError, ProviderResult};
use reth_evm::{
    block::BlockExecutor, execute::ExecutableTxFor, ConfigureEvm, EvmEnvFor, ExecutionCtxFor,
    SpecFor,
};
use reth_payload_primitives::{
    BuiltPayload, InvalidPayloadAttributesError, NewPayloadError, PayloadTypes,
};
use reth_primitives_traits::{
    AlloyBlockHeader, BlockTy, GotExpected, NodePrimitives, RecoveredBlock, SealedHeader,
};
use reth_provider::{
    BlockExecutionOutput, BlockNumReader, BlockReader, DBProvider, DatabaseProviderFactory,
    ExecutionOutcome, HashedPostStateProvider, ProviderError, StateProvider, StateProviderFactory,
    StateReader, StateRootProvider, TrieReader,
};
use reth_revm::db::State;
use reth_trie::{
    updates::{TrieUpdates, TrieUpdatesSorted},
    HashedPostState, KeccakKeyHasher, TrieInput,
};
use reth_trie_db::DatabaseHashedPostState;
use reth_trie_parallel::root::{ParallelStateRoot, ParallelStateRootError};
use std::{collections::HashMap, sync::Arc, time::Instant};
use tracing::{debug, error, info, info_span, instrument, trace, warn};

/// Context providing access to tree state during validation.
///
/// This context is provided to the [`EngineValidator`] and includes the state of the tree's
/// internals
pub struct TreeCtx<'a, N: NodePrimitives> {
    /// The engine API tree state
    state: &'a mut EngineApiTreeState<N>,
    /// Information about the current persistence state
    persistence: &'a PersistenceState,
    /// Reference to the canonical in-memory state
    canonical_in_memory_state: &'a CanonicalInMemoryState<N>,
}

impl<'a, N: NodePrimitives> std::fmt::Debug for TreeCtx<'a, N> {
    fn fmt(&self, f: &mut std::fmt::Formatter<'_>) -> std::fmt::Result {
        f.debug_struct("TreeCtx")
            .field("state", &"EngineApiTreeState")
            .field("persistence_info", &self.persistence)
            .field("canonical_in_memory_state", &self.canonical_in_memory_state)
            .finish()
    }
}

impl<'a, N: NodePrimitives> TreeCtx<'a, N> {
    /// Creates a new tree context
    pub const fn new(
        state: &'a mut EngineApiTreeState<N>,
        persistence: &'a PersistenceState,
        canonical_in_memory_state: &'a CanonicalInMemoryState<N>,
    ) -> Self {
        Self { state, persistence, canonical_in_memory_state }
    }

    /// Returns a reference to the engine tree state
    pub const fn state(&self) -> &EngineApiTreeState<N> {
        &*self.state
    }

    /// Returns a mutable reference to the engine tree state
    pub const fn state_mut(&mut self) -> &mut EngineApiTreeState<N> {
        self.state
    }

    /// Returns a reference to the persistence info
    pub const fn persistence(&self) -> &PersistenceState {
        self.persistence
    }

    /// Returns a reference to the canonical in-memory state
    pub const fn canonical_in_memory_state(&self) -> &'a CanonicalInMemoryState<N> {
        self.canonical_in_memory_state
    }

    /// Determines the persisting kind for the given block based on persistence info.
    ///
    /// Based on the given header it returns whether any conflicting persistence operation is
    /// currently in progress.
    ///
    /// This is adapted from the `persisting_kind_for` method in `EngineApiTreeHandler`.
    pub fn persisting_kind_for(&self, block: BlockWithParent) -> PersistingKind {
        // Check that we're currently persisting.
        let Some(action) = self.persistence().current_action() else {
            return PersistingKind::NotPersisting
        };
        // Check that the persistince action is saving blocks, not removing them.
        let CurrentPersistenceAction::SavingBlocks { highest } = action else {
            return PersistingKind::PersistingNotDescendant
        };

        // The block being validated can only be a descendant if its number is higher than
        // the highest block persisting. Otherwise, it's likely a fork of a lower block.
        if block.block.number > highest.number &&
            self.state().tree_state.is_descendant(*highest, block)
        {
            return PersistingKind::PersistingDescendant
        }

        // In all other cases, the block is not a descendant.
        PersistingKind::PersistingNotDescendant
    }
}

/// A helper type that provides reusable payload validation logic for network-specific validators.
///
/// This type satisfies [`EngineValidator`] and is responsible for executing blocks/payloads.
///
/// This type contains common validation, execution, and state root computation logic that can be
/// used by network-specific payload validators (e.g., Ethereum, Optimism). It is not meant to be
/// used as a standalone component, but rather as a building block for concrete implementations.
#[derive(derive_more::Debug)]
pub struct BasicEngineValidator<P, Evm, V>
where
    Evm: ConfigureEvm,
{
    /// Provider for database access.
    provider: P,
    /// Consensus implementation for validation.
    consensus: Arc<dyn FullConsensus<Evm::Primitives, Error = ConsensusError>>,
    /// EVM configuration.
    evm_config: Evm,
    /// Configuration for the tree.
    config: TreeConfig,
    /// Payload processor for state root computation.
    payload_processor: PayloadProcessor<Evm>,
    /// Precompile cache map.
    precompile_cache_map: PrecompileCacheMap<SpecFor<Evm>>,
    /// Precompile cache metrics.
    precompile_cache_metrics: HashMap<alloy_primitives::Address, CachedPrecompileMetrics>,
    /// Hook to call when invalid blocks are encountered.
    #[debug(skip)]
    invalid_block_hook: Box<dyn InvalidBlockHook<Evm::Primitives>>,
    /// Metrics for the engine api.
    metrics: EngineApiMetrics,
    /// Validator for the payload.
    validator: V,
}

impl<N, P, Evm, V> BasicEngineValidator<P, Evm, V>
where
    N: NodePrimitives,
    P: DatabaseProviderFactory<Provider: BlockReader + TrieReader>
        + BlockReader<Header = N::BlockHeader>
        + StateProviderFactory
        + StateReader
        + HashedPostStateProvider
        + Clone
        + 'static,
    Evm: ConfigureEvm<Primitives = N> + 'static,
{
    /// Creates a new `TreePayloadValidator`.
    #[allow(clippy::too_many_arguments)]
    pub fn new(
        provider: P,
        consensus: Arc<dyn FullConsensus<N, Error = ConsensusError>>,
        evm_config: Evm,
        validator: V,
        config: TreeConfig,
        invalid_block_hook: Box<dyn InvalidBlockHook<N>>,
    ) -> Self {
        let precompile_cache_map = PrecompileCacheMap::default();
        let payload_processor = PayloadProcessor::new(
            WorkloadExecutor::default(),
            evm_config.clone(),
            &config,
            precompile_cache_map.clone(),
        );
        Self {
            provider,
            consensus,
            evm_config,
            payload_processor,
            precompile_cache_map,
            precompile_cache_metrics: HashMap::new(),
            config,
            invalid_block_hook,
            metrics: EngineApiMetrics::default(),
            validator,
        }
    }

    /// Converts a [`BlockOrPayload`] to a recovered block.
    pub fn convert_to_block<T: PayloadTypes<BuiltPayload: BuiltPayload<Primitives = N>>>(
        &self,
        input: BlockOrPayload<T>,
    ) -> Result<RecoveredBlock<N::Block>, NewPayloadError>
    where
        V: PayloadValidator<T, Block = N::Block>,
    {
        match input {
            BlockOrPayload::Payload(payload) => self.validator.ensure_well_formed_payload(payload),
            BlockOrPayload::Block(block) => Ok(block),
        }
    }

    /// Returns EVM environment for the given payload or block.
    pub fn evm_env_for<T: PayloadTypes<BuiltPayload: BuiltPayload<Primitives = N>>>(
        &self,
        input: &BlockOrPayload<T>,
    ) -> Result<EvmEnvFor<Evm>, Evm::Error>
    where
        V: PayloadValidator<T, Block = N::Block>,
        Evm: ConfigureEngineEvm<T::ExecutionData, Primitives = N>,
    {
        match input {
            BlockOrPayload::Payload(payload) => Ok(self.evm_config.evm_env_for_payload(payload)?),
            BlockOrPayload::Block(block) => Ok(self.evm_config.evm_env(block.header())?),
        }
    }

    /// Returns [`ExecutableTxIterator`] for the given payload or block.
    pub fn tx_iterator_for<'a, T: PayloadTypes<BuiltPayload: BuiltPayload<Primitives = N>>>(
        &'a self,
        input: &'a BlockOrPayload<T>,
    ) -> Result<impl ExecutableTxIterator<Evm> + 'a, NewPayloadError>
    where
        V: PayloadValidator<T, Block = N::Block>,
        Evm: ConfigureEngineEvm<T::ExecutionData, Primitives = N>,
    {
        match input {
            BlockOrPayload::Payload(payload) => Ok(Either::Left(
                self.evm_config
                    .tx_iterator_for_payload(payload)
                    .map_err(NewPayloadError::other)?
                    .map(|res| res.map(Either::Left)),
            )),
            BlockOrPayload::Block(block) => {
                let transactions = block.clone_transactions_recovered().collect::<Vec<_>>();
                Ok(Either::Right(transactions.into_iter().map(|tx| Ok(Either::Right(tx)))))
            }
        }
    }

    /// Returns a [`ExecutionCtxFor`] for the given payload or block.
    pub fn execution_ctx_for<'a, T: PayloadTypes<BuiltPayload: BuiltPayload<Primitives = N>>>(
        &self,
        input: &'a BlockOrPayload<T>,
    ) -> Result<ExecutionCtxFor<'a, Evm>, Evm::Error>
    where
        V: PayloadValidator<T, Block = N::Block>,
        Evm: ConfigureEngineEvm<T::ExecutionData, Primitives = N>,
    {
        match input {
            BlockOrPayload::Payload(payload) => Ok(self.evm_config.context_for_payload(payload)?),
            BlockOrPayload::Block(block) => Ok(self.evm_config.context_for_block(block)?),
        }
    }

    /// Handles execution errors by checking if header validation errors should take precedence.
    ///
    /// When an execution error occurs, this function checks if there are any header validation
    /// errors that should be reported instead, as header validation errors have higher priority.
    fn handle_execution_error<T: PayloadTypes<BuiltPayload: BuiltPayload<Primitives = N>>>(
        &self,
        input: BlockOrPayload<T>,
        execution_err: InsertBlockErrorKind,
        parent_block: &SealedHeader<N::BlockHeader>,
    ) -> Result<ExecutedBlock<N>, InsertPayloadError<N::Block>>
    where
        V: PayloadValidator<T, Block = N::Block>,
    {
        debug!(
            target: "engine::tree::payload_validator",
            ?execution_err,
            block = ?input.num_hash(),
            "Block execution failed, checking for header validation errors"
        );

        // If execution failed, we should first check if there are any header validation
        // errors that take precedence over the execution error
        let block = self.convert_to_block(input)?;

        // Validate block consensus rules which includes header validation
        if let Err(consensus_err) = self.validate_block_inner(&block) {
            // Header validation error takes precedence over execution error
            return Err(InsertBlockError::new(block.into_sealed_block(), consensus_err.into()).into())
        }

        // Also validate against the parent
        if let Err(consensus_err) =
            self.consensus.validate_header_against_parent(block.sealed_header(), parent_block)
        {
            // Parent validation error takes precedence over execution error
            return Err(InsertBlockError::new(block.into_sealed_block(), consensus_err.into()).into())
        }

        // No header validation errors, return the original execution error
        Err(InsertBlockError::new(block.into_sealed_block(), execution_err).into())
    }

    /// Validates a block that has already been converted from a payload.
    ///
    /// This method performs:
    /// - Consensus validation
    /// - Block execution
    /// - State root computation
    /// - Fork detection
    #[instrument(
        target = "engine::tree::payload_validator",
        skip_all,
        fields(
            parent = ?input.parent_hash(),
            block_num_hash = ?input.num_hash()
        )
    )]
    pub fn validate_block_with_state<T: PayloadTypes<BuiltPayload: BuiltPayload<Primitives = N>>>(
        &mut self,
        input: BlockOrPayload<T>,
        mut ctx: TreeCtx<'_, N>,
    ) -> ValidationOutcome<N, InsertPayloadError<N::Block>>
    where
        V: PayloadValidator<T, Block = N::Block>,
        Evm: ConfigureEngineEvm<T::ExecutionData, Primitives = N>,
    {
        /// A helper macro that returns the block in case there was an error
        /// This macro is used for early returns before block conversion
        macro_rules! ensure_ok {
            ($expr:expr) => {
                match $expr {
                    Ok(val) => val,
                    Err(e) => {
                        let block = self.convert_to_block(input)?;
                        return Err(
                            InsertBlockError::new(block.into_sealed_block(), e.into()).into()
                        )
                    }
                }
            };
        }

        /// A helper macro for handling errors after the input has been converted to a block
        macro_rules! ensure_ok_post_block {
            ($expr:expr, $block:expr) => {
                match $expr {
                    Ok(val) => val,
                    Err(e) => {
                        return Err(
                            InsertBlockError::new($block.into_sealed_block(), e.into()).into()
                        )
                    }
                }
            };
        }

        let parent_hash = input.parent_hash();
        let block_num_hash = input.num_hash();

        trace!(target: "engine::tree::payload_validator", "Fetching block state provider");
        let _enter =
            info_span!(target: "engine::tree::payload_validator", "state provider").entered();
        let Some(provider_builder) =
            ensure_ok!(self.state_provider_builder(parent_hash, ctx.state()))
        else {
            // this is pre-validated in the tree
            return Err(InsertBlockError::new(
                self.convert_to_block(input)?.into_sealed_block(),
                ProviderError::HeaderNotFound(parent_hash.into()).into(),
            )
            .into())
        };
        let state_provider = ensure_ok!(provider_builder.build());
        drop(_enter);

        // fetch parent block
        let Some(parent_block) = ensure_ok!(self.sealed_header_by_hash(parent_hash, ctx.state()))
        else {
            return Err(InsertBlockError::new(
                self.convert_to_block(input)?.into_sealed_block(),
                ProviderError::HeaderNotFound(parent_hash.into()).into(),
            )
            .into())
        };

        let evm_env = info_span!(target: "engine::tree::payload_validator", "evm env")
            .in_scope(|| self.evm_env_for(&input))
            .map_err(NewPayloadError::other)?;

        let env = ExecutionEnv { evm_env, hash: input.hash(), parent_hash: input.parent_hash() };

        // Plan the strategy used for state root computation.
        let state_root_plan = self.plan_state_root_computation(&input, &ctx);
        let persisting_kind = state_root_plan.persisting_kind;
        let strategy = state_root_plan.strategy;

        debug!(
            target: "engine::tree::payload_validator",
            ?strategy,
            "Deciding which state root algorithm to run"
        );

        // use prewarming background task
        let txs = self.tx_iterator_for(&input)?;

        // Spawn the appropriate processor based on strategy
        let (mut handle, strategy) = ensure_ok!(self.spawn_payload_processor(
            env.clone(),
            txs,
            provider_builder,
            persisting_kind,
            parent_hash,
            ctx.state(),
            strategy,
        ));

        // Use cached state provider before executing, used in execution after prewarming threads
        // complete
        let state_provider = CachedStateProvider::new_with_caches(
            state_provider,
            handle.caches(),
            handle.cache_metrics(),
        );

        // Execute the block and handle any execution errors
        let output = match if self.config.state_provider_metrics() {
            let state_provider = InstrumentedStateProvider::from_state_provider(&state_provider);
            let result = self.execute_block(&state_provider, env, &input, &mut handle);
            state_provider.record_total_latency();
            result
        } else {
            self.execute_block(&state_provider, env, &input, &mut handle)
        } {
            Ok(output) => output,
            Err(err) => return self.handle_execution_error(input, err, &parent_block),
        };

        // after executing the block we can stop executing transactions
        handle.stop_prewarming_execution();

        let block = self.convert_to_block(input)?;

        let hashed_state = ensure_ok_post_block!(
            self.validate_post_execution(&block, &parent_block, &output, &mut ctx),
            block
        );

        debug!(target: "engine::tree::payload_validator", "Calculating block state root");

        let root_time = Instant::now();

        let mut maybe_state_root = None;

        match strategy {
            StateRootStrategy::StateRootTask => {
                debug!(target: "engine::tree::payload_validator", "Using sparse trie state root algorithm");
                match handle.state_root() {
                    Ok(StateRootComputeOutcome { state_root, trie_updates }) => {
                        let elapsed = root_time.elapsed();
                        info!(target: "engine::tree::payload_validator", ?state_root, ?elapsed, "State root task finished");
                        // we double check the state root here for good measure
                        if state_root == block.header().state_root() {
                            maybe_state_root = Some((state_root, trie_updates, elapsed))
                        } else {
                            warn!(
                                target: "engine::tree::payload_validator",
                                ?state_root,
                                block_state_root = ?block.header().state_root(),
                                "State root task returned incorrect state root"
                            );
                        }
                    }
                    Err(error) => {
                        debug!(target: "engine::tree::payload_validator", %error, "State root task failed");
                    }
                }
            }
            StateRootStrategy::Parallel => {
                debug!(target: "engine::tree::payload_validator", "Using parallel state root algorithm");
                match self.compute_state_root_parallel(
                    persisting_kind,
                    block.parent_hash(),
                    &hashed_state,
                    ctx.state(),
                ) {
                    Ok(result) => {
                        let elapsed = root_time.elapsed();
                        info!(
                            target: "engine::tree::payload_validator",
                            regular_state_root = ?result.0,
                            ?elapsed,
                            "Regular root task finished"
                        );
                        maybe_state_root = Some((result.0, result.1, elapsed));
                    }
                    Err(error) => {
                        debug!(target: "engine::tree::payload_validator", %error, "Parallel state root computation failed");
                    }
                }
            }
            StateRootStrategy::Synchronous => {}
        }

        // Determine the state root.
        // If the state root was computed in parallel, we use it.
        // Otherwise, we fall back to computing it synchronously.
        let (state_root, trie_output, root_elapsed) = if let Some(maybe_state_root) =
            maybe_state_root
        {
            maybe_state_root
        } else {
            // fallback is to compute the state root regularly in sync
            if self.config.state_root_fallback() {
                debug!(target: "engine::tree::payload_validator", "Using state root fallback for testing");
            } else {
                warn!(target: "engine::tree::payload_validator", ?persisting_kind, "Failed to compute state root in parallel");
                self.metrics.block_validation.state_root_parallel_fallback_total.increment(1);
            }

            let (root, updates) = ensure_ok_post_block!(
                state_provider.state_root_with_updates(hashed_state.clone()),
                block
            );
            (root, updates, root_time.elapsed())
        };

        self.metrics.block_validation.record_state_root(&trie_output, root_elapsed.as_secs_f64());
        debug!(target: "engine::tree::payload_validator", ?root_elapsed, "Calculated state root");

        // ensure state root matches
        if state_root != block.header().state_root() {
            // call post-block hook
            self.on_invalid_block(
                &parent_block,
                &block,
                &output,
                Some((&trie_output, state_root)),
                ctx.state_mut(),
            );
            let block_state_root = block.header().state_root();
            return Err(InsertBlockError::new(
                block.into_sealed_block(),
                ConsensusError::BodyStateRootDiff(
                    GotExpected { got: state_root, expected: block_state_root }.into(),
                )
                .into(),
            )
            .into())
        }

        // terminate prewarming task with good state output
        handle.terminate_caching(Some(&output.state));

<<<<<<< HEAD
        // If the block doesn't connect to the database tip, we don't save its trie updates, because
        // they may be incorrect as they were calculated on top of the forked block.
        //
        // We also only save trie updates if all ancestors have trie updates, because otherwise the
        // trie updates may be incorrect.
        //
        // Instead, they will be recomputed on persistence.
        let connects_to_last_persisted =
            ensure_ok_post_block!(self.block_connects_to_last_persisted(ctx, &block), block);
        let should_discard_trie_updates =
            !connects_to_last_persisted || has_ancestors_with_missing_trie_updates;
        debug!(
            target: "engine::tree::payload_validator",
            connects_to_last_persisted,
            has_ancestors_with_missing_trie_updates,
            should_discard_trie_updates,
            "Checking if should discard trie updates"
        );
        let trie_updates = if should_discard_trie_updates {
            ExecutedTrieUpdates::Missing
        } else {
            ExecutedTrieUpdates::Present(Arc::new(trie_output))
        };

        Ok(ExecutedBlockWithTrieUpdates {
            block: ExecutedBlock {
                recovered_block: Arc::new(block),
                execution_output: Arc::new(ExecutionOutcome::from((output, block_num_hash.number))),
                hashed_state: Arc::new(hashed_state),
            },
            trie: trie_updates,
=======
        Ok(ExecutedBlock {
            recovered_block: Arc::new(block),
            execution_output: Arc::new(ExecutionOutcome::from((output, block_num_hash.number))),
            hashed_state: Arc::new(hashed_state),
            trie_updates: Arc::new(trie_output),
>>>>>>> 5beeaedf
        })
    }

    /// Return sealed block header from database or in-memory state by hash.
    fn sealed_header_by_hash(
        &self,
        hash: B256,
        state: &EngineApiTreeState<N>,
    ) -> ProviderResult<Option<SealedHeader<N::BlockHeader>>> {
        // check memory first
        let header = state.tree_state.sealed_header_by_hash(&hash);

        if header.is_some() {
            Ok(header)
        } else {
            self.provider.sealed_header_by_hash(hash)
        }
    }

    /// Validate if block is correct and satisfies all the consensus rules that concern the header
    /// and block body itself.
    fn validate_block_inner(&self, block: &RecoveredBlock<N::Block>) -> Result<(), ConsensusError> {
        if let Err(e) = self.consensus.validate_header(block.sealed_header()) {
            error!(target: "engine::tree::payload_validator", ?block, "Failed to validate header {}: {e}", block.hash());
            return Err(e)
        }

        if let Err(e) = self.consensus.validate_block_pre_execution(block.sealed_block()) {
            error!(target: "engine::tree::payload_validator", ?block, "Failed to validate block {}: {e}", block.hash());
            return Err(e)
        }

        Ok(())
    }

    /// Executes a block with the given state provider
    #[instrument(target = "engine::tree::payload_validator", skip_all)]
    fn execute_block<S, Err, T>(
        &mut self,
        state_provider: S,
        env: ExecutionEnv<Evm>,
        input: &BlockOrPayload<T>,
        handle: &mut PayloadHandle<impl ExecutableTxFor<Evm>, Err>,
    ) -> Result<BlockExecutionOutput<N::Receipt>, InsertBlockErrorKind>
    where
        S: StateProvider,
        Err: core::error::Error + Send + Sync + 'static,
        V: PayloadValidator<T, Block = N::Block>,
        T: PayloadTypes<BuiltPayload: BuiltPayload<Primitives = N>>,
        Evm: ConfigureEngineEvm<T::ExecutionData, Primitives = N>,
    {
        debug!(target: "engine::tree::payload_validator", "Executing block");

        let mut db = State::builder()
            .with_database(StateProviderDatabase::new(&state_provider))
            .with_bundle_update()
            .without_state_clear()
            .build();

        let evm = self.evm_config.evm_with_env(&mut db, env.evm_env.clone());
        let ctx =
            self.execution_ctx_for(input).map_err(|e| InsertBlockErrorKind::Other(Box::new(e)))?;
        let mut executor = self.evm_config.create_executor(evm, ctx);

        if !self.config.precompile_cache_disabled() {
            // Only cache pure precompiles to avoid issues with stateful precompiles
            executor.evm_mut().precompiles_mut().map_pure_precompiles(|address, precompile| {
                let metrics = self
                    .precompile_cache_metrics
                    .entry(*address)
                    .or_insert_with(|| CachedPrecompileMetrics::new_with_address(*address))
                    .clone();
                CachedPrecompile::wrap(
                    precompile,
                    self.precompile_cache_map.cache_for_address(*address),
                    *env.evm_env.spec_id(),
                    Some(metrics),
                )
            });
        }

        let execution_start = Instant::now();
        let state_hook = Box::new(handle.state_hook());
        let output = self.metrics.execute_metered(
            executor,
            handle.iter_transactions().map(|res| res.map_err(BlockExecutionError::other)),
            state_hook,
        )?;
        let execution_finish = Instant::now();
        let execution_time = execution_finish.duration_since(execution_start);
        debug!(target: "engine::tree::payload_validator", elapsed = ?execution_time, "Executed block");
        Ok(output)
    }

    /// Compute state root for the given hashed post state in parallel.
    ///
    /// # Returns
    ///
    /// Returns `Ok(_)` if computed successfully.
    /// Returns `Err(_)` if error was encountered during computation.
    /// `Err(ProviderError::ConsistentView(_))` can be safely ignored and fallback computation
    /// should be used instead.
    #[instrument(target = "engine::tree::payload_validator", skip_all)]
    fn compute_state_root_parallel(
        &self,
        persisting_kind: PersistingKind,
        parent_hash: B256,
        hashed_state: &HashedPostState,
        state: &EngineApiTreeState<N>,
    ) -> Result<(B256, TrieUpdates), ParallelStateRootError> {
        let consistent_view = ConsistentDbView::new_with_latest_tip(self.provider.clone())?;

        let mut input = self.compute_trie_input(
            persisting_kind,
            consistent_view.provider_ro()?,
            parent_hash,
            state,
            None,
        )?;
        // Extend with block we are validating root for.
        input.append_ref(hashed_state);

        ParallelStateRoot::new(consistent_view, input).incremental_root_with_updates()
    }

<<<<<<< HEAD
    /// Checks if the given block connects to the last persisted block, i.e. if the last persisted
    /// block is the ancestor of the given block.
    ///
    /// This checks the database for the actual last persisted block, not [`PersistenceState`].
    fn block_connects_to_last_persisted(
        &self,
        ctx: TreeCtx<'_, N>,
        block: &RecoveredBlock<N::Block>,
    ) -> ProviderResult<bool> {
        let provider = self.provider.database_provider_ro()?;
        let last_persisted_block = provider.best_block_number()?;
        let last_persisted_hash = provider
            .block_hash(last_persisted_block)?
            .ok_or(ProviderError::HeaderNotFound(last_persisted_block.into()))?;
        let last_persisted = NumHash::new(last_persisted_block, last_persisted_hash);

        let parent_num_hash = |hash: B256| -> ProviderResult<NumHash> {
            let parent_num_hash =
                if let Some(header) = ctx.state().tree_state.sealed_header_by_hash(&hash) {
                    Some(header.parent_num_hash())
                } else {
                    provider.sealed_header_by_hash(hash)?.map(|header| header.parent_num_hash())
                };

            parent_num_hash.ok_or(ProviderError::BlockHashNotFound(hash))
        };

        let mut parent_block = block.parent_num_hash();
        while parent_block.number > last_persisted.number {
            parent_block = parent_num_hash(parent_block.hash)?;
        }

        let connects = parent_block == last_persisted;

        debug!(
            target: "engine::tree::payload_validator",
            num_hash = ?block.num_hash(),
            ?last_persisted,
            ?parent_block,
            "Checking if block connects to last persisted block"
        );

        Ok(connects)
    }

=======
>>>>>>> 5beeaedf
    /// Validates the block after execution.
    ///
    /// This performs:
    /// - parent header validation
    /// - post-execution consensus validation
    /// - state-root based post-execution validation
    fn validate_post_execution<T: PayloadTypes<BuiltPayload: BuiltPayload<Primitives = N>>>(
        &self,
        block: &RecoveredBlock<N::Block>,
        parent_block: &SealedHeader<N::BlockHeader>,
        output: &BlockExecutionOutput<N::Receipt>,
        ctx: &mut TreeCtx<'_, N>,
    ) -> Result<HashedPostState, InsertBlockErrorKind>
    where
        V: PayloadValidator<T, Block = N::Block>,
    {
        let start = Instant::now();

        trace!(target: "engine::tree::payload_validator", block=?block.num_hash(), "Validating block consensus");
        // validate block consensus rules
        if let Err(e) = self.validate_block_inner(block) {
            return Err(e.into())
        }

        // now validate against the parent
        if let Err(e) =
            self.consensus.validate_header_against_parent(block.sealed_header(), parent_block)
        {
            warn!(target: "engine::tree::payload_validator", ?block, "Failed to validate header {} against parent: {e}", block.hash());
            return Err(e.into())
        }

        if let Err(err) = self.consensus.validate_block_post_execution(block, output) {
            // call post-block hook
            self.on_invalid_block(parent_block, block, output, None, ctx.state_mut());
            return Err(err.into())
        }

        let hashed_state = self.provider.hashed_post_state(&output.state);

        if let Err(err) =
            self.validator.validate_block_post_execution_with_hashed_state(&hashed_state, block)
        {
            // call post-block hook
            self.on_invalid_block(parent_block, block, output, None, ctx.state_mut());
            return Err(err.into())
        }

        // record post-execution validation duration
        self.metrics
            .block_validation
            .post_execution_validation_duration
            .record(start.elapsed().as_secs_f64());

        Ok(hashed_state)
    }

    /// Spawns a payload processor task based on the state root strategy.
    ///
    /// This method determines how to execute the block and compute its state root based on
    /// the selected strategy:
    /// - `StateRootTask`: Uses a dedicated task for state root computation with proof generation
    /// - `Parallel`: Computes state root in parallel with block execution
    /// - `Synchronous`: Falls back to sequential execution and state root computation
    ///
    /// The method handles strategy fallbacks if the preferred approach fails, ensuring
    /// block execution always completes with a valid state root.
    #[allow(clippy::too_many_arguments)]
    #[instrument(target = "engine::tree::payload_validator", skip_all, fields(strategy))]
    fn spawn_payload_processor<T: ExecutableTxIterator<Evm>>(
        &mut self,
        env: ExecutionEnv<Evm>,
        txs: T,
        provider_builder: StateProviderBuilder<N, P>,
        persisting_kind: PersistingKind,
        parent_hash: B256,
        state: &EngineApiTreeState<N>,
        strategy: StateRootStrategy,
    ) -> Result<
        (
            PayloadHandle<
                impl ExecutableTxFor<Evm> + use<N, P, Evm, V, T>,
                impl core::error::Error + Send + Sync + 'static + use<N, P, Evm, V, T>,
            >,
            StateRootStrategy,
        ),
        InsertBlockErrorKind,
    > {
        match strategy {
            StateRootStrategy::StateRootTask => {
                // use background tasks for state root calc
                let consistent_view = ConsistentDbView::new_with_latest_tip(self.provider.clone())?;

                // get allocated trie input if it exists
                let allocated_trie_input = self.payload_processor.take_trie_input();

                // Compute trie input
                let trie_input_start = Instant::now();
                let trie_input = self.compute_trie_input(
                    persisting_kind,
                    consistent_view.provider_ro()?,
                    parent_hash,
                    state,
                    allocated_trie_input,
                )?;

                self.metrics
                    .block_validation
                    .trie_input_duration
                    .record(trie_input_start.elapsed().as_secs_f64());

                // Use state root task only if prefix sets are empty, otherwise proof generation is
                // too expensive because it requires walking all paths in every proof.
                let spawn_start = Instant::now();
                let (handle, strategy) = if trie_input.prefix_sets.is_empty() {
                    match self.payload_processor.spawn(
                        env,
                        txs,
                        provider_builder,
                        consistent_view,
                        trie_input,
                        &self.config,
                    ) {
                        Ok(handle) => {
                            // Successfully spawned with state root task support
                            (handle, StateRootStrategy::StateRootTask)
                        }
                        Err((error, txs, env, provider_builder)) => {
                            // Failed to spawn proof workers, fallback to parallel state root
                            error!(
                                target: "engine::tree::payload_validator",
                                ?error,
                                "Failed to spawn proof workers, falling back to parallel state root"
                            );
                            (
                                self.payload_processor.spawn_cache_exclusive(
                                    env,
                                    txs,
                                    provider_builder,
                                ),
                                StateRootStrategy::Parallel,
                            )
                        }
                    }
                // if prefix sets are not empty, we spawn a task that exclusively handles cache
                // prewarming for transaction execution
                } else {
                    debug!(
                        target: "engine::tree::payload_validator",
                        "Disabling state root task due to non-empty prefix sets"
                    );
                    (
                        self.payload_processor.spawn_cache_exclusive(env, txs, provider_builder),
                        StateRootStrategy::Parallel,
                    )
                };

                // record prewarming initialization duration
                self.metrics
                    .block_validation
                    .spawn_payload_processor
                    .record(spawn_start.elapsed().as_secs_f64());

                Ok((handle, strategy))
            }
            strategy @ (StateRootStrategy::Parallel | StateRootStrategy::Synchronous) => {
                let start = Instant::now();
                let handle =
                    self.payload_processor.spawn_cache_exclusive(env, txs, provider_builder);

                // Record prewarming initialization duration
                self.metrics
                    .block_validation
                    .spawn_payload_processor
                    .record(start.elapsed().as_secs_f64());

                Ok((handle, strategy))
            }
        }
    }

    /// Creates a `StateProviderBuilder` for the given parent hash.
    ///
    /// This method checks if the parent is in the tree state (in-memory) or persisted to disk,
    /// and creates the appropriate provider builder.
    fn state_provider_builder(
        &self,
        hash: B256,
        state: &EngineApiTreeState<N>,
    ) -> ProviderResult<Option<StateProviderBuilder<N, P>>> {
        if let Some((historical, blocks)) = state.tree_state.blocks_by_hash(hash) {
            debug!(target: "engine::tree::payload_validator", %hash, %historical, "found canonical state for block in memory, creating provider builder");
            // the block leads back to the canonical chain
            return Ok(Some(StateProviderBuilder::new(
                self.provider.clone(),
                historical,
                Some(blocks),
            )))
        }

        // Check if the block is persisted
        if let Some(header) = self.provider.header(hash)? {
            debug!(target: "engine::tree::payload_validator", %hash, number = %header.number(), "found canonical state for block in database, creating provider builder");
            // For persisted blocks, we create a builder that will fetch state directly from the
            // database
            return Ok(Some(StateProviderBuilder::new(self.provider.clone(), hash, None)))
        }

        debug!(target: "engine::tree::payload_validator", %hash, "no canonical state found for block");
        Ok(None)
    }

    /// Determines the state root computation strategy based on persistence state and configuration.
    #[instrument(target = "engine::tree::payload_validator", skip_all)]
    fn plan_state_root_computation<T: PayloadTypes<BuiltPayload: BuiltPayload<Primitives = N>>>(
        &self,
        input: &BlockOrPayload<T>,
        ctx: &TreeCtx<'_, N>,
    ) -> StateRootPlan {
        // We only run the parallel state root if we are not currently persisting any blocks or
        // persisting blocks that are all ancestors of the one we are executing.
        //
        // If we're committing ancestor blocks, then: any trie updates being committed are a subset
        // of the in-memory trie updates collected before fetching reverts. So any diff in
        // reverts (pre vs post commit) is already covered by the in-memory trie updates we
        // collect in `compute_state_root_parallel`.
        //
        // See https://github.com/paradigmxyz/reth/issues/12688 for more details
        let persisting_kind = ctx.persisting_kind_for(input.block_with_parent());
        let can_run_parallel =
            persisting_kind.can_run_parallel_state_root() && !self.config.state_root_fallback();

        // Decide on the strategy.
        // Use state root task only if:
        // 1. No persistence is in progress
        // 2. Config allows it
        let strategy = if can_run_parallel {
            if self.config.use_state_root_task() {
                StateRootStrategy::StateRootTask
            } else {
                StateRootStrategy::Parallel
            }
        } else {
            StateRootStrategy::Synchronous
        };

        debug!(
            target: "engine::tree::payload_validator",
            block=?input.num_hash(),
            ?strategy,
            "Planned state root computation strategy"
        );

        StateRootPlan { strategy, persisting_kind }
    }

    /// Called when an invalid block is encountered during validation.
    fn on_invalid_block(
        &self,
        parent_header: &SealedHeader<N::BlockHeader>,
        block: &RecoveredBlock<N::Block>,
        output: &BlockExecutionOutput<N::Receipt>,
        trie_updates: Option<(&TrieUpdates, B256)>,
        state: &mut EngineApiTreeState<N>,
    ) {
        if state.invalid_headers.get(&block.hash()).is_some() {
            // we already marked this block as invalid
            return
        }
        self.invalid_block_hook.on_invalid_block(parent_header, block, output, trie_updates);
    }

    /// Computes the trie input at the provided parent hash.
    ///
    /// The goal of this function is to take in-memory blocks and generate a [`TrieInput`] that
    /// serves as an overlay to the database blocks.
    ///
    /// It works as follows:
    /// 1. Collect in-memory blocks that are descendants of the provided parent hash using
    ///    [`crate::tree::TreeState::blocks_by_hash`].
    /// 2. If the persistence is in progress, and the block that we're computing the trie input for
    ///    is a descendant of the currently persisting blocks, we need to be sure that in-memory
    ///    blocks are not overlapping with the database blocks that may have been already persisted.
    ///    To do that, we're filtering out in-memory blocks that are lower than the highest database
    ///    block.
    /// 3. Once in-memory blocks are collected and optionally filtered, we compute the
    ///    [`HashedPostState`] from them.
<<<<<<< HEAD
    #[instrument(
        target = "engine::tree::payload_validator",
        skip_all,
        fields(persisting_kind, parent_hash)
    )]
    fn compute_trie_input<TP: DBProvider + BlockNumReader>(
=======
    fn compute_trie_input<TP: DBProvider + BlockNumReader + TrieReader>(
>>>>>>> 5beeaedf
        &self,
        persisting_kind: PersistingKind,
        provider: TP,
        parent_hash: B256,
        state: &EngineApiTreeState<N>,
        allocated_trie_input: Option<TrieInput>,
    ) -> ProviderResult<TrieInput> {
        // get allocated trie input or use a default trie input
        let mut input = allocated_trie_input.unwrap_or_default();

        let best_block_number = provider.best_block_number()?;

        let (mut historical, mut blocks) = state
            .tree_state
            .blocks_by_hash(parent_hash)
            .map_or_else(|| (parent_hash.into(), vec![]), |(hash, blocks)| (hash.into(), blocks));

        // If the current block is a descendant of the currently persisting blocks, then we need to
        // filter in-memory blocks, so that none of them are already persisted in the database.
        let _enter =
            info_span!(target: "engine::tree::payload_validator", "filter in-memory blocks", len = blocks.len())
                .entered();
        if persisting_kind.is_descendant() {
            // Iterate over the blocks from oldest to newest.
            while let Some(block) = blocks.last() {
                let recovered_block = block.recovered_block();
                if recovered_block.number() <= best_block_number {
                    // Remove those blocks that lower than or equal to the highest database
                    // block.
                    blocks.pop();
                } else {
                    // If the block is higher than the best block number, stop filtering, as it's
                    // the first block that's not in the database.
                    break
                }
            }

            historical = if let Some(block) = blocks.last() {
                // If there are any in-memory blocks left after filtering, set the anchor to the
                // parent of the oldest block.
                (block.recovered_block().number() - 1).into()
            } else {
                // Otherwise, set the anchor to the original provided parent hash.
                parent_hash.into()
            };
        }
        drop(_enter);

        let blocks_empty = blocks.is_empty();
        if blocks_empty {
            debug!(target: "engine::tree::payload_validator", "Parent found on disk");
        } else {
            debug!(target: "engine::tree::payload_validator", %historical, blocks = blocks.len(), "Parent found in memory");
        }

        // Convert the historical block to the block number.
        let block_number = provider
            .convert_hash_or_number(historical)?
            .ok_or_else(|| ProviderError::BlockHashNotFound(historical.as_hash().unwrap()))?;

        let _enter =
            info_span!(target: "engine::tree::payload_validator", "revert state", blocks_empty)
                .entered();
        // Retrieve revert state for historical block.
        let (revert_state, revert_trie) = if block_number == best_block_number {
            // We do not check against the `last_block_number` here because
<<<<<<< HEAD
            // `HashedPostState::from_reverts` only uses the database tables, and not static files.
            debug!(target: "engine::tree::payload_validator", block_number, best_block_number, "Empty revert state");
            HashedPostState::default()
=======
            // `HashedPostState::from_reverts` / `trie_reverts` only use the database tables, and
            // not static files.
            debug!(target: "engine::tree", block_number, best_block_number, "Empty revert state");
            (HashedPostState::default(), TrieUpdatesSorted::default())
>>>>>>> 5beeaedf
        } else {
            let revert_state = HashedPostState::from_reverts::<KeccakKeyHasher>(
                provider.tx_ref(),
                block_number + 1..,
            )
            .map_err(ProviderError::from)?;
            let revert_trie = provider.trie_reverts(block_number + 1)?;
            debug!(
                target: "engine::tree::payload_validator",
                block_number,
                best_block_number,
                accounts = revert_state.accounts.len(),
                storages = revert_state.storages.len(),
                "Non-empty revert state"
            );
            (revert_state, revert_trie)
        };

        input.append_cached(revert_trie.into(), revert_state);

        // Extend with contents of parent in-memory blocks.
        input.extend_with_blocks(
            blocks.iter().rev().map(|block| (block.hashed_state(), block.trie_updates())),
        );

        Ok(input)
    }
}

/// Output of block or payload validation.
pub type ValidationOutcome<N, E = InsertPayloadError<BlockTy<N>>> = Result<ExecutedBlock<N>, E>;

/// Strategy describing how to compute the state root.
#[derive(Debug, Clone, Copy, PartialEq, Eq)]
enum StateRootStrategy {
    /// Use the state root task (background sparse trie computation).
    StateRootTask,
    /// Run the parallel state root computation on the calling thread.
    Parallel,
    /// Fall back to synchronous computation via the state provider.
    Synchronous,
}

/// State root computation plan that captures strategy and required data.
struct StateRootPlan {
    /// Strategy that should be attempted for computing the state root.
    strategy: StateRootStrategy,
    /// The persisting kind for this block.
    persisting_kind: PersistingKind,
}

/// Type that validates the payloads processed by the engine.
///
/// This provides the necessary functions for validating/executing payloads/blocks.
pub trait EngineValidator<
    Types: PayloadTypes,
    N: NodePrimitives = <<Types as PayloadTypes>::BuiltPayload as BuiltPayload>::Primitives,
>: Send + Sync + 'static
{
    /// Validates the payload attributes with respect to the header.
    ///
    /// By default, this enforces that the payload attributes timestamp is greater than the
    /// timestamp according to:
    ///   > 7. Client software MUST ensure that payloadAttributes.timestamp is greater than
    ///   > timestamp
    ///   > of a block referenced by forkchoiceState.headBlockHash.
    ///
    /// See also: <https://github.com/ethereum/execution-apis/blob/main/src/engine/common.md#specification-1>
    fn validate_payload_attributes_against_header(
        &self,
        attr: &Types::PayloadAttributes,
        header: &N::BlockHeader,
    ) -> Result<(), InvalidPayloadAttributesError>;

    /// Ensures that the given payload does not violate any consensus rules that concern the block's
    /// layout.
    ///
    /// This function must convert the payload into the executable block and pre-validate its
    /// fields.
    ///
    /// Implementers should ensure that the checks are done in the order that conforms with the
    /// engine-API specification.
    fn ensure_well_formed_payload(
        &self,
        payload: Types::ExecutionData,
    ) -> Result<RecoveredBlock<N::Block>, NewPayloadError>;

    /// Validates a payload received from engine API.
    fn validate_payload(
        &mut self,
        payload: Types::ExecutionData,
        ctx: TreeCtx<'_, N>,
    ) -> ValidationOutcome<N>;

    /// Validates a block downloaded from the network.
    fn validate_block(
        &mut self,
        block: RecoveredBlock<N::Block>,
        ctx: TreeCtx<'_, N>,
    ) -> ValidationOutcome<N>;
}

impl<N, Types, P, Evm, V> EngineValidator<Types> for BasicEngineValidator<P, Evm, V>
where
    P: DatabaseProviderFactory<Provider: BlockReader + TrieReader>
        + BlockReader<Header = N::BlockHeader>
        + StateProviderFactory
        + StateReader
        + HashedPostStateProvider
        + Clone
        + 'static,
    N: NodePrimitives,
    V: PayloadValidator<Types, Block = N::Block>,
    Evm: ConfigureEngineEvm<Types::ExecutionData, Primitives = N> + 'static,
    Types: PayloadTypes<BuiltPayload: BuiltPayload<Primitives = N>>,
{
    fn validate_payload_attributes_against_header(
        &self,
        attr: &Types::PayloadAttributes,
        header: &N::BlockHeader,
    ) -> Result<(), InvalidPayloadAttributesError> {
        self.validator.validate_payload_attributes_against_header(attr, header)
    }

    fn ensure_well_formed_payload(
        &self,
        payload: Types::ExecutionData,
    ) -> Result<RecoveredBlock<N::Block>, NewPayloadError> {
        let block = self.validator.ensure_well_formed_payload(payload)?;
        Ok(block)
    }

    fn validate_payload(
        &mut self,
        payload: Types::ExecutionData,
        ctx: TreeCtx<'_, N>,
    ) -> ValidationOutcome<N> {
        self.validate_block_with_state(BlockOrPayload::Payload(payload), ctx)
    }

    fn validate_block(
        &mut self,
        block: RecoveredBlock<N::Block>,
        ctx: TreeCtx<'_, N>,
    ) -> ValidationOutcome<N> {
        self.validate_block_with_state(BlockOrPayload::Block(block), ctx)
    }
}

/// Enum representing either block or payload being validated.
#[derive(Debug)]
pub enum BlockOrPayload<T: PayloadTypes> {
    /// Payload.
    Payload(T::ExecutionData),
    /// Block.
    Block(RecoveredBlock<BlockTy<<T::BuiltPayload as BuiltPayload>::Primitives>>),
}

impl<T: PayloadTypes> BlockOrPayload<T> {
    /// Returns the hash of the block.
    pub fn hash(&self) -> B256 {
        match self {
            Self::Payload(payload) => payload.block_hash(),
            Self::Block(block) => block.hash(),
        }
    }

    /// Returns the number and hash of the block.
    pub fn num_hash(&self) -> NumHash {
        match self {
            Self::Payload(payload) => payload.num_hash(),
            Self::Block(block) => block.num_hash(),
        }
    }

    /// Returns the parent hash of the block.
    pub fn parent_hash(&self) -> B256 {
        match self {
            Self::Payload(payload) => payload.parent_hash(),
            Self::Block(block) => block.parent_hash(),
        }
    }

    /// Returns [`BlockWithParent`] for the block.
    pub fn block_with_parent(&self) -> BlockWithParent {
        match self {
            Self::Payload(payload) => payload.block_with_parent(),
            Self::Block(block) => block.block_with_parent(),
        }
    }
}<|MERGE_RESOLUTION|>--- conflicted
+++ resolved
@@ -567,45 +567,11 @@
         // terminate prewarming task with good state output
         handle.terminate_caching(Some(&output.state));
 
-<<<<<<< HEAD
-        // If the block doesn't connect to the database tip, we don't save its trie updates, because
-        // they may be incorrect as they were calculated on top of the forked block.
-        //
-        // We also only save trie updates if all ancestors have trie updates, because otherwise the
-        // trie updates may be incorrect.
-        //
-        // Instead, they will be recomputed on persistence.
-        let connects_to_last_persisted =
-            ensure_ok_post_block!(self.block_connects_to_last_persisted(ctx, &block), block);
-        let should_discard_trie_updates =
-            !connects_to_last_persisted || has_ancestors_with_missing_trie_updates;
-        debug!(
-            target: "engine::tree::payload_validator",
-            connects_to_last_persisted,
-            has_ancestors_with_missing_trie_updates,
-            should_discard_trie_updates,
-            "Checking if should discard trie updates"
-        );
-        let trie_updates = if should_discard_trie_updates {
-            ExecutedTrieUpdates::Missing
-        } else {
-            ExecutedTrieUpdates::Present(Arc::new(trie_output))
-        };
-
-        Ok(ExecutedBlockWithTrieUpdates {
-            block: ExecutedBlock {
-                recovered_block: Arc::new(block),
-                execution_output: Arc::new(ExecutionOutcome::from((output, block_num_hash.number))),
-                hashed_state: Arc::new(hashed_state),
-            },
-            trie: trie_updates,
-=======
         Ok(ExecutedBlock {
             recovered_block: Arc::new(block),
             execution_output: Arc::new(ExecutionOutcome::from((output, block_num_hash.number))),
             hashed_state: Arc::new(hashed_state),
             trie_updates: Arc::new(trie_output),
->>>>>>> 5beeaedf
         })
     }
 
@@ -731,54 +697,6 @@
         ParallelStateRoot::new(consistent_view, input).incremental_root_with_updates()
     }
 
-<<<<<<< HEAD
-    /// Checks if the given block connects to the last persisted block, i.e. if the last persisted
-    /// block is the ancestor of the given block.
-    ///
-    /// This checks the database for the actual last persisted block, not [`PersistenceState`].
-    fn block_connects_to_last_persisted(
-        &self,
-        ctx: TreeCtx<'_, N>,
-        block: &RecoveredBlock<N::Block>,
-    ) -> ProviderResult<bool> {
-        let provider = self.provider.database_provider_ro()?;
-        let last_persisted_block = provider.best_block_number()?;
-        let last_persisted_hash = provider
-            .block_hash(last_persisted_block)?
-            .ok_or(ProviderError::HeaderNotFound(last_persisted_block.into()))?;
-        let last_persisted = NumHash::new(last_persisted_block, last_persisted_hash);
-
-        let parent_num_hash = |hash: B256| -> ProviderResult<NumHash> {
-            let parent_num_hash =
-                if let Some(header) = ctx.state().tree_state.sealed_header_by_hash(&hash) {
-                    Some(header.parent_num_hash())
-                } else {
-                    provider.sealed_header_by_hash(hash)?.map(|header| header.parent_num_hash())
-                };
-
-            parent_num_hash.ok_or(ProviderError::BlockHashNotFound(hash))
-        };
-
-        let mut parent_block = block.parent_num_hash();
-        while parent_block.number > last_persisted.number {
-            parent_block = parent_num_hash(parent_block.hash)?;
-        }
-
-        let connects = parent_block == last_persisted;
-
-        debug!(
-            target: "engine::tree::payload_validator",
-            num_hash = ?block.num_hash(),
-            ?last_persisted,
-            ?parent_block,
-            "Checking if block connects to last persisted block"
-        );
-
-        Ok(connects)
-    }
-
-=======
->>>>>>> 5beeaedf
     /// Validates the block after execution.
     ///
     /// This performs:
@@ -1066,16 +984,12 @@
     ///    block.
     /// 3. Once in-memory blocks are collected and optionally filtered, we compute the
     ///    [`HashedPostState`] from them.
-<<<<<<< HEAD
     #[instrument(
         target = "engine::tree::payload_validator",
         skip_all,
         fields(persisting_kind, parent_hash)
     )]
-    fn compute_trie_input<TP: DBProvider + BlockNumReader>(
-=======
     fn compute_trie_input<TP: DBProvider + BlockNumReader + TrieReader>(
->>>>>>> 5beeaedf
         &self,
         persisting_kind: PersistingKind,
         provider: TP,
@@ -1142,16 +1056,10 @@
         // Retrieve revert state for historical block.
         let (revert_state, revert_trie) = if block_number == best_block_number {
             // We do not check against the `last_block_number` here because
-<<<<<<< HEAD
-            // `HashedPostState::from_reverts` only uses the database tables, and not static files.
-            debug!(target: "engine::tree::payload_validator", block_number, best_block_number, "Empty revert state");
-            HashedPostState::default()
-=======
             // `HashedPostState::from_reverts` / `trie_reverts` only use the database tables, and
             // not static files.
-            debug!(target: "engine::tree", block_number, best_block_number, "Empty revert state");
+            debug!(target: "engine::tree::payload_validator", block_number, best_block_number, "Empty revert state");
             (HashedPostState::default(), TrieUpdatesSorted::default())
->>>>>>> 5beeaedf
         } else {
             let revert_state = HashedPostState::from_reverts::<KeccakKeyHasher>(
                 provider.tx_ref(),
