--- conflicted
+++ resolved
@@ -755,7 +755,6 @@
                 let trie_input_start = Instant::now();
                 let (trie_input, block_hash) = self.compute_trie_input(parent_hash, state)?;
 
-<<<<<<< HEAD
                 self.metrics
                     .block_validation
                     .trie_input_duration
@@ -763,12 +762,6 @@
 
                 // Create OverlayStateProviderFactory with sorted trie data for multiproofs
                 let TrieInputSorted { nodes, state, .. } = trie_input;
-=======
-                // Convert the TrieInput into a MultProofConfig, since everything uses the sorted
-                // forms of the state/trie fields.
-                let (trie_input, multiproof_config) = MultiProofConfig::from_input(trie_input);
-                self.trie_input.replace(trie_input);
->>>>>>> e93bd0a0
 
                 let multiproof_provider_factory =
                     OverlayStateProviderFactory::new(self.provider.clone())
