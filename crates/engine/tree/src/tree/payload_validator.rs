--- conflicted
+++ resolved
@@ -17,16 +17,11 @@
 };
 use alloy_eips::{eip1898::BlockWithParent, NumHash};
 use alloy_evm::Evm;
-<<<<<<< HEAD
 use alloy_primitives::{Bytes, B256, U256};
 use alloy_rlp::Decodable;
 use reth_chain_state::{
     CanonicalInMemoryState, ExecutedBlock, ExecutedBlockWithTrieUpdates, ExecutedTrieUpdates,
 };
-=======
-use alloy_primitives::B256;
-use reth_chain_state::{CanonicalInMemoryState, ExecutedBlock};
->>>>>>> 86213089
 use reth_consensus::{ConsensusError, FullConsensus};
 use reth_engine_primitives::{
     ConfigureEngineEvm, ExecutableTxIterator, ExecutionPayload, InvalidBlockHook, PayloadValidator,
@@ -53,17 +48,12 @@
 use reth_revm::db::State;
 use reth_trie::{updates::TrieUpdates, HashedPostState, TrieInputSorted};
 use reth_trie_parallel::root::{ParallelStateRoot, ParallelStateRootError};
-<<<<<<< HEAD
 use std::{
     collections::{BTreeSet, HashMap},
     sync::Arc,
     time::Instant,
 };
-use tracing::{debug, debug_span, error, info, trace, warn};
-=======
-use std::{collections::HashMap, sync::Arc, time::Instant};
 use tracing::{debug, debug_span, error, info, instrument, trace, warn};
->>>>>>> 86213089
 
 /// Context providing access to tree state during validation.
 ///
@@ -1247,19 +1237,19 @@
         }
     }
 
-<<<<<<< HEAD
     /// Returns inclusion list for payload.
     pub fn inclusion_list(&self) -> Option<&Vec<Bytes>> {
         match self {
             Self::Payload(payload) => payload.inclusion_list(),
             Self::Block(_block) => None,
-=======
+        }
+    }
+
     /// Returns a string showing whether or not this is a block or payload.
     pub const fn type_name(&self) -> &'static str {
         match self {
             Self::Payload(_) => "payload",
             Self::Block(_) => "block",
->>>>>>> 86213089
         }
     }
 }