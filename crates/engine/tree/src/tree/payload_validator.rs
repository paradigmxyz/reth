--- conflicted
+++ resolved
@@ -839,7 +839,6 @@
                 // Use state root task only if prefix sets are empty, otherwise proof generation is
                 // too expensive because it requires walking all paths in every proof.
                 let spawn_start = Instant::now();
-<<<<<<< HEAD
                 let (handle, strategy) = match self.payload_processor.spawn(
                     env,
                     txs,
@@ -855,7 +854,6 @@
                         // Failed to spawn proof workers, fallback to parallel state root
                         error!(
                             target: "engine::tree::payload_validator",
-                            block=?block_num_hash,
                             ?error,
                             "Failed to spawn proof workers, falling back to parallel state root"
                         );
@@ -868,49 +866,6 @@
                             StateRootStrategy::Parallel,
                         )
                     }
-=======
-                let (handle, strategy) = if trie_input.prefix_sets.is_empty() {
-                    match self.payload_processor.spawn(
-                        env,
-                        txs,
-                        provider_builder,
-                        consistent_view,
-                        trie_input,
-                        &self.config,
-                    ) {
-                        Ok(handle) => {
-                            // Successfully spawned with state root task support
-                            (handle, StateRootStrategy::StateRootTask)
-                        }
-                        Err((error, txs, env, provider_builder)) => {
-                            // Failed to spawn proof workers, fallback to parallel state root
-                            error!(
-                                target: "engine::tree::payload_validator",
-                                ?error,
-                                "Failed to spawn proof workers, falling back to parallel state root"
-                            );
-                            (
-                                self.payload_processor.spawn_cache_exclusive(
-                                    env,
-                                    txs,
-                                    provider_builder,
-                                ),
-                                StateRootStrategy::Parallel,
-                            )
-                        }
-                    }
-                // if prefix sets are not empty, we spawn a task that exclusively handles cache
-                // prewarming for transaction execution
-                } else {
-                    debug!(
-                        target: "engine::tree::payload_validator",
-                        "Disabling state root task due to non-empty prefix sets"
-                    );
-                    (
-                        self.payload_processor.spawn_cache_exclusive(env, txs, provider_builder),
-                        StateRootStrategy::Parallel,
-                    )
->>>>>>> cff0af4e
                 };
 
                 // record prewarming initialization duration
@@ -1111,39 +1066,6 @@
             .convert_hash_or_number(historical)?
             .ok_or_else(|| ProviderError::BlockHashNotFound(historical.as_hash().unwrap()))?;
 
-<<<<<<< HEAD
-=======
-        let _enter =
-            debug_span!(target: "engine::tree::payload_validator", "revert state", blocks_empty)
-                .entered();
-        // Retrieve revert state for historical block.
-        let (revert_state, revert_trie) = if block_number == best_block_number {
-            // We do not check against the `last_block_number` here because
-            // `HashedPostState::from_reverts` / `trie_reverts` only use the database tables, and
-            // not static files.
-            debug!(target: "engine::tree::payload_validator", block_number, best_block_number, "Empty revert state");
-            (HashedPostState::default(), TrieUpdatesSorted::default())
-        } else {
-            let revert_state = HashedPostState::from_reverts::<KeccakKeyHasher>(
-                provider.tx_ref(),
-                block_number + 1..,
-            )
-            .map_err(ProviderError::from)?;
-            let revert_trie = provider.trie_reverts(block_number + 1)?;
-            debug!(
-                target: "engine::tree::payload_validator",
-                block_number,
-                best_block_number,
-                accounts = revert_state.accounts.len(),
-                storages = revert_state.storages.len(),
-                "Non-empty revert state"
-            );
-            (revert_state, revert_trie)
-        };
-
-        input.append_cached(revert_trie.into(), revert_state);
-
->>>>>>> cff0af4e
         // Extend with contents of parent in-memory blocks.
         input.extend_with_blocks(
             blocks.iter().rev().map(|block| (block.hashed_state(), block.trie_updates())),
