use crate::tree::{error::InsertBlockFatalError, MeteredStateHook, TreeOutcome};
use alloy_consensus::transaction::TxHashRef;
use alloy_evm::{
    block::{BlockExecutor, ExecutableTx},
    Evm,
};
use alloy_rpc_types_engine::{PayloadStatus, PayloadStatusEnum};
use core::borrow::BorrowMut;
use reth_engine_primitives::{ForkchoiceStatus, OnForkChoiceUpdated};
use reth_errors::{BlockExecutionError, ProviderError};
use reth_evm::{metrics::ExecutorMetrics, OnStateHook};
use reth_execution_types::BlockExecutionOutput;
use reth_metrics::{
    metrics::{Counter, Gauge, Histogram},
    Metrics,
};
use reth_primitives_traits::SignedTransaction;
use reth_trie::updates::TrieUpdates;
use revm::database::{states::bundle_state::BundleRetention, State};
use std::time::Instant;
use tracing::{debug_span, trace};

/// Metrics for the `EngineApi`.
#[derive(Debug, Default)]
pub(crate) struct EngineApiMetrics {
    /// Engine API-specific metrics.
    pub(crate) engine: EngineMetrics,
    /// Block executor metrics.
    pub(crate) executor: ExecutorMetrics,
    /// Metrics for block validation
    pub(crate) block_validation: BlockValidationMetrics,
<<<<<<< HEAD
    /// EIP-7805 Inclusion List metrics
    pub(crate) ef_excution: EfExecutionMetrics,
    /// A copy of legacy blockchain tree metrics, to be replaced when we replace the old tree
=======
    /// Canonical chain and reorg related metrics
>>>>>>> 86213089
    pub tree: TreeMetrics,
}

impl EngineApiMetrics {
    /// Helper function for metered execution
    fn metered<F, R>(&self, f: F) -> R
    where
        F: FnOnce() -> (u64, R),
    {
        // Execute the block and record the elapsed time.
        let execute_start = Instant::now();
        let (gas_used, output) = f();
        let execution_duration = execute_start.elapsed().as_secs_f64();

        // Update gas metrics.
        self.executor.gas_processed_total.increment(gas_used);
        self.executor.gas_per_second.set(gas_used as f64 / execution_duration);
        self.executor.gas_used_histogram.record(gas_used as f64);
        self.executor.execution_histogram.record(execution_duration);
        self.executor.execution_duration.set(execution_duration);

        output
    }

    /// Execute the given block using the provided [`BlockExecutor`] and update metrics for the
    /// execution.
    ///
    /// This method updates metrics for execution time, gas usage, and the number
    /// of accounts, storage slots and bytecodes loaded and updated.
    pub(crate) fn execute_metered<E, DB>(
        &self,
        executor: E,
        transactions: impl Iterator<Item = Result<impl ExecutableTx<E>, BlockExecutionError>>,
        state_hook: Box<dyn OnStateHook>,
    ) -> Result<BlockExecutionOutput<E::Receipt>, BlockExecutionError>
    where
        DB: alloy_evm::Database,
        E: BlockExecutor<Evm: Evm<DB: BorrowMut<State<DB>>>, Transaction: SignedTransaction>,
    {
        // clone here is cheap, all the metrics are Option<Arc<_>>. additionally
        // they are globally registered so that the data recorded in the hook will
        // be accessible.
        let wrapper = MeteredStateHook { metrics: self.executor.clone(), inner_hook: state_hook };

        let mut executor = executor.with_state_hook(Some(Box::new(wrapper)));

        let f = || {
            executor.apply_pre_execution_changes()?;
            for tx in transactions {
                let tx = tx?;
                let span =
                    debug_span!(target: "engine::tree", "execute tx", tx_hash=?tx.tx().tx_hash());
                let enter = span.entered();
                trace!(target: "engine::tree", "Executing transaction");
                let gas_used = executor.execute_transaction(tx)?;

                // record the tx gas used
                enter.record("gas_used", gas_used);
            }
            executor.finish().map(|(evm, result)| (evm.into_db(), result))
        };

        // Use metered to execute and track timing/gas metrics
        let (mut db, result) = self.metered(|| {
            let res = f();
            let gas_used = res.as_ref().map(|r| r.1.gas_used).unwrap_or(0);
            (gas_used, res)
        })?;

        // merge transitions into bundle state
        db.borrow_mut().merge_transitions(BundleRetention::Reverts);
        let output = BlockExecutionOutput { result, state: db.borrow_mut().take_bundle() };

        // Update the metrics for the number of accounts, storage slots and bytecodes updated
        let accounts = output.state.state.len();
        let storage_slots =
            output.state.state.values().map(|account| account.storage.len()).sum::<usize>();
        let bytecodes = output.state.contracts.len();

        self.executor.accounts_updated_histogram.record(accounts as f64);
        self.executor.storage_slots_updated_histogram.record(storage_slots as f64);
        self.executor.bytecodes_updated_histogram.record(bytecodes as f64);

        Ok(output)
    }
}

/// Metrics for the entire blockchain tree
#[derive(Metrics)]
#[metrics(scope = "blockchain_tree")]
pub(crate) struct TreeMetrics {
    /// The highest block number in the canonical chain
    pub canonical_chain_height: Gauge,
    /// The number of reorgs
    pub reorgs: Counter,
    /// The latest reorg depth
    pub latest_reorg_depth: Gauge,
    /// The current safe block height (this is required by optimism)
    pub safe_block_height: Gauge,
    /// The current finalized block height (this is required by optimism)
    pub finalized_block_height: Gauge,
}

/// Metrics for the `EngineApi`.
#[derive(Metrics)]
#[metrics(scope = "consensus.engine.beacon")]
pub(crate) struct EngineMetrics {
    /// Engine API forkchoiceUpdated response type metrics
    #[metric(skip)]
    pub(crate) forkchoice_updated: ForkchoiceUpdatedMetrics,
    /// Engine API newPayload response type metrics
    #[metric(skip)]
    pub(crate) new_payload: NewPayloadStatusMetrics,
    /// How many executed blocks are currently stored.
    pub(crate) executed_blocks: Gauge,
    /// How many already executed blocks were directly inserted into the tree.
    pub(crate) inserted_already_executed_blocks: Counter,
    /// The number of times the pipeline was run.
    pub(crate) pipeline_runs: Counter,
    /// Newly arriving block hash is not present in executed blocks cache storage
    pub(crate) executed_new_block_cache_miss: Counter,
    /// Histogram of persistence operation durations (in seconds)
    pub(crate) persistence_duration: Histogram,
    /// Tracks the how often we failed to deliver a newPayload response.
    ///
    /// This effectively tracks how often the message sender dropped the channel and indicates a CL
    /// request timeout (e.g. it took more than 8s to send the response and the CL terminated the
    /// request which resulted in a closed channel).
    pub(crate) failed_new_payload_response_deliveries: Counter,
    /// Tracks the how often we failed to deliver a forkchoice update response.
    pub(crate) failed_forkchoice_updated_response_deliveries: Counter,
    /// block insert duration
    pub(crate) block_insert_total_duration: Histogram,
}

/// Metrics for engine forkchoiceUpdated responses.
#[derive(Metrics)]
#[metrics(scope = "consensus.engine.beacon")]
pub(crate) struct ForkchoiceUpdatedMetrics {
    /// The total count of forkchoice updated messages received.
    pub(crate) forkchoice_updated_messages: Counter,
    /// The total count of forkchoice updated messages with payload received.
    pub(crate) forkchoice_with_attributes_updated_messages: Counter,
    /// The total count of forkchoice updated messages that we responded to with
    /// [`Valid`](ForkchoiceStatus::Valid).
    pub(crate) forkchoice_updated_valid: Counter,
    /// The total count of forkchoice updated messages that we responded to with
    /// [`Invalid`](ForkchoiceStatus::Invalid).
    pub(crate) forkchoice_updated_invalid: Counter,
    /// The total count of forkchoice updated messages that we responded to with
    /// [`Syncing`](ForkchoiceStatus::Syncing).
    pub(crate) forkchoice_updated_syncing: Counter,
    /// The total count of forkchoice updated messages that were unsuccessful, i.e. we responded
    /// with an error type that is not a [`PayloadStatusEnum`].
    pub(crate) forkchoice_updated_error: Counter,
    /// Latency for the forkchoice updated calls.
    pub(crate) forkchoice_updated_latency: Histogram,
    /// Latency for the last forkchoice updated call.
    pub(crate) forkchoice_updated_last: Gauge,
    /// Time diff between new payload call response and the next forkchoice updated call request.
    pub(crate) new_payload_forkchoice_updated_time_diff: Histogram,
}

impl ForkchoiceUpdatedMetrics {
    /// Increment the forkchoiceUpdated counter based on the given result
    pub(crate) fn update_response_metrics(
        &self,
        start: Instant,
        latest_new_payload_at: &mut Option<Instant>,
        has_attrs: bool,
        result: &Result<TreeOutcome<OnForkChoiceUpdated>, ProviderError>,
    ) {
        let elapsed = start.elapsed();
        match result {
            Ok(outcome) => match outcome.outcome.forkchoice_status() {
                ForkchoiceStatus::Valid => self.forkchoice_updated_valid.increment(1),
                ForkchoiceStatus::Invalid => self.forkchoice_updated_invalid.increment(1),
                ForkchoiceStatus::Syncing => self.forkchoice_updated_syncing.increment(1),
            },
            Err(_) => self.forkchoice_updated_error.increment(1),
        }
        self.forkchoice_updated_messages.increment(1);
        if has_attrs {
            self.forkchoice_with_attributes_updated_messages.increment(1);
        }
        self.forkchoice_updated_latency.record(elapsed);
        self.forkchoice_updated_last.set(elapsed);
        if let Some(latest_new_payload_at) = latest_new_payload_at.take() {
            self.new_payload_forkchoice_updated_time_diff.record(start - latest_new_payload_at);
        }
    }
}

/// Metrics for engine newPayload responses.
#[derive(Metrics)]
#[metrics(scope = "consensus.engine.beacon")]
pub(crate) struct NewPayloadStatusMetrics {
    /// Finish time of the latest new payload call.
    #[metric(skip)]
    pub(crate) latest_at: Option<Instant>,
    /// The total count of new payload messages received.
    pub(crate) new_payload_messages: Counter,
    /// The total count of new payload messages that we responded to with
    /// [Valid](PayloadStatusEnum::Valid).
    pub(crate) new_payload_valid: Counter,
    /// The total count of new payload messages that we responded to with
    /// [Invalid](PayloadStatusEnum::Invalid).
    pub(crate) new_payload_invalid: Counter,
    /// The total count of new payload messages that we responded to with
    /// [Syncing](PayloadStatusEnum::Syncing).
    pub(crate) new_payload_syncing: Counter,
    /// The total count of new payload messages that we responded to with
    /// [Accepted](PayloadStatusEnum::Accepted).
    pub(crate) new_payload_accepted: Counter,
    /// The total count of new payload messages that were unsuccessful, i.e. we responded with an
    /// error type that is not a [`PayloadStatusEnum`].
    pub(crate) new_payload_error: Counter,
    /// The total gas of valid new payload messages received.
    pub(crate) new_payload_total_gas: Histogram,
    /// The gas per second of valid new payload messages received.
    pub(crate) new_payload_gas_per_second: Histogram,
    /// The gas per second for the last new payload call.
    pub(crate) new_payload_gas_per_second_last: Gauge,
    /// Latency for the new payload calls.
    pub(crate) new_payload_latency: Histogram,
    /// Latency for the last new payload call.
    pub(crate) new_payload_last: Gauge,
}

impl NewPayloadStatusMetrics {
    /// Increment the newPayload counter based on the given result
    pub(crate) fn update_response_metrics(
        &mut self,
        start: Instant,
        result: &Result<TreeOutcome<PayloadStatus>, InsertBlockFatalError>,
        gas_used: u64,
    ) {
        let finish = Instant::now();
        let elapsed = finish - start;

        self.latest_at = Some(finish);
        match result {
            Ok(outcome) => match outcome.outcome.status {
                PayloadStatusEnum::Valid => {
                    self.new_payload_valid.increment(1);
                    self.new_payload_total_gas.record(gas_used as f64);
                    let gas_per_second = gas_used as f64 / elapsed.as_secs_f64();
                    self.new_payload_gas_per_second.record(gas_per_second);
                    self.new_payload_gas_per_second_last.set(gas_per_second);
                }
                PayloadStatusEnum::Syncing => self.new_payload_syncing.increment(1),
                PayloadStatusEnum::Accepted => self.new_payload_accepted.increment(1),
                PayloadStatusEnum::Invalid { .. } => self.new_payload_invalid.increment(1),
            },
            Err(_) => self.new_payload_error.increment(1),
        }
        self.new_payload_messages.increment(1);
        self.new_payload_latency.record(elapsed);
        self.new_payload_last.set(elapsed);
    }
}

/// Metrics for non-execution related block validation.
#[derive(Metrics)]
#[metrics(scope = "sync.block_validation")]
pub(crate) struct BlockValidationMetrics {
    /// Total number of storage tries updated in the state root calculation
    pub(crate) state_root_storage_tries_updated_total: Counter,
    /// Total number of times the parallel state root computation fell back to regular.
    pub(crate) state_root_parallel_fallback_total: Counter,
    /// Latest state root duration, ie the time spent blocked waiting for the state root.
    pub(crate) state_root_duration: Gauge,
    /// Histogram for state root duration ie the time spent blocked waiting for the state root
    pub(crate) state_root_histogram: Histogram,
    /// Trie input computation duration
    pub(crate) trie_input_duration: Histogram,
    /// Payload conversion and validation latency
    pub(crate) payload_validation_duration: Gauge,
    /// Histogram of payload validation latency
    pub(crate) payload_validation_histogram: Histogram,
    /// Payload processor spawning duration
    pub(crate) spawn_payload_processor: Histogram,
    /// Post-execution validation duration
    pub(crate) post_execution_validation_duration: Histogram,
    /// Total duration of the new payload call
    pub(crate) total_duration: Histogram,
}

impl BlockValidationMetrics {
    /// Records a new state root time, updating both the histogram and state root gauge
    pub(crate) fn record_state_root(&self, trie_output: &TrieUpdates, elapsed_as_secs: f64) {
        self.state_root_storage_tries_updated_total
            .increment(trie_output.storage_tries_ref().len() as u64);
        self.state_root_duration.set(elapsed_as_secs);
        self.state_root_histogram.record(elapsed_as_secs);
    }

    /// Records a new payload validation time, updating both the histogram and the payload
    /// validation gauge
    pub(crate) fn record_payload_validation(&self, elapsed_as_secs: f64) {
        self.payload_validation_duration.set(elapsed_as_secs);
        self.payload_validation_histogram.record(elapsed_as_secs);
    }
}

/// EIP-7805 Execution Metrics
#[derive(Metrics)]
#[metrics(scope = "ef_execution")]
pub struct EfExecutionMetrics {
    /// Total number of inclusion list transactions included into block
    pub(crate) inclusion_list_block_validation_transactions_included_total: Counter,
    /// Time taken to validate a block against its inclusion list (histogram, seconds)
    #[metrics(buckets = [0.05, 0.1, 1.0, 1.25, 1.5, 2.0, 3.0, 4.0])]
    pub(crate) inclusion_list_block_validation_time_seconds: Histogram,
}

impl EfExecutionMetrics {
    /// Record inclusion list transaction included into block
    pub(crate) fn record_inclusion_list_transaction_included(&self) {
        // TODO: Switch to macro!
        self.inclusion_list_block_validation_transactions_included_total.increment(1);
    }

    /// Record inclusion list transaction excluded from block with reason
    pub(crate) fn record_inclusion_list_transaction_excluded(&self, reason: &'static str) {
        metrics::counter!("ef_execution_inclusion_list_block_validation_transactions_excluded_total", "reason" => reason).increment(1);
    }

    /// Record inclusion list transaction excluded that were not checked or should have been
    /// included (i.e. the tx is valid but not included)
    pub(crate) fn record_inclusion_list_transaction_excluded_unknown(&self, count: u64) {
        metrics::counter!("ef_execution_inclusion_list_block_validation_transactions_excluded_total", "reason" => "unknown").increment(count);
    }

    /// Record block validation time against inclusion list
    pub(crate) fn record_inclusion_list_block_validation_time(
        &self,
        duration: std::time::Duration,
    ) {
        self.inclusion_list_block_validation_time_seconds.record(duration.as_secs_f64());
    }
}

/// Metrics for the blockchain tree block buffer
#[derive(Metrics)]
#[metrics(scope = "blockchain_tree.block_buffer")]
pub(crate) struct BlockBufferMetrics {
    /// Total blocks in the block buffer
    pub blocks: Gauge,
}

#[cfg(test)]
mod tests {
    use super::*;
    use alloy_eips::eip7685::Requests;
    use alloy_evm::block::StateChangeSource;
    use alloy_primitives::{B256, U256};
    use metrics_util::debugging::{DebuggingRecorder, Snapshotter};
    use reth_ethereum_primitives::{Receipt, TransactionSigned};
    use reth_evm_ethereum::EthEvm;
    use reth_execution_types::BlockExecutionResult;
    use reth_primitives_traits::RecoveredBlock;
    use revm::{
        context::result::{ExecutionResult, Output, ResultAndState, SuccessReason},
        database::State,
        database_interface::EmptyDB,
        inspector::NoOpInspector,
        state::{Account, AccountInfo, AccountStatus, EvmState, EvmStorage, EvmStorageSlot},
        Context, MainBuilder, MainContext,
    };
    use revm_primitives::Bytes;
    use std::sync::mpsc;

    /// A simple mock executor for testing that doesn't require complex EVM setup
    struct MockExecutor {
        state: EvmState,
        hook: Option<Box<dyn OnStateHook>>,
    }

    impl MockExecutor {
        fn new(state: EvmState) -> Self {
            Self { state, hook: None }
        }
    }

    // Mock Evm type for testing
    type MockEvm = EthEvm<State<EmptyDB>, NoOpInspector>;

    impl BlockExecutor for MockExecutor {
        type Transaction = TransactionSigned;
        type Receipt = Receipt;
        type Evm = MockEvm;

        fn apply_pre_execution_changes(&mut self) -> Result<(), BlockExecutionError> {
            Ok(())
        }

        fn execute_transaction_without_commit(
            &mut self,
            _tx: impl ExecutableTx<Self>,
        ) -> Result<ResultAndState<<Self::Evm as Evm>::HaltReason>, BlockExecutionError> {
            // Call hook with our mock state for each transaction
            if let Some(hook) = self.hook.as_mut() {
                hook.on_state(StateChangeSource::Transaction(0), &self.state);
            }

            Ok(ResultAndState::new(
                ExecutionResult::Success {
                    reason: SuccessReason::Return,
                    gas_used: 1000, // Mock gas used
                    gas_refunded: 0,
                    logs: vec![],
                    output: Output::Call(Bytes::from(vec![])),
                },
                Default::default(),
            ))
        }

        fn commit_transaction(
            &mut self,
            _output: ResultAndState<<Self::Evm as Evm>::HaltReason>,
            _tx: impl ExecutableTx<Self>,
        ) -> Result<u64, BlockExecutionError> {
            Ok(1000)
        }

        fn finish(
            self,
        ) -> Result<(Self::Evm, BlockExecutionResult<Self::Receipt>), BlockExecutionError> {
            let Self { hook, state, .. } = self;

            // Call hook with our mock state
            if let Some(mut hook) = hook {
                hook.on_state(StateChangeSource::Transaction(0), &state);
            }

            // Create a mock EVM
            let db = State::builder()
                .with_database(EmptyDB::default())
                .with_bundle_update()
                .without_state_clear()
                .build();
            let evm = EthEvm::new(
                Context::mainnet().with_db(db).build_mainnet_with_inspector(NoOpInspector {}),
                false,
            );

            // Return successful result like the original tests
            Ok((
                evm,
                BlockExecutionResult {
                    receipts: vec![],
                    requests: Requests::default(),
                    gas_used: 1000,
                    blob_gas_used: 0,
                },
            ))
        }

        fn set_state_hook(&mut self, hook: Option<Box<dyn OnStateHook>>) {
            self.hook = hook;
        }

        fn evm(&self) -> &Self::Evm {
            panic!("Mock executor evm() not implemented")
        }

        fn evm_mut(&mut self) -> &mut Self::Evm {
            panic!("Mock executor evm_mut() not implemented")
        }
    }

    struct ChannelStateHook {
        output: i32,
        sender: mpsc::Sender<i32>,
    }

    impl OnStateHook for ChannelStateHook {
        fn on_state(&mut self, _source: StateChangeSource, _state: &EvmState) {
            let _ = self.sender.send(self.output);
        }
    }

    fn setup_test_recorder() -> Snapshotter {
        let recorder = DebuggingRecorder::new();
        let snapshotter = recorder.snapshotter();
        recorder.install().unwrap();
        snapshotter
    }

    #[test]
    fn test_executor_metrics_hook_called() {
        let metrics = EngineApiMetrics::default();
        let input = RecoveredBlock::<reth_ethereum_primitives::Block>::default();

        let (tx, rx) = mpsc::channel();
        let expected_output = 42;
        let state_hook = Box::new(ChannelStateHook { sender: tx, output: expected_output });

        let state = EvmState::default();
        let executor = MockExecutor::new(state);

        // This will fail to create the EVM but should still call the hook
        let _result = metrics.execute_metered::<_, EmptyDB>(
            executor,
            input.clone_transactions_recovered().map(Ok::<_, BlockExecutionError>),
            state_hook,
        );

        // Check if hook was called (it might not be if finish() fails early)
        match rx.try_recv() {
            Ok(actual_output) => assert_eq!(actual_output, expected_output),
            Err(_) => {
                // Hook wasn't called, which is expected if the mock fails early
                // The test still validates that the code compiles and runs
            }
        }
    }

    #[test]
    fn test_executor_metrics_hook_metrics_recorded() {
        let snapshotter = setup_test_recorder();
        let metrics = EngineApiMetrics::default();

        // Pre-populate some metrics to ensure they exist
        metrics.executor.gas_processed_total.increment(0);
        metrics.executor.gas_per_second.set(0.0);
        metrics.executor.gas_used_histogram.record(0.0);

        let input = RecoveredBlock::<reth_ethereum_primitives::Block>::default();

        let (tx, _rx) = mpsc::channel();
        let state_hook = Box::new(ChannelStateHook { sender: tx, output: 42 });

        // Create a state with some data
        let state = {
            let mut state = EvmState::default();
            let storage =
                EvmStorage::from_iter([(U256::from(1), EvmStorageSlot::new(U256::from(2), 0))]);
            state.insert(
                Default::default(),
                Account {
                    info: AccountInfo {
                        balance: U256::from(100),
                        nonce: 10,
                        code_hash: B256::random(),
                        code: Default::default(),
                    },
                    storage,
                    status: AccountStatus::default(),
                    transaction_id: 0,
                },
            );
            state
        };

        let executor = MockExecutor::new(state);

        // Execute (will fail but should still update some metrics)
        let _result = metrics.execute_metered::<_, EmptyDB>(
            executor,
            input.clone_transactions_recovered().map(Ok::<_, BlockExecutionError>),
            state_hook,
        );

        let snapshot = snapshotter.snapshot().into_vec();

        // Verify that metrics were registered
        let mut found_metrics = false;
        for (key, _unit, _desc, _value) in snapshot {
            let metric_name = key.key().name();
            if metric_name.starts_with("sync.execution") {
                found_metrics = true;
                break;
            }
        }

        assert!(found_metrics, "Expected to find sync.execution metrics");
    }
}<|MERGE_RESOLUTION|>--- conflicted
+++ resolved
@@ -29,13 +29,10 @@
     pub(crate) executor: ExecutorMetrics,
     /// Metrics for block validation
     pub(crate) block_validation: BlockValidationMetrics,
-<<<<<<< HEAD
     /// EIP-7805 Inclusion List metrics
     pub(crate) ef_excution: EfExecutionMetrics,
     /// A copy of legacy blockchain tree metrics, to be replaced when we replace the old tree
-=======
     /// Canonical chain and reorg related metrics
->>>>>>> 86213089
     pub tree: TreeMetrics,
 }
 
