use crate::{
    backfill::{BackfillAction, BackfillSyncState},
    chain::FromOrchestrator,
    engine::{DownloadRequest, EngineApiEvent, EngineApiKind, EngineApiRequest, FromEngine},
    persistence::PersistenceHandle,
    tree::metrics::EngineApiMetrics,
};
use alloy_consensus::{BlockHeader, Header};
use alloy_eips::BlockNumHash;
use alloy_primitives::{
    map::{HashMap, HashSet},
    BlockNumber, B256, U256,
};
use alloy_rpc_types_engine::{
    ExecutionPayload, ExecutionPayloadSidecar, ForkchoiceState, PayloadStatus, PayloadStatusEnum,
    PayloadValidationError,
};
use reth_beacon_consensus::{
    BeaconConsensusEngineEvent, InvalidHeaderCache, MIN_BLOCKS_FOR_PIPELINE_RUN,
};
use reth_blockchain_tree::{
    error::{InsertBlockErrorKindTwo, InsertBlockErrorTwo, InsertBlockFatalError},
    BlockBuffer, BlockStatus2, InsertPayloadOk2,
};
use reth_chain_state::{
    CanonicalInMemoryState, ExecutedBlock, MemoryOverlayStateProvider, NewCanonicalChain,
};
use reth_consensus::{Consensus, FullConsensus, PostExecutionInput};
use reth_engine_primitives::{
    BeaconEngineMessage, BeaconOnNewPayloadError, EngineApiMessageVersion, EngineTypes,
    EngineValidator, ForkchoiceStateTracker, OnForkChoiceUpdated,
};
use reth_errors::{ConsensusError, ProviderResult};
use reth_evm::execute::BlockExecutorProvider;
use reth_payload_builder::PayloadBuilderHandle;
use reth_payload_builder_primitives::PayloadBuilder;
use reth_payload_primitives::PayloadBuilderAttributes;
use reth_primitives::{
    Block, EthPrimitives, GotExpected, NodePrimitives, SealedBlock, SealedBlockWithSenders,
    SealedHeader,
};
use reth_provider::{
    providers::ConsistentDbView, BlockReader, DatabaseProviderFactory, ExecutionOutcome,
    HashedPostStateProvider, ProviderError, StateCommitmentProvider, StateProviderBox,
    StateProviderFactory, StateReader, StateRootProvider, TransactionVariant,
};
use reth_revm::database::StateProviderDatabase;
use reth_stages_api::ControlFlow;
use reth_trie::{updates::TrieUpdates, HashedPostState, TrieInput};
use reth_trie_parallel::root::{ParallelStateRoot, ParallelStateRootError};
use revm_primitives::EvmState;
use std::{
    cmp::Ordering,
    collections::{btree_map, hash_map, BTreeMap, VecDeque},
    fmt::Debug,
    marker::PhantomData,
    ops::Bound,
    sync::{
        mpsc::{Receiver, RecvError, RecvTimeoutError, Sender},
        Arc,
    },
    time::Instant,
};
use tokio::sync::{
    mpsc::{unbounded_channel, UnboundedReceiver, UnboundedSender},
    oneshot::{self, error::TryRecvError},
};
use tracing::*;

pub mod config;
mod invalid_block_hook;
mod metrics;
mod persistence_state;
pub use config::TreeConfig;
pub use invalid_block_hook::{InvalidBlockHooks, NoopInvalidBlockHook};
pub use persistence_state::PersistenceState;
pub use reth_engine_primitives::InvalidBlockHook;

mod root;

/// Keeps track of the state of the tree.
///
/// ## Invariants
///
/// - This only stores blocks that are connected to the canonical chain.
/// - All executed blocks are valid and have been executed.
#[derive(Debug, Default)]
pub struct TreeState<N: NodePrimitives = EthPrimitives> {
    /// __All__ unique executed blocks by block hash that are connected to the canonical chain.
    ///
    /// This includes blocks of all forks.
    blocks_by_hash: HashMap<B256, ExecutedBlock<N>>,
    /// Executed blocks grouped by their respective block number.
    ///
    /// This maps unique block number to all known blocks for that height.
    ///
    /// Note: there can be multiple blocks at the same height due to forks.
    blocks_by_number: BTreeMap<BlockNumber, Vec<ExecutedBlock<N>>>,
    /// Map of any parent block hash to its children.
    parent_to_child: HashMap<B256, HashSet<B256>>,
    /// Map of hash to trie updates for canonical blocks that are persisted but not finalized.
    ///
    /// Contains the block number for easy removal.
    persisted_trie_updates: HashMap<B256, (BlockNumber, Arc<TrieUpdates>)>,
    /// Currently tracked canonical head of the chain.
    current_canonical_head: BlockNumHash,
}

impl<N: NodePrimitives> TreeState<N> {
    /// Returns a new, empty tree state that points to the given canonical head.
    fn new(current_canonical_head: BlockNumHash) -> Self {
        Self {
            blocks_by_hash: HashMap::default(),
            blocks_by_number: BTreeMap::new(),
            current_canonical_head,
            parent_to_child: HashMap::default(),
            persisted_trie_updates: HashMap::default(),
        }
    }

    /// Returns the number of executed blocks stored.
    fn block_count(&self) -> usize {
        self.blocks_by_hash.len()
    }

    /// Returns the [`ExecutedBlock`] by hash.
    fn executed_block_by_hash(&self, hash: B256) -> Option<&ExecutedBlock<N>> {
        self.blocks_by_hash.get(&hash)
    }

    /// Returns the block by hash.
    fn block_by_hash(&self, hash: B256) -> Option<Arc<SealedBlock<N::BlockHeader, N::BlockBody>>> {
        self.blocks_by_hash.get(&hash).map(|b| b.block.clone())
    }

    /// Returns all available blocks for the given hash that lead back to the canonical chain, from
    /// newest to oldest. And the parent hash of the oldest block that is missing from the buffer.
    ///
    /// Returns `None` if the block for the given hash is not found.
    fn blocks_by_hash(&self, hash: B256) -> Option<(B256, Vec<ExecutedBlock<N>>)> {
        let block = self.blocks_by_hash.get(&hash).cloned()?;
        let mut parent_hash = block.block().parent_hash();
        let mut blocks = vec![block];
        while let Some(executed) = self.blocks_by_hash.get(&parent_hash) {
            parent_hash = executed.block.parent_hash();
            blocks.push(executed.clone());
        }

        Some((parent_hash, blocks))
    }

    /// Insert executed block into the state.
    fn insert_executed(&mut self, executed: ExecutedBlock<N>) {
        let hash = executed.block.hash();
        let parent_hash = executed.block.parent_hash();
        let block_number = executed.block.number();

        if self.blocks_by_hash.contains_key(&hash) {
            return;
        }

        self.blocks_by_hash.insert(hash, executed.clone());

        self.blocks_by_number.entry(block_number).or_default().push(executed);

        self.parent_to_child.entry(parent_hash).or_default().insert(hash);

        if let Some(existing_blocks) = self.blocks_by_number.get(&block_number) {
            if existing_blocks.len() > 1 {
                self.parent_to_child.entry(parent_hash).or_default().insert(hash);
            }
        }

        for children in self.parent_to_child.values_mut() {
            children.retain(|child| self.blocks_by_hash.contains_key(child));
        }
    }

    /// Remove single executed block by its hash.
    ///
    /// ## Returns
    ///
    /// The removed block and the block hashes of its children.
    fn remove_by_hash(&mut self, hash: B256) -> Option<(ExecutedBlock<N>, HashSet<B256>)> {
        let executed = self.blocks_by_hash.remove(&hash)?;

        // Remove this block from collection of children of its parent block.
        let parent_entry = self.parent_to_child.entry(executed.block.parent_hash());
        if let hash_map::Entry::Occupied(mut entry) = parent_entry {
            entry.get_mut().remove(&hash);

            if entry.get().is_empty() {
                entry.remove();
            }
        }

        // Remove point to children of this block.
        let children = self.parent_to_child.remove(&hash).unwrap_or_default();

        // Remove this block from `blocks_by_number`.
        let block_number_entry = self.blocks_by_number.entry(executed.block.number());
        if let btree_map::Entry::Occupied(mut entry) = block_number_entry {
            // We have to find the index of the block since it exists in a vec
            if let Some(index) = entry.get().iter().position(|b| b.block.hash() == hash) {
                entry.get_mut().swap_remove(index);

                // If there are no blocks left then remove the entry for this block
                if entry.get().is_empty() {
                    entry.remove();
                }
            }
        }

        Some((executed, children))
    }

    /// Returns whether or not the hash is part of the canonical chain.
    pub(crate) fn is_canonical(&self, hash: B256) -> bool {
        let mut current_block = self.current_canonical_head.hash;
        if current_block == hash {
            return true
        }

        while let Some(executed) = self.blocks_by_hash.get(&current_block) {
            current_block = executed.block.parent_hash();
            if current_block == hash {
                return true
            }
        }

        false
    }

    /// Removes canonical blocks below the upper bound, only if the last persisted hash is
    /// part of the canonical chain.
    pub(crate) fn remove_canonical_until(
        &mut self,
        upper_bound: BlockNumber,
        last_persisted_hash: B256,
    ) {
        debug!(target: "engine::tree", ?upper_bound, ?last_persisted_hash, "Removing canonical blocks from the tree");

        // If the last persisted hash is not canonical, then we don't want to remove any canonical
        // blocks yet.
        if !self.is_canonical(last_persisted_hash) {
            return
        }

        // First, let's walk back the canonical chain and remove canonical blocks lower than the
        // upper bound
        let mut current_block = self.current_canonical_head.hash;
        while let Some(executed) = self.blocks_by_hash.get(&current_block) {
            current_block = executed.block.parent_hash();
            if executed.block.number() <= upper_bound {
                debug!(target: "engine::tree", num_hash=?executed.block.num_hash(), "Attempting to remove block walking back from the head");
                if let Some((removed, _)) = self.remove_by_hash(executed.block.hash()) {
                    debug!(target: "engine::tree", num_hash=?removed.block.num_hash(), "Removed block walking back from the head");
                    // finally, move the trie updates
                    self.persisted_trie_updates
                        .insert(removed.block.hash(), (removed.block.number(), removed.trie));
                }
            }
        }
        debug!(target: "engine::tree", ?upper_bound, ?last_persisted_hash, "Removed canonical blocks from the tree");
    }

    /// Removes all blocks that are below the finalized block, as well as removing non-canonical
    /// sidechains that fork from below the finalized block.
    pub(crate) fn prune_finalized_sidechains(&mut self, finalized_num_hash: BlockNumHash) {
        let BlockNumHash { number: finalized_num, hash: finalized_hash } = finalized_num_hash;

        // We remove disconnected sidechains in three steps:
        // * first, remove everything with a block number __below__ the finalized block.
        // * next, we populate a vec with parents __at__ the finalized block.
        // * finally, we iterate through the vec, removing children until the vec is empty
        // (BFS).

        // We _exclude_ the finalized block because we will be dealing with the blocks __at__
        // the finalized block later.
        let blocks_to_remove = self
            .blocks_by_number
            .range((Bound::Unbounded, Bound::Excluded(finalized_num)))
            .flat_map(|(_, blocks)| blocks.iter().map(|b| b.block.hash()))
            .collect::<Vec<_>>();
        for hash in blocks_to_remove {
            if let Some((removed, _)) = self.remove_by_hash(hash) {
                debug!(target: "engine::tree", num_hash=?removed.block.num_hash(), "Removed finalized sidechain block");
            }
        }

        // remove trie updates that are below the finalized block
        self.persisted_trie_updates.retain(|_, (block_num, _)| *block_num > finalized_num);

        // The only block that should remain at the `finalized` number now, is the finalized
        // block, if it exists.
        //
        // For all other blocks, we  first put their children into this vec.
        // Then, we will iterate over them, removing them, adding their children, etc etc,
        // until the vec is empty.
        let mut blocks_to_remove = self.blocks_by_number.remove(&finalized_num).unwrap_or_default();

        // re-insert the finalized hash if we removed it
        if let Some(position) =
            blocks_to_remove.iter().position(|b| b.block.hash() == finalized_hash)
        {
            let finalized_block = blocks_to_remove.swap_remove(position);
            self.blocks_by_number.insert(finalized_num, vec![finalized_block]);
        }

        let mut blocks_to_remove =
            blocks_to_remove.into_iter().map(|e| e.block.hash()).collect::<VecDeque<_>>();
        while let Some(block) = blocks_to_remove.pop_front() {
            if let Some((removed, children)) = self.remove_by_hash(block) {
                debug!(target: "engine::tree", num_hash=?removed.block.num_hash(), "Removed finalized sidechain child block");
                blocks_to_remove.extend(children);
            }
        }
    }

    /// Remove all blocks up to __and including__ the given block number.
    ///
    /// If a finalized hash is provided, the only non-canonical blocks which will be removed are
    /// those which have a fork point at or below the finalized hash.
    ///
    /// Canonical blocks below the upper bound will still be removed.
    ///
    /// NOTE: if the finalized block is greater than the upper bound, the only blocks that will be
    /// removed are canonical blocks and sidechains that fork below the `upper_bound`. This is the
    /// same behavior as if the `finalized_num` were `Some(upper_bound)`.
    pub(crate) fn remove_until(
        &mut self,
        upper_bound: BlockNumHash,
        last_persisted_hash: B256,
        finalized_num_hash: Option<BlockNumHash>,
    ) {
        debug!(target: "engine::tree", ?upper_bound, ?finalized_num_hash, "Removing blocks from the tree");

        // If the finalized num is ahead of the upper bound, and exists, we need to instead ensure
        // that the only blocks removed, are canonical blocks less than the upper bound
        let finalized_num_hash = finalized_num_hash.map(|mut finalized| {
            if upper_bound.number < finalized.number {
                finalized = upper_bound;
                debug!(target: "engine::tree", ?finalized, "Adjusted upper bound");
            }
            finalized
        });

        // We want to do two things:
        // * remove canonical blocks that are persisted
        // * remove forks whose root are below the finalized block
        // We can do this in 2 steps:
        // * remove all canonical blocks below the upper bound
        // * fetch the number of the finalized hash, removing any sidechains that are __below__ the
        // finalized block
        self.remove_canonical_until(upper_bound.number, last_persisted_hash);

        // Now, we have removed canonical blocks (assuming the upper bound is above the finalized
        // block) and only have sidechains below the finalized block.
        if let Some(finalized_num_hash) = finalized_num_hash {
            self.prune_finalized_sidechains(finalized_num_hash);
        }
    }

    /// Updates the canonical head to the given block.
    fn set_canonical_head(&mut self, new_head: BlockNumHash) {
        self.current_canonical_head = new_head;
    }

    /// Returns the tracked canonical head.
    const fn canonical_head(&self) -> &BlockNumHash {
        &self.current_canonical_head
    }

    /// Returns the block hash of the canonical head.
    const fn canonical_block_hash(&self) -> B256 {
        self.canonical_head().hash
    }

    /// Returns the block number of the canonical head.
    const fn canonical_block_number(&self) -> BlockNumber {
        self.canonical_head().number
    }
}

/// Tracks the state of the engine api internals.
///
/// This type is not shareable.
#[derive(Debug)]
pub struct EngineApiTreeState {
    /// Tracks the state of the blockchain tree.
    tree_state: TreeState,
    /// Tracks the forkchoice state updates received by the CL.
    forkchoice_state_tracker: ForkchoiceStateTracker,
    /// Buffer of detached blocks.
    buffer: BlockBuffer,
    /// Tracks the header of invalid payloads that were rejected by the engine because they're
    /// invalid.
    invalid_headers: InvalidHeaderCache,
}

impl EngineApiTreeState {
    fn new(
        block_buffer_limit: u32,
        max_invalid_header_cache_length: u32,
        canonical_block: BlockNumHash,
    ) -> Self {
        Self {
            invalid_headers: InvalidHeaderCache::new(max_invalid_header_cache_length),
            buffer: BlockBuffer::new(block_buffer_limit),
            tree_state: TreeState::new(canonical_block),
            forkchoice_state_tracker: ForkchoiceStateTracker::default(),
        }
    }
}

/// The outcome of a tree operation.
#[derive(Debug)]
pub struct TreeOutcome<T> {
    /// The outcome of the operation.
    pub outcome: T,
    /// An optional event to tell the caller to do something.
    pub event: Option<TreeEvent>,
}

impl<T> TreeOutcome<T> {
    /// Create new tree outcome.
    pub const fn new(outcome: T) -> Self {
        Self { outcome, event: None }
    }

    /// Set event on the outcome.
    pub fn with_event(mut self, event: TreeEvent) -> Self {
        self.event = Some(event);
        self
    }
}

/// Events that are triggered by Tree Chain
#[derive(Debug)]
pub enum TreeEvent {
    /// Tree action is needed.
    TreeAction(TreeAction),
    /// Backfill action is needed.
    BackfillAction(BackfillAction),
    /// Block download is needed.
    Download(DownloadRequest),
}

impl TreeEvent {
    /// Returns true if the event is a backfill action.
    const fn is_backfill_action(&self) -> bool {
        matches!(self, Self::BackfillAction(_))
    }
}

/// The actions that can be performed on the tree.
#[derive(Debug)]
pub enum TreeAction {
    /// Make target canonical.
    MakeCanonical {
        /// The sync target head hash
        sync_target_head: B256,
    },
}

/// The engine API tree handler implementation.
///
/// This type is responsible for processing engine API requests, maintaining the canonical state and
/// emitting events.
pub struct EngineApiTreeHandler<N, P, E, T, V>
where
    T: EngineTypes,
{
    provider: P,
    executor_provider: E,
    consensus: Arc<dyn FullConsensus>,
    payload_validator: V,
    /// Keeps track of internals such as executed and buffered blocks.
    state: EngineApiTreeState,
    /// The half for sending messages to the engine.
    ///
    /// This is kept so that we can queue in messages to ourself that we can process later, for
    /// example distributing workload across multiple messages that would otherwise take too long
    /// to process. E.g. we might receive a range of downloaded blocks and we want to process
    /// them one by one so that we can handle incoming engine API in between and don't become
    /// unresponsive. This can happen during live sync transition where we're trying to close the
    /// gap (up to 3 epochs of blocks in the worst case).
    incoming_tx: Sender<FromEngine<EngineApiRequest<T>>>,
    /// Incoming engine API requests.
    incoming: Receiver<FromEngine<EngineApiRequest<T>>>,
    /// Outgoing events that are emitted to the handler.
    outgoing: UnboundedSender<EngineApiEvent>,
    /// Channels to the persistence layer.
    persistence: PersistenceHandle,
    /// Tracks the state changes of the persistence task.
    persistence_state: PersistenceState,
    /// Flag indicating the state of the node's backfill synchronization process.
    backfill_sync_state: BackfillSyncState,
    /// Keeps track of the state of the canonical chain that isn't persisted yet.
    /// This is intended to be accessed from external sources, such as rpc.
    canonical_in_memory_state: CanonicalInMemoryState,
    /// Handle to the payload builder that will receive payload attributes for valid forkchoice
    /// updates
    payload_builder: PayloadBuilderHandle<T>,
    /// Configuration settings.
    config: TreeConfig,
    /// Metrics for the engine api.
    metrics: EngineApiMetrics,
    /// An invalid block hook.
    invalid_block_hook: Box<dyn InvalidBlockHook>,
    /// The engine API variant of this handler
    engine_kind: EngineApiKind,
    /// Captures the types the engine operates on
    _primtives: PhantomData<N>,
}

impl<N, P: Debug, E: Debug, T: EngineTypes + Debug, V: Debug> std::fmt::Debug
    for EngineApiTreeHandler<N, P, E, T, V>
{
    fn fmt(&self, f: &mut std::fmt::Formatter<'_>) -> std::fmt::Result {
        f.debug_struct("EngineApiTreeHandler")
            .field("provider", &self.provider)
            .field("executor_provider", &self.executor_provider)
            .field("consensus", &self.consensus)
            .field("payload_validator", &self.payload_validator)
            .field("state", &self.state)
            .field("incoming_tx", &self.incoming_tx)
            .field("persistence", &self.persistence)
            .field("persistence_state", &self.persistence_state)
            .field("backfill_sync_state", &self.backfill_sync_state)
            .field("canonical_in_memory_state", &self.canonical_in_memory_state)
            .field("payload_builder", &self.payload_builder)
            .field("config", &self.config)
            .field("metrics", &self.metrics)
            .field("invalid_block_hook", &format!("{:p}", self.invalid_block_hook))
            .field("engine_kind", &self.engine_kind)
            .finish()
    }
}

impl<N, P, E, T, V> EngineApiTreeHandler<N, P, E, T, V>
where
    N: NodePrimitives<
        Block = reth_primitives::Block,
        BlockHeader = reth_primitives::Header,
        Receipt = reth_primitives::Receipt,
    >,
    P: DatabaseProviderFactory
        + BlockReader<Block = N::Block, Header = N::BlockHeader>
        + StateProviderFactory
<<<<<<< HEAD
        + StateReader
        + StateCommitmentProvider
        + HashedPostStateProvider
=======
        + StateReader<Receipt = reth_primitives::Receipt>
>>>>>>> ea82cbdc
        + Clone
        + 'static,
    <P as DatabaseProviderFactory>::Provider: BlockReader,
    E: BlockExecutorProvider<Primitives = N>,
    T: EngineTypes,
    V: EngineValidator<T, Block = reth_primitives::Block>,
{
    /// Creates a new [`EngineApiTreeHandler`].
    #[allow(clippy::too_many_arguments)]
    pub fn new(
        provider: P,
        executor_provider: E,
        consensus: Arc<dyn FullConsensus>,
        payload_validator: V,
        outgoing: UnboundedSender<EngineApiEvent>,
        state: EngineApiTreeState,
        canonical_in_memory_state: CanonicalInMemoryState,
        persistence: PersistenceHandle,
        persistence_state: PersistenceState,
        payload_builder: PayloadBuilderHandle<T>,
        config: TreeConfig,
        engine_kind: EngineApiKind,
    ) -> Self {
        let (incoming_tx, incoming) = std::sync::mpsc::channel();

        Self {
            provider,
            executor_provider,
            consensus,
            payload_validator,
            incoming,
            outgoing,
            persistence,
            persistence_state,
            backfill_sync_state: BackfillSyncState::Idle,
            state,
            canonical_in_memory_state,
            payload_builder,
            config,
            metrics: Default::default(),
            incoming_tx,
            invalid_block_hook: Box::new(NoopInvalidBlockHook),
            engine_kind,
            _primtives: Default::default(),
        }
    }

    /// Sets the invalid block hook.
    fn set_invalid_block_hook(&mut self, invalid_block_hook: Box<dyn InvalidBlockHook>) {
        self.invalid_block_hook = invalid_block_hook;
    }

    /// Creates a new [`EngineApiTreeHandler`] instance and spawns it in its
    /// own thread.
    ///
    /// Returns the sender through which incoming requests can be sent to the task and the receiver
    /// end of a [`EngineApiEvent`] unbounded channel to receive events from the engine.
    #[allow(clippy::too_many_arguments)]
    pub fn spawn_new(
        provider: P,
        executor_provider: E,
        consensus: Arc<dyn FullConsensus>,
        payload_validator: V,
        persistence: PersistenceHandle,
        payload_builder: PayloadBuilderHandle<T>,
        canonical_in_memory_state: CanonicalInMemoryState,
        config: TreeConfig,
        invalid_block_hook: Box<dyn InvalidBlockHook>,
        kind: EngineApiKind,
    ) -> (Sender<FromEngine<EngineApiRequest<T>>>, UnboundedReceiver<EngineApiEvent>) {
        let best_block_number = provider.best_block_number().unwrap_or(0);
        let header = provider.sealed_header(best_block_number).ok().flatten().unwrap_or_default();

        let persistence_state = PersistenceState {
            last_persisted_block: BlockNumHash::new(best_block_number, header.hash()),
            rx: None,
            remove_above_state: VecDeque::new(),
        };

        let (tx, outgoing) = unbounded_channel();
        let state = EngineApiTreeState::new(
            config.block_buffer_limit(),
            config.max_invalid_header_cache_length(),
            header.num_hash(),
        );

        let mut task = Self::new(
            provider,
            executor_provider,
            consensus,
            payload_validator,
            tx,
            state,
            canonical_in_memory_state,
            persistence,
            persistence_state,
            payload_builder,
            config,
            kind,
        );
        task.set_invalid_block_hook(invalid_block_hook);
        let incoming = task.incoming_tx.clone();
        std::thread::Builder::new().name("Tree Task".to_string()).spawn(|| task.run()).unwrap();
        (incoming, outgoing)
    }

    /// Returns a new [`Sender`] to send messages to this type.
    pub fn sender(&self) -> Sender<FromEngine<EngineApiRequest<T>>> {
        self.incoming_tx.clone()
    }

    /// Run the engine API handler.
    ///
    /// This will block the current thread and process incoming messages.
    pub fn run(mut self) {
        loop {
            match self.try_recv_engine_message() {
                Ok(Some(msg)) => {
                    debug!(target: "engine::tree", %msg, "received new engine message");
                    if let Err(fatal) = self.on_engine_message(msg) {
                        error!(target: "engine::tree", %fatal, "insert block fatal error");
                        return
                    }
                }
                Ok(None) => {
                    debug!(target: "engine::tree", "received no engine message for some time, while waiting for persistence task to complete");
                }
                Err(_err) => {
                    error!(target: "engine::tree", "Engine channel disconnected");
                    return
                }
            }

            if let Err(err) = self.advance_persistence() {
                error!(target: "engine::tree", %err, "Advancing persistence failed");
                return
            }
        }
    }

    /// Invoked when previously requested blocks were downloaded.
    ///
    /// If the block count exceeds the configured batch size we're allowed to execute at once, this
    /// will execute the first batch and send the remaining blocks back through the channel so that
    /// block request processing isn't blocked for a long time.
    fn on_downloaded(
        &mut self,
        mut blocks: Vec<SealedBlockWithSenders>,
    ) -> Result<Option<TreeEvent>, InsertBlockFatalError> {
        if blocks.is_empty() {
            // nothing to execute
            return Ok(None)
        }

        trace!(target: "engine::tree", block_count = %blocks.len(), "received downloaded blocks");
        let batch = self.config.max_execute_block_batch_size().min(blocks.len());
        for block in blocks.drain(..batch) {
            if let Some(event) = self.on_downloaded_block(block)? {
                let needs_backfill = event.is_backfill_action();
                self.on_tree_event(event)?;
                if needs_backfill {
                    // can exit early if backfill is needed
                    return Ok(None)
                }
            }
        }

        // if we still have blocks to execute, send them as a followup request
        if !blocks.is_empty() {
            let _ = self.incoming_tx.send(FromEngine::DownloadedBlocks(blocks));
        }

        Ok(None)
    }

    /// When the Consensus layer receives a new block via the consensus gossip protocol,
    /// the transactions in the block are sent to the execution layer in the form of a
    /// [`ExecutionPayload`]. The Execution layer executes the transactions and validates the
    /// state in the block header, then passes validation data back to Consensus layer, that
    /// adds the block to the head of its own blockchain and attests to it. The block is then
    /// broadcast over the consensus p2p network in the form of a "Beacon block".
    ///
    /// These responses should adhere to the [Engine API Spec for
    /// `engine_newPayload`](https://github.com/ethereum/execution-apis/blob/main/src/engine/paris.md#specification).
    ///
    /// This returns a [`PayloadStatus`] that represents the outcome of a processed new payload and
    /// returns an error if an internal error occurred.
    #[instrument(level = "trace", skip_all, fields(block_hash = %payload.block_hash(), block_num = %payload.block_number(),), target = "engine::tree")]
    fn on_new_payload(
        &mut self,
        payload: ExecutionPayload,
        sidecar: ExecutionPayloadSidecar,
    ) -> Result<TreeOutcome<PayloadStatus>, InsertBlockFatalError> {
        trace!(target: "engine::tree", "invoked new payload");
        self.metrics.engine.new_payload_messages.increment(1);

        // Ensures that the given payload does not violate any consensus rules that concern the
        // block's layout, like:
        //    - missing or invalid base fee
        //    - invalid extra data
        //    - invalid transactions
        //    - incorrect hash
        //    - the versioned hashes passed with the payload do not exactly match transaction
        //      versioned hashes
        //    - the block does not contain blob transactions if it is pre-cancun
        //
        // This validates the following engine API rule:
        //
        // 3. Given the expected array of blob versioned hashes client software **MUST** run its
        //    validation by taking the following steps:
        //
        //   1. Obtain the actual array by concatenating blob versioned hashes lists
        //      (`tx.blob_versioned_hashes`) of each [blob
        //      transaction](https://eips.ethereum.org/EIPS/eip-4844#new-transaction-type) included
        //      in the payload, respecting the order of inclusion. If the payload has no blob
        //      transactions the expected array **MUST** be `[]`.
        //
        //   2. Return `{status: INVALID, latestValidHash: null, validationError: errorMessage |
        //      null}` if the expected and the actual arrays don't match.
        //
        // This validation **MUST** be instantly run in all cases even during active sync process.
        let parent_hash = payload.parent_hash();
        let block = match self.payload_validator.ensure_well_formed_payload(payload, sidecar) {
            Ok(block) => block,
            Err(error) => {
                error!(target: "engine::tree", %error, "Invalid payload");
                // we need to convert the error to a payload status (response to the CL)

                let latest_valid_hash =
                    if error.is_block_hash_mismatch() || error.is_invalid_versioned_hashes() {
                        // Engine-API rules:
                        // > `latestValidHash: null` if the blockHash validation has failed (<https://github.com/ethereum/execution-apis/blob/fe8e13c288c592ec154ce25c534e26cb7ce0530d/src/engine/shanghai.md?plain=1#L113>)
                        // > `latestValidHash: null` if the expected and the actual arrays don't match (<https://github.com/ethereum/execution-apis/blob/fe8e13c288c592ec154ce25c534e26cb7ce0530d/src/engine/cancun.md?plain=1#L103>)
                        None
                    } else {
                        self.latest_valid_hash_for_invalid_payload(parent_hash)?
                    };

                let status = PayloadStatusEnum::from(error);
                return Ok(TreeOutcome::new(PayloadStatus::new(status, latest_valid_hash)))
            }
        };

        let block_hash = block.hash();
        let mut lowest_buffered_ancestor = self.lowest_buffered_ancestor_or(block_hash);
        if lowest_buffered_ancestor == block_hash {
            lowest_buffered_ancestor = block.parent_hash;
        }

        // now check the block itself
        if let Some(status) =
            self.check_invalid_ancestor_with_head(lowest_buffered_ancestor, block_hash)?
        {
            return Ok(TreeOutcome::new(status))
        }

        let status = if self.backfill_sync_state.is_idle() {
            let mut latest_valid_hash = None;
            let num_hash = block.num_hash();
            match self.insert_block_without_senders(block) {
                Ok(status) => {
                    let status = match status {
                        InsertPayloadOk2::Inserted(BlockStatus2::Valid) => {
                            latest_valid_hash = Some(block_hash);
                            self.try_connect_buffered_blocks(num_hash)?;
                            PayloadStatusEnum::Valid
                        }
                        InsertPayloadOk2::AlreadySeen(BlockStatus2::Valid) => {
                            latest_valid_hash = Some(block_hash);
                            PayloadStatusEnum::Valid
                        }
                        InsertPayloadOk2::Inserted(BlockStatus2::Disconnected { .. }) |
                        InsertPayloadOk2::AlreadySeen(BlockStatus2::Disconnected { .. }) => {
                            // not known to be invalid, but we don't know anything else
                            PayloadStatusEnum::Syncing
                        }
                    };

                    PayloadStatus::new(status, latest_valid_hash)
                }
                Err(error) => self.on_insert_block_error(error)?,
            }
        } else if let Err(error) = self.buffer_block_without_senders(block) {
            self.on_insert_block_error(error)?
        } else {
            PayloadStatus::from_status(PayloadStatusEnum::Syncing)
        };

        let mut outcome = TreeOutcome::new(status);
        if outcome.outcome.is_valid() && self.is_sync_target_head(block_hash) {
            // if the block is valid and it is the sync target head, make it canonical
            outcome = outcome.with_event(TreeEvent::TreeAction(TreeAction::MakeCanonical {
                sync_target_head: block_hash,
            }));
        }

        Ok(outcome)
    }

    /// Returns the new chain for the given head.
    ///
    /// This also handles reorgs.
    ///
    /// Note: This does not update the tracked state and instead returns the new chain based on the
    /// given head.
    fn on_new_head(&self, new_head: B256) -> ProviderResult<Option<NewCanonicalChain>> {
        // get the executed new head block
        let Some(new_head_block) = self.state.tree_state.blocks_by_hash.get(&new_head) else {
            return Ok(None)
        };

        let new_head_number = new_head_block.block.number;
        let mut current_canonical_number = self.state.tree_state.current_canonical_head.number;

        let mut new_chain = vec![new_head_block.clone()];
        let mut current_hash = new_head_block.block.parent_hash;
        let mut current_number = new_head_number - 1;

        // Walk back the new chain until we reach a block we know about
        //
        // This is only done for in-memory blocks, because we should not have persisted any blocks
        // that are _above_ the current canonical head.
        while current_number > current_canonical_number {
            if let Some(block) = self.executed_block_by_hash(current_hash)? {
                current_hash = block.block.parent_hash;
                current_number -= 1;
                new_chain.push(block);
            } else {
                warn!(target: "engine::tree", current_hash=?current_hash, "Sidechain block not found in TreeState");
                // This should never happen as we're walking back a chain that should connect to
                // the canonical chain
                return Ok(None);
            }
        }

        // If we have reached the current canonical head by walking back from the target, then we
        // know this represents an extension of the canonical chain.
        if current_hash == self.state.tree_state.current_canonical_head.hash {
            new_chain.reverse();

            // Simple extension of the current chain
            return Ok(Some(NewCanonicalChain::Commit { new: new_chain }));
        }

        // We have a reorg. Walk back both chains to find the fork point.
        let mut old_chain = Vec::new();
        let mut old_hash = self.state.tree_state.current_canonical_head.hash;

        // If the canonical chain is ahead of the new chain,
        // gather all blocks until new head number.
        while current_canonical_number > current_number {
            if let Some(block) = self.executed_block_by_hash(old_hash)? {
                old_chain.push(block.clone());
                old_hash = block.block.header.parent_hash;
                current_canonical_number -= 1;
            } else {
                // This shouldn't happen as we're walking back the canonical chain
                warn!(target: "engine::tree", current_hash=?old_hash, "Canonical block not found in TreeState");
                return Ok(None);
            }
        }

        // Both new and old chain pointers are now at the same height.
        debug_assert_eq!(current_number, current_canonical_number);

        // Walk both chains from specified hashes at same height until
        // a common ancestor (fork block) is reached.
        while old_hash != current_hash {
            if let Some(block) = self.executed_block_by_hash(old_hash)? {
                old_hash = block.block.header.parent_hash;
                old_chain.push(block);
            } else {
                // This shouldn't happen as we're walking back the canonical chain
                warn!(target: "engine::tree", current_hash=?old_hash, "Canonical block not found in TreeState");
                return Ok(None);
            }

            if let Some(block) = self.executed_block_by_hash(current_hash)? {
                current_hash = block.block.parent_hash;
                new_chain.push(block);
            } else {
                // This shouldn't happen as we've already walked this path
                warn!(target: "engine::tree", invalid_hash=?current_hash, "New chain block not found in TreeState");
                return Ok(None);
            }
        }
        new_chain.reverse();
        old_chain.reverse();

        Ok(Some(NewCanonicalChain::Reorg { new: new_chain, old: old_chain }))
    }

    /// Determines if the given block is part of a fork by checking that these
    /// conditions are true:
    /// * walking back from the target hash to verify that the target hash is not part of an
    ///   extension of the canonical chain.
    /// * walking back from the current head to verify that the target hash is not already part of
    ///   the canonical chain.
    fn is_fork(&self, target_hash: B256) -> ProviderResult<bool> {
        // verify that the given hash is not part of an extension of the canon chain.
        let canonical_head = self.state.tree_state.canonical_head();
        let mut current_hash = target_hash;
        while let Some(current_block) = self.sealed_header_by_hash(current_hash)? {
            if current_block.hash() == canonical_head.hash {
                return Ok(false)
            }
            // We already passed the canonical head
            if current_block.number <= canonical_head.number {
                break
            }
            current_hash = current_block.parent_hash;
        }

        // verify that the given hash is not already part of canonical chain stored in memory
        if self.canonical_in_memory_state.header_by_hash(target_hash).is_some() {
            return Ok(false)
        }

        // verify that the given hash is not already part of persisted canonical chain
        if self.provider.block_number(target_hash)?.is_some() {
            return Ok(false)
        }

        Ok(true)
    }

    /// Invoked when we receive a new forkchoice update message. Calls into the blockchain tree
    /// to resolve chain forks and ensure that the Execution Layer is working with the latest valid
    /// chain.
    ///
    /// These responses should adhere to the [Engine API Spec for
    /// `engine_forkchoiceUpdated`](https://github.com/ethereum/execution-apis/blob/main/src/engine/paris.md#specification-1).
    ///
    /// Returns an error if an internal error occurred like a database error.
    #[instrument(level = "trace", skip_all, fields(head = % state.head_block_hash, safe = % state.safe_block_hash,finalized = % state.finalized_block_hash), target = "engine::tree")]
    fn on_forkchoice_updated(
        &mut self,
        state: ForkchoiceState,
        attrs: Option<T::PayloadAttributes>,
        version: EngineApiMessageVersion,
    ) -> ProviderResult<TreeOutcome<OnForkChoiceUpdated>> {
        trace!(target: "engine::tree", ?attrs, "invoked forkchoice update");
        self.metrics.engine.forkchoice_updated_messages.increment(1);
        self.canonical_in_memory_state.on_forkchoice_update_received();

        if let Some(on_updated) = self.pre_validate_forkchoice_update(state)? {
            return Ok(TreeOutcome::new(on_updated))
        }

        let valid_outcome = |head| {
            TreeOutcome::new(OnForkChoiceUpdated::valid(PayloadStatus::new(
                PayloadStatusEnum::Valid,
                Some(head),
            )))
        };

        // Process the forkchoice update by trying to make the head block canonical
        //
        // We can only process this forkchoice update if:
        // - we have the `head` block
        // - the head block is part of a chain that is connected to the canonical chain. This
        //   includes reorgs.
        //
        // Performing a FCU involves:
        // - marking the FCU's head block as canonical
        // - updating in memory state to reflect the new canonical chain
        // - updating canonical state trackers
        // - emitting a canonicalization event for the new chain (including reorg)
        // - if we have payload attributes, delegate them to the payload service

        // 1. ensure we have a new head block
        if self.state.tree_state.canonical_block_hash() == state.head_block_hash {
            trace!(target: "engine::tree", "fcu head hash is already canonical");

            // update the safe and finalized blocks and ensure their values are valid
            if let Err(outcome) = self.ensure_consistent_forkchoice_state(state) {
                // safe or finalized hashes are invalid
                return Ok(TreeOutcome::new(outcome))
            }

            // we still need to process payload attributes if the head is already canonical
            if let Some(attr) = attrs {
                let tip = self
                    .block_by_hash(self.state.tree_state.canonical_block_hash())?
                    .ok_or_else(|| {
                        // If we can't find the canonical block, then something is wrong and we need
                        // to return an error
                        ProviderError::HeaderNotFound(state.head_block_hash.into())
                    })?;
                let updated = self.process_payload_attributes(attr, &tip, state, version);
                return Ok(TreeOutcome::new(updated))
            }

            // the head block is already canonical
            return Ok(valid_outcome(state.head_block_hash))
        }

        // 2. ensure we can apply a new chain update for the head block
        if let Some(chain_update) = self.on_new_head(state.head_block_hash)? {
            let tip = chain_update.tip().header.clone();
            self.on_canonical_chain_update(chain_update);

            // update the safe and finalized blocks and ensure their values are valid
            if let Err(outcome) = self.ensure_consistent_forkchoice_state(state) {
                // safe or finalized hashes are invalid
                return Ok(TreeOutcome::new(outcome))
            }

            if let Some(attr) = attrs {
                let updated = self.process_payload_attributes(attr, &tip, state, version);
                return Ok(TreeOutcome::new(updated))
            }

            return Ok(valid_outcome(state.head_block_hash))
        }

        // 3. check if the head is already part of the canonical chain
        if let Ok(Some(canonical_header)) = self.find_canonical_header(state.head_block_hash) {
            debug!(target: "engine::tree", head = canonical_header.number, "fcu head block is already canonical");

            // For OpStack the proposers are allowed to reorg their own chain at will, so we need to
            // always trigger a new payload job if requested.
            if self.engine_kind.is_opstack() {
                if let Some(attr) = attrs {
                    debug!(target: "engine::tree", head = canonical_header.number, "handling payload attributes for canonical head");
                    let updated =
                        self.process_payload_attributes(attr, &canonical_header, state, version);
                    return Ok(TreeOutcome::new(updated))
                }
            }

            // 2. Client software MAY skip an update of the forkchoice state and MUST NOT begin a
            //    payload build process if `forkchoiceState.headBlockHash` references a `VALID`
            //    ancestor of the head of canonical chain, i.e. the ancestor passed payload
            //    validation process and deemed `VALID`. In the case of such an event, client
            //    software MUST return `{payloadStatus: {status: VALID, latestValidHash:
            //    forkchoiceState.headBlockHash, validationError: null}, payloadId: null}`

            // the head block is already canonical, so we're not triggering a payload job and can
            // return right away
            return Ok(valid_outcome(state.head_block_hash))
        }

        // 4. we don't have the block to perform the update
        // we assume the FCU is valid and at least the head is missing,
        // so we need to start syncing to it
        //
        // find the appropriate target to sync to, if we don't have the safe block hash then we
        // start syncing to the safe block via backfill first
        let target = if self.state.forkchoice_state_tracker.is_empty() &&
            // check that safe block is valid and missing
            !state.safe_block_hash.is_zero() &&
            self.find_canonical_header(state.safe_block_hash).ok().flatten().is_none()
        {
            debug!(target: "engine::tree", "missing safe block on initial FCU, downloading safe block");
            state.safe_block_hash
        } else {
            state.head_block_hash
        };

        let target = self.lowest_buffered_ancestor_or(target);
        trace!(target: "engine::tree", %target, "downloading missing block");

        Ok(TreeOutcome::new(OnForkChoiceUpdated::valid(PayloadStatus::from_status(
            PayloadStatusEnum::Syncing,
        )))
        .with_event(TreeEvent::Download(DownloadRequest::single_block(target))))
    }

    /// Attempts to receive the next engine request.
    ///
    /// If there's currently no persistence action in progress, this will block until a new request
    /// is received. If there's a persistence action in progress, this will try to receive the
    /// next request with a timeout to not block indefinitely and return `Ok(None)` if no request is
    /// received in time.
    ///
    /// Returns an error if the engine channel is disconnected.
    fn try_recv_engine_message(
        &self,
    ) -> Result<Option<FromEngine<EngineApiRequest<T>>>, RecvError> {
        if self.persistence_state.in_progress() {
            // try to receive the next request with a timeout to not block indefinitely
            match self.incoming.recv_timeout(std::time::Duration::from_millis(500)) {
                Ok(msg) => Ok(Some(msg)),
                Err(err) => match err {
                    RecvTimeoutError::Timeout => Ok(None),
                    RecvTimeoutError::Disconnected => Err(RecvError),
                },
            }
        } else {
            self.incoming.recv().map(Some)
        }
    }

    /// Attempts to advance the persistence state.
    ///
    /// If we're currently awaiting a response this will try to receive the response (non-blocking)
    /// or send a new persistence action if necessary.
    fn advance_persistence(&mut self) -> Result<(), AdvancePersistenceError> {
        if !self.persistence_state.in_progress() {
            if let Some(new_tip_num) = self.persistence_state.remove_above_state.pop_front() {
                debug!(target: "engine::tree", ?new_tip_num, remove_state=?self.persistence_state.remove_above_state, last_persisted_block_number=?self.persistence_state.last_persisted_block.number, "Removing blocks using persistence task");
                if new_tip_num < self.persistence_state.last_persisted_block.number {
                    debug!(target: "engine::tree", ?new_tip_num, "Starting remove blocks job");
                    let (tx, rx) = oneshot::channel();
                    let _ = self.persistence.remove_blocks_above(new_tip_num, tx);
                    self.persistence_state.start(rx);
                }
            } else if self.should_persist() {
                let blocks_to_persist = self.get_canonical_blocks_to_persist();
                if blocks_to_persist.is_empty() {
                    debug!(target: "engine::tree", "Returned empty set of blocks to persist");
                } else {
                    debug!(target: "engine::tree", blocks = ?blocks_to_persist.iter().map(|block| block.block.num_hash()).collect::<Vec<_>>(), "Persisting blocks");
                    let (tx, rx) = oneshot::channel();
                    let _ = self.persistence.save_blocks(blocks_to_persist, tx);
                    self.persistence_state.start(rx);
                }
            }
        }

        if self.persistence_state.in_progress() {
            let (mut rx, start_time) = self
                .persistence_state
                .rx
                .take()
                .expect("if a persistence task is in progress Receiver must be Some");
            // Check if persistence has complete
            match rx.try_recv() {
                Ok(last_persisted_hash_num) => {
                    self.metrics.engine.persistence_duration.record(start_time.elapsed());
                    let Some(BlockNumHash {
                        hash: last_persisted_block_hash,
                        number: last_persisted_block_number,
                    }) = last_persisted_hash_num
                    else {
                        // if this happened, then we persisted no blocks because we sent an
                        // empty vec of blocks
                        warn!(target: "engine::tree", "Persistence task completed but did not persist any blocks");
                        return Ok(())
                    };

                    debug!(target: "engine::tree", ?last_persisted_block_hash, ?last_persisted_block_number, "Finished persisting, calling finish");
                    self.persistence_state
                        .finish(last_persisted_block_hash, last_persisted_block_number);
                    self.on_new_persisted_block()?;
                }
                Err(TryRecvError::Closed) => return Err(TryRecvError::Closed.into()),
                Err(TryRecvError::Empty) => self.persistence_state.rx = Some((rx, start_time)),
            }
        }
        Ok(())
    }

    /// Handles a message from the engine.
    fn on_engine_message(
        &mut self,
        msg: FromEngine<EngineApiRequest<T>>,
    ) -> Result<(), InsertBlockFatalError> {
        match msg {
            FromEngine::Event(event) => match event {
                FromOrchestrator::BackfillSyncStarted => {
                    debug!(target: "engine::tree", "received backfill sync started event");
                    self.backfill_sync_state = BackfillSyncState::Active;
                }
                FromOrchestrator::BackfillSyncFinished(ctrl) => {
                    self.on_backfill_sync_finished(ctrl)?;
                }
            },
            FromEngine::Request(request) => {
                match request {
                    EngineApiRequest::InsertExecutedBlock(block) => {
                        debug!(target: "engine::tree", block=?block.block().num_hash(), "inserting already executed block");
                        let now = Instant::now();
                        let sealed_block = block.block.clone();
                        self.state.tree_state.insert_executed(block);
                        self.metrics.engine.inserted_already_executed_blocks.increment(1);

                        self.emit_event(EngineApiEvent::BeaconConsensus(
                            BeaconConsensusEngineEvent::CanonicalBlockAdded(
                                sealed_block,
                                now.elapsed(),
                            ),
                        ));
                    }
                    EngineApiRequest::Beacon(request) => {
                        match request {
                            BeaconEngineMessage::ForkchoiceUpdated {
                                state,
                                payload_attrs,
                                tx,
                                version,
                            } => {
                                let mut output =
                                    self.on_forkchoice_updated(state, payload_attrs, version);

                                if let Ok(res) = &mut output {
                                    // track last received forkchoice state
                                    self.state
                                        .forkchoice_state_tracker
                                        .set_latest(state, res.outcome.forkchoice_status());

                                    // emit an event about the handled FCU
                                    self.emit_event(BeaconConsensusEngineEvent::ForkchoiceUpdated(
                                        state,
                                        res.outcome.forkchoice_status(),
                                    ));

                                    // handle the event if any
                                    self.on_maybe_tree_event(res.event.take())?;
                                }

                                if let Err(err) =
                                    tx.send(output.map(|o| o.outcome).map_err(Into::into))
                                {
                                    self.metrics
                                        .engine
                                        .failed_forkchoice_updated_response_deliveries
                                        .increment(1);
                                    error!(target: "engine::tree", "Failed to send event: {err:?}");
                                }
                            }
                            BeaconEngineMessage::NewPayload { payload, sidecar, tx } => {
                                let output = self.on_new_payload(payload, sidecar);
                                if let Err(err) =
                                    tx.send(output.map(|o| o.outcome).map_err(|e| {
                                        BeaconOnNewPayloadError::Internal(Box::new(e))
                                    }))
                                {
                                    error!(target: "engine::tree", "Failed to send event: {err:?}");
                                    self.metrics
                                        .engine
                                        .failed_new_payload_response_deliveries
                                        .increment(1);
                                }
                            }
                            BeaconEngineMessage::TransitionConfigurationExchanged => {
                                // triggering this hook will record that we received a request from
                                // the CL
                                self.canonical_in_memory_state
                                    .on_transition_configuration_exchanged();
                            }
                        }
                    }
                }
            }
            FromEngine::DownloadedBlocks(blocks) => {
                if let Some(event) = self.on_downloaded(blocks)? {
                    self.on_tree_event(event)?;
                }
            }
        }
        Ok(())
    }

    /// Invoked if the backfill sync has finished to target.
    ///
    /// At this point we consider the block synced to the backfill target.
    ///
    /// Checks the tracked finalized block against the block on disk and requests another backfill
    /// run if the distance to the tip exceeds the threshold for another backfill run.
    ///
    /// This will also do the necessary housekeeping of the tree state, this includes:
    ///  - removing all blocks below the backfill height
    ///  - resetting the canonical in-memory state
    fn on_backfill_sync_finished(
        &mut self,
        ctrl: ControlFlow,
    ) -> Result<(), InsertBlockFatalError> {
        debug!(target: "engine::tree", "received backfill sync finished event");
        self.backfill_sync_state = BackfillSyncState::Idle;

        // Pipeline unwound, memorize the invalid block and wait for CL for next sync target.
        if let ControlFlow::Unwind { bad_block, .. } = ctrl {
            warn!(target: "engine::tree", invalid_hash=?bad_block.hash(), invalid_number=?bad_block.number, "Bad block detected in unwind");
            // update the `invalid_headers` cache with the new invalid header
            self.state.invalid_headers.insert(*bad_block);
            return Ok(())
        }

        // backfill height is the block number that the backfill finished at
        let Some(backfill_height) = ctrl.block_number() else { return Ok(()) };

        // state house keeping after backfill sync
        // remove all executed blocks below the backfill height
        //
        // We set the `finalized_num` to `Some(backfill_height)` to ensure we remove all state
        // before that
        let backfill_num_hash = self
            .provider
            .block_hash(backfill_height)?
            .map(|hash| BlockNumHash { hash, number: backfill_height });

        self.state.tree_state.remove_until(
            backfill_num_hash
                .expect("after backfill the block target hash should be present in the db"),
            self.persistence_state.last_persisted_block.hash,
            backfill_num_hash,
        );
        self.metrics.engine.executed_blocks.set(self.state.tree_state.block_count() as f64);
        self.metrics.tree.canonical_chain_height.set(backfill_height as f64);

        // remove all buffered blocks below the backfill height
        self.state.buffer.remove_old_blocks(backfill_height);
        // we remove all entries because now we're synced to the backfill target and consider this
        // the canonical chain
        self.canonical_in_memory_state.clear_state();

        if let Ok(Some(new_head)) = self.provider.sealed_header(backfill_height) {
            // update the tracked chain height, after backfill sync both the canonical height and
            // persisted height are the same
            self.state.tree_state.set_canonical_head(new_head.num_hash());
            self.persistence_state.finish(new_head.hash(), new_head.number());

            // update the tracked canonical head
            self.canonical_in_memory_state.set_canonical_head(new_head);
        }

        // check if we need to run backfill again by comparing the most recent finalized height to
        // the backfill height
        let Some(sync_target_state) = self.state.forkchoice_state_tracker.sync_target_state()
        else {
            return Ok(())
        };
        if sync_target_state.finalized_block_hash.is_zero() {
            // no finalized block, can't check distance
            return Ok(())
        }
        // get the block number of the finalized block, if we have it
        let newest_finalized = self
            .state
            .buffer
            .block(&sync_target_state.finalized_block_hash)
            .map(|block| block.number);

        // The block number that the backfill finished at - if the progress or newest
        // finalized is None then we can't check the distance anyways.
        //
        // If both are Some, we perform another distance check and return the desired
        // backfill target
        if let Some(backfill_target) =
            ctrl.block_number().zip(newest_finalized).and_then(|(progress, finalized_number)| {
                // Determines whether or not we should run backfill again, in case
                // the new gap is still large enough and requires running backfill again
                self.backfill_sync_target(progress, finalized_number, None)
            })
        {
            // request another backfill run
            self.emit_event(EngineApiEvent::BackfillAction(BackfillAction::Start(
                backfill_target.into(),
            )));
            return Ok(())
        };

        // try to close the gap by executing buffered blocks that are child blocks of the new head
        self.try_connect_buffered_blocks(self.state.tree_state.current_canonical_head)
    }

    /// Attempts to make the given target canonical.
    ///
    /// This will update the tracked canonical in memory state and do the necessary housekeeping.
    fn make_canonical(&mut self, target: B256) -> ProviderResult<()> {
        if let Some(chain_update) = self.on_new_head(target)? {
            self.on_canonical_chain_update(chain_update);
        }

        Ok(())
    }

    /// Convenience function to handle an optional tree event.
    fn on_maybe_tree_event(&mut self, event: Option<TreeEvent>) -> ProviderResult<()> {
        if let Some(event) = event {
            self.on_tree_event(event)?;
        }

        Ok(())
    }

    /// Handles a tree event.
    fn on_tree_event(&mut self, event: TreeEvent) -> ProviderResult<()> {
        match event {
            TreeEvent::TreeAction(action) => match action {
                TreeAction::MakeCanonical { sync_target_head } => {
                    self.make_canonical(sync_target_head)?;
                }
            },
            TreeEvent::BackfillAction(action) => {
                self.emit_event(EngineApiEvent::BackfillAction(action));
            }
            TreeEvent::Download(action) => {
                self.emit_event(EngineApiEvent::Download(action));
            }
        }

        Ok(())
    }

    /// Emits an outgoing event to the engine.
    fn emit_event(&mut self, event: impl Into<EngineApiEvent>) {
        let event = event.into();

        if event.is_backfill_action() {
            debug_assert_eq!(
                self.backfill_sync_state,
                BackfillSyncState::Idle,
                "backfill action should only be emitted when backfill is idle"
            );

            if self.persistence_state.in_progress() {
                // backfill sync and persisting data are mutually exclusive, so we can't start
                // backfill while we're still persisting
                debug!(target: "engine::tree", "skipping backfill file while persistence task is active");
                return
            }

            self.backfill_sync_state = BackfillSyncState::Pending;
            self.metrics.engine.pipeline_runs.increment(1);
            debug!(target: "engine::tree", "emitting backfill action event");
        }

        let _ = self.outgoing.send(event).inspect_err(
            |err| error!(target: "engine::tree", "Failed to send internal event: {err:?}"),
        );
    }

    /// Returns true if the canonical chain length minus the last persisted
    /// block is greater than or equal to the persistence threshold and
    /// backfill is not running.
    const fn should_persist(&self) -> bool {
        if !self.backfill_sync_state.is_idle() {
            // can't persist if backfill is running
            return false
        }

        let min_block = self.persistence_state.last_persisted_block.number;
        self.state.tree_state.canonical_block_number().saturating_sub(min_block) >
            self.config.persistence_threshold()
    }

    /// Returns a batch of consecutive canonical blocks to persist in the range
    /// `(last_persisted_number .. canonical_head - threshold]` . The expected
    /// order is oldest -> newest.
    fn get_canonical_blocks_to_persist(&self) -> Vec<ExecutedBlock> {
        let mut blocks_to_persist = Vec::new();
        let mut current_hash = self.state.tree_state.canonical_block_hash();
        let last_persisted_number = self.persistence_state.last_persisted_block.number;

        let canonical_head_number = self.state.tree_state.canonical_block_number();

        let target_number =
            canonical_head_number.saturating_sub(self.config.memory_block_buffer_target());

        debug!(target: "engine::tree", ?last_persisted_number, ?canonical_head_number, ?target_number, ?current_hash, "Returning canonical blocks to persist");
        while let Some(block) = self.state.tree_state.blocks_by_hash.get(&current_hash) {
            if block.block.number <= last_persisted_number {
                break;
            }

            if block.block.number <= target_number {
                blocks_to_persist.push(block.clone());
            }

            current_hash = block.block.parent_hash;
        }

        // reverse the order so that the oldest block comes first
        blocks_to_persist.reverse();

        blocks_to_persist
    }

    /// This clears the blocks from the in-memory tree state that have been persisted to the
    /// database.
    ///
    /// This also updates the canonical in-memory state to reflect the newest persisted block
    /// height.
    ///
    /// Assumes that `finish` has been called on the `persistence_state` at least once
    fn on_new_persisted_block(&mut self) -> ProviderResult<()> {
        let finalized = self.state.forkchoice_state_tracker.last_valid_finalized();
        self.remove_before(self.persistence_state.last_persisted_block, finalized)?;
        self.canonical_in_memory_state.remove_persisted_blocks(BlockNumHash {
            number: self.persistence_state.last_persisted_block.number,
            hash: self.persistence_state.last_persisted_block.hash,
        });
        Ok(())
    }

    /// Return an [`ExecutedBlock`] from database or in-memory state by hash.
    ///
    /// NOTE: This cannot fetch [`ExecutedBlock`]s for _finalized_ blocks, instead it can only
    /// fetch [`ExecutedBlock`]s for _canonical_ blocks, or blocks from sidechains that the node
    /// has in memory.
    ///
    /// For finalized blocks, this will return `None`.
    fn executed_block_by_hash(&self, hash: B256) -> ProviderResult<Option<ExecutedBlock>> {
        trace!(target: "engine::tree", ?hash, "Fetching executed block by hash");
        // check memory first
        let block = self.state.tree_state.executed_block_by_hash(hash).cloned();

        if block.is_some() {
            return Ok(block)
        }

        let Some((_, updates)) = self.state.tree_state.persisted_trie_updates.get(&hash) else {
            return Ok(None)
        };

        let SealedBlockWithSenders { block, senders } = self
            .provider
            .sealed_block_with_senders(hash.into(), TransactionVariant::WithHash)?
            .ok_or_else(|| ProviderError::HeaderNotFound(hash.into()))?;
        let execution_output = self
            .provider
            .get_state(block.number())?
            .ok_or_else(|| ProviderError::StateForNumberNotFound(block.number()))?;
        let hashed_state = self.provider.hashed_post_state(execution_output.state());

        Ok(Some(ExecutedBlock {
            block: Arc::new(block),
            senders: Arc::new(senders),
            trie: updates.clone(),
            execution_output: Arc::new(execution_output),
            hashed_state: Arc::new(hashed_state),
        }))
    }

    /// Return sealed block from database or in-memory state by hash.
    fn sealed_header_by_hash(&self, hash: B256) -> ProviderResult<Option<SealedHeader>> {
        // check memory first
        let block =
            self.state.tree_state.block_by_hash(hash).map(|block| block.as_ref().clone().header);

        if block.is_some() {
            Ok(block)
        } else {
            self.provider.sealed_header_by_hash(hash)
        }
    }

    /// Return block from database or in-memory state by hash.
    fn block_by_hash(&self, hash: B256) -> ProviderResult<Option<Block>> {
        // check database first
        let mut block = self.provider.block_by_hash(hash)?;
        if block.is_none() {
            // Note: it's fine to return the unsealed block because the caller already has
            // the hash
            block = self
                .state
                .tree_state
                .block_by_hash(hash)
                // TODO: clone for compatibility. should we return an Arc here?
                .map(|block| block.as_ref().clone().unseal());
        }
        Ok(block)
    }

    /// Returns the state provider for the requested block hash.
    ///
    /// This merges the state of all blocks that are part of the chain that the requested block is
    /// the head of and are not yet persisted on disk. This includes all blocks that connect back to
    /// a canonical block on disk.
    ///
    /// Returns `None` if the state for the requested hash is not found, this happens if the
    /// requested state belongs to a block that is not connected to the canonical chain.
    ///
    /// Returns an error if we failed to fetch the state from the database.
    fn state_provider(&self, hash: B256) -> ProviderResult<Option<StateProviderBox>> {
        if let Some((historical, blocks)) = self.state.tree_state.blocks_by_hash(hash) {
            debug!(target: "engine::tree", %hash, %historical, "found canonical state for block in memory");
            // the block leads back to the canonical chain
            let historical = self.provider.state_by_block_hash(historical)?;
            return Ok(Some(Box::new(MemoryOverlayStateProvider::new(historical, blocks))))
        }

        // the hash could belong to an unknown block or a persisted block
        if let Some(header) = self.provider.header(&hash)? {
            debug!(target: "engine::tree", %hash, number = %header.number(), "found canonical state for block in database");
            // the block is known and persisted
            let historical = self.provider.state_by_block_hash(hash)?;
            return Ok(Some(historical))
        }

        debug!(target: "engine::tree", %hash, "no canonical state found for block");

        Ok(None)
    }

    /// Return the parent hash of the lowest buffered ancestor for the requested block, if there
    /// are any buffered ancestors. If there are no buffered ancestors, and the block itself does
    /// not exist in the buffer, this returns the hash that is passed in.
    ///
    /// Returns the parent hash of the block itself if the block is buffered and has no other
    /// buffered ancestors.
    fn lowest_buffered_ancestor_or(&self, hash: B256) -> B256 {
        self.state
            .buffer
            .lowest_ancestor(&hash)
            .map(|block| block.parent_hash)
            .unwrap_or_else(|| hash)
    }

    /// If validation fails, the response MUST contain the latest valid hash:
    ///
    ///   - The block hash of the ancestor of the invalid payload satisfying the following two
    ///     conditions:
    ///     - It is fully validated and deemed VALID
    ///     - Any other ancestor of the invalid payload with a higher blockNumber is INVALID
    ///   - 0x0000000000000000000000000000000000000000000000000000000000000000 if the above
    ///     conditions are satisfied by a `PoW` block.
    ///   - null if client software cannot determine the ancestor of the invalid payload satisfying
    ///     the above conditions.
    fn latest_valid_hash_for_invalid_payload(
        &mut self,
        parent_hash: B256,
    ) -> ProviderResult<Option<B256>> {
        // Check if parent exists in side chain or in canonical chain.
        if self.block_by_hash(parent_hash)?.is_some() {
            return Ok(Some(parent_hash))
        }

        // iterate over ancestors in the invalid cache
        // until we encounter the first valid ancestor
        let mut current_hash = parent_hash;
        let mut current_header = self.state.invalid_headers.get(&current_hash);
        while let Some(header) = current_header {
            current_hash = header.parent_hash;
            current_header = self.state.invalid_headers.get(&current_hash);

            // If current_header is None, then the current_hash does not have an invalid
            // ancestor in the cache, check its presence in blockchain tree
            if current_header.is_none() && self.block_by_hash(current_hash)?.is_some() {
                return Ok(Some(current_hash))
            }
        }
        Ok(None)
    }

    /// Prepares the invalid payload response for the given hash, checking the
    /// database for the parent hash and populating the payload status with the latest valid hash
    /// according to the engine api spec.
    fn prepare_invalid_response(&mut self, mut parent_hash: B256) -> ProviderResult<PayloadStatus> {
        // Edge case: the `latestValid` field is the zero hash if the parent block is the terminal
        // PoW block, which we need to identify by looking at the parent's block difficulty
        if let Some(parent) = self.block_by_hash(parent_hash)? {
            if !parent.is_zero_difficulty() {
                parent_hash = B256::ZERO;
            }
        }

        let valid_parent_hash = self.latest_valid_hash_for_invalid_payload(parent_hash)?;
        Ok(PayloadStatus::from_status(PayloadStatusEnum::Invalid {
            validation_error: PayloadValidationError::LinksToRejectedPayload.to_string(),
        })
        .with_latest_valid_hash(valid_parent_hash.unwrap_or_default()))
    }

    /// Returns true if the given hash is the last received sync target block.
    ///
    /// See [`ForkchoiceStateTracker::sync_target_state`]
    fn is_sync_target_head(&self, block_hash: B256) -> bool {
        if let Some(target) = self.state.forkchoice_state_tracker.sync_target_state() {
            return target.head_block_hash == block_hash
        }
        false
    }

    /// Checks if the given `check` hash points to an invalid header, inserting the given `head`
    /// block into the invalid header cache if the `check` hash has a known invalid ancestor.
    ///
    /// Returns a payload status response according to the engine API spec if the block is known to
    /// be invalid.
    fn check_invalid_ancestor_with_head(
        &mut self,
        check: B256,
        head: B256,
    ) -> ProviderResult<Option<PayloadStatus>> {
        // check if the check hash was previously marked as invalid
        let Some(header) = self.state.invalid_headers.get(&check) else { return Ok(None) };

        // populate the latest valid hash field
        let status = self.prepare_invalid_response(header.parent_hash)?;

        // insert the head block into the invalid header cache
        self.state.invalid_headers.insert_with_invalid_ancestor(head, header);

        Ok(Some(status))
    }

    /// Checks if the given `head` points to an invalid header, which requires a specific response
    /// to a forkchoice update.
    fn check_invalid_ancestor(&mut self, head: B256) -> ProviderResult<Option<PayloadStatus>> {
        // check if the head was previously marked as invalid
        let Some(header) = self.state.invalid_headers.get(&head) else { return Ok(None) };
        // populate the latest valid hash field
        Ok(Some(self.prepare_invalid_response(header.parent_hash)?))
    }

    /// Validate if block is correct and satisfies all the consensus rules that concern the header
    /// and block body itself.
    fn validate_block(&self, block: &SealedBlockWithSenders) -> Result<(), ConsensusError> {
        if let Err(e) = self.consensus.validate_header_with_total_difficulty(block, U256::MAX) {
            error!(
                target: "engine::tree",
                ?block,
                "Failed to validate total difficulty for block {}: {e}",
                block.header.hash()
            );
            return Err(e)
        }

        if let Err(e) = self.consensus.validate_header(block) {
            error!(target: "engine::tree", ?block, "Failed to validate header {}: {e}", block.header.hash());
            return Err(e)
        }

        if let Err(e) = self.consensus.validate_block_pre_execution(block) {
            error!(target: "engine::tree", ?block, "Failed to validate block {}: {e}", block.header.hash());
            return Err(e)
        }

        Ok(())
    }

    /// Attempts to connect any buffered blocks that are connected to the given parent hash.
    #[instrument(level = "trace", skip(self), target = "engine::tree")]
    fn try_connect_buffered_blocks(
        &mut self,
        parent: BlockNumHash,
    ) -> Result<(), InsertBlockFatalError> {
        let blocks = self.state.buffer.remove_block_with_children(&parent.hash);

        if blocks.is_empty() {
            // nothing to append
            return Ok(())
        }

        let now = Instant::now();
        let block_count = blocks.len();
        for child in blocks {
            let child_num_hash = child.num_hash();
            match self.insert_block(child) {
                Ok(res) => {
                    debug!(target: "engine::tree", child =?child_num_hash, ?res, "connected buffered block");
                    if self.is_sync_target_head(child_num_hash.hash) &&
                        matches!(res, InsertPayloadOk2::Inserted(BlockStatus2::Valid))
                    {
                        self.make_canonical(child_num_hash.hash)?;
                    }
                }
                Err(err) => {
                    debug!(target: "engine::tree", ?err, "failed to connect buffered block to tree");
                    if let Err(fatal) = self.on_insert_block_error(err) {
                        warn!(target: "engine::tree", %fatal, "fatal error occurred while connecting buffered blocks");
                        return Err(fatal)
                    }
                }
            }
        }

        debug!(target: "engine::tree", elapsed = ?now.elapsed(), %block_count, "connected buffered blocks");
        Ok(())
    }

    /// Attempts to recover the block's senders and then buffers it.
    ///
    /// Returns an error if sender recovery failed or inserting into the buffer failed.
    fn buffer_block_without_senders(
        &mut self,
        block: SealedBlock,
    ) -> Result<(), InsertBlockErrorTwo> {
        match block.try_seal_with_senders() {
            Ok(block) => self.buffer_block(block),
            Err(block) => Err(InsertBlockErrorTwo::sender_recovery_error(block)),
        }
    }

    /// Pre-validates the block and inserts it into the buffer.
    fn buffer_block(&mut self, block: SealedBlockWithSenders) -> Result<(), InsertBlockErrorTwo> {
        if let Err(err) = self.validate_block(&block) {
            return Err(InsertBlockErrorTwo::consensus_error(err, block.block))
        }
        self.state.buffer.insert_block(block);
        Ok(())
    }

    /// Returns true if the distance from the local tip to the block is greater than the configured
    /// threshold.
    ///
    /// If the `local_tip` is greater than the `block`, then this will return false.
    #[inline]
    const fn exceeds_backfill_run_threshold(&self, local_tip: u64, block: u64) -> bool {
        block > local_tip && block - local_tip > MIN_BLOCKS_FOR_PIPELINE_RUN
    }

    /// Returns how far the local tip is from the given block. If the local tip is at the same
    /// height or its block number is greater than the given block, this returns None.
    #[inline]
    const fn distance_from_local_tip(&self, local_tip: u64, block: u64) -> Option<u64> {
        if block > local_tip {
            Some(block - local_tip)
        } else {
            None
        }
    }

    /// Returns the target hash to sync to if the distance from the local tip to the block is
    /// greater than the threshold and we're not synced to the finalized block yet (if we've seen
    /// that block already).
    ///
    /// If this is invoked after a new block has been downloaded, the downloaded block could be the
    /// (missing) finalized block.
    fn backfill_sync_target(
        &self,
        canonical_tip_num: u64,
        target_block_number: u64,
        downloaded_block: Option<BlockNumHash>,
    ) -> Option<B256> {
        let sync_target_state = self.state.forkchoice_state_tracker.sync_target_state();

        // check if the distance exceeds the threshold for backfill sync
        let mut exceeds_backfill_threshold =
            self.exceeds_backfill_run_threshold(canonical_tip_num, target_block_number);

        // check if the downloaded block is the tracked finalized block
        if let Some(buffered_finalized) = sync_target_state
            .as_ref()
            .and_then(|state| self.state.buffer.block(&state.finalized_block_hash))
        {
            // if we have buffered the finalized block, we should check how far
            // we're off
            exceeds_backfill_threshold =
                self.exceeds_backfill_run_threshold(canonical_tip_num, buffered_finalized.number);
        }

        // If this is invoked after we downloaded a block we can check if this block is the
        // finalized block
        if let (Some(downloaded_block), Some(ref state)) = (downloaded_block, sync_target_state) {
            if downloaded_block.hash == state.finalized_block_hash {
                // we downloaded the finalized block and can now check how far we're off
                exceeds_backfill_threshold =
                    self.exceeds_backfill_run_threshold(canonical_tip_num, downloaded_block.number);
            }
        }

        // if the number of missing blocks is greater than the max, trigger backfill
        if exceeds_backfill_threshold {
            if let Some(state) = sync_target_state {
                // if we have already canonicalized the finalized block, we should skip backfill
                match self.provider.header_by_hash_or_number(state.finalized_block_hash.into()) {
                    Err(err) => {
                        warn!(target: "engine::tree", %err, "Failed to get finalized block header");
                    }
                    Ok(None) => {
                        // ensure the finalized block is known (not the zero hash)
                        if !state.finalized_block_hash.is_zero() {
                            // we don't have the block yet and the distance exceeds the allowed
                            // threshold
                            return Some(state.finalized_block_hash)
                        }

                        // OPTIMISTIC SYNCING
                        //
                        // It can happen when the node is doing an
                        // optimistic sync, where the CL has no knowledge of the finalized hash,
                        // but is expecting the EL to sync as high
                        // as possible before finalizing.
                        //
                        // This usually doesn't happen on ETH mainnet since CLs use the more
                        // secure checkpoint syncing.
                        //
                        // However, optimism chains will do this. The risk of a reorg is however
                        // low.
                        debug!(target: "engine::tree", hash=?state.head_block_hash, "Setting head hash as an optimistic backfill target.");
                        return Some(state.head_block_hash)
                    }
                    Ok(Some(_)) => {
                        // we're fully synced to the finalized block
                    }
                }
            }
        }

        None
    }

    /// This determines whether or not we should remove blocks from the chain, based on a canonical
    /// chain update.
    ///
    /// If the chain update is a reorg:
    /// * is the new chain behind the last persisted block, or
    /// * if the root of the new chain is at the same height as the last persisted block, is it a
    ///   different block
    ///
    /// If either of these are true, then this returns the height of the first block. Otherwise,
    /// this returns [`None`]. This should be used to check whether or not we should be sending a
    /// remove command to the persistence task.
    fn find_disk_reorg(&self, chain_update: &NewCanonicalChain) -> Option<u64> {
        let NewCanonicalChain::Reorg { new, old: _ } = chain_update else { return None };

        let BlockNumHash { number: new_num, hash: new_hash } =
            new.first().map(|block| block.block.num_hash())?;

        match new_num.cmp(&self.persistence_state.last_persisted_block.number) {
            Ordering::Greater => {
                // new number is above the last persisted block so the reorg can be performed
                // entirely in memory
                None
            }
            Ordering::Equal => {
                // new number is the same, if the hash is the same then we should not need to remove
                // any blocks
                (self.persistence_state.last_persisted_block.hash != new_hash).then_some(new_num)
            }
            Ordering::Less => {
                // this means we are below the last persisted block and must remove on disk blocks
                Some(new_num)
            }
        }
    }

    /// Invoked when we the canonical chain has been updated.
    ///
    /// This is invoked on a valid forkchoice update, or if we can make the target block canonical.
    fn on_canonical_chain_update(&mut self, chain_update: NewCanonicalChain) {
        trace!(target: "engine::tree", new_blocks = %chain_update.new_block_count(), reorged_blocks =  %chain_update.reorged_block_count(), "applying new chain update");
        let start = Instant::now();

        // schedule a remove_above call if we have an on-disk reorg
        if let Some(height) = self.find_disk_reorg(&chain_update) {
            // calculate the new tip by subtracting one from the lowest part of the chain
            let new_tip_num = height.saturating_sub(1);
            self.persistence_state.schedule_removal(new_tip_num);
        }

        // update the tracked canonical head
        self.state.tree_state.set_canonical_head(chain_update.tip().num_hash());

        let tip = chain_update.tip().header.clone();
        let notification = chain_update.to_chain_notification();

        // reinsert any missing reorged blocks
        if let NewCanonicalChain::Reorg { new, old } = &chain_update {
            let new_first = new.first().map(|first| first.block.num_hash());
            let old_first = old.first().map(|first| first.block.num_hash());
            trace!(target: "engine::tree", ?new_first, ?old_first, "Reorg detected, new and old first blocks");

            self.update_reorg_metrics(old.len());
            self.reinsert_reorged_blocks(new.clone());
            self.reinsert_reorged_blocks(old.clone());
        }

        // update the tracked in-memory state with the new chain
        self.canonical_in_memory_state.update_chain(chain_update);
        self.canonical_in_memory_state.set_canonical_head(tip.clone());

        // Update metrics based on new tip
        self.metrics.tree.canonical_chain_height.set(tip.number as f64);

        // sends an event to all active listeners about the new canonical chain
        self.canonical_in_memory_state.notify_canon_state(notification);

        // emit event
        self.emit_event(BeaconConsensusEngineEvent::CanonicalChainCommitted(
            Box::new(tip),
            start.elapsed(),
        ));
    }

    /// This updates metrics based on the given reorg length.
    fn update_reorg_metrics(&self, old_chain_length: usize) {
        self.metrics.tree.reorgs.increment(1);
        self.metrics.tree.latest_reorg_depth.set(old_chain_length as f64);
    }

    /// This reinserts any blocks in the new chain that do not already exist in the tree
    fn reinsert_reorged_blocks(&mut self, new_chain: Vec<ExecutedBlock>) {
        for block in new_chain {
            if self.state.tree_state.executed_block_by_hash(block.block.hash()).is_none() {
                trace!(target: "engine::tree", num=?block.block.number, hash=?block.block.hash(), "Reinserting block into tree state");
                self.state.tree_state.insert_executed(block);
            }
        }
    }

    /// This handles downloaded blocks that are shown to be disconnected from the canonical chain.
    ///
    /// This mainly compares the missing parent of the downloaded block with the current canonical
    /// tip, and decides whether or not backfill sync should be triggered.
    fn on_disconnected_downloaded_block(
        &self,
        downloaded_block: BlockNumHash,
        missing_parent: BlockNumHash,
        head: BlockNumHash,
    ) -> Option<TreeEvent> {
        // compare the missing parent with the canonical tip
        if let Some(target) =
            self.backfill_sync_target(head.number, missing_parent.number, Some(downloaded_block))
        {
            trace!(target: "engine::tree", %target, "triggering backfill on downloaded block");
            return Some(TreeEvent::BackfillAction(BackfillAction::Start(target.into())));
        }

        // continue downloading the missing parent
        //
        // this happens if either:
        //  * the missing parent block num < canonical tip num
        //    * this case represents a missing block on a fork that is shorter than the canonical
        //      chain
        //  * the missing parent block num >= canonical tip num, but the number of missing blocks is
        //    less than the backfill threshold
        //    * this case represents a potentially long range of blocks to download and execute
        let request = if let Some(distance) =
            self.distance_from_local_tip(head.number, missing_parent.number)
        {
            trace!(target: "engine::tree", %distance, missing=?missing_parent, "downloading missing parent block range");
            DownloadRequest::BlockRange(missing_parent.hash, distance)
        } else {
            trace!(target: "engine::tree", missing=?missing_parent, "downloading missing parent block");
            // This happens when the missing parent is on an outdated
            // sidechain and we can only download the missing block itself
            DownloadRequest::single_block(missing_parent.hash)
        };

        Some(TreeEvent::Download(request))
    }

    /// Invoked with a block downloaded from the network
    ///
    /// Returns an event with the appropriate action to take, such as:
    ///  - download more missing blocks
    ///  - try to canonicalize the target if the `block` is the tracked target (head) block.
    #[instrument(level = "trace", skip_all, fields(block_hash = %block.hash(), block_num = %block.number,), target = "engine::tree")]
    fn on_downloaded_block(
        &mut self,
        block: SealedBlockWithSenders,
    ) -> Result<Option<TreeEvent>, InsertBlockFatalError> {
        let block_num_hash = block.num_hash();
        let lowest_buffered_ancestor = self.lowest_buffered_ancestor_or(block_num_hash.hash);
        if self
            .check_invalid_ancestor_with_head(lowest_buffered_ancestor, block_num_hash.hash)?
            .is_some()
        {
            return Ok(None)
        }

        if !self.backfill_sync_state.is_idle() {
            return Ok(None)
        }

        // try to append the block
        match self.insert_block(block) {
            Ok(InsertPayloadOk2::Inserted(BlockStatus2::Valid)) => {
                if self.is_sync_target_head(block_num_hash.hash) {
                    trace!(target: "engine::tree", "appended downloaded sync target block");

                    // we just inserted the current sync target block, we can try to make it
                    // canonical
                    return Ok(Some(TreeEvent::TreeAction(TreeAction::MakeCanonical {
                        sync_target_head: block_num_hash.hash,
                    })))
                }
                trace!(target: "engine::tree", "appended downloaded block");
                self.try_connect_buffered_blocks(block_num_hash)?;
            }
            Ok(InsertPayloadOk2::Inserted(BlockStatus2::Disconnected {
                head,
                missing_ancestor,
            })) => {
                // block is not connected to the canonical head, we need to download
                // its missing branch first
                return Ok(self.on_disconnected_downloaded_block(
                    block_num_hash,
                    missing_ancestor,
                    head,
                ))
            }
            Ok(InsertPayloadOk2::AlreadySeen(_)) => {
                trace!(target: "engine::tree", "downloaded block already executed");
            }
            Err(err) => {
                debug!(target: "engine::tree", err=%err.kind(), "failed to insert downloaded block");
                if let Err(fatal) = self.on_insert_block_error(err) {
                    warn!(target: "engine::tree", %fatal, "fatal error occurred while inserting downloaded block");
                    return Err(fatal)
                }
            }
        }
        Ok(None)
    }

    fn insert_block_without_senders(
        &mut self,
        block: SealedBlock,
    ) -> Result<InsertPayloadOk2, InsertBlockErrorTwo> {
        match block.try_seal_with_senders() {
            Ok(block) => self.insert_block(block),
            Err(block) => Err(InsertBlockErrorTwo::sender_recovery_error(block)),
        }
    }

    fn insert_block(
        &mut self,
        block: SealedBlockWithSenders,
    ) -> Result<InsertPayloadOk2, InsertBlockErrorTwo> {
        self.insert_block_inner(block.clone())
            .map_err(|kind| InsertBlockErrorTwo::new(block.block, kind))
    }

    fn insert_block_inner(
        &mut self,
        block: SealedBlockWithSenders,
    ) -> Result<InsertPayloadOk2, InsertBlockErrorKindTwo> {
        debug!(target: "engine::tree", block=?block.num_hash(), parent = ?block.parent_hash, state_root = ?block.state_root, "Inserting new block into tree");

        if self.block_by_hash(block.hash())?.is_some() {
            return Ok(InsertPayloadOk2::AlreadySeen(BlockStatus2::Valid))
        }

        let start = Instant::now();

        trace!(target: "engine::tree", block=?block.num_hash(), "Validating block consensus");
        // validate block consensus rules
        self.validate_block(&block)?;

        trace!(target: "engine::tree", block=?block.num_hash(), parent=?block.parent_hash, "Fetching block state provider");
        let Some(state_provider) = self.state_provider(block.parent_hash)? else {
            // we don't have the state required to execute this block, buffering it and find the
            // missing parent block
            let missing_ancestor = self
                .state
                .buffer
                .lowest_ancestor(&block.parent_hash)
                .map(|block| block.parent_num_hash())
                .unwrap_or_else(|| block.parent_num_hash());

            self.state.buffer.insert_block(block);

            return Ok(InsertPayloadOk2::Inserted(BlockStatus2::Disconnected {
                head: self.state.tree_state.current_canonical_head,
                missing_ancestor,
            }))
        };

        // now validate against the parent
        let parent_block = self.sealed_header_by_hash(block.parent_hash)?.ok_or_else(|| {
            InsertBlockErrorKindTwo::Provider(ProviderError::HeaderNotFound(
                block.parent_hash.into(),
            ))
        })?;
        if let Err(e) = self.consensus.validate_header_against_parent(&block, &parent_block) {
            warn!(target: "engine::tree", ?block, "Failed to validate header {} against parent: {e}", block.header.hash());
            return Err(e.into())
        }

        trace!(target: "engine::tree", block=?block.num_hash(), "Executing block");
        let executor = self.executor_provider.executor(StateProviderDatabase::new(&state_provider));

        let block_number = block.number;
        let block_hash = block.hash();
        let sealed_block = Arc::new(block.block.clone());
        let block = block.unseal();

        let exec_time = Instant::now();

        // TODO: create StateRootTask with the receiving end of a channel and
        // pass the sending end of the channel to the state hook.
        let noop_state_hook = |_state: &EvmState| {};
        let output = self.metrics.executor.execute_metered(
            executor,
            (&block, U256::MAX).into(),
            Box::new(noop_state_hook),
        )?;

        trace!(target: "engine::tree", elapsed=?exec_time.elapsed(), ?block_number, "Executed block");

        if let Err(err) = self.consensus.validate_block_post_execution(
            &block,
            PostExecutionInput::new(&output.receipts, &output.requests),
        ) {
            // call post-block hook
            self.invalid_block_hook.on_invalid_block(
                &parent_block,
                &block.seal_slow(),
                &output,
                None,
            );
            return Err(err.into())
        }

        let hashed_state = self.provider.hashed_post_state(&output.state);

        trace!(target: "engine::tree", block=?sealed_block.num_hash(), "Calculating block state root");
        let root_time = Instant::now();
        let mut state_root_result = None;

        // TODO: switch to calculate state root using `StateRootTask`.

        // We attempt to compute state root in parallel if we are currently not persisting anything
        // to database. This is safe, because the database state cannot change until we
        // finish parallel computation. It is important that nothing is being persisted as
        // we are computing in parallel, because we initialize a different database transaction
        // per thread and it might end up with a different view of the database.
        let persistence_in_progress = self.persistence_state.in_progress();
        if !persistence_in_progress {
            state_root_result = match self
                .compute_state_root_parallel(block.parent_hash, &hashed_state)
            {
                Ok((state_root, trie_output)) => Some((state_root, trie_output)),
                Err(ParallelStateRootError::Provider(ProviderError::ConsistentView(error))) => {
                    debug!(target: "engine", %error, "Parallel state root computation failed consistency check, falling back");
                    None
                }
                Err(error) => return Err(InsertBlockErrorKindTwo::Other(Box::new(error))),
            };
        }

        let (state_root, trie_output) = if let Some(result) = state_root_result {
            result
        } else {
            debug!(target: "engine::tree", block=?sealed_block.num_hash(), persistence_in_progress, "Failed to compute state root in parallel");
            state_provider.state_root_with_updates(hashed_state.clone())?
        };

        if state_root != block.state_root {
            // call post-block hook
            self.invalid_block_hook.on_invalid_block(
                &parent_block,
                &block.clone().seal_slow(),
                &output,
                Some((&trie_output, state_root)),
            );
            return Err(ConsensusError::BodyStateRootDiff(
                GotExpected { got: state_root, expected: block.state_root }.into(),
            )
            .into())
        }

        let root_elapsed = root_time.elapsed();
        self.metrics.block_validation.record_state_root(&trie_output, root_elapsed.as_secs_f64());
        debug!(target: "engine::tree", ?root_elapsed, block=?sealed_block.num_hash(), "Calculated state root");

        let executed: ExecutedBlock = ExecutedBlock {
            block: sealed_block.clone(),
            senders: Arc::new(block.senders),
            execution_output: Arc::new(ExecutionOutcome::from((output, block_number))),
            hashed_state: Arc::new(hashed_state),
            trie: Arc::new(trie_output),
        };

        if self.state.tree_state.canonical_block_hash() == executed.block().parent_hash {
            debug!(target: "engine::tree", pending = ?executed.block().num_hash() ,"updating pending block");
            // if the parent is the canonical head, we can insert the block as the pending block
            self.canonical_in_memory_state.set_pending_block(executed.clone());
        }

        self.state.tree_state.insert_executed(executed);
        self.metrics.engine.executed_blocks.set(self.state.tree_state.block_count() as f64);

        // emit insert event
        let elapsed = start.elapsed();
        let engine_event = if self.is_fork(block_hash)? {
            BeaconConsensusEngineEvent::ForkBlockAdded(sealed_block, elapsed)
        } else {
            BeaconConsensusEngineEvent::CanonicalBlockAdded(sealed_block, elapsed)
        };
        self.emit_event(EngineApiEvent::BeaconConsensus(engine_event));

        debug!(target: "engine::tree", block=?BlockNumHash::new(block_number, block_hash), "Finished inserting block");
        Ok(InsertPayloadOk2::Inserted(BlockStatus2::Valid))
    }

    /// Compute state root for the given hashed post state in parallel.
    ///
    /// # Returns
    ///
    /// Returns `Ok(_)` if computed successfully.
    /// Returns `Err(_)` if error was encountered during computation.
    /// `Err(ProviderError::ConsistentView(_))` can be safely ignored and fallback computation
    /// should be used instead.
    fn compute_state_root_parallel(
        &self,
        parent_hash: B256,
        hashed_state: &HashedPostState,
    ) -> Result<(B256, TrieUpdates), ParallelStateRootError> {
        // TODO: when we switch to calculate state root using `StateRootTask` this
        // method can be still useful to calculate the required `TrieInput` to
        // create the task.
        let consistent_view = ConsistentDbView::new_with_latest_tip(self.provider.clone())?;
        let mut input = TrieInput::default();

        if let Some((historical, blocks)) = self.state.tree_state.blocks_by_hash(parent_hash) {
            debug!(target: "engine::tree", %parent_hash, %historical, "Calculating state root in parallel, parent found in memory");
            // Retrieve revert state for historical block.
            let revert_state = consistent_view.revert_state(historical)?;
            input.append(revert_state);

            // Extend with contents of parent in-memory blocks.
            for block in blocks.iter().rev() {
                input.append_cached_ref(block.trie_updates(), block.hashed_state())
            }
        } else {
            // The block attaches to canonical persisted parent.
            debug!(target: "engine::tree", %parent_hash, "Calculating state root in parallel, parent found in disk");
            let revert_state = consistent_view.revert_state(parent_hash)?;
            input.append(revert_state);
        }

        // Extend with block we are validating root for.
        input.append_ref(hashed_state);

        ParallelStateRoot::new(consistent_view, input).incremental_root_with_updates()
    }

    /// Handles an error that occurred while inserting a block.
    ///
    /// If this is a validation error this will mark the block as invalid.
    ///
    /// Returns the proper payload status response if the block is invalid.
    fn on_insert_block_error(
        &mut self,
        error: InsertBlockErrorTwo,
    ) -> Result<PayloadStatus, InsertBlockFatalError> {
        let (block, error) = error.split();

        // if invalid block, we check the validation error. Otherwise return the fatal
        // error.
        let validation_err = error.ensure_validation_error()?;

        // If the error was due to an invalid payload, the payload is added to the
        // invalid headers cache and `Ok` with [PayloadStatusEnum::Invalid] is
        // returned.
        warn!(target: "engine::tree", invalid_hash=?block.hash(), invalid_number=?block.number, %validation_err, "Invalid block error on new payload");
        let latest_valid_hash = if validation_err.is_block_pre_merge() {
            // zero hash must be returned if block is pre-merge
            Some(B256::ZERO)
        } else {
            self.latest_valid_hash_for_invalid_payload(block.parent_hash)?
        };

        // keep track of the invalid header
        self.state.invalid_headers.insert(block.header);
        Ok(PayloadStatus::new(
            PayloadStatusEnum::Invalid { validation_error: validation_err.to_string() },
            latest_valid_hash,
        ))
    }

    /// Attempts to find the header for the given block hash if it is canonical.
    pub fn find_canonical_header(&self, hash: B256) -> Result<Option<SealedHeader>, ProviderError> {
        let mut canonical = self.canonical_in_memory_state.header_by_hash(hash);

        if canonical.is_none() {
            canonical = self.provider.header(&hash)?.map(|header| SealedHeader::new(header, hash));
        }

        Ok(canonical)
    }

    /// Updates the tracked finalized block if we have it.
    fn update_finalized_block(
        &self,
        finalized_block_hash: B256,
    ) -> Result<(), OnForkChoiceUpdated> {
        if finalized_block_hash.is_zero() {
            return Ok(())
        }

        match self.find_canonical_header(finalized_block_hash) {
            Ok(None) => {
                debug!(target: "engine::tree", "Finalized block not found in canonical chain");
                // if the finalized block is not known, we can't update the finalized block
                return Err(OnForkChoiceUpdated::invalid_state())
            }
            Ok(Some(finalized)) => {
                if Some(finalized.num_hash()) !=
                    self.canonical_in_memory_state.get_finalized_num_hash()
                {
                    // we're also persisting the finalized block on disk so we can reload it on
                    // restart this is required by optimism which queries the finalized block: <https://github.com/ethereum-optimism/optimism/blob/c383eb880f307caa3ca41010ec10f30f08396b2e/op-node/rollup/sync/start.go#L65-L65>
                    let _ = self.persistence.save_finalized_block_number(finalized.number);
                    self.canonical_in_memory_state.set_finalized(finalized);
                }
            }
            Err(err) => {
                error!(target: "engine::tree", %err, "Failed to fetch finalized block header");
            }
        }

        Ok(())
    }

    /// Updates the tracked safe block if we have it
    fn update_safe_block(&self, safe_block_hash: B256) -> Result<(), OnForkChoiceUpdated> {
        if safe_block_hash.is_zero() {
            return Ok(())
        }

        match self.find_canonical_header(safe_block_hash) {
            Ok(None) => {
                debug!(target: "engine::tree", "Safe block not found in canonical chain");
                // if the safe block is not known, we can't update the safe block
                return Err(OnForkChoiceUpdated::invalid_state())
            }
            Ok(Some(safe)) => {
                if Some(safe.num_hash()) != self.canonical_in_memory_state.get_safe_num_hash() {
                    // we're also persisting the safe block on disk so we can reload it on
                    // restart this is required by optimism which queries the safe block: <https://github.com/ethereum-optimism/optimism/blob/c383eb880f307caa3ca41010ec10f30f08396b2e/op-node/rollup/sync/start.go#L65-L65>
                    let _ = self.persistence.save_safe_block_number(safe.number);
                    self.canonical_in_memory_state.set_safe(safe);
                }
            }
            Err(err) => {
                error!(target: "engine::tree", %err, "Failed to fetch safe block header");
            }
        }

        Ok(())
    }

    /// Ensures that the given forkchoice state is consistent, assuming the head block has been
    /// made canonical.
    ///
    /// If the forkchoice state is consistent, this will return Ok(()). Otherwise, this will
    /// return an instance of [`OnForkChoiceUpdated`] that is INVALID.
    ///
    /// This also updates the safe and finalized blocks in the [`CanonicalInMemoryState`], if they
    /// are consistent with the head block.
    fn ensure_consistent_forkchoice_state(
        &self,
        state: ForkchoiceState,
    ) -> Result<(), OnForkChoiceUpdated> {
        // Ensure that the finalized block, if not zero, is known and in the canonical chain
        // after the head block is canonicalized.
        //
        // This ensures that the finalized block is consistent with the head block, i.e. the
        // finalized block is an ancestor of the head block.
        self.update_finalized_block(state.finalized_block_hash)?;

        // Also ensure that the safe block, if not zero, is known and in the canonical chain
        // after the head block is canonicalized.
        //
        // This ensures that the safe block is consistent with the head block, i.e. the safe
        // block is an ancestor of the head block.
        self.update_safe_block(state.safe_block_hash)
    }

    /// Pre-validate forkchoice update and check whether it can be processed.
    ///
    /// This method returns the update outcome if validation fails or
    /// the node is syncing and the update cannot be processed at the moment.
    fn pre_validate_forkchoice_update(
        &mut self,
        state: ForkchoiceState,
    ) -> ProviderResult<Option<OnForkChoiceUpdated>> {
        if state.head_block_hash.is_zero() {
            return Ok(Some(OnForkChoiceUpdated::invalid_state()))
        }

        // check if the new head hash is connected to any ancestor that we previously marked as
        // invalid
        let lowest_buffered_ancestor_fcu = self.lowest_buffered_ancestor_or(state.head_block_hash);
        if let Some(status) = self.check_invalid_ancestor(lowest_buffered_ancestor_fcu)? {
            return Ok(Some(OnForkChoiceUpdated::with_invalid(status)))
        }

        if !self.backfill_sync_state.is_idle() {
            // We can only process new forkchoice updates if the pipeline is idle, since it requires
            // exclusive access to the database
            trace!(target: "engine::tree", "Pipeline is syncing, skipping forkchoice update");
            return Ok(Some(OnForkChoiceUpdated::syncing()))
        }

        Ok(None)
    }

    /// Validates the payload attributes with respect to the header and fork choice state.
    ///
    /// Note: At this point, the fork choice update is considered to be VALID, however, we can still
    /// return an error if the payload attributes are invalid.
    fn process_payload_attributes(
        &self,
        attrs: T::PayloadAttributes,
        head: &Header,
        state: ForkchoiceState,
        version: EngineApiMessageVersion,
    ) -> OnForkChoiceUpdated {
        if let Err(err) =
            self.payload_validator.validate_payload_attributes_against_header(&attrs, head)
        {
            warn!(target: "engine::tree", %err, ?head, "Invalid payload attributes");
            return OnForkChoiceUpdated::invalid_payload_attributes()
        }

        // 8. Client software MUST begin a payload build process building on top of
        //    forkchoiceState.headBlockHash and identified via buildProcessId value if
        //    payloadAttributes is not null and the forkchoice state has been updated successfully.
        //    The build process is specified in the Payload building section.
        match <T::PayloadBuilderAttributes as PayloadBuilderAttributes>::try_new(
            state.head_block_hash,
            attrs,
            version as u8,
        ) {
            Ok(attributes) => {
                // send the payload to the builder and return the receiver for the pending payload
                // id, initiating payload job is handled asynchronously
                let pending_payload_id = self.payload_builder.send_new_payload(attributes);

                // Client software MUST respond to this method call in the following way:
                // {
                //      payloadStatus: {
                //          status: VALID,
                //          latestValidHash: forkchoiceState.headBlockHash,
                //          validationError: null
                //      },
                //      payloadId: buildProcessId
                // }
                //
                // if the payload is deemed VALID and the build process has begun.
                OnForkChoiceUpdated::updated_with_pending_payload_id(
                    PayloadStatus::new(PayloadStatusEnum::Valid, Some(state.head_block_hash)),
                    pending_payload_id,
                )
            }
            Err(_) => OnForkChoiceUpdated::invalid_payload_attributes(),
        }
    }

    /// Remove all blocks up to __and including__ the given block number.
    ///
    /// If a finalized hash is provided, the only non-canonical blocks which will be removed are
    /// those which have a fork point at or below the finalized hash.
    ///
    /// Canonical blocks below the upper bound will still be removed.
    pub(crate) fn remove_before(
        &mut self,
        upper_bound: BlockNumHash,
        finalized_hash: Option<B256>,
    ) -> ProviderResult<()> {
        // first fetch the finalized block number and then call the remove_before method on
        // tree_state
        let num = if let Some(hash) = finalized_hash {
            self.provider.block_number(hash)?.map(|number| BlockNumHash { number, hash })
        } else {
            None
        };

        self.state.tree_state.remove_until(
            upper_bound,
            self.persistence_state.last_persisted_block.hash,
            num,
        );
        Ok(())
    }
}

/// This is an error that can come from advancing persistence. Either this can be a
/// [`TryRecvError`], or this can be a [`ProviderError`]
#[derive(Debug, thiserror::Error)]
pub enum AdvancePersistenceError {
    /// An error that can be from failing to receive a value from persistence
    #[error(transparent)]
    RecvError(#[from] TryRecvError),
    /// A provider error
    #[error(transparent)]
    Provider(#[from] ProviderError),
}

#[cfg(test)]
mod tests {
    use super::*;
    use crate::persistence::PersistenceAction;
    use alloy_primitives::Bytes;
    use alloy_rlp::Decodable;
    use alloy_rpc_types_engine::{CancunPayloadFields, ExecutionPayloadSidecar};
    use assert_matches::assert_matches;
    use reth_beacon_consensus::EthBeaconConsensus;
    use reth_chain_state::{test_utils::TestBlockBuilder, BlockState};
    use reth_chainspec::{ChainSpec, HOLESKY, MAINNET};
    use reth_engine_primitives::ForkchoiceStatus;
    use reth_ethereum_engine_primitives::{EthEngineTypes, EthereumEngineValidator};
    use reth_evm::test_utils::MockExecutorProvider;
    use reth_primitives::{BlockExt, EthPrimitives};
    use reth_provider::test_utils::MockEthProvider;
    use reth_rpc_types_compat::engine::{block_to_payload_v1, payload::block_to_payload_v3};
    use reth_trie::updates::TrieUpdates;
    use std::{
        str::FromStr,
        sync::mpsc::{channel, Sender},
    };

    /// This is a test channel that allows you to `release` any value that is in the channel.
    ///
    /// If nothing has been sent, then the next value will be immediately sent.
    #[allow(dead_code)]
    struct TestChannel<T> {
        /// If an item is sent to this channel, an item will be released in the wrapped channel
        release: Receiver<()>,
        /// The sender channel
        tx: Sender<T>,
        /// The receiver channel
        rx: Receiver<T>,
    }

    impl<T: Send + 'static> TestChannel<T> {
        /// Creates a new test channel
        #[allow(dead_code)]
        fn spawn_channel() -> (Sender<T>, Receiver<T>, TestChannelHandle) {
            let (original_tx, original_rx) = channel();
            let (wrapped_tx, wrapped_rx) = channel();
            let (release_tx, release_rx) = channel();
            let handle = TestChannelHandle::new(release_tx);
            let test_channel = Self { release: release_rx, tx: wrapped_tx, rx: original_rx };
            // spawn the task that listens and releases stuff
            std::thread::spawn(move || test_channel.intercept_loop());
            (original_tx, wrapped_rx, handle)
        }

        /// Runs the intercept loop, waiting for the handle to release a value
        fn intercept_loop(&self) {
            while self.release.recv() == Ok(()) {
                let Ok(value) = self.rx.recv() else { return };

                let _ = self.tx.send(value);
            }
        }
    }

    struct TestChannelHandle {
        /// The sender to use for releasing values
        release: Sender<()>,
    }

    impl TestChannelHandle {
        /// Returns a [`TestChannelHandle`]
        const fn new(release: Sender<()>) -> Self {
            Self { release }
        }

        /// Signals to the channel task that a value should be released
        #[allow(dead_code)]
        fn release(&self) {
            let _ = self.release.send(());
        }
    }

    struct TestHarness {
        tree: EngineApiTreeHandler<
            EthPrimitives,
            MockEthProvider,
            MockExecutorProvider,
            EthEngineTypes,
            EthereumEngineValidator,
        >,
        to_tree_tx: Sender<FromEngine<EngineApiRequest<EthEngineTypes>>>,
        from_tree_rx: UnboundedReceiver<EngineApiEvent>,
        blocks: Vec<ExecutedBlock>,
        action_rx: Receiver<PersistenceAction>,
        executor_provider: MockExecutorProvider,
        block_builder: TestBlockBuilder,
        provider: MockEthProvider,
    }

    impl TestHarness {
        fn new(chain_spec: Arc<ChainSpec>) -> Self {
            let (action_tx, action_rx) = channel();
            Self::with_persistence_channel(chain_spec, action_tx, action_rx)
        }

        #[allow(dead_code)]
        fn with_test_channel(chain_spec: Arc<ChainSpec>) -> (Self, TestChannelHandle) {
            let (action_tx, action_rx, handle) = TestChannel::spawn_channel();
            (Self::with_persistence_channel(chain_spec, action_tx, action_rx), handle)
        }

        fn with_persistence_channel(
            chain_spec: Arc<ChainSpec>,
            action_tx: Sender<PersistenceAction>,
            action_rx: Receiver<PersistenceAction>,
        ) -> Self {
            let persistence_handle = PersistenceHandle::new(action_tx);

            let consensus = Arc::new(EthBeaconConsensus::new(chain_spec.clone()));

            let provider = MockEthProvider::default();
            let executor_provider = MockExecutorProvider::default();

            let payload_validator = EthereumEngineValidator::new(chain_spec.clone());

            let (from_tree_tx, from_tree_rx) = unbounded_channel();

            let header = chain_spec.genesis_header().clone();
            let header = SealedHeader::seal(header);
            let engine_api_tree_state = EngineApiTreeState::new(10, 10, header.num_hash());
            let canonical_in_memory_state = CanonicalInMemoryState::with_head(header, None, None);

            let (to_payload_service, _payload_command_rx) = unbounded_channel();
            let payload_builder = PayloadBuilderHandle::new(to_payload_service);

            let tree = EngineApiTreeHandler::new(
                provider.clone(),
                executor_provider.clone(),
                consensus,
                payload_validator,
                from_tree_tx,
                engine_api_tree_state,
                canonical_in_memory_state,
                persistence_handle,
                PersistenceState::default(),
                payload_builder,
                TreeConfig::default(),
                EngineApiKind::Ethereum,
            );

            let block_builder = TestBlockBuilder::default().with_chain_spec((*chain_spec).clone());
            Self {
                to_tree_tx: tree.incoming_tx.clone(),
                tree,
                from_tree_rx,
                blocks: vec![],
                action_rx,
                executor_provider,
                block_builder,
                provider,
            }
        }

        fn with_blocks(mut self, blocks: Vec<ExecutedBlock>) -> Self {
            let mut blocks_by_hash = HashMap::default();
            let mut blocks_by_number = BTreeMap::new();
            let mut state_by_hash = HashMap::default();
            let mut hash_by_number = BTreeMap::new();
            let mut parent_to_child: HashMap<B256, HashSet<B256>> = HashMap::default();
            let mut parent_hash = B256::ZERO;

            for block in &blocks {
                let sealed_block = block.block();
                let hash = sealed_block.hash();
                let number = sealed_block.number;
                blocks_by_hash.insert(hash, block.clone());
                blocks_by_number.entry(number).or_insert_with(Vec::new).push(block.clone());
                state_by_hash.insert(hash, Arc::new(BlockState::new(block.clone())));
                hash_by_number.insert(number, hash);
                parent_to_child.entry(parent_hash).or_default().insert(hash);
                parent_hash = hash;
            }

            self.tree.state.tree_state = TreeState {
                blocks_by_hash,
                blocks_by_number,
                current_canonical_head: blocks.last().unwrap().block().num_hash(),
                parent_to_child,
                persisted_trie_updates: HashMap::default(),
            };

            let last_executed_block = blocks.last().unwrap().clone();
            let pending = Some(BlockState::new(last_executed_block));
            self.tree.canonical_in_memory_state =
                CanonicalInMemoryState::new(state_by_hash, hash_by_number, pending, None, None);

            self.blocks = blocks.clone();
            self.persist_blocks(
                blocks
                    .into_iter()
                    .map(|b| SealedBlockWithSenders {
                        block: (*b.block).clone(),
                        senders: b.senders.to_vec(),
                    })
                    .collect(),
            );

            self
        }

        const fn with_backfill_state(mut self, state: BackfillSyncState) -> Self {
            self.tree.backfill_sync_state = state;
            self
        }

        fn extend_execution_outcome(
            &self,
            execution_outcomes: impl IntoIterator<Item = impl Into<ExecutionOutcome>>,
        ) {
            self.executor_provider.extend(execution_outcomes);
        }

        fn insert_block(
            &mut self,
            block: SealedBlockWithSenders,
        ) -> Result<InsertPayloadOk2, InsertBlockErrorTwo> {
            let execution_outcome = self.block_builder.get_execution_outcome(block.clone());
            self.extend_execution_outcome([execution_outcome]);
            self.tree.provider.add_state_root(block.state_root);
            self.tree.insert_block(block)
        }

        async fn fcu_to(&mut self, block_hash: B256, fcu_status: impl Into<ForkchoiceStatus>) {
            let fcu_status = fcu_status.into();

            self.send_fcu(block_hash, fcu_status).await;

            self.check_fcu(block_hash, fcu_status).await;
        }

        async fn send_fcu(&mut self, block_hash: B256, fcu_status: impl Into<ForkchoiceStatus>) {
            let fcu_state = self.fcu_state(block_hash);

            let (tx, rx) = oneshot::channel();
            self.tree
                .on_engine_message(FromEngine::Request(
                    BeaconEngineMessage::ForkchoiceUpdated {
                        state: fcu_state,
                        payload_attrs: None,
                        tx,
                        version: EngineApiMessageVersion::default(),
                    }
                    .into(),
                ))
                .unwrap();

            let response = rx.await.unwrap().unwrap().await.unwrap();
            match fcu_status.into() {
                ForkchoiceStatus::Valid => assert!(response.payload_status.is_valid()),
                ForkchoiceStatus::Syncing => assert!(response.payload_status.is_syncing()),
                ForkchoiceStatus::Invalid => assert!(response.payload_status.is_invalid()),
            }
        }

        async fn check_fcu(&mut self, block_hash: B256, fcu_status: impl Into<ForkchoiceStatus>) {
            let fcu_state = self.fcu_state(block_hash);

            // check for ForkchoiceUpdated event
            let event = self.from_tree_rx.recv().await.unwrap();
            match event {
                EngineApiEvent::BeaconConsensus(BeaconConsensusEngineEvent::ForkchoiceUpdated(
                    state,
                    status,
                )) => {
                    assert_eq!(state, fcu_state);
                    assert_eq!(status, fcu_status.into());
                }
                _ => panic!("Unexpected event: {:#?}", event),
            }
        }

        const fn fcu_state(&self, block_hash: B256) -> ForkchoiceState {
            ForkchoiceState {
                head_block_hash: block_hash,
                safe_block_hash: block_hash,
                finalized_block_hash: block_hash,
            }
        }

        async fn send_new_payload(&mut self, block: SealedBlockWithSenders) {
            let payload = block_to_payload_v3(block.block.clone());
            self.tree
                .on_new_payload(
                    payload.into(),
                    ExecutionPayloadSidecar::v3(CancunPayloadFields {
                        parent_beacon_block_root: block.parent_beacon_block_root.unwrap(),
                        versioned_hashes: vec![],
                    }),
                )
                .unwrap();
        }

        async fn insert_chain(
            &mut self,
            chain: impl IntoIterator<Item = SealedBlockWithSenders> + Clone,
        ) {
            for block in chain.clone() {
                self.insert_block(block.clone()).unwrap();
            }
            self.check_canon_chain_insertion(chain).await;
        }

        async fn check_canon_commit(&mut self, hash: B256) {
            let event = self.from_tree_rx.recv().await.unwrap();
            match event {
                EngineApiEvent::BeaconConsensus(
                    BeaconConsensusEngineEvent::CanonicalChainCommitted(header, _),
                ) => {
                    assert_eq!(header.hash(), hash);
                }
                _ => panic!("Unexpected event: {:#?}", event),
            }
        }

        async fn check_fork_chain_insertion(
            &mut self,
            chain: impl IntoIterator<Item = SealedBlockWithSenders> + Clone,
        ) {
            for block in chain {
                self.check_fork_block_added(block.block.hash()).await;
            }
        }

        async fn check_canon_chain_insertion(
            &mut self,
            chain: impl IntoIterator<Item = SealedBlockWithSenders> + Clone,
        ) {
            for block in chain.clone() {
                self.check_canon_block_added(block.hash()).await;
            }
        }

        async fn check_canon_block_added(&mut self, expected_hash: B256) {
            let event = self.from_tree_rx.recv().await.unwrap();
            match event {
                EngineApiEvent::BeaconConsensus(
                    BeaconConsensusEngineEvent::CanonicalBlockAdded(block, _),
                ) => {
                    assert_eq!(block.hash(), expected_hash);
                }
                _ => panic!("Unexpected event: {:#?}", event),
            }
        }

        async fn check_fork_block_added(&mut self, expected_hash: B256) {
            let event = self.from_tree_rx.recv().await.unwrap();
            match event {
                EngineApiEvent::BeaconConsensus(BeaconConsensusEngineEvent::ForkBlockAdded(
                    block,
                    _,
                )) => {
                    assert!(block.hash() == expected_hash);
                }
                _ => panic!("Unexpected event: {:#?}", event),
            }
        }

        fn persist_blocks(&self, blocks: Vec<SealedBlockWithSenders>) {
            let mut block_data: Vec<(B256, Block)> = Vec::with_capacity(blocks.len());
            let mut headers_data: Vec<(B256, Header)> = Vec::with_capacity(blocks.len());

            for block in &blocks {
                let unsealed_block = block.clone().unseal();
                block_data.push((block.hash(), unsealed_block.clone().block));
                headers_data.push((block.hash(), unsealed_block.header.clone()));
            }

            self.provider.extend_blocks(block_data);
            self.provider.extend_headers(headers_data);
        }

        fn setup_range_insertion_for_valid_chain(&mut self, chain: Vec<SealedBlockWithSenders>) {
            self.setup_range_insertion_for_chain(chain, None)
        }

        fn setup_range_insertion_for_invalid_chain(
            &mut self,
            chain: Vec<SealedBlockWithSenders>,
            index: usize,
        ) {
            self.setup_range_insertion_for_chain(chain, Some(index))
        }

        fn setup_range_insertion_for_chain(
            &mut self,
            chain: Vec<SealedBlockWithSenders>,
            invalid_index: Option<usize>,
        ) {
            // setting up execution outcomes for the chain, the blocks will be
            // executed starting from the oldest, so we need to reverse.
            let mut chain_rev = chain;
            chain_rev.reverse();

            let mut execution_outcomes = Vec::with_capacity(chain_rev.len());
            for (index, block) in chain_rev.iter().enumerate() {
                let execution_outcome = self.block_builder.get_execution_outcome(block.clone());
                let state_root = if invalid_index.is_some() && invalid_index.unwrap() == index {
                    B256::random()
                } else {
                    block.state_root
                };
                self.tree.provider.add_state_root(state_root);
                execution_outcomes.push(execution_outcome);
            }
            self.extend_execution_outcome(execution_outcomes);
        }

        fn check_canon_head(&self, head_hash: B256) {
            assert_eq!(self.tree.state.tree_state.canonical_head().hash, head_hash);
        }
    }

    #[test]
    fn test_tree_persist_block_batch() {
        let tree_config = TreeConfig::default();
        let chain_spec = MAINNET.clone();
        let mut test_block_builder =
            TestBlockBuilder::default().with_chain_spec((*chain_spec).clone());

        // we need more than tree_config.persistence_threshold() +1 blocks to
        // trigger the persistence task.
        let blocks: Vec<_> = test_block_builder
            .get_executed_blocks(1..tree_config.persistence_threshold() + 2)
            .collect();
        let mut test_harness = TestHarness::new(chain_spec).with_blocks(blocks);

        let mut blocks = vec![];
        for idx in 0..tree_config.max_execute_block_batch_size() * 2 {
            blocks.push(test_block_builder.generate_random_block(idx as u64, B256::random()));
        }

        test_harness.to_tree_tx.send(FromEngine::DownloadedBlocks(blocks)).unwrap();

        // process the message
        let msg = test_harness.tree.try_recv_engine_message().unwrap().unwrap();
        test_harness.tree.on_engine_message(msg).unwrap();

        // we now should receive the other batch
        let msg = test_harness.tree.try_recv_engine_message().unwrap().unwrap();
        match msg {
            FromEngine::DownloadedBlocks(blocks) => {
                assert_eq!(blocks.len(), tree_config.max_execute_block_batch_size());
            }
            _ => panic!("unexpected message: {:#?}", msg),
        }
    }

    #[tokio::test]
    async fn test_tree_persist_blocks() {
        let tree_config = TreeConfig::default();
        let chain_spec = MAINNET.clone();
        let mut test_block_builder =
            TestBlockBuilder::default().with_chain_spec((*chain_spec).clone());

        // we need more than tree_config.persistence_threshold() +1 blocks to
        // trigger the persistence task.
        let blocks: Vec<_> = test_block_builder
            .get_executed_blocks(1..tree_config.persistence_threshold() + 2)
            .collect();
        let test_harness = TestHarness::new(chain_spec).with_blocks(blocks.clone());
        std::thread::Builder::new()
            .name("Tree Task".to_string())
            .spawn(|| test_harness.tree.run())
            .unwrap();

        // send a message to the tree to enter the main loop.
        test_harness.to_tree_tx.send(FromEngine::DownloadedBlocks(vec![])).unwrap();

        let received_action =
            test_harness.action_rx.recv().expect("Failed to receive save blocks action");
        if let PersistenceAction::SaveBlocks(saved_blocks, _) = received_action {
            // only blocks.len() - tree_config.memory_block_buffer_target() will be
            // persisted
            let expected_persist_len =
                blocks.len() - tree_config.memory_block_buffer_target() as usize;
            assert_eq!(saved_blocks.len(), expected_persist_len);
            assert_eq!(saved_blocks, blocks[..expected_persist_len]);
        } else {
            panic!("unexpected action received {received_action:?}");
        }
    }

    #[tokio::test]
    async fn test_in_memory_state_trait_impl() {
        let blocks: Vec<_> = TestBlockBuilder::default().get_executed_blocks(0..10).collect();
        let test_harness = TestHarness::new(MAINNET.clone()).with_blocks(blocks.clone());

        for executed_block in blocks {
            let sealed_block = executed_block.block();

            let expected_state = BlockState::new(executed_block.clone());

            let actual_state_by_hash = test_harness
                .tree
                .canonical_in_memory_state
                .state_by_hash(sealed_block.hash())
                .unwrap();
            assert_eq!(expected_state, *actual_state_by_hash);

            let actual_state_by_number = test_harness
                .tree
                .canonical_in_memory_state
                .state_by_number(sealed_block.number)
                .unwrap();
            assert_eq!(expected_state, *actual_state_by_number);
        }
    }

    #[tokio::test]
    async fn test_engine_request_during_backfill() {
        let tree_config = TreeConfig::default();
        let blocks: Vec<_> = TestBlockBuilder::default()
            .get_executed_blocks(0..tree_config.persistence_threshold())
            .collect();
        let mut test_harness = TestHarness::new(MAINNET.clone())
            .with_blocks(blocks)
            .with_backfill_state(BackfillSyncState::Active);

        let (tx, rx) = oneshot::channel();
        test_harness
            .tree
            .on_engine_message(FromEngine::Request(
                BeaconEngineMessage::ForkchoiceUpdated {
                    state: ForkchoiceState {
                        head_block_hash: B256::random(),
                        safe_block_hash: B256::random(),
                        finalized_block_hash: B256::random(),
                    },
                    payload_attrs: None,
                    tx,
                    version: EngineApiMessageVersion::default(),
                }
                .into(),
            ))
            .unwrap();

        let resp = rx.await.unwrap().unwrap().await.unwrap();
        assert!(resp.payload_status.is_syncing());
    }

    #[test]
    fn test_disconnected_payload() {
        let s = include_str!("../../test-data/holesky/2.rlp");
        let data = Bytes::from_str(s).unwrap();
        let block = Block::decode(&mut data.as_ref()).unwrap();
        let sealed = block.seal_slow();
        let hash = sealed.hash();
        let payload = block_to_payload_v1(sealed.clone());

        let mut test_harness = TestHarness::new(HOLESKY.clone());

        let outcome = test_harness
            .tree
            .on_new_payload(payload.into(), ExecutionPayloadSidecar::none())
            .unwrap();
        assert!(outcome.outcome.is_syncing());

        // ensure block is buffered
        let buffered = test_harness.tree.state.buffer.block(&hash).unwrap();
        assert_eq!(buffered.block, sealed);
    }

    #[test]
    fn test_disconnected_block() {
        let s = include_str!("../../test-data/holesky/2.rlp");
        let data = Bytes::from_str(s).unwrap();
        let block = Block::decode(&mut data.as_ref()).unwrap();
        let sealed = block.seal_slow();

        let mut test_harness = TestHarness::new(HOLESKY.clone());

        let outcome = test_harness.tree.insert_block_without_senders(sealed.clone()).unwrap();
        assert_eq!(
            outcome,
            InsertPayloadOk2::Inserted(BlockStatus2::Disconnected {
                head: test_harness.tree.state.tree_state.current_canonical_head,
                missing_ancestor: sealed.parent_num_hash()
            })
        );
    }

    #[tokio::test]
    async fn test_holesky_payload() {
        let s = include_str!("../../test-data/holesky/1.rlp");
        let data = Bytes::from_str(s).unwrap();
        let block = Block::decode(&mut data.as_ref()).unwrap();
        let sealed = block.seal_slow();
        let payload = block_to_payload_v1(sealed);

        let mut test_harness =
            TestHarness::new(HOLESKY.clone()).with_backfill_state(BackfillSyncState::Active);

        let (tx, rx) = oneshot::channel();
        test_harness
            .tree
            .on_engine_message(FromEngine::Request(
                BeaconEngineMessage::NewPayload {
                    payload: payload.clone().into(),
                    sidecar: ExecutionPayloadSidecar::none(),
                    tx,
                }
                .into(),
            ))
            .unwrap();

        let resp = rx.await.unwrap().unwrap();
        assert!(resp.is_syncing());
    }

    #[tokio::test]
    async fn test_tree_state_insert_executed() {
        let mut tree_state = TreeState::new(BlockNumHash::default());
        let blocks: Vec<_> = TestBlockBuilder::default().get_executed_blocks(1..4).collect();

        tree_state.insert_executed(blocks[0].clone());
        tree_state.insert_executed(blocks[1].clone());

        assert_eq!(
            tree_state.parent_to_child.get(&blocks[0].block.hash()),
            Some(&HashSet::from_iter([blocks[1].block.hash()]))
        );

        assert!(!tree_state.parent_to_child.contains_key(&blocks[1].block.hash()));

        tree_state.insert_executed(blocks[2].clone());

        assert_eq!(
            tree_state.parent_to_child.get(&blocks[1].block.hash()),
            Some(&HashSet::from_iter([blocks[2].block.hash()]))
        );
        assert!(tree_state.parent_to_child.contains_key(&blocks[1].block.hash()));

        assert!(!tree_state.parent_to_child.contains_key(&blocks[2].block.hash()));
    }

    #[tokio::test]
    async fn test_tree_state_insert_executed_with_reorg() {
        let mut tree_state = TreeState::new(BlockNumHash::default());
        let mut test_block_builder = TestBlockBuilder::default();
        let blocks: Vec<_> = test_block_builder.get_executed_blocks(1..6).collect();

        for block in &blocks {
            tree_state.insert_executed(block.clone());
        }
        assert_eq!(tree_state.blocks_by_hash.len(), 5);

        let fork_block_3 =
            test_block_builder.get_executed_block_with_number(3, blocks[1].block.hash());
        let fork_block_4 =
            test_block_builder.get_executed_block_with_number(4, fork_block_3.block.hash());
        let fork_block_5 =
            test_block_builder.get_executed_block_with_number(5, fork_block_4.block.hash());

        tree_state.insert_executed(fork_block_3.clone());
        tree_state.insert_executed(fork_block_4.clone());
        tree_state.insert_executed(fork_block_5.clone());

        assert_eq!(tree_state.blocks_by_hash.len(), 8);
        assert_eq!(tree_state.blocks_by_number[&3].len(), 2); // two blocks at height 3 (original and fork)
        assert_eq!(tree_state.parent_to_child[&blocks[1].block.hash()].len(), 2); // block 2 should have two children

        // verify that we can insert the same block again without issues
        tree_state.insert_executed(fork_block_4.clone());
        assert_eq!(tree_state.blocks_by_hash.len(), 8);

        assert!(tree_state.parent_to_child[&fork_block_3.block.hash()]
            .contains(&fork_block_4.block.hash()));
        assert!(tree_state.parent_to_child[&fork_block_4.block.hash()]
            .contains(&fork_block_5.block.hash()));

        assert_eq!(tree_state.blocks_by_number[&4].len(), 2);
        assert_eq!(tree_state.blocks_by_number[&5].len(), 2);
    }

    #[tokio::test]
    async fn test_tree_state_remove_before() {
        let start_num_hash = BlockNumHash::default();
        let mut tree_state = TreeState::new(start_num_hash);
        let blocks: Vec<_> = TestBlockBuilder::default().get_executed_blocks(1..6).collect();

        for block in &blocks {
            tree_state.insert_executed(block.clone());
        }

        let last = blocks.last().unwrap();

        // set the canonical head
        tree_state.set_canonical_head(last.block.num_hash());

        // inclusive bound, so we should remove anything up to and including 2
        tree_state.remove_until(
            BlockNumHash::new(2, blocks[1].block.hash()),
            start_num_hash.hash,
            Some(blocks[1].block.num_hash()),
        );

        assert!(!tree_state.blocks_by_hash.contains_key(&blocks[0].block.hash()));
        assert!(!tree_state.blocks_by_hash.contains_key(&blocks[1].block.hash()));
        assert!(!tree_state.blocks_by_number.contains_key(&1));
        assert!(!tree_state.blocks_by_number.contains_key(&2));

        assert!(tree_state.blocks_by_hash.contains_key(&blocks[2].block.hash()));
        assert!(tree_state.blocks_by_hash.contains_key(&blocks[3].block.hash()));
        assert!(tree_state.blocks_by_hash.contains_key(&blocks[4].block.hash()));
        assert!(tree_state.blocks_by_number.contains_key(&3));
        assert!(tree_state.blocks_by_number.contains_key(&4));
        assert!(tree_state.blocks_by_number.contains_key(&5));

        assert!(!tree_state.parent_to_child.contains_key(&blocks[0].block.hash()));
        assert!(!tree_state.parent_to_child.contains_key(&blocks[1].block.hash()));
        assert!(tree_state.parent_to_child.contains_key(&blocks[2].block.hash()));
        assert!(tree_state.parent_to_child.contains_key(&blocks[3].block.hash()));
        assert!(!tree_state.parent_to_child.contains_key(&blocks[4].block.hash()));

        assert_eq!(
            tree_state.parent_to_child.get(&blocks[2].block.hash()),
            Some(&HashSet::from_iter([blocks[3].block.hash()]))
        );
        assert_eq!(
            tree_state.parent_to_child.get(&blocks[3].block.hash()),
            Some(&HashSet::from_iter([blocks[4].block.hash()]))
        );
    }

    #[tokio::test]
    async fn test_tree_state_remove_before_finalized() {
        let start_num_hash = BlockNumHash::default();
        let mut tree_state = TreeState::new(start_num_hash);
        let blocks: Vec<_> = TestBlockBuilder::default().get_executed_blocks(1..6).collect();

        for block in &blocks {
            tree_state.insert_executed(block.clone());
        }

        let last = blocks.last().unwrap();

        // set the canonical head
        tree_state.set_canonical_head(last.block.num_hash());

        // we should still remove everything up to and including 2
        tree_state.remove_until(
            BlockNumHash::new(2, blocks[1].block.hash()),
            start_num_hash.hash,
            None,
        );

        assert!(!tree_state.blocks_by_hash.contains_key(&blocks[0].block.hash()));
        assert!(!tree_state.blocks_by_hash.contains_key(&blocks[1].block.hash()));
        assert!(!tree_state.blocks_by_number.contains_key(&1));
        assert!(!tree_state.blocks_by_number.contains_key(&2));

        assert!(tree_state.blocks_by_hash.contains_key(&blocks[2].block.hash()));
        assert!(tree_state.blocks_by_hash.contains_key(&blocks[3].block.hash()));
        assert!(tree_state.blocks_by_hash.contains_key(&blocks[4].block.hash()));
        assert!(tree_state.blocks_by_number.contains_key(&3));
        assert!(tree_state.blocks_by_number.contains_key(&4));
        assert!(tree_state.blocks_by_number.contains_key(&5));

        assert!(!tree_state.parent_to_child.contains_key(&blocks[0].block.hash()));
        assert!(!tree_state.parent_to_child.contains_key(&blocks[1].block.hash()));
        assert!(tree_state.parent_to_child.contains_key(&blocks[2].block.hash()));
        assert!(tree_state.parent_to_child.contains_key(&blocks[3].block.hash()));
        assert!(!tree_state.parent_to_child.contains_key(&blocks[4].block.hash()));

        assert_eq!(
            tree_state.parent_to_child.get(&blocks[2].block.hash()),
            Some(&HashSet::from_iter([blocks[3].block.hash()]))
        );
        assert_eq!(
            tree_state.parent_to_child.get(&blocks[3].block.hash()),
            Some(&HashSet::from_iter([blocks[4].block.hash()]))
        );
    }

    #[tokio::test]
    async fn test_tree_state_remove_before_lower_finalized() {
        let start_num_hash = BlockNumHash::default();
        let mut tree_state = TreeState::new(start_num_hash);
        let blocks: Vec<_> = TestBlockBuilder::default().get_executed_blocks(1..6).collect();

        for block in &blocks {
            tree_state.insert_executed(block.clone());
        }

        let last = blocks.last().unwrap();

        // set the canonical head
        tree_state.set_canonical_head(last.block.num_hash());

        // we have no forks so we should still remove anything up to and including 2
        tree_state.remove_until(
            BlockNumHash::new(2, blocks[1].block.hash()),
            start_num_hash.hash,
            Some(blocks[0].block.num_hash()),
        );

        assert!(!tree_state.blocks_by_hash.contains_key(&blocks[0].block.hash()));
        assert!(!tree_state.blocks_by_hash.contains_key(&blocks[1].block.hash()));
        assert!(!tree_state.blocks_by_number.contains_key(&1));
        assert!(!tree_state.blocks_by_number.contains_key(&2));

        assert!(tree_state.blocks_by_hash.contains_key(&blocks[2].block.hash()));
        assert!(tree_state.blocks_by_hash.contains_key(&blocks[3].block.hash()));
        assert!(tree_state.blocks_by_hash.contains_key(&blocks[4].block.hash()));
        assert!(tree_state.blocks_by_number.contains_key(&3));
        assert!(tree_state.blocks_by_number.contains_key(&4));
        assert!(tree_state.blocks_by_number.contains_key(&5));

        assert!(!tree_state.parent_to_child.contains_key(&blocks[0].block.hash()));
        assert!(!tree_state.parent_to_child.contains_key(&blocks[1].block.hash()));
        assert!(tree_state.parent_to_child.contains_key(&blocks[2].block.hash()));
        assert!(tree_state.parent_to_child.contains_key(&blocks[3].block.hash()));
        assert!(!tree_state.parent_to_child.contains_key(&blocks[4].block.hash()));

        assert_eq!(
            tree_state.parent_to_child.get(&blocks[2].block.hash()),
            Some(&HashSet::from_iter([blocks[3].block.hash()]))
        );
        assert_eq!(
            tree_state.parent_to_child.get(&blocks[3].block.hash()),
            Some(&HashSet::from_iter([blocks[4].block.hash()]))
        );
    }

    #[tokio::test]
    async fn test_tree_state_on_new_head() {
        let chain_spec = MAINNET.clone();
        let mut test_harness = TestHarness::new(chain_spec);
        let mut test_block_builder = TestBlockBuilder::default();

        let blocks: Vec<_> = test_block_builder.get_executed_blocks(1..6).collect();

        for block in &blocks {
            test_harness.tree.state.tree_state.insert_executed(block.clone());
        }

        // set block 3 as the current canonical head
        test_harness.tree.state.tree_state.set_canonical_head(blocks[2].block.num_hash());

        // create a fork from block 2
        let fork_block_3 =
            test_block_builder.get_executed_block_with_number(3, blocks[1].block.hash());
        let fork_block_4 =
            test_block_builder.get_executed_block_with_number(4, fork_block_3.block.hash());
        let fork_block_5 =
            test_block_builder.get_executed_block_with_number(5, fork_block_4.block.hash());

        test_harness.tree.state.tree_state.insert_executed(fork_block_3.clone());
        test_harness.tree.state.tree_state.insert_executed(fork_block_4.clone());
        test_harness.tree.state.tree_state.insert_executed(fork_block_5.clone());

        // normal (non-reorg) case
        let result = test_harness.tree.on_new_head(blocks[4].block.hash()).unwrap();
        assert!(matches!(result, Some(NewCanonicalChain::Commit { .. })));
        if let Some(NewCanonicalChain::Commit { new }) = result {
            assert_eq!(new.len(), 2);
            assert_eq!(new[0].block.hash(), blocks[3].block.hash());
            assert_eq!(new[1].block.hash(), blocks[4].block.hash());
        }

        // reorg case
        let result = test_harness.tree.on_new_head(fork_block_5.block.hash()).unwrap();
        assert!(matches!(result, Some(NewCanonicalChain::Reorg { .. })));
        if let Some(NewCanonicalChain::Reorg { new, old }) = result {
            assert_eq!(new.len(), 3);
            assert_eq!(new[0].block.hash(), fork_block_3.block.hash());
            assert_eq!(new[1].block.hash(), fork_block_4.block.hash());
            assert_eq!(new[2].block.hash(), fork_block_5.block.hash());

            assert_eq!(old.len(), 1);
            assert_eq!(old[0].block.hash(), blocks[2].block.hash());
        }
    }

    #[tokio::test]
    async fn test_tree_state_on_new_head_deep_fork() {
        reth_tracing::init_test_tracing();

        let chain_spec = MAINNET.clone();
        let mut test_harness = TestHarness::new(chain_spec);
        let mut test_block_builder = TestBlockBuilder::default();

        let blocks: Vec<_> = test_block_builder.get_executed_blocks(0..5).collect();

        for block in &blocks {
            test_harness.tree.state.tree_state.insert_executed(block.clone());
        }

        // set last block as the current canonical head
        let last_block = blocks.last().unwrap().block.clone();

        test_harness.tree.state.tree_state.set_canonical_head(last_block.num_hash());

        // create a fork chain from last_block
        let chain_a = test_block_builder.create_fork(&last_block, 10);
        let chain_b = test_block_builder.create_fork(&last_block, 10);

        for block in &chain_a {
            test_harness.tree.state.tree_state.insert_executed(ExecutedBlock {
                block: Arc::new(block.block.clone()),
                senders: Arc::new(block.senders.clone()),
                execution_output: Arc::new(ExecutionOutcome::default()),
                hashed_state: Arc::new(HashedPostState::default()),
                trie: Arc::new(TrieUpdates::default()),
            });
        }
        test_harness.tree.state.tree_state.set_canonical_head(chain_a.last().unwrap().num_hash());

        for block in &chain_b {
            test_harness.tree.state.tree_state.insert_executed(ExecutedBlock {
                block: Arc::new(block.block.clone()),
                senders: Arc::new(block.senders.clone()),
                execution_output: Arc::new(ExecutionOutcome::default()),
                hashed_state: Arc::new(HashedPostState::default()),
                trie: Arc::new(TrieUpdates::default()),
            });
        }

        // for each block in chain_b, reorg to it and then back to canonical
        let mut expected_new = Vec::new();
        for block in &chain_b {
            // reorg to chain from block b
            let result = test_harness.tree.on_new_head(block.block.hash()).unwrap();
            assert_matches!(result, Some(NewCanonicalChain::Reorg { .. }));

            expected_new.push(block);
            if let Some(NewCanonicalChain::Reorg { new, old }) = result {
                assert_eq!(new.len(), expected_new.len());
                for (index, block) in expected_new.iter().enumerate() {
                    assert_eq!(new[index].block.hash(), block.block.hash());
                }

                assert_eq!(old.len(), chain_a.len());
                for (index, block) in chain_a.iter().enumerate() {
                    assert_eq!(old[index].block.hash(), block.block.hash());
                }
            }

            // set last block of chain a as canonical head
            test_harness.tree.on_new_head(chain_a.last().unwrap().hash()).unwrap();
        }
    }

    #[tokio::test]
    async fn test_get_canonical_blocks_to_persist() {
        let chain_spec = MAINNET.clone();
        let mut test_harness = TestHarness::new(chain_spec);
        let mut test_block_builder = TestBlockBuilder::default();

        let canonical_head_number = 9;
        let blocks: Vec<_> =
            test_block_builder.get_executed_blocks(0..canonical_head_number + 1).collect();
        test_harness = test_harness.with_blocks(blocks.clone());

        let last_persisted_block_number = 3;
        test_harness.tree.persistence_state.last_persisted_block.number =
            last_persisted_block_number;

        let persistence_threshold = 4;
        let memory_block_buffer_target = 3;
        test_harness.tree.config = TreeConfig::default()
            .with_persistence_threshold(persistence_threshold)
            .with_memory_block_buffer_target(memory_block_buffer_target);

        let blocks_to_persist = test_harness.tree.get_canonical_blocks_to_persist();

        let expected_blocks_to_persist_length: usize =
            (canonical_head_number - memory_block_buffer_target - last_persisted_block_number)
                .try_into()
                .unwrap();

        assert_eq!(blocks_to_persist.len(), expected_blocks_to_persist_length);
        for (i, item) in
            blocks_to_persist.iter().enumerate().take(expected_blocks_to_persist_length)
        {
            assert_eq!(item.block.number, last_persisted_block_number + i as u64 + 1);
        }

        // make sure only canonical blocks are included
        let fork_block = test_block_builder.get_executed_block_with_number(4, B256::random());
        let fork_block_hash = fork_block.block.hash();
        test_harness.tree.state.tree_state.insert_executed(fork_block);

        assert!(test_harness.tree.state.tree_state.block_by_hash(fork_block_hash).is_some());

        let blocks_to_persist = test_harness.tree.get_canonical_blocks_to_persist();
        assert_eq!(blocks_to_persist.len(), expected_blocks_to_persist_length);

        // check that the fork block is not included in the blocks to persist
        assert!(!blocks_to_persist.iter().any(|b| b.block.hash() == fork_block_hash));

        // check that the original block 4 is still included
        assert!(blocks_to_persist
            .iter()
            .any(|b| b.block.number == 4 && b.block.hash() == blocks[4].block.hash()));
    }

    #[tokio::test]
    async fn test_engine_tree_fcu_missing_head() {
        let chain_spec = MAINNET.clone();
        let mut test_harness = TestHarness::new(chain_spec.clone());

        let mut test_block_builder =
            TestBlockBuilder::default().with_chain_spec((*chain_spec).clone());

        let blocks: Vec<_> = test_block_builder.get_executed_blocks(0..5).collect();
        test_harness = test_harness.with_blocks(blocks);

        let missing_block = test_block_builder
            .generate_random_block(6, test_harness.blocks.last().unwrap().block().hash());

        test_harness.fcu_to(missing_block.hash(), PayloadStatusEnum::Syncing).await;

        // after FCU we receive an EngineApiEvent::Download event to get the missing block.
        let event = test_harness.from_tree_rx.recv().await.unwrap();
        match event {
            EngineApiEvent::Download(DownloadRequest::BlockSet(actual_block_set)) => {
                let expected_block_set = HashSet::from_iter([missing_block.hash()]);
                assert_eq!(actual_block_set, expected_block_set);
            }
            _ => panic!("Unexpected event: {:#?}", event),
        }
    }

    #[tokio::test]
    async fn test_engine_tree_fcu_canon_chain_insertion() {
        let chain_spec = MAINNET.clone();
        let mut test_harness = TestHarness::new(chain_spec.clone());

        let base_chain: Vec<_> = test_harness.block_builder.get_executed_blocks(0..1).collect();
        test_harness = test_harness.with_blocks(base_chain.clone());

        test_harness
            .fcu_to(base_chain.last().unwrap().block().hash(), ForkchoiceStatus::Valid)
            .await;

        // extend main chain
        let main_chain = test_harness.block_builder.create_fork(base_chain[0].block(), 3);

        test_harness.insert_chain(main_chain).await;
    }

    #[tokio::test]
    async fn test_engine_tree_fcu_reorg_with_all_blocks() {
        let chain_spec = MAINNET.clone();
        let mut test_harness = TestHarness::new(chain_spec.clone());

        let main_chain: Vec<_> = test_harness.block_builder.get_executed_blocks(0..5).collect();
        test_harness = test_harness.with_blocks(main_chain.clone());

        let fork_chain = test_harness.block_builder.create_fork(main_chain[2].block(), 3);
        let fork_chain_last_hash = fork_chain.last().unwrap().hash();

        // add fork blocks to the tree
        for block in &fork_chain {
            test_harness.insert_block(block.clone()).unwrap();
        }

        test_harness.send_fcu(fork_chain_last_hash, ForkchoiceStatus::Valid).await;

        // check for ForkBlockAdded events, we expect fork_chain.len() blocks added
        test_harness.check_fork_chain_insertion(fork_chain.clone()).await;

        // check for CanonicalChainCommitted event
        test_harness.check_canon_commit(fork_chain_last_hash).await;

        test_harness.check_fcu(fork_chain_last_hash, ForkchoiceStatus::Valid).await;

        // new head is the tip of the fork chain
        test_harness.check_canon_head(fork_chain_last_hash);
    }

    #[tokio::test]
    async fn test_engine_tree_live_sync_transition_required_blocks_requested() {
        reth_tracing::init_test_tracing();

        let chain_spec = MAINNET.clone();
        let mut test_harness = TestHarness::new(chain_spec.clone());

        let base_chain: Vec<_> = test_harness.block_builder.get_executed_blocks(0..1).collect();
        test_harness = test_harness.with_blocks(base_chain.clone());

        test_harness
            .fcu_to(base_chain.last().unwrap().block().hash(), ForkchoiceStatus::Valid)
            .await;

        // extend main chain with enough blocks to trigger pipeline run but don't insert them
        let main_chain = test_harness
            .block_builder
            .create_fork(base_chain[0].block(), MIN_BLOCKS_FOR_PIPELINE_RUN + 10);

        let main_chain_last_hash = main_chain.last().unwrap().hash();
        test_harness.send_fcu(main_chain_last_hash, ForkchoiceStatus::Syncing).await;

        test_harness.check_fcu(main_chain_last_hash, ForkchoiceStatus::Syncing).await;

        // create event for backfill finished
        let backfill_finished_block_number = MIN_BLOCKS_FOR_PIPELINE_RUN + 1;
        let backfill_finished = FromOrchestrator::BackfillSyncFinished(ControlFlow::Continue {
            block_number: backfill_finished_block_number,
        });

        let backfill_tip_block = main_chain[(backfill_finished_block_number - 1) as usize].clone();
        // add block to mock provider to enable persistence clean up.
        test_harness
            .provider
            .add_block(backfill_tip_block.hash(), backfill_tip_block.block.unseal());
        test_harness.tree.on_engine_message(FromEngine::Event(backfill_finished)).unwrap();

        let event = test_harness.from_tree_rx.recv().await.unwrap();
        match event {
            EngineApiEvent::Download(DownloadRequest::BlockSet(hash_set)) => {
                assert_eq!(hash_set, HashSet::from_iter([main_chain_last_hash]));
            }
            _ => panic!("Unexpected event: {:#?}", event),
        }

        test_harness
            .tree
            .on_engine_message(FromEngine::DownloadedBlocks(vec![main_chain
                .last()
                .unwrap()
                .clone()]))
            .unwrap();

        let event = test_harness.from_tree_rx.recv().await.unwrap();
        match event {
            EngineApiEvent::Download(DownloadRequest::BlockRange(initial_hash, total_blocks)) => {
                assert_eq!(
                    total_blocks,
                    (main_chain.len() - backfill_finished_block_number as usize - 1) as u64
                );
                assert_eq!(initial_hash, main_chain.last().unwrap().parent_hash);
            }
            _ => panic!("Unexpected event: {:#?}", event),
        }
    }

    #[tokio::test]
    async fn test_engine_tree_live_sync_transition_eventually_canonical() {
        reth_tracing::init_test_tracing();

        let chain_spec = MAINNET.clone();
        let mut test_harness = TestHarness::new(chain_spec.clone());
        test_harness.tree.config = test_harness.tree.config.with_max_execute_block_batch_size(100);

        // create base chain and setup test harness with it
        let base_chain: Vec<_> = test_harness.block_builder.get_executed_blocks(0..1).collect();
        test_harness = test_harness.with_blocks(base_chain.clone());

        // fcu to the tip of base chain
        test_harness
            .fcu_to(base_chain.last().unwrap().block().hash(), ForkchoiceStatus::Valid)
            .await;

        // create main chain, extension of base chain, with enough blocks to
        // trigger backfill sync
        let main_chain = test_harness
            .block_builder
            .create_fork(base_chain[0].block(), MIN_BLOCKS_FOR_PIPELINE_RUN + 10);

        let main_chain_last = main_chain.last().unwrap();
        let main_chain_last_hash = main_chain_last.hash();
        let main_chain_backfill_target =
            main_chain.get(MIN_BLOCKS_FOR_PIPELINE_RUN as usize).unwrap();
        let main_chain_backfill_target_hash = main_chain_backfill_target.hash();

        // fcu to the element of main chain that should trigger backfill sync
        test_harness.send_fcu(main_chain_backfill_target_hash, ForkchoiceStatus::Syncing).await;
        test_harness.check_fcu(main_chain_backfill_target_hash, ForkchoiceStatus::Syncing).await;

        // check download request for target
        let event = test_harness.from_tree_rx.recv().await.unwrap();
        match event {
            EngineApiEvent::Download(DownloadRequest::BlockSet(hash_set)) => {
                assert_eq!(hash_set, HashSet::from_iter([main_chain_backfill_target_hash]));
            }
            _ => panic!("Unexpected event: {:#?}", event),
        }

        // send message to tell the engine the requested block was downloaded
        test_harness
            .tree
            .on_engine_message(FromEngine::DownloadedBlocks(vec![
                main_chain_backfill_target.clone()
            ]))
            .unwrap();

        // check that backfill is triggered
        let event = test_harness.from_tree_rx.recv().await.unwrap();
        match event {
            EngineApiEvent::BackfillAction(BackfillAction::Start(
                reth_stages::PipelineTarget::Sync(target_hash),
            )) => {
                assert_eq!(target_hash, main_chain_backfill_target_hash);
            }
            _ => panic!("Unexpected event: {:#?}", event),
        }

        // persist blocks of main chain, same as the backfill operation would do
        let backfilled_chain: Vec<_> =
            main_chain.clone().drain(0..(MIN_BLOCKS_FOR_PIPELINE_RUN + 1) as usize).collect();
        test_harness.persist_blocks(backfilled_chain.clone());

        test_harness.setup_range_insertion_for_valid_chain(backfilled_chain);

        // send message to mark backfill finished
        test_harness
            .tree
            .on_engine_message(FromEngine::Event(FromOrchestrator::BackfillSyncFinished(
                ControlFlow::Continue { block_number: main_chain_backfill_target.number },
            )))
            .unwrap();

        // send fcu to the tip of main
        test_harness.fcu_to(main_chain_last_hash, ForkchoiceStatus::Syncing).await;

        let event = test_harness.from_tree_rx.recv().await.unwrap();
        match event {
            EngineApiEvent::Download(DownloadRequest::BlockSet(target_hash)) => {
                assert_eq!(target_hash, HashSet::from_iter([main_chain_last_hash]));
            }
            _ => panic!("Unexpected event: {:#?}", event),
        }

        // tell engine main chain tip downloaded
        test_harness
            .tree
            .on_engine_message(FromEngine::DownloadedBlocks(vec![main_chain_last.clone()]))
            .unwrap();

        // check download range request
        let event = test_harness.from_tree_rx.recv().await.unwrap();
        match event {
            EngineApiEvent::Download(DownloadRequest::BlockRange(initial_hash, total_blocks)) => {
                assert_eq!(
                    total_blocks,
                    (main_chain.len() - MIN_BLOCKS_FOR_PIPELINE_RUN as usize - 2) as u64
                );
                assert_eq!(initial_hash, main_chain_last.parent_hash);
            }
            _ => panic!("Unexpected event: {:#?}", event),
        }

        let remaining: Vec<_> = main_chain
            .clone()
            .drain((MIN_BLOCKS_FOR_PIPELINE_RUN + 1) as usize..main_chain.len())
            .collect();

        test_harness.setup_range_insertion_for_valid_chain(remaining.clone());

        // tell engine block range downloaded
        test_harness
            .tree
            .on_engine_message(FromEngine::DownloadedBlocks(remaining.clone()))
            .unwrap();

        test_harness.check_canon_chain_insertion(remaining).await;

        // check canonical chain committed event with the hash of the latest block
        test_harness.check_canon_commit(main_chain_last_hash).await;

        // new head is the tip of the main chain
        test_harness.check_canon_head(main_chain_last_hash);
    }

    #[tokio::test]
    async fn test_engine_tree_live_sync_fcu_extends_canon_chain() {
        reth_tracing::init_test_tracing();

        let chain_spec = MAINNET.clone();
        let mut test_harness = TestHarness::new(chain_spec.clone());

        // create base chain and setup test harness with it
        let base_chain: Vec<_> = test_harness.block_builder.get_executed_blocks(0..1).collect();
        test_harness = test_harness.with_blocks(base_chain.clone());

        // fcu to the tip of base chain
        test_harness
            .fcu_to(base_chain.last().unwrap().block().hash(), ForkchoiceStatus::Valid)
            .await;

        // create main chain, extension of base chain
        let main_chain = test_harness.block_builder.create_fork(base_chain[0].block(), 10);
        // determine target in the middle of main hain
        let target = main_chain.get(5).unwrap();
        let target_hash = target.hash();
        let main_last = main_chain.last().unwrap();
        let main_last_hash = main_last.hash();

        // insert main chain
        test_harness.insert_chain(main_chain).await;

        // send fcu to target
        test_harness.send_fcu(target_hash, ForkchoiceStatus::Valid).await;

        test_harness.check_canon_commit(target_hash).await;
        test_harness.check_fcu(target_hash, ForkchoiceStatus::Valid).await;

        // send fcu to main tip
        test_harness.send_fcu(main_last_hash, ForkchoiceStatus::Valid).await;

        test_harness.check_canon_commit(main_last_hash).await;
        test_harness.check_fcu(main_last_hash, ForkchoiceStatus::Valid).await;
        test_harness.check_canon_head(main_last_hash);
    }

    #[tokio::test]
    async fn test_engine_tree_valid_forks_with_older_canonical_head() {
        reth_tracing::init_test_tracing();

        let chain_spec = MAINNET.clone();
        let mut test_harness = TestHarness::new(chain_spec.clone());

        // create base chain and setup test harness with it
        let base_chain: Vec<_> = test_harness.block_builder.get_executed_blocks(0..1).collect();
        test_harness = test_harness.with_blocks(base_chain.clone());

        let old_head = base_chain.first().unwrap().block();

        // extend base chain
        let extension_chain = test_harness.block_builder.create_fork(old_head, 5);
        let fork_block = extension_chain.last().unwrap().block.clone();

        test_harness.setup_range_insertion_for_valid_chain(extension_chain.clone());
        test_harness.insert_chain(extension_chain).await;

        // fcu to old_head
        test_harness.fcu_to(old_head.hash(), ForkchoiceStatus::Valid).await;

        // create two competing chains starting from fork_block
        let chain_a = test_harness.block_builder.create_fork(&fork_block, 10);
        let chain_b = test_harness.block_builder.create_fork(&fork_block, 10);

        // insert chain A blocks using newPayload
        test_harness.setup_range_insertion_for_valid_chain(chain_a.clone());
        for block in &chain_a {
            test_harness.send_new_payload(block.clone()).await;
        }

        test_harness.check_canon_chain_insertion(chain_a.clone()).await;

        // insert chain B blocks using newPayload
        test_harness.setup_range_insertion_for_valid_chain(chain_b.clone());
        for block in &chain_b {
            test_harness.send_new_payload(block.clone()).await;
        }

        test_harness.check_canon_chain_insertion(chain_b.clone()).await;

        // send FCU to make the tip of chain B the new head
        let chain_b_tip_hash = chain_b.last().unwrap().hash();
        test_harness.send_fcu(chain_b_tip_hash, ForkchoiceStatus::Valid).await;

        // check for CanonicalChainCommitted event
        test_harness.check_canon_commit(chain_b_tip_hash).await;

        // verify FCU was processed
        test_harness.check_fcu(chain_b_tip_hash, ForkchoiceStatus::Valid).await;

        // verify the new canonical head
        test_harness.check_canon_head(chain_b_tip_hash);

        // verify that chain A is now considered a fork
        assert!(test_harness.tree.is_fork(chain_a.last().unwrap().hash()).unwrap());
    }

    #[tokio::test]
    async fn test_engine_tree_buffered_blocks_are_eventually_connected() {
        let chain_spec = MAINNET.clone();
        let mut test_harness = TestHarness::new(chain_spec.clone());

        let base_chain: Vec<_> = test_harness.block_builder.get_executed_blocks(0..1).collect();
        test_harness = test_harness.with_blocks(base_chain.clone());

        // side chain consisting of two blocks, the last will be inserted first
        // so that we force it to be buffered
        let side_chain =
            test_harness.block_builder.create_fork(base_chain.last().unwrap().block(), 2);

        // buffer last block of side chain
        let buffered_block = side_chain.last().unwrap();
        let buffered_block_hash = buffered_block.hash();

        test_harness.setup_range_insertion_for_valid_chain(vec![buffered_block.clone()]);
        test_harness.send_new_payload(buffered_block.clone()).await;

        assert!(test_harness.tree.state.buffer.block(&buffered_block_hash).is_some());

        let non_buffered_block = side_chain.first().unwrap();
        let non_buffered_block_hash = non_buffered_block.hash();

        // insert block that continues the canon chain, should not be buffered
        test_harness.setup_range_insertion_for_valid_chain(vec![non_buffered_block.clone()]);
        test_harness.send_new_payload(non_buffered_block.clone()).await;
        assert!(test_harness.tree.state.buffer.block(&non_buffered_block_hash).is_none());

        // the previously buffered block should be connected now
        assert!(test_harness.tree.state.buffer.block(&buffered_block_hash).is_none());

        // both blocks are added to the canon chain in order
        test_harness.check_canon_block_added(non_buffered_block_hash).await;
        test_harness.check_canon_block_added(buffered_block_hash).await;
    }

    #[tokio::test]
    async fn test_engine_tree_valid_and_invalid_forks_with_older_canonical_head() {
        reth_tracing::init_test_tracing();

        let chain_spec = MAINNET.clone();
        let mut test_harness = TestHarness::new(chain_spec.clone());

        // create base chain and setup test harness with it
        let base_chain: Vec<_> = test_harness.block_builder.get_executed_blocks(0..1).collect();
        test_harness = test_harness.with_blocks(base_chain.clone());

        let old_head = base_chain.first().unwrap().block();

        // extend base chain
        let extension_chain = test_harness.block_builder.create_fork(old_head, 5);
        let fork_block = extension_chain.last().unwrap().block.clone();
        test_harness.insert_chain(extension_chain).await;

        // fcu to old_head
        test_harness.fcu_to(old_head.hash(), ForkchoiceStatus::Valid).await;

        // create two competing chains starting from fork_block, one of them invalid
        let total_fork_elements = 10;
        let chain_a = test_harness.block_builder.create_fork(&fork_block, total_fork_elements);
        let chain_b = test_harness.block_builder.create_fork(&fork_block, total_fork_elements);

        // insert chain B blocks using newPayload
        test_harness.setup_range_insertion_for_valid_chain(chain_b.clone());
        for block in &chain_b {
            test_harness.send_new_payload(block.clone()).await;
            test_harness.send_fcu(block.hash(), ForkchoiceStatus::Valid).await;
            test_harness.check_canon_block_added(block.hash()).await;
            test_harness.check_canon_commit(block.hash()).await;
            test_harness.check_fcu(block.hash(), ForkchoiceStatus::Valid).await;
        }

        // insert chain A blocks using newPayload, one of the blocks will be invalid
        let invalid_index = 3;
        test_harness.setup_range_insertion_for_invalid_chain(chain_a.clone(), invalid_index);
        for block in &chain_a {
            test_harness.send_new_payload(block.clone()).await;
        }

        // check canon chain insertion up to the invalid index and taking into
        // account reversed ordering
        test_harness
            .check_fork_chain_insertion(
                chain_a[..chain_a.len() - invalid_index - 1].iter().cloned(),
            )
            .await;

        // send FCU to make the tip of chain A, expect invalid
        let chain_a_tip_hash = chain_a.last().unwrap().hash();
        test_harness.fcu_to(chain_a_tip_hash, ForkchoiceStatus::Invalid).await;

        // send FCU to make the tip of chain B the new head
        let chain_b_tip_hash = chain_b.last().unwrap().hash();

        // verify the new canonical head
        test_harness.check_canon_head(chain_b_tip_hash);

        // verify the canonical head didn't change
        test_harness.check_canon_head(chain_b_tip_hash);
    }

    #[tokio::test]
    async fn test_engine_tree_reorg_with_missing_ancestor_expecting_valid() {
        reth_tracing::init_test_tracing();
        let chain_spec = MAINNET.clone();
        let mut test_harness = TestHarness::new(chain_spec.clone());

        let base_chain: Vec<_> = test_harness.block_builder.get_executed_blocks(0..6).collect();
        test_harness = test_harness.with_blocks(base_chain.clone());

        // create a side chain with an invalid block
        let side_chain =
            test_harness.block_builder.create_fork(base_chain.last().unwrap().block(), 15);
        let invalid_index = 9;

        test_harness.setup_range_insertion_for_invalid_chain(side_chain.clone(), invalid_index);

        for (index, block) in side_chain.iter().enumerate() {
            test_harness.send_new_payload(block.clone()).await;

            if index < side_chain.len() - invalid_index - 1 {
                test_harness.send_fcu(block.block.hash(), ForkchoiceStatus::Valid).await;
            }
        }

        // Try to do a forkchoice update to a block after the invalid one
        let fork_tip_hash = side_chain.last().unwrap().hash();
        test_harness.send_fcu(fork_tip_hash, ForkchoiceStatus::Invalid).await;
    }
}<|MERGE_RESOLUTION|>--- conflicted
+++ resolved
@@ -548,13 +548,9 @@
     P: DatabaseProviderFactory
         + BlockReader<Block = N::Block, Header = N::BlockHeader>
         + StateProviderFactory
-<<<<<<< HEAD
-        + StateReader
+        + StateReader<Receipt = reth_primitives::Receipt>
         + StateCommitmentProvider
         + HashedPostStateProvider
-=======
-        + StateReader<Receipt = reth_primitives::Receipt>
->>>>>>> ea82cbdc
         + Clone
         + 'static,
     <P as DatabaseProviderFactory>::Provider: BlockReader,
