--- conflicted
+++ resolved
@@ -1350,22 +1350,7 @@
     /// Returns a batch of consecutive canonical blocks to persist in the range
     /// `(last_persisted_number .. canonical_head - threshold]` . The expected
     /// order is oldest -> newest.
-<<<<<<< HEAD
-    ///
-    /// For those blocks that didn't have the trie updates calculated, runs the state root
-    /// calculation, and saves the trie updates.
-    ///
-    /// Returns an error if the state root calculation fails.
-    fn get_canonical_blocks_to_persist(
-        &mut self,
-    ) -> Result<Vec<ExecutedBlockWithTrieUpdates<N>>, AdvancePersistenceError> {
-        // We will calculate the state root using the database, so we need to be sure there are no
-        // changes
-        debug_assert!(!self.persistence_state.in_progress());
-
-=======
     fn get_canonical_blocks_to_persist(&self) -> Vec<ExecutedBlockWithTrieUpdates<N>> {
->>>>>>> 202ad6c0
         let mut blocks_to_persist = Vec::new();
         let mut current_hash = self.state.tree_state.canonical_block_hash();
         let last_persisted_number = self.persistence_state.last_persisted_block.number;
@@ -2263,21 +2248,6 @@
         // terminate prewarming task with good state output
         handle.terminate_caching(Some(output.state.clone()));
 
-<<<<<<< HEAD
-        let is_fork = ensure_ok!(self.is_fork(block.sealed_header()));
-        let missing_trie_updates =
-            self.has_ancestors_with_missing_trie_updates(block.sealed_header());
-        // If the block is a fork or has ancestors with missing trie updates, we don't save the trie
-        // updates, because they may be incorrect. Instead, they will be recomputed on persistence.
-        let save_trie_updates = !(is_fork || missing_trie_updates);
-
-        let trie_updates = if save_trie_updates {
-            ExecutedTrieUpdates::Present(Arc::new(trie_output))
-        } else {
-            ExecutedTrieUpdates::Missing
-        };
-=======
->>>>>>> 202ad6c0
         let executed: ExecutedBlockWithTrieUpdates<N> = ExecutedBlockWithTrieUpdates {
             block: ExecutedBlock {
                 recovered_block: Arc::new(block),
