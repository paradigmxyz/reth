--- conflicted
+++ resolved
@@ -2597,10 +2597,7 @@
     use reth_chainspec::{ChainSpec, HOLESKY, MAINNET};
     use reth_ethereum_engine_primitives::EthEngineTypes;
     use reth_evm::test_utils::MockExecutorProvider;
-<<<<<<< HEAD
     use reth_primitives::{alloy_primitives::Sealable, Bytes};
-=======
->>>>>>> 0a6845b0
     use reth_provider::test_utils::MockEthProvider;
     use reth_rpc_types_compat::engine::{block_to_payload_v1, payload::block_to_payload_v3};
     use reth_trie::updates::TrieUpdates;
@@ -2705,13 +2702,9 @@
 
             let (from_tree_tx, from_tree_rx) = unbounded_channel();
 
-<<<<<<< HEAD
-            let sealed = chain_spec.genesis_header().seal_slow();
+            let sealed = chain_spec.genesis_header().clone().seal_slow();
             let (header, seal) = sealed.into_parts();
             let header = SealedHeader::new(header, seal);
-=======
-            let header = chain_spec.genesis_header().clone().seal_slow();
->>>>>>> 0a6845b0
             let engine_api_tree_state = EngineApiTreeState::new(10, 10, header.num_hash());
             let canonical_in_memory_state = CanonicalInMemoryState::with_head(header, None);
 
