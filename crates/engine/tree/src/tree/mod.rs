use crate::{
    backfill::{BackfillAction, BackfillSyncState},
    chain::FromOrchestrator,
    engine::{DownloadRequest, EngineApiEvent, EngineApiKind, EngineApiRequest, FromEngine},
    persistence::PersistenceHandle,
    tree::{error::InsertPayloadError, metrics::EngineApiMetrics, payload_validator::TreeCtx},
};
use alloy_consensus::BlockHeader;
use alloy_eips::{eip1898::BlockWithParent, merge::EPOCH_SLOTS, BlockNumHash, NumHash};
use alloy_evm::block::StateChangeSource;
use alloy_primitives::B256;
use alloy_rpc_types_engine::{
    ForkchoiceState, PayloadStatus, PayloadStatusEnum, PayloadValidationError,
};
use error::{InsertBlockError, InsertBlockFatalError, InsertBlockValidationError};
use persistence_state::CurrentPersistenceAction;
use reth_chain_state::{
    CanonicalInMemoryState, ExecutedBlock, ExecutedBlockWithTrieUpdates, ExecutedTrieUpdates,
    MemoryOverlayStateProvider, NewCanonicalChain,
};
use reth_consensus::{Consensus, FullConsensus};
use reth_engine_primitives::{
    BeaconEngineMessage, BeaconOnNewPayloadError, ConsensusEngineEvent, ExecutionPayload,
    ForkchoiceStateTracker, OnForkChoiceUpdated,
};
use reth_errors::{ConsensusError, ProviderResult};
use reth_evm::{ConfigureEvm, OnStateHook};
use reth_payload_builder::PayloadBuilderHandle;
use reth_payload_primitives::{
    BuiltPayload, EngineApiMessageVersion, NewPayloadError, PayloadBuilderAttributes, PayloadTypes,
};
use reth_primitives_traits::{NodePrimitives, RecoveredBlock, SealedBlock, SealedHeader};
use reth_provider::{
    providers::ConsistentDbView, BlockNumReader, BlockReader, DBProvider, DatabaseProviderFactory,
    HashedPostStateProvider, ProviderError, StateProviderBox, StateProviderFactory, StateReader,
    StateRootProvider, TransactionVariant,
};
use reth_revm::database::StateProviderDatabase;
use reth_stages_api::ControlFlow;
use reth_trie::{HashedPostState, TrieInput};
use reth_trie_db::DatabaseHashedPostState;

use revm::state::EvmState;
use state::TreeState;
use std::{
    fmt::Debug,
    sync::{
        mpsc::{Receiver, RecvError, RecvTimeoutError, Sender},
        Arc,
    },
    time::Instant,
};
use tokio::sync::{
    mpsc::{unbounded_channel, UnboundedReceiver, UnboundedSender},
    oneshot::{self, error::TryRecvError},
};
use tracing::*;

mod block_buffer;
mod cached_state;
pub mod error;
mod instrumented_state;
mod invalid_headers;
mod metrics;
mod payload_processor;
pub mod payload_validator;
mod persistence_state;
pub mod precompile_cache;
#[cfg(test)]
mod tests;
// TODO(alexey): compare trie updates in `insert_block_inner`
#[expect(unused)]
mod trie_updates;

use crate::tree::error::AdvancePersistenceError;
pub use block_buffer::BlockBuffer;
pub use invalid_headers::InvalidHeaderCache;
pub use payload_processor::*;
pub use payload_validator::{BasicEngineValidator, EngineValidator};
pub use persistence_state::PersistenceState;
pub use reth_engine_primitives::TreeConfig;
use reth_trie::KeccakKeyHasher;

pub mod state;

/// The largest gap for which the tree will be used to sync individual blocks by downloading them.
///
/// This is the default threshold, and represents the distance (gap) from the local head to a
/// new (canonical) block, e.g. the forkchoice head block. If the block distance from the local head
/// exceeds this threshold, the pipeline will be used to backfill the gap more efficiently.
///
/// E.g.: Local head `block.number` is 100 and the forkchoice head `block.number` is 133 (more than
/// an epoch has slots), then this exceeds the threshold at which the pipeline should be used to
/// backfill this gap.
pub(crate) const MIN_BLOCKS_FOR_PIPELINE_RUN: u64 = EPOCH_SLOTS;

/// A builder for creating state providers that can be used across threads.
#[derive(Clone, Debug)]
pub struct StateProviderBuilder<N: NodePrimitives, P> {
    /// The provider factory used to create providers.
    provider_factory: P,
    /// The historical block hash to fetch state from.
    historical: B256,
    /// The blocks that form the chain from historical to target and are in memory.
    overlay: Option<Vec<ExecutedBlockWithTrieUpdates<N>>>,
}

impl<N: NodePrimitives, P> StateProviderBuilder<N, P> {
    /// Creates a new state provider from the provider factory, historical block hash and optional
    /// overlaid blocks.
    pub const fn new(
        provider_factory: P,
        historical: B256,
        overlay: Option<Vec<ExecutedBlockWithTrieUpdates<N>>>,
    ) -> Self {
        Self { provider_factory, historical, overlay }
    }
}

impl<N: NodePrimitives, P> StateProviderBuilder<N, P>
where
    P: BlockReader + StateProviderFactory + StateReader + Clone,
{
    /// Creates a new state provider from this builder.
    pub fn build(&self) -> ProviderResult<StateProviderBox> {
        let mut provider = self.provider_factory.state_by_block_hash(self.historical)?;
        if let Some(overlay) = self.overlay.clone() {
            provider = Box::new(MemoryOverlayStateProvider::new(provider, overlay))
        }
        Ok(provider)
    }
}

/// Tracks the state of the engine api internals.
///
/// This type is not shareable.
#[derive(Debug)]
pub struct EngineApiTreeState<N: NodePrimitives> {
    /// Tracks the state of the blockchain tree.
    tree_state: TreeState<N>,
    /// Tracks the forkchoice state updates received by the CL.
    forkchoice_state_tracker: ForkchoiceStateTracker,
    /// Buffer of detached blocks.
    buffer: BlockBuffer<N::Block>,
    /// Tracks the header of invalid payloads that were rejected by the engine because they're
    /// invalid.
    invalid_headers: InvalidHeaderCache,
}

impl<N: NodePrimitives> EngineApiTreeState<N> {
    fn new(
        block_buffer_limit: u32,
        max_invalid_header_cache_length: u32,
        canonical_block: BlockNumHash,
        engine_kind: EngineApiKind,
    ) -> Self {
        Self {
            invalid_headers: InvalidHeaderCache::new(max_invalid_header_cache_length),
            buffer: BlockBuffer::new(block_buffer_limit),
            tree_state: TreeState::new(canonical_block, engine_kind),
            forkchoice_state_tracker: ForkchoiceStateTracker::default(),
        }
    }
}

/// The outcome of a tree operation.
#[derive(Debug)]
pub struct TreeOutcome<T> {
    /// The outcome of the operation.
    pub outcome: T,
    /// An optional event to tell the caller to do something.
    pub event: Option<TreeEvent>,
}

impl<T> TreeOutcome<T> {
    /// Create new tree outcome.
    pub const fn new(outcome: T) -> Self {
        Self { outcome, event: None }
    }

    /// Set event on the outcome.
    pub fn with_event(mut self, event: TreeEvent) -> Self {
        self.event = Some(event);
        self
    }
}

/// Events that are triggered by Tree Chain
#[derive(Debug)]
pub enum TreeEvent {
    /// Tree action is needed.
    TreeAction(TreeAction),
    /// Backfill action is needed.
    BackfillAction(BackfillAction),
    /// Block download is needed.
    Download(DownloadRequest),
}

impl TreeEvent {
    /// Returns true if the event is a backfill action.
    const fn is_backfill_action(&self) -> bool {
        matches!(self, Self::BackfillAction(_))
    }
}

/// The actions that can be performed on the tree.
#[derive(Debug)]
pub enum TreeAction {
    /// Make target canonical.
    MakeCanonical {
        /// The sync target head hash
        sync_target_head: B256,
    },
}

/// Wrapper struct that combines metrics and state hook
struct MeteredStateHook {
    metrics: reth_evm::metrics::ExecutorMetrics,
    inner_hook: Box<dyn OnStateHook>,
}

impl OnStateHook for MeteredStateHook {
    fn on_state(&mut self, source: StateChangeSource, state: &EvmState) {
        // Update the metrics for the number of accounts, storage slots and bytecodes loaded
        let accounts = state.keys().len();
        let storage_slots = state.values().map(|account| account.storage.len()).sum::<usize>();
        let bytecodes = state.values().filter(|account| !account.info.is_empty_code_hash()).count();

        self.metrics.accounts_loaded_histogram.record(accounts as f64);
        self.metrics.storage_slots_loaded_histogram.record(storage_slots as f64);
        self.metrics.bytecodes_loaded_histogram.record(bytecodes as f64);

        // Call the original state hook
        self.inner_hook.on_state(source, state);
    }
}

/// The engine API tree handler implementation.
///
/// This type is responsible for processing engine API requests, maintaining the canonical state and
/// emitting events.
pub struct EngineApiTreeHandler<N, P, T, V, C>
where
    N: NodePrimitives,
    T: PayloadTypes,
    C: ConfigureEvm<Primitives = N> + 'static,
{
    provider: P,
    consensus: Arc<dyn FullConsensus<N, Error = ConsensusError>>,
    payload_validator: V,
    /// Keeps track of internals such as executed and buffered blocks.
    state: EngineApiTreeState<N>,
    /// The half for sending messages to the engine.
    ///
    /// This is kept so that we can queue in messages to ourself that we can process later, for
    /// example distributing workload across multiple messages that would otherwise take too long
    /// to process. E.g. we might receive a range of downloaded blocks and we want to process
    /// them one by one so that we can handle incoming engine API in between and don't become
    /// unresponsive. This can happen during live sync transition where we're trying to close the
    /// gap (up to 3 epochs of blocks in the worst case).
    incoming_tx: Sender<FromEngine<EngineApiRequest<T, N>, N::Block>>,
    /// Incoming engine API requests.
    incoming: Receiver<FromEngine<EngineApiRequest<T, N>, N::Block>>,
    /// Outgoing events that are emitted to the handler.
    outgoing: UnboundedSender<EngineApiEvent<N>>,
    /// Channels to the persistence layer.
    persistence: PersistenceHandle<N>,
    /// Tracks the state changes of the persistence task.
    persistence_state: PersistenceState,
    /// Flag indicating the state of the node's backfill synchronization process.
    backfill_sync_state: BackfillSyncState,
    /// Keeps track of the state of the canonical chain that isn't persisted yet.
    /// This is intended to be accessed from external sources, such as rpc.
    canonical_in_memory_state: CanonicalInMemoryState<N>,
    /// Handle to the payload builder that will receive payload attributes for valid forkchoice
    /// updates
    payload_builder: PayloadBuilderHandle<T>,
    /// Configuration settings.
    config: TreeConfig,
    /// Metrics for the engine api.
    metrics: EngineApiMetrics,
    /// The engine API variant of this handler
    engine_kind: EngineApiKind,
    /// The EVM configuration.
    evm_config: C,
}

impl<N, P: Debug, T: PayloadTypes + Debug, V: Debug, C> std::fmt::Debug
    for EngineApiTreeHandler<N, P, T, V, C>
where
    N: NodePrimitives,
    C: Debug + ConfigureEvm<Primitives = N>,
{
    fn fmt(&self, f: &mut std::fmt::Formatter<'_>) -> std::fmt::Result {
        f.debug_struct("EngineApiTreeHandler")
            .field("provider", &self.provider)
            .field("consensus", &self.consensus)
            .field("payload_validator", &self.payload_validator)
            .field("state", &self.state)
            .field("incoming_tx", &self.incoming_tx)
            .field("persistence", &self.persistence)
            .field("persistence_state", &self.persistence_state)
            .field("backfill_sync_state", &self.backfill_sync_state)
            .field("canonical_in_memory_state", &self.canonical_in_memory_state)
            .field("payload_builder", &self.payload_builder)
            .field("config", &self.config)
            .field("metrics", &self.metrics)
            .field("engine_kind", &self.engine_kind)
            .field("evm_config", &self.evm_config)
            .finish()
    }
}

impl<N, P, T, V, C> EngineApiTreeHandler<N, P, T, V, C>
where
    N: NodePrimitives,
    P: DatabaseProviderFactory
        + BlockReader<Block = N::Block, Header = N::BlockHeader>
        + StateProviderFactory
        + StateReader<Receipt = N::Receipt>
        + HashedPostStateProvider
        + Clone
        + 'static,
    <P as DatabaseProviderFactory>::Provider:
        BlockReader<Block = N::Block, Header = N::BlockHeader>,
    C: ConfigureEvm<Primitives = N> + 'static,
    T: PayloadTypes<BuiltPayload: BuiltPayload<Primitives = N>>,
    V: EngineValidator<T>,
{
    /// Creates a new [`EngineApiTreeHandler`].
    #[expect(clippy::too_many_arguments)]
    pub fn new(
        provider: P,
        consensus: Arc<dyn FullConsensus<N, Error = ConsensusError>>,
        payload_validator: V,
        outgoing: UnboundedSender<EngineApiEvent<N>>,
        state: EngineApiTreeState<N>,
        canonical_in_memory_state: CanonicalInMemoryState<N>,
        persistence: PersistenceHandle<N>,
        persistence_state: PersistenceState,
        payload_builder: PayloadBuilderHandle<T>,
        config: TreeConfig,
        engine_kind: EngineApiKind,
        evm_config: C,
    ) -> Self {
        let (incoming_tx, incoming) = std::sync::mpsc::channel();

        Self {
            provider,
            consensus,
            payload_validator,
            incoming,
            outgoing,
            persistence,
            persistence_state,
            backfill_sync_state: BackfillSyncState::Idle,
            state,
            canonical_in_memory_state,
            payload_builder,
            config,
            metrics: Default::default(),
            incoming_tx,
            engine_kind,
            evm_config,
        }
    }

    /// Creates a new [`EngineApiTreeHandler`] instance and spawns it in its
    /// own thread.
    ///
    /// Returns the sender through which incoming requests can be sent to the task and the receiver
    /// end of a [`EngineApiEvent`] unbounded channel to receive events from the engine.
    #[expect(clippy::complexity)]
    pub fn spawn_new(
        provider: P,
        consensus: Arc<dyn FullConsensus<N, Error = ConsensusError>>,
        payload_validator: V,
        persistence: PersistenceHandle<N>,
        payload_builder: PayloadBuilderHandle<T>,
        canonical_in_memory_state: CanonicalInMemoryState<N>,
        config: TreeConfig,
        kind: EngineApiKind,
        evm_config: C,
    ) -> (Sender<FromEngine<EngineApiRequest<T, N>, N::Block>>, UnboundedReceiver<EngineApiEvent<N>>)
    {
        let best_block_number = provider.best_block_number().unwrap_or(0);
        let header = provider.sealed_header(best_block_number).ok().flatten().unwrap_or_default();

        let persistence_state = PersistenceState {
            last_persisted_block: BlockNumHash::new(best_block_number, header.hash()),
            rx: None,
        };

        let (tx, outgoing) = unbounded_channel();
        let state = EngineApiTreeState::new(
            config.block_buffer_limit(),
            config.max_invalid_header_cache_length(),
            header.num_hash(),
            kind,
        );

        let task = Self::new(
            provider,
            consensus,
            payload_validator,
            tx,
            state,
            canonical_in_memory_state,
            persistence,
            persistence_state,
            payload_builder,
            config,
            kind,
            evm_config,
        );
        let incoming = task.incoming_tx.clone();
        std::thread::Builder::new().name("Engine Task".to_string()).spawn(|| task.run()).unwrap();
        (incoming, outgoing)
    }

    /// Returns a new [`Sender`] to send messages to this type.
    pub fn sender(&self) -> Sender<FromEngine<EngineApiRequest<T, N>, N::Block>> {
        self.incoming_tx.clone()
    }

    /// Run the engine API handler.
    ///
    /// This will block the current thread and process incoming messages.
    pub fn run(mut self) {
        loop {
            match self.try_recv_engine_message() {
                Ok(Some(msg)) => {
                    debug!(target: "engine::tree", %msg, "received new engine message");
                    if let Err(fatal) = self.on_engine_message(msg) {
                        error!(target: "engine::tree", %fatal, "insert block fatal error");
                        return
                    }
                }
                Ok(None) => {
                    debug!(target: "engine::tree", "received no engine message for some time, while waiting for persistence task to complete");
                }
                Err(_err) => {
                    error!(target: "engine::tree", "Engine channel disconnected");
                    return
                }
            }

            if let Err(err) = self.advance_persistence() {
                error!(target: "engine::tree", %err, "Advancing persistence failed");
                return
            }
        }
    }

    /// Invoked when previously requested blocks were downloaded.
    ///
    /// If the block count exceeds the configured batch size we're allowed to execute at once, this
    /// will execute the first batch and send the remaining blocks back through the channel so that
    /// block request processing isn't blocked for a long time.
    fn on_downloaded(
        &mut self,
        mut blocks: Vec<RecoveredBlock<N::Block>>,
    ) -> Result<Option<TreeEvent>, InsertBlockFatalError> {
        if blocks.is_empty() {
            // nothing to execute
            return Ok(None)
        }

        trace!(target: "engine::tree", block_count = %blocks.len(), "received downloaded blocks");
        let batch = self.config.max_execute_block_batch_size().min(blocks.len());
        for block in blocks.drain(..batch) {
            if let Some(event) = self.on_downloaded_block(block)? {
                let needs_backfill = event.is_backfill_action();
                self.on_tree_event(event)?;
                if needs_backfill {
                    // can exit early if backfill is needed
                    return Ok(None)
                }
            }
        }

        // if we still have blocks to execute, send them as a followup request
        if !blocks.is_empty() {
            let _ = self.incoming_tx.send(FromEngine::DownloadedBlocks(blocks));
        }

        Ok(None)
    }

    /// When the Consensus layer receives a new block via the consensus gossip protocol,
    /// the transactions in the block are sent to the execution layer in the form of a
    /// [`PayloadTypes::ExecutionData`], for example
    /// [`ExecutionData`](reth_payload_primitives::PayloadTypes::ExecutionData). The
    /// Execution layer executes the transactions and validates the state in the block header,
    /// then passes validation data back to Consensus layer, that adds the block to the head of
    /// its own blockchain and attests to it. The block is then broadcast over the consensus p2p
    /// network in the form of a "Beacon block".
    ///
    /// These responses should adhere to the [Engine API Spec for
    /// `engine_newPayload`](https://github.com/ethereum/execution-apis/blob/main/src/engine/paris.md#specification).
    ///
    /// This returns a [`PayloadStatus`] that represents the outcome of a processed new payload and
    /// returns an error if an internal error occurred.
    #[instrument(level = "trace", skip_all, fields(block_hash = %payload.block_hash(), block_num = %payload.block_number(),), target = "engine::tree")]
    fn on_new_payload(
        &mut self,
        payload: T::ExecutionData,
    ) -> Result<TreeOutcome<PayloadStatus>, InsertBlockFatalError> {
        trace!(target: "engine::tree", "invoked new payload");
        self.metrics.engine.new_payload_messages.increment(1);

        let validation_start = Instant::now();

        // Ensures that the given payload does not violate any consensus rules that concern the
        // block's layout, like:
        //    - missing or invalid base fee
        //    - invalid extra data
        //    - invalid transactions
        //    - incorrect hash
        //    - the versioned hashes passed with the payload do not exactly match transaction
        //      versioned hashes
        //    - the block does not contain blob transactions if it is pre-cancun
        //
        // This validates the following engine API rule:
        //
        // 3. Given the expected array of blob versioned hashes client software **MUST** run its
        //    validation by taking the following steps:
        //
        //   1. Obtain the actual array by concatenating blob versioned hashes lists
        //      (`tx.blob_versioned_hashes`) of each [blob
        //      transaction](https://eips.ethereum.org/EIPS/eip-4844#new-transaction-type) included
        //      in the payload, respecting the order of inclusion. If the payload has no blob
        //      transactions the expected array **MUST** be `[]`.
        //
        //   2. Return `{status: INVALID, latestValidHash: null, validationError: errorMessage |
        //      null}` if the expected and the actual arrays don't match.
        //
        // This validation **MUST** be instantly run in all cases even during active sync process.
        let parent_hash = payload.parent_hash();

        self.metrics
            .block_validation
            .record_payload_validation(validation_start.elapsed().as_secs_f64());

        let num_hash = payload.num_hash();
        let engine_event = ConsensusEngineEvent::BlockReceived(num_hash);
        self.emit_event(EngineApiEvent::BeaconConsensus(engine_event));

        let block_hash = num_hash.hash;
        let mut lowest_buffered_ancestor = self.lowest_buffered_ancestor_or(block_hash);
        if lowest_buffered_ancestor == block_hash {
            lowest_buffered_ancestor = parent_hash;
        }

        // now check if the block has an invalid ancestor
        if let Some(invalid) = self.state.invalid_headers.get(&lowest_buffered_ancestor) {
            // Here we might have 2 cases
            // 1. the block is well formed and indeed links to an invalid header, meaning we should
            //    remember it as invalid
            // 2. the block is not well formed (i.e block hash is incorrect), and we should just
            //    return an error and forget it
            let block = match self.payload_validator.ensure_well_formed_payload(payload) {
                Ok(block) => block,
                Err(error) => {
                    let status = self.on_new_payload_error(error, parent_hash)?;
                    return Ok(TreeOutcome::new(status))
                }
            };

            let status = self.on_invalid_new_payload(block.into_sealed_block(), invalid)?;
            return Ok(TreeOutcome::new(status))
        }

        let status = if self.backfill_sync_state.is_idle() {
            let mut latest_valid_hash = None;
            match self.insert_payload(payload) {
                Ok(status) => {
                    let status = match status {
                        InsertPayloadOk::Inserted(BlockStatus::Valid) => {
                            latest_valid_hash = Some(block_hash);
                            self.try_connect_buffered_blocks(num_hash)?;
                            PayloadStatusEnum::Valid
                        }
                        InsertPayloadOk::AlreadySeen(BlockStatus::Valid) => {
                            latest_valid_hash = Some(block_hash);
                            PayloadStatusEnum::Valid
                        }
                        InsertPayloadOk::Inserted(BlockStatus::Disconnected { .. }) |
                        InsertPayloadOk::AlreadySeen(BlockStatus::Disconnected { .. }) => {
                            // not known to be invalid, but we don't know anything else
                            PayloadStatusEnum::Syncing
                        }
                    };

                    PayloadStatus::new(status, latest_valid_hash)
                }
                Err(error) => match error {
                    InsertPayloadError::Block(error) => self.on_insert_block_error(error)?,
                    InsertPayloadError::Payload(error) => {
                        self.on_new_payload_error(error, parent_hash)?
                    }
                },
            }
        } else {
            match self.payload_validator.ensure_well_formed_payload(payload) {
                // if the block is well-formed, buffer it for later
                Ok(block) => {
                    if let Err(error) = self.buffer_block(block) {
                        self.on_insert_block_error(error)?
                    } else {
                        PayloadStatus::from_status(PayloadStatusEnum::Syncing)
                    }
                }
                Err(error) => self.on_new_payload_error(error, parent_hash)?,
            }
        };

        // TODO Pelle
        //
        // pass in the IL along with the block to buffer, so that, when we catch up via sync, then
        // we can check the IL that we got for the block.
        let mut outcome = TreeOutcome::new(status);
        // if the block is valid and it is the current sync target head, make it canonical
        if outcome.outcome.is_valid() && self.is_sync_target_head(block_hash) {
            // but only if it isn't already the canonical head
            if self.state.tree_state.canonical_block_hash() != block_hash {
                outcome = outcome.with_event(TreeEvent::TreeAction(TreeAction::MakeCanonical {
                    sync_target_head: block_hash,
                }));
            }
        }

        Ok(outcome)
    }

    /// Returns the new chain for the given head.
    ///
    /// This also handles reorgs.
    ///
    /// Note: This does not update the tracked state and instead returns the new chain based on the
    /// given head.
    fn on_new_head(&self, new_head: B256) -> ProviderResult<Option<NewCanonicalChain<N>>> {
        // get the executed new head block
        let Some(new_head_block) = self.state.tree_state.blocks_by_hash.get(&new_head) else {
            debug!(target: "engine::tree", new_head=?new_head, "New head block not found in inmemory tree state");
            self.metrics.engine.executed_new_block_cache_miss.increment(1);
            return Ok(None)
        };

        let new_head_number = new_head_block.recovered_block().number();
        let mut current_canonical_number = self.state.tree_state.current_canonical_head.number;

        let mut new_chain = vec![new_head_block.clone()];
        let mut current_hash = new_head_block.recovered_block().parent_hash();
        let mut current_number = new_head_number - 1;

        // Walk back the new chain until we reach a block we know about
        //
        // This is only done for in-memory blocks, because we should not have persisted any blocks
        // that are _above_ the current canonical head.
        while current_number > current_canonical_number {
            if let Some(block) = self.state.tree_state.executed_block_by_hash(current_hash).cloned()
            {
                current_hash = block.recovered_block().parent_hash();
                current_number -= 1;
                new_chain.push(block);
            } else {
                warn!(target: "engine::tree", current_hash=?current_hash, "Sidechain block not found in TreeState");
                // This should never happen as we're walking back a chain that should connect to
                // the canonical chain
                return Ok(None);
            }
        }

        // If we have reached the current canonical head by walking back from the target, then we
        // know this represents an extension of the canonical chain.
        if current_hash == self.state.tree_state.current_canonical_head.hash {
            new_chain.reverse();

            // Simple extension of the current chain
            return Ok(Some(NewCanonicalChain::Commit { new: new_chain }));
        }

        // We have a reorg. Walk back both chains to find the fork point.
        let mut old_chain = Vec::new();
        let mut old_hash = self.state.tree_state.current_canonical_head.hash;

        // If the canonical chain is ahead of the new chain,
        // gather all blocks until new head number.
        while current_canonical_number > current_number {
            if let Some(block) = self.canonical_block_by_hash(old_hash)? {
                old_chain.push(block.clone());
                old_hash = block.recovered_block().parent_hash();
                current_canonical_number -= 1;
            } else {
                // This shouldn't happen as we're walking back the canonical chain
                warn!(target: "engine::tree", current_hash=?old_hash, "Canonical block not found in TreeState");
                return Ok(None);
            }
        }

        // Both new and old chain pointers are now at the same height.
        debug_assert_eq!(current_number, current_canonical_number);

        // Walk both chains from specified hashes at same height until
        // a common ancestor (fork block) is reached.
        while old_hash != current_hash {
            if let Some(block) = self.canonical_block_by_hash(old_hash)? {
                old_hash = block.recovered_block().parent_hash();
                old_chain.push(block);
            } else {
                // This shouldn't happen as we're walking back the canonical chain
                warn!(target: "engine::tree", current_hash=?old_hash, "Canonical block not found in TreeState");
                return Ok(None);
            }

            if let Some(block) = self.state.tree_state.executed_block_by_hash(current_hash).cloned()
            {
                current_hash = block.recovered_block().parent_hash();
                new_chain.push(block);
            } else {
                // This shouldn't happen as we've already walked this path
                warn!(target: "engine::tree", invalid_hash=?current_hash, "New chain block not found in TreeState");
                return Ok(None);
            }
        }
        new_chain.reverse();
        old_chain.reverse();

        Ok(Some(NewCanonicalChain::Reorg { new: new_chain, old: old_chain }))
    }

    /// Updates the latest block state to the specified canonical ancestor.
    ///
    /// This method ensures that the latest block tracks the given canonical header by resetting
    ///
    /// # Arguments
    /// * `canonical_header` - The canonical header to set as the new head
    ///
    /// # Returns
    /// * `ProviderResult<()>` - Ok(()) on success, error if state update fails
    ///
    /// Caution: This unwinds the canonical chain
    fn update_latest_block_to_canonical_ancestor(
        &mut self,
        canonical_header: &SealedHeader<N::BlockHeader>,
    ) -> ProviderResult<()> {
        debug!(target: "engine::tree", head = ?canonical_header.num_hash(), "Update latest block to canonical ancestor");
        let current_head_number = self.state.tree_state.canonical_block_number();
        let new_head_number = canonical_header.number();
        let new_head_hash = canonical_header.hash();

        // Update tree state with the new canonical head
        self.state.tree_state.set_canonical_head(canonical_header.num_hash());

        // Handle the state update based on whether this is an unwind scenario
        if new_head_number < current_head_number {
            debug!(
                target: "engine::tree",
                current_head = current_head_number,
                new_head = new_head_number,
                new_head_hash = ?new_head_hash,
                "FCU unwind detected: reverting to canonical ancestor"
            );

            self.handle_canonical_chain_unwind(current_head_number, canonical_header)
        } else {
            debug!(
                target: "engine::tree",
                previous_head = current_head_number,
                new_head = new_head_number,
                new_head_hash = ?new_head_hash,
                "Advancing latest block to canonical ancestor"
            );
            self.handle_chain_advance_or_same_height(canonical_header)
        }
    }

    /// Handles chain unwind scenarios by collecting blocks to remove and performing an unwind back
    /// to the canonical header
    fn handle_canonical_chain_unwind(
        &self,
        current_head_number: u64,
        canonical_header: &SealedHeader<N::BlockHeader>,
    ) -> ProviderResult<()> {
        let new_head_number = canonical_header.number();
        debug!(
            target: "engine::tree",
            from = current_head_number,
            to = new_head_number,
            "Handling unwind: collecting blocks to remove from in-memory state"
        );

        // Collect blocks that need to be removed from memory
        let old_blocks =
            self.collect_blocks_for_canonical_unwind(new_head_number, current_head_number);

        // Load and apply the canonical ancestor block
        self.apply_canonical_ancestor_via_reorg(canonical_header, old_blocks)
    }

    /// Collects blocks from memory that need to be removed during an unwind to a canonical block.
    fn collect_blocks_for_canonical_unwind(
        &self,
        new_head_number: u64,
        current_head_number: u64,
    ) -> Vec<ExecutedBlock<N>> {
        let mut old_blocks = Vec::new();

        for block_num in (new_head_number + 1)..=current_head_number {
            if let Some(block_state) = self.canonical_in_memory_state.state_by_number(block_num) {
                let executed_block = block_state.block_ref().block.clone();
                old_blocks.push(executed_block);
                debug!(
                    target: "engine::tree",
                    block_number = block_num,
                    "Collected block for removal from in-memory state"
                );
            }
        }

        if old_blocks.is_empty() {
            debug!(
                target: "engine::tree",
                "No blocks found in memory to remove, will clear and reset state"
            );
        }

        old_blocks
    }

    /// Applies the canonical ancestor block via a reorg operation.
    fn apply_canonical_ancestor_via_reorg(
        &self,
        canonical_header: &SealedHeader<N::BlockHeader>,
        old_blocks: Vec<ExecutedBlock<N>>,
    ) -> ProviderResult<()> {
        let new_head_hash = canonical_header.hash();
        let new_head_number = canonical_header.number();

        // Try to load the canonical ancestor's block
        match self.canonical_block_by_hash(new_head_hash)? {
            Some(executed_block) => {
                let block_with_trie = ExecutedBlockWithTrieUpdates {
                    block: executed_block,
                    trie: ExecutedTrieUpdates::Missing,
                };

                // Perform the reorg to properly handle the unwind
                self.canonical_in_memory_state.update_chain(NewCanonicalChain::Reorg {
                    new: vec![block_with_trie],
                    old: old_blocks,
                });

                // CRITICAL: Update the canonical head after the reorg
                // This ensures get_canonical_head() returns the correct block
                self.canonical_in_memory_state.set_canonical_head(canonical_header.clone());

                debug!(
                    target: "engine::tree",
                    block_number = new_head_number,
                    block_hash = ?new_head_hash,
                    "Successfully loaded canonical ancestor into memory via reorg"
                );
            }
            None => {
                // Fallback: update header only if block cannot be found
                warn!(
                    target: "engine::tree",
                    block_hash = ?new_head_hash,
                    "Could not find canonical ancestor block, updating header only"
                );
                self.canonical_in_memory_state.set_canonical_head(canonical_header.clone());
            }
        }

        Ok(())
    }

    /// Handles chain advance or same height scenarios.
    fn handle_chain_advance_or_same_height(
        &self,
        canonical_header: &SealedHeader<N::BlockHeader>,
    ) -> ProviderResult<()> {
        let new_head_number = canonical_header.number();
        let new_head_hash = canonical_header.hash();

        // Update the canonical head header
        self.canonical_in_memory_state.set_canonical_head(canonical_header.clone());

        // Load the block into memory if it's not already present
        self.ensure_block_in_memory(new_head_number, new_head_hash)
    }

    /// Ensures a block is loaded into memory if not already present.
    fn ensure_block_in_memory(&self, block_number: u64, block_hash: B256) -> ProviderResult<()> {
        // Check if block is already in memory
        if self.canonical_in_memory_state.state_by_number(block_number).is_some() {
            return Ok(());
        }

        // Try to load the block from storage
        if let Some(executed_block) = self.canonical_block_by_hash(block_hash)? {
            let block_with_trie = ExecutedBlockWithTrieUpdates {
                block: executed_block,
                trie: ExecutedTrieUpdates::Missing,
            };

            self.canonical_in_memory_state
                .update_chain(NewCanonicalChain::Commit { new: vec![block_with_trie] });

            debug!(
                target: "engine::tree",
                block_number,
                block_hash = ?block_hash,
                "Added canonical block to in-memory state"
            );
        }

        Ok(())
    }

    /// Determines if the given block is part of a fork by checking that these
    /// conditions are true:
    /// * walking back from the target hash to verify that the target hash is not part of an
    ///   extension of the canonical chain.
    /// * walking back from the current head to verify that the target hash is not already part of
    ///   the canonical chain.
    ///
    /// The header is required as an arg, because we might be checking that the header is a fork
    /// block before it's in the tree state and before it's in the database.
    fn is_fork(&self, target: BlockWithParent) -> ProviderResult<bool> {
        let target_hash = target.block.hash;
        // verify that the given hash is not part of an extension of the canon chain.
        let canonical_head = self.state.tree_state.canonical_head();
        let mut current_hash;
        let mut current_block = target;
        loop {
            if current_block.block.hash == canonical_head.hash {
                return Ok(false)
            }
            // We already passed the canonical head
            if current_block.block.number <= canonical_head.number {
                break
            }
            current_hash = current_block.parent;

            let Some(next_block) = self.sealed_header_by_hash(current_hash)? else { break };
            current_block = next_block.block_with_parent();
        }

        // verify that the given hash is not already part of canonical chain stored in memory
        if self.canonical_in_memory_state.header_by_hash(target_hash).is_some() {
            return Ok(false)
        }

        // verify that the given hash is not already part of persisted canonical chain
        if self.provider.block_number(target_hash)?.is_some() {
            return Ok(false)
        }

        Ok(true)
    }

    /// Returns the persisting kind for the input block.
    fn persisting_kind_for(&self, block: BlockWithParent) -> PersistingKind {
        // Check that we're currently persisting.
        let Some(action) = self.persistence_state.current_action() else {
            return PersistingKind::NotPersisting
        };
        // Check that the persistince action is saving blocks, not removing them.
        let CurrentPersistenceAction::SavingBlocks { highest } = action else {
            return PersistingKind::PersistingNotDescendant
        };

        // The block being validated can only be a descendant if its number is higher than
        // the highest block persisting. Otherwise, it's likely a fork of a lower block.
        if block.block.number > highest.number &&
            self.state.tree_state.is_descendant(*highest, block)
        {
            return PersistingKind::PersistingDescendant
        }

        // In all other cases, the block is not a descendant.
        PersistingKind::PersistingNotDescendant
    }

    /// Invoked when we receive a new forkchoice update message. Calls into the blockchain tree
    /// to resolve chain forks and ensure that the Execution Layer is working with the latest valid
    /// chain.
    ///
    /// These responses should adhere to the [Engine API Spec for
    /// `engine_forkchoiceUpdated`](https://github.com/ethereum/execution-apis/blob/main/src/engine/paris.md#specification-1).
    ///
    /// Returns an error if an internal error occurred like a database error.
    #[instrument(level = "trace", skip_all, fields(head = % state.head_block_hash, safe = % state.safe_block_hash,finalized = % state.finalized_block_hash), target = "engine::tree")]
    fn on_forkchoice_updated(
        &mut self,
        state: ForkchoiceState,
        attrs: Option<T::PayloadAttributes>,
        version: EngineApiMessageVersion,
    ) -> ProviderResult<TreeOutcome<OnForkChoiceUpdated>> {
        trace!(target: "engine::tree", ?attrs, "invoked forkchoice update");
        self.metrics.engine.forkchoice_updated_messages.increment(1);
        if attrs.is_some() {
            self.metrics.engine.forkchoice_with_attributes_updated_messages.increment(1);
        }
        self.canonical_in_memory_state.on_forkchoice_update_received();

        if let Some(on_updated) = self.pre_validate_forkchoice_update(state)? {
            return Ok(TreeOutcome::new(on_updated))
        }

        let valid_outcome = |head| {
            TreeOutcome::new(OnForkChoiceUpdated::valid(PayloadStatus::new(
                PayloadStatusEnum::Valid,
                Some(head),
            )))
        };

        // Process the forkchoice update by trying to make the head block canonical
        //
        // We can only process this forkchoice update if:
        // - we have the `head` block
        // - the head block is part of a chain that is connected to the canonical chain. This
        //   includes reorgs.
        //
        // Performing a FCU involves:
        // - marking the FCU's head block as canonical
        // - updating in memory state to reflect the new canonical chain
        // - updating canonical state trackers
        // - emitting a canonicalization event for the new chain (including reorg)
        // - if we have payload attributes, delegate them to the payload service

        // 1. ensure we have a new head block
        if self.state.tree_state.canonical_block_hash() == state.head_block_hash {
            trace!(target: "engine::tree", "fcu head hash is already canonical");

            // update the safe and finalized blocks and ensure their values are valid
            if let Err(outcome) = self.ensure_consistent_forkchoice_state(state) {
                // safe or finalized hashes are invalid
                return Ok(TreeOutcome::new(outcome))
            }

            // we still need to process payload attributes if the head is already canonical
            if let Some(attr) = attrs {
                let tip = self
                    .sealed_header_by_hash(self.state.tree_state.canonical_block_hash())?
                    .ok_or_else(|| {
                        // If we can't find the canonical block, then something is wrong and we need
                        // to return an error
                        ProviderError::HeaderNotFound(state.head_block_hash.into())
                    })?;
                let updated = self.process_payload_attributes(attr, &tip, state, version);
                return Ok(TreeOutcome::new(updated))
            }

            // the head block is already canonical
            return Ok(valid_outcome(state.head_block_hash))
        }

        // 2. check if the head is already part of the canonical chain
        if let Ok(Some(canonical_header)) = self.find_canonical_header(state.head_block_hash) {
            debug!(target: "engine::tree", head = canonical_header.number(), "fcu head block is already canonical");

            // For OpStack, or if explicitly configured, the proposers are allowed to reorg their
            // own chain at will, so we need to always trigger a new payload job if requested.
            if self.engine_kind.is_opstack() ||
                self.config.always_process_payload_attributes_on_canonical_head()
            {
                if let Some(attr) = attrs {
                    debug!(target: "engine::tree", head = canonical_header.number(), "handling payload attributes for canonical head");
                    let updated =
                        self.process_payload_attributes(attr, &canonical_header, state, version);
                    return Ok(TreeOutcome::new(updated))
                }

                // At this point, no alternative block has been triggered, so we need effectively
                // unwind the _canonical_ chain to the FCU's head, which is part of the canonical
                // chain. We need to update the latest block state to reflect the
                // canonical ancestor. This ensures that state providers and the
                // transaction pool operate with the correct chain state after
                // forkchoice update processing.
                if self.config.always_process_payload_attributes_on_canonical_head() {
                    // TODO(mattsse): This behavior is technically a different setting and we need a
                    // new config setting for this
                    self.update_latest_block_to_canonical_ancestor(&canonical_header)?;
                }
            }

            // 2. Client software MAY skip an update of the forkchoice state and MUST NOT begin a
            //    payload build process if `forkchoiceState.headBlockHash` references a `VALID`
            //    ancestor of the head of canonical chain, i.e. the ancestor passed payload
            //    validation process and deemed `VALID`. In the case of such an event, client
            //    software MUST return `{payloadStatus: {status: VALID, latestValidHash:
            //    forkchoiceState.headBlockHash, validationError: null}, payloadId: null}`

            // the head block is already canonical, so we're not triggering a payload job and can
            // return right away
            return Ok(valid_outcome(state.head_block_hash))
        }

        // 3. ensure we can apply a new chain update for the head block
        if let Some(chain_update) = self.on_new_head(state.head_block_hash)? {
            let tip = chain_update.tip().clone_sealed_header();
            self.on_canonical_chain_update(chain_update);

            // update the safe and finalized blocks and ensure their values are valid
            if let Err(outcome) = self.ensure_consistent_forkchoice_state(state) {
                // safe or finalized hashes are invalid
                return Ok(TreeOutcome::new(outcome))
            }

            if let Some(attr) = attrs {
                let updated = self.process_payload_attributes(attr, &tip, state, version);
                return Ok(TreeOutcome::new(updated))
            }

            return Ok(valid_outcome(state.head_block_hash))
        }

        // 4. we don't have the block to perform the update
        // we assume the FCU is valid and at least the head is missing,
        // so we need to start syncing to it
        //
        // find the appropriate target to sync to, if we don't have the safe block hash then we
        // start syncing to the safe block via backfill first
        let target = if self.state.forkchoice_state_tracker.is_empty() &&
            // check that safe block is valid and missing
            !state.safe_block_hash.is_zero() &&
            self.find_canonical_header(state.safe_block_hash).ok().flatten().is_none()
        {
            debug!(target: "engine::tree", "missing safe block on initial FCU, downloading safe block");
            state.safe_block_hash
        } else {
            state.head_block_hash
        };

        let target = self.lowest_buffered_ancestor_or(target);
        trace!(target: "engine::tree", %target, "downloading missing block");

        Ok(TreeOutcome::new(OnForkChoiceUpdated::valid(PayloadStatus::from_status(
            PayloadStatusEnum::Syncing,
        )))
        .with_event(TreeEvent::Download(DownloadRequest::single_block(target))))
    }

    /// Attempts to receive the next engine request.
    ///
    /// If there's currently no persistence action in progress, this will block until a new request
    /// is received. If there's a persistence action in progress, this will try to receive the
    /// next request with a timeout to not block indefinitely and return `Ok(None)` if no request is
    /// received in time.
    ///
    /// Returns an error if the engine channel is disconnected.
    #[expect(clippy::type_complexity)]
    fn try_recv_engine_message(
        &self,
    ) -> Result<Option<FromEngine<EngineApiRequest<T, N>, N::Block>>, RecvError> {
        if self.persistence_state.in_progress() {
            // try to receive the next request with a timeout to not block indefinitely
            match self.incoming.recv_timeout(std::time::Duration::from_millis(500)) {
                Ok(msg) => Ok(Some(msg)),
                Err(err) => match err {
                    RecvTimeoutError::Timeout => Ok(None),
                    RecvTimeoutError::Disconnected => Err(RecvError),
                },
            }
        } else {
            self.incoming.recv().map(Some)
        }
    }

    /// Helper method to remove blocks and set the persistence state. This ensures we keep track of
    /// the current persistence action while we're removing blocks.
    fn remove_blocks(&mut self, new_tip_num: u64) {
        debug!(target: "engine::tree", ?new_tip_num, last_persisted_block_number=?self.persistence_state.last_persisted_block.number, "Removing blocks using persistence task");
        if new_tip_num < self.persistence_state.last_persisted_block.number {
            debug!(target: "engine::tree", ?new_tip_num, "Starting remove blocks job");
            let (tx, rx) = oneshot::channel();
            let _ = self.persistence.remove_blocks_above(new_tip_num, tx);
            self.persistence_state.start_remove(new_tip_num, rx);
        }
    }

    /// Helper method to save blocks and set the persistence state. This ensures we keep track of
    /// the current persistence action while we're saving blocks.
    fn persist_blocks(&mut self, blocks_to_persist: Vec<ExecutedBlockWithTrieUpdates<N>>) {
        if blocks_to_persist.is_empty() {
            debug!(target: "engine::tree", "Returned empty set of blocks to persist");
            return
        }

        // NOTE: checked non-empty above
        let highest_num_hash = blocks_to_persist
            .iter()
            .max_by_key(|block| block.recovered_block().number())
            .map(|b| b.recovered_block().num_hash())
            .expect("Checked non-empty persisting blocks");

        debug!(target: "engine::tree", blocks = ?blocks_to_persist.iter().map(|block| block.recovered_block().num_hash()).collect::<Vec<_>>(), "Persisting blocks");
        let (tx, rx) = oneshot::channel();
        let _ = self.persistence.save_blocks(blocks_to_persist, tx);

        self.persistence_state.start_save(highest_num_hash, rx);
    }

    /// Attempts to advance the persistence state.
    ///
    /// If we're currently awaiting a response this will try to receive the response (non-blocking)
    /// or send a new persistence action if necessary.
    fn advance_persistence(&mut self) -> Result<(), AdvancePersistenceError> {
        if self.persistence_state.in_progress() {
            let (mut rx, start_time, current_action) = self
                .persistence_state
                .rx
                .take()
                .expect("if a persistence task is in progress Receiver must be Some");
            // Check if persistence has complete
            match rx.try_recv() {
                Ok(last_persisted_hash_num) => {
                    self.metrics.engine.persistence_duration.record(start_time.elapsed());
                    let Some(BlockNumHash {
                        hash: last_persisted_block_hash,
                        number: last_persisted_block_number,
                    }) = last_persisted_hash_num
                    else {
                        // if this happened, then we persisted no blocks because we sent an
                        // empty vec of blocks
                        warn!(target: "engine::tree", "Persistence task completed but did not persist any blocks");
                        return Ok(())
                    };

                    debug!(target: "engine::tree", ?last_persisted_block_hash, ?last_persisted_block_number, "Finished persisting, calling finish");
                    self.persistence_state
                        .finish(last_persisted_block_hash, last_persisted_block_number);
                    self.on_new_persisted_block()?;
                }
                Err(TryRecvError::Closed) => return Err(TryRecvError::Closed.into()),
                Err(TryRecvError::Empty) => {
                    self.persistence_state.rx = Some((rx, start_time, current_action))
                }
            }
        }

        if !self.persistence_state.in_progress() {
            if let Some(new_tip_num) = self.find_disk_reorg()? {
                self.remove_blocks(new_tip_num)
            } else if self.should_persist() {
                let blocks_to_persist = self.get_canonical_blocks_to_persist()?;
                self.persist_blocks(blocks_to_persist);
            }
        }

        Ok(())
    }

    /// Handles a message from the engine.
    fn on_engine_message(
        &mut self,
        msg: FromEngine<EngineApiRequest<T, N>, N::Block>,
    ) -> Result<(), InsertBlockFatalError> {
        match msg {
            FromEngine::Event(event) => match event {
                FromOrchestrator::BackfillSyncStarted => {
                    debug!(target: "engine::tree", "received backfill sync started event");
                    self.backfill_sync_state = BackfillSyncState::Active;
                }
                FromOrchestrator::BackfillSyncFinished(ctrl) => {
                    self.on_backfill_sync_finished(ctrl)?;
                }
            },
            FromEngine::Request(request) => {
                match request {
                    EngineApiRequest::InsertExecutedBlock(block) => {
                        let block_num_hash = block.recovered_block().num_hash();
                        if block_num_hash.number <= self.state.tree_state.canonical_block_number() {
                            // outdated block that can be skipped
                            return Ok(())
                        }

                        debug!(target: "engine::tree", block=?block_num_hash, "inserting already executed block");
                        let now = Instant::now();

                        // if the parent is the canonical head, we can insert the block as the
                        // pending block
                        if self.state.tree_state.canonical_block_hash() ==
                            block.recovered_block().parent_hash()
                        {
                            debug!(target: "engine::tree", pending=?block_num_hash, "updating pending block");
                            self.canonical_in_memory_state.set_pending_block(block.clone());
                        }

                        self.state.tree_state.insert_executed(block.clone());
                        self.metrics.engine.inserted_already_executed_blocks.increment(1);
                        self.emit_event(EngineApiEvent::BeaconConsensus(
                            ConsensusEngineEvent::CanonicalBlockAdded(block, now.elapsed()),
                        ));
                    }
                    EngineApiRequest::Beacon(request) => {
                        match request {
                            BeaconEngineMessage::ForkchoiceUpdated {
                                state,
                                payload_attrs,
                                tx,
                                version,
                            } => {
                                let mut output =
                                    self.on_forkchoice_updated(state, payload_attrs, version);

                                if let Ok(res) = &mut output {
                                    // track last received forkchoice state
                                    self.state
                                        .forkchoice_state_tracker
                                        .set_latest(state, res.outcome.forkchoice_status());

                                    // emit an event about the handled FCU
                                    self.emit_event(ConsensusEngineEvent::ForkchoiceUpdated(
                                        state,
                                        res.outcome.forkchoice_status(),
                                    ));

                                    // handle the event if any
                                    self.on_maybe_tree_event(res.event.take())?;
                                }

                                if let Err(err) =
                                    tx.send(output.map(|o| o.outcome).map_err(Into::into))
                                {
                                    self.metrics
                                        .engine
                                        .failed_forkchoice_updated_response_deliveries
                                        .increment(1);
                                    error!(target: "engine::tree", "Failed to send event: {err:?}");
                                }
                            }
                            BeaconEngineMessage::NewPayload { payload, tx } => {
                                let mut output = self.on_new_payload(payload);

                                let maybe_event =
                                    output.as_mut().ok().and_then(|out| out.event.take());

                                // emit response
                                if let Err(err) =
                                    tx.send(output.map(|o| o.outcome).map_err(|e| {
                                        BeaconOnNewPayloadError::Internal(Box::new(e))
                                    }))
                                {
                                    error!(target: "engine::tree", "Failed to send event: {err:?}");
                                    self.metrics
                                        .engine
                                        .failed_new_payload_response_deliveries
                                        .increment(1);
                                }

                                // handle the event if any
                                self.on_maybe_tree_event(maybe_event)?;
                            }
                        }
                    }
                }
            }
            FromEngine::DownloadedBlocks(blocks) => {
                if let Some(event) = self.on_downloaded(blocks)? {
                    self.on_tree_event(event)?;
                }
            }
        }
        Ok(())
    }

    /// Invoked if the backfill sync has finished to target.
    ///
    /// At this point we consider the block synced to the backfill target.
    ///
    /// Checks the tracked finalized block against the block on disk and requests another backfill
    /// run if the distance to the tip exceeds the threshold for another backfill run.
    ///
    /// This will also do the necessary housekeeping of the tree state, this includes:
    ///  - removing all blocks below the backfill height
    ///  - resetting the canonical in-memory state
    ///
    /// In case backfill resulted in an unwind, this will clear the tree state above the unwind
    /// target block.
    fn on_backfill_sync_finished(
        &mut self,
        ctrl: ControlFlow,
    ) -> Result<(), InsertBlockFatalError> {
        debug!(target: "engine::tree", "received backfill sync finished event");
        self.backfill_sync_state = BackfillSyncState::Idle;

        // Pipeline unwound, memorize the invalid block and wait for CL for next sync target.
        let backfill_height = if let ControlFlow::Unwind { bad_block, target } = &ctrl {
            warn!(target: "engine::tree", invalid_block=?bad_block, "Bad block detected in unwind");
            // update the `invalid_headers` cache with the new invalid header
            self.state.invalid_headers.insert(**bad_block);

            // if this was an unwind then the target is the new height
            Some(*target)
        } else {
            // backfill height is the block number that the backfill finished at
            ctrl.block_number()
        };

        // backfill height is the block number that the backfill finished at
        let Some(backfill_height) = backfill_height else { return Ok(()) };

        // state house keeping after backfill sync
        // remove all executed blocks below the backfill height
        //
        // We set the `finalized_num` to `Some(backfill_height)` to ensure we remove all state
        // before that
        let Some(backfill_num_hash) = self
            .provider
            .block_hash(backfill_height)?
            .map(|hash| BlockNumHash { hash, number: backfill_height })
        else {
            debug!(target: "engine::tree", ?ctrl, "Backfill block not found");
            return Ok(())
        };

        if ctrl.is_unwind() {
            // the node reset so we need to clear everything above that height so that backfill
            // height is the new canonical block.
            self.state.tree_state.reset(backfill_num_hash)
        } else {
            self.state.tree_state.remove_until(
                backfill_num_hash,
                self.persistence_state.last_persisted_block.hash,
                Some(backfill_num_hash),
            );
        }

        self.metrics.engine.executed_blocks.set(self.state.tree_state.block_count() as f64);
        self.metrics.tree.canonical_chain_height.set(backfill_height as f64);

        // remove all buffered blocks below the backfill height
        self.state.buffer.remove_old_blocks(backfill_height);
        // we remove all entries because now we're synced to the backfill target and consider this
        // the canonical chain
        self.canonical_in_memory_state.clear_state();

        if let Ok(Some(new_head)) = self.provider.sealed_header(backfill_height) {
            // update the tracked chain height, after backfill sync both the canonical height and
            // persisted height are the same
            self.state.tree_state.set_canonical_head(new_head.num_hash());
            self.persistence_state.finish(new_head.hash(), new_head.number());

            // update the tracked canonical head
            self.canonical_in_memory_state.set_canonical_head(new_head);
        }

        // check if we need to run backfill again by comparing the most recent finalized height to
        // the backfill height
        let Some(sync_target_state) = self.state.forkchoice_state_tracker.sync_target_state()
        else {
            return Ok(())
        };
        if sync_target_state.finalized_block_hash.is_zero() {
            // no finalized block, can't check distance
            return Ok(())
        }
        // get the block number of the finalized block, if we have it
        let newest_finalized = self
            .state
            .buffer
            .block(&sync_target_state.finalized_block_hash)
            .map(|block| block.number());

        // The block number that the backfill finished at - if the progress or newest
        // finalized is None then we can't check the distance anyways.
        //
        // If both are Some, we perform another distance check and return the desired
        // backfill target
        if let Some(backfill_target) =
            ctrl.block_number().zip(newest_finalized).and_then(|(progress, finalized_number)| {
                // Determines whether or not we should run backfill again, in case
                // the new gap is still large enough and requires running backfill again
                self.backfill_sync_target(progress, finalized_number, None)
            })
        {
            // request another backfill run
            self.emit_event(EngineApiEvent::BackfillAction(BackfillAction::Start(
                backfill_target.into(),
            )));
            return Ok(())
        };

        // try to close the gap by executing buffered blocks that are child blocks of the new head
        self.try_connect_buffered_blocks(self.state.tree_state.current_canonical_head)
    }

    /// Attempts to make the given target canonical.
    ///
    /// This will update the tracked canonical in memory state and do the necessary housekeeping.
    fn make_canonical(&mut self, target: B256) -> ProviderResult<()> {
        if let Some(chain_update) = self.on_new_head(target)? {
            self.on_canonical_chain_update(chain_update);
        }

        Ok(())
    }

    /// Convenience function to handle an optional tree event.
    fn on_maybe_tree_event(&mut self, event: Option<TreeEvent>) -> ProviderResult<()> {
        if let Some(event) = event {
            self.on_tree_event(event)?;
        }

        Ok(())
    }

    /// Handles a tree event.
    ///
    /// Returns an error if a [`TreeAction::MakeCanonical`] results in a fatal error.
    fn on_tree_event(&mut self, event: TreeEvent) -> ProviderResult<()> {
        match event {
            TreeEvent::TreeAction(action) => match action {
                TreeAction::MakeCanonical { sync_target_head } => {
                    self.make_canonical(sync_target_head)?;
                }
            },
            TreeEvent::BackfillAction(action) => {
                self.emit_event(EngineApiEvent::BackfillAction(action));
            }
            TreeEvent::Download(action) => {
                self.emit_event(EngineApiEvent::Download(action));
            }
        }

        Ok(())
    }

    /// Emits an outgoing event to the engine.
    fn emit_event(&mut self, event: impl Into<EngineApiEvent<N>>) {
        let event = event.into();

        if event.is_backfill_action() {
            debug_assert_eq!(
                self.backfill_sync_state,
                BackfillSyncState::Idle,
                "backfill action should only be emitted when backfill is idle"
            );

            if self.persistence_state.in_progress() {
                // backfill sync and persisting data are mutually exclusive, so we can't start
                // backfill while we're still persisting
                debug!(target: "engine::tree", "skipping backfill file while persistence task is active");
                return
            }

            self.backfill_sync_state = BackfillSyncState::Pending;
            self.metrics.engine.pipeline_runs.increment(1);
            debug!(target: "engine::tree", "emitting backfill action event");
        }

        let _ = self.outgoing.send(event).inspect_err(
            |err| error!(target: "engine::tree", "Failed to send internal event: {err:?}"),
        );
    }

    /// Returns true if the canonical chain length minus the last persisted
    /// block is greater than or equal to the persistence threshold and
    /// backfill is not running.
    pub const fn should_persist(&self) -> bool {
        if !self.backfill_sync_state.is_idle() {
            // can't persist if backfill is running
            return false
        }

        let min_block = self.persistence_state.last_persisted_block.number;
        self.state.tree_state.canonical_block_number().saturating_sub(min_block) >
            self.config.persistence_threshold()
    }

    /// Returns a batch of consecutive canonical blocks to persist in the range
    /// `(last_persisted_number .. canonical_head - threshold]`. The expected
    /// order is oldest -> newest.
    ///
    /// If any blocks are missing trie updates, all blocks are persisted, not taking `threshold`
    /// into account.
    ///
    /// For those blocks that didn't have the trie updates calculated, runs the state root
    /// calculation, and saves the trie updates.
    ///
    /// Returns an error if the state root calculation fails.
    fn get_canonical_blocks_to_persist(
        &mut self,
    ) -> Result<Vec<ExecutedBlockWithTrieUpdates<N>>, AdvancePersistenceError> {
        // We will calculate the state root using the database, so we need to be sure there are no
        // changes
        debug_assert!(!self.persistence_state.in_progress());

        let mut blocks_to_persist = Vec::new();
        let mut current_hash = self.state.tree_state.canonical_block_hash();
        let last_persisted_number = self.persistence_state.last_persisted_block.number;
        let canonical_head_number = self.state.tree_state.canonical_block_number();
        let all_blocks_have_trie_updates = self
            .state
            .tree_state
            .blocks_by_hash
            .values()
            .all(|block| block.trie_updates().is_some());

        let target_number = if all_blocks_have_trie_updates {
            // Persist only up to block buffer target if all blocks have trie updates
            canonical_head_number.saturating_sub(self.config.memory_block_buffer_target())
        } else {
            // Persist all blocks if any block is missing trie updates
            canonical_head_number
        };

        debug!(
            target: "engine::tree",
            ?current_hash,
            ?last_persisted_number,
            ?canonical_head_number,
            ?all_blocks_have_trie_updates,
            ?target_number,
            "Returning canonical blocks to persist"
        );
        while let Some(block) = self.state.tree_state.blocks_by_hash.get(&current_hash) {
            if block.recovered_block().number() <= last_persisted_number {
                break;
            }

            if block.recovered_block().number() <= target_number {
                blocks_to_persist.push(block.clone());
            }

            current_hash = block.recovered_block().parent_hash();
        }

        // Reverse the order so that the oldest block comes first
        blocks_to_persist.reverse();

        // Calculate missing trie updates
        for block in &mut blocks_to_persist {
            if block.trie.is_present() {
                continue
            }

            debug!(
                target: "engine::tree",
                block = ?block.recovered_block().num_hash(),
                "Calculating trie updates before persisting"
            );

            let provider = self
                .state_provider_builder(block.recovered_block().parent_hash())?
                .ok_or(AdvancePersistenceError::MissingAncestor(
                    block.recovered_block().parent_hash(),
                ))?
                .build()?;

            let mut trie_input = self.compute_trie_input(
                self.persisting_kind_for(block.recovered_block.block_with_parent()),
                self.provider.database_provider_ro()?,
                block.recovered_block().parent_hash(),
                None,
            )?;
            // Extend with block we are generating trie updates for.
            trie_input.append_ref(block.hashed_state());
            let (_root, updates) = provider.state_root_from_nodes_with_updates(trie_input)?;
            debug_assert_eq!(_root, block.recovered_block().state_root());

            // Update trie updates in both tree state and blocks to persist that we return
            let trie_updates = Arc::new(updates);
            let tree_state_block = self
                .state
                .tree_state
                .blocks_by_hash
                .get_mut(&block.recovered_block().hash())
                .expect("blocks to persist are constructed from tree state blocks");
            tree_state_block.trie.set_present(trie_updates.clone());
            block.trie.set_present(trie_updates);
        }

        Ok(blocks_to_persist)
    }

    /// This clears the blocks from the in-memory tree state that have been persisted to the
    /// database.
    ///
    /// This also updates the canonical in-memory state to reflect the newest persisted block
    /// height.
    ///
    /// Assumes that `finish` has been called on the `persistence_state` at least once
    fn on_new_persisted_block(&mut self) -> ProviderResult<()> {
        // If we have an on-disk reorg, we need to handle it first before touching the in-memory
        // state.
        if let Some(remove_above) = self.find_disk_reorg()? {
            self.remove_blocks(remove_above);
            return Ok(())
        }

        let finalized = self.state.forkchoice_state_tracker.last_valid_finalized();
        self.remove_before(self.persistence_state.last_persisted_block, finalized)?;
        self.canonical_in_memory_state.remove_persisted_blocks(BlockNumHash {
            number: self.persistence_state.last_persisted_block.number,
            hash: self.persistence_state.last_persisted_block.hash,
        });
        Ok(())
    }

    /// Return an [`ExecutedBlock`] from database or in-memory state by hash.
    ///
    /// NOTE: This cannot fetch [`ExecutedBlock`]s for _finalized_ blocks, instead it can only
    /// fetch [`ExecutedBlock`]s for _canonical_ blocks, or blocks from sidechains that the node
    /// has in memory.
    ///
    /// For finalized blocks, this will return `None`.
    fn canonical_block_by_hash(&self, hash: B256) -> ProviderResult<Option<ExecutedBlock<N>>> {
        trace!(target: "engine::tree", ?hash, "Fetching executed block by hash");
        // check memory first
        if let Some(block) = self.state.tree_state.executed_block_by_hash(hash) {
            return Ok(Some(block.block.clone()))
        }

        let (block, senders) = self
            .provider
            .sealed_block_with_senders(hash.into(), TransactionVariant::WithHash)?
            .ok_or_else(|| ProviderError::HeaderNotFound(hash.into()))?
            .split_sealed();
        let execution_output = self
            .provider
            .get_state(block.header().number())?
            .ok_or_else(|| ProviderError::StateForNumberNotFound(block.header().number()))?;
        let hashed_state = self.provider.hashed_post_state(execution_output.state());

        Ok(Some(ExecutedBlock {
            recovered_block: Arc::new(RecoveredBlock::new_sealed(block, senders)),
            execution_output: Arc::new(execution_output),
            hashed_state: Arc::new(hashed_state),
        }))
    }

    /// Return sealed block header from in-memory state or database by hash.
    fn sealed_header_by_hash(
        &self,
        hash: B256,
    ) -> ProviderResult<Option<SealedHeader<N::BlockHeader>>> {
        // check memory first
        let header = self.state.tree_state.sealed_header_by_hash(&hash);

        if header.is_some() {
            Ok(header)
        } else {
            self.provider.sealed_header_by_hash(hash)
        }
    }

    /// Return the parent hash of the lowest buffered ancestor for the requested block, if there
    /// are any buffered ancestors. If there are no buffered ancestors, and the block itself does
    /// not exist in the buffer, this returns the hash that is passed in.
    ///
    /// Returns the parent hash of the block itself if the block is buffered and has no other
    /// buffered ancestors.
    fn lowest_buffered_ancestor_or(&self, hash: B256) -> B256 {
        self.state
            .buffer
            .lowest_ancestor(&hash)
            .map(|block| block.parent_hash())
            .unwrap_or_else(|| hash)
    }

    /// If validation fails, the response MUST contain the latest valid hash:
    ///
    ///   - The block hash of the ancestor of the invalid payload satisfying the following two
    ///     conditions:
    ///     - It is fully validated and deemed VALID
    ///     - Any other ancestor of the invalid payload with a higher blockNumber is INVALID
    ///   - 0x0000000000000000000000000000000000000000000000000000000000000000 if the above
    ///     conditions are satisfied by a `PoW` block.
    ///   - null if client software cannot determine the ancestor of the invalid payload satisfying
    ///     the above conditions.
    fn latest_valid_hash_for_invalid_payload(
        &mut self,
        parent_hash: B256,
    ) -> ProviderResult<Option<B256>> {
        // Check if parent exists in side chain or in canonical chain.
        if self.sealed_header_by_hash(parent_hash)?.is_some() {
            return Ok(Some(parent_hash))
        }

        // iterate over ancestors in the invalid cache
        // until we encounter the first valid ancestor
        let mut current_hash = parent_hash;
        let mut current_block = self.state.invalid_headers.get(&current_hash);
        while let Some(block_with_parent) = current_block {
            current_hash = block_with_parent.parent;
            current_block = self.state.invalid_headers.get(&current_hash);

            // If current_header is None, then the current_hash does not have an invalid
            // ancestor in the cache, check its presence in blockchain tree
            if current_block.is_none() && self.sealed_header_by_hash(current_hash)?.is_some() {
                return Ok(Some(current_hash))
            }
        }
        Ok(None)
    }

    /// Prepares the invalid payload response for the given hash, checking the
    /// database for the parent hash and populating the payload status with the latest valid hash
    /// according to the engine api spec.
    fn prepare_invalid_response(&mut self, mut parent_hash: B256) -> ProviderResult<PayloadStatus> {
        // Edge case: the `latestValid` field is the zero hash if the parent block is the terminal
        // PoW block, which we need to identify by looking at the parent's block difficulty
        if let Some(parent) = self.sealed_header_by_hash(parent_hash)? {
            if !parent.difficulty().is_zero() {
                parent_hash = B256::ZERO;
            }
        }

        let valid_parent_hash = self.latest_valid_hash_for_invalid_payload(parent_hash)?;
        Ok(PayloadStatus::from_status(PayloadStatusEnum::Invalid {
            validation_error: PayloadValidationError::LinksToRejectedPayload.to_string(),
        })
        .with_latest_valid_hash(valid_parent_hash.unwrap_or_default()))
    }

    /// Returns true if the given hash is the last received sync target block.
    ///
    /// See [`ForkchoiceStateTracker::sync_target_state`]
    fn is_sync_target_head(&self, block_hash: B256) -> bool {
        if let Some(target) = self.state.forkchoice_state_tracker.sync_target_state() {
            return target.head_block_hash == block_hash
        }
        false
    }

    /// Checks if the given `check` hash points to an invalid header, inserting the given `head`
    /// block into the invalid header cache if the `check` hash has a known invalid ancestor.
    ///
    /// Returns a payload status response according to the engine API spec if the block is known to
    /// be invalid.
    fn check_invalid_ancestor_with_head(
        &mut self,
        check: B256,
        head: &SealedBlock<N::Block>,
    ) -> ProviderResult<Option<PayloadStatus>> {
        // check if the check hash was previously marked as invalid
        let Some(header) = self.state.invalid_headers.get(&check) else { return Ok(None) };

        Ok(Some(self.on_invalid_new_payload(head.clone(), header)?))
    }

    /// Invoked when a new payload received is invalid.
    fn on_invalid_new_payload(
        &mut self,
        head: SealedBlock<N::Block>,
        invalid: BlockWithParent,
    ) -> ProviderResult<PayloadStatus> {
        // populate the latest valid hash field
        let status = self.prepare_invalid_response(invalid.parent)?;

        // insert the head block into the invalid header cache
        self.state.invalid_headers.insert_with_invalid_ancestor(head.hash(), invalid);
        self.emit_event(ConsensusEngineEvent::InvalidBlock(Box::new(head)));

        Ok(status)
    }

    /// Checks if the given `head` points to an invalid header, which requires a specific response
    /// to a forkchoice update.
    fn check_invalid_ancestor(&mut self, head: B256) -> ProviderResult<Option<PayloadStatus>> {
        // check if the head was previously marked as invalid
        let Some(header) = self.state.invalid_headers.get(&head) else { return Ok(None) };
        // populate the latest valid hash field
        Ok(Some(self.prepare_invalid_response(header.parent)?))
    }

    /// Validate if block is correct and satisfies all the consensus rules that concern the header
    /// and block body itself.
    fn validate_block(&self, block: &RecoveredBlock<N::Block>) -> Result<(), ConsensusError> {
        if let Err(e) = self.consensus.validate_header(block.sealed_header()) {
            error!(target: "engine::tree", ?block, "Failed to validate header {}: {e}", block.hash());
            return Err(e)
        }

        if let Err(e) = self.consensus.validate_block_pre_execution(block.sealed_block()) {
            error!(target: "engine::tree", ?block, "Failed to validate block {}: {e}", block.hash());
            return Err(e)
        }

        Ok(())
    }

    /// Attempts to connect any buffered blocks that are connected to the given parent hash.
    #[instrument(level = "trace", skip(self), target = "engine::tree")]
    fn try_connect_buffered_blocks(
        &mut self,
        parent: BlockNumHash,
    ) -> Result<(), InsertBlockFatalError> {
        let blocks = self.state.buffer.remove_block_with_children(&parent.hash);

        if blocks.is_empty() {
            // nothing to append
            return Ok(())
        }

        let now = Instant::now();
        let block_count = blocks.len();
        for child in blocks {
            let child_num_hash = child.num_hash();
            // NOTE
            //
            // we insert without an inclusion list, because we only enforce the IL for
            // `on_new_payload`.
            match self.insert_block(child) {
                Ok(res) => {
                    debug!(target: "engine::tree", child =?child_num_hash, ?res, "connected buffered block");
                    if self.is_sync_target_head(child_num_hash.hash) &&
                        matches!(res, InsertPayloadOk::Inserted(BlockStatus::Valid))
                    {
                        self.make_canonical(child_num_hash.hash)?;
                    }
                }
                Err(err) => {
                    if let InsertPayloadError::Block(err) = err {
                        debug!(target: "engine::tree", ?err, "failed to connect buffered block to tree");
                        if let Err(fatal) = self.on_insert_block_error(err) {
                            warn!(target: "engine::tree", %fatal, "fatal error occurred while connecting buffered blocks");
                            return Err(fatal)
                        }
                    }
                }
            }
        }

        debug!(target: "engine::tree", elapsed = ?now.elapsed(), %block_count, "connected buffered blocks");
        Ok(())
    }

    /// Pre-validates the block and inserts it into the buffer.
    fn buffer_block(
        &mut self,
        block: RecoveredBlock<N::Block>,
    ) -> Result<(), InsertBlockError<N::Block>> {
        if let Err(err) = self.validate_block(&block) {
            return Err(InsertBlockError::consensus_error(err, block.into_sealed_block()))
        }
        self.state.buffer.insert_block(block);
        Ok(())
    }

    /// Returns true if the distance from the local tip to the block is greater than the configured
    /// threshold.
    ///
    /// If the `local_tip` is greater than the `block`, then this will return false.
    #[inline]
    const fn exceeds_backfill_run_threshold(&self, local_tip: u64, block: u64) -> bool {
        block > local_tip && block - local_tip > MIN_BLOCKS_FOR_PIPELINE_RUN
    }

    /// Returns how far the local tip is from the given block. If the local tip is at the same
    /// height or its block number is greater than the given block, this returns None.
    #[inline]
    const fn distance_from_local_tip(&self, local_tip: u64, block: u64) -> Option<u64> {
        if block > local_tip {
            Some(block - local_tip)
        } else {
            None
        }
    }

    /// Returns the target hash to sync to if the distance from the local tip to the block is
    /// greater than the threshold and we're not synced to the finalized block yet (if we've seen
    /// that block already).
    ///
    /// If this is invoked after a new block has been downloaded, the downloaded block could be the
    /// (missing) finalized block.
    fn backfill_sync_target(
        &self,
        canonical_tip_num: u64,
        target_block_number: u64,
        downloaded_block: Option<BlockNumHash>,
    ) -> Option<B256> {
        let sync_target_state = self.state.forkchoice_state_tracker.sync_target_state();

        // check if the downloaded block is the tracked finalized block
        let mut exceeds_backfill_threshold = if let Some(buffered_finalized) = sync_target_state
            .as_ref()
            .and_then(|state| self.state.buffer.block(&state.finalized_block_hash))
        {
            // if we have buffered the finalized block, we should check how far
            // we're off
            self.exceeds_backfill_run_threshold(canonical_tip_num, buffered_finalized.number())
        } else {
            // check if the distance exceeds the threshold for backfill sync
            self.exceeds_backfill_run_threshold(canonical_tip_num, target_block_number)
        };

        // If this is invoked after we downloaded a block we can check if this block is the
        // finalized block
        if let (Some(downloaded_block), Some(ref state)) = (downloaded_block, sync_target_state) {
            if downloaded_block.hash == state.finalized_block_hash {
                // we downloaded the finalized block and can now check how far we're off
                exceeds_backfill_threshold =
                    self.exceeds_backfill_run_threshold(canonical_tip_num, downloaded_block.number);
            }
        }

        // if the number of missing blocks is greater than the max, trigger backfill
        if exceeds_backfill_threshold {
            if let Some(state) = sync_target_state {
                // if we have already canonicalized the finalized block, we should skip backfill
                match self.provider.header_by_hash_or_number(state.finalized_block_hash.into()) {
                    Err(err) => {
                        warn!(target: "engine::tree", %err, "Failed to get finalized block header");
                    }
                    Ok(None) => {
                        // ensure the finalized block is known (not the zero hash)
                        if !state.finalized_block_hash.is_zero() {
                            // we don't have the block yet and the distance exceeds the allowed
                            // threshold
                            return Some(state.finalized_block_hash)
                        }

                        // OPTIMISTIC SYNCING
                        //
                        // It can happen when the node is doing an
                        // optimistic sync, where the CL has no knowledge of the finalized hash,
                        // but is expecting the EL to sync as high
                        // as possible before finalizing.
                        //
                        // This usually doesn't happen on ETH mainnet since CLs use the more
                        // secure checkpoint syncing.
                        //
                        // However, optimism chains will do this. The risk of a reorg is however
                        // low.
                        debug!(target: "engine::tree", hash=?state.head_block_hash, "Setting head hash as an optimistic backfill target.");
                        return Some(state.head_block_hash)
                    }
                    Ok(Some(_)) => {
                        // we're fully synced to the finalized block
                    }
                }
            }
        }

        None
    }

    /// This method tries to detect whether on-disk and in-memory states have diverged. It might
    /// happen if a reorg is happening while we are persisting a block.
    fn find_disk_reorg(&self) -> ProviderResult<Option<u64>> {
        let mut canonical = self.state.tree_state.current_canonical_head;
        let mut persisted = self.persistence_state.last_persisted_block;

        let parent_num_hash = |num_hash: NumHash| -> ProviderResult<NumHash> {
            Ok(self
                .sealed_header_by_hash(num_hash.hash)?
                .ok_or(ProviderError::BlockHashNotFound(num_hash.hash))?
                .parent_num_hash())
        };

        // Happy path, canonical chain is ahead or equal to persisted chain.
        // Walk canonical chain back to make sure that it connects to persisted chain.
        while canonical.number > persisted.number {
            canonical = parent_num_hash(canonical)?;
        }

        // If we've reached persisted tip by walking the canonical chain back, everything is fine.
        if canonical == persisted {
            return Ok(None);
        }

        // At this point, we know that `persisted` block can't be reached by walking the canonical
        // chain back. In this case we need to truncate it to the first canonical block it connects
        // to.

        // Firstly, walk back until we reach the same height as `canonical`.
        while persisted.number > canonical.number {
            persisted = parent_num_hash(persisted)?;
        }

        debug_assert_eq!(persisted.number, canonical.number);

        // Now walk both chains back until we find a common ancestor.
        while persisted.hash != canonical.hash {
            canonical = parent_num_hash(canonical)?;
            persisted = parent_num_hash(persisted)?;
        }

        debug!(target: "engine::tree", remove_above=persisted.number, "on-disk reorg detected");

        Ok(Some(persisted.number))
    }

    /// Invoked when we the canonical chain has been updated.
    ///
    /// This is invoked on a valid forkchoice update, or if we can make the target block canonical.
    fn on_canonical_chain_update(&mut self, chain_update: NewCanonicalChain<N>) {
        trace!(target: "engine::tree", new_blocks = %chain_update.new_block_count(), reorged_blocks =  %chain_update.reorged_block_count(), "applying new chain update");
        let start = Instant::now();

        // update the tracked canonical head
        self.state.tree_state.set_canonical_head(chain_update.tip().num_hash());

        let tip = chain_update.tip().clone_sealed_header();
        let notification = chain_update.to_chain_notification();

        // reinsert any missing reorged blocks
        if let NewCanonicalChain::Reorg { new, old } = &chain_update {
            let new_first = new.first().map(|first| first.recovered_block().num_hash());
            let old_first = old.first().map(|first| first.recovered_block().num_hash());
            trace!(target: "engine::tree", ?new_first, ?old_first, "Reorg detected, new and old first blocks");

            self.update_reorg_metrics(old.len());
            self.reinsert_reorged_blocks(new.clone());
            // Try reinserting the reorged canonical chain. This is only possible if we have
            // `persisted_trie_updates` for those blocks.
            let old = old
                .iter()
                .filter_map(|block| {
                    let trie = self
                        .state
                        .tree_state
                        .persisted_trie_updates
                        .get(&block.recovered_block.hash())?
                        .1
                        .clone();
                    Some(ExecutedBlockWithTrieUpdates {
                        block: block.clone(),
                        trie: ExecutedTrieUpdates::Present(trie),
                    })
                })
                .collect::<Vec<_>>();
            self.reinsert_reorged_blocks(old);
        }

        // update the tracked in-memory state with the new chain
        self.canonical_in_memory_state.update_chain(chain_update);
        self.canonical_in_memory_state.set_canonical_head(tip.clone());

        // Update metrics based on new tip
        self.metrics.tree.canonical_chain_height.set(tip.number() as f64);

        // sends an event to all active listeners about the new canonical chain
        self.canonical_in_memory_state.notify_canon_state(notification);

        // emit event
        self.emit_event(ConsensusEngineEvent::CanonicalChainCommitted(
            Box::new(tip),
            start.elapsed(),
        ));
    }

    /// This updates metrics based on the given reorg length.
    fn update_reorg_metrics(&self, old_chain_length: usize) {
        self.metrics.tree.reorgs.increment(1);
        self.metrics.tree.latest_reorg_depth.set(old_chain_length as f64);
    }

    /// This reinserts any blocks in the new chain that do not already exist in the tree
    fn reinsert_reorged_blocks(&mut self, new_chain: Vec<ExecutedBlockWithTrieUpdates<N>>) {
        for block in new_chain {
            if self
                .state
                .tree_state
                .executed_block_by_hash(block.recovered_block().hash())
                .is_none()
            {
                trace!(target: "engine::tree", num=?block.recovered_block().number(), hash=?block.recovered_block().hash(), "Reinserting block into tree state");
                self.state.tree_state.insert_executed(block);
            }
        }
    }

    /// This handles downloaded blocks that are shown to be disconnected from the canonical chain.
    ///
    /// This mainly compares the missing parent of the downloaded block with the current canonical
    /// tip, and decides whether or not backfill sync should be triggered.
    fn on_disconnected_downloaded_block(
        &self,
        downloaded_block: BlockNumHash,
        missing_parent: BlockNumHash,
        head: BlockNumHash,
    ) -> Option<TreeEvent> {
        // compare the missing parent with the canonical tip
        if let Some(target) =
            self.backfill_sync_target(head.number, missing_parent.number, Some(downloaded_block))
        {
            trace!(target: "engine::tree", %target, "triggering backfill on downloaded block");
            return Some(TreeEvent::BackfillAction(BackfillAction::Start(target.into())));
        }

        // continue downloading the missing parent
        //
        // this happens if either:
        //  * the missing parent block num < canonical tip num
        //    * this case represents a missing block on a fork that is shorter than the canonical
        //      chain
        //  * the missing parent block num >= canonical tip num, but the number of missing blocks is
        //    less than the backfill threshold
        //    * this case represents a potentially long range of blocks to download and execute
        let request = if let Some(distance) =
            self.distance_from_local_tip(head.number, missing_parent.number)
        {
            trace!(target: "engine::tree", %distance, missing=?missing_parent, "downloading missing parent block range");
            DownloadRequest::BlockRange(missing_parent.hash, distance)
        } else {
            trace!(target: "engine::tree", missing=?missing_parent, "downloading missing parent block");
            // This happens when the missing parent is on an outdated
            // sidechain and we can only download the missing block itself
            DownloadRequest::single_block(missing_parent.hash)
        };

        Some(TreeEvent::Download(request))
    }

    /// Invoked with a block downloaded from the network
    ///
    /// Returns an event with the appropriate action to take, such as:
    ///  - download more missing blocks
    ///  - try to canonicalize the target if the `block` is the tracked target (head) block.
    #[instrument(level = "trace", skip_all, fields(block_hash = %block.hash(), block_num = %block.number(),), target = "engine::tree")]
    fn on_downloaded_block(
        &mut self,
        block: RecoveredBlock<N::Block>,
    ) -> Result<Option<TreeEvent>, InsertBlockFatalError> {
        let block_num_hash = block.num_hash();
        let lowest_buffered_ancestor = self.lowest_buffered_ancestor_or(block_num_hash.hash);
        if self
            .check_invalid_ancestor_with_head(lowest_buffered_ancestor, block.sealed_block())?
            .is_some()
        {
            return Ok(None)
        }

        if !self.backfill_sync_state.is_idle() {
            return Ok(None)
        }

        // try to append the block
        //
        // NOTE
        //
        // we insert without an inclusion list, because we only enforce the IL for `on_new_payload`.
        match self.insert_block(block) {
            Ok(InsertPayloadOk::Inserted(BlockStatus::Valid)) => {
                if self.is_sync_target_head(block_num_hash.hash) {
                    trace!(target: "engine::tree", "appended downloaded sync target block");

                    // we just inserted the current sync target block, we can try to make it
                    // canonical
                    return Ok(Some(TreeEvent::TreeAction(TreeAction::MakeCanonical {
                        sync_target_head: block_num_hash.hash,
                    })))
                }
                trace!(target: "engine::tree", "appended downloaded block");
                self.try_connect_buffered_blocks(block_num_hash)?;
            }
            Ok(InsertPayloadOk::Inserted(BlockStatus::Disconnected { head, missing_ancestor })) => {
                // block is not connected to the canonical head, we need to download
                // its missing branch first
                return Ok(self.on_disconnected_downloaded_block(
                    block_num_hash,
                    missing_ancestor,
                    head,
                ))
            }
            Ok(InsertPayloadOk::AlreadySeen(_)) => {
                trace!(target: "engine::tree", "downloaded block already executed");
            }
            Err(err) => {
                if let InsertPayloadError::Block(err) = err {
                    debug!(target: "engine::tree", err=%err.kind(), "failed to insert downloaded block");
                    if let Err(fatal) = self.on_insert_block_error(err) {
                        warn!(target: "engine::tree", %fatal, "fatal error occurred while inserting downloaded block");
                        return Err(fatal)
                    }
                }
            }
        }
        Ok(None)
    }

    fn insert_payload(
        &mut self,
        payload: T::ExecutionData,
    ) -> Result<InsertPayloadOk, InsertPayloadError<N::Block>> {
        self.insert_block_or_payload(
            payload.block_with_parent(),
            payload,
            |validator, payload, ctx| validator.validate_payload(payload, ctx),
            |this, payload| Ok(this.payload_validator.ensure_well_formed_payload(payload)?),
        )
    }

    fn insert_block(
        &mut self,
        block: RecoveredBlock<N::Block>,
    ) -> Result<InsertPayloadOk, InsertPayloadError<N::Block>> {
        self.insert_block_or_payload(
            block.block_with_parent(),
            block,
            |validator, block, ctx| validator.validate_block(block, ctx),
            |_, block| Ok(block),
        )
    }

    fn insert_block_or_payload<Input, Err>(
        &mut self,
        block_id: BlockWithParent,
        input: Input,
        execute: impl FnOnce(
            &mut V,
            Input,
            TreeCtx<'_, N>,
        ) -> Result<ExecutedBlockWithTrieUpdates<N>, Err>,
        convert_to_block: impl FnOnce(&mut Self, Input) -> Result<RecoveredBlock<N::Block>, Err>,
    ) -> Result<InsertPayloadOk, Err>
    where
        Err: From<InsertBlockError<N::Block>>,
    {
        let block_insert_start = Instant::now();
        let block_num_hash = block_id.block;
        debug!(target: "engine::tree", block=?block_num_hash, parent = ?block_id.parent, "Inserting new block into tree");

        match self.sealed_header_by_hash(block_num_hash.hash) {
            Err(err) => {
                let block = convert_to_block(self, input)?;
                return Err(InsertBlockError::new(block.into_sealed_block(), err.into()).into());
            }
            Ok(Some(_)) => {
                // We now assume that we already have this block in the tree. However, we need to
                // run the conversion to ensure that the block hash is valid.
                convert_to_block(self, input)?;
                return Ok(InsertPayloadOk::AlreadySeen(BlockStatus::Valid))
            }
            _ => {}
        };

        // Ensure that the parent state is available.
        match self.state_provider_builder(block_id.parent) {
            Err(err) => {
                let block = convert_to_block(self, input)?;
                return Err(InsertBlockError::new(block.into_sealed_block(), err.into()).into());
            }
            Ok(None) => {
                let block = convert_to_block(self, input)?;

                // we don't have the state required to execute this block, buffering it and find the
                // missing parent block
                let missing_ancestor = self
                    .state
                    .buffer
                    .lowest_ancestor(&block.parent_hash())
                    .map(|block| block.parent_num_hash())
                    .unwrap_or_else(|| block.parent_num_hash());

                self.state.buffer.insert_block(block);

                return Ok(InsertPayloadOk::Inserted(BlockStatus::Disconnected {
                    head: self.state.tree_state.current_canonical_head,
                    missing_ancestor,
                }))
            }
            Ok(Some(_)) => {}
        }

        // determine whether we are on a fork chain
        let is_fork = match self.is_fork(block_id) {
            Err(err) => {
                let block = convert_to_block(self, input)?;
                return Err(InsertBlockError::new(block.into_sealed_block(), err.into()).into());
            }
            Ok(is_fork) => is_fork,
        };

        let ctx =
            TreeCtx::new(&mut self.state, &self.persistence_state, &self.canonical_in_memory_state);

        let start = Instant::now();
        let executed = execute(&mut self.payload_validator, input, ctx)?;

        // if the parent is the canonical head, we can insert the block as the pending block
        if self.state.tree_state.canonical_block_hash() == executed.recovered_block().parent_hash()
        {
            debug!(target: "engine::tree", pending=?block_num_hash, "updating pending block");
            self.canonical_in_memory_state.set_pending_block(executed.clone());
        }

        self.state.tree_state.insert_executed(executed.clone());
        self.metrics.engine.executed_blocks.set(self.state.tree_state.block_count() as f64);

        // emit insert event
        let elapsed = start.elapsed();
        let engine_event = if is_fork {
            ConsensusEngineEvent::ForkBlockAdded(executed, elapsed)
        } else {
            ConsensusEngineEvent::CanonicalBlockAdded(executed, elapsed)
        };
        self.emit_event(EngineApiEvent::BeaconConsensus(engine_event));

        self.metrics
            .engine
            .block_insert_total_duration
            .record(block_insert_start.elapsed().as_secs_f64());
        debug!(target: "engine::tree", block=?block_num_hash, "Finished inserting block");
        Ok(InsertPayloadOk::Inserted(BlockStatus::Valid))
    }

    /// Computes the trie input at the provided parent hash.
    ///
    /// The goal of this function is to take in-memory blocks and generate a [`TrieInput`] that
    /// serves as an overlay to the database blocks.
    ///
    /// It works as follows:
    /// 1. Collect in-memory blocks that are descendants of the provided parent hash using
    ///    [`TreeState::blocks_by_hash`].
    /// 2. If the persistence is in progress, and the block that we're computing the trie input for
    ///    is a descendant of the currently persisting blocks, we need to be sure that in-memory
    ///    blocks are not overlapping with the database blocks that may have been already persisted.
    ///    To do that, we're filtering out in-memory blocks that are lower than the highest database
    ///    block.
    /// 3. Once in-memory blocks are collected and optionally filtered, we compute the
    ///    [`HashedPostState`] from them.
    fn compute_trie_input<TP: DBProvider + BlockNumReader>(
        &self,
        persisting_kind: PersistingKind,
        provider: TP,
        parent_hash: B256,
        allocated_trie_input: Option<TrieInput>,
    ) -> ProviderResult<TrieInput> {
        // get allocated trie input or use a default trie input
        let mut input = allocated_trie_input.unwrap_or_default();

        let best_block_number = provider.best_block_number()?;

        let (mut historical, mut blocks) = self
            .state
            .tree_state
            .blocks_by_hash(parent_hash)
            .map_or_else(|| (parent_hash.into(), vec![]), |(hash, blocks)| (hash.into(), blocks));

        // If the current block is a descendant of the currently persisting blocks, then we need to
        // filter in-memory blocks, so that none of them are already persisted in the database.
        if persisting_kind.is_descendant() {
            // Iterate over the blocks from oldest to newest.
            while let Some(block) = blocks.last() {
                let recovered_block = block.recovered_block();
                if recovered_block.number() <= best_block_number {
                    // Remove those blocks that lower than or equal to the highest database
                    // block.
                    blocks.pop();
                } else {
                    // If the block is higher than the best block number, stop filtering, as it's
                    // the first block that's not in the database.
                    break
                }
            }

            historical = if let Some(block) = blocks.last() {
                // If there are any in-memory blocks left after filtering, set the anchor to the
                // parent of the oldest block.
                (block.recovered_block().number() - 1).into()
            } else {
                // Otherwise, set the anchor to the original provided parent hash.
                parent_hash.into()
            };
        }

        if blocks.is_empty() {
            debug!(target: "engine::tree", %parent_hash, "Parent found on disk");
        } else {
            debug!(target: "engine::tree", %parent_hash, %historical, blocks = blocks.len(), "Parent found in memory");
        }

        // Convert the historical block to the block number.
        let block_number = provider
            .convert_hash_or_number(historical)?
            .ok_or_else(|| ProviderError::BlockHashNotFound(historical.as_hash().unwrap()))?;

        // Retrieve revert state for historical block.
        let revert_state = if block_number == best_block_number {
            // We do not check against the `last_block_number` here because
            // `HashedPostState::from_reverts` only uses the database tables, and not static files.
            debug!(target: "engine::tree", block_number, best_block_number, "Empty revert state");
            HashedPostState::default()
        } else {
            let revert_state = HashedPostState::from_reverts::<KeccakKeyHasher>(
                provider.tx_ref(),
                block_number + 1,
            )
            .map_err(ProviderError::from)?;
            debug!(
                target: "engine::tree",
                block_number,
                best_block_number,
                accounts = revert_state.accounts.len(),
                storages = revert_state.storages.len(),
                "Non-empty revert state"
            );
            revert_state
        };
        input.append(revert_state);

        // Extend with contents of parent in-memory blocks.
        input.extend_with_blocks(
            blocks.iter().rev().map(|block| (block.hashed_state(), block.trie_updates())),
        );

        Ok(input)
    }

    /// Handles an error that occurred while inserting a block.
    ///
    /// If this is a validation error this will mark the block as invalid.
    ///
    /// Returns the proper payload status response if the block is invalid.
    fn on_insert_block_error(
        &mut self,
        error: InsertBlockError<N::Block>,
    ) -> Result<PayloadStatus, InsertBlockFatalError> {
        let (block, error) = error.split();

        // if invalid block, we check the validation error. Otherwise return the fatal
        // error.
        let validation_err = error.ensure_validation_error()?;

        // If the error was due to an invalid payload, the payload is added to the
        // invalid headers cache and `Ok` with [PayloadStatusEnum::Invalid] is
        // returned.
        warn!(
            target: "engine::tree",
            invalid_hash=%block.hash(),
            invalid_number=block.number(),
            %validation_err,
            "Invalid block error on new payload",
        );
        let latest_valid_hash = self.latest_valid_hash_for_invalid_payload(block.parent_hash())?;

        // keep track of the invalid header
        self.state.invalid_headers.insert(block.block_with_parent());
        self.emit_event(EngineApiEvent::BeaconConsensus(ConsensusEngineEvent::InvalidBlock(
            Box::new(block),
        )));

        // Temporary fix for EIP-7623 test compatibility:
        // Map gas floor errors to the expected format for test compatibility
        // TODO: Remove this workaround once https://github.com/paradigmxyz/reth/issues/18369 is resolved
        let mut error_str = validation_err.to_string();
        if error_str.contains("gas floor") && error_str.contains("exceeds the gas limit") {
            // Replace "gas floor" with "call gas cost" for compatibility with some tests
            error_str = error_str.replace("gas floor", "call gas cost");
            // The test also expects the error to contain
            // "TransactionException.INTRINSIC_GAS_BELOW_FLOOR_GAS_COST"
            error_str =
<<<<<<< HEAD
                format!("TransactionException.INTRINSIC_GAS_BELOW_FLOOR_GAS_COST: {error_str}");
        }

        // If the validation error is specifically an inclusion-list failure,
        // return the dedicated `InclusionListUnsatisfied` payload status.
        match validation_err {
            InsertBlockValidationError::Validation(
                reth_errors::BlockValidationError::InvalidInclusionList,
            ) => Ok(PayloadStatus::new(
                PayloadStatusEnum::InclusionListUnsatisfied,
                latest_valid_hash,
            )),
            _ => Ok(PayloadStatus::new(
                PayloadStatusEnum::Invalid { validation_error: error_str },
                latest_valid_hash,
            )),
=======
                format!("TransactionException.INTRINSIC_GAS_BELOW_FLOOR_GAS_COST: {}", error_str);
>>>>>>> 44a48ab9
        }
    }

    /// Handles a [`NewPayloadError`] by converting it to a [`PayloadStatus`].
    fn on_new_payload_error(
        &mut self,
        error: NewPayloadError,
        parent_hash: B256,
    ) -> ProviderResult<PayloadStatus> {
        error!(target: "engine::tree", %error, "Invalid payload");
        // we need to convert the error to a payload status (response to the CL)

        let latest_valid_hash =
            if error.is_block_hash_mismatch() || error.is_invalid_versioned_hashes() {
                // Engine-API rules:
                // > `latestValidHash: null` if the blockHash validation has failed (<https://github.com/ethereum/execution-apis/blob/fe8e13c288c592ec154ce25c534e26cb7ce0530d/src/engine/shanghai.md?plain=1#L113>)
                // > `latestValidHash: null` if the expected and the actual arrays don't match (<https://github.com/ethereum/execution-apis/blob/fe8e13c288c592ec154ce25c534e26cb7ce0530d/src/engine/cancun.md?plain=1#L103>)
                None
            } else {
                self.latest_valid_hash_for_invalid_payload(parent_hash)?
            };

        let status = PayloadStatusEnum::from(error);
        Ok(PayloadStatus::new(status, latest_valid_hash))
    }

    /// Attempts to find the header for the given block hash if it is canonical.
    pub fn find_canonical_header(
        &self,
        hash: B256,
    ) -> Result<Option<SealedHeader<N::BlockHeader>>, ProviderError> {
        let mut canonical = self.canonical_in_memory_state.header_by_hash(hash);

        if canonical.is_none() {
            canonical = self.provider.header(&hash)?.map(|header| SealedHeader::new(header, hash));
        }

        Ok(canonical)
    }

    /// Updates the tracked finalized block if we have it.
    fn update_finalized_block(
        &self,
        finalized_block_hash: B256,
    ) -> Result<(), OnForkChoiceUpdated> {
        if finalized_block_hash.is_zero() {
            return Ok(())
        }

        match self.find_canonical_header(finalized_block_hash) {
            Ok(None) => {
                debug!(target: "engine::tree", "Finalized block not found in canonical chain");
                // if the finalized block is not known, we can't update the finalized block
                return Err(OnForkChoiceUpdated::invalid_state())
            }
            Ok(Some(finalized)) => {
                if Some(finalized.num_hash()) !=
                    self.canonical_in_memory_state.get_finalized_num_hash()
                {
                    // we're also persisting the finalized block on disk so we can reload it on
                    // restart this is required by optimism which queries the finalized block: <https://github.com/ethereum-optimism/optimism/blob/c383eb880f307caa3ca41010ec10f30f08396b2e/op-node/rollup/sync/start.go#L65-L65>
                    let _ = self.persistence.save_finalized_block_number(finalized.number());
                    self.canonical_in_memory_state.set_finalized(finalized);
                }
            }
            Err(err) => {
                error!(target: "engine::tree", %err, "Failed to fetch finalized block header");
            }
        }

        Ok(())
    }

    /// Updates the tracked safe block if we have it
    fn update_safe_block(&self, safe_block_hash: B256) -> Result<(), OnForkChoiceUpdated> {
        if safe_block_hash.is_zero() {
            return Ok(())
        }

        match self.find_canonical_header(safe_block_hash) {
            Ok(None) => {
                debug!(target: "engine::tree", "Safe block not found in canonical chain");
                // if the safe block is not known, we can't update the safe block
                return Err(OnForkChoiceUpdated::invalid_state())
            }
            Ok(Some(safe)) => {
                if Some(safe.num_hash()) != self.canonical_in_memory_state.get_safe_num_hash() {
                    // we're also persisting the safe block on disk so we can reload it on
                    // restart this is required by optimism which queries the safe block: <https://github.com/ethereum-optimism/optimism/blob/c383eb880f307caa3ca41010ec10f30f08396b2e/op-node/rollup/sync/start.go#L65-L65>
                    let _ = self.persistence.save_safe_block_number(safe.number());
                    self.canonical_in_memory_state.set_safe(safe);
                }
            }
            Err(err) => {
                error!(target: "engine::tree", %err, "Failed to fetch safe block header");
            }
        }

        Ok(())
    }

    /// Ensures that the given forkchoice state is consistent, assuming the head block has been
    /// made canonical.
    ///
    /// If the forkchoice state is consistent, this will return Ok(()). Otherwise, this will
    /// return an instance of [`OnForkChoiceUpdated`] that is INVALID.
    ///
    /// This also updates the safe and finalized blocks in the [`CanonicalInMemoryState`], if they
    /// are consistent with the head block.
    fn ensure_consistent_forkchoice_state(
        &self,
        state: ForkchoiceState,
    ) -> Result<(), OnForkChoiceUpdated> {
        // Ensure that the finalized block, if not zero, is known and in the canonical chain
        // after the head block is canonicalized.
        //
        // This ensures that the finalized block is consistent with the head block, i.e. the
        // finalized block is an ancestor of the head block.
        self.update_finalized_block(state.finalized_block_hash)?;

        // Also ensure that the safe block, if not zero, is known and in the canonical chain
        // after the head block is canonicalized.
        //
        // This ensures that the safe block is consistent with the head block, i.e. the safe
        // block is an ancestor of the head block.
        self.update_safe_block(state.safe_block_hash)
    }

    /// Pre-validate forkchoice update and check whether it can be processed.
    ///
    /// This method returns the update outcome if validation fails or
    /// the node is syncing and the update cannot be processed at the moment.
    fn pre_validate_forkchoice_update(
        &mut self,
        state: ForkchoiceState,
    ) -> ProviderResult<Option<OnForkChoiceUpdated>> {
        if state.head_block_hash.is_zero() {
            return Ok(Some(OnForkChoiceUpdated::invalid_state()))
        }

        // check if the new head hash is connected to any ancestor that we previously marked as
        // invalid
        let lowest_buffered_ancestor_fcu = self.lowest_buffered_ancestor_or(state.head_block_hash);
        if let Some(status) = self.check_invalid_ancestor(lowest_buffered_ancestor_fcu)? {
            return Ok(Some(OnForkChoiceUpdated::with_invalid(status)))
        }

        if !self.backfill_sync_state.is_idle() {
            // We can only process new forkchoice updates if the pipeline is idle, since it requires
            // exclusive access to the database
            trace!(target: "engine::tree", "Pipeline is syncing, skipping forkchoice update");
            return Ok(Some(OnForkChoiceUpdated::syncing()))
        }

        Ok(None)
    }

    /// Validates the payload attributes with respect to the header and fork choice state.
    ///
    /// Note: At this point, the fork choice update is considered to be VALID, however, we can still
    /// return an error if the payload attributes are invalid.
    fn process_payload_attributes(
        &self,
        attrs: T::PayloadAttributes,
        head: &N::BlockHeader,
        state: ForkchoiceState,
        version: EngineApiMessageVersion,
    ) -> OnForkChoiceUpdated {
        if let Err(err) =
            self.payload_validator.validate_payload_attributes_against_header(&attrs, head)
        {
            warn!(target: "engine::tree", %err, ?head, "Invalid payload attributes");
            return OnForkChoiceUpdated::invalid_payload_attributes()
        }

        // 8. Client software MUST begin a payload build process building on top of
        //    forkchoiceState.headBlockHash and identified via buildProcessId value if
        //    payloadAttributes is not null and the forkchoice state has been updated successfully.
        //    The build process is specified in the Payload building section.
        match <T::PayloadBuilderAttributes as PayloadBuilderAttributes>::try_new(
            state.head_block_hash,
            attrs,
            version as u8,
        ) {
            Ok(attributes) => {
                // send the payload to the builder and return the receiver for the pending payload
                // id, initiating payload job is handled asynchronously
                let pending_payload_id = self.payload_builder.send_new_payload(attributes);

                // Client software MUST respond to this method call in the following way:
                // {
                //      payloadStatus: {
                //          status: VALID,
                //          latestValidHash: forkchoiceState.headBlockHash,
                //          validationError: null
                //      },
                //      payloadId: buildProcessId
                // }
                //
                // if the payload is deemed VALID and the build process has begun.
                OnForkChoiceUpdated::updated_with_pending_payload_id(
                    PayloadStatus::new(PayloadStatusEnum::Valid, Some(state.head_block_hash)),
                    pending_payload_id,
                )
            }
            Err(_) => OnForkChoiceUpdated::invalid_payload_attributes(),
        }
    }

    /// Remove all blocks up to __and including__ the given block number.
    ///
    /// If a finalized hash is provided, the only non-canonical blocks which will be removed are
    /// those which have a fork point at or below the finalized hash.
    ///
    /// Canonical blocks below the upper bound will still be removed.
    pub(crate) fn remove_before(
        &mut self,
        upper_bound: BlockNumHash,
        finalized_hash: Option<B256>,
    ) -> ProviderResult<()> {
        // first fetch the finalized block number and then call the remove_before method on
        // tree_state
        let num = if let Some(hash) = finalized_hash {
            self.provider.block_number(hash)?.map(|number| BlockNumHash { number, hash })
        } else {
            None
        };

        self.state.tree_state.remove_until(
            upper_bound,
            self.persistence_state.last_persisted_block.hash,
            num,
        );
        Ok(())
    }

    /// Returns a builder for creating state providers for the given hash.
    ///
    /// This is an optimization for parallel execution contexts where we want to avoid
    /// creating state providers in the critical path.
    pub fn state_provider_builder(
        &self,
        hash: B256,
    ) -> ProviderResult<Option<StateProviderBuilder<N, P>>>
    where
        P: BlockReader + StateProviderFactory + StateReader + Clone,
    {
        if let Some((historical, blocks)) = self.state.tree_state.blocks_by_hash(hash) {
            debug!(target: "engine::tree", %hash, %historical, "found canonical state for block in memory, creating provider builder");
            // the block leads back to the canonical chain
            return Ok(Some(StateProviderBuilder::new(
                self.provider.clone(),
                historical,
                Some(blocks),
            )))
        }

        // Check if the block is persisted
        if let Some(header) = self.provider.header(&hash)? {
            debug!(target: "engine::tree", %hash, number = %header.number(), "found canonical state for block in database, creating provider builder");
            // For persisted blocks, we create a builder that will fetch state directly from the
            // database
            return Ok(Some(StateProviderBuilder::new(self.provider.clone(), hash, None)))
        }

        debug!(target: "engine::tree", %hash, "no canonical state found for block");
        Ok(None)
    }
}

/// Block inclusion can be valid, accepted, or invalid. Invalid blocks are returned as an error
/// variant.
///
/// If we don't know the block's parent, we return `Disconnected`, as we can't claim that the block
/// is valid or not.
#[derive(Clone, Copy, Debug, Eq, PartialEq)]
pub enum BlockStatus {
    /// The block is valid and block extends canonical chain.
    Valid,
    /// The block may be valid and has an unknown missing ancestor.
    Disconnected {
        /// Current canonical head.
        head: BlockNumHash,
        /// The lowest ancestor block that is not connected to the canonical chain.
        missing_ancestor: BlockNumHash,
    },
}

/// How a payload was inserted if it was valid.
///
/// If the payload was valid, but has already been seen, [`InsertPayloadOk::AlreadySeen`] is
/// returned, otherwise [`InsertPayloadOk::Inserted`] is returned.
#[derive(Clone, Copy, Debug, Eq, PartialEq)]
pub enum InsertPayloadOk {
    /// The payload was valid, but we have already seen it.
    AlreadySeen(BlockStatus),
    /// The payload was valid and inserted into the tree.
    Inserted(BlockStatus),
}

/// Whether or not the blocks are currently persisting and the input block is a descendant.
#[derive(Debug, Clone, Copy)]
pub enum PersistingKind {
    /// The blocks are not currently persisting.
    NotPersisting,
    /// The blocks are currently persisting but the input block is not a descendant.
    PersistingNotDescendant,
    /// The blocks are currently persisting and the input block is a descendant.
    PersistingDescendant,
}

impl PersistingKind {
    /// Returns true if the parallel state root can be run.
    ///
    /// We only run the parallel state root if we are not currently persisting any blocks or
    /// persisting blocks that are all ancestors of the one we are calculating the state root for.
    pub const fn can_run_parallel_state_root(&self) -> bool {
        matches!(self, Self::NotPersisting | Self::PersistingDescendant)
    }

    /// Returns true if the blocks are currently being persisted and the input block is a
    /// descendant.
    pub const fn is_descendant(&self) -> bool {
        matches!(self, Self::PersistingDescendant)
    }
}<|MERGE_RESOLUTION|>--- conflicted
+++ resolved
@@ -2549,7 +2549,6 @@
             // The test also expects the error to contain
             // "TransactionException.INTRINSIC_GAS_BELOW_FLOOR_GAS_COST"
             error_str =
-<<<<<<< HEAD
                 format!("TransactionException.INTRINSIC_GAS_BELOW_FLOOR_GAS_COST: {error_str}");
         }
 
@@ -2566,9 +2565,6 @@
                 PayloadStatusEnum::Invalid { validation_error: error_str },
                 latest_valid_hash,
             )),
-=======
-                format!("TransactionException.INTRINSIC_GAS_BELOW_FLOOR_GAS_COST: {}", error_str);
->>>>>>> 44a48ab9
         }
     }
 
