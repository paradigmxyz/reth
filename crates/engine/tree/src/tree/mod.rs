--- conflicted
+++ resolved
@@ -2326,13 +2326,8 @@
         let (state_root, trie_output) = if let Some(result) = state_root_result {
             result
         } else {
-<<<<<<< HEAD
-            debug!(target: "engine::tree", block=?sealed_block.num_hash(), persistence_in_progress, "Failed to compute state root in parallel");
+            debug!(target: "engine::tree", block=?sealed_block.num_hash(), ?persistence_not_in_progress, "Failed to compute state root in parallel");
             state_provider.state_root_from_state_with_updates(hashed_state.clone())?
-=======
-            debug!(target: "engine::tree", block=?sealed_block.num_hash(), ?persistence_not_in_progress, "Failed to compute state root in parallel");
-            state_provider.state_root_with_updates(hashed_state.clone())?
->>>>>>> b69c2ebe
         };
 
         #[cfg(feature = "skip-state-root-validation")]
@@ -2409,7 +2404,13 @@
         // Extend with block we are validating root for.
         input.append_ref(hashed_state);
 
-        ParallelStateRoot::new(consistent_view, input).incremental_root_with_updates()
+        #[cfg(feature = "scroll")]
+        let parallel_state_root =
+            reth_scroll_state_commitment::ParallelStateRoot::new(consistent_view, input);
+        #[cfg(not(feature = "scroll"))]
+        let parallel_state_root =
+            reth_trie_parallel::root::ParallelStateRoot::new(consistent_view, input);
+        parallel_state_root.incremental_root_with_updates()
     }
 
     /// Computes the trie input at the provided parent hash.
@@ -2437,20 +2438,7 @@
             input.append(revert_state);
         }
 
-<<<<<<< HEAD
-        // Extend with block we are validating root for.
-        input.append_ref(hashed_state);
-
-        #[cfg(feature = "scroll")]
-        let parallel_state_root =
-            reth_scroll_state_commitment::ParallelStateRoot::new(consistent_view, input);
-        #[cfg(not(feature = "scroll"))]
-        let parallel_state_root =
-            reth_trie_parallel::root::ParallelStateRoot::new(consistent_view, input);
-        parallel_state_root.incremental_root_with_updates()
-=======
         Ok(input)
->>>>>>> b69c2ebe
     }
 
     /// Handles an error that occurred while inserting a block.
