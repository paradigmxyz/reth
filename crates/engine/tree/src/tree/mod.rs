use crate::{
    backfill::{BackfillAction, BackfillSyncState},
    chain::FromOrchestrator,
    engine::{DownloadRequest, EngineApiEvent, EngineApiKind, EngineApiRequest, FromEngine},
    persistence::PersistenceHandle,
    tree::metrics::EngineApiMetrics,
};
use alloy_consensus::{BlockHeader, Header};
use alloy_eips::BlockNumHash;
use alloy_primitives::{
    map::{HashMap, HashSet},
    BlockNumber, B256, U256,
};
use alloy_rpc_types_engine::{
    ExecutionPayload, ExecutionPayloadSidecar, ForkchoiceState, PayloadStatus, PayloadStatusEnum,
    PayloadValidationError,
};
use reth_beacon_consensus::{
    BeaconConsensusEngineEvent, InvalidHeaderCache, MIN_BLOCKS_FOR_PIPELINE_RUN,
};
use reth_blockchain_tree::{
    error::{InsertBlockErrorKindTwo, InsertBlockErrorTwo, InsertBlockFatalError},
    BlockBuffer, BlockStatus2, InsertPayloadOk2,
};
use reth_chain_state::{
    CanonicalInMemoryState, ExecutedBlock, MemoryOverlayStateProvider, NewCanonicalChain,
};
use reth_consensus::{Consensus, FullConsensus, PostExecutionInput};
use reth_engine_primitives::{
    BeaconEngineMessage, BeaconOnNewPayloadError, EngineApiMessageVersion, EngineTypes,
    EngineValidator, ForkchoiceStateTracker, OnForkChoiceUpdated,
};
use reth_errors::{ConsensusError, ProviderResult};
use reth_evm::execute::BlockExecutorProvider;
use reth_payload_builder::PayloadBuilderHandle;
use reth_payload_builder_primitives::PayloadBuilder;
use reth_payload_primitives::PayloadBuilderAttributes;
use reth_primitives::{
    Block, EthPrimitives, GotExpected, NodePrimitives, SealedBlock, SealedBlockWithSenders,
    SealedHeader,
};
use reth_provider::{
    providers::ConsistentDbView, BlockReader, DatabaseProviderFactory, ExecutionOutcome,
    HashedPostStateProvider, ProviderError, StateCommitmentProvider, StateProviderBox,
    StateProviderFactory, StateReader, StateRootProvider, TransactionVariant,
};
use reth_revm::database::StateProviderDatabase;
use reth_stages_api::ControlFlow;
use reth_trie::{updates::TrieUpdates, HashedPostState, TrieInput};
use reth_trie_parallel::root::{ParallelStateRoot, ParallelStateRootError};
use revm_primitives::EvmState;
use std::{
    cmp::Ordering,
    collections::{btree_map, hash_map, BTreeMap, VecDeque},
    fmt::Debug,
    marker::PhantomData,
    ops::Bound,
    sync::{
        mpsc::{Receiver, RecvError, RecvTimeoutError, Sender},
        Arc,
    },
    time::Instant,
};
use tokio::sync::{
    mpsc::{unbounded_channel, UnboundedReceiver, UnboundedSender},
    oneshot::{self, error::TryRecvError},
};
use tracing::*;

pub mod config;
mod invalid_block_hook;
mod metrics;
mod persistence_state;
pub use config::TreeConfig;
pub use invalid_block_hook::{InvalidBlockHooks, NoopInvalidBlockHook};
pub use persistence_state::PersistenceState;
pub use reth_engine_primitives::InvalidBlockHook;

mod root;

/// Keeps track of the state of the tree.
///
/// ## Invariants
///
/// - This only stores blocks that are connected to the canonical chain.
/// - All executed blocks are valid and have been executed.
#[derive(Debug, Default)]
pub struct TreeState<N: NodePrimitives = EthPrimitives> {
    /// __All__ unique executed blocks by block hash that are connected to the canonical chain.
    ///
    /// This includes blocks of all forks.
    blocks_by_hash: HashMap<B256, ExecutedBlock<N>>,
    /// Executed blocks grouped by their respective block number.
    ///
    /// This maps unique block number to all known blocks for that height.
    ///
    /// Note: there can be multiple blocks at the same height due to forks.
    blocks_by_number: BTreeMap<BlockNumber, Vec<ExecutedBlock<N>>>,
    /// Map of any parent block hash to its children.
    parent_to_child: HashMap<B256, HashSet<B256>>,
    /// Map of hash to trie updates for canonical blocks that are persisted but not finalized.
    ///
    /// Contains the block number for easy removal.
    persisted_trie_updates: HashMap<B256, (BlockNumber, Arc<TrieUpdates>)>,
    /// Currently tracked canonical head of the chain.
    current_canonical_head: BlockNumHash,
}

impl<N: NodePrimitives> TreeState<N> {
    /// Returns a new, empty tree state that points to the given canonical head.
    fn new(current_canonical_head: BlockNumHash) -> Self {
        Self {
            blocks_by_hash: HashMap::default(),
            blocks_by_number: BTreeMap::new(),
            current_canonical_head,
            parent_to_child: HashMap::default(),
            persisted_trie_updates: HashMap::default(),
        }
    }

    /// Returns the number of executed blocks stored.
    fn block_count(&self) -> usize {
        self.blocks_by_hash.len()
    }

    /// Returns the [`ExecutedBlock`] by hash.
    fn executed_block_by_hash(&self, hash: B256) -> Option<&ExecutedBlock<N>> {
        self.blocks_by_hash.get(&hash)
    }

    /// Returns the block by hash.
    fn block_by_hash(&self, hash: B256) -> Option<Arc<SealedBlock<N::BlockHeader, N::BlockBody>>> {
        self.blocks_by_hash.get(&hash).map(|b| b.block.clone())
    }

    /// Returns all available blocks for the given hash that lead back to the canonical chain, from
    /// newest to oldest. And the parent hash of the oldest block that is missing from the buffer.
    ///
    /// Returns `None` if the block for the given hash is not found.
    fn blocks_by_hash(&self, hash: B256) -> Option<(B256, Vec<ExecutedBlock<N>>)> {
        let block = self.blocks_by_hash.get(&hash).cloned()?;
        let mut parent_hash = block.block().parent_hash();
        let mut blocks = vec![block];
        while let Some(executed) = self.blocks_by_hash.get(&parent_hash) {
            parent_hash = executed.block.parent_hash();
            blocks.push(executed.clone());
        }

        Some((parent_hash, blocks))
    }

    /// Insert executed block into the state.
    fn insert_executed(&mut self, executed: ExecutedBlock<N>) {
        let hash = executed.block.hash();
        let parent_hash = executed.block.parent_hash();
        let block_number = executed.block.number();

        if self.blocks_by_hash.contains_key(&hash) {
            return;
        }

        self.blocks_by_hash.insert(hash, executed.clone());

        self.blocks_by_number.entry(block_number).or_default().push(executed);

        self.parent_to_child.entry(parent_hash).or_default().insert(hash);

        if let Some(existing_blocks) = self.blocks_by_number.get(&block_number) {
            if existing_blocks.len() > 1 {
                self.parent_to_child.entry(parent_hash).or_default().insert(hash);
            }
        }

        for children in self.parent_to_child.values_mut() {
            children.retain(|child| self.blocks_by_hash.contains_key(child));
        }
    }

    /// Remove single executed block by its hash.
    ///
    /// ## Returns
    ///
    /// The removed block and the block hashes of its children.
    fn remove_by_hash(&mut self, hash: B256) -> Option<(ExecutedBlock<N>, HashSet<B256>)> {
        let executed = self.blocks_by_hash.remove(&hash)?;

        // Remove this block from collection of children of its parent block.
        let parent_entry = self.parent_to_child.entry(executed.block.parent_hash());
        if let hash_map::Entry::Occupied(mut entry) = parent_entry {
            entry.get_mut().remove(&hash);

            if entry.get().is_empty() {
                entry.remove();
            }
        }

        // Remove point to children of this block.
        let children = self.parent_to_child.remove(&hash).unwrap_or_default();

        // Remove this block from `blocks_by_number`.
        let block_number_entry = self.blocks_by_number.entry(executed.block.number());
        if let btree_map::Entry::Occupied(mut entry) = block_number_entry {
            // We have to find the index of the block since it exists in a vec
            if let Some(index) = entry.get().iter().position(|b| b.block.hash() == hash) {
                entry.get_mut().swap_remove(index);

                // If there are no blocks left then remove the entry for this block
                if entry.get().is_empty() {
                    entry.remove();
                }
            }
        }

        Some((executed, children))
    }

    /// Returns whether or not the hash is part of the canonical chain.
    pub(crate) fn is_canonical(&self, hash: B256) -> bool {
        let mut current_block = self.current_canonical_head.hash;
        if current_block == hash {
            return true
        }

        while let Some(executed) = self.blocks_by_hash.get(&current_block) {
            current_block = executed.block.parent_hash();
            if current_block == hash {
                return true
            }
        }

        false
    }

    /// Removes canonical blocks below the upper bound, only if the last persisted hash is
    /// part of the canonical chain.
    pub(crate) fn remove_canonical_until(
        &mut self,
        upper_bound: BlockNumber,
        last_persisted_hash: B256,
    ) {
        debug!(target: "engine::tree", ?upper_bound, ?last_persisted_hash, "Removing canonical blocks from the tree");

        // If the last persisted hash is not canonical, then we don't want to remove any canonical
        // blocks yet.
        if !self.is_canonical(last_persisted_hash) {
            return
        }

        // First, let's walk back the canonical chain and remove canonical blocks lower than the
        // upper bound
        let mut current_block = self.current_canonical_head.hash;
        while let Some(executed) = self.blocks_by_hash.get(&current_block) {
            current_block = executed.block.parent_hash();
            if executed.block.number() <= upper_bound {
                debug!(target: "engine::tree", num_hash=?executed.block.num_hash(), "Attempting to remove block walking back from the head");
                if let Some((removed, _)) = self.remove_by_hash(executed.block.hash()) {
                    debug!(target: "engine::tree", num_hash=?removed.block.num_hash(), "Removed block walking back from the head");
                    // finally, move the trie updates
                    self.persisted_trie_updates
                        .insert(removed.block.hash(), (removed.block.number(), removed.trie));
                }
            }
        }
        debug!(target: "engine::tree", ?upper_bound, ?last_persisted_hash, "Removed canonical blocks from the tree");
    }

    /// Removes all blocks that are below the finalized block, as well as removing non-canonical
    /// sidechains that fork from below the finalized block.
    pub(crate) fn prune_finalized_sidechains(&mut self, finalized_num_hash: BlockNumHash) {
        let BlockNumHash { number: finalized_num, hash: finalized_hash } = finalized_num_hash;

        // We remove disconnected sidechains in three steps:
        // * first, remove everything with a block number __below__ the finalized block.
        // * next, we populate a vec with parents __at__ the finalized block.
        // * finally, we iterate through the vec, removing children until the vec is empty
        // (BFS).

        // We _exclude_ the finalized block because we will be dealing with the blocks __at__
        // the finalized block later.
        let blocks_to_remove = self
            .blocks_by_number
            .range((Bound::Unbounded, Bound::Excluded(finalized_num)))
            .flat_map(|(_, blocks)| blocks.iter().map(|b| b.block.hash()))
            .collect::<Vec<_>>();
        for hash in blocks_to_remove {
            if let Some((removed, _)) = self.remove_by_hash(hash) {
                debug!(target: "engine::tree", num_hash=?removed.block.num_hash(), "Removed finalized sidechain block");
            }
        }

        // remove trie updates that are below the finalized block
        self.persisted_trie_updates.retain(|_, (block_num, _)| *block_num > finalized_num);

        // The only block that should remain at the `finalized` number now, is the finalized
        // block, if it exists.
        //
        // For all other blocks, we  first put their children into this vec.
        // Then, we will iterate over them, removing them, adding their children, etc etc,
        // until the vec is empty.
        let mut blocks_to_remove = self.blocks_by_number.remove(&finalized_num).unwrap_or_default();

        // re-insert the finalized hash if we removed it
        if let Some(position) =
            blocks_to_remove.iter().position(|b| b.block.hash() == finalized_hash)
        {
            let finalized_block = blocks_to_remove.swap_remove(position);
            self.blocks_by_number.insert(finalized_num, vec![finalized_block]);
        }

        let mut blocks_to_remove =
            blocks_to_remove.into_iter().map(|e| e.block.hash()).collect::<VecDeque<_>>();
        while let Some(block) = blocks_to_remove.pop_front() {
            if let Some((removed, children)) = self.remove_by_hash(block) {
                debug!(target: "engine::tree", num_hash=?removed.block.num_hash(), "Removed finalized sidechain child block");
                blocks_to_remove.extend(children);
            }
        }
    }

    /// Remove all blocks up to __and including__ the given block number.
    ///
    /// If a finalized hash is provided, the only non-canonical blocks which will be removed are
    /// those which have a fork point at or below the finalized hash.
    ///
    /// Canonical blocks below the upper bound will still be removed.
    ///
    /// NOTE: if the finalized block is greater than the upper bound, the only blocks that will be
    /// removed are canonical blocks and sidechains that fork below the `upper_bound`. This is the
    /// same behavior as if the `finalized_num` were `Some(upper_bound)`.
    pub(crate) fn remove_until(
        &mut self,
        upper_bound: BlockNumHash,
        last_persisted_hash: B256,
        finalized_num_hash: Option<BlockNumHash>,
    ) {
        debug!(target: "engine::tree", ?upper_bound, ?finalized_num_hash, "Removing blocks from the tree");

        // If the finalized num is ahead of the upper bound, and exists, we need to instead ensure
        // that the only blocks removed, are canonical blocks less than the upper bound
        let finalized_num_hash = finalized_num_hash.map(|mut finalized| {
            if upper_bound.number < finalized.number {
                finalized = upper_bound;
                debug!(target: "engine::tree", ?finalized, "Adjusted upper bound");
            }
            finalized
        });

        // We want to do two things:
        // * remove canonical blocks that are persisted
        // * remove forks whose root are below the finalized block
        // We can do this in 2 steps:
        // * remove all canonical blocks below the upper bound
        // * fetch the number of the finalized hash, removing any sidechains that are __below__ the
        // finalized block
        self.remove_canonical_until(upper_bound.number, last_persisted_hash);

        // Now, we have removed canonical blocks (assuming the upper bound is above the finalized
        // block) and only have sidechains below the finalized block.
        if let Some(finalized_num_hash) = finalized_num_hash {
            self.prune_finalized_sidechains(finalized_num_hash);
        }
    }

    /// Updates the canonical head to the given block.
    fn set_canonical_head(&mut self, new_head: BlockNumHash) {
        self.current_canonical_head = new_head;
    }

    /// Returns the tracked canonical head.
    const fn canonical_head(&self) -> &BlockNumHash {
        &self.current_canonical_head
    }

    /// Returns the block hash of the canonical head.
    const fn canonical_block_hash(&self) -> B256 {
        self.canonical_head().hash
    }

    /// Returns the block number of the canonical head.
    const fn canonical_block_number(&self) -> BlockNumber {
        self.canonical_head().number
    }
}

/// Tracks the state of the engine api internals.
///
/// This type is not shareable.
#[derive(Debug)]
pub struct EngineApiTreeState {
    /// Tracks the state of the blockchain tree.
    tree_state: TreeState,
    /// Tracks the forkchoice state updates received by the CL.
    forkchoice_state_tracker: ForkchoiceStateTracker,
    /// Buffer of detached blocks.
    buffer: BlockBuffer,
    /// Tracks the header of invalid payloads that were rejected by the engine because they're
    /// invalid.
    invalid_headers: InvalidHeaderCache,
}

impl EngineApiTreeState {
    fn new(
        block_buffer_limit: u32,
        max_invalid_header_cache_length: u32,
        canonical_block: BlockNumHash,
    ) -> Self {
        Self {
            invalid_headers: InvalidHeaderCache::new(max_invalid_header_cache_length),
            buffer: BlockBuffer::new(block_buffer_limit),
            tree_state: TreeState::new(canonical_block),
            forkchoice_state_tracker: ForkchoiceStateTracker::default(),
        }
    }
}

/// The outcome of a tree operation.
#[derive(Debug)]
pub struct TreeOutcome<T> {
    /// The outcome of the operation.
    pub outcome: T,
    /// An optional event to tell the caller to do something.
    pub event: Option<TreeEvent>,
}

impl<T> TreeOutcome<T> {
    /// Create new tree outcome.
    pub const fn new(outcome: T) -> Self {
        Self { outcome, event: None }
    }

    /// Set event on the outcome.
    pub fn with_event(mut self, event: TreeEvent) -> Self {
        self.event = Some(event);
        self
    }
}

/// Events that are triggered by Tree Chain
#[derive(Debug)]
pub enum TreeEvent {
    /// Tree action is needed.
    TreeAction(TreeAction),
    /// Backfill action is needed.
    BackfillAction(BackfillAction),
    /// Block download is needed.
    Download(DownloadRequest),
}

impl TreeEvent {
    /// Returns true if the event is a backfill action.
    const fn is_backfill_action(&self) -> bool {
        matches!(self, Self::BackfillAction(_))
    }
}

/// The actions that can be performed on the tree.
#[derive(Debug)]
pub enum TreeAction {
    /// Make target canonical.
    MakeCanonical {
        /// The sync target head hash
        sync_target_head: B256,
    },
}

/// The engine API tree handler implementation.
///
/// This type is responsible for processing engine API requests, maintaining the canonical state and
/// emitting events.
pub struct EngineApiTreeHandler<N, P, E, T, V>
where
    N: NodePrimitives,
    T: EngineTypes,
{
    provider: P,
    executor_provider: E,
    consensus: Arc<dyn FullConsensus>,
    payload_validator: V,
    /// Keeps track of internals such as executed and buffered blocks.
    state: EngineApiTreeState,
    /// The half for sending messages to the engine.
    ///
    /// This is kept so that we can queue in messages to ourself that we can process later, for
    /// example distributing workload across multiple messages that would otherwise take too long
    /// to process. E.g. we might receive a range of downloaded blocks and we want to process
    /// them one by one so that we can handle incoming engine API in between and don't become
    /// unresponsive. This can happen during live sync transition where we're trying to close the
    /// gap (up to 3 epochs of blocks in the worst case).
    incoming_tx: Sender<FromEngine<EngineApiRequest<T>>>,
    /// Incoming engine API requests.
    incoming: Receiver<FromEngine<EngineApiRequest<T>>>,
    /// Outgoing events that are emitted to the handler.
    outgoing: UnboundedSender<EngineApiEvent>,
    /// Channels to the persistence layer.
    persistence: PersistenceHandle,
    /// Tracks the state changes of the persistence task.
    persistence_state: PersistenceState,
    /// Flag indicating the state of the node's backfill synchronization process.
    backfill_sync_state: BackfillSyncState,
    /// Keeps track of the state of the canonical chain that isn't persisted yet.
    /// This is intended to be accessed from external sources, such as rpc.
    canonical_in_memory_state: CanonicalInMemoryState,
    /// Handle to the payload builder that will receive payload attributes for valid forkchoice
    /// updates
    payload_builder: PayloadBuilderHandle<T>,
    /// Configuration settings.
    config: TreeConfig,
    /// Metrics for the engine api.
    metrics: EngineApiMetrics,
    /// An invalid block hook.
    invalid_block_hook: Box<dyn InvalidBlockHook<N>>,
    /// The engine API variant of this handler
    engine_kind: EngineApiKind,
    /// Captures the types the engine operates on
    _primtives: PhantomData<N>,
}

impl<N, P: Debug, E: Debug, T: EngineTypes + Debug, V: Debug> std::fmt::Debug
    for EngineApiTreeHandler<N, P, E, T, V>
where
    N: NodePrimitives,
{
    fn fmt(&self, f: &mut std::fmt::Formatter<'_>) -> std::fmt::Result {
        f.debug_struct("EngineApiTreeHandler")
            .field("provider", &self.provider)
            .field("executor_provider", &self.executor_provider)
            .field("consensus", &self.consensus)
            .field("payload_validator", &self.payload_validator)
            .field("state", &self.state)
            .field("incoming_tx", &self.incoming_tx)
            .field("persistence", &self.persistence)
            .field("persistence_state", &self.persistence_state)
            .field("backfill_sync_state", &self.backfill_sync_state)
            .field("canonical_in_memory_state", &self.canonical_in_memory_state)
            .field("payload_builder", &self.payload_builder)
            .field("config", &self.config)
            .field("metrics", &self.metrics)
            .field("invalid_block_hook", &format!("{:p}", self.invalid_block_hook))
            .field("engine_kind", &self.engine_kind)
            .finish()
    }
}

impl<N, P, E, T, V> EngineApiTreeHandler<N, P, E, T, V>
where
    N: NodePrimitives<
        Block = reth_primitives::Block,
        BlockHeader = reth_primitives::Header,
        Receipt = reth_primitives::Receipt,
    >,
    P: DatabaseProviderFactory
        + BlockReader<Block = N::Block, Header = N::BlockHeader>
        + StateProviderFactory
<<<<<<< HEAD
        + StateReader
=======
        + StateReader<Receipt = reth_primitives::Receipt>
>>>>>>> 24af0a83
        + StateCommitmentProvider
        + HashedPostStateProvider
        + Clone
        + 'static,
    <P as DatabaseProviderFactory>::Provider: BlockReader,
    E: BlockExecutorProvider<Primitives = N>,
    T: EngineTypes,
    V: EngineValidator<T, Block = reth_primitives::Block>,
{
    /// Creates a new [`EngineApiTreeHandler`].
    #[allow(clippy::too_many_arguments)]
    pub fn new(
        provider: P,
        executor_provider: E,
        consensus: Arc<dyn FullConsensus>,
        payload_validator: V,
        outgoing: UnboundedSender<EngineApiEvent>,
        state: EngineApiTreeState,
        canonical_in_memory_state: CanonicalInMemoryState,
        persistence: PersistenceHandle,
        persistence_state: PersistenceState,
        payload_builder: PayloadBuilderHandle<T>,
        config: TreeConfig,
        engine_kind: EngineApiKind,
    ) -> Self {
        let (incoming_tx, incoming) = std::sync::mpsc::channel();

        Self {
            provider,
            executor_provider,
            consensus,
            payload_validator,
            incoming,
            outgoing,
            persistence,
            persistence_state,
            backfill_sync_state: BackfillSyncState::Idle,
            state,
            canonical_in_memory_state,
            payload_builder,
            config,
            metrics: Default::default(),
            incoming_tx,
            invalid_block_hook: Box::new(NoopInvalidBlockHook),
            engine_kind,
            _primtives: Default::default(),
        }
    }

    /// Sets the invalid block hook.
    fn set_invalid_block_hook(&mut self, invalid_block_hook: Box<dyn InvalidBlockHook<N>>) {
        self.invalid_block_hook = invalid_block_hook;
    }

    /// Creates a new [`EngineApiTreeHandler`] instance and spawns it in its
    /// own thread.
    ///
    /// Returns the sender through which incoming requests can be sent to the task and the receiver
    /// end of a [`EngineApiEvent`] unbounded channel to receive events from the engine.
    #[allow(clippy::too_many_arguments)]
    pub fn spawn_new(
        provider: P,
        executor_provider: E,
        consensus: Arc<dyn FullConsensus>,
        payload_validator: V,
        persistence: PersistenceHandle,
        payload_builder: PayloadBuilderHandle<T>,
        canonical_in_memory_state: CanonicalInMemoryState,
        config: TreeConfig,
        invalid_block_hook: Box<dyn InvalidBlockHook<N>>,
        kind: EngineApiKind,
    ) -> (Sender<FromEngine<EngineApiRequest<T>>>, UnboundedReceiver<EngineApiEvent>) {
        let best_block_number = provider.best_block_number().unwrap_or(0);
        let header = provider.sealed_header(best_block_number).ok().flatten().unwrap_or_default();

        let persistence_state = PersistenceState {
            last_persisted_block: BlockNumHash::new(best_block_number, header.hash()),
            rx: None,
            remove_above_state: VecDeque::new(),
        };

        let (tx, outgoing) = unbounded_channel();
        let state = EngineApiTreeState::new(
            config.block_buffer_limit(),
            config.max_invalid_header_cache_length(),
            header.num_hash(),
        );

        let mut task = Self::new(
            provider,
            executor_provider,
            consensus,
            payload_validator,
            tx,
            state,
            canonical_in_memory_state,
            persistence,
            persistence_state,
            payload_builder,
            config,
            kind,
        );
        task.set_invalid_block_hook(invalid_block_hook);
        let incoming = task.incoming_tx.clone();
        std::thread::Builder::new().name("Tree Task".to_string()).spawn(|| task.run()).unwrap();
        (incoming, outgoing)
    }

    /// Returns a new [`Sender`] to send messages to this type.
    pub fn sender(&self) -> Sender<FromEngine<EngineApiRequest<T>>> {
        self.incoming_tx.clone()
    }

    /// Run the engine API handler.
    ///
    /// This will block the current thread and process incoming messages.
    pub fn run(mut self) {
        loop {
            match self.try_recv_engine_message() {
                Ok(Some(msg)) => {
                    debug!(target: "engine::tree", %msg, "received new engine message");
                    if let Err(fatal) = self.on_engine_message(msg) {
                        error!(target: "engine::tree", %fatal, "insert block fatal error");
                        return
                    }
                }
                Ok(None) => {
                    debug!(target: "engine::tree", "received no engine message for some time, while waiting for persistence task to complete");
                }
                Err(_err) => {
                    error!(target: "engine::tree", "Engine channel disconnected");
                    return
                }
            }

            if let Err(err) = self.advance_persistence() {
                error!(target: "engine::tree", %err, "Advancing persistence failed");
                return
            }
        }
    }

    /// Invoked when previously requested blocks were downloaded.
    ///
    /// If the block count exceeds the configured batch size we're allowed to execute at once, this
    /// will execute the first batch and send the remaining blocks back through the channel so that
    /// block request processing isn't blocked for a long time.
    fn on_downloaded(
        &mut self,
        mut blocks: Vec<SealedBlockWithSenders>,
    ) -> Result<Option<TreeEvent>, InsertBlockFatalError> {
        if blocks.is_empty() {
            // nothing to execute
            return Ok(None)
        }

        trace!(target: "engine::tree", block_count = %blocks.len(), "received downloaded blocks");
        let batch = self.config.max_execute_block_batch_size().min(blocks.len());
        for block in blocks.drain(..batch) {
            if let Some(event) = self.on_downloaded_block(block)? {
                let needs_backfill = event.is_backfill_action();
                self.on_tree_event(event)?;
                if needs_backfill {
                    // can exit early if backfill is needed
                    return Ok(None)
                }
            }
        }

        // if we still have blocks to execute, send them as a followup request
        if !blocks.is_empty() {
            let _ = self.incoming_tx.send(FromEngine::DownloadedBlocks(blocks));
        }

        Ok(None)
    }

    /// When the Consensus layer receives a new block via the consensus gossip protocol,
    /// the transactions in the block are sent to the execution layer in the form of a
    /// [`ExecutionPayload`]. The Execution layer executes the transactions and validates the
    /// state in the block header, then passes validation data back to Consensus layer, that
    /// adds the block to the head of its own blockchain and attests to it. The block is then
    /// broadcast over the consensus p2p network in the form of a "Beacon block".
    ///
    /// These responses should adhere to the [Engine API Spec for
    /// `engine_newPayload`](https://github.com/ethereum/execution-apis/blob/main/src/engine/paris.md#specification).
    ///
    /// This returns a [`PayloadStatus`] that represents the outcome of a processed new payload and
    /// returns an error if an internal error occurred.
    #[instrument(level = "trace", skip_all, fields(block_hash = %payload.block_hash(), block_num = %payload.block_number(),), target = "engine::tree")]
    fn on_new_payload(
        &mut self,
        payload: ExecutionPayload,
        sidecar: ExecutionPayloadSidecar,
    ) -> Result<TreeOutcome<PayloadStatus>, InsertBlockFatalError> {
        trace!(target: "engine::tree", "invoked new payload");
        self.metrics.engine.new_payload_messages.increment(1);

        // Ensures that the given payload does not violate any consensus rules that concern the
        // block's layout, like:
        //    - missing or invalid base fee
        //    - invalid extra data
        //    - invalid transactions
        //    - incorrect hash
        //    - the versioned hashes passed with the payload do not exactly match transaction
        //      versioned hashes
        //    - the block does not contain blob transactions if it is pre-cancun
        //
        // This validates the following engine API rule:
        //
        // 3. Given the expected array of blob versioned hashes client software **MUST** run its
        //    validation by taking the following steps:
        //
        //   1. Obtain the actual array by concatenating blob versioned hashes lists
        //      (`tx.blob_versioned_hashes`) of each [blob
        //      transaction](https://eips.ethereum.org/EIPS/eip-4844#new-transaction-type) included
        //      in the payload, respecting the order of inclusion. If the payload has no blob
        //      transactions the expected array **MUST** be `[]`.
        //
        //   2. Return `{status: INVALID, latestValidHash: null, validationError: errorMessage |
        //      null}` if the expected and the actual arrays don't match.
        //
        // This validation **MUST** be instantly run in all cases even during active sync process.
        let parent_hash = payload.parent_hash();
        let block = match self.payload_validator.ensure_well_formed_payload(payload, sidecar) {
            Ok(block) => block,
            Err(error) => {
                error!(target: "engine::tree", %error, "Invalid payload");
                // we need to convert the error to a payload status (response to the CL)

                let latest_valid_hash =
                    if error.is_block_hash_mismatch() || error.is_invalid_versioned_hashes() {
                        // Engine-API rules:
                        // > `latestValidHash: null` if the blockHash validation has failed (<https://github.com/ethereum/execution-apis/blob/fe8e13c288c592ec154ce25c534e26cb7ce0530d/src/engine/shanghai.md?plain=1#L113>)
                        // > `latestValidHash: null` if the expected and the actual arrays don't match (<https://github.com/ethereum/execution-apis/blob/fe8e13c288c592ec154ce25c534e26cb7ce0530d/src/engine/cancun.md?plain=1#L103>)
                        None
                    } else {
                        self.latest_valid_hash_for_invalid_payload(parent_hash)?
                    };

                let status = PayloadStatusEnum::from(error);
                return Ok(TreeOutcome::new(PayloadStatus::new(status, latest_valid_hash)))
            }
        };

        let block_hash = block.hash();
        let mut lowest_buffered_ancestor = self.lowest_buffered_ancestor_or(block_hash);
        if lowest_buffered_ancestor == block_hash {
            lowest_buffered_ancestor = block.parent_hash;
        }

        // now check the block itself
        if let Some(status) =
            self.check_invalid_ancestor_with_head(lowest_buffered_ancestor, block_hash)?
        {
            return Ok(TreeOutcome::new(status))
        }

        let status = if self.backfill_sync_state.is_idle() {
            let mut latest_valid_hash = None;
            let num_hash = block.num_hash();
            match self.insert_block_without_senders(block) {
                Ok(status) => {
                    let status = match status {
                        InsertPayloadOk2::Inserted(BlockStatus2::Valid) => {
                            latest_valid_hash = Some(block_hash);
                            self.try_connect_buffered_blocks(num_hash)?;
                            PayloadStatusEnum::Valid
                        }
                        InsertPayloadOk2::AlreadySeen(BlockStatus2::Valid) => {
                            latest_valid_hash = Some(block_hash);
                            PayloadStatusEnum::Valid
                        }
                        InsertPayloadOk2::Inserted(BlockStatus2::Disconnected { .. }) |
                        InsertPayloadOk2::AlreadySeen(BlockStatus2::Disconnected { .. }) => {
                            // not known to be invalid, but we don't know anything else
                            PayloadStatusEnum::Syncing
                        }
                    };

                    PayloadStatus::new(status, latest_valid_hash)
                }
                Err(error) => self.on_insert_block_error(error)?,
            }
        } else if let Err(error) = self.buffer_block_without_senders(block) {
            self.on_insert_block_error(error)?
        } else {
            PayloadStatus::from_status(PayloadStatusEnum::Syncing)
        };

        let mut outcome = TreeOutcome::new(status);
        if outcome.outcome.is_valid() && self.is_sync_target_head(block_hash) {
            // if the block is valid and it is the sync target head, make it canonical
            outcome = outcome.with_event(TreeEvent::TreeAction(TreeAction::MakeCanonical {
                sync_target_head: block_hash,
            }));
        }

        Ok(outcome)
    }

    /// Returns the new chain for the given head.
    ///
    /// This also handles reorgs.
    ///
    /// Note: This does not update the tracked state and instead returns the new chain based on the
    /// given head.
    fn on_new_head(&self, new_head: B256) -> ProviderResult<Option<NewCanonicalChain>> {
        // get the executed new head block
        let Some(new_head_block) = self.state.tree_state.blocks_by_hash.get(&new_head) else {
            return Ok(None)
        };

        let new_head_number = new_head_block.block.number;
        let mut current_canonical_number = self.state.tree_state.current_canonical_head.number;

        let mut new_chain = vec![new_head_block.clone()];
        let mut current_hash = new_head_block.block.parent_hash;
        let mut current_number = new_head_number - 1;

        // Walk back the new chain until we reach a block we know about
        //
        // This is only done for in-memory blocks, because we should not have persisted any blocks
        // that are _above_ the current canonical head.
        while current_number > current_canonical_number {
            if let Some(block) = self.executed_block_by_hash(current_hash)? {
                current_hash = block.block.parent_hash;
                current_number -= 1;
                new_chain.push(block);
            } else {
                warn!(target: "engine::tree", current_hash=?current_hash, "Sidechain block not found in TreeState");
                // This should never happen as we're walking back a chain that should connect to
                // the canonical chain
                return Ok(None);
            }
        }

        // If we have reached the current canonical head by walking back from the target, then we
        // know this represents an extension of the canonical chain.
        if current_hash == self.state.tree_state.current_canonical_head.hash {
            new_chain.reverse();

            // Simple extension of the current chain
            return Ok(Some(NewCanonicalChain::Commit { new: new_chain }));
        }

        // We have a reorg. Walk back both chains to find the fork point.
        let mut old_chain = Vec::new();
        let mut old_hash = self.state.tree_state.current_canonical_head.hash;

        // If the canonical chain is ahead of the new chain,
        // gather all blocks until new head number.
        while current_canonical_number > current_number {
            if let Some(block) = self.executed_block_by_hash(old_hash)? {
                old_chain.push(block.clone());
                old_hash = block.block.header.parent_hash;
                current_canonical_number -= 1;
            } else {
                // This shouldn't happen as we're walking back the canonical chain
                warn!(target: "engine::tree", current_hash=?old_hash, "Canonical block not found in TreeState");
                return Ok(None);
            }
        }

        // Both new and old chain pointers are now at the same height.
        debug_assert_eq!(current_number, current_canonical_number);

        // Walk both chains from specified hashes at same height until
        // a common ancestor (fork block) is reached.
        while old_hash != current_hash {
            if let Some(block) = self.executed_block_by_hash(old_hash)? {
                old_hash = block.block.header.parent_hash;
                old_chain.push(block);
            } else {
                // This shouldn't happen as we're walking back the canonical chain
                warn!(target: "engine::tree", current_hash=?old_hash, "Canonical block not found in TreeState");
                return Ok(None);
            }

            if let Some(block) = self.executed_block_by_hash(current_hash)? {
                current_hash = block.block.parent_hash;
                new_chain.push(block);
            } else {
                // This shouldn't happen as we've already walked this path
                warn!(target: "engine::tree", invalid_hash=?current_hash, "New chain block not found in TreeState");
                return Ok(None);
            }
        }
        new_chain.reverse();
        old_chain.reverse();

        Ok(Some(NewCanonicalChain::Reorg { new: new_chain, old: old_chain }))
    }

    /// Determines if the given block is part of a fork by checking that these
    /// conditions are true:
    /// * walking back from the target hash to verify that the target hash is not part of an
    ///   extension of the canonical chain.
    /// * walking back from the current head to verify that the target hash is not already part of
    ///   the canonical chain.
    fn is_fork(&self, target_hash: B256) -> ProviderResult<bool> {
        // verify that the given hash is not part of an extension of the canon chain.
        let canonical_head = self.state.tree_state.canonical_head();
        let mut current_hash = target_hash;
        while let Some(current_block) = self.sealed_header_by_hash(current_hash)? {
            if current_block.hash() == canonical_head.hash {
                return Ok(false)
            }
            // We already passed the canonical head
            if current_block.number <= canonical_head.number {
                break
            }
            current_hash = current_block.parent_hash;
        }

        // verify that the given hash is not already part of canonical chain stored in memory
        if self.canonical_in_memory_state.header_by_hash(target_hash).is_some() {
            return Ok(false)
        }

        // verify that the given hash is not already part of persisted canonical chain
        if self.provider.block_number(target_hash)?.is_some() {
            return Ok(false)
        }

        Ok(true)
    }

    /// Invoked when we receive a new forkchoice update message. Calls into the blockchain tree
    /// to resolve chain forks and ensure that the Execution Layer is working with the latest valid
    /// chain.
    ///
    /// These responses should adhere to the [Engine API Spec for
    /// `engine_forkchoiceUpdated`](https://github.com/ethereum/execution-apis/blob/main/src/engine/paris.md#specification-1).
    ///
    /// Returns an error if an internal error occurred like a database error.
    #[instrument(level = "trace", skip_all, fields(head = % state.head_block_hash, safe = % state.safe_block_hash,finalized = % state.finalized_block_hash), target = "engine::tree")]
    fn on_forkchoice_updated(
        &mut self,
        state: ForkchoiceState,
        attrs: Option<T::PayloadAttributes>,
        version: EngineApiMessageVersion,
    ) -> ProviderResult<TreeOutcome<OnForkChoiceUpdated>> {
        trace!(target: "engine::tree", ?attrs, "invoked forkchoice update");
        self.metrics.engine.forkchoice_updated_messages.increment(1);
        self.canonical_in_memory_state.on_forkchoice_update_received();

        if let Some(on_updated) = self.pre_validate_forkchoice_update(state)? {
            return Ok(TreeOutcome::new(on_updated))
        }

        let valid_outcome = |head| {
            TreeOutcome::new(OnForkChoiceUpdated::valid(PayloadStatus::new(
                PayloadStatusEnum::Valid,
                Some(head),
            )))
        };

        // Process the forkchoice update by trying to make the head block canonical
        //
        // We can only process this forkchoice update if:
        // - we have the `head` block
        // - the head block is part of a chain that is connected to the canonical chain. This
        //   includes reorgs.
        //
        // Performing a FCU involves:
        // - marking the FCU's head block as canonical
        // - updating in memory state to reflect the new canonical chain
        // - updating canonical state trackers
        // - emitting a canonicalization event for the new chain (including reorg)
        // - if we have payload attributes, delegate them to the payload service

        // 1. ensure we have a new head block
        if self.state.tree_state.canonical_block_hash() == state.head_block_hash {
            trace!(target: "engine::tree", "fcu head hash is already canonical");

            // update the safe and finalized blocks and ensure their values are valid
            if let Err(outcome) = self.ensure_consistent_forkchoice_state(state) {
                // safe or finalized hashes are invalid
                return Ok(TreeOutcome::new(outcome))
            }

            // we still need to process payload attributes if the head is already canonical
            if let Some(attr) = attrs {
                let tip = self
                    .block_by_hash(self.state.tree_state.canonical_block_hash())?
                    .ok_or_else(|| {
                        // If we can't find the canonical block, then something is wrong and we need
                        // to return an error
                        ProviderError::HeaderNotFound(state.head_block_hash.into())
                    })?;
                let updated = self.process_payload_attributes(attr, &tip, state, version);
                return Ok(TreeOutcome::new(updated))
            }

            // the head block is already canonical
            return Ok(valid_outcome(state.head_block_hash))
        }

        // 2. ensure we can apply a new chain update for the head block
        if let Some(chain_update) = self.on_new_head(state.head_block_hash)? {
            let tip = chain_update.tip().header.clone();
            self.on_canonical_chain_update(chain_update);

            // update the safe and finalized blocks and ensure their values are valid
            if let Err(outcome) = self.ensure_consistent_forkchoice_state(state) {
                // safe or finalized hashes are invalid
                return Ok(TreeOutcome::new(outcome))
            }

            if let Some(attr) = attrs {
                let updated = self.process_payload_attributes(attr, &tip, state, version);
                return Ok(TreeOutcome::new(updated))
            }

            return Ok(valid_outcome(state.head_block_hash))
        }

        // 3. check if the head is already part of the canonical chain
        if let Ok(Some(canonical_header)) = self.find_canonical_header(state.head_block_hash) {
            debug!(target: "engine::tree", head = canonical_header.number, "fcu head block is already canonical");

            // For OpStack the proposers are allowed to reorg their own chain at will, so we need to
            // always trigger a new payload job if requested.
            if self.engine_kind.is_opstack() {
                if let Some(attr) = attrs {
                    debug!(target: "engine::tree", head = canonical_header.number, "handling payload attributes for canonical head");
                    let updated =
                        self.process_payload_attributes(attr, &canonical_header, state, version);
                    return Ok(TreeOutcome::new(updated))
                }
            }

            // 2. Client software MAY skip an update of the forkchoice state and MUST NOT begin a
            //    payload build process if `forkchoiceState.headBlockHash` references a `VALID`
            //    ancestor of the head of canonical chain, i.e. the ancestor passed payload
            //    validation process and deemed `VALID`. In the case of such an event, client
            //    software MUST return `{payloadStatus: {status: VALID, latestValidHash:
            //    forkchoiceState.headBlockHash, validationError: null}, payloadId: null}`

            // the head block is already canonical, so we're not triggering a payload job and can
            // return right away
            return Ok(valid_outcome(state.head_block_hash))
        }

        // 4. we don't have the block to perform the update
        // we assume the FCU is valid and at least the head is missing,
        // so we need to start syncing to it
        //
        // find the appropriate target to sync to, if we don't have the safe block hash then we
        // start syncing to the safe block via backfill first
        let target = if self.state.forkchoice_state_tracker.is_empty() &&
            // check that safe block is valid and missing
            !state.safe_block_hash.is_zero() &&
            self.find_canonical_header(state.safe_block_hash).ok().flatten().is_none()
        {
            debug!(target: "engine::tree", "missing safe block on initial FCU, downloading safe block");
            state.safe_block_hash
        } else {
            state.head_block_hash
        };

        let target = self.lowest_buffered_ancestor_or(target);
        trace!(target: "engine::tree", %target, "downloading missing block");

        Ok(TreeOutcome::new(OnForkChoiceUpdated::valid(PayloadStatus::from_status(
            PayloadStatusEnum::Syncing,
        )))
        .with_event(TreeEvent::Download(DownloadRequest::single_block(target))))
    }

    /// Attempts to receive the next engine request.
    ///
    /// If there's currently no persistence action in progress, this will block until a new request
    /// is received. If there's a persistence action in progress, this will try to receive the
    /// next request with a timeout to not block indefinitely and return `Ok(None)` if no request is
    /// received in time.
    ///
    /// Returns an error if the engine channel is disconnected.
    fn try_recv_engine_message(
        &self,
    ) -> Result<Option<FromEngine<EngineApiRequest<T>>>, RecvError> {
        if self.persistence_state.in_progress() {
            // try to receive the next request with a timeout to not block indefinitely
            match self.incoming.recv_timeout(std::time::Duration::from_millis(500)) {
                Ok(msg) => Ok(Some(msg)),
                Err(err) => match err {
                    RecvTimeoutError::Timeout => Ok(None),
                    RecvTimeoutError::Disconnected => Err(RecvError),
                },
            }
        } else {
            self.incoming.recv().map(Some)
        }
    }

    /// Attempts to advance the persistence state.
    ///
    /// If we're currently awaiting a response this will try to receive the response (non-blocking)
    /// or send a new persistence action if necessary.
    fn advance_persistence(&mut self) -> Result<(), AdvancePersistenceError> {
        if !self.persistence_state.in_progress() {
            if let Some(new_tip_num) = self.persistence_state.remove_above_state.pop_front() {
                debug!(target: "engine::tree", ?new_tip_num, remove_state=?self.persistence_state.remove_above_state, last_persisted_block_number=?self.persistence_state.last_persisted_block.number, "Removing blocks using persistence task");
                if new_tip_num < self.persistence_state.last_persisted_block.number {
                    debug!(target: "engine::tree", ?new_tip_num, "Starting remove blocks job");
                    let (tx, rx) = oneshot::channel();
                    let _ = self.persistence.remove_blocks_above(new_tip_num, tx);
                    self.persistence_state.start(rx);
                }
            } else if self.should_persist() {
                let blocks_to_persist = self.get_canonical_blocks_to_persist();
                if blocks_to_persist.is_empty() {
                    debug!(target: "engine::tree", "Returned empty set of blocks to persist");
                } else {
                    debug!(target: "engine::tree", blocks = ?blocks_to_persist.iter().map(|block| block.block.num_hash()).collect::<Vec<_>>(), "Persisting blocks");
                    let (tx, rx) = oneshot::channel();
                    let _ = self.persistence.save_blocks(blocks_to_persist, tx);
                    self.persistence_state.start(rx);
                }
            }
        }

        if self.persistence_state.in_progress() {
            let (mut rx, start_time) = self
                .persistence_state
                .rx
                .take()
                .expect("if a persistence task is in progress Receiver must be Some");
            // Check if persistence has complete
            match rx.try_recv() {
                Ok(last_persisted_hash_num) => {
                    self.metrics.engine.persistence_duration.record(start_time.elapsed());
                    let Some(BlockNumHash {
                        hash: last_persisted_block_hash,
                        number: last_persisted_block_number,
                    }) = last_persisted_hash_num
                    else {
                        // if this happened, then we persisted no blocks because we sent an
                        // empty vec of blocks
                        warn!(target: "engine::tree", "Persistence task completed but did not persist any blocks");
                        return Ok(())
                    };

                    debug!(target: "engine::tree", ?last_persisted_block_hash, ?last_persisted_block_number, "Finished persisting, calling finish");
                    self.persistence_state
                        .finish(last_persisted_block_hash, last_persisted_block_number);
                    self.on_new_persisted_block()?;
                }
                Err(TryRecvError::Closed) => return Err(TryRecvError::Closed.into()),
                Err(TryRecvError::Empty) => self.persistence_state.rx = Some((rx, start_time)),
            }
        }
        Ok(())
    }

    /// Handles a message from the engine.
    fn on_engine_message(
        &mut self,
        msg: FromEngine<EngineApiRequest<T>>,
    ) -> Result<(), InsertBlockFatalError> {
        match msg {
            FromEngine::Event(event) => match event {
                FromOrchestrator::BackfillSyncStarted => {
                    debug!(target: "engine::tree", "received backfill sync started event");
                    self.backfill_sync_state = BackfillSyncState::Active;
                }
                FromOrchestrator::BackfillSyncFinished(ctrl) => {
                    self.on_backfill_sync_finished(ctrl)?;
                }
            },
            FromEngine::Request(request) => {
                match request {
                    EngineApiRequest::InsertExecutedBlock(block) => {
                        debug!(target: "engine::tree", block=?block.block().num_hash(), "inserting already executed block");
                        let now = Instant::now();
                        let sealed_block = block.block.clone();
                        self.state.tree_state.insert_executed(block);
                        self.metrics.engine.inserted_already_executed_blocks.increment(1);

                        self.emit_event(EngineApiEvent::BeaconConsensus(
                            BeaconConsensusEngineEvent::CanonicalBlockAdded(
                                sealed_block,
                                now.elapsed(),
                            ),
                        ));
                    }
                    EngineApiRequest::Beacon(request) => {
                        match request {
                            BeaconEngineMessage::ForkchoiceUpdated {
                                state,
                                payload_attrs,
                                tx,
                                version,
                            } => {
                                let mut output =
                                    self.on_forkchoice_updated(state, payload_attrs, version);

                                if let Ok(res) = &mut output {
                                    // track last received forkchoice state
                                    self.state
                                        .forkchoice_state_tracker
                                        .set_latest(state, res.outcome.forkchoice_status());

                                    // emit an event about the handled FCU
                                    self.emit_event(BeaconConsensusEngineEvent::ForkchoiceUpdated(
                                        state,
                                        res.outcome.forkchoice_status(),
                                    ));

                                    // handle the event if any
                                    self.on_maybe_tree_event(res.event.take())?;
                                }

                                if let Err(err) =
                                    tx.send(output.map(|o| o.outcome).map_err(Into::into))
                                {
                                    self.metrics
                                        .engine
                                        .failed_forkchoice_updated_response_deliveries
                                        .increment(1);
                                    error!(target: "engine::tree", "Failed to send event: {err:?}");
                                }
                            }
                            BeaconEngineMessage::NewPayload { payload, sidecar, tx } => {
                                let output = self.on_new_payload(payload, sidecar);
                                if let Err(err) =
                                    tx.send(output.map(|o| o.outcome).map_err(|e| {
                                        BeaconOnNewPayloadError::Internal(Box::new(e))
                                    }))
                                {
                                    error!(target: "engine::tree", "Failed to send event: {err:?}");
                                    self.metrics
                                        .engine
                                        .failed_new_payload_response_deliveries
                                        .increment(1);
                                }
                            }
                            BeaconEngineMessage::TransitionConfigurationExchanged => {
                                // triggering this hook will record that we received a request from
                                // the CL
                                self.canonical_in_memory_state
                                    .on_transition_configuration_exchanged();
                            }
                        }
                    }
                }
            }
            FromEngine::DownloadedBlocks(blocks) => {
                if let Some(event) = self.on_downloaded(blocks)? {
                    self.on_tree_event(event)?;
                }
            }
        }
        Ok(())
    }

    /// Invoked if the backfill sync has finished to target.
    ///
    /// At this point we consider the block synced to the backfill target.
    ///
    /// Checks the tracked finalized block against the block on disk and requests another backfill
    /// run if the distance to the tip exceeds the threshold for another backfill run.
    ///
    /// This will also do the necessary housekeeping of the tree state, this includes:
    ///  - removing all blocks below the backfill height
    ///  - resetting the canonical in-memory state
    fn on_backfill_sync_finished(
        &mut self,
        ctrl: ControlFlow,
    ) -> Result<(), InsertBlockFatalError> {
        debug!(target: "engine::tree", "received backfill sync finished event");
        self.backfill_sync_state = BackfillSyncState::Idle;

        // Pipeline unwound, memorize the invalid block and wait for CL for next sync target.
        if let ControlFlow::Unwind { bad_block, .. } = ctrl {
            warn!(target: "engine::tree", invalid_hash=?bad_block.hash(), invalid_number=?bad_block.number, "Bad block detected in unwind");
            // update the `invalid_headers` cache with the new invalid header
            self.state.invalid_headers.insert(*bad_block);
            return Ok(())
        }

        // backfill height is the block number that the backfill finished at
        let Some(backfill_height) = ctrl.block_number() else { return Ok(()) };

        // state house keeping after backfill sync
        // remove all executed blocks below the backfill height
        //
        // We set the `finalized_num` to `Some(backfill_height)` to ensure we remove all state
        // before that
        let backfill_num_hash = self
            .provider
            .block_hash(backfill_height)?
            .map(|hash| BlockNumHash { hash, number: backfill_height });

        self.state.tree_state.remove_until(
            backfill_num_hash
                .expect("after backfill the block target hash should be present in the db"),
            self.persistence_state.last_persisted_block.hash,
            backfill_num_hash,
        );
        self.metrics.engine.executed_blocks.set(self.state.tree_state.block_count() as f64);
        self.metrics.tree.canonical_chain_height.set(backfill_height as f64);

        // remove all buffered blocks below the backfill height
        self.state.buffer.remove_old_blocks(backfill_height);
        // we remove all entries because now we're synced to the backfill target and consider this
        // the canonical chain
        self.canonical_in_memory_state.clear_state();

        if let Ok(Some(new_head)) = self.provider.sealed_header(backfill_height) {
            // update the tracked chain height, after backfill sync both the canonical height and
            // persisted height are the same
            self.state.tree_state.set_canonical_head(new_head.num_hash());
            self.persistence_state.finish(new_head.hash(), new_head.number());

            // update the tracked canonical head
            self.canonical_in_memory_state.set_canonical_head(new_head);
        }

        // check if we need to run backfill again by comparing the most recent finalized height to
        // the backfill height
        let Some(sync_target_state) = self.state.forkchoice_state_tracker.sync_target_state()
        else {
            return Ok(())
        };
        if sync_target_state.finalized_block_hash.is_zero() {
            // no finalized block, can't check distance
            return Ok(())
        }
        // get the block number of the finalized block, if we have it
        let newest_finalized = self
            .state
            .buffer
            .block(&sync_target_state.finalized_block_hash)
            .map(|block| block.number);

        // The block number that the backfill finished at - if the progress or newest
        // finalized is None then we can't check the distance anyways.
        //
        // If both are Some, we perform another distance check and return the desired
        // backfill target
        if let Some(backfill_target) =
            ctrl.block_number().zip(newest_finalized).and_then(|(progress, finalized_number)| {
                // Determines whether or not we should run backfill again, in case
                // the new gap is still large enough and requires running backfill again
                self.backfill_sync_target(progress, finalized_number, None)
            })
        {
            // request another backfill run
            self.emit_event(EngineApiEvent::BackfillAction(BackfillAction::Start(
                backfill_target.into(),
            )));
            return Ok(())
        };

        // try to close the gap by executing buffered blocks that are child blocks of the new head
        self.try_connect_buffered_blocks(self.state.tree_state.current_canonical_head)
    }

    /// Attempts to make the given target canonical.
    ///
    /// This will update the tracked canonical in memory state and do the necessary housekeeping.
    fn make_canonical(&mut self, target: B256) -> ProviderResult<()> {
        if let Some(chain_update) = self.on_new_head(target)? {
            self.on_canonical_chain_update(chain_update);
        }

        Ok(())
    }

    /// Convenience function to handle an optional tree event.
    fn on_maybe_tree_event(&mut self, event: Option<TreeEvent>) -> ProviderResult<()> {
        if let Some(event) = event {
            self.on_tree_event(event)?;
        }

        Ok(())
    }

    /// Handles a tree event.
    fn on_tree_event(&mut self, event: TreeEvent) -> ProviderResult<()> {
        match event {
            TreeEvent::TreeAction(action) => match action {
                TreeAction::MakeCanonical { sync_target_head } => {
                    self.make_canonical(sync_target_head)?;
                }
            },
            TreeEvent::BackfillAction(action) => {
                self.emit_event(EngineApiEvent::BackfillAction(action));
            }
            TreeEvent::Download(action) => {
                self.emit_event(EngineApiEvent::Download(action));
            }
        }

        Ok(())
    }

    /// Emits an outgoing event to the engine.
    fn emit_event(&mut self, event: impl Into<EngineApiEvent>) {
        let event = event.into();

        if event.is_backfill_action() {
            debug_assert_eq!(
                self.backfill_sync_state,
                BackfillSyncState::Idle,
                "backfill action should only be emitted when backfill is idle"
            );

            if self.persistence_state.in_progress() {
                // backfill sync and persisting data are mutually exclusive, so we can't start
                // backfill while we're still persisting
                debug!(target: "engine::tree", "skipping backfill file while persistence task is active");
                return
            }

            self.backfill_sync_state = BackfillSyncState::Pending;
            self.metrics.engine.pipeline_runs.increment(1);
            debug!(target: "engine::tree", "emitting backfill action event");
        }

        let _ = self.outgoing.send(event).inspect_err(
            |err| error!(target: "engine::tree", "Failed to send internal event: {err:?}"),
        );
    }

    /// Returns true if the canonical chain length minus the last persisted
    /// block is greater than or equal to the persistence threshold and
    /// backfill is not running.
    const fn should_persist(&self) -> bool {
        if !self.backfill_sync_state.is_idle() {
            // can't persist if backfill is running
            return false
        }

        let min_block = self.persistence_state.last_persisted_block.number;
        self.state.tree_state.canonical_block_number().saturating_sub(min_block) >
            self.config.persistence_threshold()
    }

    /// Returns a batch of consecutive canonical blocks to persist in the range
    /// `(last_persisted_number .. canonical_head - threshold]` . The expected
    /// order is oldest -> newest.
    fn get_canonical_blocks_to_persist(&self) -> Vec<ExecutedBlock> {
        let mut blocks_to_persist = Vec::new();
        let mut current_hash = self.state.tree_state.canonical_block_hash();
        let last_persisted_number = self.persistence_state.last_persisted_block.number;

        let canonical_head_number = self.state.tree_state.canonical_block_number();

        let target_number =
            canonical_head_number.saturating_sub(self.config.memory_block_buffer_target());

        debug!(target: "engine::tree", ?last_persisted_number, ?canonical_head_number, ?target_number, ?current_hash, "Returning canonical blocks to persist");
        while let Some(block) = self.state.tree_state.blocks_by_hash.get(&current_hash) {
            if block.block.number <= last_persisted_number {
                break;
            }

            if block.block.number <= target_number {
                blocks_to_persist.push(block.clone());
            }

            current_hash = block.block.parent_hash;
        }

        // reverse the order so that the oldest block comes first
        blocks_to_persist.reverse();

        blocks_to_persist
    }

    /// This clears the blocks from the in-memory tree state that have been persisted to the
    /// database.
    ///
    /// This also updates the canonical in-memory state to reflect the newest persisted block
    /// height.
    ///
    /// Assumes that `finish` has been called on the `persistence_state` at least once
    fn on_new_persisted_block(&mut self) -> ProviderResult<()> {
        let finalized = self.state.forkchoice_state_tracker.last_valid_finalized();
        self.remove_before(self.persistence_state.last_persisted_block, finalized)?;
        self.canonical_in_memory_state.remove_persisted_blocks(BlockNumHash {
            number: self.persistence_state.last_persisted_block.number,
            hash: self.persistence_state.last_persisted_block.hash,
        });
        Ok(())
    }

    /// Return an [`ExecutedBlock`] from database or in-memory state by hash.
    ///
    /// NOTE: This cannot fetch [`ExecutedBlock`]s for _finalized_ blocks, instead it can only
    /// fetch [`ExecutedBlock`]s for _canonical_ blocks, or blocks from sidechains that the node
    /// has in memory.
    ///
    /// For finalized blocks, this will return `None`.
    fn executed_block_by_hash(&self, hash: B256) -> ProviderResult<Option<ExecutedBlock>> {
        trace!(target: "engine::tree", ?hash, "Fetching executed block by hash");
        // check memory first
        let block = self.state.tree_state.executed_block_by_hash(hash).cloned();

        if block.is_some() {
            return Ok(block)
        }

        let Some((_, updates)) = self.state.tree_state.persisted_trie_updates.get(&hash) else {
            return Ok(None)
        };

        let SealedBlockWithSenders { block, senders } = self
            .provider
            .sealed_block_with_senders(hash.into(), TransactionVariant::WithHash)?
            .ok_or_else(|| ProviderError::HeaderNotFound(hash.into()))?;
        let execution_output = self
            .provider
            .get_state(block.number())?
            .ok_or_else(|| ProviderError::StateForNumberNotFound(block.number()))?;
        let hashed_state = self.provider.hashed_post_state(execution_output.state());

        Ok(Some(ExecutedBlock {
            block: Arc::new(block),
            senders: Arc::new(senders),
            trie: updates.clone(),
            execution_output: Arc::new(execution_output),
            hashed_state: Arc::new(hashed_state),
        }))
    }

    /// Return sealed block from database or in-memory state by hash.
    fn sealed_header_by_hash(&self, hash: B256) -> ProviderResult<Option<SealedHeader>> {
        // check memory first
        let block =
            self.state.tree_state.block_by_hash(hash).map(|block| block.as_ref().clone().header);

        if block.is_some() {
            Ok(block)
        } else {
            self.provider.sealed_header_by_hash(hash)
        }
    }

    /// Return block from database or in-memory state by hash.
    fn block_by_hash(&self, hash: B256) -> ProviderResult<Option<Block>> {
        // check database first
        let mut block = self.provider.block_by_hash(hash)?;
        if block.is_none() {
            // Note: it's fine to return the unsealed block because the caller already has
            // the hash
            block = self
                .state
                .tree_state
                .block_by_hash(hash)
                // TODO: clone for compatibility. should we return an Arc here?
                .map(|block| block.as_ref().clone().unseal());
        }
        Ok(block)
    }

    /// Returns the state provider for the requested block hash.
    ///
    /// This merges the state of all blocks that are part of the chain that the requested block is
    /// the head of and are not yet persisted on disk. This includes all blocks that connect back to
    /// a canonical block on disk.
    ///
    /// Returns `None` if the state for the requested hash is not found, this happens if the
    /// requested state belongs to a block that is not connected to the canonical chain.
    ///
    /// Returns an error if we failed to fetch the state from the database.
    fn state_provider(&self, hash: B256) -> ProviderResult<Option<StateProviderBox>> {
        if let Some((historical, blocks)) = self.state.tree_state.blocks_by_hash(hash) {
            debug!(target: "engine::tree", %hash, %historical, "found canonical state for block in memory");
            // the block leads back to the canonical chain
            let historical = self.provider.state_by_block_hash(historical)?;
            return Ok(Some(Box::new(MemoryOverlayStateProvider::new(historical, blocks))))
        }

        // the hash could belong to an unknown block or a persisted block
        if let Some(header) = self.provider.header(&hash)? {
            debug!(target: "engine::tree", %hash, number = %header.number(), "found canonical state for block in database");
            // the block is known and persisted
            let historical = self.provider.state_by_block_hash(hash)?;
            return Ok(Some(historical))
        }

        debug!(target: "engine::tree", %hash, "no canonical state found for block");

        Ok(None)
    }

    /// Return the parent hash of the lowest buffered ancestor for the requested block, if there
    /// are any buffered ancestors. If there are no buffered ancestors, and the block itself does
    /// not exist in the buffer, this returns the hash that is passed in.
    ///
    /// Returns the parent hash of the block itself if the block is buffered and has no other
    /// buffered ancestors.
    fn lowest_buffered_ancestor_or(&self, hash: B256) -> B256 {
        self.state
            .buffer
            .lowest_ancestor(&hash)
            .map(|block| block.parent_hash)
            .unwrap_or_else(|| hash)
    }

    /// If validation fails, the response MUST contain the latest valid hash:
    ///
    ///   - The block hash of the ancestor of the invalid payload satisfying the following two
    ///     conditions:
    ///     - It is fully validated and deemed VALID
    ///     - Any other ancestor of the invalid payload with a higher blockNumber is INVALID
    ///   - 0x0000000000000000000000000000000000000000000000000000000000000000 if the above
    ///     conditions are satisfied by a `PoW` block.
    ///   - null if client software cannot determine the ancestor of the invalid payload satisfying
    ///     the above conditions.
    fn latest_valid_hash_for_invalid_payload(
        &mut self,
        parent_hash: B256,
    ) -> ProviderResult<Option<B256>> {
        // Check if parent exists in side chain or in canonical chain.
        if self.block_by_hash(parent_hash)?.is_some() {
            return Ok(Some(parent_hash))
        }

        // iterate over ancestors in the invalid cache
        // until we encounter the first valid ancestor
        let mut current_hash = parent_hash;
        let mut current_header = self.state.invalid_headers.get(&current_hash);
        while let Some(header) = current_header {
            current_hash = header.parent_hash;
            current_header = self.state.invalid_headers.get(&current_hash);

            // If current_header is None, then the current_hash does not have an invalid
            // ancestor in the cache, check its presence in blockchain tree
            if current_header.is_none() && self.block_by_hash(current_hash)?.is_some() {
                return Ok(Some(current_hash))
            }
        }
        Ok(None)
    }

    /// Prepares the invalid payload response for the given hash, checking the
    /// database for the parent hash and populating the payload status with the latest valid hash
    /// according to the engine api spec.
    fn prepare_invalid_response(&mut self, mut parent_hash: B256) -> ProviderResult<PayloadStatus> {
        // Edge case: the `latestValid` field is the zero hash if the parent block is the terminal
        // PoW block, which we need to identify by looking at the parent's block difficulty
        if let Some(parent) = self.block_by_hash(parent_hash)? {
            if !parent.is_zero_difficulty() {
                parent_hash = B256::ZERO;
            }
        }

        let valid_parent_hash = self.latest_valid_hash_for_invalid_payload(parent_hash)?;
        Ok(PayloadStatus::from_status(PayloadStatusEnum::Invalid {
            validation_error: PayloadValidationError::LinksToRejectedPayload.to_string(),
        })
        .with_latest_valid_hash(valid_parent_hash.unwrap_or_default()))
    }

    /// Returns true if the given hash is the last received sync target block.
    ///
    /// See [`ForkchoiceStateTracker::sync_target_state`]
    fn is_sync_target_head(&self, block_hash: B256) -> bool {
        if let Some(target) = self.state.forkchoice_state_tracker.sync_target_state() {
            return target.head_block_hash == block_hash
        }
        false
    }

    /// Checks if the given `check` hash points to an invalid header, inserting the given `head`
    /// block into the invalid header cache if the `check` hash has a known invalid ancestor.
    ///
    /// Returns a payload status response according to the engine API spec if the block is known to
    /// be invalid.
    fn check_invalid_ancestor_with_head(
        &mut self,
        check: B256,
        head: B256,
    ) -> ProviderResult<Option<PayloadStatus>> {
        // check if the check hash was previously marked as invalid
        let Some(header) = self.state.invalid_headers.get(&check) else { return Ok(None) };

        // populate the latest valid hash field
        let status = self.prepare_invalid_response(header.parent_hash)?;

        // insert the head block into the invalid header cache
        self.state.invalid_headers.insert_with_invalid_ancestor(head, header);

        Ok(Some(status))
    }

    /// Checks if the given `head` points to an invalid header, which requires a specific response
    /// to a forkchoice update.
    fn check_invalid_ancestor(&mut self, head: B256) -> ProviderResult<Option<PayloadStatus>> {
        // check if the head was previously marked as invalid
        let Some(header) = self.state.invalid_headers.get(&head) else { return Ok(None) };
        // populate the latest valid hash field
        Ok(Some(self.prepare_invalid_response(header.parent_hash)?))
    }

    /// Validate if block is correct and satisfies all the consensus rules that concern the header
    /// and block body itself.
    fn validate_block(&self, block: &SealedBlockWithSenders) -> Result<(), ConsensusError> {
        if let Err(e) = self.consensus.validate_header_with_total_difficulty(block, U256::MAX) {
            error!(
                target: "engine::tree",
                ?block,
                "Failed to validate total difficulty for block {}: {e}",
                block.header.hash()
            );
            return Err(e)
        }

        if let Err(e) = self.consensus.validate_header(block) {
            error!(target: "engine::tree", ?block, "Failed to validate header {}: {e}", block.header.hash());
            return Err(e)
        }

        if let Err(e) = self.consensus.validate_block_pre_execution(block) {
            error!(target: "engine::tree", ?block, "Failed to validate block {}: {e}", block.header.hash());
            return Err(e)
        }

        Ok(())
    }

    /// Attempts to connect any buffered blocks that are connected to the given parent hash.
    #[instrument(level = "trace", skip(self), target = "engine::tree")]
    fn try_connect_buffered_blocks(
        &mut self,
        parent: BlockNumHash,
    ) -> Result<(), InsertBlockFatalError> {
        let blocks = self.state.buffer.remove_block_with_children(&parent.hash);

        if blocks.is_empty() {
            // nothing to append
            return Ok(())
        }

        let now = Instant::now();
        let block_count = blocks.len();
        for child in blocks {
            let child_num_hash = child.num_hash();
            match self.insert_block(child) {
                Ok(res) => {
                    debug!(target: "engine::tree", child =?child_num_hash, ?res, "connected buffered block");
                    if self.is_sync_target_head(child_num_hash.hash) &&
                        matches!(res, InsertPayloadOk2::Inserted(BlockStatus2::Valid))
                    {
                        self.make_canonical(child_num_hash.hash)?;
                    }
                }
                Err(err) => {
                    debug!(target: "engine::tree", ?err, "failed to connect buffered block to tree");
                    if let Err(fatal) = self.on_insert_block_error(err) {
                        warn!(target: "engine::tree", %fatal, "fatal error occurred while connecting buffered blocks");
                        return Err(fatal)
                    }
                }
            }
        }

        debug!(target: "engine::tree", elapsed = ?now.elapsed(), %block_count, "connected buffered blocks");
        Ok(())
    }

    /// Attempts to recover the block's senders and then buffers it.
    ///
    /// Returns an error if sender recovery failed or inserting into the buffer failed.
    fn buffer_block_without_senders(
        &mut self,
        block: SealedBlock,
    ) -> Result<(), InsertBlockErrorTwo> {
        match block.try_seal_with_senders() {
            Ok(block) => self.buffer_block(block),
            Err(block) => Err(InsertBlockErrorTwo::sender_recovery_error(block)),
        }
    }

    /// Pre-validates the block and inserts it into the buffer.
    fn buffer_block(&mut self, block: SealedBlockWithSenders) -> Result<(), InsertBlockErrorTwo> {
        if let Err(err) = self.validate_block(&block) {
            return Err(InsertBlockErrorTwo::consensus_error(err, block.block))
        }
        self.state.buffer.insert_block(block);
        Ok(())
    }

    /// Returns true if the distance from the local tip to the block is greater than the configured
    /// threshold.
    ///
    /// If the `local_tip` is greater than the `block`, then this will return false.
    #[inline]
    const fn exceeds_backfill_run_threshold(&self, local_tip: u64, block: u64) -> bool {
        block > local_tip && block - local_tip > MIN_BLOCKS_FOR_PIPELINE_RUN
    }

    /// Returns how far the local tip is from the given block. If the local tip is at the same
    /// height or its block number is greater than the given block, this returns None.
    #[inline]
    const fn distance_from_local_tip(&self, local_tip: u64, block: u64) -> Option<u64> {
        if block > local_tip {
            Some(block - local_tip)
        } else {
            None
        }
    }

    /// Returns the target hash to sync to if the distance from the local tip to the block is
    /// greater than the threshold and we're not synced to the finalized block yet (if we've seen
    /// that block already).
    ///
    /// If this is invoked after a new block has been downloaded, the downloaded block could be the
    /// (missing) finalized block.
    fn backfill_sync_target(
        &self,
        canonical_tip_num: u64,
        target_block_number: u64,
        downloaded_block: Option<BlockNumHash>,
    ) -> Option<B256> {
        let sync_target_state = self.state.forkchoice_state_tracker.sync_target_state();

        // check if the distance exceeds the threshold for backfill sync
        let mut exceeds_backfill_threshold =
            self.exceeds_backfill_run_threshold(canonical_tip_num, target_block_number);

        // check if the downloaded block is the tracked finalized block
        if let Some(buffered_finalized) = sync_target_state
            .as_ref()
            .and_then(|state| self.state.buffer.block(&state.finalized_block_hash))
        {
            // if we have buffered the finalized block, we should check how far
            // we're off
            exceeds_backfill_threshold =
                self.exceeds_backfill_run_threshold(canonical_tip_num, buffered_finalized.number);
        }

        // If this is invoked after we downloaded a block we can check if this block is the
        // finalized block
        if let (Some(downloaded_block), Some(ref state)) = (downloaded_block, sync_target_state) {
            if downloaded_block.hash == state.finalized_block_hash {
                // we downloaded the finalized block and can now check how far we're off
                exceeds_backfill_threshold =
                    self.exceeds_backfill_run_threshold(canonical_tip_num, downloaded_block.number);
            }
        }

        // if the number of missing blocks is greater than the max, trigger backfill
        if exceeds_backfill_threshold {
            if let Some(state) = sync_target_state {
                // if we have already canonicalized the finalized block, we should skip backfill
                match self.provider.header_by_hash_or_number(state.finalized_block_hash.into()) {
                    Err(err) => {
                        warn!(target: "engine::tree", %err, "Failed to get finalized block header");
                    }
                    Ok(None) => {
                        // ensure the finalized block is known (not the zero hash)
                        if !state.finalized_block_hash.is_zero() {
                            // we don't have the block yet and the distance exceeds the allowed
                            // threshold
                            return Some(state.finalized_block_hash)
                        }

                        // OPTIMISTIC SYNCING
                        //
                        // It can happen when the node is doing an
                        // optimistic sync, where the CL has no knowledge of the finalized hash,
                        // but is expecting the EL to sync as high
                        // as possible before finalizing.
                        //
                        // This usually doesn't happen on ETH mainnet since CLs use the more
                        // secure checkpoint syncing.
                        //
                        // However, optimism chains will do this. The risk of a reorg is however
                        // low.
                        debug!(target: "engine::tree", hash=?state.head_block_hash, "Setting head hash as an optimistic backfill target.");
                        return Some(state.head_block_hash)
                    }
                    Ok(Some(_)) => {
                        // we're fully synced to the finalized block
                    }
                }
            }
        }

        None
    }

    /// This determines whether or not we should remove blocks from the chain, based on a canonical
    /// chain update.
    ///
    /// If the chain update is a reorg:
    /// * is the new chain behind the last persisted block, or
    /// * if the root of the new chain is at the same height as the last persisted block, is it a
    ///   different block
    ///
    /// If either of these are true, then this returns the height of the first block. Otherwise,
    /// this returns [`None`]. This should be used to check whether or not we should be sending a
    /// remove command to the persistence task.
    fn find_disk_reorg(&self, chain_update: &NewCanonicalChain) -> Option<u64> {
        let NewCanonicalChain::Reorg { new, old: _ } = chain_update else { return None };

        let BlockNumHash { number: new_num, hash: new_hash } =
            new.first().map(|block| block.block.num_hash())?;

        match new_num.cmp(&self.persistence_state.last_persisted_block.number) {
            Ordering::Greater => {
                // new number is above the last persisted block so the reorg can be performed
                // entirely in memory
                None
            }
            Ordering::Equal => {
                // new number is the same, if the hash is the same then we should not need to remove
                // any blocks
                (self.persistence_state.last_persisted_block.hash != new_hash).then_some(new_num)
            }
            Ordering::Less => {
                // this means we are below the last persisted block and must remove on disk blocks
                Some(new_num)
            }
        }
    }

    /// Invoked when we the canonical chain has been updated.
    ///
    /// This is invoked on a valid forkchoice update, or if we can make the target block canonical.
    fn on_canonical_chain_update(&mut self, chain_update: NewCanonicalChain) {
        trace!(target: "engine::tree", new_blocks = %chain_update.new_block_count(), reorged_blocks =  %chain_update.reorged_block_count(), "applying new chain update");
        let start = Instant::now();

        // schedule a remove_above call if we have an on-disk reorg
        if let Some(height) = self.find_disk_reorg(&chain_update) {
            // calculate the new tip by subtracting one from the lowest part of the chain
            let new_tip_num = height.saturating_sub(1);
            self.persistence_state.schedule_removal(new_tip_num);
        }

        // update the tracked canonical head
        self.state.tree_state.set_canonical_head(chain_update.tip().num_hash());

        let tip = chain_update.tip().header.clone();
        let notification = chain_update.to_chain_notification();

        // reinsert any missing reorged blocks
        if let NewCanonicalChain::Reorg { new, old } = &chain_update {
            let new_first = new.first().map(|first| first.block.num_hash());
            let old_first = old.first().map(|first| first.block.num_hash());
            trace!(target: "engine::tree", ?new_first, ?old_first, "Reorg detected, new and old first blocks");

            self.update_reorg_metrics(old.len());
            self.reinsert_reorged_blocks(new.clone());
            self.reinsert_reorged_blocks(old.clone());
        }

        // update the tracked in-memory state with the new chain
        self.canonical_in_memory_state.update_chain(chain_update);
        self.canonical_in_memory_state.set_canonical_head(tip.clone());

        // Update metrics based on new tip
        self.metrics.tree.canonical_chain_height.set(tip.number as f64);

        // sends an event to all active listeners about the new canonical chain
        self.canonical_in_memory_state.notify_canon_state(notification);

        // emit event
        self.emit_event(BeaconConsensusEngineEvent::CanonicalChainCommitted(
            Box::new(tip),
            start.elapsed(),
        ));
    }

    /// This updates metrics based on the given reorg length.
    fn update_reorg_metrics(&self, old_chain_length: usize) {
        self.metrics.tree.reorgs.increment(1);
        self.metrics.tree.latest_reorg_depth.set(old_chain_length as f64);
    }

    /// This reinserts any blocks in the new chain that do not already exist in the tree
    fn reinsert_reorged_blocks(&mut self, new_chain: Vec<ExecutedBlock>) {
        for block in new_chain {
            if self.state.tree_state.executed_block_by_hash(block.block.hash()).is_none() {
                trace!(target: "engine::tree", num=?block.block.number, hash=?block.block.hash(), "Reinserting block into tree state");
                self.state.tree_state.insert_executed(block);
            }
        }
    }

    /// This handles downloaded blocks that are shown to be disconnected from the canonical chain.
    ///
    /// This mainly compares the missing parent of the downloaded block with the current canonical
    /// tip, and decides whether or not backfill sync should be triggered.
    fn on_disconnected_downloaded_block(
        &self,
        downloaded_block: BlockNumHash,
        missing_parent: BlockNumHash,
        head: BlockNumHash,
    ) -> Option<TreeEvent> {
        // compare the missing parent with the canonical tip
        if let Some(target) =
            self.backfill_sync_target(head.number, missing_parent.number, Some(downloaded_block))
        {
            trace!(target: "engine::tree", %target, "triggering backfill on downloaded block");
            return Some(TreeEvent::BackfillAction(BackfillAction::Start(target.into())));
        }

        // continue downloading the missing parent
        //
        // this happens if either:
        //  * the missing parent block num < canonical tip num
        //    * this case represents a missing block on a fork that is shorter than the canonical
        //      chain
        //  * the missing parent block num >= canonical tip num, but the number of missing blocks is
        //    less than the backfill threshold
        //    * this case represents a potentially long range of blocks to download and execute
        let request = if let Some(distance) =
            self.distance_from_local_tip(head.number, missing_parent.number)
        {
            trace!(target: "engine::tree", %distance, missing=?missing_parent, "downloading missing parent block range");
            DownloadRequest::BlockRange(missing_parent.hash, distance)
        } else {
            trace!(target: "engine::tree", missing=?missing_parent, "downloading missing parent block");
            // This happens when the missing parent is on an outdated
            // sidechain and we can only download the missing block itself
            DownloadRequest::single_block(missing_parent.hash)
        };

        Some(TreeEvent::Download(request))
    }

    /// Invoked with a block downloaded from the network
    ///
    /// Returns an event with the appropriate action to take, such as:
    ///  - download more missing blocks
    ///  - try to canonicalize the target if the `block` is the tracked target (head) block.
    #[instrument(level = "trace", skip_all, fields(block_hash = %block.hash(), block_num = %block.number,), target = "engine::tree")]
    fn on_downloaded_block(
        &mut self,
        block: SealedBlockWithSenders,
    ) -> Result<Option<TreeEvent>, InsertBlockFatalError> {
        let block_num_hash = block.num_hash();
        let lowest_buffered_ancestor = self.lowest_buffered_ancestor_or(block_num_hash.hash);
        if self
            .check_invalid_ancestor_with_head(lowest_buffered_ancestor, block_num_hash.hash)?
            .is_some()
        {
            return Ok(None)
        }

        if !self.backfill_sync_state.is_idle() {
            return Ok(None)
        }

        // try to append the block
        match self.insert_block(block) {
            Ok(InsertPayloadOk2::Inserted(BlockStatus2::Valid)) => {
                if self.is_sync_target_head(block_num_hash.hash) {
                    trace!(target: "engine::tree", "appended downloaded sync target block");

                    // we just inserted the current sync target block, we can try to make it
                    // canonical
                    return Ok(Some(TreeEvent::TreeAction(TreeAction::MakeCanonical {
                        sync_target_head: block_num_hash.hash,
                    })))
                }
                trace!(target: "engine::tree", "appended downloaded block");
                self.try_connect_buffered_blocks(block_num_hash)?;
            }
            Ok(InsertPayloadOk2::Inserted(BlockStatus2::Disconnected {
                head,
                missing_ancestor,
            })) => {
                // block is not connected to the canonical head, we need to download
                // its missing branch first
                return Ok(self.on_disconnected_downloaded_block(
                    block_num_hash,
                    missing_ancestor,
                    head,
                ))
            }
            Ok(InsertPayloadOk2::AlreadySeen(_)) => {
                trace!(target: "engine::tree", "downloaded block already executed");
            }
            Err(err) => {
                debug!(target: "engine::tree", err=%err.kind(), "failed to insert downloaded block");
                if let Err(fatal) = self.on_insert_block_error(err) {
                    warn!(target: "engine::tree", %fatal, "fatal error occurred while inserting downloaded block");
                    return Err(fatal)
                }
            }
        }
        Ok(None)
    }

    fn insert_block_without_senders(
        &mut self,
        block: SealedBlock,
    ) -> Result<InsertPayloadOk2, InsertBlockErrorTwo> {
        match block.try_seal_with_senders() {
            Ok(block) => self.insert_block(block),
            Err(block) => Err(InsertBlockErrorTwo::sender_recovery_error(block)),
        }
    }

    fn insert_block(
        &mut self,
        block: SealedBlockWithSenders,
    ) -> Result<InsertPayloadOk2, InsertBlockErrorTwo> {
        self.insert_block_inner(block.clone())
            .map_err(|kind| InsertBlockErrorTwo::new(block.block, kind))
    }

    fn insert_block_inner(
        &mut self,
        block: SealedBlockWithSenders,
    ) -> Result<InsertPayloadOk2, InsertBlockErrorKindTwo> {
        debug!(target: "engine::tree", block=?block.num_hash(), parent = ?block.parent_hash, state_root = ?block.state_root, "Inserting new block into tree");

        if self.block_by_hash(block.hash())?.is_some() {
            return Ok(InsertPayloadOk2::AlreadySeen(BlockStatus2::Valid))
        }

        let start = Instant::now();

        trace!(target: "engine::tree", block=?block.num_hash(), "Validating block consensus");
        // validate block consensus rules
        self.validate_block(&block)?;

        trace!(target: "engine::tree", block=?block.num_hash(), parent=?block.parent_hash, "Fetching block state provider");
        let Some(state_provider) = self.state_provider(block.parent_hash)? else {
            // we don't have the state required to execute this block, buffering it and find the
            // missing parent block
            let missing_ancestor = self
                .state
                .buffer
                .lowest_ancestor(&block.parent_hash)
                .map(|block| block.parent_num_hash())
                .unwrap_or_else(|| block.parent_num_hash());

            self.state.buffer.insert_block(block);

            return Ok(InsertPayloadOk2::Inserted(BlockStatus2::Disconnected {
                head: self.state.tree_state.current_canonical_head,
                missing_ancestor,
            }))
        };

        // now validate against the parent
        let parent_block = self.sealed_header_by_hash(block.parent_hash)?.ok_or_else(|| {
            InsertBlockErrorKindTwo::Provider(ProviderError::HeaderNotFound(
                block.parent_hash.into(),
            ))
        })?;
        if let Err(e) = self.consensus.validate_header_against_parent(&block, &parent_block) {
            warn!(target: "engine::tree", ?block, "Failed to validate header {} against parent: {e}", block.header.hash());
            return Err(e.into())
        }

        trace!(target: "engine::tree", block=?block.num_hash(), "Executing block");
        let executor = self.executor_provider.executor(StateProviderDatabase::new(&state_provider));

        let block_number = block.number;
        let block_hash = block.hash();
        let sealed_block = Arc::new(block.block.clone());
        let block = block.unseal();

        let exec_time = Instant::now();

        // TODO: create StateRootTask with the receiving end of a channel and
        // pass the sending end of the channel to the state hook.
        let noop_state_hook = |_state: &EvmState| {};
        let output = self.metrics.executor.execute_metered(
            executor,
            (&block, U256::MAX).into(),
            Box::new(noop_state_hook),
        )?;

        trace!(target: "engine::tree", elapsed=?exec_time.elapsed(), ?block_number, "Executed block");

        if let Err(err) = self.consensus.validate_block_post_execution(
            &block,
            PostExecutionInput::new(&output.receipts, &output.requests),
        ) {
            // call post-block hook
            self.invalid_block_hook.on_invalid_block(
                &parent_block,
                &block.seal_slow(),
                &output,
                None,
            );
            return Err(err.into())
        }

        let hashed_state = self.provider.hashed_post_state(&output.state);

        trace!(target: "engine::tree", block=?sealed_block.num_hash(), "Calculating block state root");
        let root_time = Instant::now();
        let mut state_root_result = None;

        // TODO: switch to calculate state root using `StateRootTask`.

        // We attempt to compute state root in parallel if we are currently not persisting anything
        // to database. This is safe, because the database state cannot change until we
        // finish parallel computation. It is important that nothing is being persisted as
        // we are computing in parallel, because we initialize a different database transaction
        // per thread and it might end up with a different view of the database.
        let persistence_in_progress = self.persistence_state.in_progress();
        if !persistence_in_progress {
            state_root_result = match self
                .compute_state_root_parallel(block.parent_hash, &hashed_state)
            {
                Ok((state_root, trie_output)) => Some((state_root, trie_output)),
                Err(ParallelStateRootError::Provider(ProviderError::ConsistentView(error))) => {
                    debug!(target: "engine", %error, "Parallel state root computation failed consistency check, falling back");
                    None
                }
                Err(error) => return Err(InsertBlockErrorKindTwo::Other(Box::new(error))),
            };
        }

        let (state_root, trie_output) = if let Some(result) = state_root_result {
            result
        } else {
            debug!(target: "engine::tree", block=?sealed_block.num_hash(), persistence_in_progress, "Failed to compute state root in parallel");
            state_provider.state_root_with_updates(hashed_state.clone())?
        };

        if state_root != block.state_root {
            // call post-block hook
            self.invalid_block_hook.on_invalid_block(
                &parent_block,
                &block.clone().seal_slow(),
                &output,
                Some((&trie_output, state_root)),
            );
            return Err(ConsensusError::BodyStateRootDiff(
                GotExpected { got: state_root, expected: block.state_root }.into(),
            )
            .into())
        }

        let root_elapsed = root_time.elapsed();
        self.metrics.block_validation.record_state_root(&trie_output, root_elapsed.as_secs_f64());
        debug!(target: "engine::tree", ?root_elapsed, block=?sealed_block.num_hash(), "Calculated state root");

        let executed: ExecutedBlock = ExecutedBlock {
            block: sealed_block.clone(),
            senders: Arc::new(block.senders),
            execution_output: Arc::new(ExecutionOutcome::from((output, block_number))),
            hashed_state: Arc::new(hashed_state),
            trie: Arc::new(trie_output),
        };

        if self.state.tree_state.canonical_block_hash() == executed.block().parent_hash {
            debug!(target: "engine::tree", pending = ?executed.block().num_hash() ,"updating pending block");
            // if the parent is the canonical head, we can insert the block as the pending block
            self.canonical_in_memory_state.set_pending_block(executed.clone());
        }

        self.state.tree_state.insert_executed(executed);
        self.metrics.engine.executed_blocks.set(self.state.tree_state.block_count() as f64);

        // emit insert event
        let elapsed = start.elapsed();
        let engine_event = if self.is_fork(block_hash)? {
            BeaconConsensusEngineEvent::ForkBlockAdded(sealed_block, elapsed)
        } else {
            BeaconConsensusEngineEvent::CanonicalBlockAdded(sealed_block, elapsed)
        };
        self.emit_event(EngineApiEvent::BeaconConsensus(engine_event));

        debug!(target: "engine::tree", block=?BlockNumHash::new(block_number, block_hash), "Finished inserting block");
        Ok(InsertPayloadOk2::Inserted(BlockStatus2::Valid))
    }

    /// Compute state root for the given hashed post state in parallel.
    ///
    /// # Returns
    ///
    /// Returns `Ok(_)` if computed successfully.
    /// Returns `Err(_)` if error was encountered during computation.
    /// `Err(ProviderError::ConsistentView(_))` can be safely ignored and fallback computation
    /// should be used instead.
    fn compute_state_root_parallel(
        &self,
        parent_hash: B256,
        hashed_state: &HashedPostState,
    ) -> Result<(B256, TrieUpdates), ParallelStateRootError> {
        // TODO: when we switch to calculate state root using `StateRootTask` this
        // method can be still useful to calculate the required `TrieInput` to
        // create the task.
        let consistent_view = ConsistentDbView::new_with_latest_tip(self.provider.clone())?;
        let mut input = TrieInput::default();

        if let Some((historical, blocks)) = self.state.tree_state.blocks_by_hash(parent_hash) {
            debug!(target: "engine::tree", %parent_hash, %historical, "Calculating state root in parallel, parent found in memory");
            // Retrieve revert state for historical block.
            let revert_state = consistent_view.revert_state(historical)?;
            input.append(revert_state);

            // Extend with contents of parent in-memory blocks.
            for block in blocks.iter().rev() {
                input.append_cached_ref(block.trie_updates(), block.hashed_state())
            }
        } else {
            // The block attaches to canonical persisted parent.
            debug!(target: "engine::tree", %parent_hash, "Calculating state root in parallel, parent found in disk");
            let revert_state = consistent_view.revert_state(parent_hash)?;
            input.append(revert_state);
        }

        // Extend with block we are validating root for.
        input.append_ref(hashed_state);

        ParallelStateRoot::new(consistent_view, input).incremental_root_with_updates()
    }

    /// Handles an error that occurred while inserting a block.
    ///
    /// If this is a validation error this will mark the block as invalid.
    ///
    /// Returns the proper payload status response if the block is invalid.
    fn on_insert_block_error(
        &mut self,
        error: InsertBlockErrorTwo,
    ) -> Result<PayloadStatus, InsertBlockFatalError> {
        let (block, error) = error.split();

        // if invalid block, we check the validation error. Otherwise return the fatal
        // error.
        let validation_err = error.ensure_validation_error()?;

        // If the error was due to an invalid payload, the payload is added to the
        // invalid headers cache and `Ok` with [PayloadStatusEnum::Invalid] is
        // returned.
        warn!(target: "engine::tree", invalid_hash=?block.hash(), invalid_number=?block.number, %validation_err, "Invalid block error on new payload");
        let latest_valid_hash = if validation_err.is_block_pre_merge() {
            // zero hash must be returned if block is pre-merge
            Some(B256::ZERO)
        } else {
            self.latest_valid_hash_for_invalid_payload(block.parent_hash)?
        };

        // keep track of the invalid header
        self.state.invalid_headers.insert(block.header);
        Ok(PayloadStatus::new(
            PayloadStatusEnum::Invalid { validation_error: validation_err.to_string() },
            latest_valid_hash,
        ))
    }

    /// Attempts to find the header for the given block hash if it is canonical.
    pub fn find_canonical_header(&self, hash: B256) -> Result<Option<SealedHeader>, ProviderError> {
        let mut canonical = self.canonical_in_memory_state.header_by_hash(hash);

        if canonical.is_none() {
            canonical = self.provider.header(&hash)?.map(|header| SealedHeader::new(header, hash));
        }

        Ok(canonical)
    }

    /// Updates the tracked finalized block if we have it.
    fn update_finalized_block(
        &self,
        finalized_block_hash: B256,
    ) -> Result<(), OnForkChoiceUpdated> {
        if finalized_block_hash.is_zero() {
            return Ok(())
        }

        match self.find_canonical_header(finalized_block_hash) {
            Ok(None) => {
                debug!(target: "engine::tree", "Finalized block not found in canonical chain");
                // if the finalized block is not known, we can't update the finalized block
                return Err(OnForkChoiceUpdated::invalid_state())
            }
            Ok(Some(finalized)) => {
                if Some(finalized.num_hash()) !=
                    self.canonical_in_memory_state.get_finalized_num_hash()
                {
                    // we're also persisting the finalized block on disk so we can reload it on
                    // restart this is required by optimism which queries the finalized block: <https://github.com/ethereum-optimism/optimism/blob/c383eb880f307caa3ca41010ec10f30f08396b2e/op-node/rollup/sync/start.go#L65-L65>
                    let _ = self.persistence.save_finalized_block_number(finalized.number);
                    self.canonical_in_memory_state.set_finalized(finalized);
                }
            }
            Err(err) => {
                error!(target: "engine::tree", %err, "Failed to fetch finalized block header");
            }
        }

        Ok(())
    }

    /// Updates the tracked safe block if we have it
    fn update_safe_block(&self, safe_block_hash: B256) -> Result<(), OnForkChoiceUpdated> {
        if safe_block_hash.is_zero() {
            return Ok(())
        }

        match self.find_canonical_header(safe_block_hash) {
            Ok(None) => {
                debug!(target: "engine::tree", "Safe block not found in canonical chain");
                // if the safe block is not known, we can't update the safe block
                return Err(OnForkChoiceUpdated::invalid_state())
            }
            Ok(Some(safe)) => {
                if Some(safe.num_hash()) != self.canonical_in_memory_state.get_safe_num_hash() {
                    // we're also persisting the safe block on disk so we can reload it on
                    // restart this is required by optimism which queries the safe block: <https://github.com/ethereum-optimism/optimism/blob/c383eb880f307caa3ca41010ec10f30f08396b2e/op-node/rollup/sync/start.go#L65-L65>
                    let _ = self.persistence.save_safe_block_number(safe.number);
                    self.canonical_in_memory_state.set_safe(safe);
                }
            }
            Err(err) => {
                error!(target: "engine::tree", %err, "Failed to fetch safe block header");
            }
        }

        Ok(())
    }

    /// Ensures that the given forkchoice state is consistent, assuming the head block has been
    /// made canonical.
    ///
    /// If the forkchoice state is consistent, this will return Ok(()). Otherwise, this will
    /// return an instance of [`OnForkChoiceUpdated`] that is INVALID.
    ///
    /// This also updates the safe and finalized blocks in the [`CanonicalInMemoryState`], if they
    /// are consistent with the head block.
    fn ensure_consistent_forkchoice_state(
        &self,
        state: ForkchoiceState,
    ) -> Result<(), OnForkChoiceUpdated> {
        // Ensure that the finalized block, if not zero, is known and in the canonical chain
        // after the head block is canonicalized.
        //
        // This ensures that the finalized block is consistent with the head block, i.e. the
        // finalized block is an ancestor of the head block.
        self.update_finalized_block(state.finalized_block_hash)?;

        // Also ensure that the safe block, if not zero, is known and in the canonical chain
        // after the head block is canonicalized.
        //
        // This ensures that the safe block is consistent with the head block, i.e. the safe
        // block is an ancestor of the head block.
        self.update_safe_block(state.safe_block_hash)
    }

    /// Pre-validate forkchoice update and check whether it can be processed.
    ///
    /// This method returns the update outcome if validation fails or
    /// the node is syncing and the update cannot be processed at the moment.
    fn pre_validate_forkchoice_update(
        &mut self,
        state: ForkchoiceState,
    ) -> ProviderResult<Option<OnForkChoiceUpdated>> {
        if state.head_block_hash.is_zero() {
            return Ok(Some(OnForkChoiceUpdated::invalid_state()))
        }

        // check if the new head hash is connected to any ancestor that we previously marked as
        // invalid
        let lowest_buffered_ancestor_fcu = self.lowest_buffered_ancestor_or(state.head_block_hash);
        if let Some(status) = self.check_invalid_ancestor(lowest_buffered_ancestor_fcu)? {
            return Ok(Some(OnForkChoiceUpdated::with_invalid(status)))
        }

        if !self.backfill_sync_state.is_idle() {
            // We can only process new forkchoice updates if the pipeline is idle, since it requires
            // exclusive access to the database
            trace!(target: "engine::tree", "Pipeline is syncing, skipping forkchoice update");
            return Ok(Some(OnForkChoiceUpdated::syncing()))
        }

        Ok(None)
    }

    /// Validates the payload attributes with respect to the header and fork choice state.
    ///
    /// Note: At this point, the fork choice update is considered to be VALID, however, we can still
    /// return an error if the payload attributes are invalid.
    fn process_payload_attributes(
        &self,
        attrs: T::PayloadAttributes,
        head: &Header,
        state: ForkchoiceState,
        version: EngineApiMessageVersion,
    ) -> OnForkChoiceUpdated {
        if let Err(err) =
            self.payload_validator.validate_payload_attributes_against_header(&attrs, head)
        {
            warn!(target: "engine::tree", %err, ?head, "Invalid payload attributes");
            return OnForkChoiceUpdated::invalid_payload_attributes()
        }

        // 8. Client software MUST begin a payload build process building on top of
        //    forkchoiceState.headBlockHash and identified via buildProcessId value if
        //    payloadAttributes is not null and the forkchoice state has been updated successfully.
        //    The build process is specified in the Payload building section.
        match <T::PayloadBuilderAttributes as PayloadBuilderAttributes>::try_new(
            state.head_block_hash,
            attrs,
            version as u8,
        ) {
            Ok(attributes) => {
                // send the payload to the builder and return the receiver for the pending payload
                // id, initiating payload job is handled asynchronously
                let pending_payload_id = self.payload_builder.send_new_payload(attributes);

                // Client software MUST respond to this method call in the following way:
                // {
                //      payloadStatus: {
                //          status: VALID,
                //          latestValidHash: forkchoiceState.headBlockHash,
                //          validationError: null
                //      },
                //      payloadId: buildProcessId
                // }
                //
                // if the payload is deemed VALID and the build process has begun.
                OnForkChoiceUpdated::updated_with_pending_payload_id(
                    PayloadStatus::new(PayloadStatusEnum::Valid, Some(state.head_block_hash)),
                    pending_payload_id,
                )
            }
            Err(_) => OnForkChoiceUpdated::invalid_payload_attributes(),
        }
    }

    /// Remove all blocks up to __and including__ the given block number.
    ///
    /// If a finalized hash is provided, the only non-canonical blocks which will be removed are
    /// those which have a fork point at or below the finalized hash.
    ///
    /// Canonical blocks below the upper bound will still be removed.
    pub(crate) fn remove_before(
        &mut self,
        upper_bound: BlockNumHash,
        finalized_hash: Option<B256>,
    ) -> ProviderResult<()> {
        // first fetch the finalized block number and then call the remove_before method on
        // tree_state
        let num = if let Some(hash) = finalized_hash {
            self.provider.block_number(hash)?.map(|number| BlockNumHash { number, hash })
        } else {
            None
        };

        self.state.tree_state.remove_until(
            upper_bound,
            self.persistence_state.last_persisted_block.hash,
            num,
        );
        Ok(())
    }
}

/// This is an error that can come from advancing persistence. Either this can be a
/// [`TryRecvError`], or this can be a [`ProviderError`]
#[derive(Debug, thiserror::Error)]
pub enum AdvancePersistenceError {
    /// An error that can be from failing to receive a value from persistence
    #[error(transparent)]
    RecvError(#[from] TryRecvError),
    /// A provider error
    #[error(transparent)]
    Provider(#[from] ProviderError),
}

#[cfg(test)]
mod tests {
    use super::*;
    use crate::persistence::PersistenceAction;
    use alloy_primitives::Bytes;
    use alloy_rlp::Decodable;
    use alloy_rpc_types_engine::{CancunPayloadFields, ExecutionPayloadSidecar};
    use assert_matches::assert_matches;
    use reth_beacon_consensus::EthBeaconConsensus;
    use reth_chain_state::{test_utils::TestBlockBuilder, BlockState};
    use reth_chainspec::{ChainSpec, HOLESKY, MAINNET};
    use reth_engine_primitives::ForkchoiceStatus;
    use reth_ethereum_engine_primitives::{EthEngineTypes, EthereumEngineValidator};
    use reth_evm::test_utils::MockExecutorProvider;
    use reth_primitives::{BlockExt, EthPrimitives};
    use reth_provider::test_utils::MockEthProvider;
    use reth_rpc_types_compat::engine::{block_to_payload_v1, payload::block_to_payload_v3};
    use reth_trie::updates::TrieUpdates;
    use std::{
        str::FromStr,
        sync::mpsc::{channel, Sender},
    };

    /// This is a test channel that allows you to `release` any value that is in the channel.
    ///
    /// If nothing has been sent, then the next value will be immediately sent.
    #[allow(dead_code)]
    struct TestChannel<T> {
        /// If an item is sent to this channel, an item will be released in the wrapped channel
        release: Receiver<()>,
        /// The sender channel
        tx: Sender<T>,
        /// The receiver channel
        rx: Receiver<T>,
    }

    impl<T: Send + 'static> TestChannel<T> {
        /// Creates a new test channel
        #[allow(dead_code)]
        fn spawn_channel() -> (Sender<T>, Receiver<T>, TestChannelHandle) {
            let (original_tx, original_rx) = channel();
            let (wrapped_tx, wrapped_rx) = channel();
            let (release_tx, release_rx) = channel();
            let handle = TestChannelHandle::new(release_tx);
            let test_channel = Self { release: release_rx, tx: wrapped_tx, rx: original_rx };
            // spawn the task that listens and releases stuff
            std::thread::spawn(move || test_channel.intercept_loop());
            (original_tx, wrapped_rx, handle)
        }

        /// Runs the intercept loop, waiting for the handle to release a value
        fn intercept_loop(&self) {
            while self.release.recv() == Ok(()) {
                let Ok(value) = self.rx.recv() else { return };

                let _ = self.tx.send(value);
            }
        }
    }

    struct TestChannelHandle {
        /// The sender to use for releasing values
        release: Sender<()>,
    }

    impl TestChannelHandle {
        /// Returns a [`TestChannelHandle`]
        const fn new(release: Sender<()>) -> Self {
            Self { release }
        }

        /// Signals to the channel task that a value should be released
        #[allow(dead_code)]
        fn release(&self) {
            let _ = self.release.send(());
        }
    }

    struct TestHarness {
        tree: EngineApiTreeHandler<
            EthPrimitives,
            MockEthProvider,
            MockExecutorProvider,
            EthEngineTypes,
            EthereumEngineValidator,
        >,
        to_tree_tx: Sender<FromEngine<EngineApiRequest<EthEngineTypes>>>,
        from_tree_rx: UnboundedReceiver<EngineApiEvent>,
        blocks: Vec<ExecutedBlock>,
        action_rx: Receiver<PersistenceAction>,
        executor_provider: MockExecutorProvider,
        block_builder: TestBlockBuilder,
        provider: MockEthProvider,
    }

    impl TestHarness {
        fn new(chain_spec: Arc<ChainSpec>) -> Self {
            let (action_tx, action_rx) = channel();
            Self::with_persistence_channel(chain_spec, action_tx, action_rx)
        }

        #[allow(dead_code)]
        fn with_test_channel(chain_spec: Arc<ChainSpec>) -> (Self, TestChannelHandle) {
            let (action_tx, action_rx, handle) = TestChannel::spawn_channel();
            (Self::with_persistence_channel(chain_spec, action_tx, action_rx), handle)
        }

        fn with_persistence_channel(
            chain_spec: Arc<ChainSpec>,
            action_tx: Sender<PersistenceAction>,
            action_rx: Receiver<PersistenceAction>,
        ) -> Self {
            let persistence_handle = PersistenceHandle::new(action_tx);

            let consensus = Arc::new(EthBeaconConsensus::new(chain_spec.clone()));

            let provider = MockEthProvider::default();
            let executor_provider = MockExecutorProvider::default();

            let payload_validator = EthereumEngineValidator::new(chain_spec.clone());

            let (from_tree_tx, from_tree_rx) = unbounded_channel();

            let header = chain_spec.genesis_header().clone();
            let header = SealedHeader::seal(header);
            let engine_api_tree_state = EngineApiTreeState::new(10, 10, header.num_hash());
            let canonical_in_memory_state = CanonicalInMemoryState::with_head(header, None, None);

            let (to_payload_service, _payload_command_rx) = unbounded_channel();
            let payload_builder = PayloadBuilderHandle::new(to_payload_service);

            let tree = EngineApiTreeHandler::new(
                provider.clone(),
                executor_provider.clone(),
                consensus,
                payload_validator,
                from_tree_tx,
                engine_api_tree_state,
                canonical_in_memory_state,
                persistence_handle,
                PersistenceState::default(),
                payload_builder,
                TreeConfig::default(),
                EngineApiKind::Ethereum,
            );

            let block_builder = TestBlockBuilder::default().with_chain_spec((*chain_spec).clone());
            Self {
                to_tree_tx: tree.incoming_tx.clone(),
                tree,
                from_tree_rx,
                blocks: vec![],
                action_rx,
                executor_provider,
                block_builder,
                provider,
            }
        }

        fn with_blocks(mut self, blocks: Vec<ExecutedBlock>) -> Self {
            let mut blocks_by_hash = HashMap::default();
            let mut blocks_by_number = BTreeMap::new();
            let mut state_by_hash = HashMap::default();
            let mut hash_by_number = BTreeMap::new();
            let mut parent_to_child: HashMap<B256, HashSet<B256>> = HashMap::default();
            let mut parent_hash = B256::ZERO;

            for block in &blocks {
                let sealed_block = block.block();
                let hash = sealed_block.hash();
                let number = sealed_block.number;
                blocks_by_hash.insert(hash, block.clone());
                blocks_by_number.entry(number).or_insert_with(Vec::new).push(block.clone());
                state_by_hash.insert(hash, Arc::new(BlockState::new(block.clone())));
                hash_by_number.insert(number, hash);
                parent_to_child.entry(parent_hash).or_default().insert(hash);
                parent_hash = hash;
            }

            self.tree.state.tree_state = TreeState {
                blocks_by_hash,
                blocks_by_number,
                current_canonical_head: blocks.last().unwrap().block().num_hash(),
                parent_to_child,
                persisted_trie_updates: HashMap::default(),
            };

            let last_executed_block = blocks.last().unwrap().clone();
            let pending = Some(BlockState::new(last_executed_block));
            self.tree.canonical_in_memory_state =
                CanonicalInMemoryState::new(state_by_hash, hash_by_number, pending, None, None);

            self.blocks = blocks.clone();
            self.persist_blocks(
                blocks
                    .into_iter()
                    .map(|b| SealedBlockWithSenders {
                        block: (*b.block).clone(),
                        senders: b.senders.to_vec(),
                    })
                    .collect(),
            );

            self
        }

        const fn with_backfill_state(mut self, state: BackfillSyncState) -> Self {
            self.tree.backfill_sync_state = state;
            self
        }

        fn extend_execution_outcome(
            &self,
            execution_outcomes: impl IntoIterator<Item = impl Into<ExecutionOutcome>>,
        ) {
            self.executor_provider.extend(execution_outcomes);
        }

        fn insert_block(
            &mut self,
            block: SealedBlockWithSenders,
        ) -> Result<InsertPayloadOk2, InsertBlockErrorTwo> {
            let execution_outcome = self.block_builder.get_execution_outcome(block.clone());
            self.extend_execution_outcome([execution_outcome]);
            self.tree.provider.add_state_root(block.state_root);
            self.tree.insert_block(block)
        }

        async fn fcu_to(&mut self, block_hash: B256, fcu_status: impl Into<ForkchoiceStatus>) {
            let fcu_status = fcu_status.into();

            self.send_fcu(block_hash, fcu_status).await;

            self.check_fcu(block_hash, fcu_status).await;
        }

        async fn send_fcu(&mut self, block_hash: B256, fcu_status: impl Into<ForkchoiceStatus>) {
            let fcu_state = self.fcu_state(block_hash);

            let (tx, rx) = oneshot::channel();
            self.tree
                .on_engine_message(FromEngine::Request(
                    BeaconEngineMessage::ForkchoiceUpdated {
                        state: fcu_state,
                        payload_attrs: None,
                        tx,
                        version: EngineApiMessageVersion::default(),
                    }
                    .into(),
                ))
                .unwrap();

            let response = rx.await.unwrap().unwrap().await.unwrap();
            match fcu_status.into() {
                ForkchoiceStatus::Valid => assert!(response.payload_status.is_valid()),
                ForkchoiceStatus::Syncing => assert!(response.payload_status.is_syncing()),
                ForkchoiceStatus::Invalid => assert!(response.payload_status.is_invalid()),
            }
        }

        async fn check_fcu(&mut self, block_hash: B256, fcu_status: impl Into<ForkchoiceStatus>) {
            let fcu_state = self.fcu_state(block_hash);

            // check for ForkchoiceUpdated event
            let event = self.from_tree_rx.recv().await.unwrap();
            match event {
                EngineApiEvent::BeaconConsensus(BeaconConsensusEngineEvent::ForkchoiceUpdated(
                    state,
                    status,
                )) => {
                    assert_eq!(state, fcu_state);
                    assert_eq!(status, fcu_status.into());
                }
                _ => panic!("Unexpected event: {:#?}", event),
            }
        }

        const fn fcu_state(&self, block_hash: B256) -> ForkchoiceState {
            ForkchoiceState {
                head_block_hash: block_hash,
                safe_block_hash: block_hash,
                finalized_block_hash: block_hash,
            }
        }

        async fn send_new_payload(&mut self, block: SealedBlockWithSenders) {
            let payload = block_to_payload_v3(block.block.clone());
            self.tree
                .on_new_payload(
                    payload.into(),
                    ExecutionPayloadSidecar::v3(CancunPayloadFields {
                        parent_beacon_block_root: block.parent_beacon_block_root.unwrap(),
                        versioned_hashes: vec![],
                    }),
                )
                .unwrap();
        }

        async fn insert_chain(
            &mut self,
            chain: impl IntoIterator<Item = SealedBlockWithSenders> + Clone,
        ) {
            for block in chain.clone() {
                self.insert_block(block.clone()).unwrap();
            }
            self.check_canon_chain_insertion(chain).await;
        }

        async fn check_canon_commit(&mut self, hash: B256) {
            let event = self.from_tree_rx.recv().await.unwrap();
            match event {
                EngineApiEvent::BeaconConsensus(
                    BeaconConsensusEngineEvent::CanonicalChainCommitted(header, _),
                ) => {
                    assert_eq!(header.hash(), hash);
                }
                _ => panic!("Unexpected event: {:#?}", event),
            }
        }

        async fn check_fork_chain_insertion(
            &mut self,
            chain: impl IntoIterator<Item = SealedBlockWithSenders> + Clone,
        ) {
            for block in chain {
                self.check_fork_block_added(block.block.hash()).await;
            }
        }

        async fn check_canon_chain_insertion(
            &mut self,
            chain: impl IntoIterator<Item = SealedBlockWithSenders> + Clone,
        ) {
            for block in chain.clone() {
                self.check_canon_block_added(block.hash()).await;
            }
        }

        async fn check_canon_block_added(&mut self, expected_hash: B256) {
            let event = self.from_tree_rx.recv().await.unwrap();
            match event {
                EngineApiEvent::BeaconConsensus(
                    BeaconConsensusEngineEvent::CanonicalBlockAdded(block, _),
                ) => {
                    assert_eq!(block.hash(), expected_hash);
                }
                _ => panic!("Unexpected event: {:#?}", event),
            }
        }

        async fn check_fork_block_added(&mut self, expected_hash: B256) {
            let event = self.from_tree_rx.recv().await.unwrap();
            match event {
                EngineApiEvent::BeaconConsensus(BeaconConsensusEngineEvent::ForkBlockAdded(
                    block,
                    _,
                )) => {
                    assert!(block.hash() == expected_hash);
                }
                _ => panic!("Unexpected event: {:#?}", event),
            }
        }

        fn persist_blocks(&self, blocks: Vec<SealedBlockWithSenders>) {
            let mut block_data: Vec<(B256, Block)> = Vec::with_capacity(blocks.len());
            let mut headers_data: Vec<(B256, Header)> = Vec::with_capacity(blocks.len());

            for block in &blocks {
                let unsealed_block = block.clone().unseal();
                block_data.push((block.hash(), unsealed_block.clone().block));
                headers_data.push((block.hash(), unsealed_block.header.clone()));
            }

            self.provider.extend_blocks(block_data);
            self.provider.extend_headers(headers_data);
        }

        fn setup_range_insertion_for_valid_chain(&mut self, chain: Vec<SealedBlockWithSenders>) {
            self.setup_range_insertion_for_chain(chain, None)
        }

        fn setup_range_insertion_for_invalid_chain(
            &mut self,
            chain: Vec<SealedBlockWithSenders>,
            index: usize,
        ) {
            self.setup_range_insertion_for_chain(chain, Some(index))
        }

        fn setup_range_insertion_for_chain(
            &mut self,
            chain: Vec<SealedBlockWithSenders>,
            invalid_index: Option<usize>,
        ) {
            // setting up execution outcomes for the chain, the blocks will be
            // executed starting from the oldest, so we need to reverse.
            let mut chain_rev = chain;
            chain_rev.reverse();

            let mut execution_outcomes = Vec::with_capacity(chain_rev.len());
            for (index, block) in chain_rev.iter().enumerate() {
                let execution_outcome = self.block_builder.get_execution_outcome(block.clone());
                let state_root = if invalid_index.is_some() && invalid_index.unwrap() == index {
                    B256::random()
                } else {
                    block.state_root
                };
                self.tree.provider.add_state_root(state_root);
                execution_outcomes.push(execution_outcome);
            }
            self.extend_execution_outcome(execution_outcomes);
        }

        fn check_canon_head(&self, head_hash: B256) {
            assert_eq!(self.tree.state.tree_state.canonical_head().hash, head_hash);
        }
    }

    #[test]
    fn test_tree_persist_block_batch() {
        let tree_config = TreeConfig::default();
        let chain_spec = MAINNET.clone();
        let mut test_block_builder =
            TestBlockBuilder::default().with_chain_spec((*chain_spec).clone());

        // we need more than tree_config.persistence_threshold() +1 blocks to
        // trigger the persistence task.
        let blocks: Vec<_> = test_block_builder
            .get_executed_blocks(1..tree_config.persistence_threshold() + 2)
            .collect();
        let mut test_harness = TestHarness::new(chain_spec).with_blocks(blocks);

        let mut blocks = vec![];
        for idx in 0..tree_config.max_execute_block_batch_size() * 2 {
            blocks.push(test_block_builder.generate_random_block(idx as u64, B256::random()));
        }

        test_harness.to_tree_tx.send(FromEngine::DownloadedBlocks(blocks)).unwrap();

        // process the message
        let msg = test_harness.tree.try_recv_engine_message().unwrap().unwrap();
        test_harness.tree.on_engine_message(msg).unwrap();

        // we now should receive the other batch
        let msg = test_harness.tree.try_recv_engine_message().unwrap().unwrap();
        match msg {
            FromEngine::DownloadedBlocks(blocks) => {
                assert_eq!(blocks.len(), tree_config.max_execute_block_batch_size());
            }
            _ => panic!("unexpected message: {:#?}", msg),
        }
    }

    #[tokio::test]
    async fn test_tree_persist_blocks() {
        let tree_config = TreeConfig::default();
        let chain_spec = MAINNET.clone();
        let mut test_block_builder =
            TestBlockBuilder::default().with_chain_spec((*chain_spec).clone());

        // we need more than tree_config.persistence_threshold() +1 blocks to
        // trigger the persistence task.
        let blocks: Vec<_> = test_block_builder
            .get_executed_blocks(1..tree_config.persistence_threshold() + 2)
            .collect();
        let test_harness = TestHarness::new(chain_spec).with_blocks(blocks.clone());
        std::thread::Builder::new()
            .name("Tree Task".to_string())
            .spawn(|| test_harness.tree.run())
            .unwrap();

        // send a message to the tree to enter the main loop.
        test_harness.to_tree_tx.send(FromEngine::DownloadedBlocks(vec![])).unwrap();

        let received_action =
            test_harness.action_rx.recv().expect("Failed to receive save blocks action");
        if let PersistenceAction::SaveBlocks(saved_blocks, _) = received_action {
            // only blocks.len() - tree_config.memory_block_buffer_target() will be
            // persisted
            let expected_persist_len =
                blocks.len() - tree_config.memory_block_buffer_target() as usize;
            assert_eq!(saved_blocks.len(), expected_persist_len);
            assert_eq!(saved_blocks, blocks[..expected_persist_len]);
        } else {
            panic!("unexpected action received {received_action:?}");
        }
    }

    #[tokio::test]
    async fn test_in_memory_state_trait_impl() {
        let blocks: Vec<_> = TestBlockBuilder::default().get_executed_blocks(0..10).collect();
        let test_harness = TestHarness::new(MAINNET.clone()).with_blocks(blocks.clone());

        for executed_block in blocks {
            let sealed_block = executed_block.block();

            let expected_state = BlockState::new(executed_block.clone());

            let actual_state_by_hash = test_harness
                .tree
                .canonical_in_memory_state
                .state_by_hash(sealed_block.hash())
                .unwrap();
            assert_eq!(expected_state, *actual_state_by_hash);

            let actual_state_by_number = test_harness
                .tree
                .canonical_in_memory_state
                .state_by_number(sealed_block.number)
                .unwrap();
            assert_eq!(expected_state, *actual_state_by_number);
        }
    }

    #[tokio::test]
    async fn test_engine_request_during_backfill() {
        let tree_config = TreeConfig::default();
        let blocks: Vec<_> = TestBlockBuilder::default()
            .get_executed_blocks(0..tree_config.persistence_threshold())
            .collect();
        let mut test_harness = TestHarness::new(MAINNET.clone())
            .with_blocks(blocks)
            .with_backfill_state(BackfillSyncState::Active);

        let (tx, rx) = oneshot::channel();
        test_harness
            .tree
            .on_engine_message(FromEngine::Request(
                BeaconEngineMessage::ForkchoiceUpdated {
                    state: ForkchoiceState {
                        head_block_hash: B256::random(),
                        safe_block_hash: B256::random(),
                        finalized_block_hash: B256::random(),
                    },
                    payload_attrs: None,
                    tx,
                    version: EngineApiMessageVersion::default(),
                }
                .into(),
            ))
            .unwrap();

        let resp = rx.await.unwrap().unwrap().await.unwrap();
        assert!(resp.payload_status.is_syncing());
    }

    #[test]
    fn test_disconnected_payload() {
        let s = include_str!("../../test-data/holesky/2.rlp");
        let data = Bytes::from_str(s).unwrap();
        let block = Block::decode(&mut data.as_ref()).unwrap();
        let sealed = block.seal_slow();
        let hash = sealed.hash();
        let payload = block_to_payload_v1(sealed.clone());

        let mut test_harness = TestHarness::new(HOLESKY.clone());

        let outcome = test_harness
            .tree
            .on_new_payload(payload.into(), ExecutionPayloadSidecar::none())
            .unwrap();
        assert!(outcome.outcome.is_syncing());

        // ensure block is buffered
        let buffered = test_harness.tree.state.buffer.block(&hash).unwrap();
        assert_eq!(buffered.block, sealed);
    }

    #[test]
    fn test_disconnected_block() {
        let s = include_str!("../../test-data/holesky/2.rlp");
        let data = Bytes::from_str(s).unwrap();
        let block = Block::decode(&mut data.as_ref()).unwrap();
        let sealed = block.seal_slow();

        let mut test_harness = TestHarness::new(HOLESKY.clone());

        let outcome = test_harness.tree.insert_block_without_senders(sealed.clone()).unwrap();
        assert_eq!(
            outcome,
            InsertPayloadOk2::Inserted(BlockStatus2::Disconnected {
                head: test_harness.tree.state.tree_state.current_canonical_head,
                missing_ancestor: sealed.parent_num_hash()
            })
        );
    }

    #[tokio::test]
    async fn test_holesky_payload() {
        let s = include_str!("../../test-data/holesky/1.rlp");
        let data = Bytes::from_str(s).unwrap();
        let block = Block::decode(&mut data.as_ref()).unwrap();
        let sealed = block.seal_slow();
        let payload = block_to_payload_v1(sealed);

        let mut test_harness =
            TestHarness::new(HOLESKY.clone()).with_backfill_state(BackfillSyncState::Active);

        let (tx, rx) = oneshot::channel();
        test_harness
            .tree
            .on_engine_message(FromEngine::Request(
                BeaconEngineMessage::NewPayload {
                    payload: payload.clone().into(),
                    sidecar: ExecutionPayloadSidecar::none(),
                    tx,
                }
                .into(),
            ))
            .unwrap();

        let resp = rx.await.unwrap().unwrap();
        assert!(resp.is_syncing());
    }

    #[tokio::test]
    async fn test_tree_state_insert_executed() {
        let mut tree_state = TreeState::new(BlockNumHash::default());
        let blocks: Vec<_> = TestBlockBuilder::default().get_executed_blocks(1..4).collect();

        tree_state.insert_executed(blocks[0].clone());
        tree_state.insert_executed(blocks[1].clone());

        assert_eq!(
            tree_state.parent_to_child.get(&blocks[0].block.hash()),
            Some(&HashSet::from_iter([blocks[1].block.hash()]))
        );

        assert!(!tree_state.parent_to_child.contains_key(&blocks[1].block.hash()));

        tree_state.insert_executed(blocks[2].clone());

        assert_eq!(
            tree_state.parent_to_child.get(&blocks[1].block.hash()),
            Some(&HashSet::from_iter([blocks[2].block.hash()]))
        );
        assert!(tree_state.parent_to_child.contains_key(&blocks[1].block.hash()));

        assert!(!tree_state.parent_to_child.contains_key(&blocks[2].block.hash()));
    }

    #[tokio::test]
    async fn test_tree_state_insert_executed_with_reorg() {
        let mut tree_state = TreeState::new(BlockNumHash::default());
        let mut test_block_builder = TestBlockBuilder::default();
        let blocks: Vec<_> = test_block_builder.get_executed_blocks(1..6).collect();

        for block in &blocks {
            tree_state.insert_executed(block.clone());
        }
        assert_eq!(tree_state.blocks_by_hash.len(), 5);

        let fork_block_3 =
            test_block_builder.get_executed_block_with_number(3, blocks[1].block.hash());
        let fork_block_4 =
            test_block_builder.get_executed_block_with_number(4, fork_block_3.block.hash());
        let fork_block_5 =
            test_block_builder.get_executed_block_with_number(5, fork_block_4.block.hash());

        tree_state.insert_executed(fork_block_3.clone());
        tree_state.insert_executed(fork_block_4.clone());
        tree_state.insert_executed(fork_block_5.clone());

        assert_eq!(tree_state.blocks_by_hash.len(), 8);
        assert_eq!(tree_state.blocks_by_number[&3].len(), 2); // two blocks at height 3 (original and fork)
        assert_eq!(tree_state.parent_to_child[&blocks[1].block.hash()].len(), 2); // block 2 should have two children

        // verify that we can insert the same block again without issues
        tree_state.insert_executed(fork_block_4.clone());
        assert_eq!(tree_state.blocks_by_hash.len(), 8);

        assert!(tree_state.parent_to_child[&fork_block_3.block.hash()]
            .contains(&fork_block_4.block.hash()));
        assert!(tree_state.parent_to_child[&fork_block_4.block.hash()]
            .contains(&fork_block_5.block.hash()));

        assert_eq!(tree_state.blocks_by_number[&4].len(), 2);
        assert_eq!(tree_state.blocks_by_number[&5].len(), 2);
    }

    #[tokio::test]
    async fn test_tree_state_remove_before() {
        let start_num_hash = BlockNumHash::default();
        let mut tree_state = TreeState::new(start_num_hash);
        let blocks: Vec<_> = TestBlockBuilder::default().get_executed_blocks(1..6).collect();

        for block in &blocks {
            tree_state.insert_executed(block.clone());
        }

        let last = blocks.last().unwrap();

        // set the canonical head
        tree_state.set_canonical_head(last.block.num_hash());

        // inclusive bound, so we should remove anything up to and including 2
        tree_state.remove_until(
            BlockNumHash::new(2, blocks[1].block.hash()),
            start_num_hash.hash,
            Some(blocks[1].block.num_hash()),
        );

        assert!(!tree_state.blocks_by_hash.contains_key(&blocks[0].block.hash()));
        assert!(!tree_state.blocks_by_hash.contains_key(&blocks[1].block.hash()));
        assert!(!tree_state.blocks_by_number.contains_key(&1));
        assert!(!tree_state.blocks_by_number.contains_key(&2));

        assert!(tree_state.blocks_by_hash.contains_key(&blocks[2].block.hash()));
        assert!(tree_state.blocks_by_hash.contains_key(&blocks[3].block.hash()));
        assert!(tree_state.blocks_by_hash.contains_key(&blocks[4].block.hash()));
        assert!(tree_state.blocks_by_number.contains_key(&3));
        assert!(tree_state.blocks_by_number.contains_key(&4));
        assert!(tree_state.blocks_by_number.contains_key(&5));

        assert!(!tree_state.parent_to_child.contains_key(&blocks[0].block.hash()));
        assert!(!tree_state.parent_to_child.contains_key(&blocks[1].block.hash()));
        assert!(tree_state.parent_to_child.contains_key(&blocks[2].block.hash()));
        assert!(tree_state.parent_to_child.contains_key(&blocks[3].block.hash()));
        assert!(!tree_state.parent_to_child.contains_key(&blocks[4].block.hash()));

        assert_eq!(
            tree_state.parent_to_child.get(&blocks[2].block.hash()),
            Some(&HashSet::from_iter([blocks[3].block.hash()]))
        );
        assert_eq!(
            tree_state.parent_to_child.get(&blocks[3].block.hash()),
            Some(&HashSet::from_iter([blocks[4].block.hash()]))
        );
    }

    #[tokio::test]
    async fn test_tree_state_remove_before_finalized() {
        let start_num_hash = BlockNumHash::default();
        let mut tree_state = TreeState::new(start_num_hash);
        let blocks: Vec<_> = TestBlockBuilder::default().get_executed_blocks(1..6).collect();

        for block in &blocks {
            tree_state.insert_executed(block.clone());
        }

        let last = blocks.last().unwrap();

        // set the canonical head
        tree_state.set_canonical_head(last.block.num_hash());

        // we should still remove everything up to and including 2
        tree_state.remove_until(
            BlockNumHash::new(2, blocks[1].block.hash()),
            start_num_hash.hash,
            None,
        );

        assert!(!tree_state.blocks_by_hash.contains_key(&blocks[0].block.hash()));
        assert!(!tree_state.blocks_by_hash.contains_key(&blocks[1].block.hash()));
        assert!(!tree_state.blocks_by_number.contains_key(&1));
        assert!(!tree_state.blocks_by_number.contains_key(&2));

        assert!(tree_state.blocks_by_hash.contains_key(&blocks[2].block.hash()));
        assert!(tree_state.blocks_by_hash.contains_key(&blocks[3].block.hash()));
        assert!(tree_state.blocks_by_hash.contains_key(&blocks[4].block.hash()));
        assert!(tree_state.blocks_by_number.contains_key(&3));
        assert!(tree_state.blocks_by_number.contains_key(&4));
        assert!(tree_state.blocks_by_number.contains_key(&5));

        assert!(!tree_state.parent_to_child.contains_key(&blocks[0].block.hash()));
        assert!(!tree_state.parent_to_child.contains_key(&blocks[1].block.hash()));
        assert!(tree_state.parent_to_child.contains_key(&blocks[2].block.hash()));
        assert!(tree_state.parent_to_child.contains_key(&blocks[3].block.hash()));
        assert!(!tree_state.parent_to_child.contains_key(&blocks[4].block.hash()));

        assert_eq!(
            tree_state.parent_to_child.get(&blocks[2].block.hash()),
            Some(&HashSet::from_iter([blocks[3].block.hash()]))
        );
        assert_eq!(
            tree_state.parent_to_child.get(&blocks[3].block.hash()),
            Some(&HashSet::from_iter([blocks[4].block.hash()]))
        );
    }

    #[tokio::test]
    async fn test_tree_state_remove_before_lower_finalized() {
        let start_num_hash = BlockNumHash::default();
        let mut tree_state = TreeState::new(start_num_hash);
        let blocks: Vec<_> = TestBlockBuilder::default().get_executed_blocks(1..6).collect();

        for block in &blocks {
            tree_state.insert_executed(block.clone());
        }

        let last = blocks.last().unwrap();

        // set the canonical head
        tree_state.set_canonical_head(last.block.num_hash());

        // we have no forks so we should still remove anything up to and including 2
        tree_state.remove_until(
            BlockNumHash::new(2, blocks[1].block.hash()),
            start_num_hash.hash,
            Some(blocks[0].block.num_hash()),
        );

        assert!(!tree_state.blocks_by_hash.contains_key(&blocks[0].block.hash()));
        assert!(!tree_state.blocks_by_hash.contains_key(&blocks[1].block.hash()));
        assert!(!tree_state.blocks_by_number.contains_key(&1));
        assert!(!tree_state.blocks_by_number.contains_key(&2));

        assert!(tree_state.blocks_by_hash.contains_key(&blocks[2].block.hash()));
        assert!(tree_state.blocks_by_hash.contains_key(&blocks[3].block.hash()));
        assert!(tree_state.blocks_by_hash.contains_key(&blocks[4].block.hash()));
        assert!(tree_state.blocks_by_number.contains_key(&3));
        assert!(tree_state.blocks_by_number.contains_key(&4));
        assert!(tree_state.blocks_by_number.contains_key(&5));

        assert!(!tree_state.parent_to_child.contains_key(&blocks[0].block.hash()));
        assert!(!tree_state.parent_to_child.contains_key(&blocks[1].block.hash()));
        assert!(tree_state.parent_to_child.contains_key(&blocks[2].block.hash()));
        assert!(tree_state.parent_to_child.contains_key(&blocks[3].block.hash()));
        assert!(!tree_state.parent_to_child.contains_key(&blocks[4].block.hash()));

        assert_eq!(
            tree_state.parent_to_child.get(&blocks[2].block.hash()),
            Some(&HashSet::from_iter([blocks[3].block.hash()]))
        );
        assert_eq!(
            tree_state.parent_to_child.get(&blocks[3].block.hash()),
            Some(&HashSet::from_iter([blocks[4].block.hash()]))
        );
    }

    #[tokio::test]
    async fn test_tree_state_on_new_head() {
        let chain_spec = MAINNET.clone();
        let mut test_harness = TestHarness::new(chain_spec);
        let mut test_block_builder = TestBlockBuilder::default();

        let blocks: Vec<_> = test_block_builder.get_executed_blocks(1..6).collect();

        for block in &blocks {
            test_harness.tree.state.tree_state.insert_executed(block.clone());
        }

        // set block 3 as the current canonical head
        test_harness.tree.state.tree_state.set_canonical_head(blocks[2].block.num_hash());

        // create a fork from block 2
        let fork_block_3 =
            test_block_builder.get_executed_block_with_number(3, blocks[1].block.hash());
        let fork_block_4 =
            test_block_builder.get_executed_block_with_number(4, fork_block_3.block.hash());
        let fork_block_5 =
            test_block_builder.get_executed_block_with_number(5, fork_block_4.block.hash());

        test_harness.tree.state.tree_state.insert_executed(fork_block_3.clone());
        test_harness.tree.state.tree_state.insert_executed(fork_block_4.clone());
        test_harness.tree.state.tree_state.insert_executed(fork_block_5.clone());

        // normal (non-reorg) case
        let result = test_harness.tree.on_new_head(blocks[4].block.hash()).unwrap();
        assert!(matches!(result, Some(NewCanonicalChain::Commit { .. })));
        if let Some(NewCanonicalChain::Commit { new }) = result {
            assert_eq!(new.len(), 2);
            assert_eq!(new[0].block.hash(), blocks[3].block.hash());
            assert_eq!(new[1].block.hash(), blocks[4].block.hash());
        }

        // reorg case
        let result = test_harness.tree.on_new_head(fork_block_5.block.hash()).unwrap();
        assert!(matches!(result, Some(NewCanonicalChain::Reorg { .. })));
        if let Some(NewCanonicalChain::Reorg { new, old }) = result {
            assert_eq!(new.len(), 3);
            assert_eq!(new[0].block.hash(), fork_block_3.block.hash());
            assert_eq!(new[1].block.hash(), fork_block_4.block.hash());
            assert_eq!(new[2].block.hash(), fork_block_5.block.hash());

            assert_eq!(old.len(), 1);
            assert_eq!(old[0].block.hash(), blocks[2].block.hash());
        }
    }

    #[tokio::test]
    async fn test_tree_state_on_new_head_deep_fork() {
        reth_tracing::init_test_tracing();

        let chain_spec = MAINNET.clone();
        let mut test_harness = TestHarness::new(chain_spec);
        let mut test_block_builder = TestBlockBuilder::default();

        let blocks: Vec<_> = test_block_builder.get_executed_blocks(0..5).collect();

        for block in &blocks {
            test_harness.tree.state.tree_state.insert_executed(block.clone());
        }

        // set last block as the current canonical head
        let last_block = blocks.last().unwrap().block.clone();

        test_harness.tree.state.tree_state.set_canonical_head(last_block.num_hash());

        // create a fork chain from last_block
        let chain_a = test_block_builder.create_fork(&last_block, 10);
        let chain_b = test_block_builder.create_fork(&last_block, 10);

        for block in &chain_a {
            test_harness.tree.state.tree_state.insert_executed(ExecutedBlock {
                block: Arc::new(block.block.clone()),
                senders: Arc::new(block.senders.clone()),
                execution_output: Arc::new(ExecutionOutcome::default()),
                hashed_state: Arc::new(HashedPostState::default()),
                trie: Arc::new(TrieUpdates::default()),
            });
        }
        test_harness.tree.state.tree_state.set_canonical_head(chain_a.last().unwrap().num_hash());

        for block in &chain_b {
            test_harness.tree.state.tree_state.insert_executed(ExecutedBlock {
                block: Arc::new(block.block.clone()),
                senders: Arc::new(block.senders.clone()),
                execution_output: Arc::new(ExecutionOutcome::default()),
                hashed_state: Arc::new(HashedPostState::default()),
                trie: Arc::new(TrieUpdates::default()),
            });
        }

        // for each block in chain_b, reorg to it and then back to canonical
        let mut expected_new = Vec::new();
        for block in &chain_b {
            // reorg to chain from block b
            let result = test_harness.tree.on_new_head(block.block.hash()).unwrap();
            assert_matches!(result, Some(NewCanonicalChain::Reorg { .. }));

            expected_new.push(block);
            if let Some(NewCanonicalChain::Reorg { new, old }) = result {
                assert_eq!(new.len(), expected_new.len());
                for (index, block) in expected_new.iter().enumerate() {
                    assert_eq!(new[index].block.hash(), block.block.hash());
                }

                assert_eq!(old.len(), chain_a.len());
                for (index, block) in chain_a.iter().enumerate() {
                    assert_eq!(old[index].block.hash(), block.block.hash());
                }
            }

            // set last block of chain a as canonical head
            test_harness.tree.on_new_head(chain_a.last().unwrap().hash()).unwrap();
        }
    }

    #[tokio::test]
    async fn test_get_canonical_blocks_to_persist() {
        let chain_spec = MAINNET.clone();
        let mut test_harness = TestHarness::new(chain_spec);
        let mut test_block_builder = TestBlockBuilder::default();

        let canonical_head_number = 9;
        let blocks: Vec<_> =
            test_block_builder.get_executed_blocks(0..canonical_head_number + 1).collect();
        test_harness = test_harness.with_blocks(blocks.clone());

        let last_persisted_block_number = 3;
        test_harness.tree.persistence_state.last_persisted_block.number =
            last_persisted_block_number;

        let persistence_threshold = 4;
        let memory_block_buffer_target = 3;
        test_harness.tree.config = TreeConfig::default()
            .with_persistence_threshold(persistence_threshold)
            .with_memory_block_buffer_target(memory_block_buffer_target);

        let blocks_to_persist = test_harness.tree.get_canonical_blocks_to_persist();

        let expected_blocks_to_persist_length: usize =
            (canonical_head_number - memory_block_buffer_target - last_persisted_block_number)
                .try_into()
                .unwrap();

        assert_eq!(blocks_to_persist.len(), expected_blocks_to_persist_length);
        for (i, item) in
            blocks_to_persist.iter().enumerate().take(expected_blocks_to_persist_length)
        {
            assert_eq!(item.block.number, last_persisted_block_number + i as u64 + 1);
        }

        // make sure only canonical blocks are included
        let fork_block = test_block_builder.get_executed_block_with_number(4, B256::random());
        let fork_block_hash = fork_block.block.hash();
        test_harness.tree.state.tree_state.insert_executed(fork_block);

        assert!(test_harness.tree.state.tree_state.block_by_hash(fork_block_hash).is_some());

        let blocks_to_persist = test_harness.tree.get_canonical_blocks_to_persist();
        assert_eq!(blocks_to_persist.len(), expected_blocks_to_persist_length);

        // check that the fork block is not included in the blocks to persist
        assert!(!blocks_to_persist.iter().any(|b| b.block.hash() == fork_block_hash));

        // check that the original block 4 is still included
        assert!(blocks_to_persist
            .iter()
            .any(|b| b.block.number == 4 && b.block.hash() == blocks[4].block.hash()));
    }

    #[tokio::test]
    async fn test_engine_tree_fcu_missing_head() {
        let chain_spec = MAINNET.clone();
        let mut test_harness = TestHarness::new(chain_spec.clone());

        let mut test_block_builder =
            TestBlockBuilder::default().with_chain_spec((*chain_spec).clone());

        let blocks: Vec<_> = test_block_builder.get_executed_blocks(0..5).collect();
        test_harness = test_harness.with_blocks(blocks);

        let missing_block = test_block_builder
            .generate_random_block(6, test_harness.blocks.last().unwrap().block().hash());

        test_harness.fcu_to(missing_block.hash(), PayloadStatusEnum::Syncing).await;

        // after FCU we receive an EngineApiEvent::Download event to get the missing block.
        let event = test_harness.from_tree_rx.recv().await.unwrap();
        match event {
            EngineApiEvent::Download(DownloadRequest::BlockSet(actual_block_set)) => {
                let expected_block_set = HashSet::from_iter([missing_block.hash()]);
                assert_eq!(actual_block_set, expected_block_set);
            }
            _ => panic!("Unexpected event: {:#?}", event),
        }
    }

    #[tokio::test]
    async fn test_engine_tree_fcu_canon_chain_insertion() {
        let chain_spec = MAINNET.clone();
        let mut test_harness = TestHarness::new(chain_spec.clone());

        let base_chain: Vec<_> = test_harness.block_builder.get_executed_blocks(0..1).collect();
        test_harness = test_harness.with_blocks(base_chain.clone());

        test_harness
            .fcu_to(base_chain.last().unwrap().block().hash(), ForkchoiceStatus::Valid)
            .await;

        // extend main chain
        let main_chain = test_harness.block_builder.create_fork(base_chain[0].block(), 3);

        test_harness.insert_chain(main_chain).await;
    }

    #[tokio::test]
    async fn test_engine_tree_fcu_reorg_with_all_blocks() {
        let chain_spec = MAINNET.clone();
        let mut test_harness = TestHarness::new(chain_spec.clone());

        let main_chain: Vec<_> = test_harness.block_builder.get_executed_blocks(0..5).collect();
        test_harness = test_harness.with_blocks(main_chain.clone());

        let fork_chain = test_harness.block_builder.create_fork(main_chain[2].block(), 3);
        let fork_chain_last_hash = fork_chain.last().unwrap().hash();

        // add fork blocks to the tree
        for block in &fork_chain {
            test_harness.insert_block(block.clone()).unwrap();
        }

        test_harness.send_fcu(fork_chain_last_hash, ForkchoiceStatus::Valid).await;

        // check for ForkBlockAdded events, we expect fork_chain.len() blocks added
        test_harness.check_fork_chain_insertion(fork_chain.clone()).await;

        // check for CanonicalChainCommitted event
        test_harness.check_canon_commit(fork_chain_last_hash).await;

        test_harness.check_fcu(fork_chain_last_hash, ForkchoiceStatus::Valid).await;

        // new head is the tip of the fork chain
        test_harness.check_canon_head(fork_chain_last_hash);
    }

    #[tokio::test]
    async fn test_engine_tree_live_sync_transition_required_blocks_requested() {
        reth_tracing::init_test_tracing();

        let chain_spec = MAINNET.clone();
        let mut test_harness = TestHarness::new(chain_spec.clone());

        let base_chain: Vec<_> = test_harness.block_builder.get_executed_blocks(0..1).collect();
        test_harness = test_harness.with_blocks(base_chain.clone());

        test_harness
            .fcu_to(base_chain.last().unwrap().block().hash(), ForkchoiceStatus::Valid)
            .await;

        // extend main chain with enough blocks to trigger pipeline run but don't insert them
        let main_chain = test_harness
            .block_builder
            .create_fork(base_chain[0].block(), MIN_BLOCKS_FOR_PIPELINE_RUN + 10);

        let main_chain_last_hash = main_chain.last().unwrap().hash();
        test_harness.send_fcu(main_chain_last_hash, ForkchoiceStatus::Syncing).await;

        test_harness.check_fcu(main_chain_last_hash, ForkchoiceStatus::Syncing).await;

        // create event for backfill finished
        let backfill_finished_block_number = MIN_BLOCKS_FOR_PIPELINE_RUN + 1;
        let backfill_finished = FromOrchestrator::BackfillSyncFinished(ControlFlow::Continue {
            block_number: backfill_finished_block_number,
        });

        let backfill_tip_block = main_chain[(backfill_finished_block_number - 1) as usize].clone();
        // add block to mock provider to enable persistence clean up.
        test_harness
            .provider
            .add_block(backfill_tip_block.hash(), backfill_tip_block.block.unseal());
        test_harness.tree.on_engine_message(FromEngine::Event(backfill_finished)).unwrap();

        let event = test_harness.from_tree_rx.recv().await.unwrap();
        match event {
            EngineApiEvent::Download(DownloadRequest::BlockSet(hash_set)) => {
                assert_eq!(hash_set, HashSet::from_iter([main_chain_last_hash]));
            }
            _ => panic!("Unexpected event: {:#?}", event),
        }

        test_harness
            .tree
            .on_engine_message(FromEngine::DownloadedBlocks(vec![main_chain
                .last()
                .unwrap()
                .clone()]))
            .unwrap();

        let event = test_harness.from_tree_rx.recv().await.unwrap();
        match event {
            EngineApiEvent::Download(DownloadRequest::BlockRange(initial_hash, total_blocks)) => {
                assert_eq!(
                    total_blocks,
                    (main_chain.len() - backfill_finished_block_number as usize - 1) as u64
                );
                assert_eq!(initial_hash, main_chain.last().unwrap().parent_hash);
            }
            _ => panic!("Unexpected event: {:#?}", event),
        }
    }

    #[tokio::test]
    async fn test_engine_tree_live_sync_transition_eventually_canonical() {
        reth_tracing::init_test_tracing();

        let chain_spec = MAINNET.clone();
        let mut test_harness = TestHarness::new(chain_spec.clone());
        test_harness.tree.config = test_harness.tree.config.with_max_execute_block_batch_size(100);

        // create base chain and setup test harness with it
        let base_chain: Vec<_> = test_harness.block_builder.get_executed_blocks(0..1).collect();
        test_harness = test_harness.with_blocks(base_chain.clone());

        // fcu to the tip of base chain
        test_harness
            .fcu_to(base_chain.last().unwrap().block().hash(), ForkchoiceStatus::Valid)
            .await;

        // create main chain, extension of base chain, with enough blocks to
        // trigger backfill sync
        let main_chain = test_harness
            .block_builder
            .create_fork(base_chain[0].block(), MIN_BLOCKS_FOR_PIPELINE_RUN + 10);

        let main_chain_last = main_chain.last().unwrap();
        let main_chain_last_hash = main_chain_last.hash();
        let main_chain_backfill_target =
            main_chain.get(MIN_BLOCKS_FOR_PIPELINE_RUN as usize).unwrap();
        let main_chain_backfill_target_hash = main_chain_backfill_target.hash();

        // fcu to the element of main chain that should trigger backfill sync
        test_harness.send_fcu(main_chain_backfill_target_hash, ForkchoiceStatus::Syncing).await;
        test_harness.check_fcu(main_chain_backfill_target_hash, ForkchoiceStatus::Syncing).await;

        // check download request for target
        let event = test_harness.from_tree_rx.recv().await.unwrap();
        match event {
            EngineApiEvent::Download(DownloadRequest::BlockSet(hash_set)) => {
                assert_eq!(hash_set, HashSet::from_iter([main_chain_backfill_target_hash]));
            }
            _ => panic!("Unexpected event: {:#?}", event),
        }

        // send message to tell the engine the requested block was downloaded
        test_harness
            .tree
            .on_engine_message(FromEngine::DownloadedBlocks(vec![
                main_chain_backfill_target.clone()
            ]))
            .unwrap();

        // check that backfill is triggered
        let event = test_harness.from_tree_rx.recv().await.unwrap();
        match event {
            EngineApiEvent::BackfillAction(BackfillAction::Start(
                reth_stages::PipelineTarget::Sync(target_hash),
            )) => {
                assert_eq!(target_hash, main_chain_backfill_target_hash);
            }
            _ => panic!("Unexpected event: {:#?}", event),
        }

        // persist blocks of main chain, same as the backfill operation would do
        let backfilled_chain: Vec<_> =
            main_chain.clone().drain(0..(MIN_BLOCKS_FOR_PIPELINE_RUN + 1) as usize).collect();
        test_harness.persist_blocks(backfilled_chain.clone());

        test_harness.setup_range_insertion_for_valid_chain(backfilled_chain);

        // send message to mark backfill finished
        test_harness
            .tree
            .on_engine_message(FromEngine::Event(FromOrchestrator::BackfillSyncFinished(
                ControlFlow::Continue { block_number: main_chain_backfill_target.number },
            )))
            .unwrap();

        // send fcu to the tip of main
        test_harness.fcu_to(main_chain_last_hash, ForkchoiceStatus::Syncing).await;

        let event = test_harness.from_tree_rx.recv().await.unwrap();
        match event {
            EngineApiEvent::Download(DownloadRequest::BlockSet(target_hash)) => {
                assert_eq!(target_hash, HashSet::from_iter([main_chain_last_hash]));
            }
            _ => panic!("Unexpected event: {:#?}", event),
        }

        // tell engine main chain tip downloaded
        test_harness
            .tree
            .on_engine_message(FromEngine::DownloadedBlocks(vec![main_chain_last.clone()]))
            .unwrap();

        // check download range request
        let event = test_harness.from_tree_rx.recv().await.unwrap();
        match event {
            EngineApiEvent::Download(DownloadRequest::BlockRange(initial_hash, total_blocks)) => {
                assert_eq!(
                    total_blocks,
                    (main_chain.len() - MIN_BLOCKS_FOR_PIPELINE_RUN as usize - 2) as u64
                );
                assert_eq!(initial_hash, main_chain_last.parent_hash);
            }
            _ => panic!("Unexpected event: {:#?}", event),
        }

        let remaining: Vec<_> = main_chain
            .clone()
            .drain((MIN_BLOCKS_FOR_PIPELINE_RUN + 1) as usize..main_chain.len())
            .collect();

        test_harness.setup_range_insertion_for_valid_chain(remaining.clone());

        // tell engine block range downloaded
        test_harness
            .tree
            .on_engine_message(FromEngine::DownloadedBlocks(remaining.clone()))
            .unwrap();

        test_harness.check_canon_chain_insertion(remaining).await;

        // check canonical chain committed event with the hash of the latest block
        test_harness.check_canon_commit(main_chain_last_hash).await;

        // new head is the tip of the main chain
        test_harness.check_canon_head(main_chain_last_hash);
    }

    #[tokio::test]
    async fn test_engine_tree_live_sync_fcu_extends_canon_chain() {
        reth_tracing::init_test_tracing();

        let chain_spec = MAINNET.clone();
        let mut test_harness = TestHarness::new(chain_spec.clone());

        // create base chain and setup test harness with it
        let base_chain: Vec<_> = test_harness.block_builder.get_executed_blocks(0..1).collect();
        test_harness = test_harness.with_blocks(base_chain.clone());

        // fcu to the tip of base chain
        test_harness
            .fcu_to(base_chain.last().unwrap().block().hash(), ForkchoiceStatus::Valid)
            .await;

        // create main chain, extension of base chain
        let main_chain = test_harness.block_builder.create_fork(base_chain[0].block(), 10);
        // determine target in the middle of main hain
        let target = main_chain.get(5).unwrap();
        let target_hash = target.hash();
        let main_last = main_chain.last().unwrap();
        let main_last_hash = main_last.hash();

        // insert main chain
        test_harness.insert_chain(main_chain).await;

        // send fcu to target
        test_harness.send_fcu(target_hash, ForkchoiceStatus::Valid).await;

        test_harness.check_canon_commit(target_hash).await;
        test_harness.check_fcu(target_hash, ForkchoiceStatus::Valid).await;

        // send fcu to main tip
        test_harness.send_fcu(main_last_hash, ForkchoiceStatus::Valid).await;

        test_harness.check_canon_commit(main_last_hash).await;
        test_harness.check_fcu(main_last_hash, ForkchoiceStatus::Valid).await;
        test_harness.check_canon_head(main_last_hash);
    }

    #[tokio::test]
    async fn test_engine_tree_valid_forks_with_older_canonical_head() {
        reth_tracing::init_test_tracing();

        let chain_spec = MAINNET.clone();
        let mut test_harness = TestHarness::new(chain_spec.clone());

        // create base chain and setup test harness with it
        let base_chain: Vec<_> = test_harness.block_builder.get_executed_blocks(0..1).collect();
        test_harness = test_harness.with_blocks(base_chain.clone());

        let old_head = base_chain.first().unwrap().block();

        // extend base chain
        let extension_chain = test_harness.block_builder.create_fork(old_head, 5);
        let fork_block = extension_chain.last().unwrap().block.clone();

        test_harness.setup_range_insertion_for_valid_chain(extension_chain.clone());
        test_harness.insert_chain(extension_chain).await;

        // fcu to old_head
        test_harness.fcu_to(old_head.hash(), ForkchoiceStatus::Valid).await;

        // create two competing chains starting from fork_block
        let chain_a = test_harness.block_builder.create_fork(&fork_block, 10);
        let chain_b = test_harness.block_builder.create_fork(&fork_block, 10);

        // insert chain A blocks using newPayload
        test_harness.setup_range_insertion_for_valid_chain(chain_a.clone());
        for block in &chain_a {
            test_harness.send_new_payload(block.clone()).await;
        }

        test_harness.check_canon_chain_insertion(chain_a.clone()).await;

        // insert chain B blocks using newPayload
        test_harness.setup_range_insertion_for_valid_chain(chain_b.clone());
        for block in &chain_b {
            test_harness.send_new_payload(block.clone()).await;
        }

        test_harness.check_canon_chain_insertion(chain_b.clone()).await;

        // send FCU to make the tip of chain B the new head
        let chain_b_tip_hash = chain_b.last().unwrap().hash();
        test_harness.send_fcu(chain_b_tip_hash, ForkchoiceStatus::Valid).await;

        // check for CanonicalChainCommitted event
        test_harness.check_canon_commit(chain_b_tip_hash).await;

        // verify FCU was processed
        test_harness.check_fcu(chain_b_tip_hash, ForkchoiceStatus::Valid).await;

        // verify the new canonical head
        test_harness.check_canon_head(chain_b_tip_hash);

        // verify that chain A is now considered a fork
        assert!(test_harness.tree.is_fork(chain_a.last().unwrap().hash()).unwrap());
    }

    #[tokio::test]
    async fn test_engine_tree_buffered_blocks_are_eventually_connected() {
        let chain_spec = MAINNET.clone();
        let mut test_harness = TestHarness::new(chain_spec.clone());

        let base_chain: Vec<_> = test_harness.block_builder.get_executed_blocks(0..1).collect();
        test_harness = test_harness.with_blocks(base_chain.clone());

        // side chain consisting of two blocks, the last will be inserted first
        // so that we force it to be buffered
        let side_chain =
            test_harness.block_builder.create_fork(base_chain.last().unwrap().block(), 2);

        // buffer last block of side chain
        let buffered_block = side_chain.last().unwrap();
        let buffered_block_hash = buffered_block.hash();

        test_harness.setup_range_insertion_for_valid_chain(vec![buffered_block.clone()]);
        test_harness.send_new_payload(buffered_block.clone()).await;

        assert!(test_harness.tree.state.buffer.block(&buffered_block_hash).is_some());

        let non_buffered_block = side_chain.first().unwrap();
        let non_buffered_block_hash = non_buffered_block.hash();

        // insert block that continues the canon chain, should not be buffered
        test_harness.setup_range_insertion_for_valid_chain(vec![non_buffered_block.clone()]);
        test_harness.send_new_payload(non_buffered_block.clone()).await;
        assert!(test_harness.tree.state.buffer.block(&non_buffered_block_hash).is_none());

        // the previously buffered block should be connected now
        assert!(test_harness.tree.state.buffer.block(&buffered_block_hash).is_none());

        // both blocks are added to the canon chain in order
        test_harness.check_canon_block_added(non_buffered_block_hash).await;
        test_harness.check_canon_block_added(buffered_block_hash).await;
    }

    #[tokio::test]
    async fn test_engine_tree_valid_and_invalid_forks_with_older_canonical_head() {
        reth_tracing::init_test_tracing();

        let chain_spec = MAINNET.clone();
        let mut test_harness = TestHarness::new(chain_spec.clone());

        // create base chain and setup test harness with it
        let base_chain: Vec<_> = test_harness.block_builder.get_executed_blocks(0..1).collect();
        test_harness = test_harness.with_blocks(base_chain.clone());

        let old_head = base_chain.first().unwrap().block();

        // extend base chain
        let extension_chain = test_harness.block_builder.create_fork(old_head, 5);
        let fork_block = extension_chain.last().unwrap().block.clone();
        test_harness.insert_chain(extension_chain).await;

        // fcu to old_head
        test_harness.fcu_to(old_head.hash(), ForkchoiceStatus::Valid).await;

        // create two competing chains starting from fork_block, one of them invalid
        let total_fork_elements = 10;
        let chain_a = test_harness.block_builder.create_fork(&fork_block, total_fork_elements);
        let chain_b = test_harness.block_builder.create_fork(&fork_block, total_fork_elements);

        // insert chain B blocks using newPayload
        test_harness.setup_range_insertion_for_valid_chain(chain_b.clone());
        for block in &chain_b {
            test_harness.send_new_payload(block.clone()).await;
            test_harness.send_fcu(block.hash(), ForkchoiceStatus::Valid).await;
            test_harness.check_canon_block_added(block.hash()).await;
            test_harness.check_canon_commit(block.hash()).await;
            test_harness.check_fcu(block.hash(), ForkchoiceStatus::Valid).await;
        }

        // insert chain A blocks using newPayload, one of the blocks will be invalid
        let invalid_index = 3;
        test_harness.setup_range_insertion_for_invalid_chain(chain_a.clone(), invalid_index);
        for block in &chain_a {
            test_harness.send_new_payload(block.clone()).await;
        }

        // check canon chain insertion up to the invalid index and taking into
        // account reversed ordering
        test_harness
            .check_fork_chain_insertion(
                chain_a[..chain_a.len() - invalid_index - 1].iter().cloned(),
            )
            .await;

        // send FCU to make the tip of chain A, expect invalid
        let chain_a_tip_hash = chain_a.last().unwrap().hash();
        test_harness.fcu_to(chain_a_tip_hash, ForkchoiceStatus::Invalid).await;

        // send FCU to make the tip of chain B the new head
        let chain_b_tip_hash = chain_b.last().unwrap().hash();

        // verify the new canonical head
        test_harness.check_canon_head(chain_b_tip_hash);

        // verify the canonical head didn't change
        test_harness.check_canon_head(chain_b_tip_hash);
    }

    #[tokio::test]
    async fn test_engine_tree_reorg_with_missing_ancestor_expecting_valid() {
        reth_tracing::init_test_tracing();
        let chain_spec = MAINNET.clone();
        let mut test_harness = TestHarness::new(chain_spec.clone());

        let base_chain: Vec<_> = test_harness.block_builder.get_executed_blocks(0..6).collect();
        test_harness = test_harness.with_blocks(base_chain.clone());

        // create a side chain with an invalid block
        let side_chain =
            test_harness.block_builder.create_fork(base_chain.last().unwrap().block(), 15);
        let invalid_index = 9;

        test_harness.setup_range_insertion_for_invalid_chain(side_chain.clone(), invalid_index);

        for (index, block) in side_chain.iter().enumerate() {
            test_harness.send_new_payload(block.clone()).await;

            if index < side_chain.len() - invalid_index - 1 {
                test_harness.send_fcu(block.block.hash(), ForkchoiceStatus::Valid).await;
            }
        }

        // Try to do a forkchoice update to a block after the invalid one
        let fork_tip_hash = side_chain.last().unwrap().hash();
        test_harness.send_fcu(fork_tip_hash, ForkchoiceStatus::Invalid).await;
    }
}<|MERGE_RESOLUTION|>--- conflicted
+++ resolved
@@ -551,11 +551,7 @@
     P: DatabaseProviderFactory
         + BlockReader<Block = N::Block, Header = N::BlockHeader>
         + StateProviderFactory
-<<<<<<< HEAD
-        + StateReader
-=======
         + StateReader<Receipt = reth_primitives::Receipt>
->>>>>>> 24af0a83
         + StateCommitmentProvider
         + HashedPostStateProvider
         + Clone
