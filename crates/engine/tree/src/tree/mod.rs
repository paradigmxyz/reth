use crate::{
    backfill::{BackfillAction, BackfillSyncState},
    chain::FromOrchestrator,
    engine::{DownloadRequest, EngineApiEvent, FromEngine},
    persistence::PersistenceHandle,
};
use reth_beacon_consensus::{
    BeaconConsensusEngineEvent, BeaconEngineMessage, ForkchoiceStateTracker, InvalidHeaderCache,
    OnForkChoiceUpdated, MIN_BLOCKS_FOR_PIPELINE_RUN,
};
use reth_blockchain_tree::{
    error::{InsertBlockErrorKindTwo, InsertBlockErrorTwo, InsertBlockFatalError},
    BlockBuffer, BlockStatus2, InsertPayloadOk2,
};
use reth_chain_state::{
    CanonicalInMemoryState, ExecutedBlock, MemoryOverlayStateProvider, NewCanonicalChain,
};
use reth_consensus::{Consensus, PostExecutionInput};
use reth_engine_primitives::EngineTypes;
use reth_errors::{ConsensusError, ProviderResult};
use reth_evm::execute::{BlockExecutorProvider, Executor};
use reth_payload_builder::PayloadBuilderHandle;
use reth_payload_primitives::{PayloadAttributes, PayloadBuilderAttributes};
use reth_payload_validator::ExecutionPayloadValidator;
use reth_primitives::{
    Block, BlockNumHash, BlockNumber, GotExpected, Header, SealedBlock, SealedBlockWithSenders,
    SealedHeader, B256, U256,
};
use reth_provider::{
    BlockReader, ExecutionOutcome, ProviderError, StateProviderBox, StateProviderFactory,
    StateRootProvider,
};
use reth_revm::database::StateProviderDatabase;
use reth_rpc_types::{
    engine::{
        CancunPayloadFields, ForkchoiceState, PayloadStatus, PayloadStatusEnum,
        PayloadValidationError,
    },
    ExecutionPayload,
};
use reth_stages_api::ControlFlow;
use reth_trie::HashedPostState;
use std::{
<<<<<<< HEAD
    collections::{BTreeMap, HashMap, HashSet},
    fmt::Debug,
=======
    collections::{btree_map, hash_map, BTreeMap, HashMap, HashSet, VecDeque},
>>>>>>> 28e46bfd
    ops::Bound,
    sync::{
        mpsc::{Receiver, RecvError, RecvTimeoutError, Sender},
        Arc,
    },
    time::Instant,
};
use tokio::sync::{
    mpsc::{UnboundedReceiver, UnboundedSender},
    oneshot,
    oneshot::error::TryRecvError,
};
use tracing::*;

mod config;
mod invalid_block_hook;
mod metrics;
use crate::{engine::EngineApiRequest, tree::metrics::EngineApiMetrics};
pub use config::TreeConfig;
pub use invalid_block_hook::{InvalidBlockHook, NoopInvalidBlockHook};

/// Keeps track of the state of the tree.
///
/// ## Invariants
///
/// - This only stores blocks that are connected to the canonical chain.
/// - All executed blocks are valid and have been executed.
#[derive(Debug, Default)]
pub struct TreeState {
    /// __All__ unique executed blocks by block hash that are connected to the canonical chain.
    ///
    /// This includes blocks of all forks.
    blocks_by_hash: HashMap<B256, ExecutedBlock>,
    /// Executed blocks grouped by their respective block number.
    ///
    /// This maps unique block number to all known blocks for that height.
    ///
    /// Note: there can be multiple blocks at the same height due to forks.
    blocks_by_number: BTreeMap<BlockNumber, Vec<ExecutedBlock>>,
    /// Map of any parent block hash to its children.
    parent_to_child: HashMap<B256, HashSet<B256>>,
    /// Currently tracked canonical head of the chain.
    current_canonical_head: BlockNumHash,
}

impl TreeState {
    /// Returns a new, empty tree state that points to the given canonical head.
    fn new(current_canonical_head: BlockNumHash) -> Self {
        Self {
            blocks_by_hash: HashMap::new(),
            blocks_by_number: BTreeMap::new(),
            current_canonical_head,
            parent_to_child: HashMap::new(),
        }
    }

    /// Returns the number of executed blocks stored.
    fn block_count(&self) -> usize {
        self.blocks_by_hash.len()
    }

    /// Returns the block by hash.
    fn block_by_hash(&self, hash: B256) -> Option<Arc<SealedBlock>> {
        self.blocks_by_hash.get(&hash).map(|b| b.block.clone())
    }

    /// Returns all available blocks for the given hash that lead back to the canonical chain, from
    /// newest to oldest. And the parent hash of the oldest block that is missing from the buffer.
    ///
    /// Returns `None` if the block for the given hash is not found.
    fn blocks_by_hash(&self, hash: B256) -> Option<(B256, Vec<ExecutedBlock>)> {
        let block = self.blocks_by_hash.get(&hash).cloned()?;
        let mut parent_hash = block.block().parent_hash;
        let mut blocks = vec![block];
        while let Some(executed) = self.blocks_by_hash.get(&parent_hash) {
            parent_hash = executed.block.parent_hash;
            blocks.push(executed.clone());
        }

        Some((parent_hash, blocks))
    }

    /// Insert executed block into the state.
    fn insert_executed(&mut self, executed: ExecutedBlock) {
        let hash = executed.block.hash();
        let parent_hash = executed.block.parent_hash;
        let block_number = executed.block.number;

        if self.blocks_by_hash.contains_key(&hash) {
            return;
        }

        self.blocks_by_hash.insert(hash, executed.clone());

        self.blocks_by_number.entry(block_number).or_default().push(executed);

        self.parent_to_child.entry(parent_hash).or_default().insert(hash);

        if let Some(existing_blocks) = self.blocks_by_number.get(&block_number) {
            if existing_blocks.len() > 1 {
                self.parent_to_child.entry(parent_hash).or_default().insert(hash);
            }
        }

        for children in self.parent_to_child.values_mut() {
            children.retain(|child| self.blocks_by_hash.contains_key(child));
        }
    }

    /// Determines if the given block is part of a fork by checking that these
    /// conditions are true:
    /// * walking back from the target hash to verify that the target hash is not part of an
    ///   extension of the canonical chain.
    /// * walking back from the current head to verify that the target hash is not already part of
    ///   the canonical chain.
    fn is_fork(&self, target_hash: B256) -> bool {
        // verify that the given hash is not part of an extension of the canon chain.
        let mut current_hash = target_hash;
        while let Some(current_block) = self.block_by_hash(current_hash) {
            if current_block.hash() == self.canonical_block_hash() {
                return false
            }
            current_hash = current_block.header.parent_hash;
        }

        // verify that the given hash is not already part of the canon chain
        current_hash = self.canonical_block_hash();
        while let Some(current_block) = self.block_by_hash(current_hash) {
            if current_block.hash() == target_hash {
                return false
            }
            current_hash = current_block.header.parent_hash;
        }
        true
    }

    /// Remove single executed block by its hash.
    ///
    /// ## Returns
    ///
    /// The removed block and the block hashes of its children.
    fn remove_by_hash(&mut self, hash: B256) -> Option<(ExecutedBlock, HashSet<B256>)> {
        let executed = self.blocks_by_hash.remove(&hash)?;

        // Remove this block from collection of children of its parent block.
        let parent_entry = self.parent_to_child.entry(executed.block.parent_hash);
        if let hash_map::Entry::Occupied(mut entry) = parent_entry {
            entry.get_mut().remove(&hash);

            if entry.get().is_empty() {
                entry.remove();
            }
        }

        // Remove point to children of this block.
        let children = self.parent_to_child.remove(&hash).unwrap_or_default();

        // Remove this block from `blocks_by_number`.
        let block_number_entry = self.blocks_by_number.entry(executed.block.number);
        if let btree_map::Entry::Occupied(mut entry) = block_number_entry {
            // We have to find the index of the block since it exists in a vec
            if let Some(index) = entry.get().iter().position(|b| b.block.hash() == hash) {
                entry.get_mut().swap_remove(index);

                // If there are no blocks left then remove the entry for this block
                if entry.get().is_empty() {
                    entry.remove();
                }
            }
        }

        Some((executed, children))
    }

    /// Remove all blocks up to __and including__ the given block number.
    ///
    /// If a finalized hash is provided, the only non-canonical blocks which will be removed are
    /// those which have a fork point at or below the finalized hash.
    ///
    /// Canonical blocks below the upper bound will still be removed.
    ///
    /// NOTE: This assumes that the `finalized_num` is below or equal to the `upper_bound`
    pub(crate) fn remove_until(
        &mut self,
        upper_bound: BlockNumber,
        finalized_num: Option<BlockNumber>,
    ) {
        debug_assert!(Some(upper_bound) >= finalized_num);
        // We want to do two things:
        // * remove canonical blocks that are persisted
        // * remove forks whose root are below the finalized block
        // We can do this in 2 steps:
        // * remove all canonical blocks below the upper bound
        // * fetch the number of the finalized hash, removing any sidechains that are __below__ the
        // finalized block

        // TODO: move trie updates here
        // First, let's walk back the canonical chain and remove canonical blocks lower than the
        // upper bound
        let mut current_block = self.current_canonical_head.hash;
        while let Some(executed) = self.blocks_by_hash.get(&current_block) {
            current_block = executed.block.parent_hash;
            if executed.block.number <= upper_bound {
                self.remove_by_hash(executed.block.hash());
            }
        }

        // Now, we have removed canonical blocks (assuming the upper bound is above the finalized
        // block) and only have sidechains below the finalized block.
        if let Some(finalized) = finalized_num {
            // We remove disconnected sidechains in three steps:
            // * first, remove everything with a block number __below__ the finalized block.
            // * next, we populate a vec with parents __at__ the finalized block.
            // * finally, we iterate through the vec, removing children until the vec is empty
            // (BFS).

            // We _exclude_ the finalized block because we will be dealing with the blocks __at__
            // the finalized block later.
            // TODO: remove trie updates whose root are below the finalized block
            let blocks_to_remove = self
                .blocks_by_number
                .range((Bound::Unbounded, Bound::Excluded(finalized)))
                .flat_map(|(_, blocks)| blocks.iter().map(|b| b.block.hash()))
                .collect::<Vec<_>>();
            for hash in blocks_to_remove {
                self.remove_by_hash(hash);
            }

            // The only blocks that exist at `finalized_num` now, are blocks in sidechains that
            // should be removed.
            //
            // We first put their children into this vec.
            // Then, we will iterate over them, removing them, adding their children, etc etc,
            // until the vec is empty.
            let mut blocks_to_remove = self
                .blocks_by_number
                .remove(&finalized)
                .map(|blocks| blocks.into_iter().map(|e| e.block.hash()).collect::<VecDeque<_>>())
                .unwrap_or_default();
            while let Some(block) = blocks_to_remove.pop_front() {
                if let Some((_, children)) = self.remove_by_hash(block) {
                    blocks_to_remove.extend(children);
                }
            }
        }
    }

    /// Updates the canonical head to the given block.
    fn set_canonical_head(&mut self, new_head: BlockNumHash) {
        self.current_canonical_head = new_head;
    }

    /// Returns the tracked canonical head.
    const fn canonical_head(&self) -> &BlockNumHash {
        &self.current_canonical_head
    }

    /// Returns the block hash of the canonical head.
    const fn canonical_block_hash(&self) -> B256 {
        self.canonical_head().hash
    }

    /// Returns the block number of the canonical head.
    const fn canonical_block_number(&self) -> BlockNumber {
        self.canonical_head().number
    }

    /// Returns the new chain for the given head.
    ///
    /// This also handles reorgs.
    ///
    /// Note: This does not update the tracked state and instead returns the new chain based on the
    /// given head.
    fn on_new_head(&self, new_head: B256) -> Option<NewCanonicalChain> {
        let new_head_block = self.blocks_by_hash.get(&new_head)?;
        let new_head_number = new_head_block.block.number;
        let current_canonical_number = self.current_canonical_head.number;

        let mut new_chain = vec![new_head_block.clone()];
        let mut current_hash = new_head_block.block.parent_hash;
        let mut current_number = new_head_number - 1;

        // Walk back the new chain until we reach a block we know about
        while current_number > current_canonical_number {
            if let Some(block) = self.blocks_by_hash.get(&current_hash) {
                new_chain.push(block.clone());
                current_hash = block.block.parent_hash;
                current_number -= 1;
            } else {
                return None; // We don't have the full chain
            }
        }

        if current_hash == self.current_canonical_head.hash {
            new_chain.reverse();

            // Simple extension of the current chain
            return Some(NewCanonicalChain::Commit { new: new_chain });
        }

        // We have a reorg. Walk back both chains to find the fork point.
        let mut old_chain = Vec::new();
        let mut old_hash = self.current_canonical_head.hash;

        while old_hash != current_hash {
            if let Some(block) = self.blocks_by_hash.get(&old_hash) {
                old_chain.push(block.clone());
                old_hash = block.block.parent_hash;
            } else {
                // This shouldn't happen as we're walking back the canonical chain
                warn!(target: "consensus::engine", invalid_hash=?old_hash, "Canonical block not found in TreeState");
                return None;
            }

            if old_hash == current_hash {
                // We've found the fork point
                break;
            }

            if let Some(block) = self.blocks_by_hash.get(&current_hash) {
                if self.is_fork(block.block.hash()) {
                    new_chain.push(block.clone());
                    current_hash = block.block.parent_hash;
                }
            } else {
                // This shouldn't happen as we've already walked this path
                warn!(target: "consensus::engine", invalid_hash=?current_hash, "New chain block not found in TreeState");
                return None;
            }
        }
        new_chain.reverse();
        old_chain.reverse();

        Some(NewCanonicalChain::Reorg { new: new_chain, old: old_chain })
    }
}

/// Tracks the state of the engine api internals.
///
/// This type is not shareable.
#[derive(Debug)]
pub struct EngineApiTreeState {
    /// Tracks the state of the blockchain tree.
    tree_state: TreeState,
    /// Tracks the forkchoice state updates received by the CL.
    forkchoice_state_tracker: ForkchoiceStateTracker,
    /// Buffer of detached blocks.
    buffer: BlockBuffer,
    /// Tracks the header of invalid payloads that were rejected by the engine because they're
    /// invalid.
    invalid_headers: InvalidHeaderCache,
}

impl EngineApiTreeState {
    fn new(
        block_buffer_limit: u32,
        max_invalid_header_cache_length: u32,
        canonical_block: BlockNumHash,
    ) -> Self {
        Self {
            invalid_headers: InvalidHeaderCache::new(max_invalid_header_cache_length),
            buffer: BlockBuffer::new(block_buffer_limit),
            tree_state: TreeState::new(canonical_block),
            forkchoice_state_tracker: ForkchoiceStateTracker::default(),
        }
    }
}

/// The outcome of a tree operation.
#[derive(Debug)]
pub struct TreeOutcome<T> {
    /// The outcome of the operation.
    pub outcome: T,
    /// An optional event to tell the caller to do something.
    pub event: Option<TreeEvent>,
}

impl<T> TreeOutcome<T> {
    /// Create new tree outcome.
    pub const fn new(outcome: T) -> Self {
        Self { outcome, event: None }
    }

    /// Set event on the outcome.
    pub fn with_event(mut self, event: TreeEvent) -> Self {
        self.event = Some(event);
        self
    }
}

/// Events that are triggered by Tree Chain
#[derive(Debug)]
pub enum TreeEvent {
    /// Tree action is needed.
    TreeAction(TreeAction),
    /// Backfill action is needed.
    BackfillAction(BackfillAction),
    /// Block download is needed.
    Download(DownloadRequest),
}

impl TreeEvent {
    /// Returns true if the event is a backfill action.
    const fn is_backfill_action(&self) -> bool {
        matches!(self, Self::BackfillAction(_))
    }
}

/// The actions that can be performed on the tree.
#[derive(Debug)]
pub enum TreeAction {
    /// Make target canonical.
    MakeCanonical(B256),
}

/// The engine API tree handler implementation.
///
/// This type is responsible for processing engine API requests, maintaining the canonical state and
/// emitting events.
// #[derive(Debug)]
pub struct EngineApiTreeHandler<P, E, T: EngineTypes> {
    provider: P,
    executor_provider: E,
    consensus: Arc<dyn Consensus>,
    payload_validator: ExecutionPayloadValidator,
    /// Keeps track of internals such as executed and buffered blocks.
    state: EngineApiTreeState,
    /// The half for sending messages to the engine.
    ///
    /// This is kept so that we can queue in messages to ourself that we can process later, for
    /// example distributing workload across multiple messages that would otherwise take too long
    /// to process. E.g. we might receive a range of downloaded blocks and we want to process
    /// them one by one so that we can handle incoming engine API in between and don't become
    /// unresponsive. This can happen during live sync transition where we're trying to close the
    /// gap (up to 3 epochs of blocks in the worst case).
    incoming_tx: Sender<FromEngine<EngineApiRequest<T>>>,
    /// Incoming engine API requests.
    incoming: Receiver<FromEngine<EngineApiRequest<T>>>,
    /// Outgoing events that are emitted to the handler.
    outgoing: UnboundedSender<EngineApiEvent>,
    /// Channels to the persistence layer.
    persistence: PersistenceHandle,
    /// Tracks the state changes of the persistence task.
    persistence_state: PersistenceState,
    /// Flag indicating the state of the node's backfill synchronization process.
    backfill_sync_state: BackfillSyncState,
    /// Keeps track of the state of the canonical chain that isn't persisted yet.
    /// This is intended to be accessed from external sources, such as rpc.
    canonical_in_memory_state: CanonicalInMemoryState,
    /// Handle to the payload builder that will receive payload attributes for valid forkchoice
    /// updates
    payload_builder: PayloadBuilderHandle<T>,
    /// Configuration settings.
    config: TreeConfig,
    /// Metrics for the engine api.
    metrics: EngineApiMetrics,
    /// An invalid block hook
    invalid_block_hook: Box<dyn InvalidBlockHook>,
}

impl<P, E, T> EngineApiTreeHandler<P, E, T>
where
    P: BlockReader + StateProviderFactory + Clone + 'static,
    E: BlockExecutorProvider,
    T: EngineTypes,
{
    /// Creates a new [`EngineApiTreeHandler`].
    #[allow(clippy::too_many_arguments)]
    pub fn new(
        provider: P,
        executor_provider: E,
        consensus: Arc<dyn Consensus>,
        payload_validator: ExecutionPayloadValidator,
        outgoing: UnboundedSender<EngineApiEvent>,
        state: EngineApiTreeState,
        canonical_in_memory_state: CanonicalInMemoryState,
        persistence: PersistenceHandle,
        persistence_state: PersistenceState,
        payload_builder: PayloadBuilderHandle<T>,
        config: TreeConfig,
    ) -> Self {
        let (incoming_tx, incoming) = std::sync::mpsc::channel();
        Self {
            provider,
            executor_provider,
            consensus,
            payload_validator,
            incoming,
            outgoing,
            persistence,
            persistence_state,
            backfill_sync_state: BackfillSyncState::Idle,
            state,
            canonical_in_memory_state,
            payload_builder,
            config,
            metrics: Default::default(),
            incoming_tx,
            invalid_block_hook: Box::new(NoopInvalidBlockHook),
        }
    }

    /// Sets the invalid block hook to be the given function
    fn set_invalid_block_hook<H: InvalidBlockHook + 'static>(&mut self, invalid_block_hook: H) {
        self.invalid_block_hook = Box::new(invalid_block_hook);
    }

    /// Creates a new [`EngineApiTreeHandler`] instance and spawns it in its
    /// own thread.
    ///
    /// Returns the sender through which incoming requests can be sent to the task and the receiver
    /// end of a [`EngineApiEvent`] unbounded channel to receive events from the engine.
    #[allow(clippy::too_many_arguments)]
    pub fn spawn_new<H: InvalidBlockHook + 'static>(
        provider: P,
        executor_provider: E,
        consensus: Arc<dyn Consensus>,
        payload_validator: ExecutionPayloadValidator,
        persistence: PersistenceHandle,
        payload_builder: PayloadBuilderHandle<T>,
        canonical_in_memory_state: CanonicalInMemoryState,
        config: TreeConfig,
        invalid_block_hook: H,
    ) -> (Sender<FromEngine<EngineApiRequest<T>>>, UnboundedReceiver<EngineApiEvent>) {
        let best_block_number = provider.best_block_number().unwrap_or(0);
        let header = provider.sealed_header(best_block_number).ok().flatten().unwrap_or_default();

        let persistence_state = PersistenceState {
            last_persisted_block_hash: header.hash(),
            last_persisted_block_number: best_block_number,
            rx: None,
        };

        let (tx, outgoing) = tokio::sync::mpsc::unbounded_channel();
        let state = EngineApiTreeState::new(
            config.block_buffer_limit(),
            config.max_invalid_header_cache_length(),
            header.num_hash(),
        );

        let mut task = Self::new(
            provider,
            executor_provider,
            consensus,
            payload_validator,
            tx,
            state,
            canonical_in_memory_state,
            persistence,
            persistence_state,
            payload_builder,
            config,
        );
        task.set_invalid_block_hook(invalid_block_hook);
        let incoming = task.incoming_tx.clone();
        std::thread::Builder::new().name("Tree Task".to_string()).spawn(|| task.run()).unwrap();
        (incoming, outgoing)
    }

    /// Returns a new [`Sender`] to send messages to this type.
    pub fn sender(&self) -> Sender<FromEngine<EngineApiRequest<T>>> {
        self.incoming_tx.clone()
    }

    /// Run the engine API handler.
    ///
    /// This will block the current thread and process incoming messages.
    pub fn run(mut self) {
        loop {
            match self.try_recv_engine_message() {
                Ok(Some(msg)) => {
                    if let Err(fatal) = self.on_engine_message(msg) {
                        error!(target: "engine", %fatal, "insert block fatal error");
                        return
                    }
                }
                Ok(None) => {
                    debug!(target: "engine", "received no engine message for some time, while waiting for persistence task to complete");
                }
                Err(_err) => {
                    error!(target: "engine", "Engine channel disconnected");
                    return
                }
            }

            if let Err(err) = self.advance_persistence() {
                error!(target: "engine", %err, "Advancing persistence failed");
                return
            }
        }
    }

    /// Invoked when previously requested blocks were downloaded.
    ///
    /// If the block count exceeds the configured batch size we're allowed to execute at once, this
    /// will execute the first batch and send the remaining blocks back through the channel so that
    /// block request processing isn't blocked for a long time.
    fn on_downloaded(
        &mut self,
        mut blocks: Vec<SealedBlockWithSenders>,
    ) -> Result<Option<TreeEvent>, InsertBlockFatalError> {
        if blocks.is_empty() {
            // nothing to execute
            return Ok(None)
        }

        trace!(target: "engine", block_count = %blocks.len(), "received downloaded blocks");
        let batch = self.config.max_execute_block_batch_size().min(blocks.len());
        for block in blocks.drain(..batch) {
            if let Some(event) = self.on_downloaded_block(block)? {
                let needs_backfill = event.is_backfill_action();
                self.on_tree_event(event);
                if needs_backfill {
                    // can exit early if backfill is needed
                    return Ok(None)
                }
            }
        }

        // if we still have blocks to execute, send them as a followup request
        if !blocks.is_empty() {
            let _ = self.incoming_tx.send(FromEngine::DownloadedBlocks(blocks));
        }

        Ok(None)
    }

    /// When the Consensus layer receives a new block via the consensus gossip protocol,
    /// the transactions in the block are sent to the execution layer in the form of a
    /// [`ExecutionPayload`]. The Execution layer executes the transactions and validates the
    /// state in the block header, then passes validation data back to Consensus layer, that
    /// adds the block to the head of its own blockchain and attests to it. The block is then
    /// broadcast over the consensus p2p network in the form of a "Beacon block".
    ///
    /// These responses should adhere to the [Engine API Spec for
    /// `engine_newPayload`](https://github.com/ethereum/execution-apis/blob/main/src/engine/paris.md#specification).
    ///
    /// This returns a [`PayloadStatus`] that represents the outcome of a processed new payload and
    /// returns an error if an internal error occurred.
    #[instrument(level = "trace", skip_all, fields(block_hash = %payload.block_hash(), block_num = %payload.block_number(),), target = "engine")]
    fn on_new_payload(
        &mut self,
        payload: ExecutionPayload,
        cancun_fields: Option<CancunPayloadFields>,
    ) -> Result<TreeOutcome<PayloadStatus>, InsertBlockFatalError> {
        trace!(target: "engine", "invoked new payload");
        self.metrics.new_payload_messages.increment(1);

        // Ensures that the given payload does not violate any consensus rules that concern the
        // block's layout, like:
        //    - missing or invalid base fee
        //    - invalid extra data
        //    - invalid transactions
        //    - incorrect hash
        //    - the versioned hashes passed with the payload do not exactly match transaction
        //      versioned hashes
        //    - the block does not contain blob transactions if it is pre-cancun
        //
        // This validates the following engine API rule:
        //
        // 3. Given the expected array of blob versioned hashes client software **MUST** run its
        //    validation by taking the following steps:
        //
        //   1. Obtain the actual array by concatenating blob versioned hashes lists
        //      (`tx.blob_versioned_hashes`) of each [blob
        //      transaction](https://eips.ethereum.org/EIPS/eip-4844#new-transaction-type) included
        //      in the payload, respecting the order of inclusion. If the payload has no blob
        //      transactions the expected array **MUST** be `[]`.
        //
        //   2. Return `{status: INVALID, latestValidHash: null, validationError: errorMessage |
        //      null}` if the expected and the actual arrays don't match.
        //
        // This validation **MUST** be instantly run in all cases even during active sync process.
        let parent_hash = payload.parent_hash();
        let block = match self
            .payload_validator
            .ensure_well_formed_payload(payload, cancun_fields.into())
        {
            Ok(block) => block,
            Err(error) => {
                error!(target: "engine::tree", %error, "Invalid payload");
                // we need to convert the error to a payload status (response to the CL)

                let latest_valid_hash =
                    if error.is_block_hash_mismatch() || error.is_invalid_versioned_hashes() {
                        // Engine-API rules:
                        // > `latestValidHash: null` if the blockHash validation has failed (<https://github.com/ethereum/execution-apis/blob/fe8e13c288c592ec154ce25c534e26cb7ce0530d/src/engine/shanghai.md?plain=1#L113>)
                        // > `latestValidHash: null` if the expected and the actual arrays don't match (<https://github.com/ethereum/execution-apis/blob/fe8e13c288c592ec154ce25c534e26cb7ce0530d/src/engine/cancun.md?plain=1#L103>)
                        None
                    } else {
                        self.latest_valid_hash_for_invalid_payload(parent_hash)?
                    };

                let status = PayloadStatusEnum::from(error);
                return Ok(TreeOutcome::new(PayloadStatus::new(status, latest_valid_hash)))
            }
        };

        let block_hash = block.hash();
        let mut lowest_buffered_ancestor = self.lowest_buffered_ancestor_or(block_hash);
        if lowest_buffered_ancestor == block_hash {
            lowest_buffered_ancestor = block.parent_hash;
        }

        // now check the block itself
        if let Some(status) =
            self.check_invalid_ancestor_with_head(lowest_buffered_ancestor, block_hash)?
        {
            return Ok(TreeOutcome::new(status))
        }

        let status = if self.backfill_sync_state.is_idle() {
            let mut latest_valid_hash = None;
            let num_hash = block.num_hash();
            match self.insert_block_without_senders(block) {
                Ok(status) => {
                    let status = match status {
                        InsertPayloadOk2::Inserted(BlockStatus2::Valid) => {
                            latest_valid_hash = Some(block_hash);
                            self.try_connect_buffered_blocks(num_hash)?;
                            PayloadStatusEnum::Valid
                        }
                        InsertPayloadOk2::AlreadySeen(BlockStatus2::Valid) => {
                            latest_valid_hash = Some(block_hash);
                            PayloadStatusEnum::Valid
                        }
                        InsertPayloadOk2::Inserted(BlockStatus2::Disconnected { .. }) |
                        InsertPayloadOk2::AlreadySeen(BlockStatus2::Disconnected { .. }) => {
                            // not known to be invalid, but we don't know anything else
                            PayloadStatusEnum::Syncing
                        }
                    };

                    PayloadStatus::new(status, latest_valid_hash)
                }
                Err(error) => self.on_insert_block_error(error)?,
            }
        } else if let Err(error) = self.buffer_block_without_senders(block) {
            self.on_insert_block_error(error)?
        } else {
            PayloadStatus::from_status(PayloadStatusEnum::Syncing)
        };

        let mut outcome = TreeOutcome::new(status);
        if outcome.outcome.is_valid() && self.is_sync_target_head(block_hash) {
            // if the block is valid and it is the sync target head, make it canonical
            outcome =
                outcome.with_event(TreeEvent::TreeAction(TreeAction::MakeCanonical(block_hash)));
        }

        Ok(outcome)
    }

    /// Invoked when we receive a new forkchoice update message. Calls into the blockchain tree
    /// to resolve chain forks and ensure that the Execution Layer is working with the latest valid
    /// chain.
    ///
    /// These responses should adhere to the [Engine API Spec for
    /// `engine_forkchoiceUpdated`](https://github.com/ethereum/execution-apis/blob/main/src/engine/paris.md#specification-1).
    ///
    /// Returns an error if an internal error occurred like a database error.
    #[instrument(level = "trace", skip_all, fields(head = % state.head_block_hash, safe = % state.safe_block_hash,finalized = % state.finalized_block_hash), target = "engine")]
    fn on_forkchoice_updated(
        &mut self,
        state: ForkchoiceState,
        attrs: Option<T::PayloadAttributes>,
    ) -> ProviderResult<TreeOutcome<OnForkChoiceUpdated>> {
        trace!(target: "engine", ?attrs, "invoked forkchoice update");
        self.metrics.forkchoice_updated_messages.increment(1);
        self.canonical_in_memory_state.on_forkchoice_update_received();

        if let Some(on_updated) = self.pre_validate_forkchoice_update(state)? {
            return Ok(TreeOutcome::new(on_updated))
        }

        let valid_outcome = |head| {
            TreeOutcome::new(OnForkChoiceUpdated::valid(PayloadStatus::new(
                PayloadStatusEnum::Valid,
                Some(head),
            )))
        };

        // Process the forkchoice update by trying to make the head block canonical
        //
        // We can only process this forkchoice update if:
        // - we have the `head` block
        // - the head block is part of a chain that is connected to the canonical chain. This
        //   includes reorgs.
        //
        // Performing a FCU involves:
        // - marking the FCU's head block as canonical
        // - updating in memory state to reflect the new canonical chain
        // - updating canonical state trackers
        // - emitting a canonicalization event for the new chain (including reorg)
        // - if we have payload attributes, delegate them to the payload service

        // 1. ensure we have a new head block
        if self.state.tree_state.canonical_block_hash() == state.head_block_hash {
            trace!(target: "engine", "fcu head hash is already canonical");

            // update the safe and finalized blocks and ensure their values are valid
            if let Err(outcome) = self.ensure_consistent_forkchoice_state(state) {
                // safe or finalized hashes are invalid
                return Ok(TreeOutcome::new(outcome))
            }

            // we still need to process payload attributes if the head is already canonical
            if let Some(attr) = attrs {
                let tip = self
                    .block_by_hash(self.state.tree_state.canonical_block_hash())?
                    .ok_or_else(|| {
                        // If we can't find the canonical block, then something is wrong and we need
                        // to return an error
                        ProviderError::HeaderNotFound(state.head_block_hash.into())
                    })?;
                let updated = self.process_payload_attributes(attr, &tip, state);
                return Ok(TreeOutcome::new(updated))
            }

            // the head block is already canonical
            return Ok(valid_outcome(state.head_block_hash))
        }

        // 2. ensure we can apply a new chain update for the head block
        if let Some(chain_update) = self.state.tree_state.on_new_head(state.head_block_hash) {
            let tip = chain_update.tip().header.clone();
            self.on_canonical_chain_update(chain_update);

            // update the safe and finalized blocks and ensure their values are valid
            if let Err(outcome) = self.ensure_consistent_forkchoice_state(state) {
                // safe or finalized hashes are invalid
                return Ok(TreeOutcome::new(outcome))
            }

            if let Some(attr) = attrs {
                let updated = self.process_payload_attributes(attr, &tip, state);
                return Ok(TreeOutcome::new(updated))
            }

            return Ok(valid_outcome(state.head_block_hash))
        }

        // 3. check if the head is already part of the canonical chain
        if let Ok(Some(canonical_header)) = self.find_canonical_header(state.head_block_hash) {
            debug!(target: "engine", head = canonical_header.number, "fcu head block is already canonical");

            // TODO(mattsse): for optimism we'd need to trigger a build job as well because on
            // Optimism, the proposers are allowed to reorg their own chain at will.

            // 2. Client software MAY skip an update of the forkchoice state and MUST NOT begin a
            //    payload build process if `forkchoiceState.headBlockHash` references a `VALID`
            //    ancestor of the head of canonical chain, i.e. the ancestor passed payload
            //    validation process and deemed `VALID`. In the case of such an event, client
            //    software MUST return `{payloadStatus: {status: VALID, latestValidHash:
            //    forkchoiceState.headBlockHash, validationError: null}, payloadId: null}`

            // the head block is already canonical, so we're not triggering a payload job and can
            // return right away
            return Ok(valid_outcome(state.head_block_hash))
        }

        // 4. we don't have the block to perform the update
        // we assume the FCU is valid and at least the head is missing,
        // so we need to start syncing to it
        //
        // find the appropriate target to sync to, if we don't have the safe block hash then we
        // start syncing to the safe block via backfill first
        let target = if self.state.forkchoice_state_tracker.is_empty() &&
            // check that safe block is valid and missing
            !state.safe_block_hash.is_zero() &&
            self.find_canonical_header(state.safe_block_hash).ok().flatten().is_none()
        {
            debug!(target: "engine", "missing safe block on initial FCU, downloading safe block");
            state.safe_block_hash
        } else {
            state.head_block_hash
        };

        let target = self.lowest_buffered_ancestor_or(target);
        trace!(target: "engine", %target, "downloading missing block");

        Ok(TreeOutcome::new(OnForkChoiceUpdated::valid(PayloadStatus::from_status(
            PayloadStatusEnum::Syncing,
        )))
        .with_event(TreeEvent::Download(DownloadRequest::single_block(target))))
    }

    /// Attempts to receive the next engine request.
    ///
    /// If there's currently no persistence action in progress, this will block until a new request
    /// is received. If there's a persistence action in progress, this will try to receive the
    /// next request with a timeout to not block indefinitely and return `Ok(None)` if no request is
    /// received in time.
    ///
    /// Returns an error if the engine channel is disconnected.
    fn try_recv_engine_message(
        &self,
    ) -> Result<Option<FromEngine<EngineApiRequest<T>>>, RecvError> {
        if self.persistence_state.in_progress() {
            // try to receive the next request with a timeout to not block indefinitely
            match self.incoming.recv_timeout(std::time::Duration::from_millis(500)) {
                Ok(msg) => Ok(Some(msg)),
                Err(err) => match err {
                    RecvTimeoutError::Timeout => Ok(None),
                    RecvTimeoutError::Disconnected => Err(RecvError),
                },
            }
        } else {
            self.incoming.recv().map(Some)
        }
    }

    /// Attempts to advance the persistence state.
    ///
    /// If we're currently awaiting a response this will try to receive the response (non-blocking)
    /// or send a new persistence action if necessary.
    fn advance_persistence(&mut self) -> Result<(), TryRecvError> {
        if self.should_persist() && !self.persistence_state.in_progress() {
            let blocks_to_persist = self.get_canonical_blocks_to_persist();
            if blocks_to_persist.is_empty() {
                debug!(target: "engine", "Returned empty set of blocks to persist");
            } else {
                let (tx, rx) = oneshot::channel();
                let _ = self.persistence.save_blocks(blocks_to_persist, tx);
                self.persistence_state.start(rx);
            }
        }

        if self.persistence_state.in_progress() {
            let (mut rx, start_time) = self
                .persistence_state
                .rx
                .take()
                .expect("if a persistence task is in progress Receiver must be Some");
            // Check if persistence has complete
            match rx.try_recv() {
                Ok(last_persisted_block_hash) => {
                    self.metrics.persistence_duration.record(start_time.elapsed());
                    let Some(last_persisted_block_hash) = last_persisted_block_hash else {
                        // if this happened, then we persisted no blocks because we sent an
                        // empty vec of blocks
                        warn!(target: "engine", "Persistence task completed but did not persist any blocks");
                        return Ok(())
                    };
                    if let Some(block) =
                        self.state.tree_state.block_by_hash(last_persisted_block_hash)
                    {
                        self.persistence_state.finish(last_persisted_block_hash, block.number);
                        self.on_new_persisted_block();
                    } else {
                        error!("could not find persisted block with hash {last_persisted_block_hash} in memory");
                    }
                }
                Err(TryRecvError::Closed) => return Err(TryRecvError::Closed),
                Err(TryRecvError::Empty) => self.persistence_state.rx = Some((rx, start_time)),
            }
        }
        Ok(())
    }

    /// Handles a message from the engine.
    fn on_engine_message(
        &mut self,
        msg: FromEngine<EngineApiRequest<T>>,
    ) -> Result<(), InsertBlockFatalError> {
        match msg {
            FromEngine::Event(event) => match event {
                FromOrchestrator::BackfillSyncStarted => {
                    debug!(target: "consensus::engine", "received backfill sync started event");
                    self.backfill_sync_state = BackfillSyncState::Active;
                }
                FromOrchestrator::BackfillSyncFinished(ctrl) => {
                    self.on_backfill_sync_finished(ctrl)?;
                }
            },
            FromEngine::Request(request) => {
                match request {
                    EngineApiRequest::InsertExecutedBlock(block) => {
                        self.state.tree_state.insert_executed(block);
                    }
                    EngineApiRequest::Beacon(request) => {
                        match request {
                            BeaconEngineMessage::ForkchoiceUpdated { state, payload_attrs, tx } => {
                                let mut output = self.on_forkchoice_updated(state, payload_attrs);

                                if let Ok(res) = &mut output {
                                    // track last received forkchoice state
                                    self.state
                                        .forkchoice_state_tracker
                                        .set_latest(state, res.outcome.forkchoice_status());

                                    // emit an event about the handled FCU
                                    self.emit_event(BeaconConsensusEngineEvent::ForkchoiceUpdated(
                                        state,
                                        res.outcome.forkchoice_status(),
                                    ));

                                    // handle the event if any
                                    self.on_maybe_tree_event(res.event.take());
                                }

                                if let Err(err) =
                                    tx.send(output.map(|o| o.outcome).map_err(Into::into))
                                {
                                    error!("Failed to send event: {err:?}");
                                }
                            }
                            BeaconEngineMessage::NewPayload { payload, cancun_fields, tx } => {
                                let output = self.on_new_payload(payload, cancun_fields);
                                if let Err(err) = tx.send(output.map(|o| o.outcome).map_err(|e| {
                                    reth_beacon_consensus::BeaconOnNewPayloadError::Internal(
                                        Box::new(e),
                                    )
                                })) {
                                    error!("Failed to send event: {err:?}");
                                }
                            }
                            BeaconEngineMessage::TransitionConfigurationExchanged => {
                                // triggering this hook will record that we received a request from
                                // the CL
                                self.canonical_in_memory_state
                                    .on_transition_configuration_exchanged();
                            }
                        }
                    }
                }
            }
            FromEngine::DownloadedBlocks(blocks) => {
                if let Some(event) = self.on_downloaded(blocks)? {
                    self.on_tree_event(event);
                }
            }
        }
        Ok(())
    }

    /// Invoked if the backfill sync has finished to target.
    ///
    /// At this point we consider the block synced to the backfill target.
    ///
    /// Checks the tracked finalized block against the block on disk and requests another backfill
    /// run if the distance to the tip exceeds the threshold for another backfill run.
    ///
    /// This will also do the necessary housekeeping of the tree state, this includes:
    ///  - removing all blocks below the backfill height
    ///  - resetting the canonical in-memory state
    fn on_backfill_sync_finished(
        &mut self,
        ctrl: ControlFlow,
    ) -> Result<(), InsertBlockFatalError> {
        debug!(target: "consensus::engine", "received backfill sync finished event");
        self.backfill_sync_state = BackfillSyncState::Idle;

        // Pipeline unwound, memorize the invalid block and wait for CL for next sync target.
        if let ControlFlow::Unwind { bad_block, .. } = ctrl {
            warn!(target: "consensus::engine", invalid_hash=?bad_block.hash(), invalid_number=?bad_block.number, "Bad block detected in unwind");
            // update the `invalid_headers` cache with the new invalid header
            self.state.invalid_headers.insert(*bad_block);
            return Ok(())
        }

        // backfill height is the block number that the backfill finished at
        let Some(backfill_height) = ctrl.block_number() else { return Ok(()) };

        // state house keeping after backfill sync
        // remove all executed blocks below the backfill height
        //
        // We set the `finalized_num` to `Some(backfill_height)` to ensure we remove all state
        // before that
        self.state.tree_state.remove_until(backfill_height, Some(backfill_height));
        self.metrics.executed_blocks.set(self.state.tree_state.block_count() as f64);

        // remove all buffered blocks below the backfill height
        self.state.buffer.remove_old_blocks(backfill_height);
        // we remove all entries because now we're synced to the backfill target and consider this
        // the canonical chain
        self.canonical_in_memory_state.clear_state();

        if let Ok(Some(new_head)) = self.provider.sealed_header(backfill_height) {
            // update the tracked chain height, after backfill sync both the canonical height and
            // persisted height are the same
            self.state.tree_state.set_canonical_head(new_head.num_hash());
            self.persistence_state.finish(new_head.hash(), new_head.number);

            // update the tracked canonical head
            self.canonical_in_memory_state.set_canonical_head(new_head);
        }

        // check if we need to run backfill again by comparing the most recent finalized height to
        // the backfill height
        let Some(sync_target_state) = self.state.forkchoice_state_tracker.sync_target_state()
        else {
            return Ok(())
        };
        if sync_target_state.finalized_block_hash.is_zero() {
            // no finalized block, can't check distance
            return Ok(())
        }
        // get the block number of the finalized block, if we have it
        let newest_finalized = self
            .state
            .buffer
            .block(&sync_target_state.finalized_block_hash)
            .map(|block| block.number);

        // The block number that the backfill finished at - if the progress or newest
        // finalized is None then we can't check the distance anyways.
        //
        // If both are Some, we perform another distance check and return the desired
        // backfill target
        if let Some(backfill_target) =
            ctrl.block_number().zip(newest_finalized).and_then(|(progress, finalized_number)| {
                // Determines whether or not we should run backfill again, in case
                // the new gap is still large enough and requires running backfill again
                self.backfill_sync_target(progress, finalized_number, None)
            })
        {
            // request another backfill run
            self.emit_event(EngineApiEvent::BackfillAction(BackfillAction::Start(
                backfill_target.into(),
            )));
            return Ok(())
        };

        // try to close the gap by executing buffered blocks that are child blocks of the new head
        self.try_connect_buffered_blocks(self.state.tree_state.current_canonical_head)
    }

    /// Attempts to make the given target canonical.
    ///
    /// This will update the tracked canonical in memory state and do the necessary housekeeping.
    fn make_canonical(&mut self, target: B256) {
        if let Some(chain_update) = self.state.tree_state.on_new_head(target) {
            self.on_canonical_chain_update(chain_update);
        }
    }

    /// Convenience function to handle an optional tree event.
    fn on_maybe_tree_event(&mut self, event: Option<TreeEvent>) {
        if let Some(event) = event {
            self.on_tree_event(event);
        }
    }

    /// Handles a tree event.
    fn on_tree_event(&mut self, event: TreeEvent) {
        match event {
            TreeEvent::TreeAction(action) => match action {
                TreeAction::MakeCanonical(target) => {
                    self.make_canonical(target);
                }
            },
            TreeEvent::BackfillAction(action) => {
                self.emit_event(EngineApiEvent::BackfillAction(action));
            }
            TreeEvent::Download(action) => {
                self.emit_event(EngineApiEvent::Download(action));
            }
        }
    }

    /// Emits an outgoing event to the engine.
    fn emit_event(&mut self, event: impl Into<EngineApiEvent>) {
        let event = event.into();

        if event.is_backfill_action() {
            debug_assert_eq!(
                self.backfill_sync_state,
                BackfillSyncState::Idle,
                "backfill action should only be emitted when backfill is idle"
            );

            if self.persistence_state.in_progress() {
                // backfill sync and persisting data are mutually exclusive, so we can't start
                // backfill while we're still persisting
                debug!(target: "engine", "skipping backfill file while persistence task is active");
                return
            }

            self.backfill_sync_state = BackfillSyncState::Pending;
            self.metrics.pipeline_runs.increment(1);
            debug!(target: "engine", "emitting backfill action event");
        }

        let _ = self
            .outgoing
            .send(event)
            .inspect_err(|err| error!("Failed to send internal event: {err:?}"));
    }

    /// Returns true if the canonical chain length minus the last persisted
    /// block is greater than or equal to the persistence threshold and
    /// backfill is not running.
    const fn should_persist(&self) -> bool {
        if !self.backfill_sync_state.is_idle() {
            // can't persist if backfill is running
            return false
        }

        let min_block = self.persistence_state.last_persisted_block_number;
        self.state.tree_state.canonical_block_number().saturating_sub(min_block) >
            self.config.persistence_threshold()
    }

    /// Returns a batch of consecutive canonical blocks to persist in the range
    /// `(last_persisted_number .. canonical_head - threshold]` . The expected
    /// order is oldest -> newest.
    fn get_canonical_blocks_to_persist(&self) -> Vec<ExecutedBlock> {
        let mut blocks_to_persist = Vec::new();
        let mut current_hash = self.state.tree_state.canonical_block_hash();
        let last_persisted_number = self.persistence_state.last_persisted_block_number;

        let canonical_head_number = self.state.tree_state.canonical_block_number();

        let target_number =
            canonical_head_number.saturating_sub(self.config.memory_block_buffer_target());

        while let Some(block) = self.state.tree_state.blocks_by_hash.get(&current_hash) {
            if block.block.number <= last_persisted_number {
                break;
            }

            if block.block.number <= target_number {
                blocks_to_persist.push(block.clone());
            }

            current_hash = block.block.parent_hash;
        }

        // reverse the order so that the oldest block comes first
        blocks_to_persist.reverse();

        blocks_to_persist
    }

    /// This clears the blocks from the in-memory tree state that have been persisted to the
    /// database.
    ///
    /// This also updates the canonical in-memory state to reflect the newest persisted block
    /// height.
    ///
    /// Assumes that `finish` has been called on the `persistence_state` at least once
    fn on_new_persisted_block(&mut self) {
        let finalized = self.state.forkchoice_state_tracker.last_valid_finalized();
        self.remove_before(self.persistence_state.last_persisted_block_number, finalized)
            .expect("todo: error handling");
        self.canonical_in_memory_state
            .remove_persisted_blocks(self.persistence_state.last_persisted_block_number);
    }

    /// Return sealed block from database or in-memory state by hash.
    fn sealed_header_by_hash(&self, hash: B256) -> ProviderResult<Option<SealedHeader>> {
        // check memory first
        let block = self
            .state
            .tree_state
            .block_by_hash(hash)
            // TODO: clone for compatibility. should we return an Arc here?
            .map(|block| block.as_ref().clone().header);

        if block.is_some() {
            Ok(block)
        } else if let Some(block_num) = self.provider.block_number(hash)? {
            Ok(self.provider.sealed_header(block_num)?)
        } else {
            Ok(None)
        }
    }

    /// Return block from database or in-memory state by hash.
    fn block_by_hash(&self, hash: B256) -> ProviderResult<Option<Block>> {
        // check database first
        let mut block = self.provider.block_by_hash(hash)?;
        if block.is_none() {
            // Note: it's fine to return the unsealed block because the caller already has
            // the hash
            block = self
                .state
                .tree_state
                .block_by_hash(hash)
                // TODO: clone for compatibility. should we return an Arc here?
                .map(|block| block.as_ref().clone().unseal());
        }
        Ok(block)
    }

    /// Returns the state provider for the requested block hash.
    ///
    /// This merges the state of all blocks that are part of the chain that the requested block is
    /// the head of and are not yet persisted on disk. This includes all blocks that connect back to
    /// a canonical block on disk.
    ///
    /// Returns `None` if the state for the requested hash is not found, this happens if the
    /// requested state belongs to a block that is not connected to the canonical chain.
    ///
    /// Returns an error if we failed to fetch the state from the database.
    fn state_provider(&self, hash: B256) -> ProviderResult<Option<StateProviderBox>> {
        if let Some((historical, blocks)) = self.state.tree_state.blocks_by_hash(hash) {
            trace!(target: "engine", %hash, "found canonical state for block in memory");
            // the block leads back to the canonical chain
            let historical = self.provider.state_by_block_hash(historical)?;
            return Ok(Some(Box::new(MemoryOverlayStateProvider::new(historical, blocks))))
        }

        // the hash could belong to an unknown block or a persisted block
        if let Some(header) = self.provider.header(&hash)? {
            trace!(target: "engine", %hash, number = %header.number, "found canonical state for block in database");
            // the block is known and persisted
            let historical = self.provider.state_by_block_hash(hash)?;
            return Ok(Some(historical))
        }

        trace!(target: "engine", %hash, "no canonical state found for block");

        Ok(None)
    }

    /// Return the parent hash of the lowest buffered ancestor for the requested block, if there
    /// are any buffered ancestors. If there are no buffered ancestors, and the block itself does
    /// not exist in the buffer, this returns the hash that is passed in.
    ///
    /// Returns the parent hash of the block itself if the block is buffered and has no other
    /// buffered ancestors.
    fn lowest_buffered_ancestor_or(&self, hash: B256) -> B256 {
        self.state
            .buffer
            .lowest_ancestor(&hash)
            .map(|block| block.parent_hash)
            .unwrap_or_else(|| hash)
    }

    /// If validation fails, the response MUST contain the latest valid hash:
    ///
    ///   - The block hash of the ancestor of the invalid payload satisfying the following two
    ///     conditions:
    ///     - It is fully validated and deemed VALID
    ///     - Any other ancestor of the invalid payload with a higher blockNumber is INVALID
    ///   - 0x0000000000000000000000000000000000000000000000000000000000000000 if the above
    ///     conditions are satisfied by a `PoW` block.
    ///   - null if client software cannot determine the ancestor of the invalid payload satisfying
    ///     the above conditions.
    fn latest_valid_hash_for_invalid_payload(
        &mut self,
        parent_hash: B256,
    ) -> ProviderResult<Option<B256>> {
        // Check if parent exists in side chain or in canonical chain.
        if self.block_by_hash(parent_hash)?.is_some() {
            return Ok(Some(parent_hash))
        }

        // iterate over ancestors in the invalid cache
        // until we encounter the first valid ancestor
        let mut current_hash = parent_hash;
        let mut current_header = self.state.invalid_headers.get(&current_hash);
        while let Some(header) = current_header {
            current_hash = header.parent_hash;
            current_header = self.state.invalid_headers.get(&current_hash);

            // If current_header is None, then the current_hash does not have an invalid
            // ancestor in the cache, check its presence in blockchain tree
            if current_header.is_none() && self.block_by_hash(current_hash)?.is_some() {
                return Ok(Some(current_hash))
            }
        }
        Ok(None)
    }

    /// Prepares the invalid payload response for the given hash, checking the
    /// database for the parent hash and populating the payload status with the latest valid hash
    /// according to the engine api spec.
    fn prepare_invalid_response(&mut self, mut parent_hash: B256) -> ProviderResult<PayloadStatus> {
        // Edge case: the `latestValid` field is the zero hash if the parent block is the terminal
        // PoW block, which we need to identify by looking at the parent's block difficulty
        if let Some(parent) = self.block_by_hash(parent_hash)? {
            if !parent.is_zero_difficulty() {
                parent_hash = B256::ZERO;
            }
        }

        let valid_parent_hash = self.latest_valid_hash_for_invalid_payload(parent_hash)?;
        Ok(PayloadStatus::from_status(PayloadStatusEnum::Invalid {
            validation_error: PayloadValidationError::LinksToRejectedPayload.to_string(),
        })
        .with_latest_valid_hash(valid_parent_hash.unwrap_or_default()))
    }

    /// Returns true if the given hash is the last received sync target block.
    ///
    /// See [`ForkchoiceStateTracker::sync_target_state`]
    fn is_sync_target_head(&self, block_hash: B256) -> bool {
        if let Some(target) = self.state.forkchoice_state_tracker.sync_target_state() {
            return target.head_block_hash == block_hash
        }
        false
    }

    /// Checks if the given `check` hash points to an invalid header, inserting the given `head`
    /// block into the invalid header cache if the `check` hash has a known invalid ancestor.
    ///
    /// Returns a payload status response according to the engine API spec if the block is known to
    /// be invalid.
    fn check_invalid_ancestor_with_head(
        &mut self,
        check: B256,
        head: B256,
    ) -> ProviderResult<Option<PayloadStatus>> {
        // check if the check hash was previously marked as invalid
        let Some(header) = self.state.invalid_headers.get(&check) else { return Ok(None) };

        // populate the latest valid hash field
        let status = self.prepare_invalid_response(header.parent_hash)?;

        // insert the head block into the invalid header cache
        self.state.invalid_headers.insert_with_invalid_ancestor(head, header);

        Ok(Some(status))
    }

    /// Checks if the given `head` points to an invalid header, which requires a specific response
    /// to a forkchoice update.
    fn check_invalid_ancestor(&mut self, head: B256) -> ProviderResult<Option<PayloadStatus>> {
        // check if the head was previously marked as invalid
        let Some(header) = self.state.invalid_headers.get(&head) else { return Ok(None) };
        // populate the latest valid hash field
        Ok(Some(self.prepare_invalid_response(header.parent_hash)?))
    }

    /// Validate if block is correct and satisfies all the consensus rules that concern the header
    /// and block body itself.
    fn validate_block(&self, block: &SealedBlockWithSenders) -> Result<(), ConsensusError> {
        if let Err(e) = self.consensus.validate_header_with_total_difficulty(block, U256::MAX) {
            error!(
                ?block,
                "Failed to validate total difficulty for block {}: {e}",
                block.header.hash()
            );
            return Err(e)
        }

        if let Err(e) = self.consensus.validate_header(block) {
            error!(?block, "Failed to validate header {}: {e}", block.header.hash());
            return Err(e)
        }

        if let Err(e) = self.consensus.validate_block_pre_execution(block) {
            error!(?block, "Failed to validate block {}: {e}", block.header.hash());
            return Err(e)
        }

        Ok(())
    }

    /// Attempts to connect any buffered blocks that are connected to the given parent hash.
    #[instrument(level = "trace", skip(self), target = "engine")]
    fn try_connect_buffered_blocks(
        &mut self,
        parent: BlockNumHash,
    ) -> Result<(), InsertBlockFatalError> {
        let blocks = self.state.buffer.remove_block_with_children(&parent.hash);

        if blocks.is_empty() {
            // nothing to append
            return Ok(())
        }

        let now = Instant::now();
        let block_count = blocks.len();
        for child in blocks {
            let child_num_hash = child.num_hash();
            match self.insert_block(child) {
                Ok(res) => {
                    debug!(target: "engine", child =?child_num_hash, ?res, "connected buffered block");
                    if self.is_sync_target_head(child_num_hash.hash) &&
                        matches!(res, InsertPayloadOk2::Inserted(BlockStatus2::Valid))
                    {
                        self.make_canonical(child_num_hash.hash);
                    }
                }
                Err(err) => {
                    debug!(target: "engine", ?err, "failed to connect buffered block to tree");
                    if let Err(fatal) = self.on_insert_block_error(err) {
                        warn!(target: "engine", %fatal, "fatal error occurred while connecting buffered blocks");
                        return Err(fatal)
                    }
                }
            }
        }

        debug!(target: "engine", elapsed = ?now.elapsed(), %block_count, "connected buffered blocks");
        Ok(())
    }

    /// Attempts to recover the block's senders and then buffers it.
    ///
    /// Returns an error if sender recovery failed or inserting into the buffer failed.
    fn buffer_block_without_senders(
        &mut self,
        block: SealedBlock,
    ) -> Result<(), InsertBlockErrorTwo> {
        match block.try_seal_with_senders() {
            Ok(block) => self.buffer_block(block),
            Err(block) => Err(InsertBlockErrorTwo::sender_recovery_error(block)),
        }
    }

    /// Pre-validates the block and inserts it into the buffer.
    fn buffer_block(&mut self, block: SealedBlockWithSenders) -> Result<(), InsertBlockErrorTwo> {
        if let Err(err) = self.validate_block(&block) {
            return Err(InsertBlockErrorTwo::consensus_error(err, block.block))
        }
        self.state.buffer.insert_block(block);
        Ok(())
    }

    /// Returns true if the distance from the local tip to the block is greater than the configured
    /// threshold.
    ///
    /// If the `local_tip` is greater than the `block`, then this will return false.
    #[inline]
    const fn exceeds_backfill_run_threshold(&self, local_tip: u64, block: u64) -> bool {
        block > local_tip && block - local_tip > MIN_BLOCKS_FOR_PIPELINE_RUN
    }

    /// Returns how far the local tip is from the given block. If the local tip is at the same
    /// height or its block number is greater than the given block, this returns None.
    #[inline]
    const fn distance_from_local_tip(&self, local_tip: u64, block: u64) -> Option<u64> {
        if block > local_tip {
            Some(block - local_tip)
        } else {
            None
        }
    }

    /// Returns the target hash to sync to if the distance from the local tip to the block is
    /// greater than the threshold and we're not synced to the finalized block yet (if we've seen
    /// that block already).
    ///
    /// If this is invoked after a new block has been downloaded, the downloaded block could be the
    /// (missing) finalized block.
    fn backfill_sync_target(
        &self,
        canonical_tip_num: u64,
        target_block_number: u64,
        downloaded_block: Option<BlockNumHash>,
    ) -> Option<B256> {
        let sync_target_state = self.state.forkchoice_state_tracker.sync_target_state();

        // check if the distance exceeds the threshold for backfill sync
        let mut exceeds_backfill_threshold =
            self.exceeds_backfill_run_threshold(canonical_tip_num, target_block_number);

        // check if the downloaded block is the tracked finalized block
        if let Some(buffered_finalized) = sync_target_state
            .as_ref()
            .and_then(|state| self.state.buffer.block(&state.finalized_block_hash))
        {
            // if we have buffered the finalized block, we should check how far
            // we're off
            exceeds_backfill_threshold =
                self.exceeds_backfill_run_threshold(canonical_tip_num, buffered_finalized.number);
        }

        // If this is invoked after we downloaded a block we can check if this block is the
        // finalized block
        if let (Some(downloaded_block), Some(ref state)) = (downloaded_block, sync_target_state) {
            if downloaded_block.hash == state.finalized_block_hash {
                // we downloaded the finalized block and can now check how far we're off
                exceeds_backfill_threshold =
                    self.exceeds_backfill_run_threshold(canonical_tip_num, downloaded_block.number);
            }
        }

        // if the number of missing blocks is greater than the max, trigger backfill
        if exceeds_backfill_threshold {
            if let Some(state) = sync_target_state {
                // if we have already canonicalized the finalized block, we should skip backfill
                match self.provider.header_by_hash_or_number(state.finalized_block_hash.into()) {
                    Err(err) => {
                        warn!(target: "engine", %err, "Failed to get finalized block header");
                    }
                    Ok(None) => {
                        // ensure the finalized block is known (not the zero hash)
                        if !state.finalized_block_hash.is_zero() {
                            // we don't have the block yet and the distance exceeds the allowed
                            // threshold
                            return Some(state.finalized_block_hash)
                        }

                        // OPTIMISTIC SYNCING
                        //
                        // It can happen when the node is doing an
                        // optimistic sync, where the CL has no knowledge of the finalized hash,
                        // but is expecting the EL to sync as high
                        // as possible before finalizing.
                        //
                        // This usually doesn't happen on ETH mainnet since CLs use the more
                        // secure checkpoint syncing.
                        //
                        // However, optimism chains will do this. The risk of a reorg is however
                        // low.
                        debug!(target: "engine", hash=?state.head_block_hash, "Setting head hash as an optimistic backfill target.");
                        return Some(state.head_block_hash)
                    }
                    Ok(Some(_)) => {
                        // we're fully synced to the finalized block
                    }
                }
            }
        }

        None
    }

    /// Invoked when we the canonical chain has been updated.
    ///
    /// This is invoked on a valid forkchoice update, or if we can make the target block canonical.
    fn on_canonical_chain_update(&mut self, chain_update: NewCanonicalChain) {
        trace!(target: "engine", new_blocks = %chain_update.new_block_count(), reorged_blocks =  %chain_update.reorged_block_count() ,"applying new chain update");
        let start = Instant::now();

        // update the tracked canonical head
        self.state.tree_state.set_canonical_head(chain_update.tip().num_hash());

        let tip = chain_update.tip().header.clone();
        let notification = chain_update.to_chain_notification();

        // update the tracked in-memory state with the new chain
        self.canonical_in_memory_state.update_chain(chain_update);
        self.canonical_in_memory_state.set_canonical_head(tip.clone());

        // sends an event to all active listeners about the new canonical chain
        self.canonical_in_memory_state.notify_canon_state(notification);

        // emit event
        self.emit_event(BeaconConsensusEngineEvent::CanonicalChainCommitted(
            Box::new(tip),
            start.elapsed(),
        ));
    }

    /// This handles downloaded blocks that are shown to be disconnected from the canonical chain.
    ///
    /// This mainly compares the missing parent of the downloaded block with the current canonical
    /// tip, and decides whether or not backfill sync should be triggered.
    fn on_disconnected_downloaded_block(
        &self,
        downloaded_block: BlockNumHash,
        missing_parent: BlockNumHash,
        head: BlockNumHash,
    ) -> Option<TreeEvent> {
        // compare the missing parent with the canonical tip
        if let Some(target) =
            self.backfill_sync_target(head.number, missing_parent.number, Some(downloaded_block))
        {
            trace!(target: "engine", %target, "triggering backfill on downloaded block");
            return Some(TreeEvent::BackfillAction(BackfillAction::Start(target.into())));
        }

        // continue downloading the missing parent
        //
        // this happens if either:
        //  * the missing parent block num < canonical tip num
        //    * this case represents a missing block on a fork that is shorter than the canonical
        //      chain
        //  * the missing parent block num >= canonical tip num, but the number of missing blocks is
        //    less than the backfill threshold
        //    * this case represents a potentially long range of blocks to download and execute
        let request = if let Some(distance) =
            self.distance_from_local_tip(head.number, missing_parent.number)
        {
            trace!(target: "engine", %distance, missing=?missing_parent, "downloading missing parent block range");
            DownloadRequest::BlockRange(missing_parent.hash, distance)
        } else {
            trace!(target: "engine", missing=?missing_parent, "downloading missing parent block");
            // This happens when the missing parent is on an outdated
            // sidechain and we can only download the missing block itself
            DownloadRequest::single_block(missing_parent.hash)
        };

        Some(TreeEvent::Download(request))
    }

    /// Invoked with a block downloaded from the network
    ///
    /// Returns an event with the appropriate action to take, such as:
    ///  - download more missing blocks
    ///  - try to canonicalize the target if the `block` is the tracked target (head) block.
    #[instrument(level = "trace", skip_all, fields(block_hash = %block.hash(), block_num = %block.number,), target = "engine")]
    fn on_downloaded_block(
        &mut self,
        block: SealedBlockWithSenders,
    ) -> Result<Option<TreeEvent>, InsertBlockFatalError> {
        let block_num_hash = block.num_hash();
        let lowest_buffered_ancestor = self.lowest_buffered_ancestor_or(block_num_hash.hash);
        if self
            .check_invalid_ancestor_with_head(lowest_buffered_ancestor, block_num_hash.hash)?
            .is_some()
        {
            return Ok(None)
        }

        if !self.backfill_sync_state.is_idle() {
            return Ok(None)
        }

        // try to append the block
        match self.insert_block(block) {
            Ok(InsertPayloadOk2::Inserted(BlockStatus2::Valid)) => {
                if self.is_sync_target_head(block_num_hash.hash) {
                    trace!(target: "engine", "appended downloaded sync target block");
                    // we just inserted the current sync target block, we can try to make it
                    // canonical
                    return Ok(Some(TreeEvent::TreeAction(TreeAction::MakeCanonical(
                        block_num_hash.hash,
                    ))))
                }
                trace!(target: "engine", "appended downloaded block");
                self.try_connect_buffered_blocks(block_num_hash)?;
            }
            Ok(InsertPayloadOk2::Inserted(BlockStatus2::Disconnected {
                head,
                missing_ancestor,
            })) => {
                // block is not connected to the canonical head, we need to download
                // its missing branch first
                return Ok(self.on_disconnected_downloaded_block(
                    block_num_hash,
                    missing_ancestor,
                    head,
                ))
            }
            Ok(InsertPayloadOk2::AlreadySeen(_)) => {
                trace!(target: "engine", "downloaded block already executed");
            }
            Err(err) => {
                debug!(target: "engine", err=%err.kind(), "failed to insert downloaded block");
                if let Err(fatal) = self.on_insert_block_error(err) {
                    warn!(target: "engine", %fatal, "fatal error occurred while inserting downloaded block");
                    return Err(fatal)
                }
            }
        }
        Ok(None)
    }

    fn insert_block_without_senders(
        &mut self,
        block: SealedBlock,
    ) -> Result<InsertPayloadOk2, InsertBlockErrorTwo> {
        match block.try_seal_with_senders() {
            Ok(block) => self.insert_block(block),
            Err(block) => Err(InsertBlockErrorTwo::sender_recovery_error(block)),
        }
    }

    fn insert_block(
        &mut self,
        block: SealedBlockWithSenders,
    ) -> Result<InsertPayloadOk2, InsertBlockErrorTwo> {
        self.insert_block_inner(block.clone())
            .map_err(|kind| InsertBlockErrorTwo::new(block.block, kind))
    }

    fn insert_block_inner(
        &mut self,
        block: SealedBlockWithSenders,
    ) -> Result<InsertPayloadOk2, InsertBlockErrorKindTwo> {
        if self.block_by_hash(block.hash())?.is_some() {
            return Ok(InsertPayloadOk2::AlreadySeen(BlockStatus2::Valid))
        }

        let start = Instant::now();

        // validate block consensus rules
        self.validate_block(&block)?;

        let Some(state_provider) = self.state_provider(block.parent_hash)? else {
            // we don't have the state required to execute this block, buffering it and find the
            // missing parent block
            let missing_ancestor = self
                .state
                .buffer
                .lowest_ancestor(&block.parent_hash)
                .map(|block| block.parent_num_hash())
                .unwrap_or_else(|| block.parent_num_hash());

            self.state.buffer.insert_block(block);

            return Ok(InsertPayloadOk2::Inserted(BlockStatus2::Disconnected {
                head: self.state.tree_state.current_canonical_head,
                missing_ancestor,
            }))
        };

        // now validate against the parent
        let parent_block = self.sealed_header_by_hash(block.parent_hash)?.ok_or_else(|| {
            InsertBlockErrorKindTwo::Provider(ProviderError::HeaderNotFound(
                block.parent_hash.into(),
            ))
        })?;
        if let Err(e) = self.consensus.validate_header_against_parent(&block, &parent_block) {
            warn!(?block, "Failed to validate header {} against parent: {e}", block.header.hash());
            return Err(e.into())
        }

        let executor = self.executor_provider.executor(StateProviderDatabase::new(&state_provider));

        let block_number = block.number;
        let block_hash = block.hash();
        let sealed_block = Arc::new(block.block.clone());
        let block = block.unseal();

        let exec_time = Instant::now();
        let output = executor.execute((&block, U256::MAX).into())?;
        debug!(target: "engine", elapsed=?exec_time.elapsed(), ?block_number, "Executed block");

        if let Err(err) = self.consensus.validate_block_post_execution(
            &block,
            PostExecutionInput::new(&output.receipts, &output.requests),
        ) {
            // call post-block hook
            self.invalid_block_hook.on_invalid_block(block.seal_slow(), parent_block, output, None);
            return Err(err.into())
        }

        let hashed_state = HashedPostState::from_bundle_state(&output.state.state);

        let root_time = Instant::now();
        let (state_root, trie_output) =
            state_provider.state_root_with_updates(hashed_state.clone())?;
        if state_root != block.state_root {
            // call post-block hook
            self.invalid_block_hook.on_invalid_block(
                block.clone().seal_slow(),
                parent_block,
                output,
                Some((trie_output, state_root)),
            );
            return Err(ConsensusError::BodyStateRootDiff(
                GotExpected { got: state_root, expected: block.state_root }.into(),
            )
            .into())
        }

        debug!(target: "engine", elapsed=?root_time.elapsed(), ?block_number, "Calculated state root");

        let executed = ExecutedBlock {
            block: sealed_block.clone(),
            senders: Arc::new(block.senders),
            execution_output: Arc::new(ExecutionOutcome::from((output, block_number))),
            hashed_state: Arc::new(hashed_state),
            trie: Arc::new(trie_output),
        };

        if self.state.tree_state.canonical_block_hash() == executed.block().parent_hash {
            debug!(target: "engine", pending = ?executed.block().num_hash() ,"updating pending block");
            // if the parent is the canonical head, we can insert the block as the pending block
            self.canonical_in_memory_state.set_pending_block(executed.clone());
        }

        self.state.tree_state.insert_executed(executed);
        self.metrics.executed_blocks.set(self.state.tree_state.block_count() as f64);

        // emit insert event
        let engine_event = if self.state.tree_state.is_fork(block_hash) {
            BeaconConsensusEngineEvent::ForkBlockAdded(sealed_block)
        } else {
            BeaconConsensusEngineEvent::CanonicalBlockAdded(sealed_block, start.elapsed())
        };
        self.emit_event(EngineApiEvent::BeaconConsensus(engine_event));

        Ok(InsertPayloadOk2::Inserted(BlockStatus2::Valid))
    }

    /// Handles an error that occurred while inserting a block.
    ///
    /// If this is a validation error this will mark the block as invalid.
    ///
    /// Returns the proper payload status response if the block is invalid.
    fn on_insert_block_error(
        &mut self,
        error: InsertBlockErrorTwo,
    ) -> Result<PayloadStatus, InsertBlockFatalError> {
        let (block, error) = error.split();

        // if invalid block, we check the validation error. Otherwise return the fatal
        // error.
        let validation_err = error.ensure_validation_error()?;

        // If the error was due to an invalid payload, the payload is added to the
        // invalid headers cache and `Ok` with [PayloadStatusEnum::Invalid] is
        // returned.
        warn!(target: "engine::tree", invalid_hash=?block.hash(), invalid_number=?block.number, %validation_err, "Invalid block error on new payload");
        let latest_valid_hash = if validation_err.is_block_pre_merge() {
            // zero hash must be returned if block is pre-merge
            Some(B256::ZERO)
        } else {
            self.latest_valid_hash_for_invalid_payload(block.parent_hash)?
        };

        // keep track of the invalid header
        self.state.invalid_headers.insert(block.header);
        Ok(PayloadStatus::new(
            PayloadStatusEnum::Invalid { validation_error: validation_err.to_string() },
            latest_valid_hash,
        ))
    }

    /// Attempts to find the header for the given block hash if it is canonical.
    pub fn find_canonical_header(&self, hash: B256) -> Result<Option<SealedHeader>, ProviderError> {
        let mut canonical = self.canonical_in_memory_state.header_by_hash(hash);

        if canonical.is_none() {
            canonical = self.provider.header(&hash)?.map(|header| header.seal(hash));
        }

        Ok(canonical)
    }

    /// Updates the tracked finalized block if we have it.
    fn update_finalized_block(
        &self,
        finalized_block_hash: B256,
    ) -> Result<(), OnForkChoiceUpdated> {
        if finalized_block_hash.is_zero() {
            return Ok(())
        }

        match self.find_canonical_header(finalized_block_hash) {
            Ok(None) => {
                debug!(target: "engine", "Finalized block not found in canonical chain");
                // if the finalized block is not known, we can't update the finalized block
                return Err(OnForkChoiceUpdated::invalid_state())
            }
            Ok(Some(finalized)) => {
                self.canonical_in_memory_state.set_finalized(finalized);
            }
            Err(err) => {
                error!(target: "engine", %err, "Failed to fetch finalized block header");
            }
        }

        Ok(())
    }

    /// Updates the tracked safe block if we have it
    fn update_safe_block(&self, safe_block_hash: B256) -> Result<(), OnForkChoiceUpdated> {
        if safe_block_hash.is_zero() {
            return Ok(())
        }

        match self.find_canonical_header(safe_block_hash) {
            Ok(None) => {
                debug!(target: "engine", "Safe block not found in canonical chain");
                // if the safe block is not known, we can't update the safe block
                return Err(OnForkChoiceUpdated::invalid_state())
            }
            Ok(Some(finalized)) => {
                self.canonical_in_memory_state.set_safe(finalized);
            }
            Err(err) => {
                error!(target: "engine", %err, "Failed to fetch safe block header");
            }
        }

        Ok(())
    }

    /// Ensures that the given forkchoice state is consistent, assuming the head block has been
    /// made canonical.
    ///
    /// If the forkchoice state is consistent, this will return Ok(()). Otherwise, this will
    /// return an instance of [`OnForkChoiceUpdated`] that is INVALID.
    ///
    /// This also updates the safe and finalized blocks in the [`CanonicalInMemoryState`], if they
    /// are consistent with the head block.
    fn ensure_consistent_forkchoice_state(
        &self,
        state: ForkchoiceState,
    ) -> Result<(), OnForkChoiceUpdated> {
        // Ensure that the finalized block, if not zero, is known and in the canonical chain
        // after the head block is canonicalized.
        //
        // This ensures that the finalized block is consistent with the head block, i.e. the
        // finalized block is an ancestor of the head block.
        self.update_finalized_block(state.finalized_block_hash)?;

        // Also ensure that the safe block, if not zero, is known and in the canonical chain
        // after the head block is canonicalized.
        //
        // This ensures that the safe block is consistent with the head block, i.e. the safe
        // block is an ancestor of the head block.
        self.update_safe_block(state.safe_block_hash)
    }

    /// Pre-validate forkchoice update and check whether it can be processed.
    ///
    /// This method returns the update outcome if validation fails or
    /// the node is syncing and the update cannot be processed at the moment.
    fn pre_validate_forkchoice_update(
        &mut self,
        state: ForkchoiceState,
    ) -> ProviderResult<Option<OnForkChoiceUpdated>> {
        if state.head_block_hash.is_zero() {
            return Ok(Some(OnForkChoiceUpdated::invalid_state()))
        }

        // check if the new head hash is connected to any ancestor that we previously marked as
        // invalid
        let lowest_buffered_ancestor_fcu = self.lowest_buffered_ancestor_or(state.head_block_hash);
        if let Some(status) = self.check_invalid_ancestor(lowest_buffered_ancestor_fcu)? {
            return Ok(Some(OnForkChoiceUpdated::with_invalid(status)))
        }

        if !self.backfill_sync_state.is_idle() {
            // We can only process new forkchoice updates if the pipeline is idle, since it requires
            // exclusive access to the database
            trace!(target: "consensus::engine", "Pipeline is syncing, skipping forkchoice update");
            return Ok(Some(OnForkChoiceUpdated::syncing()))
        }

        Ok(None)
    }

    /// Validates the payload attributes with respect to the header and fork choice state.
    ///
    /// Note: At this point, the fork choice update is considered to be VALID, however, we can still
    /// return an error if the payload attributes are invalid.
    fn process_payload_attributes(
        &self,
        attrs: T::PayloadAttributes,
        head: &Header,
        state: ForkchoiceState,
    ) -> OnForkChoiceUpdated {
        // 7. Client software MUST ensure that payloadAttributes.timestamp is greater than timestamp
        //    of a block referenced by forkchoiceState.headBlockHash. If this condition isn't held
        //    client software MUST respond with -38003: `Invalid payload attributes` and MUST NOT
        //    begin a payload build process. In such an event, the forkchoiceState update MUST NOT
        //    be rolled back.
        if attrs.timestamp() <= head.timestamp {
            return OnForkChoiceUpdated::invalid_payload_attributes()
        }

        // 8. Client software MUST begin a payload build process building on top of
        //    forkchoiceState.headBlockHash and identified via buildProcessId value if
        //    payloadAttributes is not null and the forkchoice state has been updated successfully.
        //    The build process is specified in the Payload building section.
        match <T::PayloadBuilderAttributes as PayloadBuilderAttributes>::try_new(
            state.head_block_hash,
            attrs,
        ) {
            Ok(attributes) => {
                // send the payload to the builder and return the receiver for the pending payload
                // id, initiating payload job is handled asynchronously
                let pending_payload_id = self.payload_builder.send_new_payload(attributes);

                // Client software MUST respond to this method call in the following way:
                // {
                //      payloadStatus: {
                //          status: VALID,
                //          latestValidHash: forkchoiceState.headBlockHash,
                //          validationError: null
                //      },
                //      payloadId: buildProcessId
                // }
                //
                // if the payload is deemed VALID and the build process has begun.
                OnForkChoiceUpdated::updated_with_pending_payload_id(
                    PayloadStatus::new(PayloadStatusEnum::Valid, Some(state.head_block_hash)),
                    pending_payload_id,
                )
            }
            Err(_) => OnForkChoiceUpdated::invalid_payload_attributes(),
        }
    }

    /// Remove all blocks up to __and including__ the given block number.
    ///
    /// If a finalized hash is provided, the only non-canonical blocks which will be removed are
    /// those which have a fork point at or below the finalized hash.
    ///
    /// Canonical blocks below the upper bound will still be removed.
    pub(crate) fn remove_before(
        &mut self,
        upper_bound: BlockNumber,
        finalized_hash: Option<B256>,
    ) -> ProviderResult<()> {
        // first fetch the finalized block number and then call the remove_before method on
        // tree_state
        let num =
            if let Some(hash) = finalized_hash { self.provider.block_number(hash)? } else { None };

        self.state.tree_state.remove_until(upper_bound, num);
        Ok(())
    }
}

impl<P: Debug, E: Debug, T: EngineTypes + Debug> std::fmt::Debug for EngineApiTreeHandler<P, E, T> {
    fn fmt(&self, f: &mut std::fmt::Formatter<'_>) -> std::fmt::Result {
        f.debug_struct("EngineApiTreeHandler")
            .field("provider", &self.provider)
            .field("executor_provider", &self.executor_provider)
            .field("consensus", &self.consensus)
            .field("payload_validator", &self.payload_validator)
            .field("state", &self.state)
            .field("incoming_tx", &self.incoming_tx)
            .field("persistence", &self.persistence)
            .field("persistence_state", &self.persistence_state)
            .field("backfill_sync_state", &self.backfill_sync_state)
            .field("canonical_in_memory_state", &self.canonical_in_memory_state)
            .field("payload_builder", &self.payload_builder)
            .field("config", &self.config)
            .field("metrics", &self.metrics)
            .field("invalid_block_hook", &format!("{:p}", self.invalid_block_hook))
            .finish()
    }
}

/// The state of the persistence task.
#[derive(Default, Debug)]
pub struct PersistenceState {
    /// Hash of the last block persisted.
    ///
    /// A `None` value means no persistence task has been completed yet.
    last_persisted_block_hash: B256,
    /// Receiver end of channel where the result of the persistence task will be
    /// sent when done. A None value means there's no persistence task in progress.
    rx: Option<(oneshot::Receiver<Option<B256>>, Instant)>,
    /// The last persisted block number.
    ///
    /// This tracks the chain height that is persisted on disk
    last_persisted_block_number: u64,
}

impl PersistenceState {
    /// Determines if there is a persistence task in progress by checking if the
    /// receiver is set.
    const fn in_progress(&self) -> bool {
        self.rx.is_some()
    }

    /// Sets state for a started persistence task.
    fn start(&mut self, rx: oneshot::Receiver<Option<B256>>) {
        self.rx = Some((rx, Instant::now()));
    }

    /// Sets state for a finished persistence task.
    fn finish(&mut self, last_persisted_block_hash: B256, last_persisted_block_number: u64) {
        trace!(target: "engine", block= %last_persisted_block_number, hash=%last_persisted_block_hash, "updating persistence state");
        self.rx = None;
        self.last_persisted_block_number = last_persisted_block_number;
        self.last_persisted_block_hash = last_persisted_block_hash;
    }
}

#[cfg(test)]
mod tests {
    use super::*;
    use crate::persistence::PersistenceAction;
    use alloy_rlp::Decodable;
    use reth_beacon_consensus::{EthBeaconConsensus, ForkchoiceStatus};
    use reth_chain_state::{test_utils::TestBlockBuilder, BlockState};
    use reth_chainspec::{ChainSpec, HOLESKY, MAINNET};
    use reth_ethereum_engine_primitives::EthEngineTypes;
    use reth_evm::test_utils::MockExecutorProvider;
    use reth_primitives::Bytes;
    use reth_provider::test_utils::MockEthProvider;
    use reth_rpc_types_compat::engine::{block_to_payload_v1, payload::block_to_payload_v3};
    use reth_trie::updates::TrieUpdates;
    use std::{
        str::FromStr,
        sync::mpsc::{channel, Sender},
    };
    use tokio::sync::mpsc::unbounded_channel;

    struct TestHarness {
        tree: EngineApiTreeHandler<MockEthProvider, MockExecutorProvider, EthEngineTypes>,
        to_tree_tx: Sender<FromEngine<EngineApiRequest<EthEngineTypes>>>,
        from_tree_rx: UnboundedReceiver<EngineApiEvent>,
        blocks: Vec<ExecutedBlock>,
        action_rx: Receiver<PersistenceAction>,
        executor_provider: MockExecutorProvider,
        block_builder: TestBlockBuilder,
        provider: MockEthProvider,
    }

    impl TestHarness {
        fn new(chain_spec: Arc<ChainSpec>) -> Self {
            let (action_tx, action_rx) = channel();
            let persistence_handle = PersistenceHandle::new(action_tx);

            let consensus = Arc::new(EthBeaconConsensus::new(chain_spec.clone()));

            let provider = MockEthProvider::default();
            let executor_provider = MockExecutorProvider::default();

            let payload_validator = ExecutionPayloadValidator::new(chain_spec.clone());

            let (from_tree_tx, from_tree_rx) = unbounded_channel();

            let header = chain_spec.genesis_header().seal_slow();
            let engine_api_tree_state = EngineApiTreeState::new(10, 10, header.num_hash());
            let canonical_in_memory_state = CanonicalInMemoryState::with_head(header, None);

            let (to_payload_service, _payload_command_rx) = unbounded_channel();
            let payload_builder = PayloadBuilderHandle::new(to_payload_service);

            let tree = EngineApiTreeHandler::new(
                provider.clone(),
                executor_provider.clone(),
                consensus,
                payload_validator,
                from_tree_tx,
                engine_api_tree_state,
                canonical_in_memory_state,
                persistence_handle,
                PersistenceState::default(),
                payload_builder,
                TreeConfig::default(),
            );

            let block_builder = TestBlockBuilder::default().with_chain_spec((*chain_spec).clone());
            Self {
                to_tree_tx: tree.incoming_tx.clone(),
                tree,
                from_tree_rx,
                blocks: vec![],
                action_rx,
                executor_provider,
                block_builder,
                provider,
            }
        }

        fn with_blocks(mut self, blocks: Vec<ExecutedBlock>) -> Self {
            let mut blocks_by_hash = HashMap::new();
            let mut blocks_by_number = BTreeMap::new();
            let mut state_by_hash = HashMap::new();
            let mut hash_by_number = BTreeMap::new();
            let mut parent_to_child: HashMap<B256, HashSet<B256>> = HashMap::new();
            let mut parent_hash = B256::ZERO;

            for block in &blocks {
                let sealed_block = block.block();
                let hash = sealed_block.hash();
                let number = sealed_block.number;
                blocks_by_hash.insert(hash, block.clone());
                blocks_by_number.entry(number).or_insert_with(Vec::new).push(block.clone());
                state_by_hash.insert(hash, Arc::new(BlockState::new(block.clone())));
                hash_by_number.insert(number, hash);
                parent_to_child.entry(parent_hash).or_default().insert(hash);
                parent_hash = hash;
            }

            self.tree.state.tree_state = TreeState {
                blocks_by_hash,
                blocks_by_number,
                current_canonical_head: blocks.last().unwrap().block().num_hash(),
                parent_to_child,
            };

            let last_executed_block = blocks.last().unwrap().clone();
            let pending = Some(BlockState::new(last_executed_block));
            self.tree.canonical_in_memory_state =
                CanonicalInMemoryState::new(state_by_hash, hash_by_number, pending, None);

            self.blocks = blocks.clone();
            self.persist_blocks(
                blocks
                    .into_iter()
                    .map(|b| SealedBlockWithSenders {
                        block: (*b.block).clone(),
                        senders: b.senders.to_vec(),
                    })
                    .collect(),
            );

            self
        }

        const fn with_backfill_state(mut self, state: BackfillSyncState) -> Self {
            self.tree.backfill_sync_state = state;
            self
        }

        fn extend_execution_outcome(
            &self,
            execution_outcomes: impl IntoIterator<Item = impl Into<ExecutionOutcome>>,
        ) {
            self.executor_provider.extend(execution_outcomes);
        }

        fn insert_block(
            &mut self,
            block: SealedBlockWithSenders,
        ) -> Result<InsertPayloadOk2, InsertBlockErrorTwo> {
            let execution_outcome = self.block_builder.get_execution_outcome(block.clone());
            self.extend_execution_outcome([execution_outcome]);
            self.tree.provider.add_state_root(block.state_root);
            self.tree.insert_block(block)
        }

        async fn fcu_to(&mut self, block_hash: B256, fcu_status: impl Into<ForkchoiceStatus>) {
            let fcu_status = fcu_status.into();

            self.send_fcu(block_hash, fcu_status).await;

            self.check_fcu(block_hash, fcu_status).await;
        }

        async fn send_fcu(&mut self, block_hash: B256, fcu_status: impl Into<ForkchoiceStatus>) {
            let fcu_state = self.fcu_state(block_hash);

            let (tx, rx) = oneshot::channel();
            self.tree
                .on_engine_message(FromEngine::Request(
                    BeaconEngineMessage::ForkchoiceUpdated {
                        state: fcu_state,
                        payload_attrs: None,
                        tx,
                    }
                    .into(),
                ))
                .unwrap();

            let response = rx.await.unwrap().unwrap().await.unwrap();
            match fcu_status.into() {
                ForkchoiceStatus::Valid => assert!(response.payload_status.is_valid()),
                ForkchoiceStatus::Syncing => assert!(response.payload_status.is_syncing()),
                ForkchoiceStatus::Invalid => assert!(response.payload_status.is_invalid()),
            }
        }

        async fn check_fcu(&mut self, block_hash: B256, fcu_status: impl Into<ForkchoiceStatus>) {
            let fcu_state = self.fcu_state(block_hash);

            // check for ForkchoiceUpdated event
            let event = self.from_tree_rx.recv().await.unwrap();
            match event {
                EngineApiEvent::BeaconConsensus(BeaconConsensusEngineEvent::ForkchoiceUpdated(
                    state,
                    status,
                )) => {
                    assert_eq!(state, fcu_state);
                    assert_eq!(status, fcu_status.into());
                }
                _ => panic!("Unexpected event: {:#?}", event),
            }
        }

        const fn fcu_state(&self, block_hash: B256) -> ForkchoiceState {
            ForkchoiceState {
                head_block_hash: block_hash,
                safe_block_hash: block_hash,
                finalized_block_hash: block_hash,
            }
        }

        async fn send_new_payload(&mut self, block: SealedBlockWithSenders) {
            let payload = block_to_payload_v3(block.block.clone());
            self.tree
                .on_new_payload(
                    payload.into(),
                    Some(CancunPayloadFields {
                        parent_beacon_block_root: block.parent_beacon_block_root.unwrap(),
                        versioned_hashes: vec![],
                    }),
                )
                .unwrap();
        }

        async fn insert_chain(
            &mut self,
            chain: impl IntoIterator<Item = SealedBlockWithSenders> + Clone,
        ) {
            for block in chain.clone() {
                self.insert_block(block.clone()).unwrap();
            }
            self.check_canon_chain_insertion(chain).await;
        }

        async fn check_canon_commit(&mut self, hash: B256) {
            let event = self.from_tree_rx.recv().await.unwrap();
            match event {
                EngineApiEvent::BeaconConsensus(
                    BeaconConsensusEngineEvent::CanonicalChainCommitted(header, _),
                ) => {
                    assert_eq!(header.hash(), hash);
                }
                _ => panic!("Unexpected event: {:#?}", event),
            }
        }

        async fn check_fork_chain_insertion(
            &mut self,
            chain: impl IntoIterator<Item = SealedBlockWithSenders> + Clone,
        ) {
            for block in chain {
                self.check_fork_block_added(block.block.hash()).await;
            }
        }

        async fn check_canon_chain_insertion(
            &mut self,
            chain: impl IntoIterator<Item = SealedBlockWithSenders> + Clone,
        ) {
            for block in chain.clone() {
                self.check_canon_block_added(block.hash()).await;
            }
        }

        async fn check_canon_block_added(&mut self, expected_hash: B256) {
            let event = self.from_tree_rx.recv().await.unwrap();
            match event {
                EngineApiEvent::BeaconConsensus(
                    BeaconConsensusEngineEvent::CanonicalBlockAdded(block, _),
                ) => {
                    assert!(block.hash() == expected_hash);
                }
                _ => panic!("Unexpected event: {:#?}", event),
            }
        }

        async fn check_fork_block_added(&mut self, expected_hash: B256) {
            let event = self.from_tree_rx.recv().await.unwrap();
            match event {
                EngineApiEvent::BeaconConsensus(BeaconConsensusEngineEvent::ForkBlockAdded(
                    block,
                )) => {
                    assert!(block.hash() == expected_hash);
                }
                _ => panic!("Unexpected event: {:#?}", event),
            }
        }

        fn persist_blocks(&self, blocks: Vec<SealedBlockWithSenders>) {
            let mut block_data: Vec<(B256, Block)> = Vec::with_capacity(blocks.len());
            let mut headers_data: Vec<(B256, Header)> = Vec::with_capacity(blocks.len());

            for block in &blocks {
                let unsealed_block = block.clone().unseal();
                block_data.push((block.hash(), unsealed_block.clone().block));
                headers_data.push((block.hash(), unsealed_block.header.clone()));
            }

            self.provider.extend_blocks(block_data);
            self.provider.extend_headers(headers_data);
        }

        fn setup_range_insertion_for_valid_chain(&mut self, chain: Vec<SealedBlockWithSenders>) {
            self.setup_range_insertion_for_chain(chain, None)
        }

        fn setup_range_insertion_for_invalid_chain(
            &mut self,
            chain: Vec<SealedBlockWithSenders>,
            index: usize,
        ) {
            self.setup_range_insertion_for_chain(chain, Some(index))
        }

        fn setup_range_insertion_for_chain(
            &mut self,
            chain: Vec<SealedBlockWithSenders>,
            invalid_index: Option<usize>,
        ) {
            // setting up execution outcomes for the chain, the blocks will be
            // executed starting from the oldest, so we need to reverse.
            let mut chain_rev = chain;
            chain_rev.reverse();

            let mut execution_outcomes = Vec::with_capacity(chain_rev.len());
            for (index, block) in chain_rev.iter().enumerate() {
                let execution_outcome = self.block_builder.get_execution_outcome(block.clone());
                let state_root = if invalid_index.is_some() && invalid_index.unwrap() == index {
                    B256::random()
                } else {
                    block.state_root
                };
                self.tree.provider.add_state_root(state_root);
                execution_outcomes.push(execution_outcome);
            }
            self.extend_execution_outcome(execution_outcomes);
        }

        fn check_canon_head(&self, head_hash: B256) {
            assert_eq!(self.tree.state.tree_state.canonical_head().hash, head_hash);
        }
    }

    #[test]
    fn test_tree_persist_block_batch() {
        let tree_config = TreeConfig::default();
        let chain_spec = MAINNET.clone();
        let mut test_block_builder =
            TestBlockBuilder::default().with_chain_spec((*chain_spec).clone());

        // we need more than tree_config.persistence_threshold() +1 blocks to
        // trigger the persistence task.
        let blocks: Vec<_> = test_block_builder
            .get_executed_blocks(1..tree_config.persistence_threshold() + 2)
            .collect();
        let mut test_harness = TestHarness::new(chain_spec).with_blocks(blocks);

        let mut blocks = vec![];
        for idx in 0..tree_config.max_execute_block_batch_size() * 2 {
            blocks.push(test_block_builder.generate_random_block(idx as u64, B256::random()));
        }

        test_harness.to_tree_tx.send(FromEngine::DownloadedBlocks(blocks)).unwrap();

        // process the message
        let msg = test_harness.tree.try_recv_engine_message().unwrap().unwrap();
        test_harness.tree.on_engine_message(msg).unwrap();

        // we now should receive the other batch
        let msg = test_harness.tree.try_recv_engine_message().unwrap().unwrap();
        match msg {
            FromEngine::DownloadedBlocks(blocks) => {
                assert_eq!(blocks.len(), tree_config.max_execute_block_batch_size());
            }
            _ => panic!("unexpected message: {:#?}", msg),
        }
    }

    #[tokio::test]
    async fn test_tree_persist_blocks() {
        let tree_config = TreeConfig::default();
        let chain_spec = MAINNET.clone();
        let mut test_block_builder =
            TestBlockBuilder::default().with_chain_spec((*chain_spec).clone());

        // we need more than tree_config.persistence_threshold() +1 blocks to
        // trigger the persistence task.
        let blocks: Vec<_> = test_block_builder
            .get_executed_blocks(1..tree_config.persistence_threshold() + 2)
            .collect();
        let test_harness = TestHarness::new(chain_spec).with_blocks(blocks.clone());
        std::thread::Builder::new()
            .name("Tree Task".to_string())
            .spawn(|| test_harness.tree.run())
            .unwrap();

        // send a message to the tree to enter the main loop.
        test_harness.to_tree_tx.send(FromEngine::DownloadedBlocks(vec![])).unwrap();

        let received_action =
            test_harness.action_rx.recv().expect("Failed to receive save blocks action");
        if let PersistenceAction::SaveBlocks(saved_blocks, _) = received_action {
            // only blocks.len() - tree_config.memory_block_buffer_target() will be
            // persisted
            let expected_persist_len =
                blocks.len() - tree_config.memory_block_buffer_target() as usize;
            assert_eq!(saved_blocks.len(), expected_persist_len);
            assert_eq!(saved_blocks, blocks[..expected_persist_len]);
        } else {
            panic!("unexpected action received {received_action:?}");
        }
    }

    #[tokio::test]
    async fn test_in_memory_state_trait_impl() {
        let blocks: Vec<_> = TestBlockBuilder::default().get_executed_blocks(0..10).collect();
        let test_harness = TestHarness::new(MAINNET.clone()).with_blocks(blocks.clone());

        for executed_block in blocks {
            let sealed_block = executed_block.block();

            let expected_state = BlockState::new(executed_block.clone());

            let actual_state_by_hash = test_harness
                .tree
                .canonical_in_memory_state
                .state_by_hash(sealed_block.hash())
                .unwrap();
            assert_eq!(expected_state, *actual_state_by_hash);

            let actual_state_by_number = test_harness
                .tree
                .canonical_in_memory_state
                .state_by_number(sealed_block.number)
                .unwrap();
            assert_eq!(expected_state, *actual_state_by_number);
        }
    }

    #[tokio::test]
    async fn test_engine_request_during_backfill() {
        let tree_config = TreeConfig::default();
        let blocks: Vec<_> = TestBlockBuilder::default()
            .get_executed_blocks(0..tree_config.persistence_threshold())
            .collect();
        let mut test_harness = TestHarness::new(MAINNET.clone())
            .with_blocks(blocks)
            .with_backfill_state(BackfillSyncState::Active);

        let (tx, rx) = oneshot::channel();
        test_harness
            .tree
            .on_engine_message(FromEngine::Request(
                BeaconEngineMessage::ForkchoiceUpdated {
                    state: ForkchoiceState {
                        head_block_hash: B256::random(),
                        safe_block_hash: B256::random(),
                        finalized_block_hash: B256::random(),
                    },
                    payload_attrs: None,
                    tx,
                }
                .into(),
            ))
            .unwrap();

        let resp = rx.await.unwrap().unwrap().await.unwrap();
        assert!(resp.payload_status.is_syncing());
    }

    #[test]
    fn test_disconnected_payload() {
        let s = include_str!("../../test-data/holesky/2.rlp");
        let data = Bytes::from_str(s).unwrap();
        let block = Block::decode(&mut data.as_ref()).unwrap();
        let sealed = block.seal_slow();
        let hash = sealed.hash();
        let payload = block_to_payload_v1(sealed.clone());

        let mut test_harness = TestHarness::new(HOLESKY.clone());

        let outcome = test_harness.tree.on_new_payload(payload.into(), None).unwrap();
        assert!(outcome.outcome.is_syncing());

        // ensure block is buffered
        let buffered = test_harness.tree.state.buffer.block(&hash).unwrap();
        assert_eq!(buffered.block, sealed);
    }

    #[test]
    fn test_disconnected_block() {
        let s = include_str!("../../test-data/holesky/2.rlp");
        let data = Bytes::from_str(s).unwrap();
        let block = Block::decode(&mut data.as_ref()).unwrap();
        let sealed = block.seal_slow();

        let mut test_harness = TestHarness::new(HOLESKY.clone());

        let outcome = test_harness.tree.insert_block_without_senders(sealed.clone()).unwrap();
        assert_eq!(
            outcome,
            InsertPayloadOk2::Inserted(BlockStatus2::Disconnected {
                head: test_harness.tree.state.tree_state.current_canonical_head,
                missing_ancestor: sealed.parent_num_hash()
            })
        );
    }

    #[tokio::test]
    async fn test_holesky_payload() {
        let s = include_str!("../../test-data/holesky/1.rlp");
        let data = Bytes::from_str(s).unwrap();
        let block = Block::decode(&mut data.as_ref()).unwrap();
        let sealed = block.seal_slow();
        let payload = block_to_payload_v1(sealed);

        let mut test_harness =
            TestHarness::new(HOLESKY.clone()).with_backfill_state(BackfillSyncState::Active);

        let (tx, rx) = oneshot::channel();
        test_harness
            .tree
            .on_engine_message(FromEngine::Request(
                BeaconEngineMessage::NewPayload {
                    payload: payload.clone().into(),
                    cancun_fields: None,
                    tx,
                }
                .into(),
            ))
            .unwrap();

        let resp = rx.await.unwrap().unwrap();
        assert!(resp.is_syncing());
    }

    #[tokio::test]
    async fn test_tree_state_insert_executed() {
        let mut tree_state = TreeState::new(BlockNumHash::default());
        let blocks: Vec<_> = TestBlockBuilder::default().get_executed_blocks(1..4).collect();

        tree_state.insert_executed(blocks[0].clone());
        tree_state.insert_executed(blocks[1].clone());

        assert_eq!(
            tree_state.parent_to_child.get(&blocks[0].block.hash()),
            Some(&HashSet::from([blocks[1].block.hash()]))
        );

        assert!(!tree_state.parent_to_child.contains_key(&blocks[1].block.hash()));

        tree_state.insert_executed(blocks[2].clone());

        assert_eq!(
            tree_state.parent_to_child.get(&blocks[1].block.hash()),
            Some(&HashSet::from([blocks[2].block.hash()]))
        );
        assert!(tree_state.parent_to_child.contains_key(&blocks[1].block.hash()));

        assert!(!tree_state.parent_to_child.contains_key(&blocks[2].block.hash()));
    }

    #[tokio::test]
    async fn test_tree_state_insert_executed_with_reorg() {
        let mut tree_state = TreeState::new(BlockNumHash::default());
        let mut test_block_builder = TestBlockBuilder::default();
        let blocks: Vec<_> = test_block_builder.get_executed_blocks(1..6).collect();

        for block in &blocks {
            tree_state.insert_executed(block.clone());
        }
        assert_eq!(tree_state.blocks_by_hash.len(), 5);

        let fork_block_3 =
            test_block_builder.get_executed_block_with_number(3, blocks[1].block.hash());
        let fork_block_4 =
            test_block_builder.get_executed_block_with_number(4, fork_block_3.block.hash());
        let fork_block_5 =
            test_block_builder.get_executed_block_with_number(5, fork_block_4.block.hash());

        tree_state.insert_executed(fork_block_3.clone());
        tree_state.insert_executed(fork_block_4.clone());
        tree_state.insert_executed(fork_block_5.clone());

        assert_eq!(tree_state.blocks_by_hash.len(), 8);
        assert_eq!(tree_state.blocks_by_number[&3].len(), 2); // two blocks at height 3 (original and fork)
        assert_eq!(tree_state.parent_to_child[&blocks[1].block.hash()].len(), 2); // block 2 should have two children

        // verify that we can insert the same block again without issues
        tree_state.insert_executed(fork_block_4.clone());
        assert_eq!(tree_state.blocks_by_hash.len(), 8);

        assert!(tree_state.parent_to_child[&fork_block_3.block.hash()]
            .contains(&fork_block_4.block.hash()));
        assert!(tree_state.parent_to_child[&fork_block_4.block.hash()]
            .contains(&fork_block_5.block.hash()));

        assert_eq!(tree_state.blocks_by_number[&4].len(), 2);
        assert_eq!(tree_state.blocks_by_number[&5].len(), 2);
    }

    #[tokio::test]
    async fn test_tree_state_remove_before() {
        let mut tree_state = TreeState::new(BlockNumHash::default());
        let blocks: Vec<_> = TestBlockBuilder::default().get_executed_blocks(1..6).collect();

        for block in &blocks {
            tree_state.insert_executed(block.clone());
        }

        let last = blocks.last().unwrap();

        // set the canonical head
        tree_state.set_canonical_head(last.block.num_hash());

        // inclusive bound, so we should remove anything up to and including 2
        tree_state.remove_until(2, Some(2));

        assert!(!tree_state.blocks_by_hash.contains_key(&blocks[0].block.hash()));
        assert!(!tree_state.blocks_by_hash.contains_key(&blocks[1].block.hash()));
        assert!(!tree_state.blocks_by_number.contains_key(&1));
        assert!(!tree_state.blocks_by_number.contains_key(&2));

        assert!(tree_state.blocks_by_hash.contains_key(&blocks[2].block.hash()));
        assert!(tree_state.blocks_by_hash.contains_key(&blocks[3].block.hash()));
        assert!(tree_state.blocks_by_hash.contains_key(&blocks[4].block.hash()));
        assert!(tree_state.blocks_by_number.contains_key(&3));
        assert!(tree_state.blocks_by_number.contains_key(&4));
        assert!(tree_state.blocks_by_number.contains_key(&5));

        assert!(!tree_state.parent_to_child.contains_key(&blocks[0].block.hash()));
        assert!(!tree_state.parent_to_child.contains_key(&blocks[1].block.hash()));
        assert!(tree_state.parent_to_child.contains_key(&blocks[2].block.hash()));
        assert!(tree_state.parent_to_child.contains_key(&blocks[3].block.hash()));
        assert!(!tree_state.parent_to_child.contains_key(&blocks[4].block.hash()));

        assert_eq!(
            tree_state.parent_to_child.get(&blocks[2].block.hash()),
            Some(&HashSet::from([blocks[3].block.hash()]))
        );
        assert_eq!(
            tree_state.parent_to_child.get(&blocks[3].block.hash()),
            Some(&HashSet::from([blocks[4].block.hash()]))
        );
    }

    #[tokio::test]
    async fn test_tree_state_remove_before_finalized() {
        let mut tree_state = TreeState::new(BlockNumHash::default());
        let blocks: Vec<_> = TestBlockBuilder::default().get_executed_blocks(1..6).collect();

        for block in &blocks {
            tree_state.insert_executed(block.clone());
        }

        let last = blocks.last().unwrap();

        // set the canonical head
        tree_state.set_canonical_head(last.block.num_hash());

        // we should still remove everything up to and including 2
        tree_state.remove_until(2, None);

        assert!(!tree_state.blocks_by_hash.contains_key(&blocks[0].block.hash()));
        assert!(!tree_state.blocks_by_hash.contains_key(&blocks[1].block.hash()));
        assert!(!tree_state.blocks_by_number.contains_key(&1));
        assert!(!tree_state.blocks_by_number.contains_key(&2));

        assert!(tree_state.blocks_by_hash.contains_key(&blocks[2].block.hash()));
        assert!(tree_state.blocks_by_hash.contains_key(&blocks[3].block.hash()));
        assert!(tree_state.blocks_by_hash.contains_key(&blocks[4].block.hash()));
        assert!(tree_state.blocks_by_number.contains_key(&3));
        assert!(tree_state.blocks_by_number.contains_key(&4));
        assert!(tree_state.blocks_by_number.contains_key(&5));

        assert!(!tree_state.parent_to_child.contains_key(&blocks[0].block.hash()));
        assert!(!tree_state.parent_to_child.contains_key(&blocks[1].block.hash()));
        assert!(tree_state.parent_to_child.contains_key(&blocks[2].block.hash()));
        assert!(tree_state.parent_to_child.contains_key(&blocks[3].block.hash()));
        assert!(!tree_state.parent_to_child.contains_key(&blocks[4].block.hash()));

        assert_eq!(
            tree_state.parent_to_child.get(&blocks[2].block.hash()),
            Some(&HashSet::from([blocks[3].block.hash()]))
        );
        assert_eq!(
            tree_state.parent_to_child.get(&blocks[3].block.hash()),
            Some(&HashSet::from([blocks[4].block.hash()]))
        );
    }

    #[tokio::test]
    async fn test_tree_state_remove_before_lower_finalized() {
        let mut tree_state = TreeState::new(BlockNumHash::default());
        let blocks: Vec<_> = TestBlockBuilder::default().get_executed_blocks(1..6).collect();

        for block in &blocks {
            tree_state.insert_executed(block.clone());
        }

        let last = blocks.last().unwrap();

        // set the canonical head
        tree_state.set_canonical_head(last.block.num_hash());

        // we have no forks so we should still remove anything up to and including 2
        tree_state.remove_until(2, Some(1));

        assert!(!tree_state.blocks_by_hash.contains_key(&blocks[0].block.hash()));
        assert!(!tree_state.blocks_by_hash.contains_key(&blocks[1].block.hash()));
        assert!(!tree_state.blocks_by_number.contains_key(&1));
        assert!(!tree_state.blocks_by_number.contains_key(&2));

        assert!(tree_state.blocks_by_hash.contains_key(&blocks[2].block.hash()));
        assert!(tree_state.blocks_by_hash.contains_key(&blocks[3].block.hash()));
        assert!(tree_state.blocks_by_hash.contains_key(&blocks[4].block.hash()));
        assert!(tree_state.blocks_by_number.contains_key(&3));
        assert!(tree_state.blocks_by_number.contains_key(&4));
        assert!(tree_state.blocks_by_number.contains_key(&5));

        assert!(!tree_state.parent_to_child.contains_key(&blocks[0].block.hash()));
        assert!(!tree_state.parent_to_child.contains_key(&blocks[1].block.hash()));
        assert!(tree_state.parent_to_child.contains_key(&blocks[2].block.hash()));
        assert!(tree_state.parent_to_child.contains_key(&blocks[3].block.hash()));
        assert!(!tree_state.parent_to_child.contains_key(&blocks[4].block.hash()));

        assert_eq!(
            tree_state.parent_to_child.get(&blocks[2].block.hash()),
            Some(&HashSet::from([blocks[3].block.hash()]))
        );
        assert_eq!(
            tree_state.parent_to_child.get(&blocks[3].block.hash()),
            Some(&HashSet::from([blocks[4].block.hash()]))
        );
    }

    #[tokio::test]
    async fn test_tree_state_on_new_head() {
        let mut tree_state = TreeState::new(BlockNumHash::default());
        let mut test_block_builder = TestBlockBuilder::default();

        let blocks: Vec<_> = test_block_builder.get_executed_blocks(1..6).collect();

        for block in &blocks {
            tree_state.insert_executed(block.clone());
        }

        // set block 3 as the current canonical head
        tree_state.set_canonical_head(blocks[2].block.num_hash());

        // create a fork from block 2
        let fork_block_3 =
            test_block_builder.get_executed_block_with_number(3, blocks[1].block.hash());
        let fork_block_4 =
            test_block_builder.get_executed_block_with_number(4, fork_block_3.block.hash());
        let fork_block_5 =
            test_block_builder.get_executed_block_with_number(5, fork_block_4.block.hash());

        tree_state.insert_executed(fork_block_3.clone());
        tree_state.insert_executed(fork_block_4.clone());
        tree_state.insert_executed(fork_block_5.clone());

        // normal (non-reorg) case
        let result = tree_state.on_new_head(blocks[4].block.hash());
        assert!(matches!(result, Some(NewCanonicalChain::Commit { .. })));
        if let Some(NewCanonicalChain::Commit { new }) = result {
            assert_eq!(new.len(), 2);
            assert_eq!(new[0].block.hash(), blocks[3].block.hash());
            assert_eq!(new[1].block.hash(), blocks[4].block.hash());
        }

        // reorg case
        let result = tree_state.on_new_head(fork_block_5.block.hash());
        assert!(matches!(result, Some(NewCanonicalChain::Reorg { .. })));
        if let Some(NewCanonicalChain::Reorg { new, old }) = result {
            assert_eq!(new.len(), 3);
            assert_eq!(new[0].block.hash(), fork_block_3.block.hash());
            assert_eq!(new[1].block.hash(), fork_block_4.block.hash());
            assert_eq!(new[2].block.hash(), fork_block_5.block.hash());

            assert_eq!(old.len(), 1);
            assert_eq!(old[0].block.hash(), blocks[2].block.hash());
        }
    }

    #[tokio::test]
    async fn test_tree_state_on_new_head_deep_fork() {
        reth_tracing::init_test_tracing();

        let mut tree_state = TreeState::new(BlockNumHash::default());
        let mut test_block_builder = TestBlockBuilder::default();

        let blocks: Vec<_> = test_block_builder.get_executed_blocks(0..5).collect();

        for block in &blocks {
            tree_state.insert_executed(block.clone());
        }

        // set last block as the current canonical head
        let last_block = blocks.last().unwrap().block.clone();

        tree_state.set_canonical_head(last_block.num_hash());

        // create a fork chain from last_block
        let chain_a = test_block_builder.create_fork(&last_block, 10);
        let chain_b = test_block_builder.create_fork(&last_block, 10);

        for block in &chain_a {
            tree_state.insert_executed(ExecutedBlock {
                block: Arc::new(block.block.clone()),
                senders: Arc::new(block.senders.clone()),
                execution_output: Arc::new(ExecutionOutcome::default()),
                hashed_state: Arc::new(HashedPostState::default()),
                trie: Arc::new(TrieUpdates::default()),
            });
        }
        tree_state.set_canonical_head(chain_a.last().unwrap().num_hash());

        for block in &chain_b {
            tree_state.insert_executed(ExecutedBlock {
                block: Arc::new(block.block.clone()),
                senders: Arc::new(block.senders.clone()),
                execution_output: Arc::new(ExecutionOutcome::default()),
                hashed_state: Arc::new(HashedPostState::default()),
                trie: Arc::new(TrieUpdates::default()),
            });
        }

        // reorg case
        let result = tree_state.on_new_head(chain_b.first().unwrap().block.hash());
        assert!(matches!(result, Some(NewCanonicalChain::Reorg { .. })));
        if let Some(NewCanonicalChain::Reorg { new, old }) = result {
            assert_eq!(new.len(), 1);
            assert_eq!(new[0].block.hash(), chain_b[0].block.hash());

            assert_eq!(old.len(), chain_a.len());
            for (index, block) in chain_a.iter().enumerate() {
                assert_eq!(old[index].block.hash(), block.block.hash());
            }
        }
    }

    #[tokio::test]
    async fn test_get_canonical_blocks_to_persist() {
        let chain_spec = MAINNET.clone();
        let mut test_harness = TestHarness::new(chain_spec);
        let mut test_block_builder = TestBlockBuilder::default();

        let canonical_head_number = 9;
        let blocks: Vec<_> =
            test_block_builder.get_executed_blocks(0..canonical_head_number + 1).collect();
        test_harness = test_harness.with_blocks(blocks.clone());

        let last_persisted_block_number = 3;
        test_harness.tree.persistence_state.last_persisted_block_number =
            last_persisted_block_number;

        let persistence_threshold = 4;
        let memory_block_buffer_target = 3;
        test_harness.tree.config = TreeConfig::default()
            .with_persistence_threshold(persistence_threshold)
            .with_memory_block_buffer_target(memory_block_buffer_target);

        let blocks_to_persist = test_harness.tree.get_canonical_blocks_to_persist();

        let expected_blocks_to_persist_length: usize =
            (canonical_head_number - memory_block_buffer_target - last_persisted_block_number)
                .try_into()
                .unwrap();

        assert_eq!(blocks_to_persist.len(), expected_blocks_to_persist_length);
        for (i, item) in
            blocks_to_persist.iter().enumerate().take(expected_blocks_to_persist_length)
        {
            assert_eq!(item.block.number, last_persisted_block_number + i as u64 + 1);
        }

        // make sure only canonical blocks are included
        let fork_block = test_block_builder.get_executed_block_with_number(4, B256::random());
        let fork_block_hash = fork_block.block.hash();
        test_harness.tree.state.tree_state.insert_executed(fork_block);

        assert!(test_harness.tree.state.tree_state.block_by_hash(fork_block_hash).is_some());

        let blocks_to_persist = test_harness.tree.get_canonical_blocks_to_persist();
        assert_eq!(blocks_to_persist.len(), expected_blocks_to_persist_length);

        // check that the fork block is not included in the blocks to persist
        assert!(!blocks_to_persist.iter().any(|b| b.block.hash() == fork_block_hash));

        // check that the original block 4 is still included
        assert!(blocks_to_persist
            .iter()
            .any(|b| b.block.number == 4 && b.block.hash() == blocks[4].block.hash()));
    }

    #[tokio::test]
    async fn test_engine_tree_fcu_missing_head() {
        let chain_spec = MAINNET.clone();
        let mut test_harness = TestHarness::new(chain_spec.clone());

        let mut test_block_builder =
            TestBlockBuilder::default().with_chain_spec((*chain_spec).clone());

        let blocks: Vec<_> = test_block_builder.get_executed_blocks(0..5).collect();
        test_harness = test_harness.with_blocks(blocks);

        let missing_block = test_block_builder
            .generate_random_block(6, test_harness.blocks.last().unwrap().block().hash());

        test_harness.fcu_to(missing_block.hash(), PayloadStatusEnum::Syncing).await;

        // after FCU we receive an EngineApiEvent::Download event to get the missing block.
        let event = test_harness.from_tree_rx.recv().await.unwrap();
        match event {
            EngineApiEvent::Download(DownloadRequest::BlockSet(actual_block_set)) => {
                let expected_block_set = HashSet::from([missing_block.hash()]);
                assert_eq!(actual_block_set, expected_block_set);
            }
            _ => panic!("Unexpected event: {:#?}", event),
        }
    }

    #[tokio::test]
    async fn test_engine_tree_fcu_canon_chain_insertion() {
        let chain_spec = MAINNET.clone();
        let mut test_harness = TestHarness::new(chain_spec.clone());

        let base_chain: Vec<_> = test_harness.block_builder.get_executed_blocks(0..1).collect();
        test_harness = test_harness.with_blocks(base_chain.clone());

        test_harness
            .fcu_to(base_chain.last().unwrap().block().hash(), ForkchoiceStatus::Valid)
            .await;

        // extend main chain
        let main_chain = test_harness.block_builder.create_fork(base_chain[0].block(), 3);

        test_harness.insert_chain(main_chain).await;
    }

    #[tokio::test]
    async fn test_engine_tree_fcu_reorg_with_all_blocks() {
        let chain_spec = MAINNET.clone();
        let mut test_harness = TestHarness::new(chain_spec.clone());

        let main_chain: Vec<_> = test_harness.block_builder.get_executed_blocks(0..5).collect();
        test_harness = test_harness.with_blocks(main_chain.clone());

        let fork_chain = test_harness.block_builder.create_fork(main_chain[2].block(), 3);
        let fork_chain_last_hash = fork_chain.last().unwrap().hash();

        // add fork blocks to the tree
        for block in &fork_chain {
            test_harness.insert_block(block.clone()).unwrap();
        }

        test_harness.send_fcu(fork_chain_last_hash, ForkchoiceStatus::Valid).await;

        // check for ForkBlockAdded events, we expect fork_chain.len() blocks added
        test_harness.check_fork_chain_insertion(fork_chain.clone()).await;

        // check for CanonicalChainCommitted event
        test_harness.check_canon_commit(fork_chain_last_hash).await;

        test_harness.check_fcu(fork_chain_last_hash, ForkchoiceStatus::Valid).await;

        // new head is the tip of the fork chain
        test_harness.check_canon_head(fork_chain_last_hash);
    }

    #[tokio::test]
    async fn test_engine_tree_live_sync_transition_required_blocks_requested() {
        reth_tracing::init_test_tracing();

        let chain_spec = MAINNET.clone();
        let mut test_harness = TestHarness::new(chain_spec.clone());

        let base_chain: Vec<_> = test_harness.block_builder.get_executed_blocks(0..1).collect();
        test_harness = test_harness.with_blocks(base_chain.clone());

        test_harness
            .fcu_to(base_chain.last().unwrap().block().hash(), ForkchoiceStatus::Valid)
            .await;

        // extend main chain but don't insert the blocks
        let main_chain = test_harness.block_builder.create_fork(base_chain[0].block(), 10);

        let main_chain_last_hash = main_chain.last().unwrap().hash();
        test_harness.send_fcu(main_chain_last_hash, ForkchoiceStatus::Syncing).await;

        test_harness.check_fcu(main_chain_last_hash, ForkchoiceStatus::Syncing).await;

        // create event for backfill finished
        let backfill_finished = FromOrchestrator::BackfillSyncFinished(ControlFlow::Continue {
            block_number: MIN_BLOCKS_FOR_PIPELINE_RUN + 1,
        });

        test_harness.tree.on_engine_message(FromEngine::Event(backfill_finished)).unwrap();

        let event = test_harness.from_tree_rx.recv().await.unwrap();
        match event {
            EngineApiEvent::Download(DownloadRequest::BlockSet(hash_set)) => {
                assert_eq!(hash_set, HashSet::from([main_chain_last_hash]));
            }
            _ => panic!("Unexpected event: {:#?}", event),
        }

        test_harness
            .tree
            .on_engine_message(FromEngine::DownloadedBlocks(vec![main_chain
                .last()
                .unwrap()
                .clone()]))
            .unwrap();

        let event = test_harness.from_tree_rx.recv().await.unwrap();
        match event {
            EngineApiEvent::Download(DownloadRequest::BlockRange(initial_hash, total_blocks)) => {
                assert_eq!(total_blocks, (main_chain.len() - 1) as u64);
                assert_eq!(initial_hash, main_chain.last().unwrap().parent_hash);
            }
            _ => panic!("Unexpected event: {:#?}", event),
        }
    }

    #[tokio::test]
    async fn test_engine_tree_live_sync_transition_eventually_canonical() {
        reth_tracing::init_test_tracing();

        let chain_spec = MAINNET.clone();
        let mut test_harness = TestHarness::new(chain_spec.clone());
        test_harness.tree.config = test_harness.tree.config.with_max_execute_block_batch_size(100);

        // create base chain and setup test harness with it
        let base_chain: Vec<_> = test_harness.block_builder.get_executed_blocks(0..1).collect();
        test_harness = test_harness.with_blocks(base_chain.clone());

        // fcu to the tip of base chain
        test_harness
            .fcu_to(base_chain.last().unwrap().block().hash(), ForkchoiceStatus::Valid)
            .await;

        // create main chain, extension of base chain, with enough blocks to
        // trigger backfill sync
        let main_chain = test_harness
            .block_builder
            .create_fork(base_chain[0].block(), MIN_BLOCKS_FOR_PIPELINE_RUN + 10);

        let main_chain_last = main_chain.last().unwrap();
        let main_chain_last_hash = main_chain_last.hash();
        let main_chain_backfill_target =
            main_chain.get(MIN_BLOCKS_FOR_PIPELINE_RUN as usize).unwrap();
        let main_chain_backfill_target_hash = main_chain_backfill_target.hash();

        // fcu to the element of main chain that should trigger backfill sync
        test_harness.send_fcu(main_chain_backfill_target_hash, ForkchoiceStatus::Syncing).await;
        test_harness.check_fcu(main_chain_backfill_target_hash, ForkchoiceStatus::Syncing).await;

        // check download request for target
        let event = test_harness.from_tree_rx.recv().await.unwrap();
        match event {
            EngineApiEvent::Download(DownloadRequest::BlockSet(hash_set)) => {
                assert_eq!(hash_set, HashSet::from([main_chain_backfill_target_hash]));
            }
            _ => panic!("Unexpected event: {:#?}", event),
        }

        // send message to tell the engine the requested block was downloaded
        test_harness
            .tree
            .on_engine_message(FromEngine::DownloadedBlocks(vec![
                main_chain_backfill_target.clone()
            ]))
            .unwrap();

        // check that backfill is triggered
        let event = test_harness.from_tree_rx.recv().await.unwrap();
        match event {
            EngineApiEvent::BackfillAction(BackfillAction::Start(
                reth_stages::PipelineTarget::Sync(target_hash),
            )) => {
                assert_eq!(target_hash, main_chain_backfill_target_hash);
            }
            _ => panic!("Unexpected event: {:#?}", event),
        }

        // persist blocks of main chain, same as the backfill operation would do
        let backfilled_chain: Vec<_> =
            main_chain.clone().drain(0..(MIN_BLOCKS_FOR_PIPELINE_RUN + 1) as usize).collect();
        test_harness.persist_blocks(backfilled_chain.clone());

        test_harness.setup_range_insertion_for_valid_chain(backfilled_chain);

        // send message to mark backfill finished
        test_harness
            .tree
            .on_engine_message(FromEngine::Event(FromOrchestrator::BackfillSyncFinished(
                ControlFlow::Continue { block_number: main_chain_backfill_target.number },
            )))
            .unwrap();

        // send fcu to the tip of main
        test_harness.fcu_to(main_chain_last_hash, ForkchoiceStatus::Syncing).await;

        let event = test_harness.from_tree_rx.recv().await.unwrap();
        match event {
            EngineApiEvent::Download(DownloadRequest::BlockSet(target_hash)) => {
                assert_eq!(target_hash, HashSet::from([main_chain_last_hash]));
            }
            _ => panic!("Unexpected event: {:#?}", event),
        }

        // tell engine main chain tip downloaded
        test_harness
            .tree
            .on_engine_message(FromEngine::DownloadedBlocks(vec![main_chain_last.clone()]))
            .unwrap();

        // check download range request
        let event = test_harness.from_tree_rx.recv().await.unwrap();
        match event {
            EngineApiEvent::Download(DownloadRequest::BlockRange(initial_hash, total_blocks)) => {
                assert_eq!(
                    total_blocks,
                    (main_chain.len() - MIN_BLOCKS_FOR_PIPELINE_RUN as usize - 2) as u64
                );
                assert_eq!(initial_hash, main_chain_last.parent_hash);
            }
            _ => panic!("Unexpected event: {:#?}", event),
        }

        let remaining: Vec<_> = main_chain
            .clone()
            .drain((MIN_BLOCKS_FOR_PIPELINE_RUN + 1) as usize..main_chain.len())
            .collect();

        test_harness.setup_range_insertion_for_valid_chain(remaining.clone());

        // tell engine block range downloaded
        test_harness
            .tree
            .on_engine_message(FromEngine::DownloadedBlocks(remaining.clone()))
            .unwrap();

        test_harness.check_fork_chain_insertion(remaining).await;

        // check canonical chain committed event with the hash of the latest block
        test_harness.check_canon_commit(main_chain_last_hash).await;

        // new head is the tip of the main chain
        test_harness.check_canon_head(main_chain_last_hash);
    }

    #[tokio::test]
    async fn test_engine_tree_live_sync_fcu_extends_canon_chain() {
        reth_tracing::init_test_tracing();

        let chain_spec = MAINNET.clone();
        let mut test_harness = TestHarness::new(chain_spec.clone());

        // create base chain and setup test harness with it
        let base_chain: Vec<_> = test_harness.block_builder.get_executed_blocks(0..1).collect();
        test_harness = test_harness.with_blocks(base_chain.clone());

        // fcu to the tip of base chain
        test_harness
            .fcu_to(base_chain.last().unwrap().block().hash(), ForkchoiceStatus::Valid)
            .await;

        // create main chain, extension of base chain
        let main_chain = test_harness.block_builder.create_fork(base_chain[0].block(), 10);
        // determine target in the middle of main hain
        let target = main_chain.get(5).unwrap();
        let target_hash = target.hash();
        let main_last = main_chain.last().unwrap();
        let main_last_hash = main_last.hash();

        // insert main chain
        test_harness.insert_chain(main_chain).await;

        // send fcu to target
        test_harness.send_fcu(target_hash, ForkchoiceStatus::Valid).await;

        test_harness.check_canon_commit(target_hash).await;
        test_harness.check_fcu(target_hash, ForkchoiceStatus::Valid).await;

        // send fcu to main tip
        test_harness.send_fcu(main_last_hash, ForkchoiceStatus::Valid).await;

        test_harness.check_canon_commit(main_last_hash).await;
        test_harness.check_fcu(main_last_hash, ForkchoiceStatus::Valid).await;
        test_harness.check_canon_head(main_last_hash);
    }

    #[tokio::test]
    async fn test_engine_tree_valid_forks_with_older_canonical_head() {
        reth_tracing::init_test_tracing();

        let chain_spec = MAINNET.clone();
        let mut test_harness = TestHarness::new(chain_spec.clone());

        // create base chain and setup test harness with it
        let base_chain: Vec<_> = test_harness.block_builder.get_executed_blocks(0..1).collect();
        test_harness = test_harness.with_blocks(base_chain.clone());

        let old_head = base_chain.first().unwrap().block();

        // extend base chain
        let extension_chain = test_harness.block_builder.create_fork(old_head, 5);
        let fork_block = extension_chain.last().unwrap().block.clone();

        test_harness.setup_range_insertion_for_valid_chain(extension_chain.clone());
        test_harness.insert_chain(extension_chain).await;

        // fcu to old_head
        test_harness.fcu_to(old_head.hash(), ForkchoiceStatus::Valid).await;

        // create two competing chains starting from fork_block
        let chain_a = test_harness.block_builder.create_fork(&fork_block, 10);
        let chain_b = test_harness.block_builder.create_fork(&fork_block, 10);

        // insert chain A blocks using newPayload
        test_harness.setup_range_insertion_for_valid_chain(chain_a.clone());
        for block in &chain_a {
            test_harness.send_new_payload(block.clone()).await;
        }

        test_harness.check_canon_chain_insertion(chain_a.clone()).await;

        // insert chain B blocks using newPayload
        test_harness.setup_range_insertion_for_valid_chain(chain_b.clone());
        for block in &chain_b {
            test_harness.send_new_payload(block.clone()).await;
        }

        test_harness.check_canon_chain_insertion(chain_b.clone()).await;

        // send FCU to make the tip of chain B the new head
        let chain_b_tip_hash = chain_b.last().unwrap().hash();
        test_harness.send_fcu(chain_b_tip_hash, ForkchoiceStatus::Valid).await;

        // check for CanonicalChainCommitted event
        test_harness.check_canon_commit(chain_b_tip_hash).await;

        // verify FCU was processed
        test_harness.check_fcu(chain_b_tip_hash, ForkchoiceStatus::Valid).await;

        // verify the new canonical head
        test_harness.check_canon_head(chain_b_tip_hash);

        // verify that chain A is now considered a fork
        assert!(test_harness.tree.state.tree_state.is_fork(chain_a.last().unwrap().hash()));
    }

    #[tokio::test]
    async fn test_engine_tree_buffered_blocks_are_eventually_connected() {
        let chain_spec = MAINNET.clone();
        let mut test_harness = TestHarness::new(chain_spec.clone());

        let base_chain: Vec<_> = test_harness.block_builder.get_executed_blocks(0..1).collect();
        test_harness = test_harness.with_blocks(base_chain.clone());

        // side chain consisting of two blocks, the last will be inserted first
        // so that we force it to be buffered
        let side_chain =
            test_harness.block_builder.create_fork(base_chain.last().unwrap().block(), 2);

        // buffer last block of side chain
        let buffered_block = side_chain.last().unwrap();
        let buffered_block_hash = buffered_block.hash();

        test_harness.setup_range_insertion_for_valid_chain(vec![buffered_block.clone()]);
        test_harness.send_new_payload(buffered_block.clone()).await;

        assert!(test_harness.tree.state.buffer.block(&buffered_block_hash).is_some());

        let non_buffered_block = side_chain.first().unwrap();
        let non_buffered_block_hash = non_buffered_block.hash();

        // insert block that continues the canon chain, should not be buffered
        test_harness.setup_range_insertion_for_valid_chain(vec![non_buffered_block.clone()]);
        test_harness.send_new_payload(non_buffered_block.clone()).await;
        assert!(test_harness.tree.state.buffer.block(&non_buffered_block_hash).is_none());

        // the previously buffered block should be connected now
        assert!(test_harness.tree.state.buffer.block(&buffered_block_hash).is_none());

        // both blocks are added to the canon chain in order
        test_harness.check_canon_block_added(non_buffered_block_hash).await;
        test_harness.check_canon_block_added(buffered_block_hash).await;
    }

    #[tokio::test]
    async fn test_engine_tree_valid_and_invalid_forks_with_older_canonical_head() {
        reth_tracing::init_test_tracing();

        let chain_spec = MAINNET.clone();
        let mut test_harness = TestHarness::new(chain_spec.clone());

        // create base chain and setup test harness with it
        let base_chain: Vec<_> = test_harness.block_builder.get_executed_blocks(0..1).collect();
        test_harness = test_harness.with_blocks(base_chain.clone());

        let old_head = base_chain.first().unwrap().block();

        // extend base chain
        let extension_chain = test_harness.block_builder.create_fork(old_head, 5);
        let fork_block = extension_chain.last().unwrap().block.clone();
        test_harness.insert_chain(extension_chain).await;

        // fcu to old_head
        test_harness.fcu_to(old_head.hash(), ForkchoiceStatus::Valid).await;

        // create two competing chains starting from fork_block, one of them invalid
        let total_fork_elements = 10;
        let chain_a = test_harness.block_builder.create_fork(&fork_block, total_fork_elements);
        let chain_b = test_harness.block_builder.create_fork(&fork_block, total_fork_elements);

        // insert chain B blocks using newPayload
        test_harness.setup_range_insertion_for_valid_chain(chain_b.clone());
        for block in &chain_b {
            test_harness.send_new_payload(block.clone()).await;
            test_harness.send_fcu(block.hash(), ForkchoiceStatus::Valid).await;
            test_harness.check_canon_block_added(block.hash()).await;
            test_harness.check_canon_commit(block.hash()).await;
            test_harness.check_fcu(block.hash(), ForkchoiceStatus::Valid).await;
        }

        // insert chain A blocks using newPayload, one of the blocks will be invalid
        let invalid_index = 3;
        test_harness.setup_range_insertion_for_invalid_chain(chain_a.clone(), invalid_index);
        for block in &chain_a {
            test_harness.send_new_payload(block.clone()).await;
        }

        // check canon chain insertion up to the invalid index and taking into
        // account reversed ordering
        test_harness
            .check_fork_chain_insertion(
                chain_a[..chain_a.len() - invalid_index - 1].iter().cloned(),
            )
            .await;

        // send FCU to make the tip of chain A, expect invalid
        let chain_a_tip_hash = chain_a.last().unwrap().hash();
        test_harness.fcu_to(chain_a_tip_hash, ForkchoiceStatus::Invalid).await;

        // send FCU to make the tip of chain B the new head
        let chain_b_tip_hash = chain_b.last().unwrap().hash();

        // verify the new canonical head
        test_harness.check_canon_head(chain_b_tip_hash);

        // verify the canonical head didn't change
        test_harness.check_canon_head(chain_b_tip_hash);
    }

    #[tokio::test]
    async fn test_engine_tree_reorg_with_missing_ancestor_expecting_valid() {
        reth_tracing::init_test_tracing();
        let chain_spec = MAINNET.clone();
        let mut test_harness = TestHarness::new(chain_spec.clone());

        let base_chain: Vec<_> = test_harness.block_builder.get_executed_blocks(0..6).collect();
        test_harness = test_harness.with_blocks(base_chain.clone());

        // create a side chain with an invalid block
        let side_chain =
            test_harness.block_builder.create_fork(base_chain.last().unwrap().block(), 15);
        let invalid_index = 9;

        test_harness.setup_range_insertion_for_invalid_chain(side_chain.clone(), invalid_index);

        for (index, block) in side_chain.iter().enumerate() {
            test_harness.send_new_payload(block.clone()).await;

            if index < side_chain.len() - invalid_index - 1 {
                test_harness.send_fcu(block.block.hash(), ForkchoiceStatus::Valid).await;
            }
        }

        // Try to do a forkchoice update to a block after the invalid one
        let fork_tip_hash = side_chain.last().unwrap().hash();
        test_harness.send_fcu(fork_tip_hash, ForkchoiceStatus::Invalid).await;
    }
}<|MERGE_RESOLUTION|>--- conflicted
+++ resolved
@@ -41,12 +41,8 @@
 use reth_stages_api::ControlFlow;
 use reth_trie::HashedPostState;
 use std::{
-<<<<<<< HEAD
-    collections::{BTreeMap, HashMap, HashSet},
+    collections::{btree_map, hash_map, BTreeMap, HashMap, HashSet, VecDeque},
     fmt::Debug,
-=======
-    collections::{btree_map, hash_map, BTreeMap, HashMap, HashSet, VecDeque},
->>>>>>> 28e46bfd
     ops::Bound,
     sync::{
         mpsc::{Receiver, RecvError, RecvTimeoutError, Sender},
