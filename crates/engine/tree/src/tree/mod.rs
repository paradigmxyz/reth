--- conflicted
+++ resolved
@@ -1336,7 +1336,6 @@
         Ok(())
     }
 
-<<<<<<< HEAD
     /// Finishes termination by persisting all remaining blocks and signaling completion.
     ///
     /// This blocks until all persistence is complete. Always signals completion,
@@ -1371,8 +1370,6 @@
         }
     }
 
-=======
->>>>>>> 1adc6aec
     /// Handles a completed persistence task.
     fn on_persistence_complete(
         &mut self,
@@ -1386,12 +1383,7 @@
             number: last_persisted_block_number,
         }) = last_persisted_hash_num
         else {
-<<<<<<< HEAD
-            // if this happened, then we persisted no blocks because we sent an
-            // empty vec of blocks
-=======
             // if this happened, then we persisted no blocks because we sent an empty vec of blocks
->>>>>>> 1adc6aec
             warn!(target: "engine::tree", "Persistence task completed but did not persist any blocks");
             return Ok(())
         };
