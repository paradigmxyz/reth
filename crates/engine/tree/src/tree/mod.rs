--- conflicted
+++ resolved
@@ -6,15 +6,8 @@
     tree::{error::InsertPayloadError, metrics::EngineApiMetrics, payload_validator::TreeCtx},
 };
 use alloy_consensus::BlockHeader;
-<<<<<<< HEAD
-use alloy_eips::{merge::EPOCH_SLOTS, BlockNumHash, NumHash};
-use alloy_evm::block::BlockExecutor;
+use alloy_eips::{eip1898::BlockWithParent, merge::EPOCH_SLOTS, BlockNumHash, NumHash};
 use alloy_primitives::{Bytes, B256};
-use alloy_rlp::Decodable;
-=======
-use alloy_eips::{eip1898::BlockWithParent, merge::EPOCH_SLOTS, BlockNumHash, NumHash};
-use alloy_primitives::B256;
->>>>>>> e12e6c0d
 use alloy_rpc_types_engine::{
     ForkchoiceState, PayloadStatus, PayloadStatusEnum, PayloadValidationError,
 };
@@ -30,22 +23,14 @@
     ForkchoiceStateTracker, OnForkChoiceUpdated,
 };
 use reth_errors::{ConsensusError, ProviderResult};
-<<<<<<< HEAD
-use reth_ethereum_primitives::TransactionSigned;
-use reth_evm::{ConfigureEvm, Evm, SpecFor};
+use reth_evm::ConfigureEvm;
 use reth_payload_builder::{PayloadBuilderError, PayloadBuilderHandle, PayloadId};
-use reth_payload_primitives::{EngineApiMessageVersion, PayloadBuilderAttributes, PayloadTypes};
-use reth_primitives_traits::{
-    Block, GotExpected, NodePrimitives, Recovered, RecoveredBlock, SealedBlock, SealedHeader,
-    SignerRecoverable,
-=======
-use reth_evm::ConfigureEvm;
-use reth_payload_builder::PayloadBuilderHandle;
 use reth_payload_primitives::{
     BuiltPayload, EngineApiMessageVersion, NewPayloadError, PayloadBuilderAttributes, PayloadTypes,
->>>>>>> e12e6c0d
 };
-use reth_primitives_traits::{Block, NodePrimitives, RecoveredBlock, SealedBlock, SealedHeader};
+use reth_primitives_traits::{
+    Block, NodePrimitives, RecoveredBlock, SealedBlock, SealedHeader,
+};
 use reth_provider::{
     providers::ConsistentDbView, BlockNumReader, BlockReader, DBProvider, DatabaseProviderFactory,
     HashedPostStateProvider, ProviderError, StateCommitmentProvider, StateProviderBox,
@@ -55,11 +40,7 @@
 use reth_stages_api::ControlFlow;
 use reth_trie::{HashedPostState, TrieInput};
 use reth_trie_db::{DatabaseHashedPostState, StateCommitment};
-<<<<<<< HEAD
-use reth_trie_parallel::root::{ParallelStateRoot, ParallelStateRootError};
-
-=======
->>>>>>> e12e6c0d
+
 use state::TreeState;
 use std::{
     fmt::Debug,
@@ -98,11 +79,6 @@
 pub use payload_validator::{BasicEngineValidator, EngineValidator};
 pub use persistence_state::PersistenceState;
 pub use reth_engine_primitives::TreeConfig;
-<<<<<<< HEAD
-use reth_evm::execute::BlockExecutionOutput;
-use reth_provider::BlockExecutionInput;
-=======
->>>>>>> e12e6c0d
 
 pub mod state;
 
@@ -539,43 +515,6 @@
         //
         // This validation **MUST** be instantly run in all cases even during active sync process.
         let parent_hash = payload.parent_hash();
-<<<<<<< HEAD
-
-        // NOTE
-        //
-        // we may not want to `flat_map` here so that IL indices of invalid transactions are
-        // preserved.
-        let il: Option<Vec<Recovered<TransactionSigned>>> = payload.inclusion_list().map(|il| {
-            il.into_iter()
-                .flat_map(|tx| {
-                    let Some(signed) = TransactionSigned::decode(&mut tx.as_ref()).ok() else {
-                        return None;
-                    };
-                    let Ok(signer) = signed.recover_signer() else {
-                        return None;
-                    };
-                    Some(Recovered::new_unchecked(signed, signer))
-                })
-                .collect()
-        });
-
-        let block = match self.payload_validator.ensure_well_formed_payload(payload) {
-            Ok(block) => block,
-            Err(error) => {
-                error!(target: "engine::tree", %error, "Invalid payload");
-                // we need to convert the error to a payload status (response to the CL)
-
-                let latest_valid_hash =
-                    if error.is_block_hash_mismatch() || error.is_invalid_versioned_hashes() {
-                        // Engine-API rules:
-                        // > `latestValidHash: null` if the blockHash validation has failed (<https://github.com/ethereum/execution-apis/blob/fe8e13c288c592ec154ce25c534e26cb7ce0530d/src/engine/shanghai.md?plain=1#L113>)
-                        // > `latestValidHash: null` if the expected and the actual arrays don't match (<https://github.com/ethereum/execution-apis/blob/fe8e13c288c592ec154ce25c534e26cb7ce0530d/src/engine/cancun.md?plain=1#L103>)
-                        None
-                    } else {
-                        self.latest_valid_hash_for_invalid_payload(parent_hash)?
-                    };
-=======
->>>>>>> e12e6c0d
 
         self.metrics
             .block_validation
@@ -612,12 +551,7 @@
 
         let status = if self.backfill_sync_state.is_idle() {
             let mut latest_valid_hash = None;
-<<<<<<< HEAD
-            let num_hash = block.num_hash();
-            match self.insert_block(block, il) {
-=======
             match self.insert_payload(payload) {
->>>>>>> e12e6c0d
                 Ok(status) => {
                     let status = match status {
                         InsertPayloadOk::Inserted(BlockStatus::Valid) => {
@@ -1773,7 +1707,7 @@
             //
             // we insert without an inclusion list, because we only enforce the IL for
             // `on_new_payload`.
-            match self.insert_block(child, None) {
+            match self.insert_block(child) {
                 Ok(res) => {
                     debug!(target: "engine::tree", child =?child_num_hash, ?res, "connected buffered block");
                     if self.is_sync_target_head(child_num_hash.hash) &&
@@ -2104,7 +2038,7 @@
         // NOTE
         //
         // we insert without an inclusion list, because we only enforce the IL for `on_new_payload`.
-        match self.insert_block(block, None) {
+        match self.insert_block(block) {
             Ok(InsertPayloadOk::Inserted(BlockStatus::Valid)) => {
                 if self.is_sync_target_head(block_num_hash.hash) {
                     trace!(target: "engine::tree", "appended downloaded sync target block");
@@ -2145,15 +2079,6 @@
 
     fn insert_payload(
         &mut self,
-<<<<<<< HEAD
-        block: RecoveredBlock<N::Block>,
-        il: Option<Vec<Recovered<TransactionSigned>>>,
-    ) -> Result<InsertPayloadOk, InsertBlockError<N::Block>> {
-        match self.insert_block_inner(block, il) {
-            Ok(result) => Ok(result),
-            Err((kind, block)) => Err(InsertBlockError::new(block.into_sealed_block(), kind)),
-        }
-=======
         payload: T::ExecutionData,
     ) -> Result<InsertPayloadOk, InsertPayloadError<N::Block>> {
         self.insert_block_or_payload(
@@ -2162,115 +2087,11 @@
             |validator, payload, ctx| validator.validate_payload(payload, ctx),
             |this, payload| Ok(this.payload_validator.ensure_well_formed_payload(payload)?),
         )
->>>>>>> e12e6c0d
     }
 
     fn insert_block(
         &mut self,
         block: RecoveredBlock<N::Block>,
-<<<<<<< HEAD
-        il: Option<Vec<Recovered<TransactionSigned>>>,
-    ) -> Result<InsertPayloadOk, (InsertBlockErrorKind, RecoveredBlock<N::Block>)> {
-        /// A helper macro that returns the block in case there was an error
-        macro_rules! ensure_ok {
-            ($expr:expr) => {
-                match $expr {
-                    Ok(val) => val,
-                    Err(e) => return Err((e.into(), block)),
-                }
-            };
-        }
-
-        let block_num_hash = block.num_hash();
-        debug!(target: "engine::tree", block=?block_num_hash, parent = ?block.parent_hash(), state_root = ?block.state_root(), "Inserting new block into tree");
-
-        if ensure_ok!(self.block_by_hash(block.hash())).is_some() {
-            return Ok(InsertPayloadOk::AlreadySeen(BlockStatus::Valid))
-        }
-
-        let start = Instant::now();
-
-        trace!(target: "engine::tree", block=?block_num_hash, "Validating block consensus");
-
-        // validate block consensus rules
-        ensure_ok!(self.validate_block(&block));
-
-        trace!(target: "engine::tree", block=?block_num_hash, parent=?block.parent_hash(), "Fetching block state provider");
-        let Some(provider_builder) = ensure_ok!(self.state_provider_builder(block.parent_hash()))
-        else {
-            // we don't have the state required to execute this block, buffering it and find the
-            // missing parent block
-            let missing_ancestor = self
-                .state
-                .buffer
-                .lowest_ancestor(&block.parent_hash())
-                .map(|block| block.parent_num_hash())
-                .unwrap_or_else(|| block.parent_num_hash());
-
-            self.state.buffer.insert_block(block);
-
-            return Ok(InsertPayloadOk::Inserted(BlockStatus::Disconnected {
-                head: self.state.tree_state.current_canonical_head,
-                missing_ancestor,
-            }))
-        };
-
-        // now validate against the parent
-        let Some(parent_block) = ensure_ok!(self.sealed_header_by_hash(block.parent_hash())) else {
-            return Err((
-                InsertBlockErrorKind::Provider(ProviderError::HeaderNotFound(
-                    block.parent_hash().into(),
-                )),
-                block,
-            ))
-        };
-
-        if let Err(e) =
-            self.consensus.validate_header_against_parent(block.sealed_header(), &parent_block)
-        {
-            warn!(target: "engine::tree", ?block, "Failed to validate header {} against parent: {e}", block.hash());
-            return Err((e.into(), block))
-        }
-
-        let state_provider = ensure_ok!(provider_builder.build());
-
-        // We only run the parallel state root if we are not currently persisting any blocks or
-        // persisting blocks that are all ancestors of the one we are executing.
-        //
-        // If we're committing ancestor blocks, then: any trie updates being committed are a subset
-        // of the in-memory trie updates collected before fetching reverts. So any diff in
-        // reverts (pre vs post commit) is already covered by the in-memory trie updates we
-        // collect in `compute_state_root_parallel`.
-        //
-        // See https://github.com/paradigmxyz/reth/issues/12688 for more details
-        let persisting_kind = self.persisting_kind_for(block.header());
-        // don't run parallel if state root fallback is set
-        let run_parallel_state_root =
-            persisting_kind.can_run_parallel_state_root() && !self.config.state_root_fallback();
-
-        // Use state root task only if:
-        // 1. No persistence is in progress
-        // 2. Config allows it
-        // 3. No ancestors with missing trie updates. If any exist, it will mean that every state
-        //    root task proof calculation will include a lot of unrelated paths in the prefix sets.
-        //    It's cheaper to run a parallel state root that does one walk over trie tables while
-        //    accounting for the prefix sets.
-        let has_ancestors_with_missing_trie_updates =
-            self.has_ancestors_with_missing_trie_updates(block.sealed_header());
-        let mut use_state_root_task = run_parallel_state_root &&
-            self.config.use_state_root_task() &&
-            !has_ancestors_with_missing_trie_updates;
-
-        debug!(
-            target: "engine::tree",
-            block=?block_num_hash,
-            run_parallel_state_root,
-            has_ancestors_with_missing_trie_updates,
-            use_state_root_task,
-            config_allows_state_root_task=self.config.use_state_root_task(),
-            "Deciding which state root algorithm to run"
-        );
-=======
     ) -> Result<InsertPayloadOk, InsertPayloadError<N::Block>> {
         self.insert_block_or_payload(
             block.block_with_parent(),
@@ -2279,7 +2100,6 @@
             |_, block| Ok(block),
         )
     }
->>>>>>> e12e6c0d
 
     fn insert_block_or_payload<Input, Err>(
         &mut self,
@@ -2303,30 +2123,6 @@
                 let block = convert_to_block(self, input)?;
                 return Err(InsertBlockError::new(block.into_sealed_block(), err.into()).into());
             }
-<<<<<<< HEAD
-        } else {
-            self.payload_processor.spawn_cache_exclusive(header, txs, provider_builder)
-        };
-
-        // Use cached state provider before executing, used in execution after prewarming threads
-        // complete
-        let state_provider = CachedStateProvider::new_with_caches(
-            state_provider,
-            handle.caches(),
-            handle.cache_metrics(),
-        );
-
-        let (output, execution_finish) = if self.config.state_provider_metrics() {
-            let state_provider = InstrumentedStateProvider::from_state_provider(&state_provider);
-            let (output, execution_finish) =
-                ensure_ok!(self.execute_block(&state_provider, &block, &handle, il));
-            state_provider.record_total_latency();
-            (output, execution_finish)
-        } else {
-            let (output, execution_finish) =
-                ensure_ok!(self.execute_block(&state_provider, &block, &handle, il));
-            (output, execution_finish)
-=======
             Ok(Some(_)) => {
                 // We now assume that we already have this block in the tree. However, we need to
                 // run the conversion to ensure that the block hash is valid.
@@ -2334,7 +2130,6 @@
                 return Ok(InsertPayloadOk::AlreadySeen(BlockStatus::Valid))
             }
             _ => {}
->>>>>>> e12e6c0d
         };
 
         // Ensure that the parent state is available.
@@ -2382,7 +2177,7 @@
         );
 
         let start = Instant::now();
-
+        //here
         let executed = execute(&mut self.payload_validator, input, ctx)?;
 
         // if the parent is the canonical head, we can insert the block as the pending block
@@ -2408,73 +2203,6 @@
         Ok(InsertPayloadOk::Inserted(BlockStatus::Valid))
     }
 
-<<<<<<< HEAD
-    /// Executes a block with the given state provider
-    fn execute_block<S: StateProvider>(
-        &mut self,
-        state_provider: S,
-        block: &RecoveredBlock<N::Block>,
-        handle: &PayloadHandle,
-        il: Option<Vec<Recovered<TransactionSigned>>>,
-    ) -> Result<(BlockExecutionOutput<N::Receipt>, Instant), InsertBlockErrorKind> {
-        debug!(target: "engine::tree", block=?block.num_hash(), "Executing block");
-        let mut db = State::builder()
-            .with_database(StateProviderDatabase::new(&state_provider))
-            .with_bundle_update()
-            .without_state_clear()
-            .build();
-        let mut executor = self.evm_config.executor_for_block(&mut db, block);
-
-        if !self.config.precompile_cache_disabled() {
-            executor.evm_mut().precompiles_mut().map_precompiles(|address, precompile| {
-                CachedPrecompile::wrap(
-                    precompile,
-                    self.precompile_cache_map.cache_for_address(*address),
-                    *self.evm_config.evm_env(block.header()).spec_id(),
-                    Some(self.precompile_cache_metrics.clone()),
-                )
-            });
-        }
-
-        let exec_input = BlockExecutionInput::new(block, il.unwrap_or_default());
-        let execution_start = Instant::now();
-        let output = self.metrics.executor.execute_metered(
-            executor,
-            exec_input,
-            Box::new(handle.state_hook()),
-        )?;
-        let execution_finish = Instant::now();
-        let execution_time = execution_finish.duration_since(execution_start);
-        debug!(target: "engine::tree", elapsed = ?execution_time, number=?block.number(), "Executed block");
-        Ok((output, execution_finish))
-    }
-
-    /// Compute state root for the given hashed post state in parallel.
-    ///
-    /// # Returns
-    ///
-    /// Returns `Ok(_)` if computed successfully.
-    /// Returns `Err(_)` if error was encountered during computation.
-    /// `Err(ProviderError::ConsistentView(_))` can be safely ignored and fallback computation
-    /// should be used instead.
-    fn compute_state_root_parallel(
-        &self,
-        persisting_kind: PersistingKind,
-        parent_hash: B256,
-        hashed_state: &HashedPostState,
-    ) -> Result<(B256, TrieUpdates), ParallelStateRootError> {
-        let consistent_view = ConsistentDbView::new_with_latest_tip(self.provider.clone())?;
-
-        let mut input =
-            self.compute_trie_input(persisting_kind, consistent_view.provider_ro()?, parent_hash)?;
-        // Extend with block we are validating root for.
-        input.append_ref(hashed_state);
-
-        ParallelStateRoot::new(consistent_view, input).incremental_root_with_updates()
-    }
-
-=======
->>>>>>> e12e6c0d
     /// Computes the trie input at the provided parent hash.
     ///
     /// The goal of this function is to take in-memory blocks and generate a [`TrieInput`] that
