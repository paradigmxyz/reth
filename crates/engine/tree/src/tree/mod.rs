use crate::{
    backfill::{BackfillAction, BackfillSyncState},
    chain::FromOrchestrator,
    engine::{DownloadRequest, EngineApiEvent, FromEngine},
    persistence::PersistenceHandle,
};
use reth_beacon_consensus::{
    BeaconConsensusEngineEvent, BeaconEngineMessage, ForkchoiceStateTracker, InvalidHeaderCache,
    OnForkChoiceUpdated, MIN_BLOCKS_FOR_PIPELINE_RUN,
};
use reth_blockchain_tree::{
    error::{InsertBlockErrorKindTwo, InsertBlockErrorTwo, InsertBlockFatalError},
    BlockBuffer, BlockStatus2, InsertPayloadOk2,
};
use reth_chain_state::{
    CanonicalInMemoryState, ExecutedBlock, MemoryOverlayStateProvider, NewCanonicalChain,
};
use reth_consensus::{Consensus, PostExecutionInput};
use reth_engine_primitives::EngineTypes;
use reth_errors::{ConsensusError, ProviderResult};
use reth_evm::execute::{BlockExecutorProvider, Executor};
use reth_payload_builder::PayloadBuilderHandle;
use reth_payload_primitives::{PayloadAttributes, PayloadBuilderAttributes};
use reth_payload_validator::ExecutionPayloadValidator;
use reth_primitives::{
    Block, BlockNumHash, BlockNumber, GotExpected, Header, SealedBlock, SealedBlockWithSenders,
    SealedHeader, B256, U256,
};
use reth_provider::{
    BlockReader, ExecutionOutcome, ProviderError, StateProviderBox, StateProviderFactory,
    StateRootProvider,
};
use reth_revm::database::StateProviderDatabase;
use reth_rpc_types::{
    engine::{
        CancunPayloadFields, ForkchoiceState, PayloadStatus, PayloadStatusEnum,
        PayloadValidationError,
    },
    ExecutionPayload,
};
use reth_stages_api::ControlFlow;
use reth_trie::HashedPostState;
use std::{
    collections::{BTreeMap, HashMap, HashSet},
    ops::Bound,
    sync::{
        mpsc::{Receiver, RecvError, RecvTimeoutError, Sender},
        Arc,
    },
    time::Instant,
};
use tokio::sync::{
    mpsc::{UnboundedReceiver, UnboundedSender},
    oneshot,
    oneshot::error::TryRecvError,
};
use tracing::*;

mod config;
mod metrics;
use crate::{engine::EngineApiRequest, tree::metrics::EngineApiMetrics};
pub use config::TreeConfig;

/// Keeps track of the state of the tree.
///
/// ## Invariants
///
/// - This only stores blocks that are connected to the canonical chain.
/// - All executed blocks are valid and have been executed.
#[derive(Debug, Default)]
pub struct TreeState {
    /// __All__ unique executed blocks by block hash that are connected to the canonical chain.
    ///
    /// This includes blocks of all forks.
    blocks_by_hash: HashMap<B256, ExecutedBlock>,
    /// Executed blocks grouped by their respective block number.
    ///
    /// This maps unique block number to all known blocks for that height.
    ///
    /// Note: there can be multiple blocks at the same height due to forks.
    blocks_by_number: BTreeMap<BlockNumber, Vec<ExecutedBlock>>,
    /// Map of any parent block hash to its children.
    parent_to_child: HashMap<B256, HashSet<B256>>,
    /// Currently tracked canonical head of the chain.
    current_canonical_head: BlockNumHash,
}

impl TreeState {
    /// Returns a new, empty tree state that points to the given canonical head.
    fn new(current_canonical_head: BlockNumHash) -> Self {
        Self {
            blocks_by_hash: HashMap::new(),
            blocks_by_number: BTreeMap::new(),
            current_canonical_head,
            parent_to_child: HashMap::new(),
        }
    }

    /// Returns the number of executed blocks stored.
    fn block_count(&self) -> usize {
        self.blocks_by_hash.len()
    }

    /// Returns the block by hash.
    fn block_by_hash(&self, hash: B256) -> Option<Arc<SealedBlock>> {
        self.blocks_by_hash.get(&hash).map(|b| b.block.clone())
    }

    /// Returns all available blocks for the given hash that lead back to the canonical chain, from
    /// newest to oldest. And the parent hash of the oldest block that is missing from the buffer.
    ///
    /// Returns `None` if the block for the given hash is not found.
    fn blocks_by_hash(&self, hash: B256) -> Option<(B256, Vec<ExecutedBlock>)> {
        let block = self.blocks_by_hash.get(&hash).cloned()?;
        let mut parent_hash = block.block().parent_hash;
        let mut blocks = vec![block];
        while let Some(executed) = self.blocks_by_hash.get(&parent_hash) {
            parent_hash = executed.block.parent_hash;
            blocks.push(executed.clone());
        }

        Some((parent_hash, blocks))
    }

    /// Insert executed block into the state.
    fn insert_executed(&mut self, executed: ExecutedBlock) {
        let hash = executed.block.hash();
        let parent_hash = executed.block.parent_hash;
        let block_number = executed.block.number;

        if self.blocks_by_hash.contains_key(&hash) {
            return;
        }

        self.blocks_by_hash.insert(hash, executed.clone());

        self.blocks_by_number.entry(block_number).or_default().push(executed);

        self.parent_to_child.entry(parent_hash).or_default().insert(hash);

        if let Some(existing_blocks) = self.blocks_by_number.get(&block_number) {
            if existing_blocks.len() > 1 {
                self.parent_to_child.entry(parent_hash).or_default().insert(hash);
            }
        }

        for children in self.parent_to_child.values_mut() {
            children.retain(|child| self.blocks_by_hash.contains_key(child));
        }
    }

    /// Determines if the given block is part of a fork by checking that these
    /// conditions are true:
    /// * walking back from the target hash to verify that the target hash is not part of an
    ///   extension of the canonical chain.
    /// * walking back from the current head to verify that the target hash is not already part of
    ///   the canonical chain.
    fn is_fork(&self, target_hash: B256) -> bool {
        // verify that the given hash is not part of an extension of the canon chain.
        let mut current_hash = target_hash;
        while let Some(current_block) = self.block_by_hash(current_hash) {
            if current_block.hash() == self.canonical_block_hash() {
                return false;
            }
            current_hash = current_block.header.parent_hash;
        }

        // verify that the given hash is not already part of the canon chain
        current_hash = self.canonical_block_hash();
        while let Some(current_block) = self.block_by_hash(current_hash) {
            if current_block.hash() == target_hash {
                return false;
            }
            current_hash = current_block.header.parent_hash;
        }
        true
    }

    /// Remove all blocks up to the given block number.
    pub(crate) fn remove_before(&mut self, upper_bound: Bound<BlockNumber>) {
        let mut numbers_to_remove = Vec::new();
        for (&number, _) in self.blocks_by_number.range((Bound::Unbounded, upper_bound)) {
            numbers_to_remove.push(number);
        }

        for number in numbers_to_remove {
            if let Some(blocks) = self.blocks_by_number.remove(&number) {
                for block in blocks {
                    let block_hash = block.block.hash();
                    self.blocks_by_hash.remove(&block_hash);

                    if let Some(parent_children) =
                        self.parent_to_child.get_mut(&block.block.parent_hash)
                    {
                        parent_children.remove(&block_hash);
                        if parent_children.is_empty() {
                            self.parent_to_child.remove(&block.block.parent_hash);
                        }
                    }

                    self.parent_to_child.remove(&block_hash);
                }
            }
        }
    }

    /// Updates the canonical head to the given block.
    fn set_canonical_head(&mut self, new_head: BlockNumHash) {
        self.current_canonical_head = new_head;
    }

    /// Returns the tracked canonical head.
    const fn canonical_head(&self) -> &BlockNumHash {
        &self.current_canonical_head
    }

    /// Returns the block hash of the canonical head.
    const fn canonical_block_hash(&self) -> B256 {
        self.canonical_head().hash
    }

    /// Returns the block number of the canonical head.
    const fn canonical_block_number(&self) -> BlockNumber {
        self.canonical_head().number
    }

    /// Returns the new chain for the given head.
    ///
    /// This also handles reorgs.
    ///
    /// Note: This does not update the tracked state and instead returns the new chain based on the
    /// given head.
    fn on_new_head(&self, new_head: B256) -> Option<NewCanonicalChain> {
        let new_head_block = self.blocks_by_hash.get(&new_head)?;
        let new_head_number = new_head_block.block.number;
        let current_canonical_number = self.current_canonical_head.number;

        let mut new_chain = vec![new_head_block.clone()];
        let mut current_hash = new_head_block.block.parent_hash;
        let mut current_number = new_head_number - 1;

        // Walk back the new chain until we reach a block we know about
        while current_number > current_canonical_number {
            if let Some(block) = self.blocks_by_hash.get(&current_hash) {
                new_chain.push(block.clone());
                current_hash = block.block.parent_hash;
                current_number -= 1;
            } else {
                return None; // We don't have the full chain
            }
        }

        if current_hash == self.current_canonical_head.hash {
            new_chain.reverse();

            // Simple extension of the current chain
            return Some(NewCanonicalChain::Commit { new: new_chain });
        }

        // We have a reorg. Walk back both chains to find the fork point.
        let mut old_chain = Vec::new();
        let mut old_hash = self.current_canonical_head.hash;

        while old_hash != current_hash {
            if let Some(block) = self.blocks_by_hash.get(&old_hash) {
                old_chain.push(block.clone());
                old_hash = block.block.parent_hash;
            } else {
                // This shouldn't happen as we're walking back the canonical chain
                warn!(target: "consensus::engine", invalid_hash=?old_hash, "Canonical block not found in TreeState");
                return None;
            }

            if old_hash == current_hash {
                // We've found the fork point
                break;
            }

            if let Some(block) = self.blocks_by_hash.get(&current_hash) {
                if self.is_fork(block.block.hash()) {
                    new_chain.push(block.clone());
                    current_hash = block.block.parent_hash;
                }
            } else {
                // This shouldn't happen as we've already walked this path
                warn!(target: "consensus::engine", invalid_hash=?current_hash, "New chain block not found in TreeState");
                return None;
            }
        }
        new_chain.reverse();
        old_chain.reverse();

        Some(NewCanonicalChain::Reorg { new: new_chain, old: old_chain })
    }
}

/// Tracks the state of the engine api internals.
///
/// This type is not shareable.
#[derive(Debug)]
pub struct EngineApiTreeState {
    /// Tracks the state of the blockchain tree.
    tree_state: TreeState,
    /// Tracks the forkchoice state updates received by the CL.
    forkchoice_state_tracker: ForkchoiceStateTracker,
    /// Buffer of detached blocks.
    buffer: BlockBuffer,
    /// Tracks the header of invalid payloads that were rejected by the engine because they're
    /// invalid.
    invalid_headers: InvalidHeaderCache,
}

impl EngineApiTreeState {
    fn new(
        block_buffer_limit: u32,
        max_invalid_header_cache_length: u32,
        canonical_block: BlockNumHash,
    ) -> Self {
        Self {
            invalid_headers: InvalidHeaderCache::new(max_invalid_header_cache_length),
            buffer: BlockBuffer::new(block_buffer_limit),
            tree_state: TreeState::new(canonical_block),
            forkchoice_state_tracker: ForkchoiceStateTracker::default(),
        }
    }
}

/// The outcome of a tree operation.
#[derive(Debug)]
pub struct TreeOutcome<T> {
    /// The outcome of the operation.
    pub outcome: T,
    /// An optional event to tell the caller to do something.
    pub event: Option<TreeEvent>,
}

impl<T> TreeOutcome<T> {
    /// Create new tree outcome.
    pub const fn new(outcome: T) -> Self {
        Self { outcome, event: None }
    }

    /// Set event on the outcome.
    pub fn with_event(mut self, event: TreeEvent) -> Self {
        self.event = Some(event);
        self
    }
}

/// Events that are triggered by Tree Chain
#[derive(Debug)]
pub enum TreeEvent {
    /// Tree action is needed.
    TreeAction(TreeAction),
    /// Backfill action is needed.
    BackfillAction(BackfillAction),
    /// Block download is needed.
    Download(DownloadRequest),
}

impl TreeEvent {
    /// Returns true if the event is a backfill action.
    const fn is_backfill_action(&self) -> bool {
        matches!(self, Self::BackfillAction(_))
    }
}

/// The actions that can be performed on the tree.
#[derive(Debug)]
pub enum TreeAction {
    /// Make target canonical.
    MakeCanonical(B256),
}

/// The engine API tree handler implementation.
///
/// This type is responsible for processing engine API requests, maintaining the canonical state and
/// emitting events.
#[derive(Debug)]
pub struct EngineApiTreeHandler<P, E, T: EngineTypes> {
    provider: P,
    executor_provider: E,
    consensus: Arc<dyn Consensus>,
    payload_validator: ExecutionPayloadValidator,
    /// Keeps track of internals such as executed and buffered blocks.
    state: EngineApiTreeState,
    /// The half for sending messages to the engine.
    ///
    /// This is kept so that we can queue in messages to ourself that we can process later, for
    /// example distributing workload across multiple messages that would otherwise take too long
    /// to process. E.g. we might receive a range of downloaded blocks and we want to process
    /// them one by one so that we can handle incoming engine API in between and don't become
    /// unresponsive. This can happen during live sync transition where we're trying to close the
    /// gap (up to 3 epochs of blocks in the worst case).
    incoming_tx: Sender<FromEngine<EngineApiRequest<T>>>,
    /// Incoming engine API requests.
    incoming: Receiver<FromEngine<EngineApiRequest<T>>>,
    /// Outgoing events that are emitted to the handler.
    outgoing: UnboundedSender<EngineApiEvent>,
    /// Channels to the persistence layer.
    persistence: PersistenceHandle,
    /// Tracks the state changes of the persistence task.
    persistence_state: PersistenceState,
    /// Flag indicating the state of the node's backfill synchronization process.
    backfill_sync_state: BackfillSyncState,
    /// Keeps track of the state of the canonical chain that isn't persisted yet.
    /// This is intended to be accessed from external sources, such as rpc.
    canonical_in_memory_state: CanonicalInMemoryState,
    /// Handle to the payload builder that will receive payload attributes for valid forkchoice
    /// updates
    payload_builder: PayloadBuilderHandle<T>,
    /// Configuration settings.
    config: TreeConfig,
    /// Metrics for the engine api.
    metrics: EngineApiMetrics,
}

impl<P, E, T> EngineApiTreeHandler<P, E, T>
where
    P: BlockReader + StateProviderFactory + Clone + 'static,
    E: BlockExecutorProvider,
    T: EngineTypes,
{
    /// Creates a new [`EngineApiTreeHandler`].
    #[allow(clippy::too_many_arguments)]
    pub fn new(
        provider: P,
        executor_provider: E,
        consensus: Arc<dyn Consensus>,
        payload_validator: ExecutionPayloadValidator,
        outgoing: UnboundedSender<EngineApiEvent>,
        state: EngineApiTreeState,
        canonical_in_memory_state: CanonicalInMemoryState,
        persistence: PersistenceHandle,
        persistence_state: PersistenceState,
        payload_builder: PayloadBuilderHandle<T>,
        config: TreeConfig,
    ) -> Self {
        let (incoming_tx, incoming) = std::sync::mpsc::channel();
        Self {
            provider,
            executor_provider,
            consensus,
            payload_validator,
            incoming,
            outgoing,
            persistence,
            persistence_state,
            backfill_sync_state: BackfillSyncState::Idle,
            state,
            canonical_in_memory_state,
            payload_builder,
            config,
            metrics: Default::default(),
            incoming_tx,
        }
    }

    /// Creates a new [`EngineApiTreeHandler`] instance and spawns it in its
    /// own thread.
    ///
    /// Returns the sender through which incoming requests can be sent to the task and the receiver
    /// end of a [`EngineApiEvent`] unbounded channel to receive events from the engine.
    #[allow(clippy::too_many_arguments)]
    pub fn spawn_new(
        provider: P,
        executor_provider: E,
        consensus: Arc<dyn Consensus>,
        payload_validator: ExecutionPayloadValidator,
        persistence: PersistenceHandle,
        payload_builder: PayloadBuilderHandle<T>,
        canonical_in_memory_state: CanonicalInMemoryState,
        config: TreeConfig,
    ) -> (Sender<FromEngine<EngineApiRequest<T>>>, UnboundedReceiver<EngineApiEvent>) {
        let best_block_number = provider.best_block_number().unwrap_or(0);
        let header = provider.sealed_header(best_block_number).ok().flatten().unwrap_or_default();

        let persistence_state = PersistenceState {
            last_persisted_block_hash: header.hash(),
            last_persisted_block_number: best_block_number,
            rx: None,
        };

        let (tx, outgoing) = tokio::sync::mpsc::unbounded_channel();
        let state = EngineApiTreeState::new(
            config.block_buffer_limit(),
            config.max_invalid_header_cache_length(),
            header.num_hash(),
        );

        let task = Self::new(
            provider,
            executor_provider,
            consensus,
            payload_validator,
            tx,
            state,
            canonical_in_memory_state,
            persistence,
            persistence_state,
            payload_builder,
            config,
        );
        let incoming = task.incoming_tx.clone();
        std::thread::Builder::new().name("Tree Task".to_string()).spawn(|| task.run()).unwrap();
        (incoming, outgoing)
    }

    /// Returns a new [`Sender`] to send messages to this type.
    pub fn sender(&self) -> Sender<FromEngine<EngineApiRequest<T>>> {
        self.incoming_tx.clone()
    }

    /// Run the engine API handler.
    ///
    /// This will block the current thread and process incoming messages.
    pub fn run(mut self) {
        loop {
            match self.try_recv_engine_message() {
                Ok(Some(msg)) => {
                    if let Err(fatal) = self.on_engine_message(msg) {
                        error!(target: "engine", %fatal, "insert block fatal error");
                        break;
                    }
                }
                Ok(None) => {
                    debug!(target: "engine", "received no engine message for some time, while waiting for persistence task to complete");
                }
                Err(_err) => {
                    error!(target: "engine", "Engine channel disconnected");
                    return;
                }
            }

            if let Err(err) = self.advance_persistence() {
                error!(target: "engine", %err, "Advancing persistence failed");
                break;
            }
        }
    }

    /// Invoked when previously requested blocks were downloaded.
    ///
    /// If the block count exceeds the configured batch size we're allowed to execute at once, this
    /// will execute the first batch and send the remaining blocks back through the channel so that
    /// block request processing isn't blocked for a long time.
    fn on_downloaded(
        &mut self,
        mut blocks: Vec<SealedBlockWithSenders>,
    ) -> Result<Option<TreeEvent>, InsertBlockFatalError> {
        if blocks.is_empty() {
            // nothing to execute
            return Ok(None);
        }

        trace!(target: "engine", block_count = %blocks.len(), "received downloaded blocks");
        let batch = self.config.max_execute_block_batch_size().min(blocks.len());
        for block in blocks.drain(..batch) {
            if let Some(event) = self.on_downloaded_block(block)? {
                let needs_backfill = event.is_backfill_action();
                self.on_tree_event(event);
                if needs_backfill {
                    // can exit early if backfill is needed
                    return Ok(None);
                }
            }
        }

        // if we still have blocks to execute, send them as a followup request
        if !blocks.is_empty() {
            let _ = self.incoming_tx.send(FromEngine::DownloadedBlocks(blocks));
        }

        Ok(None)
    }

    /// When the Consensus layer receives a new block via the consensus gossip protocol,
    /// the transactions in the block are sent to the execution layer in the form of a
    /// [`ExecutionPayload`]. The Execution layer executes the transactions and validates the
    /// state in the block header, then passes validation data back to Consensus layer, that
    /// adds the block to the head of its own blockchain and attests to it. The block is then
    /// broadcast over the consensus p2p network in the form of a "Beacon block".
    ///
    /// These responses should adhere to the [Engine API Spec for
    /// `engine_newPayload`](https://github.com/ethereum/execution-apis/blob/main/src/engine/paris.md#specification).
    ///
    /// This returns a [`PayloadStatus`] that represents the outcome of a processed new payload and
    /// returns an error if an internal error occurred.
    #[instrument(level = "trace", skip_all, fields(block_hash = %payload.block_hash(), block_num = %payload.block_number(),), target = "engine")]
    fn on_new_payload(
        &mut self,
        payload: ExecutionPayload,
        cancun_fields: Option<CancunPayloadFields>,
    ) -> Result<TreeOutcome<PayloadStatus>, InsertBlockFatalError> {
        trace!(target: "engine", "invoked new payload");
        self.metrics.new_payload_messages.increment(1);

        // Ensures that the given payload does not violate any consensus rules that concern the
        // block's layout, like:
        //    - missing or invalid base fee
        //    - invalid extra data
        //    - invalid transactions
        //    - incorrect hash
        //    - the versioned hashes passed with the payload do not exactly match transaction
        //      versioned hashes
        //    - the block does not contain blob transactions if it is pre-cancun
        //
        // This validates the following engine API rule:
        //
        // 3. Given the expected array of blob versioned hashes client software **MUST** run its
        //    validation by taking the following steps:
        //
        //   1. Obtain the actual array by concatenating blob versioned hashes lists
        //      (`tx.blob_versioned_hashes`) of each [blob
        //      transaction](https://eips.ethereum.org/EIPS/eip-4844#new-transaction-type) included
        //      in the payload, respecting the order of inclusion. If the payload has no blob
        //      transactions the expected array **MUST** be `[]`.
        //
        //   2. Return `{status: INVALID, latestValidHash: null, validationError: errorMessage |
        //      null}` if the expected and the actual arrays don't match.
        //
        // This validation **MUST** be instantly run in all cases even during active sync process.
        let parent_hash = payload.parent_hash();
        let block = match self
            .payload_validator
            .ensure_well_formed_payload(payload, cancun_fields.into())
        {
            Ok(block) => block,
            Err(error) => {
                error!(target: "engine::tree", %error, "Invalid payload");
                // we need to convert the error to a payload status (response to the CL)

                let latest_valid_hash =
                    if error.is_block_hash_mismatch() || error.is_invalid_versioned_hashes() {
                        // Engine-API rules:
                        // > `latestValidHash: null` if the blockHash validation has failed (<https://github.com/ethereum/execution-apis/blob/fe8e13c288c592ec154ce25c534e26cb7ce0530d/src/engine/shanghai.md?plain=1#L113>)
                        // > `latestValidHash: null` if the expected and the actual arrays don't match (<https://github.com/ethereum/execution-apis/blob/fe8e13c288c592ec154ce25c534e26cb7ce0530d/src/engine/cancun.md?plain=1#L103>)
                        None
                    } else {
                        self.latest_valid_hash_for_invalid_payload(parent_hash)?
                    };

                let status = PayloadStatusEnum::from(error);
                return Ok(TreeOutcome::new(PayloadStatus::new(status, latest_valid_hash)));
            }
        };

        let block_hash = block.hash();
        let mut lowest_buffered_ancestor = self.lowest_buffered_ancestor_or(block_hash);
        if lowest_buffered_ancestor == block_hash {
            lowest_buffered_ancestor = block.parent_hash;
        }

        // now check the block itself
        if let Some(status) =
            self.check_invalid_ancestor_with_head(lowest_buffered_ancestor, block_hash)?
        {
            return Ok(TreeOutcome::new(status));
        }

        let status = if self.backfill_sync_state.is_idle() {
            let mut latest_valid_hash = None;
            let num_hash = block.num_hash();
            match self.insert_block_without_senders(block) {
                Ok(status) => {
                    let status = match status {
                        InsertPayloadOk2::Inserted(BlockStatus2::Valid) => {
                            latest_valid_hash = Some(block_hash);
                            self.try_connect_buffered_blocks(num_hash)?;
                            PayloadStatusEnum::Valid
                        }
                        InsertPayloadOk2::AlreadySeen(BlockStatus2::Valid) => {
                            latest_valid_hash = Some(block_hash);
                            PayloadStatusEnum::Valid
                        }
                        InsertPayloadOk2::Inserted(BlockStatus2::Disconnected { .. }) |
                        InsertPayloadOk2::AlreadySeen(BlockStatus2::Disconnected { .. }) => {
                            // not known to be invalid, but we don't know anything else
                            PayloadStatusEnum::Syncing
                        }
                    };

                    PayloadStatus::new(status, latest_valid_hash)
                }
                Err(error) => self.on_insert_block_error(error)?,
            }
        } else if let Err(error) = self.buffer_block_without_senders(block) {
            self.on_insert_block_error(error)?
        } else {
            PayloadStatus::from_status(PayloadStatusEnum::Syncing)
        };

        let mut outcome = TreeOutcome::new(status);
        if outcome.outcome.is_valid() && self.is_sync_target_head(block_hash) {
            // if the block is valid and it is the sync target head, make it canonical
            outcome =
                outcome.with_event(TreeEvent::TreeAction(TreeAction::MakeCanonical(block_hash)));
        }

        Ok(outcome)
    }

    /// Invoked when we receive a new forkchoice update message. Calls into the blockchain tree
    /// to resolve chain forks and ensure that the Execution Layer is working with the latest valid
    /// chain.
    ///
    /// These responses should adhere to the [Engine API Spec for
    /// `engine_forkchoiceUpdated`](https://github.com/ethereum/execution-apis/blob/main/src/engine/paris.md#specification-1).
    ///
    /// Returns an error if an internal error occurred like a database error.
    #[instrument(level = "trace", skip_all, fields(head = % state.head_block_hash, safe = % state.safe_block_hash,finalized = % state.finalized_block_hash), target = "engine")]
    fn on_forkchoice_updated(
        &mut self,
        state: ForkchoiceState,
        attrs: Option<T::PayloadAttributes>,
    ) -> ProviderResult<TreeOutcome<OnForkChoiceUpdated>> {
        trace!(target: "engine", ?attrs, "invoked forkchoice update");
        self.metrics.forkchoice_updated_messages.increment(1);
        self.canonical_in_memory_state.on_forkchoice_update_received();

        if let Some(on_updated) = self.pre_validate_forkchoice_update(state)? {
            return Ok(TreeOutcome::new(on_updated));
        }

        let valid_outcome = |head| {
            TreeOutcome::new(OnForkChoiceUpdated::valid(PayloadStatus::new(
                PayloadStatusEnum::Valid,
                Some(head),
            )))
        };

        // Process the forkchoice update by trying to make the head block canonical
        //
        // We can only process this forkchoice update if:
        // - we have the `head` block
        // - the head block is part of a chain that is connected to the canonical chain. This
        //   includes reorgs.
        //
        // Performing a FCU involves:
        // - marking the FCU's head block as canonical
        // - updating in memory state to reflect the new canonical chain
        // - updating canonical state trackers
        // - emitting a canonicalization event for the new chain (including reorg)
        // - if we have payload attributes, delegate them to the payload service

        // 1. ensure we have a new head block
        if self.state.tree_state.canonical_block_hash() == state.head_block_hash {
            trace!(target: "engine", "fcu head hash is already canonical");

            // update the safe and finalized blocks and ensure their values are valid
            if let Err(outcome) = self.ensure_consistent_forkchoice_state(state) {
                // safe or finalized hashes are invalid
                return Ok(TreeOutcome::new(outcome));
            }

            // we still need to process payload attributes if the head is already canonical
            if let Some(attr) = attrs {
                let tip = self
                    .block_by_hash(self.state.tree_state.canonical_block_hash())?
                    .ok_or_else(|| {
                        // If we can't find the canonical block, then something is wrong and we need
                        // to return an error
                        ProviderError::HeaderNotFound(state.head_block_hash.into())
                    })?;
                let updated = self.process_payload_attributes(attr, &tip, state);
                return Ok(TreeOutcome::new(updated));
            }

            // the head block is already canonical
            return Ok(valid_outcome(state.head_block_hash));
        }

        // 2. ensure we can apply a new chain update for the head block
        if let Some(chain_update) = self.state.tree_state.on_new_head(state.head_block_hash) {
            let tip = chain_update.tip().header.clone();
            self.on_canonical_chain_update(chain_update);

            // update the safe and finalized blocks and ensure their values are valid
            if let Err(outcome) = self.ensure_consistent_forkchoice_state(state) {
                // safe or finalized hashes are invalid
                return Ok(TreeOutcome::new(outcome));
            }

            if let Some(attr) = attrs {
                let updated = self.process_payload_attributes(attr, &tip, state);
                return Ok(TreeOutcome::new(updated));
            }

            return Ok(valid_outcome(state.head_block_hash));
        }

        // 3. check if the head is already part of the canonical chain
        if let Ok(Some(canonical_header)) = self.find_canonical_header(state.head_block_hash) {
            debug!(target: "engine", head = canonical_header.number, "fcu head block is already canonical");

            // TODO(mattsse): for optimism we'd need to trigger a build job as well because on
            // Optimism, the proposers are allowed to reorg their own chain at will.

            // 2. Client software MAY skip an update of the forkchoice state and MUST NOT begin a
            //    payload build process if `forkchoiceState.headBlockHash` references a `VALID`
            //    ancestor of the head of canonical chain, i.e. the ancestor passed payload
            //    validation process and deemed `VALID`. In the case of such an event, client
            //    software MUST return `{payloadStatus: {status: VALID, latestValidHash:
            //    forkchoiceState.headBlockHash, validationError: null}, payloadId: null}`

            // the head block is already canonical, so we're not triggering a payload job and can
            // return right away
            return Ok(valid_outcome(state.head_block_hash));
        }

        // 4. we don't have the block to perform the update
        // we assume the FCU is valid and at least the head is missing,
        // so we need to start syncing to it
        //
        // find the appropriate target to sync to, if we don't have the safe block hash then we
        // start syncing to the safe block via backfill first
        let target = if self.state.forkchoice_state_tracker.is_empty() &&
            // check that safe block is valid and missing
            !state.safe_block_hash.is_zero() &&
            self.find_canonical_header(state.safe_block_hash).ok().flatten().is_none()
        {
            debug!(target: "engine", "missing safe block on initial FCU, downloading safe block");
            state.safe_block_hash
        } else {
            state.head_block_hash
        };

        let target = self.lowest_buffered_ancestor_or(target);
        trace!(target: "engine", %target, "downloading missing block");

        Ok(TreeOutcome::new(OnForkChoiceUpdated::valid(PayloadStatus::from_status(
            PayloadStatusEnum::Syncing,
        )))
        .with_event(TreeEvent::Download(DownloadRequest::single_block(target))))
    }

    /// Attempts to receive the next engine request.
    ///
    /// If there's currently no persistence action in progress, this will block until a new request
    /// is received. If there's a persistence action in progress, this will try to receive the
    /// next request with a timeout to not block indefinitely and return `Ok(None)` if no request is
    /// received in time.
    ///
    /// Returns an error if the engine channel is disconnected.
    fn try_recv_engine_message(
        &self,
    ) -> Result<Option<FromEngine<EngineApiRequest<T>>>, RecvError> {
        if self.persistence_state.in_progress() {
            // try to receive the next request with a timeout to not block indefinitely
            match self.incoming.recv_timeout(std::time::Duration::from_millis(500)) {
                Ok(msg) => Ok(Some(msg)),
                Err(err) => match err {
                    RecvTimeoutError::Timeout => Ok(None),
                    RecvTimeoutError::Disconnected => Err(RecvError),
                },
            }
        } else {
            self.incoming.recv().map(Some)
        }
    }

    /// Attempts to advance the persistence state.
    ///
    /// If we're currently awaiting a response this will try to receive the response (non-blocking)
    /// or send a new persistence action if necessary.
    fn advance_persistence(&mut self) -> Result<(), TryRecvError> {
        if self.should_persist() && !self.persistence_state.in_progress() {
            let blocks_to_persist = self.get_canonical_blocks_to_persist();
            if blocks_to_persist.is_empty() {
                debug!(target: "engine", "Returned empty set of blocks to persist");
            } else {
                let (tx, rx) = oneshot::channel();
                let _ = self.persistence.save_blocks(blocks_to_persist, tx);
                self.persistence_state.start(rx);
            }
        }

        if self.persistence_state.in_progress() {
            let (mut rx, start_time) = self
                .persistence_state
                .rx
                .take()
                .expect("if a persistence task is in progress Receiver must be Some");
            // Check if persistence has complete
            match rx.try_recv() {
                Ok(last_persisted_block_hash) => {
                    self.metrics.persistence_duration.record(start_time.elapsed());
                    let Some(last_persisted_block_hash) = last_persisted_block_hash else {
                        // if this happened, then we persisted no blocks because we sent an
                        // empty vec of blocks
                        warn!(target: "engine", "Persistence task completed but did not persist any blocks");
                        return Ok(());
                    };
                    if let Some(block) =
                        self.state.tree_state.block_by_hash(last_persisted_block_hash)
                    {
                        self.persistence_state.finish(last_persisted_block_hash, block.number);
                        self.on_new_persisted_block();
                    } else {
                        error!("could not find persisted block with hash {last_persisted_block_hash} in memory");
                    }
                }
                Err(TryRecvError::Closed) => return Err(TryRecvError::Closed),
                Err(TryRecvError::Empty) => self.persistence_state.rx = Some((rx, start_time)),
            }
        }
        Ok(())
    }

    /// Handles a message from the engine.
    fn on_engine_message(
        &mut self,
        msg: FromEngine<EngineApiRequest<T>>,
    ) -> Result<(), InsertBlockFatalError> {
        match msg {
            FromEngine::Event(event) => match event {
                FromOrchestrator::BackfillSyncStarted => {
                    debug!(target: "consensus::engine", "received backfill sync started event");
                    self.backfill_sync_state = BackfillSyncState::Active;
                    Ok(())
                }
                FromOrchestrator::BackfillSyncFinished(ctrl) => {
                    self.on_backfill_sync_finished(ctrl)?;
                    Ok(())
                }
            },
            FromEngine::Request(request) => {
                match request {
                    EngineApiRequest::InsertExecutedBlock(block) => {
                        self.state.tree_state.insert_executed(block);
                        Ok(())
                    }
                    EngineApiRequest::Beacon(request) => {
                        match request {
                            BeaconEngineMessage::ForkchoiceUpdated { state, payload_attrs, tx } => {
                                let mut output = self.on_forkchoice_updated(state, payload_attrs);

                                if let Ok(res) = &mut output {
                                    // track last received forkchoice state
                                    self.state
                                        .forkchoice_state_tracker
                                        .set_latest(state, res.outcome.forkchoice_status());

                                    // emit an event about the handled FCU
                                    self.emit_event(BeaconConsensusEngineEvent::ForkchoiceUpdated(
                                        state,
                                        res.outcome.forkchoice_status(),
                                    ));

                                    // handle the event if any
                                    self.on_maybe_tree_event(res.event.take());
                                }

                                if let Err(err) =
                                    tx.send(output.map(|o| o.outcome).map_err(Into::into))
                                {
                                    error!("Failed to send event: {err:?}");
                                }
                                Ok(())
                            }
                            BeaconEngineMessage::NewPayload { payload, cancun_fields, tx } => {
                                let output = self.on_new_payload(payload, cancun_fields);
                                if let Err(err) = tx.send(output.map(|o| o.outcome).map_err(|e| {
                                    reth_beacon_consensus::BeaconOnNewPayloadError::Internal(
                                        Box::new(e),
                                    )
                                })) {
                                    error!("Failed to send event: {err:?}");
                                }
                                Ok(())
                            }
                            BeaconEngineMessage::TransitionConfigurationExchanged => {
                                // triggering this hook will record that we received a request from
                                // the CL
                                self.canonical_in_memory_state
                                    .on_transition_configuration_exchanged();
                                Ok(())
                            }
                        }
                    }
                }
            }
            FromEngine::DownloadedBlocks(blocks) => {
                if let Some(event) = self.on_downloaded(blocks)? {
                    self.on_tree_event(event);
                }
                Ok(())
            }
        }
    }

    /// Invoked if the backfill sync has finished to target.
    ///
    /// At this point we consider the block synced to the backfill target.
    ///
    /// Checks the tracked finalized block against the block on disk and requests another backfill
    /// run if the distance to the tip exceeds the threshold for another backfill run.
    ///
    /// This will also do the necessary housekeeping of the tree state, this includes:
    ///  - removing all blocks below the backfill height
    ///  - resetting the canonical in-memory state
    fn on_backfill_sync_finished(
        &mut self,
        ctrl: ControlFlow,
    ) -> Result<(), InsertBlockFatalError> {
        debug!(target: "consensus::engine", "received backfill sync finished event");
        self.backfill_sync_state = BackfillSyncState::Idle;

        // Pipeline unwound, memorize the invalid block and wait for CL for next sync target.
        if let ControlFlow::Unwind { bad_block, .. } = ctrl {
            warn!(target: "consensus::engine", invalid_hash=?bad_block.hash(), invalid_number=?bad_block.number, "Bad block detected in unwind");
            // update the `invalid_headers` cache with the new invalid header
            self.state.invalid_headers.insert(*bad_block);
            return Ok(());
        }

        // backfill height is the block number that the backfill finished at
        let Some(backfill_height) = ctrl.block_number() else { return Ok(()) };

        // state house keeping after backfill sync
        // remove all executed blocks below the backfill height
        self.state.tree_state.remove_before(Bound::Included(backfill_height));
        self.metrics.executed_blocks.set(self.state.tree_state.block_count() as f64);

        // remove all buffered blocks below the backfill height
        self.state.buffer.remove_old_blocks(backfill_height);
        // we remove all entries because now we're synced to the backfill target and consider this
        // the canonical chain
        self.canonical_in_memory_state.clear_state();

        if let Ok(Some(new_head)) = self.provider.sealed_header(backfill_height) {
            // update the tracked chain height, after backfill sync both the canonical height and
            // persisted height are the same
            self.state.tree_state.set_canonical_head(new_head.num_hash());
            self.persistence_state.finish(new_head.hash(), new_head.number);

            // update the tracked canonical head
            self.canonical_in_memory_state.set_canonical_head(new_head);
        }

        // check if we need to run backfill again by comparing the most recent finalized height to
        // the backfill height
        let Some(sync_target_state) = self.state.forkchoice_state_tracker.sync_target_state()
        else {
            return Ok(());
        };
        if sync_target_state.finalized_block_hash.is_zero() {
            // no finalized block, can't check distance
            return Ok(());
        }
        // get the block number of the finalized block, if we have it
        let newest_finalized = self
            .state
            .buffer
            .block(&sync_target_state.finalized_block_hash)
            .map(|block| block.number);

        // The block number that the backfill finished at - if the progress or newest
        // finalized is None then we can't check the distance anyways.
        //
        // If both are Some, we perform another distance check and return the desired
        // backfill target
        if let Some(backfill_target) =
            ctrl.block_number().zip(newest_finalized).and_then(|(progress, finalized_number)| {
                // Determines whether or not we should run backfill again, in case
                // the new gap is still large enough and requires running backfill again
                self.backfill_sync_target(progress, finalized_number, None)
            })
        {
            // request another backfill run
            self.emit_event(EngineApiEvent::BackfillAction(BackfillAction::Start(
                backfill_target.into(),
            )));
            return Ok(());
        };

        // try to close the gap by executing buffered blocks that are child blocks of the new head
        self.try_connect_buffered_blocks(self.state.tree_state.current_canonical_head)
    }

    /// Attempts to make the given target canonical.
    ///
    /// This will update the tracked canonical in memory state and do the necessary housekeeping.
    fn make_canonical(&mut self, target: B256) {
        if let Some(chain_update) = self.state.tree_state.on_new_head(target) {
            self.on_canonical_chain_update(chain_update);
        }
    }

    /// Convenience function to handle an optional tree event.
    fn on_maybe_tree_event(&mut self, event: Option<TreeEvent>) {
        if let Some(event) = event {
            self.on_tree_event(event);
        }
    }

    /// Handles a tree event.
    fn on_tree_event(&mut self, event: TreeEvent) {
        match event {
            TreeEvent::TreeAction(action) => match action {
                TreeAction::MakeCanonical(target) => {
                    self.make_canonical(target);
                }
            },
            TreeEvent::BackfillAction(action) => {
                self.emit_event(EngineApiEvent::BackfillAction(action));
            }
            TreeEvent::Download(action) => {
                self.emit_event(EngineApiEvent::Download(action));
            }
        }
    }

    /// Emits an outgoing event to the engine.
    fn emit_event(&mut self, event: impl Into<EngineApiEvent>) {
        let event = event.into();

        if event.is_backfill_action() {
            debug_assert_eq!(
                self.backfill_sync_state,
                BackfillSyncState::Idle,
                "backfill action should only be emitted when backfill is idle"
            );

            if self.persistence_state.in_progress() {
                // backfill sync and persisting data are mutually exclusive, so we can't start
                // backfill while we're still persisting
                debug!(target: "engine", "skipping backfill file while persistence task is active");
                return;
            }

            self.backfill_sync_state = BackfillSyncState::Pending;
            self.metrics.pipeline_runs.increment(1);
            debug!(target: "engine", "emitting backfill action event");
        }

        let _ = self
            .outgoing
            .send(event)
            .inspect_err(|err| error!("Failed to send internal event: {err:?}"));
    }

    /// Returns true if the canonical chain length minus the last persisted
    /// block is greater than or equal to the persistence threshold and
    /// backfill is not running.
    const fn should_persist(&self) -> bool {
        if !self.backfill_sync_state.is_idle() {
            // can't persist if backfill is running
            return false;
        }

        let min_block = self.persistence_state.last_persisted_block_number;
        self.state.tree_state.canonical_block_number().saturating_sub(min_block) >
            self.config.persistence_threshold()
    }

    /// Returns a batch of consecutive canonical blocks to persist in the range
    /// `(last_persisted_number .. canonical_head - threshold]` . The expected
    /// order is oldest -> newest.
    fn get_canonical_blocks_to_persist(&self) -> Vec<ExecutedBlock> {
        let mut blocks_to_persist = Vec::new();
        let mut current_hash = self.state.tree_state.canonical_block_hash();
        let last_persisted_number = self.persistence_state.last_persisted_block_number;

        let canonical_head_number = self.state.tree_state.canonical_block_number();

        let target_number =
            canonical_head_number.saturating_sub(self.config.memory_block_buffer_target());

        while let Some(block) = self.state.tree_state.blocks_by_hash.get(&current_hash) {
            if block.block.number <= last_persisted_number {
                break;
            }

            if block.block.number <= target_number {
                blocks_to_persist.push(block.clone());
            }

            current_hash = block.block.parent_hash;
        }

        // reverse the order so that the oldest block comes first
        blocks_to_persist.reverse();

        blocks_to_persist
    }

    /// This clears the blocks from the in-memory tree state that have been persisted to the
    /// database.
    ///
    /// This also updates the canonical in-memory state to reflect the newest persisted block
    /// height.
    ///
    /// Assumes that `finish` has been called on the `persistence_state` at least once
    fn on_new_persisted_block(&mut self) {
        self.state
            .tree_state
            .remove_before(Bound::Included(self.persistence_state.last_persisted_block_number));
        self.canonical_in_memory_state
            .remove_persisted_blocks(self.persistence_state.last_persisted_block_number);
    }

    /// Return sealed block from database or in-memory state by hash.
    fn sealed_header_by_hash(&self, hash: B256) -> ProviderResult<Option<SealedHeader>> {
        // check memory first
        let block = self
            .state
            .tree_state
            .block_by_hash(hash)
            // TODO: clone for compatibility. should we return an Arc here?
            .map(|block| block.as_ref().clone().header);

        if block.is_some() {
            Ok(block)
        } else if let Some(block_num) = self.provider.block_number(hash)? {
            Ok(self.provider.sealed_header(block_num)?)
        } else {
            Ok(None)
        }
    }

    /// Return block from database or in-memory state by hash.
    fn block_by_hash(&self, hash: B256) -> ProviderResult<Option<Block>> {
        // check database first
        let mut block = self.provider.block_by_hash(hash)?;
        if block.is_none() {
            // Note: it's fine to return the unsealed block because the caller already has
            // the hash
            block = self
                .state
                .tree_state
                .block_by_hash(hash)
                // TODO: clone for compatibility. should we return an Arc here?
                .map(|block| block.as_ref().clone().unseal());
        }
        Ok(block)
    }

    /// Returns the state provider for the requested block hash.
    ///
    /// This merges the state of all blocks that are part of the chain that the requested block is
    /// the head of and are not yet persisted on disk. This includes all blocks that connect back to
    /// a canonical block on disk.
    ///
    /// Returns `None` if the state for the requested hash is not found, this happens if the
    /// requested state belongs to a block that is not connected to the canonical chain.
    ///
    /// Returns an error if we failed to fetch the state from the database.
    fn state_provider(&self, hash: B256) -> ProviderResult<Option<StateProviderBox>> {
        if let Some((historical, blocks)) = self.state.tree_state.blocks_by_hash(hash) {
            trace!(target: "engine", %hash, "found canonical state for block in memory");
            // the block leads back to the canonical chain
            let historical = self.provider.state_by_block_hash(historical)?;
<<<<<<< HEAD
            return Ok(Some(Box::new(MemoryOverlayStateProvider::new(blocks, historical))));
=======
            return Ok(Some(Box::new(MemoryOverlayStateProvider::new(historical, blocks))))
>>>>>>> 498ced8b
        }

        // the hash could belong to an unknown block or a persisted block
        if let Some(header) = self.provider.header(&hash)? {
            trace!(target: "engine", %hash, number = %header.number, "found canonical state for block in database");
            // the block is known and persisted
            let historical = self.provider.state_by_block_hash(hash)?;
            return Ok(Some(historical));
        }

        trace!(target: "engine", %hash, "no canonical state found for block");

        Ok(None)
    }

    /// Return the parent hash of the lowest buffered ancestor for the requested block, if there
    /// are any buffered ancestors. If there are no buffered ancestors, and the block itself does
    /// not exist in the buffer, this returns the hash that is passed in.
    ///
    /// Returns the parent hash of the block itself if the block is buffered and has no other
    /// buffered ancestors.
    fn lowest_buffered_ancestor_or(&self, hash: B256) -> B256 {
        self.state
            .buffer
            .lowest_ancestor(&hash)
            .map(|block| block.parent_hash)
            .unwrap_or_else(|| hash)
    }

    /// If validation fails, the response MUST contain the latest valid hash:
    ///
    ///   - The block hash of the ancestor of the invalid payload satisfying the following two
    ///     conditions:
    ///     - It is fully validated and deemed VALID
    ///     - Any other ancestor of the invalid payload with a higher blockNumber is INVALID
    ///   - 0x0000000000000000000000000000000000000000000000000000000000000000 if the above
    ///     conditions are satisfied by a `PoW` block.
    ///   - null if client software cannot determine the ancestor of the invalid payload satisfying
    ///     the above conditions.
    fn latest_valid_hash_for_invalid_payload(
        &mut self,
        parent_hash: B256,
    ) -> ProviderResult<Option<B256>> {
        // Check if parent exists in side chain or in canonical chain.
        if self.block_by_hash(parent_hash)?.is_some() {
            return Ok(Some(parent_hash));
        }

        // iterate over ancestors in the invalid cache
        // until we encounter the first valid ancestor
        let mut current_hash = parent_hash;
        let mut current_header = self.state.invalid_headers.get(&current_hash);
        while let Some(header) = current_header {
            current_hash = header.parent_hash;
            current_header = self.state.invalid_headers.get(&current_hash);

            // If current_header is None, then the current_hash does not have an invalid
            // ancestor in the cache, check its presence in blockchain tree
            if current_header.is_none() && self.block_by_hash(current_hash)?.is_some() {
                return Ok(Some(current_hash));
            }
        }
        Ok(None)
    }

    /// Prepares the invalid payload response for the given hash, checking the
    /// database for the parent hash and populating the payload status with the latest valid hash
    /// according to the engine api spec.
    fn prepare_invalid_response(&mut self, mut parent_hash: B256) -> ProviderResult<PayloadStatus> {
        // Edge case: the `latestValid` field is the zero hash if the parent block is the terminal
        // PoW block, which we need to identify by looking at the parent's block difficulty
        if let Some(parent) = self.block_by_hash(parent_hash)? {
            if !parent.is_zero_difficulty() {
                parent_hash = B256::ZERO;
            }
        }

        let valid_parent_hash = self.latest_valid_hash_for_invalid_payload(parent_hash)?;
        Ok(PayloadStatus::from_status(PayloadStatusEnum::Invalid {
            validation_error: PayloadValidationError::LinksToRejectedPayload.to_string(),
        })
        .with_latest_valid_hash(valid_parent_hash.unwrap_or_default()))
    }

    /// Returns true if the given hash is the last received sync target block.
    ///
    /// See [`ForkchoiceStateTracker::sync_target_state`]
    fn is_sync_target_head(&self, block_hash: B256) -> bool {
        if let Some(target) = self.state.forkchoice_state_tracker.sync_target_state() {
            return target.head_block_hash == block_hash;
        }
        false
    }

    /// Checks if the given `check` hash points to an invalid header, inserting the given `head`
    /// block into the invalid header cache if the `check` hash has a known invalid ancestor.
    ///
    /// Returns a payload status response according to the engine API spec if the block is known to
    /// be invalid.
    fn check_invalid_ancestor_with_head(
        &mut self,
        check: B256,
        head: B256,
    ) -> ProviderResult<Option<PayloadStatus>> {
        // check if the check hash was previously marked as invalid
        let Some(header) = self.state.invalid_headers.get(&check) else { return Ok(None) };

        // populate the latest valid hash field
        let status = self.prepare_invalid_response(header.parent_hash)?;

        // insert the head block into the invalid header cache
        self.state.invalid_headers.insert_with_invalid_ancestor(head, header);

        Ok(Some(status))
    }

    /// Checks if the given `head` points to an invalid header, which requires a specific response
    /// to a forkchoice update.
    fn check_invalid_ancestor(&mut self, head: B256) -> ProviderResult<Option<PayloadStatus>> {
        // check if the head was previously marked as invalid
        let Some(header) = self.state.invalid_headers.get(&head) else { return Ok(None) };
        // populate the latest valid hash field
        Ok(Some(self.prepare_invalid_response(header.parent_hash)?))
    }

    /// Validate if block is correct and satisfies all the consensus rules that concern the header
    /// and block body itself.
    fn validate_block(&self, block: &SealedBlockWithSenders) -> Result<(), ConsensusError> {
        if let Err(e) = self.consensus.validate_header_with_total_difficulty(block, U256::MAX) {
            error!(
                ?block,
                "Failed to validate total difficulty for block {}: {e}",
                block.header.hash()
            );
            return Err(e);
        }

        if let Err(e) = self.consensus.validate_header(block) {
            error!(?block, "Failed to validate header {}: {e}", block.header.hash());
            return Err(e);
        }

        if let Err(e) = self.consensus.validate_block_pre_execution(block) {
            error!(?block, "Failed to validate block {}: {e}", block.header.hash());
            return Err(e);
        }

        Ok(())
    }

    /// Attempts to connect any buffered blocks that are connected to the given parent hash.
    #[instrument(level = "trace", skip(self), target = "engine")]
    fn try_connect_buffered_blocks(
        &mut self,
        parent: BlockNumHash,
    ) -> Result<(), InsertBlockFatalError> {
        let blocks = self.state.buffer.remove_block_with_children(&parent.hash);

        if blocks.is_empty() {
            // nothing to append
            return Ok(());
        }

        let now = Instant::now();
        let block_count = blocks.len();
        for child in blocks {
            let child_num_hash = child.num_hash();
            match self.insert_block(child) {
                Ok(res) => {
                    debug!(target: "engine", child =?child_num_hash, ?res, "connected buffered block");
                    if self.is_sync_target_head(child_num_hash.hash) &&
                        matches!(res, InsertPayloadOk2::Inserted(BlockStatus2::Valid))
                    {
                        self.make_canonical(child_num_hash.hash);
                    }
                }
                Err(err) => {
                    debug!(target: "engine", ?err, "failed to connect buffered block to tree");
                    if let Err(fatal) = self.on_insert_block_error(err) {
                        warn!(target: "engine", %fatal, "fatal error occurred while connecting buffered blocks");
                        return Err(fatal);
                    }
                }
            }
        }

        debug!(target: "engine", elapsed = ?now.elapsed(), %block_count, "connected buffered blocks");
        Ok(())
    }

    /// Attempts to recover the block's senders and then buffers it.
    ///
    /// Returns an error if sender recovery failed or inserting into the buffer failed.
    fn buffer_block_without_senders(
        &mut self,
        block: SealedBlock,
    ) -> Result<(), InsertBlockErrorTwo> {
        match block.try_seal_with_senders() {
            Ok(block) => self.buffer_block(block),
            Err(block) => Err(InsertBlockErrorTwo::sender_recovery_error(block)),
        }
    }

    /// Pre-validates the block and inserts it into the buffer.
    fn buffer_block(&mut self, block: SealedBlockWithSenders) -> Result<(), InsertBlockErrorTwo> {
        if let Err(err) = self.validate_block(&block) {
            return Err(InsertBlockErrorTwo::consensus_error(err, block.block));
        }
        self.state.buffer.insert_block(block);
        Ok(())
    }

    /// Returns true if the distance from the local tip to the block is greater than the configured
    /// threshold.
    ///
    /// If the `local_tip` is greater than the `block`, then this will return false.
    #[inline]
    const fn exceeds_backfill_run_threshold(&self, local_tip: u64, block: u64) -> bool {
        block > local_tip && block - local_tip > MIN_BLOCKS_FOR_PIPELINE_RUN
    }

    /// Returns how far the local tip is from the given block. If the local tip is at the same
    /// height or its block number is greater than the given block, this returns None.
    #[inline]
    const fn distance_from_local_tip(&self, local_tip: u64, block: u64) -> Option<u64> {
        if block > local_tip {
            Some(block - local_tip)
        } else {
            None
        }
    }

    /// Returns the target hash to sync to if the distance from the local tip to the block is
    /// greater than the threshold and we're not synced to the finalized block yet (if we've seen
    /// that block already).
    ///
    /// If this is invoked after a new block has been downloaded, the downloaded block could be the
    /// (missing) finalized block.
    fn backfill_sync_target(
        &self,
        canonical_tip_num: u64,
        target_block_number: u64,
        downloaded_block: Option<BlockNumHash>,
    ) -> Option<B256> {
        let sync_target_state = self.state.forkchoice_state_tracker.sync_target_state();

        // check if the distance exceeds the threshold for backfill sync
        let mut exceeds_backfill_threshold =
            self.exceeds_backfill_run_threshold(canonical_tip_num, target_block_number);

        // check if the downloaded block is the tracked finalized block
        if let Some(buffered_finalized) = sync_target_state
            .as_ref()
            .and_then(|state| self.state.buffer.block(&state.finalized_block_hash))
        {
            // if we have buffered the finalized block, we should check how far
            // we're off
            exceeds_backfill_threshold =
                self.exceeds_backfill_run_threshold(canonical_tip_num, buffered_finalized.number);
        }

        // If this is invoked after we downloaded a block we can check if this block is the
        // finalized block
        if let (Some(downloaded_block), Some(ref state)) = (downloaded_block, sync_target_state) {
            if downloaded_block.hash == state.finalized_block_hash {
                // we downloaded the finalized block and can now check how far we're off
                exceeds_backfill_threshold =
                    self.exceeds_backfill_run_threshold(canonical_tip_num, downloaded_block.number);
            }
        }

        // if the number of missing blocks is greater than the max, trigger backfill
        if exceeds_backfill_threshold {
            if let Some(state) = sync_target_state {
                // if we have already canonicalized the finalized block, we should skip backfill
                match self.provider.header_by_hash_or_number(state.finalized_block_hash.into()) {
                    Err(err) => {
                        warn!(target: "engine", %err, "Failed to get finalized block header");
                    }
                    Ok(None) => {
                        // ensure the finalized block is known (not the zero hash)
                        if !state.finalized_block_hash.is_zero() {
                            // we don't have the block yet and the distance exceeds the allowed
                            // threshold
                            return Some(state.finalized_block_hash);
                        }

                        // OPTIMISTIC SYNCING
                        //
                        // It can happen when the node is doing an
                        // optimistic sync, where the CL has no knowledge of the finalized hash,
                        // but is expecting the EL to sync as high
                        // as possible before finalizing.
                        //
                        // This usually doesn't happen on ETH mainnet since CLs use the more
                        // secure checkpoint syncing.
                        //
                        // However, optimism chains will do this. The risk of a reorg is however
                        // low.
                        debug!(target: "engine", hash=?state.head_block_hash, "Setting head hash as an optimistic backfill target.");
                        return Some(state.head_block_hash);
                    }
                    Ok(Some(_)) => {
                        // we're fully synced to the finalized block
                    }
                }
            }
        }

        None
    }

    /// Invoked when we the canonical chain has been updated.
    ///
    /// This is invoked on a valid forkchoice update, or if we can make the target block canonical.
    fn on_canonical_chain_update(&mut self, chain_update: NewCanonicalChain) {
        trace!(target: "engine", new_blocks = %chain_update.new_block_count(), reorged_blocks =  %chain_update.reorged_block_count() ,"applying new chain update");
        let start = Instant::now();

        // update the tracked canonical head
        self.state.tree_state.set_canonical_head(chain_update.tip().num_hash());

        let tip = chain_update.tip().header.clone();
        let notification = chain_update.to_chain_notification();

        // update the tracked in-memory state with the new chain
        self.canonical_in_memory_state.update_chain(chain_update);
        self.canonical_in_memory_state.set_canonical_head(tip.clone());

        // sends an event to all active listeners about the new canonical chain
        self.canonical_in_memory_state.notify_canon_state(notification);

        // emit event
        self.emit_event(BeaconConsensusEngineEvent::CanonicalChainCommitted(
            Box::new(tip),
            start.elapsed(),
        ));
    }

    /// This handles downloaded blocks that are shown to be disconnected from the canonical chain.
    ///
    /// This mainly compares the missing parent of the downloaded block with the current canonical
    /// tip, and decides whether or not backfill sync should be triggered.
    fn on_disconnected_downloaded_block(
        &self,
        downloaded_block: BlockNumHash,
        missing_parent: BlockNumHash,
        head: BlockNumHash,
    ) -> Option<TreeEvent> {
        // compare the missing parent with the canonical tip
        if let Some(target) =
            self.backfill_sync_target(head.number, missing_parent.number, Some(downloaded_block))
        {
            trace!(target: "engine", %target, "triggering backfill on downloaded block");
            return Some(TreeEvent::BackfillAction(BackfillAction::Start(target.into())));
        }

        // continue downloading the missing parent
        //
        // this happens if either:
        //  * the missing parent block num < canonical tip num
        //    * this case represents a missing block on a fork that is shorter than the canonical
        //      chain
        //  * the missing parent block num >= canonical tip num, but the number of missing blocks is
        //    less than the backfill threshold
        //    * this case represents a potentially long range of blocks to download and execute
        let request = if let Some(distance) =
            self.distance_from_local_tip(head.number, missing_parent.number)
        {
            trace!(target: "engine", %distance, missing=?missing_parent, "downloading missing parent block range");
            DownloadRequest::BlockRange(missing_parent.hash, distance)
        } else {
            trace!(target: "engine", missing=?missing_parent, "downloading missing parent block");
            // This happens when the missing parent is on an outdated
            // sidechain and we can only download the missing block itself
            DownloadRequest::single_block(missing_parent.hash)
        };

        Some(TreeEvent::Download(request))
    }

    /// Invoked with a block downloaded from the network
    ///
    /// Returns an event with the appropriate action to take, such as:
    ///  - download more missing blocks
    ///  - try to canonicalize the target if the `block` is the tracked target (head) block.
    #[instrument(level = "trace", skip_all, fields(block_hash = %block.hash(), block_num = %block.number,), target = "engine")]
    fn on_downloaded_block(
        &mut self,
        block: SealedBlockWithSenders,
    ) -> Result<Option<TreeEvent>, InsertBlockFatalError> {
        let block_num_hash = block.num_hash();
        let lowest_buffered_ancestor = self.lowest_buffered_ancestor_or(block_num_hash.hash);
        if self
            .check_invalid_ancestor_with_head(lowest_buffered_ancestor, block_num_hash.hash)?
            .is_some()
        {
            return Ok(None);
        }

        if !self.backfill_sync_state.is_idle() {
            return Ok(None);
        }

        // try to append the block
        match self.insert_block(block) {
            Ok(InsertPayloadOk2::Inserted(BlockStatus2::Valid)) => {
                if self.is_sync_target_head(block_num_hash.hash) {
                    trace!(target: "engine", "appended downloaded sync target block");
                    // we just inserted the current sync target block, we can try to make it
                    // canonical
                    return Ok(Some(TreeEvent::TreeAction(TreeAction::MakeCanonical(
                        block_num_hash.hash,
                    ))));
                }
                trace!(target: "engine", "appended downloaded block");
                self.try_connect_buffered_blocks(block_num_hash)?;
            }
            Ok(InsertPayloadOk2::Inserted(BlockStatus2::Disconnected {
                head,
                missing_ancestor,
            })) => {
                // block is not connected to the canonical head, we need to download
                // its missing branch first
                return Ok(self.on_disconnected_downloaded_block(
                    block_num_hash,
                    missing_ancestor,
                    head,
                ));
            }
            Ok(InsertPayloadOk2::AlreadySeen(_)) => {
                trace!(target: "engine", "downloaded block already executed");
            }
            Err(err) => {
                debug!(target: "engine", err=%err.kind(), "failed to insert downloaded block");
                if let Err(fatal) = self.on_insert_block_error(err) {
                    warn!(target: "engine", %fatal, "fatal error occurred while inserting downloaded block");
                    return Err(fatal);
                }
            }
        }
        Ok(None)
    }

    fn insert_block_without_senders(
        &mut self,
        block: SealedBlock,
    ) -> Result<InsertPayloadOk2, InsertBlockErrorTwo> {
        match block.try_seal_with_senders() {
            Ok(block) => self.insert_block(block),
            Err(block) => Err(InsertBlockErrorTwo::sender_recovery_error(block)),
        }
    }

    fn insert_block(
        &mut self,
        block: SealedBlockWithSenders,
    ) -> Result<InsertPayloadOk2, InsertBlockErrorTwo> {
        self.insert_block_inner(block.clone())
            .map_err(|kind| InsertBlockErrorTwo::new(block.block, kind))
    }

    fn insert_block_inner(
        &mut self,
        block: SealedBlockWithSenders,
    ) -> Result<InsertPayloadOk2, InsertBlockErrorKindTwo> {
        if self.block_by_hash(block.hash())?.is_some() {
            return Ok(InsertPayloadOk2::AlreadySeen(BlockStatus2::Valid));
        }

        let start = Instant::now();

        // validate block consensus rules
        self.validate_block(&block)?;

        let Some(state_provider) = self.state_provider(block.parent_hash)? else {
            // we don't have the state required to execute this block, buffering it and find the
            // missing parent block
            let missing_ancestor = self
                .state
                .buffer
                .lowest_ancestor(&block.parent_hash)
                .map(|block| block.parent_num_hash())
                .unwrap_or_else(|| block.parent_num_hash());

            self.state.buffer.insert_block(block);

            return Ok(InsertPayloadOk2::Inserted(BlockStatus2::Disconnected {
                head: self.state.tree_state.current_canonical_head,
                missing_ancestor,
            }));
        };

        // now validate against the parent
        let parent_block = self.sealed_header_by_hash(block.parent_hash)?.ok_or_else(|| {
            InsertBlockErrorKindTwo::Provider(ProviderError::HeaderNotFound(
                block.parent_hash.into(),
            ))
        })?;
        if let Err(e) = self.consensus.validate_header_against_parent(&block, &parent_block) {
            warn!(?block, "Failed to validate header {} against parent: {e}", block.header.hash());
            return Err(e.into());
        }

        let executor = self.executor_provider.executor(StateProviderDatabase::new(&state_provider));

        let block_number = block.number;
        let block_hash = block.hash();
        let sealed_block = Arc::new(block.block.clone());
        let block = block.unseal();

        let exec_time = Instant::now();
        let output = executor.execute((&block, U256::MAX).into())?;
        debug!(target: "engine", elapsed=?exec_time.elapsed(), ?block_number, "Executed block");

        self.consensus.validate_block_post_execution(
            &block,
            PostExecutionInput::new(&output.receipts, &output.requests),
        )?;

        let hashed_state = HashedPostState::from_bundle_state(&output.state.state);

        let root_time = Instant::now();
        let (state_root, trie_output) =
            state_provider.hashed_state_root_with_updates(hashed_state.clone())?;
        if state_root != block.state_root {
            return Err(ConsensusError::BodyStateRootDiff(
                GotExpected { got: state_root, expected: block.state_root }.into(),
            )
            .into());
        }

        debug!(target: "engine", elapsed=?root_time.elapsed(), ?block_number, "Calculated state root");

        let executed = ExecutedBlock {
            block: sealed_block.clone(),
            senders: Arc::new(block.senders),
            execution_output: Arc::new(ExecutionOutcome::from((output, block_number))),
            hashed_state: Arc::new(hashed_state),
            trie: Arc::new(trie_output),
        };

        if self.state.tree_state.canonical_block_hash() == executed.block().parent_hash {
            debug!(target: "engine", pending = ?executed.block().num_hash() ,"updating pending block");
            // if the parent is the canonical head, we can insert the block as the pending block
            self.canonical_in_memory_state.set_pending_block(executed.clone());
        }

        self.state.tree_state.insert_executed(executed);
        self.metrics.executed_blocks.set(self.state.tree_state.block_count() as f64);

        // emit insert event
        let engine_event = if self.state.tree_state.is_fork(block_hash) {
            BeaconConsensusEngineEvent::ForkBlockAdded(sealed_block)
        } else {
            BeaconConsensusEngineEvent::CanonicalBlockAdded(sealed_block, start.elapsed())
        };
        self.emit_event(EngineApiEvent::BeaconConsensus(engine_event));

        Ok(InsertPayloadOk2::Inserted(BlockStatus2::Valid))
    }

    /// Handles an error that occurred while inserting a block.
    ///
    /// If this is a validation error this will mark the block as invalid.
    ///
    /// Returns the proper payload status response if the block is invalid.
    fn on_insert_block_error(
        &mut self,
        error: InsertBlockErrorTwo,
    ) -> Result<PayloadStatus, InsertBlockFatalError> {
        let (block, error) = error.split();

        // if invalid block, we check the validation error. Otherwise return the fatal
        // error.
        let validation_err = error.ensure_validation_error()?;

        // If the error was due to an invalid payload, the payload is added to the
        // invalid headers cache and `Ok` with [PayloadStatusEnum::Invalid] is
        // returned.
        warn!(target: "engine::tree", invalid_hash=?block.hash(), invalid_number=?block.number, %validation_err, "Invalid block error on new payload");
        let latest_valid_hash = if validation_err.is_block_pre_merge() {
            // zero hash must be returned if block is pre-merge
            Some(B256::ZERO)
        } else {
            self.latest_valid_hash_for_invalid_payload(block.parent_hash)?
        };

        // keep track of the invalid header
        self.state.invalid_headers.insert(block.header);
        Ok(PayloadStatus::new(
            PayloadStatusEnum::Invalid { validation_error: validation_err.to_string() },
            latest_valid_hash,
        ))
    }

    /// Attempts to find the header for the given block hash if it is canonical.
    pub fn find_canonical_header(&self, hash: B256) -> Result<Option<SealedHeader>, ProviderError> {
        let mut canonical = self.canonical_in_memory_state.header_by_hash(hash);

        if canonical.is_none() {
            canonical = self.provider.header(&hash)?.map(|header| header.seal(hash));
        }

        Ok(canonical)
    }

    /// Updates the tracked finalized block if we have it.
    fn update_finalized_block(
        &self,
        finalized_block_hash: B256,
    ) -> Result<(), OnForkChoiceUpdated> {
        if finalized_block_hash.is_zero() {
            return Ok(());
        }

        match self.find_canonical_header(finalized_block_hash) {
            Ok(None) => {
                debug!(target: "engine", "Finalized block not found in canonical chain");
                // if the finalized block is not known, we can't update the finalized block
                return Err(OnForkChoiceUpdated::invalid_state());
            }
            Ok(Some(finalized)) => {
                self.canonical_in_memory_state.set_finalized(finalized);
            }
            Err(err) => {
                error!(target: "engine", %err, "Failed to fetch finalized block header");
            }
        }

        Ok(())
    }

    /// Updates the tracked safe block if we have it
    fn update_safe_block(&self, safe_block_hash: B256) -> Result<(), OnForkChoiceUpdated> {
        if safe_block_hash.is_zero() {
            return Ok(());
        }

        match self.find_canonical_header(safe_block_hash) {
            Ok(None) => {
                debug!(target: "engine", "Safe block not found in canonical chain");
                // if the safe block is not known, we can't update the safe block
                return Err(OnForkChoiceUpdated::invalid_state());
            }
            Ok(Some(finalized)) => {
                self.canonical_in_memory_state.set_safe(finalized);
            }
            Err(err) => {
                error!(target: "engine", %err, "Failed to fetch safe block header");
            }
        }

        Ok(())
    }

    /// Ensures that the given forkchoice state is consistent, assuming the head block has been
    /// made canonical.
    ///
    /// If the forkchoice state is consistent, this will return Ok(()). Otherwise, this will
    /// return an instance of [`OnForkChoiceUpdated`] that is INVALID.
    ///
    /// This also updates the safe and finalized blocks in the [`CanonicalInMemoryState`], if they
    /// are consistent with the head block.
    fn ensure_consistent_forkchoice_state(
        &self,
        state: ForkchoiceState,
    ) -> Result<(), OnForkChoiceUpdated> {
        // Ensure that the finalized block, if not zero, is known and in the canonical chain
        // after the head block is canonicalized.
        //
        // This ensures that the finalized block is consistent with the head block, i.e. the
        // finalized block is an ancestor of the head block.
        self.update_finalized_block(state.finalized_block_hash)?;

        // Also ensure that the safe block, if not zero, is known and in the canonical chain
        // after the head block is canonicalized.
        //
        // This ensures that the safe block is consistent with the head block, i.e. the safe
        // block is an ancestor of the head block.
        self.update_safe_block(state.safe_block_hash)
    }

    /// Pre-validate forkchoice update and check whether it can be processed.
    ///
    /// This method returns the update outcome if validation fails or
    /// the node is syncing and the update cannot be processed at the moment.
    fn pre_validate_forkchoice_update(
        &mut self,
        state: ForkchoiceState,
    ) -> ProviderResult<Option<OnForkChoiceUpdated>> {
        if state.head_block_hash.is_zero() {
            return Ok(Some(OnForkChoiceUpdated::invalid_state()));
        }

        // check if the new head hash is connected to any ancestor that we previously marked as
        // invalid
        let lowest_buffered_ancestor_fcu = self.lowest_buffered_ancestor_or(state.head_block_hash);
        if let Some(status) = self.check_invalid_ancestor(lowest_buffered_ancestor_fcu)? {
            return Ok(Some(OnForkChoiceUpdated::with_invalid(status)));
        }

        if !self.backfill_sync_state.is_idle() {
            // We can only process new forkchoice updates if the pipeline is idle, since it requires
            // exclusive access to the database
            trace!(target: "consensus::engine", "Pipeline is syncing, skipping forkchoice update");
            return Ok(Some(OnForkChoiceUpdated::syncing()));
        }

        Ok(None)
    }

    /// Validates the payload attributes with respect to the header and fork choice state.
    ///
    /// Note: At this point, the fork choice update is considered to be VALID, however, we can still
    /// return an error if the payload attributes are invalid.
    fn process_payload_attributes(
        &self,
        attrs: T::PayloadAttributes,
        head: &Header,
        state: ForkchoiceState,
    ) -> OnForkChoiceUpdated {
        // 7. Client software MUST ensure that payloadAttributes.timestamp is greater than timestamp
        //    of a block referenced by forkchoiceState.headBlockHash. If this condition isn't held
        //    client software MUST respond with -38003: `Invalid payload attributes` and MUST NOT
        //    begin a payload build process. In such an event, the forkchoiceState update MUST NOT
        //    be rolled back.
        if attrs.timestamp() <= head.timestamp {
            return OnForkChoiceUpdated::invalid_payload_attributes();
        }

        // 8. Client software MUST begin a payload build process building on top of
        //    forkchoiceState.headBlockHash and identified via buildProcessId value if
        //    payloadAttributes is not null and the forkchoice state has been updated successfully.
        //    The build process is specified in the Payload building section.
        match <T::PayloadBuilderAttributes as PayloadBuilderAttributes>::try_new(
            state.head_block_hash,
            attrs,
        ) {
            Ok(attributes) => {
                // send the payload to the builder and return the receiver for the pending payload
                // id, initiating payload job is handled asynchronously
                let pending_payload_id = self.payload_builder.send_new_payload(attributes);

                // Client software MUST respond to this method call in the following way:
                // {
                //      payloadStatus: {
                //          status: VALID,
                //          latestValidHash: forkchoiceState.headBlockHash,
                //          validationError: null
                //      },
                //      payloadId: buildProcessId
                // }
                //
                // if the payload is deemed VALID and the build process has begun.
                OnForkChoiceUpdated::updated_with_pending_payload_id(
                    PayloadStatus::new(PayloadStatusEnum::Valid, Some(state.head_block_hash)),
                    pending_payload_id,
                )
            }
            Err(_) => OnForkChoiceUpdated::invalid_payload_attributes(),
        }
    }
}

/// The state of the persistence task.
#[derive(Default, Debug)]
pub struct PersistenceState {
    /// Hash of the last block persisted.
    ///
    /// A `None` value means no persistence task has been completed yet.
    last_persisted_block_hash: B256,
    /// Receiver end of channel where the result of the persistence task will be
    /// sent when done. A None value means there's no persistence task in progress.
    rx: Option<(oneshot::Receiver<Option<B256>>, Instant)>,
    /// The last persisted block number.
    ///
    /// This tracks the chain height that is persisted on disk
    last_persisted_block_number: u64,
}

impl PersistenceState {
    /// Determines if there is a persistence task in progress by checking if the
    /// receiver is set.
    const fn in_progress(&self) -> bool {
        self.rx.is_some()
    }

    /// Sets state for a started persistence task.
    fn start(&mut self, rx: oneshot::Receiver<Option<B256>>) {
        self.rx = Some((rx, Instant::now()));
    }

    /// Sets state for a finished persistence task.
    fn finish(&mut self, last_persisted_block_hash: B256, last_persisted_block_number: u64) {
        trace!(target: "engine", block= %last_persisted_block_number, hash=%last_persisted_block_hash, "updating persistence state");
        self.rx = None;
        self.last_persisted_block_number = last_persisted_block_number;
        self.last_persisted_block_hash = last_persisted_block_hash;
    }
}

#[cfg(test)]
mod tests {
    use super::*;
    use crate::persistence::PersistenceAction;
    use alloy_rlp::Decodable;
    use reth_beacon_consensus::{EthBeaconConsensus, ForkchoiceStatus};
    use reth_chain_state::{test_utils::TestBlockBuilder, BlockState};
    use reth_chainspec::{ChainSpec, HOLESKY, MAINNET};
    use reth_ethereum_engine_primitives::EthEngineTypes;
    use reth_evm::test_utils::MockExecutorProvider;
    use reth_primitives::Bytes;
    use reth_provider::test_utils::MockEthProvider;
    use reth_rpc_types_compat::engine::{block_to_payload_v1, payload::block_to_payload_v3};
    use reth_trie::updates::TrieUpdates;
    use std::{
        str::FromStr,
        sync::mpsc::{channel, Sender},
    };
    use tokio::sync::mpsc::unbounded_channel;

    struct TestHarness {
        tree: EngineApiTreeHandler<MockEthProvider, MockExecutorProvider, EthEngineTypes>,
        to_tree_tx: Sender<FromEngine<EngineApiRequest<EthEngineTypes>>>,
        from_tree_rx: UnboundedReceiver<EngineApiEvent>,
        blocks: Vec<ExecutedBlock>,
        action_rx: Receiver<PersistenceAction>,
        executor_provider: MockExecutorProvider,
        block_builder: TestBlockBuilder,
        provider: MockEthProvider,
    }

    impl TestHarness {
        fn new(chain_spec: Arc<ChainSpec>) -> Self {
            let (action_tx, action_rx) = channel();
            let persistence_handle = PersistenceHandle::new(action_tx);

            let consensus = Arc::new(EthBeaconConsensus::new(chain_spec.clone()));

            let provider = MockEthProvider::default();
            let executor_provider = MockExecutorProvider::default();

            let payload_validator = ExecutionPayloadValidator::new(chain_spec.clone());

            let (from_tree_tx, from_tree_rx) = unbounded_channel();

            let header = chain_spec.genesis_header().seal_slow();
            let engine_api_tree_state = EngineApiTreeState::new(10, 10, header.num_hash());
            let canonical_in_memory_state = CanonicalInMemoryState::with_head(header, None);

            let (to_payload_service, _payload_command_rx) = unbounded_channel();
            let payload_builder = PayloadBuilderHandle::new(to_payload_service);

            let tree = EngineApiTreeHandler::new(
                provider.clone(),
                executor_provider.clone(),
                consensus,
                payload_validator,
                from_tree_tx,
                engine_api_tree_state,
                canonical_in_memory_state,
                persistence_handle,
                PersistenceState::default(),
                payload_builder,
                TreeConfig::default(),
            );

            let block_builder = TestBlockBuilder::default().with_chain_spec((*chain_spec).clone());
            Self {
                to_tree_tx: tree.incoming_tx.clone(),
                tree,
                from_tree_rx,
                blocks: vec![],
                action_rx,
                executor_provider,
                block_builder,
                provider,
            }
        }

        fn with_blocks(mut self, blocks: Vec<ExecutedBlock>) -> Self {
            let mut blocks_by_hash = HashMap::new();
            let mut blocks_by_number = BTreeMap::new();
            let mut state_by_hash = HashMap::new();
            let mut hash_by_number = BTreeMap::new();
            let mut parent_to_child: HashMap<B256, HashSet<B256>> = HashMap::new();
            let mut parent_hash = B256::ZERO;

            for block in &blocks {
                let sealed_block = block.block();
                let hash = sealed_block.hash();
                let number = sealed_block.number;
                blocks_by_hash.insert(hash, block.clone());
                blocks_by_number.entry(number).or_insert_with(Vec::new).push(block.clone());
                state_by_hash.insert(hash, Arc::new(BlockState::new(block.clone())));
                hash_by_number.insert(number, hash);
                parent_to_child.entry(parent_hash).or_default().insert(hash);
                parent_hash = hash;
            }

            self.tree.state.tree_state = TreeState {
                blocks_by_hash,
                blocks_by_number,
                current_canonical_head: blocks.last().unwrap().block().num_hash(),
                parent_to_child,
            };

            let last_executed_block = blocks.last().unwrap().clone();
            let pending = Some(BlockState::new(last_executed_block));
            self.tree.canonical_in_memory_state =
                CanonicalInMemoryState::new(state_by_hash, hash_by_number, pending, None);

            self.blocks = blocks.clone();
            self.persist_blocks(
                blocks
                    .into_iter()
                    .map(|b| SealedBlockWithSenders {
                        block: (*b.block).clone(),
                        senders: b.senders.to_vec(),
                    })
                    .collect(),
            );

            self
        }

        const fn with_backfill_state(mut self, state: BackfillSyncState) -> Self {
            self.tree.backfill_sync_state = state;
            self
        }

        fn extend_execution_outcome(
            &self,
            execution_outcomes: impl IntoIterator<Item = impl Into<ExecutionOutcome>>,
        ) {
            self.executor_provider.extend(execution_outcomes);
        }

        fn insert_block(
            &mut self,
            block: SealedBlockWithSenders,
        ) -> Result<InsertPayloadOk2, InsertBlockErrorTwo> {
            let execution_outcome = self.block_builder.get_execution_outcome(block.clone());
            self.extend_execution_outcome([execution_outcome]);
            self.tree.provider.add_state_root(block.state_root);
            self.tree.insert_block(block)
        }

        async fn fcu_to(&mut self, block_hash: B256, fcu_status: impl Into<ForkchoiceStatus>) {
            let fcu_status = fcu_status.into();

            self.send_fcu(block_hash, fcu_status).await;

            self.check_fcu(block_hash, fcu_status).await;
        }

        async fn send_fcu(&mut self, block_hash: B256, fcu_status: impl Into<ForkchoiceStatus>) {
            let fcu_state = self.fcu_state(block_hash);

            let (tx, rx) = oneshot::channel();
            self.tree
                .on_engine_message(FromEngine::Request(
                    BeaconEngineMessage::ForkchoiceUpdated {
                        state: fcu_state,
                        payload_attrs: None,
                        tx,
                    }
                    .into(),
                ))
                .unwrap();

            let response = rx.await.unwrap().unwrap().await.unwrap();
            match fcu_status.into() {
                ForkchoiceStatus::Valid => assert!(response.payload_status.is_valid()),
                ForkchoiceStatus::Syncing => assert!(response.payload_status.is_syncing()),
                ForkchoiceStatus::Invalid => assert!(response.payload_status.is_invalid()),
            }
        }

        async fn check_fcu(&mut self, block_hash: B256, fcu_status: impl Into<ForkchoiceStatus>) {
            let fcu_state = self.fcu_state(block_hash);

            // check for ForkchoiceUpdated event
            let event = self.from_tree_rx.recv().await.unwrap();
            match event {
                EngineApiEvent::BeaconConsensus(BeaconConsensusEngineEvent::ForkchoiceUpdated(
                    state,
                    status,
                )) => {
                    assert_eq!(state, fcu_state);
                    assert_eq!(status, fcu_status.into());
                }
                _ => panic!("Unexpected event: {:#?}", event),
            }
        }

        const fn fcu_state(&self, block_hash: B256) -> ForkchoiceState {
            ForkchoiceState {
                head_block_hash: block_hash,
                safe_block_hash: block_hash,
                finalized_block_hash: block_hash,
            }
        }

        async fn send_new_payload(&mut self, block: SealedBlockWithSenders) {
            let payload = block_to_payload_v3(block.block.clone());
            self.tree
                .on_new_payload(
                    payload.into(),
                    Some(CancunPayloadFields {
                        parent_beacon_block_root: block.parent_beacon_block_root.unwrap(),
                        versioned_hashes: vec![],
                    }),
                )
                .unwrap();
        }

        async fn insert_chain(
            &mut self,
            chain: impl IntoIterator<Item = SealedBlockWithSenders> + Clone,
        ) {
            for block in chain.clone() {
                self.insert_block(block.clone()).unwrap();
            }
            self.check_canon_chain_insertion(chain).await;
        }

        async fn check_canon_commit(&mut self, hash: B256) {
            let event = self.from_tree_rx.recv().await.unwrap();
            match event {
                EngineApiEvent::BeaconConsensus(
                    BeaconConsensusEngineEvent::CanonicalChainCommitted(header, _),
                ) => {
                    assert_eq!(header.hash(), hash);
                }
                _ => panic!("Unexpected event: {:#?}", event),
            }
        }

        async fn check_fork_chain_insertion(
            &mut self,
            chain: impl IntoIterator<Item = SealedBlockWithSenders> + Clone,
        ) {
            for block in chain {
                self.check_fork_block_added(block.block.hash()).await;
            }
        }

        async fn check_canon_chain_insertion(
            &mut self,
            chain: impl IntoIterator<Item = SealedBlockWithSenders> + Clone,
        ) {
            for block in chain.clone() {
                self.check_canon_block_added(block.hash()).await;
            }
        }

        async fn check_canon_block_added(&mut self, expected_hash: B256) {
            let event = self.from_tree_rx.recv().await.unwrap();
            match event {
                EngineApiEvent::BeaconConsensus(
                    BeaconConsensusEngineEvent::CanonicalBlockAdded(block, _),
                ) => {
                    assert!(block.hash() == expected_hash);
                }
                _ => panic!("Unexpected event: {:#?}", event),
            }
        }

        async fn check_fork_block_added(&mut self, expected_hash: B256) {
            let event = self.from_tree_rx.recv().await.unwrap();
            match event {
                EngineApiEvent::BeaconConsensus(BeaconConsensusEngineEvent::ForkBlockAdded(
                    block,
                )) => {
                    assert!(block.hash() == expected_hash);
                }
                _ => panic!("Unexpected event: {:#?}", event),
            }
        }

        fn persist_blocks(&self, blocks: Vec<SealedBlockWithSenders>) {
            let mut block_data: Vec<(B256, Block)> = Vec::with_capacity(blocks.len());
            let mut headers_data: Vec<(B256, Header)> = Vec::with_capacity(blocks.len());

            for block in &blocks {
                let unsealed_block = block.clone().unseal();
                block_data.push((block.hash(), unsealed_block.clone().block));
                headers_data.push((block.hash(), unsealed_block.header.clone()));
            }

            self.provider.extend_blocks(block_data);
            self.provider.extend_headers(headers_data);
        }

        fn setup_range_insertion_for_valid_chain(&mut self, chain: Vec<SealedBlockWithSenders>) {
            self.setup_range_insertion_for_chain(chain, None)
        }

        fn setup_range_insertion_for_invalid_chain(
            &mut self,
            chain: Vec<SealedBlockWithSenders>,
            index: usize,
        ) {
            self.setup_range_insertion_for_chain(chain, Some(index))
        }

        fn setup_range_insertion_for_chain(
            &mut self,
            chain: Vec<SealedBlockWithSenders>,
            invalid_index: Option<usize>,
        ) {
            // setting up execution outcomes for the chain, the blocks will be
            // executed starting from the oldest, so we need to reverse.
            let mut chain_rev = chain;
            chain_rev.reverse();

            let mut execution_outcomes = Vec::with_capacity(chain_rev.len());
            for (index, block) in chain_rev.iter().enumerate() {
                let execution_outcome = self.block_builder.get_execution_outcome(block.clone());
                let state_root = if invalid_index.is_some() && invalid_index.unwrap() == index {
                    B256::random()
                } else {
                    block.state_root
                };
                self.tree.provider.add_state_root(state_root);
                execution_outcomes.push(execution_outcome);
            }
            self.extend_execution_outcome(execution_outcomes);
        }

        fn check_canon_head(&self, head_hash: B256) {
            assert_eq!(self.tree.state.tree_state.canonical_head().hash, head_hash);
        }
    }

    #[test]
    fn test_tree_persist_block_batch() {
        let tree_config = TreeConfig::default();
        let chain_spec = MAINNET.clone();
        let mut test_block_builder =
            TestBlockBuilder::default().with_chain_spec((*chain_spec).clone());

        // we need more than tree_config.persistence_threshold() +1 blocks to
        // trigger the persistence task.
        let blocks: Vec<_> = test_block_builder
            .get_executed_blocks(1..tree_config.persistence_threshold() + 2)
            .collect();
        let mut test_harness = TestHarness::new(chain_spec).with_blocks(blocks);

        let mut blocks = vec![];
        for idx in 0..tree_config.max_execute_block_batch_size() * 2 {
            blocks.push(test_block_builder.generate_random_block(idx as u64, B256::random()));
        }

        test_harness.to_tree_tx.send(FromEngine::DownloadedBlocks(blocks)).unwrap();

        // process the message
        let msg = test_harness.tree.try_recv_engine_message().unwrap().unwrap();
        test_harness.tree.on_engine_message(msg).unwrap();

        // we now should receive the other batch
        let msg = test_harness.tree.try_recv_engine_message().unwrap().unwrap();
        match msg {
            FromEngine::DownloadedBlocks(blocks) => {
                assert_eq!(blocks.len(), tree_config.max_execute_block_batch_size());
            }
            _ => panic!("unexpected message: {:#?}", msg),
        }
    }

    #[tokio::test]
    async fn test_tree_persist_blocks() {
        let tree_config = TreeConfig::default();
        let chain_spec = MAINNET.clone();
        let mut test_block_builder =
            TestBlockBuilder::default().with_chain_spec((*chain_spec).clone());

        // we need more than tree_config.persistence_threshold() +1 blocks to
        // trigger the persistence task.
        let blocks: Vec<_> = test_block_builder
            .get_executed_blocks(1..tree_config.persistence_threshold() + 2)
            .collect();
        let test_harness = TestHarness::new(chain_spec).with_blocks(blocks.clone());
        std::thread::Builder::new()
            .name("Tree Task".to_string())
            .spawn(|| test_harness.tree.run())
            .unwrap();

        // send a message to the tree to enter the main loop.
        test_harness.to_tree_tx.send(FromEngine::DownloadedBlocks(vec![])).unwrap();

        let received_action =
            test_harness.action_rx.recv().expect("Failed to receive save blocks action");
        if let PersistenceAction::SaveBlocks(saved_blocks, _) = received_action {
            // only blocks.len() - tree_config.memory_block_buffer_target() will be
            // persisted
            let expected_persist_len =
                blocks.len() - tree_config.memory_block_buffer_target() as usize;
            assert_eq!(saved_blocks.len(), expected_persist_len);
            assert_eq!(saved_blocks, blocks[..expected_persist_len]);
        } else {
            panic!("unexpected action received {received_action:?}");
        }
    }

    #[tokio::test]
    async fn test_in_memory_state_trait_impl() {
        let blocks: Vec<_> = TestBlockBuilder::default().get_executed_blocks(0..10).collect();
        let test_harness = TestHarness::new(MAINNET.clone()).with_blocks(blocks.clone());

        for executed_block in blocks {
            let sealed_block = executed_block.block();

            let expected_state = BlockState::new(executed_block.clone());

            let actual_state_by_hash = test_harness
                .tree
                .canonical_in_memory_state
                .state_by_hash(sealed_block.hash())
                .unwrap();
            assert_eq!(expected_state, *actual_state_by_hash);

            let actual_state_by_number = test_harness
                .tree
                .canonical_in_memory_state
                .state_by_number(sealed_block.number)
                .unwrap();
            assert_eq!(expected_state, *actual_state_by_number);
        }
    }

    #[tokio::test]
    async fn test_engine_request_during_backfill() {
        let tree_config = TreeConfig::default();
        let blocks: Vec<_> = TestBlockBuilder::default()
            .get_executed_blocks(0..tree_config.persistence_threshold())
            .collect();
        let mut test_harness = TestHarness::new(MAINNET.clone())
            .with_blocks(blocks)
            .with_backfill_state(BackfillSyncState::Active);

        let (tx, rx) = oneshot::channel();
        test_harness
            .tree
            .on_engine_message(FromEngine::Request(
                BeaconEngineMessage::ForkchoiceUpdated {
                    state: ForkchoiceState {
                        head_block_hash: B256::random(),
                        safe_block_hash: B256::random(),
                        finalized_block_hash: B256::random(),
                    },
                    payload_attrs: None,
                    tx,
                }
                .into(),
            ))
            .unwrap();

        let resp = rx.await.unwrap().unwrap().await.unwrap();
        assert!(resp.payload_status.is_syncing());
    }

    #[test]
    fn test_disconnected_payload() {
        let s = include_str!("../../test-data/holesky/2.rlp");
        let data = Bytes::from_str(s).unwrap();
        let block = Block::decode(&mut data.as_ref()).unwrap();
        let sealed = block.seal_slow();
        let hash = sealed.hash();
        let payload = block_to_payload_v1(sealed.clone());

        let mut test_harness = TestHarness::new(HOLESKY.clone());

        let outcome = test_harness.tree.on_new_payload(payload.into(), None).unwrap();
        assert!(outcome.outcome.is_syncing());

        // ensure block is buffered
        let buffered = test_harness.tree.state.buffer.block(&hash).unwrap();
        assert_eq!(buffered.block, sealed);
    }

    #[test]
    fn test_disconnected_block() {
        let s = include_str!("../../test-data/holesky/2.rlp");
        let data = Bytes::from_str(s).unwrap();
        let block = Block::decode(&mut data.as_ref()).unwrap();
        let sealed = block.seal_slow();

        let mut test_harness = TestHarness::new(HOLESKY.clone());

        let outcome = test_harness.tree.insert_block_without_senders(sealed.clone()).unwrap();
        assert_eq!(
            outcome,
            InsertPayloadOk2::Inserted(BlockStatus2::Disconnected {
                head: test_harness.tree.state.tree_state.current_canonical_head,
                missing_ancestor: sealed.parent_num_hash()
            })
        );
    }

    #[tokio::test]
    async fn test_holesky_payload() {
        let s = include_str!("../../test-data/holesky/1.rlp");
        let data = Bytes::from_str(s).unwrap();
        let block = Block::decode(&mut data.as_ref()).unwrap();
        let sealed = block.seal_slow();
        let payload = block_to_payload_v1(sealed);

        let mut test_harness =
            TestHarness::new(HOLESKY.clone()).with_backfill_state(BackfillSyncState::Active);

        let (tx, rx) = oneshot::channel();
        test_harness
            .tree
            .on_engine_message(FromEngine::Request(
                BeaconEngineMessage::NewPayload {
                    payload: payload.clone().into(),
                    cancun_fields: None,
                    tx,
                }
                .into(),
            ))
            .unwrap();

        let resp = rx.await.unwrap().unwrap();
        assert!(resp.is_syncing());
    }

    #[tokio::test]
    async fn test_tree_state_insert_executed() {
        let mut tree_state = TreeState::new(BlockNumHash::default());
        let blocks: Vec<_> = TestBlockBuilder::default().get_executed_blocks(1..4).collect();

        tree_state.insert_executed(blocks[0].clone());
        tree_state.insert_executed(blocks[1].clone());

        assert_eq!(
            tree_state.parent_to_child.get(&blocks[0].block.hash()),
            Some(&HashSet::from([blocks[1].block.hash()]))
        );

        assert!(!tree_state.parent_to_child.contains_key(&blocks[1].block.hash()));

        tree_state.insert_executed(blocks[2].clone());

        assert_eq!(
            tree_state.parent_to_child.get(&blocks[1].block.hash()),
            Some(&HashSet::from([blocks[2].block.hash()]))
        );
        assert!(tree_state.parent_to_child.contains_key(&blocks[1].block.hash()));

        assert!(!tree_state.parent_to_child.contains_key(&blocks[2].block.hash()));
    }

    #[tokio::test]
    async fn test_tree_state_insert_executed_with_reorg() {
        let mut tree_state = TreeState::new(BlockNumHash::default());
        let mut test_block_builder = TestBlockBuilder::default();
        let blocks: Vec<_> = test_block_builder.get_executed_blocks(1..6).collect();

        for block in &blocks {
            tree_state.insert_executed(block.clone());
        }
        assert_eq!(tree_state.blocks_by_hash.len(), 5);

        let fork_block_3 =
            test_block_builder.get_executed_block_with_number(3, blocks[1].block.hash());
        let fork_block_4 =
            test_block_builder.get_executed_block_with_number(4, fork_block_3.block.hash());
        let fork_block_5 =
            test_block_builder.get_executed_block_with_number(5, fork_block_4.block.hash());

        tree_state.insert_executed(fork_block_3.clone());
        tree_state.insert_executed(fork_block_4.clone());
        tree_state.insert_executed(fork_block_5.clone());

        assert_eq!(tree_state.blocks_by_hash.len(), 8);
        assert_eq!(tree_state.blocks_by_number[&3].len(), 2); // two blocks at height 3 (original and fork)
        assert_eq!(tree_state.parent_to_child[&blocks[1].block.hash()].len(), 2); // block 2 should have two children

        // verify that we can insert the same block again without issues
        tree_state.insert_executed(fork_block_4.clone());
        assert_eq!(tree_state.blocks_by_hash.len(), 8);

        assert!(tree_state.parent_to_child[&fork_block_3.block.hash()]
            .contains(&fork_block_4.block.hash()));
        assert!(tree_state.parent_to_child[&fork_block_4.block.hash()]
            .contains(&fork_block_5.block.hash()));

        assert_eq!(tree_state.blocks_by_number[&4].len(), 2);
        assert_eq!(tree_state.blocks_by_number[&5].len(), 2);
    }

    #[tokio::test]
    async fn test_tree_state_remove_before() {
        let mut tree_state = TreeState::new(BlockNumHash::default());
        let blocks: Vec<_> = TestBlockBuilder::default().get_executed_blocks(1..6).collect();

        for block in &blocks {
            tree_state.insert_executed(block.clone());
        }

        tree_state.remove_before(Bound::Excluded(3));

        assert!(!tree_state.blocks_by_hash.contains_key(&blocks[0].block.hash()));
        assert!(!tree_state.blocks_by_hash.contains_key(&blocks[1].block.hash()));
        assert!(!tree_state.blocks_by_number.contains_key(&1));
        assert!(!tree_state.blocks_by_number.contains_key(&2));

        assert!(tree_state.blocks_by_hash.contains_key(&blocks[2].block.hash()));
        assert!(tree_state.blocks_by_hash.contains_key(&blocks[3].block.hash()));
        assert!(tree_state.blocks_by_hash.contains_key(&blocks[4].block.hash()));
        assert!(tree_state.blocks_by_number.contains_key(&3));
        assert!(tree_state.blocks_by_number.contains_key(&4));
        assert!(tree_state.blocks_by_number.contains_key(&5));

        assert!(!tree_state.parent_to_child.contains_key(&blocks[0].block.hash()));
        assert!(!tree_state.parent_to_child.contains_key(&blocks[1].block.hash()));
        assert!(tree_state.parent_to_child.contains_key(&blocks[2].block.hash()));
        assert!(tree_state.parent_to_child.contains_key(&blocks[3].block.hash()));
        assert!(!tree_state.parent_to_child.contains_key(&blocks[4].block.hash()));

        assert_eq!(
            tree_state.parent_to_child.get(&blocks[2].block.hash()),
            Some(&HashSet::from([blocks[3].block.hash()]))
        );
        assert_eq!(
            tree_state.parent_to_child.get(&blocks[3].block.hash()),
            Some(&HashSet::from([blocks[4].block.hash()]))
        );
    }

    #[tokio::test]
    async fn test_tree_state_on_new_head() {
        let mut tree_state = TreeState::new(BlockNumHash::default());
        let mut test_block_builder = TestBlockBuilder::default();

        let blocks: Vec<_> = test_block_builder.get_executed_blocks(1..6).collect();

        for block in &blocks {
            tree_state.insert_executed(block.clone());
        }

        // set block 3 as the current canonical head
        tree_state.set_canonical_head(blocks[2].block.num_hash());

        // create a fork from block 2
        let fork_block_3 =
            test_block_builder.get_executed_block_with_number(3, blocks[1].block.hash());
        let fork_block_4 =
            test_block_builder.get_executed_block_with_number(4, fork_block_3.block.hash());
        let fork_block_5 =
            test_block_builder.get_executed_block_with_number(5, fork_block_4.block.hash());

        tree_state.insert_executed(fork_block_3.clone());
        tree_state.insert_executed(fork_block_4.clone());
        tree_state.insert_executed(fork_block_5.clone());

        // normal (non-reorg) case
        let result = tree_state.on_new_head(blocks[4].block.hash());
        assert!(matches!(result, Some(NewCanonicalChain::Commit { .. })));
        if let Some(NewCanonicalChain::Commit { new }) = result {
            assert_eq!(new.len(), 2);
            assert_eq!(new[0].block.hash(), blocks[3].block.hash());
            assert_eq!(new[1].block.hash(), blocks[4].block.hash());
        }

        // reorg case
        let result = tree_state.on_new_head(fork_block_5.block.hash());
        assert!(matches!(result, Some(NewCanonicalChain::Reorg { .. })));
        if let Some(NewCanonicalChain::Reorg { new, old }) = result {
            assert_eq!(new.len(), 3);
            assert_eq!(new[0].block.hash(), fork_block_3.block.hash());
            assert_eq!(new[1].block.hash(), fork_block_4.block.hash());
            assert_eq!(new[2].block.hash(), fork_block_5.block.hash());

            assert_eq!(old.len(), 1);
            assert_eq!(old[0].block.hash(), blocks[2].block.hash());
        }
    }

    #[tokio::test]
    async fn test_tree_state_on_new_head_deep_fork() {
        reth_tracing::init_test_tracing();

        let mut tree_state = TreeState::new(BlockNumHash::default());
        let mut test_block_builder = TestBlockBuilder::default();

        let blocks: Vec<_> = test_block_builder.get_executed_blocks(0..5).collect();

        for block in &blocks {
            tree_state.insert_executed(block.clone());
        }

        // set last block as the current canonical head
        let last_block = blocks.last().unwrap().block.clone();

        tree_state.set_canonical_head(last_block.num_hash());

        // create a fork chain from last_block
        let chain_a = test_block_builder.create_fork(&last_block, 10);
        let chain_b = test_block_builder.create_fork(&last_block, 10);

        for block in &chain_a {
            tree_state.insert_executed(ExecutedBlock {
                block: Arc::new(block.block.clone()),
                senders: Arc::new(block.senders.clone()),
                execution_output: Arc::new(ExecutionOutcome::default()),
                hashed_state: Arc::new(HashedPostState::default()),
                trie: Arc::new(TrieUpdates::default()),
            });
        }
        tree_state.set_canonical_head(chain_a.last().unwrap().num_hash());

        for block in &chain_b {
            tree_state.insert_executed(ExecutedBlock {
                block: Arc::new(block.block.clone()),
                senders: Arc::new(block.senders.clone()),
                execution_output: Arc::new(ExecutionOutcome::default()),
                hashed_state: Arc::new(HashedPostState::default()),
                trie: Arc::new(TrieUpdates::default()),
            });
        }

        // reorg case
        let result = tree_state.on_new_head(chain_b.first().unwrap().block.hash());
        assert!(matches!(result, Some(NewCanonicalChain::Reorg { .. })));
        if let Some(NewCanonicalChain::Reorg { new, old }) = result {
            assert_eq!(new.len(), 1);
            assert_eq!(new[0].block.hash(), chain_b[0].block.hash());

            assert_eq!(old.len(), chain_a.len());
            for (index, block) in chain_a.iter().enumerate() {
                assert_eq!(old[index].block.hash(), block.block.hash());
            }
        }
    }

    #[tokio::test]
    async fn test_get_canonical_blocks_to_persist() {
        let chain_spec = MAINNET.clone();
        let mut test_harness = TestHarness::new(chain_spec);
        let mut test_block_builder = TestBlockBuilder::default();

        let canonical_head_number = 9;
        let blocks: Vec<_> =
            test_block_builder.get_executed_blocks(0..canonical_head_number + 1).collect();
        test_harness = test_harness.with_blocks(blocks.clone());

        let last_persisted_block_number = 3;
        test_harness.tree.persistence_state.last_persisted_block_number =
            last_persisted_block_number;

        let persistence_threshold = 4;
        let memory_block_buffer_target = 3;
        test_harness.tree.config = TreeConfig::default()
            .with_persistence_threshold(persistence_threshold)
            .with_memory_block_buffer_target(memory_block_buffer_target);

        let blocks_to_persist = test_harness.tree.get_canonical_blocks_to_persist();

        let expected_blocks_to_persist_length: usize =
            (canonical_head_number - memory_block_buffer_target - last_persisted_block_number)
                .try_into()
                .unwrap();

        assert_eq!(blocks_to_persist.len(), expected_blocks_to_persist_length);
        for (i, item) in
            blocks_to_persist.iter().enumerate().take(expected_blocks_to_persist_length)
        {
            assert_eq!(item.block.number, last_persisted_block_number + i as u64 + 1);
        }

        // make sure only canonical blocks are included
        let fork_block = test_block_builder.get_executed_block_with_number(4, B256::random());
        let fork_block_hash = fork_block.block.hash();
        test_harness.tree.state.tree_state.insert_executed(fork_block);

        assert!(test_harness.tree.state.tree_state.block_by_hash(fork_block_hash).is_some());

        let blocks_to_persist = test_harness.tree.get_canonical_blocks_to_persist();
        assert_eq!(blocks_to_persist.len(), expected_blocks_to_persist_length);

        // check that the fork block is not included in the blocks to persist
        assert!(!blocks_to_persist.iter().any(|b| b.block.hash() == fork_block_hash));

        // check that the original block 4 is still included
        assert!(blocks_to_persist
            .iter()
            .any(|b| b.block.number == 4 && b.block.hash() == blocks[4].block.hash()));
    }

    #[tokio::test]
    async fn test_engine_tree_fcu_missing_head() {
        let chain_spec = MAINNET.clone();
        let mut test_harness = TestHarness::new(chain_spec.clone());

        let mut test_block_builder =
            TestBlockBuilder::default().with_chain_spec((*chain_spec).clone());

        let blocks: Vec<_> = test_block_builder.get_executed_blocks(0..5).collect();
        test_harness = test_harness.with_blocks(blocks);

        let missing_block = test_block_builder
            .generate_random_block(6, test_harness.blocks.last().unwrap().block().hash());

        test_harness.fcu_to(missing_block.hash(), PayloadStatusEnum::Syncing).await;

        // after FCU we receive an EngineApiEvent::Download event to get the missing block.
        let event = test_harness.from_tree_rx.recv().await.unwrap();
        match event {
            EngineApiEvent::Download(DownloadRequest::BlockSet(actual_block_set)) => {
                let expected_block_set = HashSet::from([missing_block.hash()]);
                assert_eq!(actual_block_set, expected_block_set);
            }
            _ => panic!("Unexpected event: {:#?}", event),
        }
    }

    #[tokio::test]
    async fn test_engine_tree_fcu_canon_chain_insertion() {
        let chain_spec = MAINNET.clone();
        let mut test_harness = TestHarness::new(chain_spec.clone());

        let base_chain: Vec<_> = test_harness.block_builder.get_executed_blocks(0..1).collect();
        test_harness = test_harness.with_blocks(base_chain.clone());

        test_harness
            .fcu_to(base_chain.last().unwrap().block().hash(), ForkchoiceStatus::Valid)
            .await;

        // extend main chain
        let main_chain = test_harness.block_builder.create_fork(base_chain[0].block(), 3);

        test_harness.insert_chain(main_chain).await;
    }

    #[tokio::test]
    async fn test_engine_tree_fcu_reorg_with_all_blocks() {
        let chain_spec = MAINNET.clone();
        let mut test_harness = TestHarness::new(chain_spec.clone());

        let main_chain: Vec<_> = test_harness.block_builder.get_executed_blocks(0..5).collect();
        test_harness = test_harness.with_blocks(main_chain.clone());

        let fork_chain = test_harness.block_builder.create_fork(main_chain[2].block(), 3);
        let fork_chain_last_hash = fork_chain.last().unwrap().hash();

        // add fork blocks to the tree
        for block in &fork_chain {
            test_harness.insert_block(block.clone()).unwrap();
        }

        test_harness.send_fcu(fork_chain_last_hash, ForkchoiceStatus::Valid).await;

        // check for ForkBlockAdded events, we expect fork_chain.len() blocks added
        test_harness.check_fork_chain_insertion(fork_chain.clone()).await;

        // check for CanonicalChainCommitted event
        test_harness.check_canon_commit(fork_chain_last_hash).await;

        test_harness.check_fcu(fork_chain_last_hash, ForkchoiceStatus::Valid).await;

        // new head is the tip of the fork chain
        test_harness.check_canon_head(fork_chain_last_hash);
    }

    #[tokio::test]
    async fn test_engine_tree_live_sync_transition_required_blocks_requested() {
        reth_tracing::init_test_tracing();

        let chain_spec = MAINNET.clone();
        let mut test_harness = TestHarness::new(chain_spec.clone());

        let base_chain: Vec<_> = test_harness.block_builder.get_executed_blocks(0..1).collect();
        test_harness = test_harness.with_blocks(base_chain.clone());

        test_harness
            .fcu_to(base_chain.last().unwrap().block().hash(), ForkchoiceStatus::Valid)
            .await;

        // extend main chain but don't insert the blocks
        let main_chain = test_harness.block_builder.create_fork(base_chain[0].block(), 10);

        let main_chain_last_hash = main_chain.last().unwrap().hash();
        test_harness.send_fcu(main_chain_last_hash, ForkchoiceStatus::Syncing).await;

        test_harness.check_fcu(main_chain_last_hash, ForkchoiceStatus::Syncing).await;

        // create event for backfill finished
        let backfill_finished = FromOrchestrator::BackfillSyncFinished(ControlFlow::Continue {
            block_number: MIN_BLOCKS_FOR_PIPELINE_RUN + 1,
        });

        test_harness.tree.on_engine_message(FromEngine::Event(backfill_finished)).unwrap();

        let event = test_harness.from_tree_rx.recv().await.unwrap();
        match event {
            EngineApiEvent::Download(DownloadRequest::BlockSet(hash_set)) => {
                assert_eq!(hash_set, HashSet::from([main_chain_last_hash]));
            }
            _ => panic!("Unexpected event: {:#?}", event),
        }

        test_harness
            .tree
            .on_engine_message(FromEngine::DownloadedBlocks(vec![main_chain
                .last()
                .unwrap()
                .clone()]))
            .unwrap();

        let event = test_harness.from_tree_rx.recv().await.unwrap();
        println!("event received: {:?}", event);
        match event {
            EngineApiEvent::Download(DownloadRequest::BlockRange(initial_hash, total_blocks)) => {
                assert_eq!(total_blocks, (main_chain.len() - 1) as u64);
                assert_eq!(initial_hash, main_chain.last().unwrap().parent_hash);
            }
            _ => panic!("Unexpected event: {:#?}", event),
        }
    }

    #[tokio::test]
    async fn test_engine_tree_live_sync_transition_eventually_canonical() {
        reth_tracing::init_test_tracing();

        let chain_spec = MAINNET.clone();
        let mut test_harness = TestHarness::new(chain_spec.clone());
        test_harness.tree.config = test_harness.tree.config.with_max_execute_block_batch_size(100);

        // create base chain and setup test harness with it
        let base_chain: Vec<_> = test_harness.block_builder.get_executed_blocks(0..1).collect();
        test_harness = test_harness.with_blocks(base_chain.clone());

        // fcu to the tip of base chain
        test_harness
            .fcu_to(base_chain.last().unwrap().block().hash(), ForkchoiceStatus::Valid)
            .await;

        // create main chain, extension of base chain, with enough blocks to
        // trigger backfill sync
        let main_chain = test_harness
            .block_builder
            .create_fork(base_chain[0].block(), MIN_BLOCKS_FOR_PIPELINE_RUN + 10);

        let main_chain_last = main_chain.last().unwrap();
        let main_chain_last_hash = main_chain_last.hash();
        let main_chain_backfill_target =
            main_chain.get(MIN_BLOCKS_FOR_PIPELINE_RUN as usize).unwrap();
        let main_chain_backfill_target_hash = main_chain_backfill_target.hash();

        // fcu to the element of main chain that should trigger backfill sync
        test_harness.send_fcu(main_chain_backfill_target_hash, ForkchoiceStatus::Syncing).await;
        test_harness.check_fcu(main_chain_backfill_target_hash, ForkchoiceStatus::Syncing).await;

        // check download request for target
        let event = test_harness.from_tree_rx.recv().await.unwrap();
        match event {
            EngineApiEvent::Download(DownloadRequest::BlockSet(hash_set)) => {
                assert_eq!(hash_set, HashSet::from([main_chain_backfill_target_hash]));
            }
            _ => panic!("Unexpected event: {:#?}", event),
        }

        // send message to tell the engine the requested block was downloaded
        test_harness
            .tree
            .on_engine_message(FromEngine::DownloadedBlocks(vec![
                main_chain_backfill_target.clone()
            ]))
            .unwrap();

        // check that backfill is triggered
        let event = test_harness.from_tree_rx.recv().await.unwrap();
        match event {
            EngineApiEvent::BackfillAction(BackfillAction::Start(
                reth_stages::PipelineTarget::Sync(target_hash),
            )) => {
                assert_eq!(target_hash, main_chain_backfill_target_hash);
            }
            _ => panic!("Unexpected event: {:#?}", event),
        }

        // persist blocks of main chain, same as the backfill operation would do
        let backfilled_chain: Vec<_> =
            main_chain.clone().drain(0..(MIN_BLOCKS_FOR_PIPELINE_RUN + 1) as usize).collect();
        test_harness.persist_blocks(backfilled_chain.clone());

        test_harness.setup_range_insertion_for_valid_chain(backfilled_chain);

        // send message to mark backfill finished
        test_harness
            .tree
            .on_engine_message(FromEngine::Event(FromOrchestrator::BackfillSyncFinished(
                ControlFlow::Continue { block_number: main_chain_backfill_target.number },
            )))
            .unwrap();

        // send fcu to the tip of main
        test_harness.fcu_to(main_chain_last_hash, ForkchoiceStatus::Syncing).await;

        let event = test_harness.from_tree_rx.recv().await.unwrap();
        println!("event received: {:?}", event);
        match event {
            EngineApiEvent::Download(DownloadRequest::BlockSet(target_hash)) => {
                assert_eq!(target_hash, HashSet::from([main_chain_last_hash]));
            }
            _ => panic!("Unexpected event: {:#?}", event),
        }

        // tell engine main chain tip downloaded
        test_harness
            .tree
            .on_engine_message(FromEngine::DownloadedBlocks(vec![main_chain_last.clone()]))
            .unwrap();

        // check download range request
        let event = test_harness.from_tree_rx.recv().await.unwrap();
        match event {
            EngineApiEvent::Download(DownloadRequest::BlockRange(initial_hash, total_blocks)) => {
                assert_eq!(
                    total_blocks,
                    (main_chain.len() - MIN_BLOCKS_FOR_PIPELINE_RUN as usize - 2) as u64
                );
                assert_eq!(initial_hash, main_chain_last.parent_hash);
            }
            _ => panic!("Unexpected event: {:#?}", event),
        }

        let remaining: Vec<_> = main_chain
            .clone()
            .drain((MIN_BLOCKS_FOR_PIPELINE_RUN + 1) as usize..main_chain.len())
            .collect();

        test_harness.setup_range_insertion_for_valid_chain(remaining.clone());

        // tell engine block range downloaded
        test_harness
            .tree
            .on_engine_message(FromEngine::DownloadedBlocks(remaining.clone()))
            .unwrap();

        test_harness.check_fork_chain_insertion(remaining).await;

        // check canonical chain committed event with the hash of the latest block
        test_harness.check_canon_commit(main_chain_last_hash).await;

        // new head is the tip of the main chain
        test_harness.check_canon_head(main_chain_last_hash);
    }

    #[tokio::test]
    async fn test_engine_tree_live_sync_fcu_extends_canon_chain() {
        reth_tracing::init_test_tracing();

        let chain_spec = MAINNET.clone();
        let mut test_harness = TestHarness::new(chain_spec.clone());

        // create base chain and setup test harness with it
        let base_chain: Vec<_> = test_harness.block_builder.get_executed_blocks(0..1).collect();
        test_harness = test_harness.with_blocks(base_chain.clone());

        // fcu to the tip of base chain
        test_harness
            .fcu_to(base_chain.last().unwrap().block().hash(), ForkchoiceStatus::Valid)
            .await;

        // create main chain, extension of base chain
        let main_chain = test_harness.block_builder.create_fork(base_chain[0].block(), 10);
        // determine target in the middle of main hain
        let target = main_chain.get(5).unwrap();
        let target_hash = target.hash();
        let main_last = main_chain.last().unwrap();
        let main_last_hash = main_last.hash();

        // insert main chain
        test_harness.insert_chain(main_chain).await;

        // send fcu to target
        test_harness.send_fcu(target_hash, ForkchoiceStatus::Valid).await;

        test_harness.check_canon_commit(target_hash).await;
        test_harness.check_fcu(target_hash, ForkchoiceStatus::Valid).await;

        // send fcu to main tip
        test_harness.send_fcu(main_last_hash, ForkchoiceStatus::Valid).await;

        test_harness.check_canon_commit(main_last_hash).await;
        test_harness.check_fcu(main_last_hash, ForkchoiceStatus::Valid).await;
        test_harness.check_canon_head(main_last_hash);
    }

    #[tokio::test]
    async fn test_engine_tree_valid_forks_with_older_canonical_head() {
        reth_tracing::init_test_tracing();

        let chain_spec = MAINNET.clone();
        let mut test_harness = TestHarness::new(chain_spec.clone());

        // create base chain and setup test harness with it
        let base_chain: Vec<_> = test_harness.block_builder.get_executed_blocks(0..1).collect();
        test_harness = test_harness.with_blocks(base_chain.clone());

        let old_head = base_chain.first().unwrap().block();

        // extend base chain
        let extension_chain = test_harness.block_builder.create_fork(old_head, 5);
        let fork_block = extension_chain.last().unwrap().block.clone();

        test_harness.setup_range_insertion_for_valid_chain(extension_chain.clone());
        test_harness.insert_chain(extension_chain).await;

        // fcu to old_head
        test_harness.fcu_to(old_head.hash(), ForkchoiceStatus::Valid).await;

        // create two competing chains starting from fork_block
        let chain_a = test_harness.block_builder.create_fork(&fork_block, 10);
        let chain_b = test_harness.block_builder.create_fork(&fork_block, 10);

        // insert chain A blocks using newPayload
        test_harness.setup_range_insertion_for_valid_chain(chain_a.clone());
        for block in &chain_a {
            test_harness.send_new_payload(block.clone()).await;
        }

        test_harness.check_canon_chain_insertion(chain_a.clone()).await;

        // insert chain B blocks using newPayload
        test_harness.setup_range_insertion_for_valid_chain(chain_b.clone());
        for block in &chain_b {
            test_harness.send_new_payload(block.clone()).await;
        }

        test_harness.check_canon_chain_insertion(chain_b.clone()).await;

        // send FCU to make the tip of chain B the new head
        let chain_b_tip_hash = chain_b.last().unwrap().hash();
        test_harness.send_fcu(chain_b_tip_hash, ForkchoiceStatus::Valid).await;

        // check for CanonicalChainCommitted event
        test_harness.check_canon_commit(chain_b_tip_hash).await;

        // verify FCU was processed
        test_harness.check_fcu(chain_b_tip_hash, ForkchoiceStatus::Valid).await;

        // verify the new canonical head
        test_harness.check_canon_head(chain_b_tip_hash);

        // verify that chain A is now considered a fork
        assert!(test_harness.tree.state.tree_state.is_fork(chain_a.last().unwrap().hash()));
    }

    #[tokio::test]
    async fn test_engine_tree_buffered_blocks_are_eventually_connected() {
        let chain_spec = MAINNET.clone();
        let mut test_harness = TestHarness::new(chain_spec.clone());

        let base_chain: Vec<_> = test_harness.block_builder.get_executed_blocks(0..1).collect();
        test_harness = test_harness.with_blocks(base_chain.clone());

        // side chain consisting of two blocks, the last will be inserted first
        // so that we force it to be buffered
        let side_chain =
            test_harness.block_builder.create_fork(base_chain.last().unwrap().block(), 2);

        // buffer last block of side chain
        let buffered_block = side_chain.last().unwrap();
        let buffered_block_hash = buffered_block.hash();

        test_harness.setup_range_insertion_for_valid_chain(vec![buffered_block.clone()]);
        test_harness.send_new_payload(buffered_block.clone()).await;

        assert!(test_harness.tree.state.buffer.block(&buffered_block_hash).is_some());

        let non_buffered_block = side_chain.first().unwrap();
        let non_buffered_block_hash = non_buffered_block.hash();

        // insert block that continues the canon chain, should not be buffered
        test_harness.setup_range_insertion_for_valid_chain(vec![non_buffered_block.clone()]);
        test_harness.send_new_payload(non_buffered_block.clone()).await;
        assert!(test_harness.tree.state.buffer.block(&non_buffered_block_hash).is_none());

        // the previously buffered block should be connected now
        assert!(test_harness.tree.state.buffer.block(&buffered_block_hash).is_none());

        // both blocks are added to the canon chain in order
        test_harness.check_canon_block_added(non_buffered_block_hash).await;
        test_harness.check_canon_block_added(buffered_block_hash).await;
    }

    #[tokio::test]
    async fn test_engine_tree_valid_and_invalid_forks_with_older_canonical_head() {
        reth_tracing::init_test_tracing();

        let chain_spec = MAINNET.clone();
        let mut test_harness = TestHarness::new(chain_spec.clone());

        // create base chain and setup test harness with it
        let base_chain: Vec<_> = test_harness.block_builder.get_executed_blocks(0..1).collect();
        test_harness = test_harness.with_blocks(base_chain.clone());

        let old_head = base_chain.first().unwrap().block();

        // extend base chain
        let extension_chain = test_harness.block_builder.create_fork(old_head, 5);
        let fork_block = extension_chain.last().unwrap().block.clone();
        test_harness.insert_chain(extension_chain).await;

        // fcu to old_head
        test_harness.fcu_to(old_head.hash(), ForkchoiceStatus::Valid).await;

        // create two competing chains starting from fork_block, one of them invalid
        let total_fork_elements = 10;
        let chain_a = test_harness.block_builder.create_fork(&fork_block, total_fork_elements);
        let chain_b = test_harness.block_builder.create_fork(&fork_block, total_fork_elements);

        // insert chain B blocks using newPayload
        test_harness.setup_range_insertion_for_valid_chain(chain_b.clone());
        for block in &chain_b {
            test_harness.send_new_payload(block.clone()).await;
            test_harness.send_fcu(block.hash(), ForkchoiceStatus::Valid).await;
            test_harness.check_canon_block_added(block.hash()).await;
            test_harness.check_canon_commit(block.hash()).await;
            test_harness.check_fcu(block.hash(), ForkchoiceStatus::Valid).await;
        }

        // insert chain A blocks using newPayload, one of the blocks will be invalid
        let invalid_index = 3;
        test_harness.setup_range_insertion_for_invalid_chain(chain_a.clone(), invalid_index);
        for block in &chain_a {
            test_harness.send_new_payload(block.clone()).await;
        }

        // check canon chain insertion up to the invalid index and taking into
        // account reversed ordering
        test_harness
            .check_fork_chain_insertion(
                chain_a[..chain_a.len() - invalid_index - 1].iter().cloned(),
            )
            .await;

        // send FCU to make the tip of chain A, expect invalid
        let chain_a_tip_hash = chain_a.last().unwrap().hash();
        test_harness.fcu_to(chain_a_tip_hash, ForkchoiceStatus::Invalid).await;

        // send FCU to make the tip of chain B the new head
        let chain_b_tip_hash = chain_b.last().unwrap().hash();

        // verify the new canonical head
        test_harness.check_canon_head(chain_b_tip_hash);

        // verify the canonical head didn't change
        test_harness.check_canon_head(chain_b_tip_hash);
    }

    #[tokio::test]
    async fn test_engine_tree_reorg_with_missing_ancestor_expecting_valid() {
        reth_tracing::init_test_tracing();
        let chain_spec = MAINNET.clone();
        let mut test_harness = TestHarness::new(chain_spec.clone());

        let base_chain: Vec<_> = test_harness.block_builder.get_executed_blocks(0..6).collect();
        test_harness = test_harness.with_blocks(base_chain.clone());

        // create a side chain with an invalid block
        let side_chain =
            test_harness.block_builder.create_fork(base_chain.last().unwrap().block(), 15);
        let invalid_index = 9;

        test_harness.setup_range_insertion_for_invalid_chain(side_chain.clone(), invalid_index);

        for (index, block) in side_chain.iter().enumerate() {
            test_harness.send_new_payload(block.clone()).await;

            if index < side_chain.len() - invalid_index - 1 {
                test_harness.send_fcu(block.block.hash(), ForkchoiceStatus::Valid).await;
            }
        }

        // Try to do a forkchoice update to a block after the invalid one
        let fork_tip_hash = side_chain.last().unwrap().hash();
        test_harness.send_fcu(fork_tip_hash, ForkchoiceStatus::Invalid).await;
    }
}<|MERGE_RESOLUTION|>--- conflicted
+++ resolved
@@ -673,8 +673,8 @@
                             latest_valid_hash = Some(block_hash);
                             PayloadStatusEnum::Valid
                         }
-                        InsertPayloadOk2::Inserted(BlockStatus2::Disconnected { .. }) |
-                        InsertPayloadOk2::AlreadySeen(BlockStatus2::Disconnected { .. }) => {
+                        InsertPayloadOk2::Inserted(BlockStatus2::Disconnected { .. })
+                        | InsertPayloadOk2::AlreadySeen(BlockStatus2::Disconnected { .. }) => {
                             // not known to be invalid, but we don't know anything else
                             PayloadStatusEnum::Syncing
                         }
@@ -1150,8 +1150,8 @@
         }
 
         let min_block = self.persistence_state.last_persisted_block_number;
-        self.state.tree_state.canonical_block_number().saturating_sub(min_block) >
-            self.config.persistence_threshold()
+        self.state.tree_state.canonical_block_number().saturating_sub(min_block)
+            > self.config.persistence_threshold()
     }
 
     /// Returns a batch of consecutive canonical blocks to persist in the range
@@ -1251,11 +1251,7 @@
             trace!(target: "engine", %hash, "found canonical state for block in memory");
             // the block leads back to the canonical chain
             let historical = self.provider.state_by_block_hash(historical)?;
-<<<<<<< HEAD
-            return Ok(Some(Box::new(MemoryOverlayStateProvider::new(blocks, historical))));
-=======
-            return Ok(Some(Box::new(MemoryOverlayStateProvider::new(historical, blocks))))
->>>>>>> 498ced8b
+            return Ok(Some(Box::new(MemoryOverlayStateProvider::new(historical, blocks))));
         }
 
         // the hash could belong to an unknown block or a persisted block
@@ -1426,8 +1422,8 @@
             match self.insert_block(child) {
                 Ok(res) => {
                     debug!(target: "engine", child =?child_num_hash, ?res, "connected buffered block");
-                    if self.is_sync_target_head(child_num_hash.hash) &&
-                        matches!(res, InsertPayloadOk2::Inserted(BlockStatus2::Valid))
+                    if self.is_sync_target_head(child_num_hash.hash)
+                        && matches!(res, InsertPayloadOk2::Inserted(BlockStatus2::Valid))
                     {
                         self.make_canonical(child_num_hash.hash);
                     }
