use crate::{
    backfill::{BackfillAction, BackfillSyncState},
    chain::FromOrchestrator,
    engine::{DownloadRequest, EngineApiEvent, EngineApiKind, EngineApiRequest, FromEngine},
    persistence::PersistenceHandle,
    tree::{
        cached_state::CachedStateProvider, executor::WorkloadExecutor, metrics::EngineApiMetrics,
    },
};
use alloy_consensus::BlockHeader;
use alloy_eips::{merge::EPOCH_SLOTS, BlockNumHash, NumHash};
use alloy_primitives::{
    map::{HashMap, HashSet},
    BlockNumber, B256,
};
use alloy_rpc_types_engine::{
    ForkchoiceState, PayloadStatus, PayloadStatusEnum, PayloadValidationError,
};
use error::{InsertBlockError, InsertBlockErrorKind, InsertBlockFatalError};
use payload_processor::sparse_trie::StateRootComputeOutcome;
use persistence_state::CurrentPersistenceAction;
use reth_chain_state::{
    CanonicalInMemoryState, ExecutedBlock, ExecutedBlockWithTrieUpdates,
    MemoryOverlayStateProvider, NewCanonicalChain,
};
use reth_consensus::{Consensus, FullConsensus};
pub use reth_engine_primitives::InvalidBlockHook;
use reth_engine_primitives::{
    BeaconConsensusEngineEvent, BeaconEngineMessage, BeaconOnNewPayloadError, EngineValidator,
    ExecutionPayload, ForkchoiceStateTracker, OnForkChoiceUpdated,
};
use reth_errors::{ConsensusError, ProviderResult};
use reth_ethereum_primitives::EthPrimitives;
use reth_evm::{execute::BlockExecutorProvider, ConfigureEvm};
use reth_payload_builder::PayloadBuilderHandle;
use reth_payload_primitives::{EngineApiMessageVersion, PayloadBuilderAttributes, PayloadTypes};
use reth_primitives_traits::{Block, NodePrimitives, RecoveredBlock, SealedBlock, SealedHeader};
use reth_provider::{
    providers::ConsistentDbView, BlockNumReader, BlockReader, DBProvider, DatabaseProviderFactory,
    ExecutionOutcome, HashedPostStateProvider, ProviderError, StateCommitmentProvider,
    StateProviderBox, StateProviderFactory, StateReader, StateRootProvider, TransactionVariant,
};
use reth_revm::database::StateProviderDatabase;
use reth_stages_api::ControlFlow;
use reth_trie::{updates::TrieUpdates, HashedPostState, TrieInput};
use reth_trie_db::{DatabaseHashedPostState, StateCommitment};
use reth_trie_parallel::root::{ParallelStateRoot, ParallelStateRootError};
use std::{
    collections::{btree_map, hash_map, BTreeMap, VecDeque},
    fmt::Debug,
    ops::Bound,
    sync::{
        mpsc::{Receiver, RecvError, RecvTimeoutError, Sender},
        Arc,
    },
    time::Instant,
};
use tokio::sync::{
    mpsc::{unbounded_channel, UnboundedReceiver, UnboundedSender},
    oneshot::{self, error::TryRecvError},
};
use tracing::*;

mod block_buffer;
mod cached_state;
pub mod error;
mod invalid_block_hook;
mod invalid_headers;
mod metrics;
mod payload_processor;
mod persistence_state;
// TODO(alexey): compare trie updates in `insert_block_inner`
#[expect(unused)]
mod trie_updates;

use crate::tree::error::AdvancePersistenceError;
pub use block_buffer::BlockBuffer;
pub use invalid_block_hook::{InvalidBlockHooks, NoopInvalidBlockHook};
pub use invalid_headers::InvalidHeaderCache;
pub use payload_processor::*;
pub use persistence_state::PersistenceState;
pub use reth_engine_primitives::TreeConfig;
use reth_evm::execute::BlockExecutionOutput;

/// The largest gap for which the tree will be used for sync. See docs for `pipeline_run_threshold`
/// for more information.
///
/// This is the default threshold, the distance to the head that the tree will be used for sync.
/// If the distance exceeds this threshold, the pipeline will be used for sync.
pub(crate) const MIN_BLOCKS_FOR_PIPELINE_RUN: u64 = EPOCH_SLOTS;

/// Keeps track of the state of the tree.
///
/// ## Invariants
///
/// - This only stores blocks that are connected to the canonical chain.
/// - All executed blocks are valid and have been executed.
#[derive(Debug, Default)]
pub struct TreeState<N: NodePrimitives = EthPrimitives> {
    /// __All__ unique executed blocks by block hash that are connected to the canonical chain.
    ///
    /// This includes blocks of all forks.
    blocks_by_hash: HashMap<B256, ExecutedBlockWithTrieUpdates<N>>,
    /// Executed blocks grouped by their respective block number.
    ///
    /// This maps unique block number to all known blocks for that height.
    ///
    /// Note: there can be multiple blocks at the same height due to forks.
    blocks_by_number: BTreeMap<BlockNumber, Vec<ExecutedBlockWithTrieUpdates<N>>>,
    /// Map of any parent block hash to its children.
    parent_to_child: HashMap<B256, HashSet<B256>>,
    /// Map of hash to trie updates for canonical blocks that are persisted but not finalized.
    ///
    /// Contains the block number for easy removal.
    persisted_trie_updates: HashMap<B256, (BlockNumber, Arc<TrieUpdates>)>,
    /// Currently tracked canonical head of the chain.
    current_canonical_head: BlockNumHash,
}

impl<N: NodePrimitives> TreeState<N> {
    /// Returns a new, empty tree state that points to the given canonical head.
    fn new(current_canonical_head: BlockNumHash) -> Self {
        Self {
            blocks_by_hash: HashMap::default(),
            blocks_by_number: BTreeMap::new(),
            current_canonical_head,
            parent_to_child: HashMap::default(),
            persisted_trie_updates: HashMap::default(),
        }
    }

    /// Resets the state and points to the given canonical head.
    fn reset(&mut self, current_canonical_head: BlockNumHash) {
        *self = Self::new(current_canonical_head);
    }

    /// Returns the number of executed blocks stored.
    fn block_count(&self) -> usize {
        self.blocks_by_hash.len()
    }

    /// Returns the [`ExecutedBlockWithTrieUpdates`] by hash.
    fn executed_block_by_hash(&self, hash: B256) -> Option<&ExecutedBlockWithTrieUpdates<N>> {
        self.blocks_by_hash.get(&hash)
    }

    /// Returns the block by hash.
    fn block_by_hash(&self, hash: B256) -> Option<Arc<SealedBlock<N::Block>>> {
        self.blocks_by_hash.get(&hash).map(|b| Arc::new(b.recovered_block().sealed_block().clone()))
    }

    /// Returns all available blocks for the given hash that lead back to the canonical chain, from
    /// newest to oldest. And the parent hash of the oldest block that is missing from the buffer.
    ///
    /// Returns `None` if the block for the given hash is not found.
    fn blocks_by_hash(&self, hash: B256) -> Option<(B256, Vec<ExecutedBlockWithTrieUpdates<N>>)> {
        let block = self.blocks_by_hash.get(&hash).cloned()?;
        let mut parent_hash = block.recovered_block().parent_hash();
        let mut blocks = vec![block];
        while let Some(executed) = self.blocks_by_hash.get(&parent_hash) {
            parent_hash = executed.recovered_block().parent_hash();
            blocks.push(executed.clone());
        }

        Some((parent_hash, blocks))
    }

    /// Insert executed block into the state.
    fn insert_executed(&mut self, executed: ExecutedBlockWithTrieUpdates<N>) {
        let hash = executed.recovered_block().hash();
        let parent_hash = executed.recovered_block().parent_hash();
        let block_number = executed.recovered_block().number();

        if self.blocks_by_hash.contains_key(&hash) {
            return;
        }

        self.blocks_by_hash.insert(hash, executed.clone());

        self.blocks_by_number.entry(block_number).or_default().push(executed);

        self.parent_to_child.entry(parent_hash).or_default().insert(hash);

        for children in self.parent_to_child.values_mut() {
            children.retain(|child| self.blocks_by_hash.contains_key(child));
        }
    }

    /// Remove single executed block by its hash.
    ///
    /// ## Returns
    ///
    /// The removed block and the block hashes of its children.
    fn remove_by_hash(
        &mut self,
        hash: B256,
    ) -> Option<(ExecutedBlockWithTrieUpdates<N>, HashSet<B256>)> {
        let executed = self.blocks_by_hash.remove(&hash)?;

        // Remove this block from collection of children of its parent block.
        let parent_entry = self.parent_to_child.entry(executed.recovered_block().parent_hash());
        if let hash_map::Entry::Occupied(mut entry) = parent_entry {
            entry.get_mut().remove(&hash);

            if entry.get().is_empty() {
                entry.remove();
            }
        }

        // Remove point to children of this block.
        let children = self.parent_to_child.remove(&hash).unwrap_or_default();

        // Remove this block from `blocks_by_number`.
        let block_number_entry = self.blocks_by_number.entry(executed.recovered_block().number());
        if let btree_map::Entry::Occupied(mut entry) = block_number_entry {
            // We have to find the index of the block since it exists in a vec
            if let Some(index) = entry.get().iter().position(|b| b.recovered_block().hash() == hash)
            {
                entry.get_mut().swap_remove(index);

                // If there are no blocks left then remove the entry for this block
                if entry.get().is_empty() {
                    entry.remove();
                }
            }
        }

        Some((executed, children))
    }

    /// Returns whether or not the hash is part of the canonical chain.
    pub(crate) fn is_canonical(&self, hash: B256) -> bool {
        let mut current_block = self.current_canonical_head.hash;
        if current_block == hash {
            return true
        }

        while let Some(executed) = self.blocks_by_hash.get(&current_block) {
            current_block = executed.recovered_block().parent_hash();
            if current_block == hash {
                return true
            }
        }

        false
    }

    /// Removes canonical blocks below the upper bound, only if the last persisted hash is
    /// part of the canonical chain.
    pub(crate) fn remove_canonical_until(
        &mut self,
        upper_bound: BlockNumber,
        last_persisted_hash: B256,
    ) {
        debug!(target: "engine::tree", ?upper_bound, ?last_persisted_hash, "Removing canonical blocks from the tree");

        // If the last persisted hash is not canonical, then we don't want to remove any canonical
        // blocks yet.
        if !self.is_canonical(last_persisted_hash) {
            return
        }

        // First, let's walk back the canonical chain and remove canonical blocks lower than the
        // upper bound
        let mut current_block = self.current_canonical_head.hash;
        while let Some(executed) = self.blocks_by_hash.get(&current_block) {
            current_block = executed.recovered_block().parent_hash();
            if executed.recovered_block().number() <= upper_bound {
                debug!(target: "engine::tree", num_hash=?executed.recovered_block().num_hash(), "Attempting to remove block walking back from the head");
                if let Some((removed, _)) = self.remove_by_hash(executed.recovered_block().hash()) {
                    debug!(target: "engine::tree", num_hash=?removed.recovered_block().num_hash(), "Removed block walking back from the head");
                    // finally, move the trie updates
                    self.persisted_trie_updates.insert(
                        removed.recovered_block().hash(),
                        (removed.recovered_block().number(), removed.trie),
                    );
                }
            }
        }
        debug!(target: "engine::tree", ?upper_bound, ?last_persisted_hash, "Removed canonical blocks from the tree");
    }

    /// Removes all blocks that are below the finalized block, as well as removing non-canonical
    /// sidechains that fork from below the finalized block.
    pub(crate) fn prune_finalized_sidechains(&mut self, finalized_num_hash: BlockNumHash) {
        let BlockNumHash { number: finalized_num, hash: finalized_hash } = finalized_num_hash;

        // We remove disconnected sidechains in three steps:
        // * first, remove everything with a block number __below__ the finalized block.
        // * next, we populate a vec with parents __at__ the finalized block.
        // * finally, we iterate through the vec, removing children until the vec is empty
        // (BFS).

        // We _exclude_ the finalized block because we will be dealing with the blocks __at__
        // the finalized block later.
        let blocks_to_remove = self
            .blocks_by_number
            .range((Bound::Unbounded, Bound::Excluded(finalized_num)))
            .flat_map(|(_, blocks)| blocks.iter().map(|b| b.recovered_block().hash()))
            .collect::<Vec<_>>();
        for hash in blocks_to_remove {
            if let Some((removed, _)) = self.remove_by_hash(hash) {
                debug!(target: "engine::tree", num_hash=?removed.recovered_block().num_hash(), "Removed finalized sidechain block");
            }
        }

        // remove trie updates that are below the finalized block
        self.persisted_trie_updates.retain(|_, (block_num, _)| *block_num > finalized_num);

        // The only block that should remain at the `finalized` number now, is the finalized
        // block, if it exists.
        //
        // For all other blocks, we  first put their children into this vec.
        // Then, we will iterate over them, removing them, adding their children, etc,
        // until the vec is empty.
        let mut blocks_to_remove = self.blocks_by_number.remove(&finalized_num).unwrap_or_default();

        // re-insert the finalized hash if we removed it
        if let Some(position) =
            blocks_to_remove.iter().position(|b| b.recovered_block().hash() == finalized_hash)
        {
            let finalized_block = blocks_to_remove.swap_remove(position);
            self.blocks_by_number.insert(finalized_num, vec![finalized_block]);
        }

        let mut blocks_to_remove = blocks_to_remove
            .into_iter()
            .map(|e| e.recovered_block().hash())
            .collect::<VecDeque<_>>();
        while let Some(block) = blocks_to_remove.pop_front() {
            if let Some((removed, children)) = self.remove_by_hash(block) {
                debug!(target: "engine::tree", num_hash=?removed.recovered_block().num_hash(), "Removed finalized sidechain child block");
                blocks_to_remove.extend(children);
            }
        }
    }

    /// Remove all blocks up to __and including__ the given block number.
    ///
    /// If a finalized hash is provided, the only non-canonical blocks which will be removed are
    /// those which have a fork point at or below the finalized hash.
    ///
    /// Canonical blocks below the upper bound will still be removed.
    ///
    /// NOTE: if the finalized block is greater than the upper bound, the only blocks that will be
    /// removed are canonical blocks and sidechains that fork below the `upper_bound`. This is the
    /// same behavior as if the `finalized_num` were `Some(upper_bound)`.
    pub(crate) fn remove_until(
        &mut self,
        upper_bound: BlockNumHash,
        last_persisted_hash: B256,
        finalized_num_hash: Option<BlockNumHash>,
    ) {
        debug!(target: "engine::tree", ?upper_bound, ?finalized_num_hash, "Removing blocks from the tree");

        // If the finalized num is ahead of the upper bound, and exists, we need to instead ensure
        // that the only blocks removed, are canonical blocks less than the upper bound
        let finalized_num_hash = finalized_num_hash.map(|mut finalized| {
            if upper_bound.number < finalized.number {
                finalized = upper_bound;
                debug!(target: "engine::tree", ?finalized, "Adjusted upper bound");
            }
            finalized
        });

        // We want to do two things:
        // * remove canonical blocks that are persisted
        // * remove forks whose root are below the finalized block
        // We can do this in 2 steps:
        // * remove all canonical blocks below the upper bound
        // * fetch the number of the finalized hash, removing any sidechains that are __below__ the
        // finalized block
        self.remove_canonical_until(upper_bound.number, last_persisted_hash);

        // Now, we have removed canonical blocks (assuming the upper bound is above the finalized
        // block) and only have sidechains below the finalized block.
        if let Some(finalized_num_hash) = finalized_num_hash {
            self.prune_finalized_sidechains(finalized_num_hash);
        }
    }

    /// Determines if the second block is a direct descendant of the first block.
    ///
    /// If the two blocks are the same, this returns `false`.
    fn is_descendant(&self, first: BlockNumHash, second: &N::BlockHeader) -> bool {
        // If the second block's parent is the first block's hash, then it is a direct descendant
        // and we can return early.
        if second.parent_hash() == first.hash {
            return true
        }

        // If the second block is lower than, or has the same block number, they are not
        // descendants.
        if second.number() <= first.number {
            return false
        }

        // iterate through parents of the second until we reach the number
        let Some(mut current_block) = self.block_by_hash(second.parent_hash()) else {
            // If we can't find its parent in the tree, we can't continue, so return false
            return false
        };

        while current_block.number() > first.number + 1 {
            let Some(block) = self.block_by_hash(current_block.header().parent_hash()) else {
                // If we can't find its parent in the tree, we can't continue, so return false
                return false
            };

            current_block = block;
        }

        // Now the block numbers should be equal, so we compare hashes.
        current_block.parent_hash() == first.hash
    }

    /// Updates the canonical head to the given block.
    const fn set_canonical_head(&mut self, new_head: BlockNumHash) {
        self.current_canonical_head = new_head;
    }

    /// Returns the tracked canonical head.
    const fn canonical_head(&self) -> &BlockNumHash {
        &self.current_canonical_head
    }

    /// Returns the block hash of the canonical head.
    const fn canonical_block_hash(&self) -> B256 {
        self.canonical_head().hash
    }

    /// Returns the block number of the canonical head.
    const fn canonical_block_number(&self) -> BlockNumber {
        self.canonical_head().number
    }
}

/// A builder for creating state providers that can be used across threads.
#[derive(Clone, Debug)]
pub struct StateProviderBuilder<N: NodePrimitives, P> {
    /// The provider factory used to create providers.
    provider_factory: P,
    /// The historical block hash to fetch state from.
    historical: B256,
    /// The blocks that form the chain from historical to target and are in memory.
    overlay: Option<Vec<ExecutedBlockWithTrieUpdates<N>>>,
}

impl<N: NodePrimitives, P> StateProviderBuilder<N, P> {
    /// Creates a new state provider from the provider factory, historical block hash and optional
    /// overlaid blocks.
    pub const fn new(
        provider_factory: P,
        historical: B256,
        overlay: Option<Vec<ExecutedBlockWithTrieUpdates<N>>>,
    ) -> Self {
        Self { provider_factory, historical, overlay }
    }
}

impl<N: NodePrimitives, P> StateProviderBuilder<N, P>
where
    P: BlockReader + StateProviderFactory + StateReader + StateCommitmentProvider + Clone,
{
    /// Creates a new state provider from this builder.
    pub fn build(&self) -> ProviderResult<StateProviderBox> {
        let mut provider = self.provider_factory.state_by_block_hash(self.historical)?;
        if let Some(overlay) = self.overlay.clone() {
            provider = Box::new(MemoryOverlayStateProvider::new(provider, overlay))
        }
        Ok(provider)
    }
}

/// Tracks the state of the engine api internals.
///
/// This type is not shareable.
#[derive(Debug)]
pub struct EngineApiTreeState<N: NodePrimitives> {
    /// Tracks the state of the blockchain tree.
    tree_state: TreeState<N>,
    /// Tracks the forkchoice state updates received by the CL.
    forkchoice_state_tracker: ForkchoiceStateTracker,
    /// Buffer of detached blocks.
    buffer: BlockBuffer<N::Block>,
    /// Tracks the header of invalid payloads that were rejected by the engine because they're
    /// invalid.
    invalid_headers: InvalidHeaderCache,
}

impl<N: NodePrimitives> EngineApiTreeState<N> {
    fn new(
        block_buffer_limit: u32,
        max_invalid_header_cache_length: u32,
        canonical_block: BlockNumHash,
    ) -> Self {
        Self {
            invalid_headers: InvalidHeaderCache::new(max_invalid_header_cache_length),
            buffer: BlockBuffer::new(block_buffer_limit),
            tree_state: TreeState::new(canonical_block),
            forkchoice_state_tracker: ForkchoiceStateTracker::default(),
        }
    }
}

/// The outcome of a tree operation.
#[derive(Debug)]
pub struct TreeOutcome<T> {
    /// The outcome of the operation.
    pub outcome: T,
    /// An optional event to tell the caller to do something.
    pub event: Option<TreeEvent>,
}

impl<T> TreeOutcome<T> {
    /// Create new tree outcome.
    pub const fn new(outcome: T) -> Self {
        Self { outcome, event: None }
    }

    /// Set event on the outcome.
    pub fn with_event(mut self, event: TreeEvent) -> Self {
        self.event = Some(event);
        self
    }
}

/// Events that are triggered by Tree Chain
#[derive(Debug)]
pub enum TreeEvent {
    /// Tree action is needed.
    TreeAction(TreeAction),
    /// Backfill action is needed.
    BackfillAction(BackfillAction),
    /// Block download is needed.
    Download(DownloadRequest),
}

impl TreeEvent {
    /// Returns true if the event is a backfill action.
    const fn is_backfill_action(&self) -> bool {
        matches!(self, Self::BackfillAction(_))
    }
}

/// The actions that can be performed on the tree.
#[derive(Debug)]
pub enum TreeAction {
    /// Make target canonical.
    MakeCanonical {
        /// The sync target head hash
        sync_target_head: B256,
    },
}

/// The engine API tree handler implementation.
///
/// This type is responsible for processing engine API requests, maintaining the canonical state and
/// emitting events.
pub struct EngineApiTreeHandler<N, P, E, T, V, C>
where
    N: NodePrimitives,
    T: PayloadTypes,
{
    provider: P,
    executor_provider: E,
    consensus: Arc<dyn FullConsensus<N, Error = ConsensusError>>,
    payload_validator: V,
    /// Keeps track of internals such as executed and buffered blocks.
    state: EngineApiTreeState<N>,
    /// The half for sending messages to the engine.
    ///
    /// This is kept so that we can queue in messages to ourself that we can process later, for
    /// example distributing workload across multiple messages that would otherwise take too long
    /// to process. E.g. we might receive a range of downloaded blocks and we want to process
    /// them one by one so that we can handle incoming engine API in between and don't become
    /// unresponsive. This can happen during live sync transition where we're trying to close the
    /// gap (up to 3 epochs of blocks in the worst case).
    incoming_tx: Sender<FromEngine<EngineApiRequest<T, N>, N::Block>>,
    /// Incoming engine API requests.
    incoming: Receiver<FromEngine<EngineApiRequest<T, N>, N::Block>>,
    /// Outgoing events that are emitted to the handler.
    outgoing: UnboundedSender<EngineApiEvent<N>>,
    /// Channels to the persistence layer.
    persistence: PersistenceHandle<N>,
    /// Tracks the state changes of the persistence task.
    persistence_state: PersistenceState,
    /// Flag indicating the state of the node's backfill synchronization process.
    backfill_sync_state: BackfillSyncState,
    /// Keeps track of the state of the canonical chain that isn't persisted yet.
    /// This is intended to be accessed from external sources, such as rpc.
    canonical_in_memory_state: CanonicalInMemoryState<N>,
    /// Handle to the payload builder that will receive payload attributes for valid forkchoice
    /// updates
    payload_builder: PayloadBuilderHandle<T>,
    /// Configuration settings.
    config: TreeConfig,
    /// Metrics for the engine api.
    metrics: EngineApiMetrics,
    /// An invalid block hook.
    invalid_block_hook: Box<dyn InvalidBlockHook<N>>,
    /// The engine API variant of this handler
    engine_kind: EngineApiKind,
    /// The type responsible for processing new payloads
    payload_processor: PayloadProcessor<N, C>,
}

impl<N, P: Debug, E: Debug, T: PayloadTypes + Debug, V: Debug, C: Debug> std::fmt::Debug
    for EngineApiTreeHandler<N, P, E, T, V, C>
where
    N: NodePrimitives,
{
    fn fmt(&self, f: &mut std::fmt::Formatter<'_>) -> std::fmt::Result {
        f.debug_struct("EngineApiTreeHandler")
            .field("provider", &self.provider)
            .field("executor_provider", &self.executor_provider)
            .field("consensus", &self.consensus)
            .field("payload_validator", &self.payload_validator)
            .field("state", &self.state)
            .field("incoming_tx", &self.incoming_tx)
            .field("persistence", &self.persistence)
            .field("persistence_state", &self.persistence_state)
            .field("backfill_sync_state", &self.backfill_sync_state)
            .field("canonical_in_memory_state", &self.canonical_in_memory_state)
            .field("payload_builder", &self.payload_builder)
            .field("config", &self.config)
            .field("metrics", &self.metrics)
            .field("invalid_block_hook", &format!("{:p}", self.invalid_block_hook))
            .field("engine_kind", &self.engine_kind)
            .finish()
    }
}

impl<N, P, E, T, V, C> EngineApiTreeHandler<N, P, E, T, V, C>
where
    N: NodePrimitives,
    P: DatabaseProviderFactory
        + BlockReader<Block = N::Block, Header = N::BlockHeader>
        + StateProviderFactory
        + StateReader<Receipt = N::Receipt>
        + StateCommitmentProvider
        + HashedPostStateProvider
        + Clone
        + 'static,
    <P as DatabaseProviderFactory>::Provider:
        BlockReader<Block = N::Block, Header = N::BlockHeader>,
    E: BlockExecutorProvider<Primitives = N>,
    C: ConfigureEvm<Primitives = N> + 'static,
    T: PayloadTypes,
    V: EngineValidator<T, Block = N::Block>,
{
    /// Creates a new [`EngineApiTreeHandler`].
    #[expect(clippy::too_many_arguments)]
    pub fn new(
        provider: P,
        executor_provider: E,
        consensus: Arc<dyn FullConsensus<N, Error = ConsensusError>>,
        payload_validator: V,
        outgoing: UnboundedSender<EngineApiEvent<N>>,
        state: EngineApiTreeState<N>,
        canonical_in_memory_state: CanonicalInMemoryState<N>,
        persistence: PersistenceHandle<N>,
        persistence_state: PersistenceState,
        payload_builder: PayloadBuilderHandle<T>,
        config: TreeConfig,
        engine_kind: EngineApiKind,
        evm_config: C,
    ) -> Self {
        let (incoming_tx, incoming) = std::sync::mpsc::channel();

        let payload_processor =
            PayloadProcessor::new(WorkloadExecutor::default(), evm_config, &config);

        Self {
            provider,
            executor_provider,
            consensus,
            payload_validator,
            incoming,
            outgoing,
            persistence,
            persistence_state,
            backfill_sync_state: BackfillSyncState::Idle,
            state,
            canonical_in_memory_state,
            payload_builder,
            config,
            metrics: Default::default(),
            incoming_tx,
            invalid_block_hook: Box::new(NoopInvalidBlockHook),
            engine_kind,
            payload_processor,
        }
    }

    /// Sets the invalid block hook.
    fn set_invalid_block_hook(&mut self, invalid_block_hook: Box<dyn InvalidBlockHook<N>>) {
        self.invalid_block_hook = invalid_block_hook;
    }

    /// Creates a new [`EngineApiTreeHandler`] instance and spawns it in its
    /// own thread.
    ///
    /// Returns the sender through which incoming requests can be sent to the task and the receiver
    /// end of a [`EngineApiEvent`] unbounded channel to receive events from the engine.
    #[expect(clippy::complexity)]
    pub fn spawn_new(
        provider: P,
        executor_provider: E,
        consensus: Arc<dyn FullConsensus<N, Error = ConsensusError>>,
        payload_validator: V,
        persistence: PersistenceHandle<N>,
        payload_builder: PayloadBuilderHandle<T>,
        canonical_in_memory_state: CanonicalInMemoryState<N>,
        config: TreeConfig,
        invalid_block_hook: Box<dyn InvalidBlockHook<N>>,
        kind: EngineApiKind,
        evm_config: C,
    ) -> (Sender<FromEngine<EngineApiRequest<T, N>, N::Block>>, UnboundedReceiver<EngineApiEvent<N>>)
    {
        let best_block_number = provider.best_block_number().unwrap_or(0);
        let header = provider.sealed_header(best_block_number).ok().flatten().unwrap_or_default();

        let persistence_state = PersistenceState {
            last_persisted_block: BlockNumHash::new(best_block_number, header.hash()),
            rx: None,
        };

        let (tx, outgoing) = unbounded_channel();
        let state = EngineApiTreeState::new(
            config.block_buffer_limit(),
            config.max_invalid_header_cache_length(),
            header.num_hash(),
        );

        let mut task = Self::new(
            provider,
            executor_provider,
            consensus,
            payload_validator,
            tx,
            state,
            canonical_in_memory_state,
            persistence,
            persistence_state,
            payload_builder,
            config,
            kind,
            evm_config,
        );
        task.set_invalid_block_hook(invalid_block_hook);
        let incoming = task.incoming_tx.clone();
        std::thread::Builder::new().name("Tree Task".to_string()).spawn(|| task.run()).unwrap();
        (incoming, outgoing)
    }

    /// Returns a new [`Sender`] to send messages to this type.
    pub fn sender(&self) -> Sender<FromEngine<EngineApiRequest<T, N>, N::Block>> {
        self.incoming_tx.clone()
    }

    /// Run the engine API handler.
    ///
    /// This will block the current thread and process incoming messages.
    pub fn run(mut self) {
        loop {
            match self.try_recv_engine_message() {
                Ok(Some(msg)) => {
                    debug!(target: "engine::tree", %msg, "received new engine message");
                    if let Err(fatal) = self.on_engine_message(msg) {
                        error!(target: "engine::tree", %fatal, "insert block fatal error");
                        return
                    }
                }
                Ok(None) => {
                    debug!(target: "engine::tree", "received no engine message for some time, while waiting for persistence task to complete");
                }
                Err(_err) => {
                    error!(target: "engine::tree", "Engine channel disconnected");
                    return
                }
            }

            if let Err(err) = self.advance_persistence() {
                error!(target: "engine::tree", %err, "Advancing persistence failed");
                return
            }
        }
    }

    /// Invoked when previously requested blocks were downloaded.
    ///
    /// If the block count exceeds the configured batch size we're allowed to execute at once, this
    /// will execute the first batch and send the remaining blocks back through the channel so that
    /// block request processing isn't blocked for a long time.
    fn on_downloaded(
        &mut self,
        mut blocks: Vec<RecoveredBlock<N::Block>>,
    ) -> Result<Option<TreeEvent>, InsertBlockFatalError> {
        if blocks.is_empty() {
            // nothing to execute
            return Ok(None)
        }

        trace!(target: "engine::tree", block_count = %blocks.len(), "received downloaded blocks");
        let batch = self.config.max_execute_block_batch_size().min(blocks.len());
        for block in blocks.drain(..batch) {
            if let Some(event) = self.on_downloaded_block(block)? {
                let needs_backfill = event.is_backfill_action();
                self.on_tree_event(event)?;
                if needs_backfill {
                    // can exit early if backfill is needed
                    return Ok(None)
                }
            }
        }

        // if we still have blocks to execute, send them as a followup request
        if !blocks.is_empty() {
            let _ = self.incoming_tx.send(FromEngine::DownloadedBlocks(blocks));
        }

        Ok(None)
    }

    /// When the Consensus layer receives a new block via the consensus gossip protocol,
    /// the transactions in the block are sent to the execution layer in the form of a
    /// [`PayloadTypes::ExecutionData`](reth_payload_primitives::PayloadTypes::ExecutionData). The
    /// Execution layer executes the transactions and validates the state in the block header,
    /// then passes validation data back to Consensus layer, that adds the block to the head of
    /// its own blockchain and attests to it. The block is then broadcast over the consensus p2p
    /// network in the form of a "Beacon block".
    ///
    /// These responses should adhere to the [Engine API Spec for
    /// `engine_newPayload`](https://github.com/ethereum/execution-apis/blob/main/src/engine/paris.md#specification).
    ///
    /// This returns a [`PayloadStatus`] that represents the outcome of a processed new payload and
    /// returns an error if an internal error occurred.
    #[instrument(level = "trace", skip_all, fields(block_hash = %payload.block_hash(), block_num = %payload.block_number(),), target = "engine::tree")]
    fn on_new_payload(
        &mut self,
        payload: T::ExecutionData,
    ) -> Result<TreeOutcome<PayloadStatus>, InsertBlockFatalError> {
        trace!(target: "engine::tree", "invoked new payload");
        self.metrics.engine.new_payload_messages.increment(1);

        // Ensures that the given payload does not violate any consensus rules that concern the
        // block's layout, like:
        //    - missing or invalid base fee
        //    - invalid extra data
        //    - invalid transactions
        //    - incorrect hash
        //    - the versioned hashes passed with the payload do not exactly match transaction
        //      versioned hashes
        //    - the block does not contain blob transactions if it is pre-cancun
        //
        // This validates the following engine API rule:
        //
        // 3. Given the expected array of blob versioned hashes client software **MUST** run its
        //    validation by taking the following steps:
        //
        //   1. Obtain the actual array by concatenating blob versioned hashes lists
        //      (`tx.blob_versioned_hashes`) of each [blob
        //      transaction](https://eips.ethereum.org/EIPS/eip-4844#new-transaction-type) included
        //      in the payload, respecting the order of inclusion. If the payload has no blob
        //      transactions the expected array **MUST** be `[]`.
        //
        //   2. Return `{status: INVALID, latestValidHash: null, validationError: errorMessage |
        //      null}` if the expected and the actual arrays don't match.
        //
        // This validation **MUST** be instantly run in all cases even during active sync process.
        let parent_hash = payload.parent_hash();
        let block = match self.payload_validator.ensure_well_formed_payload(payload) {
            Ok(block) => block,
            Err(error) => {
                error!(target: "engine::tree", %error, "Invalid payload");
                // we need to convert the error to a payload status (response to the CL)

                let latest_valid_hash =
                    if error.is_block_hash_mismatch() || error.is_invalid_versioned_hashes() {
                        // Engine-API rules:
                        // > `latestValidHash: null` if the blockHash validation has failed (<https://github.com/ethereum/execution-apis/blob/fe8e13c288c592ec154ce25c534e26cb7ce0530d/src/engine/shanghai.md?plain=1#L113>)
                        // > `latestValidHash: null` if the expected and the actual arrays don't match (<https://github.com/ethereum/execution-apis/blob/fe8e13c288c592ec154ce25c534e26cb7ce0530d/src/engine/cancun.md?plain=1#L103>)
                        None
                    } else {
                        self.latest_valid_hash_for_invalid_payload(parent_hash)?
                    };

                let status = PayloadStatusEnum::from(error);
                return Ok(TreeOutcome::new(PayloadStatus::new(status, latest_valid_hash)))
            }
        };

        let block_hash = block.hash();
        let mut lowest_buffered_ancestor = self.lowest_buffered_ancestor_or(block_hash);
        if lowest_buffered_ancestor == block_hash {
            lowest_buffered_ancestor = block.parent_hash();
        }

        // now check the block itself
        if let Some(status) =
            self.check_invalid_ancestor_with_head(lowest_buffered_ancestor, &block)?
        {
            return Ok(TreeOutcome::new(status))
        }

        let status = if self.backfill_sync_state.is_idle() {
            let mut latest_valid_hash = None;
            let num_hash = block.num_hash();
            match self.insert_block(block) {
                Ok(status) => {
                    let status = match status {
                        InsertPayloadOk::Inserted(BlockStatus::Valid) => {
                            latest_valid_hash = Some(block_hash);
                            self.try_connect_buffered_blocks(num_hash)?;
                            PayloadStatusEnum::Valid
                        }
                        InsertPayloadOk::AlreadySeen(BlockStatus::Valid) => {
                            latest_valid_hash = Some(block_hash);
                            PayloadStatusEnum::Valid
                        }
                        InsertPayloadOk::Inserted(BlockStatus::Disconnected { .. }) |
                        InsertPayloadOk::AlreadySeen(BlockStatus::Disconnected { .. }) => {
                            // not known to be invalid, but we don't know anything else
                            PayloadStatusEnum::Syncing
                        }
                    };

                    PayloadStatus::new(status, latest_valid_hash)
                }
                Err(error) => self.on_insert_block_error(error)?,
            }
        } else if let Err(error) = self.buffer_block(block) {
            self.on_insert_block_error(error)?
        } else {
            PayloadStatus::from_status(PayloadStatusEnum::Syncing)
        };

        let mut outcome = TreeOutcome::new(status);
        // if the block is valid and it is the current sync target head, make it canonical
        if outcome.outcome.is_valid() && self.is_sync_target_head(block_hash) {
            // but only if it isn't already the canonical head
            if self.state.tree_state.canonical_block_hash() != block_hash {
                outcome = outcome.with_event(TreeEvent::TreeAction(TreeAction::MakeCanonical {
                    sync_target_head: block_hash,
                }));
            }
        }

        Ok(outcome)
    }

    /// Returns the new chain for the given head.
    ///
    /// This also handles reorgs.
    ///
    /// Note: This does not update the tracked state and instead returns the new chain based on the
    /// given head.
    fn on_new_head(&self, new_head: B256) -> ProviderResult<Option<NewCanonicalChain<N>>> {
        // get the executed new head block
        let Some(new_head_block) = self.state.tree_state.blocks_by_hash.get(&new_head) else {
            return Ok(None)
        };

        let new_head_number = new_head_block.recovered_block().number();
        let mut current_canonical_number = self.state.tree_state.current_canonical_head.number;

        let mut new_chain = vec![new_head_block.clone()];
        let mut current_hash = new_head_block.recovered_block().parent_hash();
        let mut current_number = new_head_number - 1;

        // Walk back the new chain until we reach a block we know about
        //
        // This is only done for in-memory blocks, because we should not have persisted any blocks
        // that are _above_ the current canonical head.
        while current_number > current_canonical_number {
            if let Some(block) = self.state.tree_state.executed_block_by_hash(current_hash).cloned()
            {
                current_hash = block.recovered_block().parent_hash();
                current_number -= 1;
                new_chain.push(block);
            } else {
                warn!(target: "engine::tree", current_hash=?current_hash, "Sidechain block not found in TreeState");
                // This should never happen as we're walking back a chain that should connect to
                // the canonical chain
                return Ok(None);
            }
        }

        // If we have reached the current canonical head by walking back from the target, then we
        // know this represents an extension of the canonical chain.
        if current_hash == self.state.tree_state.current_canonical_head.hash {
            new_chain.reverse();

            // Simple extension of the current chain
            return Ok(Some(NewCanonicalChain::Commit { new: new_chain }));
        }

        // We have a reorg. Walk back both chains to find the fork point.
        let mut old_chain = Vec::new();
        let mut old_hash = self.state.tree_state.current_canonical_head.hash;

        // If the canonical chain is ahead of the new chain,
        // gather all blocks until new head number.
        while current_canonical_number > current_number {
            if let Some(block) = self.canonical_block_by_hash(old_hash)? {
                old_chain.push(block.clone());
                old_hash = block.recovered_block().parent_hash();
                current_canonical_number -= 1;
            } else {
                // This shouldn't happen as we're walking back the canonical chain
                warn!(target: "engine::tree", current_hash=?old_hash, "Canonical block not found in TreeState");
                return Ok(None);
            }
        }

        // Both new and old chain pointers are now at the same height.
        debug_assert_eq!(current_number, current_canonical_number);

        // Walk both chains from specified hashes at same height until
        // a common ancestor (fork block) is reached.
        while old_hash != current_hash {
            if let Some(block) = self.canonical_block_by_hash(old_hash)? {
                old_hash = block.recovered_block().parent_hash();
                old_chain.push(block);
            } else {
                // This shouldn't happen as we're walking back the canonical chain
                warn!(target: "engine::tree", current_hash=?old_hash, "Canonical block not found in TreeState");
                return Ok(None);
            }

            if let Some(block) = self.state.tree_state.executed_block_by_hash(current_hash).cloned()
            {
                current_hash = block.recovered_block().parent_hash();
                new_chain.push(block);
            } else {
                // This shouldn't happen as we've already walked this path
                warn!(target: "engine::tree", invalid_hash=?current_hash, "New chain block not found in TreeState");
                return Ok(None);
            }
        }
        new_chain.reverse();
        old_chain.reverse();

        Ok(Some(NewCanonicalChain::Reorg { new: new_chain, old: old_chain }))
    }

    /// Determines if the given block is part of a fork by checking that these
    /// conditions are true:
    /// * walking back from the target hash to verify that the target hash is not part of an
    ///   extension of the canonical chain.
    /// * walking back from the current head to verify that the target hash is not already part of
    ///   the canonical chain.
    fn is_fork(&self, target_hash: B256) -> ProviderResult<bool> {
        // verify that the given hash is not part of an extension of the canon chain.
        let canonical_head = self.state.tree_state.canonical_head();
        let mut current_hash = target_hash;
        while let Some(current_block) = self.sealed_header_by_hash(current_hash)? {
            if current_block.hash() == canonical_head.hash {
                return Ok(false)
            }
            // We already passed the canonical head
            if current_block.number() <= canonical_head.number {
                break
            }
            current_hash = current_block.parent_hash();
        }

        // verify that the given hash is not already part of canonical chain stored in memory
        if self.canonical_in_memory_state.header_by_hash(target_hash).is_some() {
            return Ok(false)
        }

        // verify that the given hash is not already part of persisted canonical chain
        if self.provider.block_number(target_hash)?.is_some() {
            return Ok(false)
        }

        Ok(true)
    }

    /// Returns the persisting kind for the input block.
    fn persisting_kind_for(&self, block: &N::BlockHeader) -> PersistingKind {
        // Check that we're currently persisting.
        let Some(action) = self.persistence_state.current_action() else {
            return PersistingKind::NotPersisting
        };
        // Check that the persistince action is saving blocks, not removing them.
        let CurrentPersistenceAction::SavingBlocks { highest } = action else {
            return PersistingKind::PersistingNotDescendant
        };

        // The block being validated can only be a descendant if its number is higher than
        // the highest block persisting. Otherwise, it's likely a fork of a lower block.
        if block.number() > highest.number && self.state.tree_state.is_descendant(*highest, block) {
            return PersistingKind::PersistingDescendant
        }

        // In all other cases, the block is not a descendant.
        PersistingKind::PersistingNotDescendant
    }

    /// Invoked when we receive a new forkchoice update message. Calls into the blockchain tree
    /// to resolve chain forks and ensure that the Execution Layer is working with the latest valid
    /// chain.
    ///
    /// These responses should adhere to the [Engine API Spec for
    /// `engine_forkchoiceUpdated`](https://github.com/ethereum/execution-apis/blob/main/src/engine/paris.md#specification-1).
    ///
    /// Returns an error if an internal error occurred like a database error.
    #[instrument(level = "trace", skip_all, fields(head = % state.head_block_hash, safe = % state.safe_block_hash,finalized = % state.finalized_block_hash), target = "engine::tree")]
    fn on_forkchoice_updated(
        &mut self,
        state: ForkchoiceState,
        attrs: Option<T::PayloadAttributes>,
        version: EngineApiMessageVersion,
    ) -> ProviderResult<TreeOutcome<OnForkChoiceUpdated>> {
        trace!(target: "engine::tree", ?attrs, "invoked forkchoice update");
        self.metrics.engine.forkchoice_updated_messages.increment(1);
        self.canonical_in_memory_state.on_forkchoice_update_received();

        if let Some(on_updated) = self.pre_validate_forkchoice_update(state)? {
            return Ok(TreeOutcome::new(on_updated))
        }

        let valid_outcome = |head| {
            TreeOutcome::new(OnForkChoiceUpdated::valid(PayloadStatus::new(
                PayloadStatusEnum::Valid,
                Some(head),
            )))
        };

        // Process the forkchoice update by trying to make the head block canonical
        //
        // We can only process this forkchoice update if:
        // - we have the `head` block
        // - the head block is part of a chain that is connected to the canonical chain. This
        //   includes reorgs.
        //
        // Performing a FCU involves:
        // - marking the FCU's head block as canonical
        // - updating in memory state to reflect the new canonical chain
        // - updating canonical state trackers
        // - emitting a canonicalization event for the new chain (including reorg)
        // - if we have payload attributes, delegate them to the payload service

        // 1. ensure we have a new head block
        if self.state.tree_state.canonical_block_hash() == state.head_block_hash {
            trace!(target: "engine::tree", "fcu head hash is already canonical");

            // update the safe and finalized blocks and ensure their values are valid
            if let Err(outcome) = self.ensure_consistent_forkchoice_state(state) {
                // safe or finalized hashes are invalid
                return Ok(TreeOutcome::new(outcome))
            }

            // we still need to process payload attributes if the head is already canonical
            if let Some(attr) = attrs {
                let tip = self
                    .block_by_hash(self.state.tree_state.canonical_block_hash())?
                    .ok_or_else(|| {
                        // If we can't find the canonical block, then something is wrong and we need
                        // to return an error
                        ProviderError::HeaderNotFound(state.head_block_hash.into())
                    })?;
                let updated = self.process_payload_attributes(attr, tip.header(), state, version);
                return Ok(TreeOutcome::new(updated))
            }

            // the head block is already canonical
            return Ok(valid_outcome(state.head_block_hash))
        }

        // 2. check if the head is already part of the canonical chain
        if let Ok(Some(canonical_header)) = self.find_canonical_header(state.head_block_hash) {
            debug!(target: "engine::tree", head = canonical_header.number(), "fcu head block is already canonical");

            // For OpStack the proposers are allowed to reorg their own chain at will, so we need to
            // always trigger a new payload job if requested.
            if self.engine_kind.is_opstack() {
                if let Some(attr) = attrs {
                    debug!(target: "engine::tree", head = canonical_header.number(), "handling payload attributes for canonical head");
                    let updated =
                        self.process_payload_attributes(attr, &canonical_header, state, version);
                    return Ok(TreeOutcome::new(updated))
                }
            }

            // 2. Client software MAY skip an update of the forkchoice state and MUST NOT begin a
            //    payload build process if `forkchoiceState.headBlockHash` references a `VALID`
            //    ancestor of the head of canonical chain, i.e. the ancestor passed payload
            //    validation process and deemed `VALID`. In the case of such an event, client
            //    software MUST return `{payloadStatus: {status: VALID, latestValidHash:
            //    forkchoiceState.headBlockHash, validationError: null}, payloadId: null}`

            // the head block is already canonical, so we're not triggering a payload job and can
            // return right away
            return Ok(valid_outcome(state.head_block_hash))
        }

        // 3. ensure we can apply a new chain update for the head block
        if let Some(chain_update) = self.on_new_head(state.head_block_hash)? {
            let tip = chain_update.tip().clone_sealed_header();
            self.on_canonical_chain_update(chain_update);

            // update the safe and finalized blocks and ensure their values are valid
            if let Err(outcome) = self.ensure_consistent_forkchoice_state(state) {
                // safe or finalized hashes are invalid
                return Ok(TreeOutcome::new(outcome))
            }

            if let Some(attr) = attrs {
                let updated = self.process_payload_attributes(attr, &tip, state, version);
                return Ok(TreeOutcome::new(updated))
            }

            return Ok(valid_outcome(state.head_block_hash))
        }

        // 4. we don't have the block to perform the update
        // we assume the FCU is valid and at least the head is missing,
        // so we need to start syncing to it
        //
        // find the appropriate target to sync to, if we don't have the safe block hash then we
        // start syncing to the safe block via backfill first
        let target = if self.state.forkchoice_state_tracker.is_empty() &&
            // check that safe block is valid and missing
            !state.safe_block_hash.is_zero() &&
            self.find_canonical_header(state.safe_block_hash).ok().flatten().is_none()
        {
            debug!(target: "engine::tree", "missing safe block on initial FCU, downloading safe block");
            state.safe_block_hash
        } else {
            state.head_block_hash
        };

        let target = self.lowest_buffered_ancestor_or(target);
        trace!(target: "engine::tree", %target, "downloading missing block");

        Ok(TreeOutcome::new(OnForkChoiceUpdated::valid(PayloadStatus::from_status(
            PayloadStatusEnum::Syncing,
        )))
        .with_event(TreeEvent::Download(DownloadRequest::single_block(target))))
    }

    /// Attempts to receive the next engine request.
    ///
    /// If there's currently no persistence action in progress, this will block until a new request
    /// is received. If there's a persistence action in progress, this will try to receive the
    /// next request with a timeout to not block indefinitely and return `Ok(None)` if no request is
    /// received in time.
    ///
    /// Returns an error if the engine channel is disconnected.
    #[expect(clippy::type_complexity)]
    fn try_recv_engine_message(
        &self,
    ) -> Result<Option<FromEngine<EngineApiRequest<T, N>, N::Block>>, RecvError> {
        if self.persistence_state.in_progress() {
            // try to receive the next request with a timeout to not block indefinitely
            match self.incoming.recv_timeout(std::time::Duration::from_millis(500)) {
                Ok(msg) => Ok(Some(msg)),
                Err(err) => match err {
                    RecvTimeoutError::Timeout => Ok(None),
                    RecvTimeoutError::Disconnected => Err(RecvError),
                },
            }
        } else {
            self.incoming.recv().map(Some)
        }
    }

    /// Helper method to remove blocks and set the persistence state. This ensures we keep track of
    /// the current persistence action while we're removing blocks.
    fn remove_blocks(&mut self, new_tip_num: u64) {
        debug!(target: "engine::tree", ?new_tip_num, last_persisted_block_number=?self.persistence_state.last_persisted_block.number, "Removing blocks using persistence task");
        if new_tip_num < self.persistence_state.last_persisted_block.number {
            debug!(target: "engine::tree", ?new_tip_num, "Starting remove blocks job");
            let (tx, rx) = oneshot::channel();
            let _ = self.persistence.remove_blocks_above(new_tip_num, tx);
            self.persistence_state.start_remove(new_tip_num, rx);
        }
    }

    /// Helper method to save blocks and set the persistence state. This ensures we keep track of
    /// the current persistence action while we're saving blocks.
    fn persist_blocks(&mut self, blocks_to_persist: Vec<ExecutedBlockWithTrieUpdates<N>>) {
        if blocks_to_persist.is_empty() {
            debug!(target: "engine::tree", "Returned empty set of blocks to persist");
            return
        }

        // NOTE: checked non-empty above
        let highest_num_hash = blocks_to_persist
            .iter()
            .max_by_key(|block| block.recovered_block().number())
            .map(|b| b.recovered_block().num_hash())
            .expect("Checked non-empty persisting blocks");

        debug!(target: "engine::tree", blocks = ?blocks_to_persist.iter().map(|block| block.recovered_block().num_hash()).collect::<Vec<_>>(), "Persisting blocks");
        let (tx, rx) = oneshot::channel();
        let _ = self.persistence.save_blocks(blocks_to_persist, tx);

        self.persistence_state.start_save(highest_num_hash, rx);
    }

    /// Attempts to advance the persistence state.
    ///
    /// If we're currently awaiting a response this will try to receive the response (non-blocking)
    /// or send a new persistence action if necessary.
    fn advance_persistence(&mut self) -> Result<(), AdvancePersistenceError> {
        if self.persistence_state.in_progress() {
            let (mut rx, start_time, current_action) = self
                .persistence_state
                .rx
                .take()
                .expect("if a persistence task is in progress Receiver must be Some");
            // Check if persistence has complete
            match rx.try_recv() {
                Ok(last_persisted_hash_num) => {
                    self.metrics.engine.persistence_duration.record(start_time.elapsed());
                    let Some(BlockNumHash {
                        hash: last_persisted_block_hash,
                        number: last_persisted_block_number,
                    }) = last_persisted_hash_num
                    else {
                        // if this happened, then we persisted no blocks because we sent an
                        // empty vec of blocks
                        warn!(target: "engine::tree", "Persistence task completed but did not persist any blocks");
                        return Ok(())
                    };

                    debug!(target: "engine::tree", ?last_persisted_block_hash, ?last_persisted_block_number, "Finished persisting, calling finish");
                    self.persistence_state
                        .finish(last_persisted_block_hash, last_persisted_block_number);
                    self.on_new_persisted_block()?;
                }
                Err(TryRecvError::Closed) => return Err(TryRecvError::Closed.into()),
                Err(TryRecvError::Empty) => {
                    self.persistence_state.rx = Some((rx, start_time, current_action))
                }
            }
        }

        if !self.persistence_state.in_progress() {
            if let Some(new_tip_num) = self.find_disk_reorg()? {
                self.remove_blocks(new_tip_num)
            } else if self.should_persist() {
                let blocks_to_persist = self.get_canonical_blocks_to_persist();
                self.persist_blocks(blocks_to_persist);
            }
        }

        Ok(())
    }

    /// Handles a message from the engine.
    fn on_engine_message(
        &mut self,
        msg: FromEngine<EngineApiRequest<T, N>, N::Block>,
    ) -> Result<(), InsertBlockFatalError> {
        match msg {
            FromEngine::Event(event) => match event {
                FromOrchestrator::BackfillSyncStarted => {
                    debug!(target: "engine::tree", "received backfill sync started event");
                    self.backfill_sync_state = BackfillSyncState::Active;
                }
                FromOrchestrator::BackfillSyncFinished(ctrl) => {
                    self.on_backfill_sync_finished(ctrl)?;
                }
            },
            FromEngine::Request(request) => {
                match request {
                    EngineApiRequest::InsertExecutedBlock(block) => {
                        let block_num_hash = block.recovered_block().num_hash();
                        debug!(target: "engine::tree", block=?block_num_hash, "inserting already executed block");
                        let now = Instant::now();

                        // if the parent is the canonical head, we can insert the block as the
                        // pending block
                        if self.state.tree_state.canonical_block_hash() ==
                            block.recovered_block().parent_hash()
                        {
                            debug!(target: "engine::tree", pending=?block_num_hash, "updating pending block");
                            self.canonical_in_memory_state.set_pending_block(block.clone());
                        }

                        self.state.tree_state.insert_executed(block.clone());
                        self.metrics.engine.inserted_already_executed_blocks.increment(1);
                        self.emit_event(EngineApiEvent::BeaconConsensus(
                            BeaconConsensusEngineEvent::CanonicalBlockAdded(block, now.elapsed()),
                        ));
                    }
                    EngineApiRequest::Beacon(request) => {
                        match request {
                            BeaconEngineMessage::ForkchoiceUpdated {
                                state,
                                payload_attrs,
                                tx,
                                version,
                            } => {
                                let mut output =
                                    self.on_forkchoice_updated(state, payload_attrs, version);

                                if let Ok(res) = &mut output {
                                    // track last received forkchoice state
                                    self.state
                                        .forkchoice_state_tracker
                                        .set_latest(state, res.outcome.forkchoice_status());

                                    // emit an event about the handled FCU
                                    self.emit_event(BeaconConsensusEngineEvent::ForkchoiceUpdated(
                                        state,
                                        res.outcome.forkchoice_status(),
                                    ));

                                    // handle the event if any
                                    self.on_maybe_tree_event(res.event.take())?;
                                }

                                if let Err(err) =
                                    tx.send(output.map(|o| o.outcome).map_err(Into::into))
                                {
                                    self.metrics
                                        .engine
                                        .failed_forkchoice_updated_response_deliveries
                                        .increment(1);
                                    error!(target: "engine::tree", "Failed to send event: {err:?}");
                                }
                            }
                            BeaconEngineMessage::NewPayload { payload, tx } => {
                                let mut output = self.on_new_payload(payload);

                                let maybe_event =
                                    output.as_mut().ok().and_then(|out| out.event.take());

                                // emit response
                                if let Err(err) =
                                    tx.send(output.map(|o| o.outcome).map_err(|e| {
                                        BeaconOnNewPayloadError::Internal(Box::new(e))
                                    }))
                                {
                                    error!(target: "engine::tree", "Failed to send event: {err:?}");
                                    self.metrics
                                        .engine
                                        .failed_new_payload_response_deliveries
                                        .increment(1);
                                }

                                // handle the event if any
                                self.on_maybe_tree_event(maybe_event)?;
                            }
                        }
                    }
                }
            }
            FromEngine::DownloadedBlocks(blocks) => {
                if let Some(event) = self.on_downloaded(blocks)? {
                    self.on_tree_event(event)?;
                }
            }
        }
        Ok(())
    }

    /// Invoked if the backfill sync has finished to target.
    ///
    /// At this point we consider the block synced to the backfill target.
    ///
    /// Checks the tracked finalized block against the block on disk and requests another backfill
    /// run if the distance to the tip exceeds the threshold for another backfill run.
    ///
    /// This will also do the necessary housekeeping of the tree state, this includes:
    ///  - removing all blocks below the backfill height
    ///  - resetting the canonical in-memory state
    ///
    /// In case backfill resulted in an unwind, this will clear the tree state above the unwind
    /// target block.
    fn on_backfill_sync_finished(
        &mut self,
        ctrl: ControlFlow,
    ) -> Result<(), InsertBlockFatalError> {
        debug!(target: "engine::tree", "received backfill sync finished event");
        self.backfill_sync_state = BackfillSyncState::Idle;

        // backfill height is the block number that the backfill finished at
        let mut backfill_height = ctrl.block_number();

        // Pipeline unwound, memorize the invalid block and wait for CL for next sync target.
        if let ControlFlow::Unwind { bad_block, target } = &ctrl {
            warn!(target: "engine::tree", invalid_block=?bad_block, "Bad block detected in unwind");
            // update the `invalid_headers` cache with the new invalid header
            self.state.invalid_headers.insert(**bad_block);

            // if this was an unwind then the target is the new height
            backfill_height = Some(*target);
        }

        // backfill height is the block number that the backfill finished at
        let Some(backfill_height) = backfill_height else { return Ok(()) };

        // state house keeping after backfill sync
        // remove all executed blocks below the backfill height
        //
        // We set the `finalized_num` to `Some(backfill_height)` to ensure we remove all state
        // before that
        let Some(backfill_num_hash) = self
            .provider
            .block_hash(backfill_height)?
            .map(|hash| BlockNumHash { hash, number: backfill_height })
        else {
            debug!(target: "engine::tree", ?ctrl, "Backfill block not found");
            return Ok(())
        };

        if ctrl.is_unwind() {
            // the node reset so we need to clear everything above that height so that backfill
            // height is the new canonical block.
            self.state.tree_state.reset(backfill_num_hash)
        } else {
            self.state.tree_state.remove_until(
                backfill_num_hash,
                self.persistence_state.last_persisted_block.hash,
                Some(backfill_num_hash),
            );
        }

        self.metrics.engine.executed_blocks.set(self.state.tree_state.block_count() as f64);
        self.metrics.tree.canonical_chain_height.set(backfill_height as f64);

        // remove all buffered blocks below the backfill height
        self.state.buffer.remove_old_blocks(backfill_height);
        // we remove all entries because now we're synced to the backfill target and consider this
        // the canonical chain
        self.canonical_in_memory_state.clear_state();

        if let Ok(Some(new_head)) = self.provider.sealed_header(backfill_height) {
            // update the tracked chain height, after backfill sync both the canonical height and
            // persisted height are the same
            self.state.tree_state.set_canonical_head(new_head.num_hash());
            self.persistence_state.finish(new_head.hash(), new_head.number());

            // update the tracked canonical head
            self.canonical_in_memory_state.set_canonical_head(new_head);
        }

        // check if we need to run backfill again by comparing the most recent finalized height to
        // the backfill height
        let Some(sync_target_state) = self.state.forkchoice_state_tracker.sync_target_state()
        else {
            return Ok(())
        };
        if sync_target_state.finalized_block_hash.is_zero() {
            // no finalized block, can't check distance
            return Ok(())
        }
        // get the block number of the finalized block, if we have it
        let newest_finalized = self
            .state
            .buffer
            .block(&sync_target_state.finalized_block_hash)
            .map(|block| block.number());

        // The block number that the backfill finished at - if the progress or newest
        // finalized is None then we can't check the distance anyways.
        //
        // If both are Some, we perform another distance check and return the desired
        // backfill target
        if let Some(backfill_target) =
            ctrl.block_number().zip(newest_finalized).and_then(|(progress, finalized_number)| {
                // Determines whether or not we should run backfill again, in case
                // the new gap is still large enough and requires running backfill again
                self.backfill_sync_target(progress, finalized_number, None)
            })
        {
            // request another backfill run
            self.emit_event(EngineApiEvent::BackfillAction(BackfillAction::Start(
                backfill_target.into(),
            )));
            return Ok(())
        };

        // try to close the gap by executing buffered blocks that are child blocks of the new head
        self.try_connect_buffered_blocks(self.state.tree_state.current_canonical_head)
    }

    /// Attempts to make the given target canonical.
    ///
    /// This will update the tracked canonical in memory state and do the necessary housekeeping.
    fn make_canonical(&mut self, target: B256) -> ProviderResult<()> {
        if let Some(chain_update) = self.on_new_head(target)? {
            self.on_canonical_chain_update(chain_update);
        }

        Ok(())
    }

    /// Convenience function to handle an optional tree event.
    fn on_maybe_tree_event(&mut self, event: Option<TreeEvent>) -> ProviderResult<()> {
        if let Some(event) = event {
            self.on_tree_event(event)?;
        }

        Ok(())
    }

    /// Handles a tree event.
    ///
    /// Returns an error if a [`TreeAction::MakeCanonical`] results in a fatal error.
    fn on_tree_event(&mut self, event: TreeEvent) -> ProviderResult<()> {
        match event {
            TreeEvent::TreeAction(action) => match action {
                TreeAction::MakeCanonical { sync_target_head } => {
                    self.make_canonical(sync_target_head)?;
                }
            },
            TreeEvent::BackfillAction(action) => {
                self.emit_event(EngineApiEvent::BackfillAction(action));
            }
            TreeEvent::Download(action) => {
                self.emit_event(EngineApiEvent::Download(action));
            }
        }

        Ok(())
    }

    /// Emits an outgoing event to the engine.
    fn emit_event(&mut self, event: impl Into<EngineApiEvent<N>>) {
        let event = event.into();

        if event.is_backfill_action() {
            debug_assert_eq!(
                self.backfill_sync_state,
                BackfillSyncState::Idle,
                "backfill action should only be emitted when backfill is idle"
            );

            if self.persistence_state.in_progress() {
                // backfill sync and persisting data are mutually exclusive, so we can't start
                // backfill while we're still persisting
                debug!(target: "engine::tree", "skipping backfill file while persistence task is active");
                return
            }

            self.backfill_sync_state = BackfillSyncState::Pending;
            self.metrics.engine.pipeline_runs.increment(1);
            debug!(target: "engine::tree", "emitting backfill action event");
        }

        let _ = self.outgoing.send(event).inspect_err(
            |err| error!(target: "engine::tree", "Failed to send internal event: {err:?}"),
        );
    }

    /// Returns true if the canonical chain length minus the last persisted
    /// block is greater than or equal to the persistence threshold and
    /// backfill is not running.
    pub const fn should_persist(&self) -> bool {
        if !self.backfill_sync_state.is_idle() {
            // can't persist if backfill is running
            return false
        }

        let min_block = self.persistence_state.last_persisted_block.number;
        self.state.tree_state.canonical_block_number().saturating_sub(min_block) >
            self.config.persistence_threshold()
    }

    /// Returns a batch of consecutive canonical blocks to persist in the range
    /// `(last_persisted_number .. canonical_head - threshold]` . The expected
    /// order is oldest -> newest.
    fn get_canonical_blocks_to_persist(&self) -> Vec<ExecutedBlockWithTrieUpdates<N>> {
        let mut blocks_to_persist = Vec::new();
        let mut current_hash = self.state.tree_state.canonical_block_hash();
        let last_persisted_number = self.persistence_state.last_persisted_block.number;

        let canonical_head_number = self.state.tree_state.canonical_block_number();

        let target_number =
            canonical_head_number.saturating_sub(self.config.memory_block_buffer_target());

        debug!(target: "engine::tree", ?last_persisted_number, ?canonical_head_number, ?target_number, ?current_hash, "Returning canonical blocks to persist");
        while let Some(block) = self.state.tree_state.blocks_by_hash.get(&current_hash) {
            if block.recovered_block().number() <= last_persisted_number {
                break;
            }

            if block.recovered_block().number() <= target_number {
                blocks_to_persist.push(block.clone());
            }

            current_hash = block.recovered_block().parent_hash();
        }

        // reverse the order so that the oldest block comes first
        blocks_to_persist.reverse();

        blocks_to_persist
    }

    /// This clears the blocks from the in-memory tree state that have been persisted to the
    /// database.
    ///
    /// This also updates the canonical in-memory state to reflect the newest persisted block
    /// height.
    ///
    /// Assumes that `finish` has been called on the `persistence_state` at least once
    fn on_new_persisted_block(&mut self) -> ProviderResult<()> {
        // If we have an on-disk reorg, we need to handle it firsrt before touching the in-memory
        // state.
        if let Some(remove_above) = self.find_disk_reorg()? {
            self.remove_blocks(remove_above);
            return Ok(())
        }

        let finalized = self.state.forkchoice_state_tracker.last_valid_finalized();
        self.remove_before(self.persistence_state.last_persisted_block, finalized)?;
        self.canonical_in_memory_state.remove_persisted_blocks(BlockNumHash {
            number: self.persistence_state.last_persisted_block.number,
            hash: self.persistence_state.last_persisted_block.hash,
        });
        Ok(())
    }

    /// Return an [`ExecutedBlock`] from database or in-memory state by hash.
    ///
    /// NOTE: This cannot fetch [`ExecutedBlock`]s for _finalized_ blocks, instead it can only
    /// fetch [`ExecutedBlock`]s for _canonical_ blocks, or blocks from sidechains that the node
    /// has in memory.
    ///
    /// For finalized blocks, this will return `None`.
    fn canonical_block_by_hash(&self, hash: B256) -> ProviderResult<Option<ExecutedBlock<N>>> {
        trace!(target: "engine::tree", ?hash, "Fetching executed block by hash");
        // check memory first
        if let Some(block) = self.state.tree_state.executed_block_by_hash(hash).cloned() {
            return Ok(Some(block.block))
        }

        let (block, senders) = self
            .provider
            .sealed_block_with_senders(hash.into(), TransactionVariant::WithHash)?
            .ok_or_else(|| ProviderError::HeaderNotFound(hash.into()))?
            .split_sealed();
        let execution_output = self
            .provider
            .get_state(block.header().number())?
            .ok_or_else(|| ProviderError::StateForNumberNotFound(block.header().number()))?;
        let hashed_state = self.provider.hashed_post_state(execution_output.state());

        Ok(Some(ExecutedBlock {
            recovered_block: Arc::new(RecoveredBlock::new_sealed(block, senders)),
            execution_output: Arc::new(execution_output),
            hashed_state: Arc::new(hashed_state),
        }))
    }

    /// Return sealed block from database or in-memory state by hash.
    fn sealed_header_by_hash(
        &self,
        hash: B256,
    ) -> ProviderResult<Option<SealedHeader<N::BlockHeader>>> {
        // check memory first
        let block = self
            .state
            .tree_state
            .block_by_hash(hash)
            .map(|block| block.as_ref().clone_sealed_header());

        if block.is_some() {
            Ok(block)
        } else {
            self.provider.sealed_header_by_hash(hash)
        }
    }

    /// Return block from database or in-memory state by hash.
    fn block_by_hash(&self, hash: B256) -> ProviderResult<Option<N::Block>> {
        // check database first
        let mut block = self.provider.block_by_hash(hash)?;
        if block.is_none() {
            // Note: it's fine to return the unsealed block because the caller already has
            // the hash
            block = self
                .state
                .tree_state
                .block_by_hash(hash)
                // TODO: clone for compatibility. should we return an Arc here?
                .map(|block| block.as_ref().clone().into_block());
        }
        Ok(block)
    }

    /// Return the parent hash of the lowest buffered ancestor for the requested block, if there
    /// are any buffered ancestors. If there are no buffered ancestors, and the block itself does
    /// not exist in the buffer, this returns the hash that is passed in.
    ///
    /// Returns the parent hash of the block itself if the block is buffered and has no other
    /// buffered ancestors.
    fn lowest_buffered_ancestor_or(&self, hash: B256) -> B256 {
        self.state
            .buffer
            .lowest_ancestor(&hash)
            .map(|block| block.parent_hash())
            .unwrap_or_else(|| hash)
    }

    /// If validation fails, the response MUST contain the latest valid hash:
    ///
    ///   - The block hash of the ancestor of the invalid payload satisfying the following two
    ///     conditions:
    ///     - It is fully validated and deemed VALID
    ///     - Any other ancestor of the invalid payload with a higher blockNumber is INVALID
    ///   - 0x0000000000000000000000000000000000000000000000000000000000000000 if the above
    ///     conditions are satisfied by a `PoW` block.
    ///   - null if client software cannot determine the ancestor of the invalid payload satisfying
    ///     the above conditions.
    fn latest_valid_hash_for_invalid_payload(
        &mut self,
        parent_hash: B256,
    ) -> ProviderResult<Option<B256>> {
        // Check if parent exists in side chain or in canonical chain.
        if self.block_by_hash(parent_hash)?.is_some() {
            return Ok(Some(parent_hash))
        }

        // iterate over ancestors in the invalid cache
        // until we encounter the first valid ancestor
        let mut current_hash = parent_hash;
        let mut current_block = self.state.invalid_headers.get(&current_hash);
        while let Some(block_with_parent) = current_block {
            current_hash = block_with_parent.parent;
            current_block = self.state.invalid_headers.get(&current_hash);

            // If current_header is None, then the current_hash does not have an invalid
            // ancestor in the cache, check its presence in blockchain tree
            if current_block.is_none() && self.block_by_hash(current_hash)?.is_some() {
                return Ok(Some(current_hash))
            }
        }
        Ok(None)
    }

    /// Prepares the invalid payload response for the given hash, checking the
    /// database for the parent hash and populating the payload status with the latest valid hash
    /// according to the engine api spec.
    fn prepare_invalid_response(&mut self, mut parent_hash: B256) -> ProviderResult<PayloadStatus> {
        // Edge case: the `latestValid` field is the zero hash if the parent block is the terminal
        // PoW block, which we need to identify by looking at the parent's block difficulty
        if let Some(parent) = self.block_by_hash(parent_hash)? {
            if !parent.header().difficulty().is_zero() {
                parent_hash = B256::ZERO;
            }
        }

        let valid_parent_hash = self.latest_valid_hash_for_invalid_payload(parent_hash)?;
        Ok(PayloadStatus::from_status(PayloadStatusEnum::Invalid {
            validation_error: PayloadValidationError::LinksToRejectedPayload.to_string(),
        })
        .with_latest_valid_hash(valid_parent_hash.unwrap_or_default()))
    }

    /// Returns true if the given hash is the last received sync target block.
    ///
    /// See [`ForkchoiceStateTracker::sync_target_state`]
    fn is_sync_target_head(&self, block_hash: B256) -> bool {
        if let Some(target) = self.state.forkchoice_state_tracker.sync_target_state() {
            return target.head_block_hash == block_hash
        }
        false
    }

    /// Checks if the given `check` hash points to an invalid header, inserting the given `head`
    /// block into the invalid header cache if the `check` hash has a known invalid ancestor.
    ///
    /// Returns a payload status response according to the engine API spec if the block is known to
    /// be invalid.
    fn check_invalid_ancestor_with_head(
        &mut self,
        check: B256,
        head: &SealedBlock<N::Block>,
    ) -> ProviderResult<Option<PayloadStatus>> {
        // check if the check hash was previously marked as invalid
        let Some(header) = self.state.invalid_headers.get(&check) else { return Ok(None) };

        // populate the latest valid hash field
        let status = self.prepare_invalid_response(header.parent)?;

        // insert the head block into the invalid header cache
        self.state.invalid_headers.insert_with_invalid_ancestor(head.hash(), header);
        self.emit_event(BeaconConsensusEngineEvent::InvalidBlock(Box::new(head.clone())));

        Ok(Some(status))
    }

    /// Checks if the given `head` points to an invalid header, which requires a specific response
    /// to a forkchoice update.
    fn check_invalid_ancestor(&mut self, head: B256) -> ProviderResult<Option<PayloadStatus>> {
        // check if the head was previously marked as invalid
        let Some(header) = self.state.invalid_headers.get(&head) else { return Ok(None) };
        // populate the latest valid hash field
        Ok(Some(self.prepare_invalid_response(header.parent)?))
    }

    /// Validate if block is correct and satisfies all the consensus rules that concern the header
    /// and block body itself.
    fn validate_block(&self, block: &RecoveredBlock<N::Block>) -> Result<(), ConsensusError> {
        if let Err(e) = self.consensus.validate_header(block.sealed_header()) {
            error!(target: "engine::tree", ?block, "Failed to validate header {}: {e}", block.hash());
            return Err(e)
        }

        if let Err(e) = self.consensus.validate_block_pre_execution(block.sealed_block()) {
            error!(target: "engine::tree", ?block, "Failed to validate block {}: {e}", block.hash());
            return Err(e)
        }

        Ok(())
    }

    /// Attempts to connect any buffered blocks that are connected to the given parent hash.
    #[instrument(level = "trace", skip(self), target = "engine::tree")]
    fn try_connect_buffered_blocks(
        &mut self,
        parent: BlockNumHash,
    ) -> Result<(), InsertBlockFatalError> {
        let blocks = self.state.buffer.remove_block_with_children(&parent.hash);

        if blocks.is_empty() {
            // nothing to append
            return Ok(())
        }

        let now = Instant::now();
        let block_count = blocks.len();
        for child in blocks {
            let child_num_hash = child.num_hash();
            match self.insert_block(child) {
                Ok(res) => {
                    debug!(target: "engine::tree", child =?child_num_hash, ?res, "connected buffered block");
                    if self.is_sync_target_head(child_num_hash.hash) &&
                        matches!(res, InsertPayloadOk::Inserted(BlockStatus::Valid))
                    {
                        self.make_canonical(child_num_hash.hash)?;
                    }
                }
                Err(err) => {
                    debug!(target: "engine::tree", ?err, "failed to connect buffered block to tree");
                    if let Err(fatal) = self.on_insert_block_error(err) {
                        warn!(target: "engine::tree", %fatal, "fatal error occurred while connecting buffered blocks");
                        return Err(fatal)
                    }
                }
            }
        }

        debug!(target: "engine::tree", elapsed = ?now.elapsed(), %block_count, "connected buffered blocks");
        Ok(())
    }

    /// Pre-validates the block and inserts it into the buffer.
    fn buffer_block(
        &mut self,
        block: RecoveredBlock<N::Block>,
    ) -> Result<(), InsertBlockError<N::Block>> {
        if let Err(err) = self.validate_block(&block) {
            return Err(InsertBlockError::consensus_error(err, block.into_sealed_block()))
        }
        self.state.buffer.insert_block(block);
        Ok(())
    }

    /// Returns true if the distance from the local tip to the block is greater than the configured
    /// threshold.
    ///
    /// If the `local_tip` is greater than the `block`, then this will return false.
    #[inline]
    const fn exceeds_backfill_run_threshold(&self, local_tip: u64, block: u64) -> bool {
        block > local_tip && block - local_tip > MIN_BLOCKS_FOR_PIPELINE_RUN
    }

    /// Returns how far the local tip is from the given block. If the local tip is at the same
    /// height or its block number is greater than the given block, this returns None.
    #[inline]
    const fn distance_from_local_tip(&self, local_tip: u64, block: u64) -> Option<u64> {
        if block > local_tip {
            Some(block - local_tip)
        } else {
            None
        }
    }

    /// Returns the target hash to sync to if the distance from the local tip to the block is
    /// greater than the threshold and we're not synced to the finalized block yet (if we've seen
    /// that block already).
    ///
    /// If this is invoked after a new block has been downloaded, the downloaded block could be the
    /// (missing) finalized block.
    fn backfill_sync_target(
        &self,
        canonical_tip_num: u64,
        target_block_number: u64,
        downloaded_block: Option<BlockNumHash>,
    ) -> Option<B256> {
        let sync_target_state = self.state.forkchoice_state_tracker.sync_target_state();

        // check if the distance exceeds the threshold for backfill sync
        let mut exceeds_backfill_threshold =
            self.exceeds_backfill_run_threshold(canonical_tip_num, target_block_number);

        // check if the downloaded block is the tracked finalized block
        if let Some(buffered_finalized) = sync_target_state
            .as_ref()
            .and_then(|state| self.state.buffer.block(&state.finalized_block_hash))
        {
            // if we have buffered the finalized block, we should check how far
            // we're off
            exceeds_backfill_threshold =
                self.exceeds_backfill_run_threshold(canonical_tip_num, buffered_finalized.number());
        }

        // If this is invoked after we downloaded a block we can check if this block is the
        // finalized block
        if let (Some(downloaded_block), Some(ref state)) = (downloaded_block, sync_target_state) {
            if downloaded_block.hash == state.finalized_block_hash {
                // we downloaded the finalized block and can now check how far we're off
                exceeds_backfill_threshold =
                    self.exceeds_backfill_run_threshold(canonical_tip_num, downloaded_block.number);
            }
        }

        // if the number of missing blocks is greater than the max, trigger backfill
        if exceeds_backfill_threshold {
            if let Some(state) = sync_target_state {
                // if we have already canonicalized the finalized block, we should skip backfill
                match self.provider.header_by_hash_or_number(state.finalized_block_hash.into()) {
                    Err(err) => {
                        warn!(target: "engine::tree", %err, "Failed to get finalized block header");
                    }
                    Ok(None) => {
                        // ensure the finalized block is known (not the zero hash)
                        if !state.finalized_block_hash.is_zero() {
                            // we don't have the block yet and the distance exceeds the allowed
                            // threshold
                            return Some(state.finalized_block_hash)
                        }

                        // OPTIMISTIC SYNCING
                        //
                        // It can happen when the node is doing an
                        // optimistic sync, where the CL has no knowledge of the finalized hash,
                        // but is expecting the EL to sync as high
                        // as possible before finalizing.
                        //
                        // This usually doesn't happen on ETH mainnet since CLs use the more
                        // secure checkpoint syncing.
                        //
                        // However, optimism chains will do this. The risk of a reorg is however
                        // low.
                        debug!(target: "engine::tree", hash=?state.head_block_hash, "Setting head hash as an optimistic backfill target.");
                        return Some(state.head_block_hash)
                    }
                    Ok(Some(_)) => {
                        // we're fully synced to the finalized block
                    }
                }
            }
        }

        None
    }

    /// This method tries to detect whether on-disk and in-memory states have diverged. It might
    /// happen if a reorg is happening while we are persisting a block.
    fn find_disk_reorg(&self) -> ProviderResult<Option<u64>> {
        let mut canonical = self.state.tree_state.current_canonical_head;
        let mut persisted = self.persistence_state.last_persisted_block;

        let parent_num_hash = |num_hash: NumHash| -> ProviderResult<NumHash> {
            Ok(self
                .sealed_header_by_hash(num_hash.hash)?
                .ok_or(ProviderError::BlockHashNotFound(num_hash.hash))?
                .parent_num_hash())
        };

        // Happy path, canonical chain is ahead or equal to persisted chain.
        // Walk canonical chain back to make sure that it connects to persisted chain.
        while canonical.number > persisted.number {
            canonical = parent_num_hash(canonical)?;
        }

        // If we've reached persisted tip by walking the canonical chain back, everything is fine.
        if canonical == persisted {
            return Ok(None);
        }

        // At this point, we know that `persisted` block can't be reached by walking the canonical
        // chain back. In this case we need to truncate it to the first canonical block it connects
        // to.

        // Firstly, walk back until we reach the same height as `canonical`.
        while persisted.number > canonical.number {
            persisted = parent_num_hash(persisted)?;
        }

        debug_assert_eq!(persisted.number, canonical.number);

        // Now walk both chains back until we find a common ancestor.
        while persisted.hash != canonical.hash {
            canonical = parent_num_hash(canonical)?;
            persisted = parent_num_hash(persisted)?;
        }

        debug!(target: "engine::tree", remove_above=persisted.number, "on-disk reorg detected");

        Ok(Some(persisted.number))
    }

    /// Invoked when we the canonical chain has been updated.
    ///
    /// This is invoked on a valid forkchoice update, or if we can make the target block canonical.
    fn on_canonical_chain_update(&mut self, chain_update: NewCanonicalChain<N>) {
        trace!(target: "engine::tree", new_blocks = %chain_update.new_block_count(), reorged_blocks =  %chain_update.reorged_block_count(), "applying new chain update");
        let start = Instant::now();

        // update the tracked canonical head
        self.state.tree_state.set_canonical_head(chain_update.tip().num_hash());

        let tip = chain_update.tip().clone_sealed_header();
        let notification = chain_update.to_chain_notification();

        // reinsert any missing reorged blocks
        if let NewCanonicalChain::Reorg { new, old } = &chain_update {
            let new_first = new.first().map(|first| first.recovered_block().num_hash());
            let old_first = old.first().map(|first| first.recovered_block().num_hash());
            trace!(target: "engine::tree", ?new_first, ?old_first, "Reorg detected, new and old first blocks");

            self.update_reorg_metrics(old.len());
            self.reinsert_reorged_blocks(new.clone());
            // Try reinserting the reorged canonical chain. This is only possible if we have
            // `persisted_trie_updates` for those blocks.
            let old = old
                .iter()
                .filter_map(|block| {
                    let (_, trie) = self
                        .state
                        .tree_state
                        .persisted_trie_updates
                        .get(&block.recovered_block.hash())
                        .cloned()?;
                    Some(ExecutedBlockWithTrieUpdates { block: block.clone(), trie })
                })
                .collect::<Vec<_>>();
            self.reinsert_reorged_blocks(old);
        }

        // update the tracked in-memory state with the new chain
        self.canonical_in_memory_state.update_chain(chain_update);
        self.canonical_in_memory_state.set_canonical_head(tip.clone());

        // Update metrics based on new tip
        self.metrics.tree.canonical_chain_height.set(tip.number() as f64);

        // sends an event to all active listeners about the new canonical chain
        self.canonical_in_memory_state.notify_canon_state(notification);

        // emit event
        self.emit_event(BeaconConsensusEngineEvent::CanonicalChainCommitted(
            Box::new(tip),
            start.elapsed(),
        ));
    }

    /// This updates metrics based on the given reorg length.
    fn update_reorg_metrics(&self, old_chain_length: usize) {
        self.metrics.tree.reorgs.increment(1);
        self.metrics.tree.latest_reorg_depth.set(old_chain_length as f64);
    }

    /// This reinserts any blocks in the new chain that do not already exist in the tree
    fn reinsert_reorged_blocks(&mut self, new_chain: Vec<ExecutedBlockWithTrieUpdates<N>>) {
        for block in new_chain {
            if self
                .state
                .tree_state
                .executed_block_by_hash(block.recovered_block().hash())
                .is_none()
            {
                trace!(target: "engine::tree", num=?block.recovered_block().number(), hash=?block.recovered_block().hash(), "Reinserting block into tree state");
                self.state.tree_state.insert_executed(block);
            }
        }
    }

    /// Invoke the invalid block hook if this is a new invalid block.
    fn on_invalid_block(
        &mut self,
        parent_header: &SealedHeader<N::BlockHeader>,
        block: &RecoveredBlock<N::Block>,
        output: &BlockExecutionOutput<N::Receipt>,
        trie_updates: Option<(&TrieUpdates, B256)>,
    ) {
        if self.state.invalid_headers.get(&block.hash()).is_some() {
            // we already marked this block as invalid
            return;
        }
        self.invalid_block_hook.on_invalid_block(parent_header, block, output, trie_updates);
    }

    /// This handles downloaded blocks that are shown to be disconnected from the canonical chain.
    ///
    /// This mainly compares the missing parent of the downloaded block with the current canonical
    /// tip, and decides whether or not backfill sync should be triggered.
    fn on_disconnected_downloaded_block(
        &self,
        downloaded_block: BlockNumHash,
        missing_parent: BlockNumHash,
        head: BlockNumHash,
    ) -> Option<TreeEvent> {
        // compare the missing parent with the canonical tip
        if let Some(target) =
            self.backfill_sync_target(head.number, missing_parent.number, Some(downloaded_block))
        {
            trace!(target: "engine::tree", %target, "triggering backfill on downloaded block");
            return Some(TreeEvent::BackfillAction(BackfillAction::Start(target.into())));
        }

        // continue downloading the missing parent
        //
        // this happens if either:
        //  * the missing parent block num < canonical tip num
        //    * this case represents a missing block on a fork that is shorter than the canonical
        //      chain
        //  * the missing parent block num >= canonical tip num, but the number of missing blocks is
        //    less than the backfill threshold
        //    * this case represents a potentially long range of blocks to download and execute
        let request = if let Some(distance) =
            self.distance_from_local_tip(head.number, missing_parent.number)
        {
            trace!(target: "engine::tree", %distance, missing=?missing_parent, "downloading missing parent block range");
            DownloadRequest::BlockRange(missing_parent.hash, distance)
        } else {
            trace!(target: "engine::tree", missing=?missing_parent, "downloading missing parent block");
            // This happens when the missing parent is on an outdated
            // sidechain and we can only download the missing block itself
            DownloadRequest::single_block(missing_parent.hash)
        };

        Some(TreeEvent::Download(request))
    }

    /// Invoked with a block downloaded from the network
    ///
    /// Returns an event with the appropriate action to take, such as:
    ///  - download more missing blocks
    ///  - try to canonicalize the target if the `block` is the tracked target (head) block.
    #[instrument(level = "trace", skip_all, fields(block_hash = %block.hash(), block_num = %block.number(),), target = "engine::tree")]
    fn on_downloaded_block(
        &mut self,
        block: RecoveredBlock<N::Block>,
    ) -> Result<Option<TreeEvent>, InsertBlockFatalError> {
        let block_num_hash = block.num_hash();
        let lowest_buffered_ancestor = self.lowest_buffered_ancestor_or(block_num_hash.hash);
        if self
            .check_invalid_ancestor_with_head(lowest_buffered_ancestor, block.sealed_block())?
            .is_some()
        {
            return Ok(None)
        }

        if !self.backfill_sync_state.is_idle() {
            return Ok(None)
        }

        // try to append the block
        match self.insert_block(block) {
            Ok(InsertPayloadOk::Inserted(BlockStatus::Valid)) => {
                if self.is_sync_target_head(block_num_hash.hash) {
                    trace!(target: "engine::tree", "appended downloaded sync target block");

                    // we just inserted the current sync target block, we can try to make it
                    // canonical
                    return Ok(Some(TreeEvent::TreeAction(TreeAction::MakeCanonical {
                        sync_target_head: block_num_hash.hash,
                    })))
                }
                trace!(target: "engine::tree", "appended downloaded block");
                self.try_connect_buffered_blocks(block_num_hash)?;
            }
            Ok(InsertPayloadOk::Inserted(BlockStatus::Disconnected { head, missing_ancestor })) => {
                // block is not connected to the canonical head, we need to download
                // its missing branch first
                return Ok(self.on_disconnected_downloaded_block(
                    block_num_hash,
                    missing_ancestor,
                    head,
                ))
            }
            Ok(InsertPayloadOk::AlreadySeen(_)) => {
                trace!(target: "engine::tree", "downloaded block already executed");
            }
            Err(err) => {
                debug!(target: "engine::tree", err=%err.kind(), "failed to insert downloaded block");
                if let Err(fatal) = self.on_insert_block_error(err) {
                    warn!(target: "engine::tree", %fatal, "fatal error occurred while inserting downloaded block");
                    return Err(fatal)
                }
            }
        }
        Ok(None)
    }

    fn insert_block(
        &mut self,
        block: RecoveredBlock<N::Block>,
    ) -> Result<InsertPayloadOk, InsertBlockError<N::Block>> {
        match self.insert_block_inner(block) {
            Ok(result) => Ok(result),
            Err((kind, block)) => Err(InsertBlockError::new(block.into_sealed_block(), kind)),
        }
    }

    fn insert_block_inner(
        &mut self,
        block: RecoveredBlock<N::Block>,
    ) -> Result<InsertPayloadOk, (InsertBlockErrorKind, RecoveredBlock<N::Block>)> {
        /// A helper macro that returns the block in case there was an error
        macro_rules! ensure_ok {
            ($expr:expr) => {
                match $expr {
                    Ok(val) => val,
                    Err(e) => return Err((e.into(), block)),
                }
            };
        }

        let block_num_hash = block.num_hash();
        debug!(target: "engine::tree", block=?block_num_hash, parent = ?block.parent_hash(), state_root = ?block.state_root(), "Inserting new block into tree");

        if ensure_ok!(self.block_by_hash(block.hash())).is_some() {
            return Ok(InsertPayloadOk::AlreadySeen(BlockStatus::Valid))
        }

        let start = Instant::now();

        trace!(target: "engine::tree", block=?block_num_hash, "Validating block consensus");

        // validate block consensus rules
        ensure_ok!(self.validate_block(&block));

        trace!(target: "engine::tree", block=?block_num_hash, parent=?block.parent_hash(), "Fetching block state provider");
        let Some(provider_builder) = ensure_ok!(self.state_provider_builder(block.parent_hash()))
        else {
            // we don't have the state required to execute this block, buffering it and find the
            // missing parent block
            let missing_ancestor = self
                .state
                .buffer
                .lowest_ancestor(&block.parent_hash())
                .map(|block| block.parent_num_hash())
                .unwrap_or_else(|| block.parent_num_hash());

            self.state.buffer.insert_block(block);

            return Ok(InsertPayloadOk::Inserted(BlockStatus::Disconnected {
                head: self.state.tree_state.current_canonical_head,
                missing_ancestor,
            }))
        };

        // now validate against the parent
        let Some(parent_block) = ensure_ok!(self.sealed_header_by_hash(block.parent_hash())) else {
            return Err((
                InsertBlockErrorKind::Provider(ProviderError::HeaderNotFound(
                    block.parent_hash().into(),
                )),
                block,
            ))
        };

        if let Err(e) =
            self.consensus.validate_header_against_parent(block.sealed_header(), &parent_block)
        {
            warn!(target: "engine::tree", ?block, "Failed to validate header {} against parent: {e}", block.hash());
            return Err((e.into(), block))
        }

        let state_provider = ensure_ok!(provider_builder.build());

        // We only run the parallel state root if we are not currently persisting any blocks or
        // persisting blocks that are all ancestors of the one we are executing.
        //
        // If we're committing ancestor blocks, then: any trie updates being committed are a subset
        // of the in-memory trie updates collected before fetching reverts. So any diff in
        // reverts (pre vs post commit) is already covered by the in-memory trie updates we
        // collect in `compute_state_root_parallel`.
        //
        // See https://github.com/paradigmxyz/reth/issues/12688 for more details
        let persisting_kind = self.persisting_kind_for(block.header());
        let run_parallel_state_root = persisting_kind.can_run_parallel_state_root();

        // use prewarming background task
        let header = block.clone_sealed_header();
        let txs = block.clone_transactions_recovered().collect();
        let mut handle = if run_parallel_state_root && self.config.use_state_root_task() {
            // use background tasks for state root calc
            let consistent_view =
                ensure_ok!(ConsistentDbView::new_with_latest_tip(self.provider.clone()));

            // Compute trie input
            let trie_input_start = Instant::now();
            let res = self.compute_trie_input(
                persisting_kind,
                consistent_view.clone(),
                block.header().parent_hash(),
            );
            let trie_input = match res {
                Ok(val) => val,
                Err(e) => return Err((InsertBlockErrorKind::Other(Box::new(e)), block)),
            };

            self.metrics
                .block_validation
                .trie_input_duration
                .record(trie_input_start.elapsed().as_secs_f64());

            self.payload_processor.spawn(
                header,
                txs,
                provider_builder,
                consistent_view,
                trie_input,
                &self.config,
            )
        } else {
            self.payload_processor.spawn_cache_exclusive(header, txs, provider_builder)
        };

        // Use cached state provider before executing, used in execution after prewarming threads
        // complete
        let state_provider = CachedStateProvider::new_with_caches(
            state_provider,
            handle.caches(),
            handle.cache_metrics(),
        );

        debug!(target: "engine::tree", block=?block_num_hash, "Executing block");

        let executor = self.executor_provider.executor(StateProviderDatabase::new(&state_provider));
        let execution_start = Instant::now();
        let output = ensure_ok!(self.metrics.executor.execute_metered(
            executor,
            &block,
            Box::new(handle.state_hook()),
        ));
        let execution_finish = Instant::now();
        let execution_time = execution_finish.duration_since(execution_start);
        debug!(target: "engine::tree", elapsed = ?execution_time, number=?block_num_hash.number, "Executed block");

        // after executing the block we can stop executing transactions
        handle.stop_prewarming_execution();

        if let Err(err) = self.consensus.validate_block_post_execution(&block, &output) {
            // call post-block hook
            self.on_invalid_block(&parent_block, &block, &output, None);
            return Err((err.into(), block))
        }

        let hashed_state = self.provider.hashed_post_state(&output.state);

        if let Err(err) = self
            .payload_validator
            .validate_block_post_execution_with_hashed_state(&hashed_state, &block)
        {
            // call post-block hook
            self.on_invalid_block(&parent_block, &block, &output, None);
            return Err((err.into(), block))
        }

        debug!(target: "engine::tree", block=?block_num_hash, "Calculating block state root");

        let root_time = Instant::now();

        let mut maybe_state_root = None;

        if run_parallel_state_root {
            // if we new payload extends the current canonical change we attempt to use the
            // background task or try to compute it in parallel
            if self.config.use_state_root_task() {
                match handle.state_root() {
                    Ok(StateRootComputeOutcome { state_root, trie_updates }) => {
                        let elapsed = execution_finish.elapsed();
                        info!(target: "engine::tree", ?state_root, ?elapsed, "State root task finished");
                        // we double check the state root here for good measure
                        if state_root == block.header().state_root() {
                            maybe_state_root = Some((state_root, trie_updates, elapsed))
                        } else {
                            warn!(
                                target: "engine::tree",
                                ?state_root,
                                block_state_root = ?block.header().state_root(),
                                "State root task returned incorrect state root"
                            );
                        }
                    }
                    Err(error) => {
                        debug!(target: "engine::tree", %error, "Background parallel state root computation failed");
                    }
                }
            } else {
                match self.compute_state_root_parallel(
                    persisting_kind,
                    block.header().parent_hash(),
                    &hashed_state,
                ) {
                    Ok(result) => {
                        info!(
                            target: "engine::tree",
                            block = ?block_num_hash,
                            regular_state_root = ?result.0,
                            "Regular root task finished"
                        );
                        maybe_state_root = Some((result.0, result.1, root_time.elapsed()));
                    }
                    Err(ParallelStateRootError::Provider(ProviderError::ConsistentView(error))) => {
                        debug!(target: "engine::tree", %error, "Parallel state root computation failed consistency check, falling back");
                    }
                    Err(error) => return Err((InsertBlockErrorKind::Other(Box::new(error)), block)),
                }
            }
        }

        let (state_root, trie_output, root_elapsed) = if let Some(maybe_state_root) =
            maybe_state_root
        {
            maybe_state_root
        } else {
            // fallback is to compute the state root regularly in sync
            warn!(target: "engine::tree", block=?block_num_hash, ?persisting_kind, "Failed to compute state root in parallel");
            self.metrics.block_validation.state_root_parallel_fallback_total.increment(1);
            let (root, updates) =
                ensure_ok!(state_provider.state_root_with_updates(hashed_state.clone()));
            (root, updates, root_time.elapsed())
        };

        self.metrics.block_validation.record_state_root(&trie_output, root_elapsed.as_secs_f64());
        debug!(target: "engine::tree", ?root_elapsed, block=?block_num_hash, "Calculated state root");

        #[cfg(feature = "skip-state-root-validation")]
        let _ = state_root;
        // ensure state root matches
        #[cfg(not(feature = "skip-state-root-validation"))]
        if state_root != block.header().state_root() {
            // call post-block hook
            self.on_invalid_block(&parent_block, &block, &output, Some((&trie_output, state_root)));
<<<<<<< HEAD
            return Err(ConsensusError::BodyStateRootDiff(
                reth_primitives_traits::GotExpected {
                    got: state_root,
                    expected: block.header().state_root(),
                }
                .into(),
            )
            .into())
=======
            return Err((
                ConsensusError::BodyStateRootDiff(
                    GotExpected { got: state_root, expected: block.header().state_root() }.into(),
                )
                .into(),
                block,
            ))
>>>>>>> 8c2277b2
        }

        // terminate prewarming task with good state output
        handle.terminate_caching(Some(output.state.clone()));

        let executed: ExecutedBlockWithTrieUpdates<N> = ExecutedBlockWithTrieUpdates {
            block: ExecutedBlock {
                recovered_block: Arc::new(block),
                execution_output: Arc::new(ExecutionOutcome::from((output, block_num_hash.number))),
                hashed_state: Arc::new(hashed_state),
            },
            trie: Arc::new(trie_output),
        };

        // if the parent is the canonical head, we can insert the block as the pending block
        if self.state.tree_state.canonical_block_hash() == executed.recovered_block().parent_hash()
        {
            debug!(target: "engine::tree", pending=?block_num_hash, "updating pending block");
            self.canonical_in_memory_state.set_pending_block(executed.clone());
        }

        self.state.tree_state.insert_executed(executed.clone());
        self.metrics.engine.executed_blocks.set(self.state.tree_state.block_count() as f64);

        // emit insert event
        let elapsed = start.elapsed();
        let is_fork = match self.is_fork(block_num_hash.hash) {
            Ok(val) => val,
            Err(e) => return Err((e.into(), executed.block.recovered_block().clone())),
        };
        let engine_event = if is_fork {
            BeaconConsensusEngineEvent::ForkBlockAdded(executed, elapsed)
        } else {
            BeaconConsensusEngineEvent::CanonicalBlockAdded(executed, elapsed)
        };
        self.emit_event(EngineApiEvent::BeaconConsensus(engine_event));

        debug!(target: "engine::tree", block=?block_num_hash, "Finished inserting block");
        Ok(InsertPayloadOk::Inserted(BlockStatus::Valid))
    }

    /// Compute state root for the given hashed post state in parallel.
    ///
    /// # Returns
    ///
    /// Returns `Ok(_)` if computed successfully.
    /// Returns `Err(_)` if error was encountered during computation.
    /// `Err(ProviderError::ConsistentView(_))` can be safely ignored and fallback computation
    /// should be used instead.
    fn compute_state_root_parallel(
        &self,
        persisting_kind: PersistingKind,
        parent_hash: B256,
        hashed_state: &HashedPostState,
    ) -> Result<(B256, TrieUpdates), ParallelStateRootError> {
        let consistent_view = ConsistentDbView::new_with_latest_tip(self.provider.clone())?;

        let mut input =
            self.compute_trie_input(persisting_kind, consistent_view.clone(), parent_hash)?;
        // Extend with block we are validating root for.
        input.append_ref(hashed_state);

        ParallelStateRoot::new(consistent_view, input).incremental_root_with_updates()
    }

    /// Computes the trie input at the provided parent hash.
    ///
    /// The goal of this function is to take in-memory blocks and generate a [`TrieInput`] that
    /// serves as an overlay to the database blocks.
    ///
    /// It works as follows:
    /// 1. Collect in-memory blocks that are descendants of the provided parent hash using
    ///    [`TreeState::blocks_by_hash`].
    /// 2. If the persistence is in progress, and the block that we're computing the trie input for
    ///    is a descendant of the currently persisting blocks, we need to be sure that in-memory
    ///    blocks are not overlapping with the database blocks that may have been already persisted.
    ///    To do that, we're filtering out in-memory blocks that are lower than the highest database
    ///    block.
    /// 3. Once in-memory blocks are collected and optionally filtered, we compute the
    ///    [`HashedPostState`] from them.
    fn compute_trie_input(
        &self,
        persisting_kind: PersistingKind,
        consistent_view: ConsistentDbView<P>,
        parent_hash: B256,
    ) -> Result<TrieInput, ParallelStateRootError> {
        let mut input = TrieInput::default();

        let provider = consistent_view.provider_ro()?;
        let best_block_number = provider.best_block_number()?;

        let (mut historical, mut blocks) = self
            .state
            .tree_state
            .blocks_by_hash(parent_hash)
            .map_or_else(|| (parent_hash.into(), vec![]), |(hash, blocks)| (hash.into(), blocks));

        // If the current block is a descendant of the currently persisting blocks, then we need to
        // filter in-memory blocks, so that none of them are already persisted in the database.
        if persisting_kind.is_descendant() {
            // Iterate over the blocks from oldest to newest.
            while let Some(block) = blocks.last() {
                let recovered_block = block.recovered_block();
                if recovered_block.number() <= best_block_number {
                    // Remove those blocks that lower than or equal to the highest database
                    // block.
                    blocks.pop();
                } else {
                    // If the block is higher than the best block number, stop filtering, as it's
                    // the first block that's not in the database.
                    break
                }
            }

            historical = if let Some(block) = blocks.last() {
                // If there are any in-memory blocks left after filtering, set the anchor to the
                // parent of the oldest block.
                (block.recovered_block().number() - 1).into()
            } else {
                // Otherwise, set the anchor to the original provided parent hash.
                parent_hash.into()
            };
        }

        if blocks.is_empty() {
            debug!(target: "engine::tree", %parent_hash, "Parent found on disk");
        } else {
            debug!(target: "engine::tree", %parent_hash, %historical, blocks = blocks.len(), "Parent found in memory");
        }

        // Convert the historical block to the block number.
        let block_number = provider
            .convert_hash_or_number(historical)?
            .ok_or_else(|| ProviderError::BlockHashNotFound(historical.as_hash().unwrap()))?;

        // Retrieve revert state for historical block.
        let revert_state = if block_number == best_block_number {
            // We do not check against the `last_block_number` here because
            // `HashedPostState::from_reverts` only uses the database tables, and not static files.
            debug!(target: "engine::tree", block_number, best_block_number, "Empty revert state");
            HashedPostState::default()
        } else {
            let revert_state = HashedPostState::from_reverts::<
                <P::StateCommitment as StateCommitment>::KeyHasher,
            >(provider.tx_ref(), block_number + 1)
            .map_err(ProviderError::from)?;
            debug!(
                target: "engine::tree",
                block_number,
                best_block_number,
                accounts = revert_state.accounts.len(),
                storages = revert_state.storages.len(),
                "Non-empty revert state"
            );
            revert_state
        };
        input.append(revert_state);

        // Extend with contents of parent in-memory blocks.
        for block in blocks.iter().rev() {
            input.append_cached_ref(block.trie_updates(), block.hashed_state())
        }

        Ok(input)
    }

    /// Handles an error that occurred while inserting a block.
    ///
    /// If this is a validation error this will mark the block as invalid.
    ///
    /// Returns the proper payload status response if the block is invalid.
    fn on_insert_block_error(
        &mut self,
        error: InsertBlockError<N::Block>,
    ) -> Result<PayloadStatus, InsertBlockFatalError> {
        let (block, error) = error.split();

        // if invalid block, we check the validation error. Otherwise return the fatal
        // error.
        let validation_err = error.ensure_validation_error()?;

        // If the error was due to an invalid payload, the payload is added to the
        // invalid headers cache and `Ok` with [PayloadStatusEnum::Invalid] is
        // returned.
        warn!(
            target: "engine::tree",
            invalid_hash=%block.hash(),
            invalid_number=block.number(),
            %validation_err,
            "Invalid block error on new payload",
        );
        let latest_valid_hash = self.latest_valid_hash_for_invalid_payload(block.parent_hash())?;

        // keep track of the invalid header
        self.state.invalid_headers.insert(block.block_with_parent());
        self.emit_event(EngineApiEvent::BeaconConsensus(BeaconConsensusEngineEvent::InvalidBlock(
            Box::new(block),
        )));
        Ok(PayloadStatus::new(
            PayloadStatusEnum::Invalid { validation_error: validation_err.to_string() },
            latest_valid_hash,
        ))
    }

    /// Attempts to find the header for the given block hash if it is canonical.
    pub fn find_canonical_header(
        &self,
        hash: B256,
    ) -> Result<Option<SealedHeader<N::BlockHeader>>, ProviderError> {
        let mut canonical = self.canonical_in_memory_state.header_by_hash(hash);

        if canonical.is_none() {
            canonical = self.provider.header(&hash)?.map(|header| SealedHeader::new(header, hash));
        }

        Ok(canonical)
    }

    /// Updates the tracked finalized block if we have it.
    fn update_finalized_block(
        &self,
        finalized_block_hash: B256,
    ) -> Result<(), OnForkChoiceUpdated> {
        if finalized_block_hash.is_zero() {
            return Ok(())
        }

        match self.find_canonical_header(finalized_block_hash) {
            Ok(None) => {
                debug!(target: "engine::tree", "Finalized block not found in canonical chain");
                // if the finalized block is not known, we can't update the finalized block
                return Err(OnForkChoiceUpdated::invalid_state())
            }
            Ok(Some(finalized)) => {
                if Some(finalized.num_hash()) !=
                    self.canonical_in_memory_state.get_finalized_num_hash()
                {
                    // we're also persisting the finalized block on disk so we can reload it on
                    // restart this is required by optimism which queries the finalized block: <https://github.com/ethereum-optimism/optimism/blob/c383eb880f307caa3ca41010ec10f30f08396b2e/op-node/rollup/sync/start.go#L65-L65>
                    let _ = self.persistence.save_finalized_block_number(finalized.number());
                    self.canonical_in_memory_state.set_finalized(finalized);
                }
            }
            Err(err) => {
                error!(target: "engine::tree", %err, "Failed to fetch finalized block header");
            }
        }

        Ok(())
    }

    /// Updates the tracked safe block if we have it
    fn update_safe_block(&self, safe_block_hash: B256) -> Result<(), OnForkChoiceUpdated> {
        if safe_block_hash.is_zero() {
            return Ok(())
        }

        match self.find_canonical_header(safe_block_hash) {
            Ok(None) => {
                debug!(target: "engine::tree", "Safe block not found in canonical chain");
                // if the safe block is not known, we can't update the safe block
                return Err(OnForkChoiceUpdated::invalid_state())
            }
            Ok(Some(safe)) => {
                if Some(safe.num_hash()) != self.canonical_in_memory_state.get_safe_num_hash() {
                    // we're also persisting the safe block on disk so we can reload it on
                    // restart this is required by optimism which queries the safe block: <https://github.com/ethereum-optimism/optimism/blob/c383eb880f307caa3ca41010ec10f30f08396b2e/op-node/rollup/sync/start.go#L65-L65>
                    let _ = self.persistence.save_safe_block_number(safe.number());
                    self.canonical_in_memory_state.set_safe(safe);
                }
            }
            Err(err) => {
                error!(target: "engine::tree", %err, "Failed to fetch safe block header");
            }
        }

        Ok(())
    }

    /// Ensures that the given forkchoice state is consistent, assuming the head block has been
    /// made canonical.
    ///
    /// If the forkchoice state is consistent, this will return Ok(()). Otherwise, this will
    /// return an instance of [`OnForkChoiceUpdated`] that is INVALID.
    ///
    /// This also updates the safe and finalized blocks in the [`CanonicalInMemoryState`], if they
    /// are consistent with the head block.
    fn ensure_consistent_forkchoice_state(
        &self,
        state: ForkchoiceState,
    ) -> Result<(), OnForkChoiceUpdated> {
        // Ensure that the finalized block, if not zero, is known and in the canonical chain
        // after the head block is canonicalized.
        //
        // This ensures that the finalized block is consistent with the head block, i.e. the
        // finalized block is an ancestor of the head block.
        self.update_finalized_block(state.finalized_block_hash)?;

        // Also ensure that the safe block, if not zero, is known and in the canonical chain
        // after the head block is canonicalized.
        //
        // This ensures that the safe block is consistent with the head block, i.e. the safe
        // block is an ancestor of the head block.
        self.update_safe_block(state.safe_block_hash)
    }

    /// Pre-validate forkchoice update and check whether it can be processed.
    ///
    /// This method returns the update outcome if validation fails or
    /// the node is syncing and the update cannot be processed at the moment.
    fn pre_validate_forkchoice_update(
        &mut self,
        state: ForkchoiceState,
    ) -> ProviderResult<Option<OnForkChoiceUpdated>> {
        if state.head_block_hash.is_zero() {
            return Ok(Some(OnForkChoiceUpdated::invalid_state()))
        }

        // check if the new head hash is connected to any ancestor that we previously marked as
        // invalid
        let lowest_buffered_ancestor_fcu = self.lowest_buffered_ancestor_or(state.head_block_hash);
        if let Some(status) = self.check_invalid_ancestor(lowest_buffered_ancestor_fcu)? {
            return Ok(Some(OnForkChoiceUpdated::with_invalid(status)))
        }

        if !self.backfill_sync_state.is_idle() {
            // We can only process new forkchoice updates if the pipeline is idle, since it requires
            // exclusive access to the database
            trace!(target: "engine::tree", "Pipeline is syncing, skipping forkchoice update");
            return Ok(Some(OnForkChoiceUpdated::syncing()))
        }

        Ok(None)
    }

    /// Validates the payload attributes with respect to the header and fork choice state.
    ///
    /// Note: At this point, the fork choice update is considered to be VALID, however, we can still
    /// return an error if the payload attributes are invalid.
    fn process_payload_attributes(
        &self,
        attrs: T::PayloadAttributes,
        head: &N::BlockHeader,
        state: ForkchoiceState,
        version: EngineApiMessageVersion,
    ) -> OnForkChoiceUpdated {
        if let Err(err) =
            self.payload_validator.validate_payload_attributes_against_header(&attrs, head)
        {
            warn!(target: "engine::tree", %err, ?head, "Invalid payload attributes");
            return OnForkChoiceUpdated::invalid_payload_attributes()
        }

        // 8. Client software MUST begin a payload build process building on top of
        //    forkchoiceState.headBlockHash and identified via buildProcessId value if
        //    payloadAttributes is not null and the forkchoice state has been updated successfully.
        //    The build process is specified in the Payload building section.
        match <T::PayloadBuilderAttributes as PayloadBuilderAttributes>::try_new(
            state.head_block_hash,
            attrs,
            version as u8,
        ) {
            Ok(attributes) => {
                // send the payload to the builder and return the receiver for the pending payload
                // id, initiating payload job is handled asynchronously
                let pending_payload_id = self.payload_builder.send_new_payload(attributes);

                // Client software MUST respond to this method call in the following way:
                // {
                //      payloadStatus: {
                //          status: VALID,
                //          latestValidHash: forkchoiceState.headBlockHash,
                //          validationError: null
                //      },
                //      payloadId: buildProcessId
                // }
                //
                // if the payload is deemed VALID and the build process has begun.
                OnForkChoiceUpdated::updated_with_pending_payload_id(
                    PayloadStatus::new(PayloadStatusEnum::Valid, Some(state.head_block_hash)),
                    pending_payload_id,
                )
            }
            Err(_) => OnForkChoiceUpdated::invalid_payload_attributes(),
        }
    }

    /// Remove all blocks up to __and including__ the given block number.
    ///
    /// If a finalized hash is provided, the only non-canonical blocks which will be removed are
    /// those which have a fork point at or below the finalized hash.
    ///
    /// Canonical blocks below the upper bound will still be removed.
    pub(crate) fn remove_before(
        &mut self,
        upper_bound: BlockNumHash,
        finalized_hash: Option<B256>,
    ) -> ProviderResult<()> {
        // first fetch the finalized block number and then call the remove_before method on
        // tree_state
        let num = if let Some(hash) = finalized_hash {
            self.provider.block_number(hash)?.map(|number| BlockNumHash { number, hash })
        } else {
            None
        };

        self.state.tree_state.remove_until(
            upper_bound,
            self.persistence_state.last_persisted_block.hash,
            num,
        );
        Ok(())
    }

    /// Returns a builder for creating state providers for the given hash.
    ///
    /// This is an optimization for parallel execution contexts where we want to avoid
    /// creating state providers in the critical path.
    pub fn state_provider_builder(
        &self,
        hash: B256,
    ) -> ProviderResult<Option<StateProviderBuilder<N, P>>>
    where
        P: BlockReader + StateProviderFactory + StateReader + StateCommitmentProvider + Clone,
    {
        if let Some((historical, blocks)) = self.state.tree_state.blocks_by_hash(hash) {
            debug!(target: "engine::tree", %hash, %historical, "found canonical state for block in memory, creating provider builder");
            // the block leads back to the canonical chain
            return Ok(Some(StateProviderBuilder::new(
                self.provider.clone(),
                historical,
                Some(blocks),
            )))
        }

        // Check if the block is persisted
        if let Some(header) = self.provider.header(&hash)? {
            debug!(target: "engine::tree", %hash, number = %header.number(), "found canonical state for block in database, creating provider builder");
            // For persisted blocks, we create a builder that will fetch state directly from the
            // database
            return Ok(Some(StateProviderBuilder::new(self.provider.clone(), hash, None)))
        }

        debug!(target: "engine::tree", %hash, "no canonical state found for block");
        Ok(None)
    }
}

/// Block inclusion can be valid, accepted, or invalid. Invalid blocks are returned as an error
/// variant.
///
/// If we don't know the block's parent, we return `Disconnected`, as we can't claim that the block
/// is valid or not.
#[derive(Clone, Copy, Debug, Eq, PartialEq)]
pub enum BlockStatus {
    /// The block is valid and block extends canonical chain.
    Valid,
    /// The block may be valid and has an unknown missing ancestor.
    Disconnected {
        /// Current canonical head.
        head: BlockNumHash,
        /// The lowest ancestor block that is not connected to the canonical chain.
        missing_ancestor: BlockNumHash,
    },
}

/// How a payload was inserted if it was valid.
///
/// If the payload was valid, but has already been seen, [`InsertPayloadOk::AlreadySeen(_)`] is
/// returned, otherwise [`InsertPayloadOk::Inserted(_)`] is returned.
#[derive(Clone, Copy, Debug, Eq, PartialEq)]
pub enum InsertPayloadOk {
    /// The payload was valid, but we have already seen it.
    AlreadySeen(BlockStatus),
    /// The payload was valid and inserted into the tree.
    Inserted(BlockStatus),
}

/// Whether or not the blocks are currently persisting and the input block is a descendant.
#[derive(Debug, Clone, Copy)]
pub enum PersistingKind {
    /// The blocks are not currently persisting.
    NotPersisting,
    /// The blocks are currently persisting but the input block is not a descendant.
    PersistingNotDescendant,
    /// The blocks are currently persisting and the input block is a descendant.
    PersistingDescendant,
}

impl PersistingKind {
    /// Returns true if the parallel state root can be run.
    ///
    /// We only run the parallel state root if we are not currently persisting any blocks or
    /// persisting blocks that are all ancestors of the one we are calculating the state root for.
    pub const fn can_run_parallel_state_root(&self) -> bool {
        matches!(self, Self::NotPersisting | Self::PersistingDescendant)
    }

    /// Returns true if the blocks are currently being persisted and the input block is a
    /// descendant.
    pub const fn is_descendant(&self) -> bool {
        matches!(self, Self::PersistingDescendant)
    }
}

#[cfg(test)]
mod tests {
    use super::*;
    use crate::persistence::PersistenceAction;
    use alloy_consensus::Header;
    use alloy_primitives::Bytes;
    use alloy_rlp::Decodable;
    use alloy_rpc_types_engine::{
        CancunPayloadFields, ExecutionData, ExecutionPayloadSidecar, ExecutionPayloadV1,
        ExecutionPayloadV3,
    };
    use assert_matches::assert_matches;
    use reth_chain_state::{test_utils::TestBlockBuilder, BlockState};
    use reth_chainspec::{ChainSpec, HOLESKY, MAINNET};
    use reth_engine_primitives::ForkchoiceStatus;
    use reth_ethereum_consensus::EthBeaconConsensus;
    use reth_ethereum_engine_primitives::EthEngineTypes;
    use reth_ethereum_primitives::{Block, EthPrimitives};
    use reth_evm::test_utils::MockExecutorProvider;
    use reth_evm_ethereum::EthEvmConfig;
    use reth_node_ethereum::EthereumEngineValidator;
    use reth_primitives_traits::Block as _;
    use reth_provider::test_utils::MockEthProvider;
    use reth_trie::{updates::TrieUpdates, HashedPostState};
    use std::{
        str::FromStr,
        sync::mpsc::{channel, Sender},
    };

    /// This is a test channel that allows you to `release` any value that is in the channel.
    ///
    /// If nothing has been sent, then the next value will be immediately sent.
    struct TestChannel<T> {
        /// If an item is sent to this channel, an item will be released in the wrapped channel
        release: Receiver<()>,
        /// The sender channel
        tx: Sender<T>,
        /// The receiver channel
        rx: Receiver<T>,
    }

    impl<T: Send + 'static> TestChannel<T> {
        /// Creates a new test channel
        fn spawn_channel() -> (Sender<T>, Receiver<T>, TestChannelHandle) {
            let (original_tx, original_rx) = channel();
            let (wrapped_tx, wrapped_rx) = channel();
            let (release_tx, release_rx) = channel();
            let handle = TestChannelHandle::new(release_tx);
            let test_channel = Self { release: release_rx, tx: wrapped_tx, rx: original_rx };
            // spawn the task that listens and releases stuff
            std::thread::spawn(move || test_channel.intercept_loop());
            (original_tx, wrapped_rx, handle)
        }

        /// Runs the intercept loop, waiting for the handle to release a value
        fn intercept_loop(&self) {
            while self.release.recv() == Ok(()) {
                let Ok(value) = self.rx.recv() else { return };

                let _ = self.tx.send(value);
            }
        }
    }

    struct TestChannelHandle {
        /// The sender to use for releasing values
        release: Sender<()>,
    }

    impl TestChannelHandle {
        /// Returns a [`TestChannelHandle`]
        const fn new(release: Sender<()>) -> Self {
            Self { release }
        }

        /// Signals to the channel task that a value should be released
        #[expect(dead_code)]
        fn release(&self) {
            let _ = self.release.send(());
        }
    }

    struct TestHarness {
        tree: EngineApiTreeHandler<
            EthPrimitives,
            MockEthProvider,
            MockExecutorProvider,
            EthEngineTypes,
            EthereumEngineValidator,
            EthEvmConfig,
        >,
        to_tree_tx: Sender<FromEngine<EngineApiRequest<EthEngineTypes, EthPrimitives>, Block>>,
        from_tree_rx: UnboundedReceiver<EngineApiEvent>,
        blocks: Vec<ExecutedBlockWithTrieUpdates>,
        action_rx: Receiver<PersistenceAction>,
        executor_provider: MockExecutorProvider,
        block_builder: TestBlockBuilder,
        provider: MockEthProvider,
    }

    impl TestHarness {
        fn new(chain_spec: Arc<ChainSpec>) -> Self {
            let (action_tx, action_rx) = channel();
            Self::with_persistence_channel(chain_spec, action_tx, action_rx)
        }

        #[expect(dead_code)]
        fn with_test_channel(chain_spec: Arc<ChainSpec>) -> (Self, TestChannelHandle) {
            let (action_tx, action_rx, handle) = TestChannel::spawn_channel();
            (Self::with_persistence_channel(chain_spec, action_tx, action_rx), handle)
        }

        fn with_persistence_channel(
            chain_spec: Arc<ChainSpec>,
            action_tx: Sender<PersistenceAction>,
            action_rx: Receiver<PersistenceAction>,
        ) -> Self {
            let persistence_handle = PersistenceHandle::new(action_tx);

            let consensus = Arc::new(EthBeaconConsensus::new(chain_spec.clone()));

            let provider = MockEthProvider::default();
            let executor_provider = MockExecutorProvider::default();

            let payload_validator = EthereumEngineValidator::new(chain_spec.clone());

            let (from_tree_tx, from_tree_rx) = unbounded_channel();

            let header = chain_spec.genesis_header().clone();
            let header = SealedHeader::seal_slow(header);
            let engine_api_tree_state = EngineApiTreeState::new(10, 10, header.num_hash());
            let canonical_in_memory_state = CanonicalInMemoryState::with_head(header, None, None);

            let (to_payload_service, _payload_command_rx) = unbounded_channel();
            let payload_builder = PayloadBuilderHandle::new(to_payload_service);

            let evm_config = EthEvmConfig::new(chain_spec.clone());

            let tree = EngineApiTreeHandler::new(
                provider.clone(),
                executor_provider.clone(),
                consensus,
                payload_validator,
                from_tree_tx,
                engine_api_tree_state,
                canonical_in_memory_state,
                persistence_handle,
                PersistenceState::default(),
                payload_builder,
                // TODO: fix tests for state root task https://github.com/paradigmxyz/reth/issues/14376
                // always assume enough parallelism for tests
                TreeConfig::default()
                    .with_legacy_state_root(true)
                    .with_has_enough_parallelism(true),
                EngineApiKind::Ethereum,
                evm_config,
            );

            let block_builder = TestBlockBuilder::default().with_chain_spec((*chain_spec).clone());
            Self {
                to_tree_tx: tree.incoming_tx.clone(),
                tree,
                from_tree_rx,
                blocks: vec![],
                action_rx,
                executor_provider,
                block_builder,
                provider,
            }
        }

        fn with_blocks(mut self, blocks: Vec<ExecutedBlockWithTrieUpdates>) -> Self {
            let mut blocks_by_hash = HashMap::default();
            let mut blocks_by_number = BTreeMap::new();
            let mut state_by_hash = HashMap::default();
            let mut hash_by_number = BTreeMap::new();
            let mut parent_to_child: HashMap<B256, HashSet<B256>> = HashMap::default();
            let mut parent_hash = B256::ZERO;

            for block in &blocks {
                let sealed_block = block.recovered_block();
                let hash = sealed_block.hash();
                let number = sealed_block.number;
                blocks_by_hash.insert(hash, block.clone());
                blocks_by_number.entry(number).or_insert_with(Vec::new).push(block.clone());
                state_by_hash.insert(hash, Arc::new(BlockState::new(block.clone())));
                hash_by_number.insert(number, hash);
                parent_to_child.entry(parent_hash).or_default().insert(hash);
                parent_hash = hash;
            }

            self.tree.state.tree_state = TreeState {
                blocks_by_hash,
                blocks_by_number,
                current_canonical_head: blocks.last().unwrap().recovered_block().num_hash(),
                parent_to_child,
                persisted_trie_updates: HashMap::default(),
            };

            let last_executed_block = blocks.last().unwrap().clone();
            let pending = Some(BlockState::new(last_executed_block));
            self.tree.canonical_in_memory_state =
                CanonicalInMemoryState::new(state_by_hash, hash_by_number, pending, None, None);

            self.blocks = blocks.clone();

            let recovered_blocks =
                blocks.iter().map(|b| b.recovered_block().clone()).collect::<Vec<_>>();

            self.persist_blocks(recovered_blocks);

            self
        }

        const fn with_backfill_state(mut self, state: BackfillSyncState) -> Self {
            self.tree.backfill_sync_state = state;
            self
        }

        fn extend_execution_outcome(
            &self,
            execution_outcomes: impl IntoIterator<Item = impl Into<ExecutionOutcome>>,
        ) {
            self.executor_provider.extend(execution_outcomes);
        }

        fn insert_block(
            &mut self,
            block: RecoveredBlock<reth_ethereum_primitives::Block>,
        ) -> Result<InsertPayloadOk, InsertBlockError<Block>> {
            let execution_outcome = self.block_builder.get_execution_outcome(block.clone());
            self.extend_execution_outcome([execution_outcome]);
            self.tree.provider.add_state_root(block.state_root);
            self.tree.insert_block(block)
        }

        async fn fcu_to(&mut self, block_hash: B256, fcu_status: impl Into<ForkchoiceStatus>) {
            let fcu_status = fcu_status.into();

            self.send_fcu(block_hash, fcu_status).await;

            self.check_fcu(block_hash, fcu_status).await;
        }

        async fn send_fcu(&mut self, block_hash: B256, fcu_status: impl Into<ForkchoiceStatus>) {
            let fcu_state = self.fcu_state(block_hash);

            let (tx, rx) = oneshot::channel();
            self.tree
                .on_engine_message(FromEngine::Request(
                    BeaconEngineMessage::ForkchoiceUpdated {
                        state: fcu_state,
                        payload_attrs: None,
                        tx,
                        version: EngineApiMessageVersion::default(),
                    }
                    .into(),
                ))
                .unwrap();

            let response = rx.await.unwrap().unwrap().await.unwrap();
            match fcu_status.into() {
                ForkchoiceStatus::Valid => assert!(response.payload_status.is_valid()),
                ForkchoiceStatus::Syncing => assert!(response.payload_status.is_syncing()),
                ForkchoiceStatus::Invalid => assert!(response.payload_status.is_invalid()),
            }
        }

        async fn check_fcu(&mut self, block_hash: B256, fcu_status: impl Into<ForkchoiceStatus>) {
            let fcu_state = self.fcu_state(block_hash);

            // check for ForkchoiceUpdated event
            let event = self.from_tree_rx.recv().await.unwrap();
            match event {
                EngineApiEvent::BeaconConsensus(BeaconConsensusEngineEvent::ForkchoiceUpdated(
                    state,
                    status,
                )) => {
                    assert_eq!(state, fcu_state);
                    assert_eq!(status, fcu_status.into());
                }
                _ => panic!("Unexpected event: {event:#?}"),
            }
        }

        const fn fcu_state(&self, block_hash: B256) -> ForkchoiceState {
            ForkchoiceState {
                head_block_hash: block_hash,
                safe_block_hash: block_hash,
                finalized_block_hash: block_hash,
            }
        }

        async fn send_new_payload(
            &mut self,
            block: RecoveredBlock<reth_ethereum_primitives::Block>,
        ) {
            let payload = ExecutionPayloadV3::from_block_unchecked(
                block.hash(),
                &block.clone_sealed_block().into_block(),
            );
            self.tree
                .on_new_payload(ExecutionData {
                    payload: payload.into(),
                    sidecar: ExecutionPayloadSidecar::v3(CancunPayloadFields {
                        parent_beacon_block_root: block.parent_beacon_block_root.unwrap(),
                        versioned_hashes: vec![],
                    }),
                })
                .unwrap();
        }

        async fn insert_chain(
            &mut self,
            chain: impl IntoIterator<Item = RecoveredBlock<reth_ethereum_primitives::Block>> + Clone,
        ) {
            for block in chain.clone() {
                self.insert_block(block.clone()).unwrap();
            }
            self.check_canon_chain_insertion(chain).await;
        }

        async fn check_canon_commit(&mut self, hash: B256) {
            let event = self.from_tree_rx.recv().await.unwrap();
            match event {
                EngineApiEvent::BeaconConsensus(
                    BeaconConsensusEngineEvent::CanonicalChainCommitted(header, _),
                ) => {
                    assert_eq!(header.hash(), hash);
                }
                _ => panic!("Unexpected event: {event:#?}"),
            }
        }

        async fn check_fork_chain_insertion(
            &mut self,
            chain: impl IntoIterator<Item = RecoveredBlock<reth_ethereum_primitives::Block>> + Clone,
        ) {
            for block in chain {
                self.check_fork_block_added(block.hash()).await;
            }
        }

        async fn check_canon_chain_insertion(
            &mut self,
            chain: impl IntoIterator<Item = RecoveredBlock<reth_ethereum_primitives::Block>> + Clone,
        ) {
            for block in chain.clone() {
                self.check_canon_block_added(block.hash()).await;
            }
        }

        async fn check_canon_block_added(&mut self, expected_hash: B256) {
            let event = self.from_tree_rx.recv().await.unwrap();
            match event {
                EngineApiEvent::BeaconConsensus(
                    BeaconConsensusEngineEvent::CanonicalBlockAdded(executed, _),
                ) => {
                    assert_eq!(executed.recovered_block.hash(), expected_hash);
                }
                _ => panic!("Unexpected event: {event:#?}"),
            }
        }

        async fn check_fork_block_added(&mut self, expected_hash: B256) {
            let event = self.from_tree_rx.recv().await.unwrap();
            match event {
                EngineApiEvent::BeaconConsensus(BeaconConsensusEngineEvent::ForkBlockAdded(
                    executed,
                    _,
                )) => {
                    assert_eq!(executed.recovered_block.hash(), expected_hash);
                }
                _ => panic!("Unexpected event: {event:#?}"),
            }
        }

        async fn check_invalid_block(&mut self, expected_hash: B256) {
            let event = self.from_tree_rx.recv().await.unwrap();
            match event {
                EngineApiEvent::BeaconConsensus(BeaconConsensusEngineEvent::InvalidBlock(
                    block,
                )) => {
                    assert_eq!(block.hash(), expected_hash);
                }
                _ => panic!("Unexpected event: {event:#?}"),
            }
        }

        fn persist_blocks(&self, blocks: Vec<RecoveredBlock<reth_ethereum_primitives::Block>>) {
            let mut block_data: Vec<(B256, Block)> = Vec::with_capacity(blocks.len());
            let mut headers_data: Vec<(B256, Header)> = Vec::with_capacity(blocks.len());

            for block in &blocks {
                block_data.push((block.hash(), block.clone_block()));
                headers_data.push((block.hash(), block.header().clone()));
            }

            self.provider.extend_blocks(block_data);
            self.provider.extend_headers(headers_data);
        }

        fn setup_range_insertion_for_valid_chain(
            &mut self,
            chain: Vec<RecoveredBlock<reth_ethereum_primitives::Block>>,
        ) {
            self.setup_range_insertion_for_chain(chain, None)
        }

        fn setup_range_insertion_for_invalid_chain(
            &mut self,
            chain: Vec<RecoveredBlock<reth_ethereum_primitives::Block>>,
            index: usize,
        ) {
            self.setup_range_insertion_for_chain(chain, Some(index))
        }

        fn setup_range_insertion_for_chain(
            &mut self,
            chain: Vec<RecoveredBlock<reth_ethereum_primitives::Block>>,
            invalid_index: Option<usize>,
        ) {
            // setting up execution outcomes for the chain, the blocks will be
            // executed starting from the oldest, so we need to reverse.
            let mut chain_rev = chain;
            chain_rev.reverse();

            let mut execution_outcomes = Vec::with_capacity(chain_rev.len());
            for (index, block) in chain_rev.iter().enumerate() {
                let execution_outcome = self.block_builder.get_execution_outcome(block.clone());
                let state_root = if invalid_index.is_some() && invalid_index.unwrap() == index {
                    B256::random()
                } else {
                    block.state_root
                };
                self.tree.provider.add_state_root(state_root);
                execution_outcomes.push(execution_outcome);
            }
            self.extend_execution_outcome(execution_outcomes);
        }

        fn check_canon_head(&self, head_hash: B256) {
            assert_eq!(self.tree.state.tree_state.canonical_head().hash, head_hash);
        }
    }

    #[test]
    fn test_tree_persist_block_batch() {
        let tree_config = TreeConfig::default();
        let chain_spec = MAINNET.clone();
        let mut test_block_builder = TestBlockBuilder::eth().with_chain_spec((*chain_spec).clone());

        // we need more than tree_config.persistence_threshold() +1 blocks to
        // trigger the persistence task.
        let blocks: Vec<_> = test_block_builder
            .get_executed_blocks(1..tree_config.persistence_threshold() + 2)
            .collect();
        let mut test_harness = TestHarness::new(chain_spec).with_blocks(blocks);

        let mut blocks = vec![];
        for idx in 0..tree_config.max_execute_block_batch_size() * 2 {
            blocks.push(test_block_builder.generate_random_block(idx as u64, B256::random()));
        }

        test_harness.to_tree_tx.send(FromEngine::DownloadedBlocks(blocks)).unwrap();

        // process the message
        let msg = test_harness.tree.try_recv_engine_message().unwrap().unwrap();
        test_harness.tree.on_engine_message(msg).unwrap();

        // we now should receive the other batch
        let msg = test_harness.tree.try_recv_engine_message().unwrap().unwrap();
        match msg {
            FromEngine::DownloadedBlocks(blocks) => {
                assert_eq!(blocks.len(), tree_config.max_execute_block_batch_size());
            }
            _ => panic!("unexpected message: {msg:#?}"),
        }
    }

    #[tokio::test]
    async fn test_tree_persist_blocks() {
        let tree_config = TreeConfig::default();
        let chain_spec = MAINNET.clone();
        let mut test_block_builder = TestBlockBuilder::eth().with_chain_spec((*chain_spec).clone());

        // we need more than tree_config.persistence_threshold() +1 blocks to
        // trigger the persistence task.
        let blocks: Vec<_> = test_block_builder
            .get_executed_blocks(1..tree_config.persistence_threshold() + 2)
            .collect();
        let test_harness = TestHarness::new(chain_spec).with_blocks(blocks.clone());
        std::thread::Builder::new()
            .name("Tree Task".to_string())
            .spawn(|| test_harness.tree.run())
            .unwrap();

        // send a message to the tree to enter the main loop.
        test_harness.to_tree_tx.send(FromEngine::DownloadedBlocks(vec![])).unwrap();

        let received_action =
            test_harness.action_rx.recv().expect("Failed to receive save blocks action");
        if let PersistenceAction::SaveBlocks(saved_blocks, _) = received_action {
            // only blocks.len() - tree_config.memory_block_buffer_target() will be
            // persisted
            let expected_persist_len =
                blocks.len() - tree_config.memory_block_buffer_target() as usize;
            assert_eq!(saved_blocks.len(), expected_persist_len);
            assert_eq!(saved_blocks, blocks[..expected_persist_len]);
        } else {
            panic!("unexpected action received {received_action:?}");
        }
    }

    #[tokio::test]
    async fn test_in_memory_state_trait_impl() {
        let blocks: Vec<_> = TestBlockBuilder::eth().get_executed_blocks(0..10).collect();
        let test_harness = TestHarness::new(MAINNET.clone()).with_blocks(blocks.clone());

        for executed_block in blocks {
            let sealed_block = executed_block.recovered_block();

            let expected_state = BlockState::new(executed_block.clone());

            let actual_state_by_hash = test_harness
                .tree
                .canonical_in_memory_state
                .state_by_hash(sealed_block.hash())
                .unwrap();
            assert_eq!(expected_state, *actual_state_by_hash);

            let actual_state_by_number = test_harness
                .tree
                .canonical_in_memory_state
                .state_by_number(sealed_block.number)
                .unwrap();
            assert_eq!(expected_state, *actual_state_by_number);
        }
    }

    #[tokio::test]
    async fn test_engine_request_during_backfill() {
        let tree_config = TreeConfig::default();
        let blocks: Vec<_> = TestBlockBuilder::eth()
            .get_executed_blocks(0..tree_config.persistence_threshold())
            .collect();
        let mut test_harness = TestHarness::new(MAINNET.clone())
            .with_blocks(blocks)
            .with_backfill_state(BackfillSyncState::Active);

        let (tx, rx) = oneshot::channel();
        test_harness
            .tree
            .on_engine_message(FromEngine::Request(
                BeaconEngineMessage::ForkchoiceUpdated {
                    state: ForkchoiceState {
                        head_block_hash: B256::random(),
                        safe_block_hash: B256::random(),
                        finalized_block_hash: B256::random(),
                    },
                    payload_attrs: None,
                    tx,
                    version: EngineApiMessageVersion::default(),
                }
                .into(),
            ))
            .unwrap();

        let resp = rx.await.unwrap().unwrap().await.unwrap();
        assert!(resp.payload_status.is_syncing());
    }

    #[test]
    fn test_disconnected_payload() {
        let s = include_str!("../../test-data/holesky/2.rlp");
        let data = Bytes::from_str(s).unwrap();
        let block = Block::decode(&mut data.as_ref()).unwrap();
        let sealed = block.seal_slow();
        let hash = sealed.hash();
        let payload = ExecutionPayloadV1::from_block_unchecked(hash, &sealed.clone().into_block());

        let mut test_harness = TestHarness::new(HOLESKY.clone());

        let outcome = test_harness
            .tree
            .on_new_payload(ExecutionData {
                payload: payload.into(),
                sidecar: ExecutionPayloadSidecar::none(),
            })
            .unwrap();
        assert!(outcome.outcome.is_syncing());

        // ensure block is buffered
        let buffered = test_harness.tree.state.buffer.block(&hash).unwrap();
        assert_eq!(buffered.clone_sealed_block(), sealed);
    }

    #[test]
    fn test_disconnected_block() {
        let s = include_str!("../../test-data/holesky/2.rlp");
        let data = Bytes::from_str(s).unwrap();
        let block = Block::decode(&mut data.as_ref()).unwrap();
        let sealed = block.seal_slow().try_recover().unwrap();

        let mut test_harness = TestHarness::new(HOLESKY.clone());

        let outcome = test_harness.tree.insert_block(sealed.clone()).unwrap();
        assert_eq!(
            outcome,
            InsertPayloadOk::Inserted(BlockStatus::Disconnected {
                head: test_harness.tree.state.tree_state.current_canonical_head,
                missing_ancestor: sealed.parent_num_hash()
            })
        );
    }

    #[tokio::test]
    async fn test_holesky_payload() {
        let s = include_str!("../../test-data/holesky/1.rlp");
        let data = Bytes::from_str(s).unwrap();
        let block: Block = Block::decode(&mut data.as_ref()).unwrap();
        let sealed = block.seal_slow();
        let payload =
            ExecutionPayloadV1::from_block_unchecked(sealed.hash(), &sealed.clone().into_block());

        let mut test_harness =
            TestHarness::new(HOLESKY.clone()).with_backfill_state(BackfillSyncState::Active);

        let (tx, rx) = oneshot::channel();
        test_harness
            .tree
            .on_engine_message(FromEngine::Request(
                BeaconEngineMessage::NewPayload {
                    payload: ExecutionData {
                        payload: payload.clone().into(),
                        sidecar: ExecutionPayloadSidecar::none(),
                    },
                    tx,
                }
                .into(),
            ))
            .unwrap();

        let resp = rx.await.unwrap().unwrap();
        assert!(resp.is_syncing());
    }

    #[test]
    fn test_tree_state_normal_descendant() {
        let mut tree_state = TreeState::new(BlockNumHash::default());
        let blocks: Vec<_> = TestBlockBuilder::eth().get_executed_blocks(1..4).collect();

        tree_state.insert_executed(blocks[0].clone());
        assert!(tree_state.is_descendant(
            blocks[0].recovered_block().num_hash(),
            blocks[1].recovered_block().header()
        ));

        tree_state.insert_executed(blocks[1].clone());

        assert!(tree_state.is_descendant(
            blocks[0].recovered_block().num_hash(),
            blocks[2].recovered_block().header()
        ));
        assert!(tree_state.is_descendant(
            blocks[1].recovered_block().num_hash(),
            blocks[2].recovered_block().header()
        ));
    }

    #[tokio::test]
    async fn test_tree_state_insert_executed() {
        let mut tree_state = TreeState::new(BlockNumHash::default());
        let blocks: Vec<_> = TestBlockBuilder::eth().get_executed_blocks(1..4).collect();

        tree_state.insert_executed(blocks[0].clone());
        tree_state.insert_executed(blocks[1].clone());

        assert_eq!(
            tree_state.parent_to_child.get(&blocks[0].recovered_block().hash()),
            Some(&HashSet::from_iter([blocks[1].recovered_block().hash()]))
        );

        assert!(!tree_state.parent_to_child.contains_key(&blocks[1].recovered_block().hash()));

        tree_state.insert_executed(blocks[2].clone());

        assert_eq!(
            tree_state.parent_to_child.get(&blocks[1].recovered_block().hash()),
            Some(&HashSet::from_iter([blocks[2].recovered_block().hash()]))
        );
        assert!(tree_state.parent_to_child.contains_key(&blocks[1].recovered_block().hash()));

        assert!(!tree_state.parent_to_child.contains_key(&blocks[2].recovered_block().hash()));
    }

    #[tokio::test]
    async fn test_tree_state_insert_executed_with_reorg() {
        let mut tree_state = TreeState::new(BlockNumHash::default());
        let mut test_block_builder = TestBlockBuilder::eth();
        let blocks: Vec<_> = test_block_builder.get_executed_blocks(1..6).collect();

        for block in &blocks {
            tree_state.insert_executed(block.clone());
        }
        assert_eq!(tree_state.blocks_by_hash.len(), 5);

        let fork_block_3 = test_block_builder
            .get_executed_block_with_number(3, blocks[1].recovered_block().hash());
        let fork_block_4 = test_block_builder
            .get_executed_block_with_number(4, fork_block_3.recovered_block().hash());
        let fork_block_5 = test_block_builder
            .get_executed_block_with_number(5, fork_block_4.recovered_block().hash());

        tree_state.insert_executed(fork_block_3.clone());
        tree_state.insert_executed(fork_block_4.clone());
        tree_state.insert_executed(fork_block_5.clone());

        assert_eq!(tree_state.blocks_by_hash.len(), 8);
        assert_eq!(tree_state.blocks_by_number[&3].len(), 2); // two blocks at height 3 (original and fork)
        assert_eq!(tree_state.parent_to_child[&blocks[1].recovered_block().hash()].len(), 2); // block 2 should have two children

        // verify that we can insert the same block again without issues
        tree_state.insert_executed(fork_block_4.clone());
        assert_eq!(tree_state.blocks_by_hash.len(), 8);

        assert!(tree_state.parent_to_child[&fork_block_3.recovered_block().hash()]
            .contains(&fork_block_4.recovered_block().hash()));
        assert!(tree_state.parent_to_child[&fork_block_4.recovered_block().hash()]
            .contains(&fork_block_5.recovered_block().hash()));

        assert_eq!(tree_state.blocks_by_number[&4].len(), 2);
        assert_eq!(tree_state.blocks_by_number[&5].len(), 2);
    }

    #[tokio::test]
    async fn test_tree_state_remove_before() {
        let start_num_hash = BlockNumHash::default();
        let mut tree_state = TreeState::new(start_num_hash);
        let blocks: Vec<_> = TestBlockBuilder::eth().get_executed_blocks(1..6).collect();

        for block in &blocks {
            tree_state.insert_executed(block.clone());
        }

        let last = blocks.last().unwrap();

        // set the canonical head
        tree_state.set_canonical_head(last.recovered_block().num_hash());

        // inclusive bound, so we should remove anything up to and including 2
        tree_state.remove_until(
            BlockNumHash::new(2, blocks[1].recovered_block().hash()),
            start_num_hash.hash,
            Some(blocks[1].recovered_block().num_hash()),
        );

        assert!(!tree_state.blocks_by_hash.contains_key(&blocks[0].recovered_block().hash()));
        assert!(!tree_state.blocks_by_hash.contains_key(&blocks[1].recovered_block().hash()));
        assert!(!tree_state.blocks_by_number.contains_key(&1));
        assert!(!tree_state.blocks_by_number.contains_key(&2));

        assert!(tree_state.blocks_by_hash.contains_key(&blocks[2].recovered_block().hash()));
        assert!(tree_state.blocks_by_hash.contains_key(&blocks[3].recovered_block().hash()));
        assert!(tree_state.blocks_by_hash.contains_key(&blocks[4].recovered_block().hash()));
        assert!(tree_state.blocks_by_number.contains_key(&3));
        assert!(tree_state.blocks_by_number.contains_key(&4));
        assert!(tree_state.blocks_by_number.contains_key(&5));

        assert!(!tree_state.parent_to_child.contains_key(&blocks[0].recovered_block().hash()));
        assert!(!tree_state.parent_to_child.contains_key(&blocks[1].recovered_block().hash()));
        assert!(tree_state.parent_to_child.contains_key(&blocks[2].recovered_block().hash()));
        assert!(tree_state.parent_to_child.contains_key(&blocks[3].recovered_block().hash()));
        assert!(!tree_state.parent_to_child.contains_key(&blocks[4].recovered_block().hash()));

        assert_eq!(
            tree_state.parent_to_child.get(&blocks[2].recovered_block().hash()),
            Some(&HashSet::from_iter([blocks[3].recovered_block().hash()]))
        );
        assert_eq!(
            tree_state.parent_to_child.get(&blocks[3].recovered_block().hash()),
            Some(&HashSet::from_iter([blocks[4].recovered_block().hash()]))
        );
    }

    #[tokio::test]
    async fn test_tree_state_remove_before_finalized() {
        let start_num_hash = BlockNumHash::default();
        let mut tree_state = TreeState::new(start_num_hash);
        let blocks: Vec<_> = TestBlockBuilder::eth().get_executed_blocks(1..6).collect();

        for block in &blocks {
            tree_state.insert_executed(block.clone());
        }

        let last = blocks.last().unwrap();

        // set the canonical head
        tree_state.set_canonical_head(last.recovered_block().num_hash());

        // we should still remove everything up to and including 2
        tree_state.remove_until(
            BlockNumHash::new(2, blocks[1].recovered_block().hash()),
            start_num_hash.hash,
            None,
        );

        assert!(!tree_state.blocks_by_hash.contains_key(&blocks[0].recovered_block().hash()));
        assert!(!tree_state.blocks_by_hash.contains_key(&blocks[1].recovered_block().hash()));
        assert!(!tree_state.blocks_by_number.contains_key(&1));
        assert!(!tree_state.blocks_by_number.contains_key(&2));

        assert!(tree_state.blocks_by_hash.contains_key(&blocks[2].recovered_block().hash()));
        assert!(tree_state.blocks_by_hash.contains_key(&blocks[3].recovered_block().hash()));
        assert!(tree_state.blocks_by_hash.contains_key(&blocks[4].recovered_block().hash()));
        assert!(tree_state.blocks_by_number.contains_key(&3));
        assert!(tree_state.blocks_by_number.contains_key(&4));
        assert!(tree_state.blocks_by_number.contains_key(&5));

        assert!(!tree_state.parent_to_child.contains_key(&blocks[0].recovered_block().hash()));
        assert!(!tree_state.parent_to_child.contains_key(&blocks[1].recovered_block().hash()));
        assert!(tree_state.parent_to_child.contains_key(&blocks[2].recovered_block().hash()));
        assert!(tree_state.parent_to_child.contains_key(&blocks[3].recovered_block().hash()));
        assert!(!tree_state.parent_to_child.contains_key(&blocks[4].recovered_block().hash()));

        assert_eq!(
            tree_state.parent_to_child.get(&blocks[2].recovered_block().hash()),
            Some(&HashSet::from_iter([blocks[3].recovered_block().hash()]))
        );
        assert_eq!(
            tree_state.parent_to_child.get(&blocks[3].recovered_block().hash()),
            Some(&HashSet::from_iter([blocks[4].recovered_block().hash()]))
        );
    }

    #[tokio::test]
    async fn test_tree_state_remove_before_lower_finalized() {
        let start_num_hash = BlockNumHash::default();
        let mut tree_state = TreeState::new(start_num_hash);
        let blocks: Vec<_> = TestBlockBuilder::eth().get_executed_blocks(1..6).collect();

        for block in &blocks {
            tree_state.insert_executed(block.clone());
        }

        let last = blocks.last().unwrap();

        // set the canonical head
        tree_state.set_canonical_head(last.recovered_block().num_hash());

        // we have no forks so we should still remove anything up to and including 2
        tree_state.remove_until(
            BlockNumHash::new(2, blocks[1].recovered_block().hash()),
            start_num_hash.hash,
            Some(blocks[0].recovered_block().num_hash()),
        );

        assert!(!tree_state.blocks_by_hash.contains_key(&blocks[0].recovered_block().hash()));
        assert!(!tree_state.blocks_by_hash.contains_key(&blocks[1].recovered_block().hash()));
        assert!(!tree_state.blocks_by_number.contains_key(&1));
        assert!(!tree_state.blocks_by_number.contains_key(&2));

        assert!(tree_state.blocks_by_hash.contains_key(&blocks[2].recovered_block().hash()));
        assert!(tree_state.blocks_by_hash.contains_key(&blocks[3].recovered_block().hash()));
        assert!(tree_state.blocks_by_hash.contains_key(&blocks[4].recovered_block().hash()));
        assert!(tree_state.blocks_by_number.contains_key(&3));
        assert!(tree_state.blocks_by_number.contains_key(&4));
        assert!(tree_state.blocks_by_number.contains_key(&5));

        assert!(!tree_state.parent_to_child.contains_key(&blocks[0].recovered_block().hash()));
        assert!(!tree_state.parent_to_child.contains_key(&blocks[1].recovered_block().hash()));
        assert!(tree_state.parent_to_child.contains_key(&blocks[2].recovered_block().hash()));
        assert!(tree_state.parent_to_child.contains_key(&blocks[3].recovered_block().hash()));
        assert!(!tree_state.parent_to_child.contains_key(&blocks[4].recovered_block().hash()));

        assert_eq!(
            tree_state.parent_to_child.get(&blocks[2].recovered_block().hash()),
            Some(&HashSet::from_iter([blocks[3].recovered_block().hash()]))
        );
        assert_eq!(
            tree_state.parent_to_child.get(&blocks[3].recovered_block().hash()),
            Some(&HashSet::from_iter([blocks[4].recovered_block().hash()]))
        );
    }

    #[tokio::test]
    async fn test_tree_state_on_new_head_reorg() {
        reth_tracing::init_test_tracing();
        let chain_spec = MAINNET.clone();

        // Set persistence_threshold to 1
        let mut test_harness = TestHarness::new(chain_spec);
        test_harness.tree.config = test_harness
            .tree
            .config
            .with_persistence_threshold(1)
            .with_memory_block_buffer_target(1);
        let mut test_block_builder = TestBlockBuilder::eth();
        let blocks: Vec<_> = test_block_builder.get_executed_blocks(1..6).collect();

        for block in &blocks {
            test_harness.tree.state.tree_state.insert_executed(block.clone());
        }

        // set block 3 as the current canonical head
        test_harness
            .tree
            .state
            .tree_state
            .set_canonical_head(blocks[2].recovered_block().num_hash());

        // create a fork from block 2
        let fork_block_3 = test_block_builder
            .get_executed_block_with_number(3, blocks[1].recovered_block().hash());
        let fork_block_4 = test_block_builder
            .get_executed_block_with_number(4, fork_block_3.recovered_block().hash());
        let fork_block_5 = test_block_builder
            .get_executed_block_with_number(5, fork_block_4.recovered_block().hash());

        test_harness.tree.state.tree_state.insert_executed(fork_block_3.clone());
        test_harness.tree.state.tree_state.insert_executed(fork_block_4.clone());
        test_harness.tree.state.tree_state.insert_executed(fork_block_5.clone());

        // normal (non-reorg) case
        let result = test_harness.tree.on_new_head(blocks[4].recovered_block().hash()).unwrap();
        assert!(matches!(result, Some(NewCanonicalChain::Commit { .. })));
        if let Some(NewCanonicalChain::Commit { new }) = result {
            assert_eq!(new.len(), 2);
            assert_eq!(new[0].recovered_block().hash(), blocks[3].recovered_block().hash());
            assert_eq!(new[1].recovered_block().hash(), blocks[4].recovered_block().hash());
        }

        // should be a None persistence action before we advance persistence
        let current_action = test_harness.tree.persistence_state.current_action();
        assert_eq!(current_action, None);

        // let's attempt to persist and check that it attempts to save blocks
        //
        // since in-memory block buffer target and persistence_threshold are both 1, this should
        // save all but the current tip of the canonical chain (up to blocks[1])
        test_harness.tree.advance_persistence().unwrap();
        let current_action = test_harness.tree.persistence_state.current_action().cloned();
        assert_eq!(
            current_action,
            Some(CurrentPersistenceAction::SavingBlocks {
                highest: blocks[1].recovered_block().num_hash()
            })
        );

        // get rid of the prev action
        let received_action = test_harness.action_rx.recv().unwrap();
        let PersistenceAction::SaveBlocks(saved_blocks, sender) = received_action else {
            panic!("received wrong action");
        };
        assert_eq!(saved_blocks, vec![blocks[0].clone(), blocks[1].clone()]);

        // send the response so we can advance again
        sender.send(Some(blocks[1].recovered_block().num_hash())).unwrap();

        // we should be persisting blocks[1] because we threw out the prev action
        let current_action = test_harness.tree.persistence_state.current_action().cloned();
        assert_eq!(
            current_action,
            Some(CurrentPersistenceAction::SavingBlocks {
                highest: blocks[1].recovered_block().num_hash()
            })
        );

        // after advancing persistence, we should be at `None` for the next action
        test_harness.tree.advance_persistence().unwrap();
        let current_action = test_harness.tree.persistence_state.current_action().cloned();
        assert_eq!(current_action, None);

        // reorg case
        let result = test_harness.tree.on_new_head(fork_block_5.recovered_block().hash()).unwrap();
        assert!(matches!(result, Some(NewCanonicalChain::Reorg { .. })));

        if let Some(NewCanonicalChain::Reorg { new, old }) = result {
            assert_eq!(new.len(), 3);
            assert_eq!(new[0].recovered_block().hash(), fork_block_3.recovered_block().hash());
            assert_eq!(new[1].recovered_block().hash(), fork_block_4.recovered_block().hash());
            assert_eq!(new[2].recovered_block().hash(), fork_block_5.recovered_block().hash());

            assert_eq!(old.len(), 1);
            assert_eq!(old[0].recovered_block().hash(), blocks[2].recovered_block().hash());
        }

        // The canonical block has not changed, so we will not get any active persistence action
        test_harness.tree.advance_persistence().unwrap();
        let current_action = test_harness.tree.persistence_state.current_action().cloned();
        assert_eq!(current_action, None);

        // Let's change the canonical head and advance persistence
        test_harness
            .tree
            .state
            .tree_state
            .set_canonical_head(fork_block_5.recovered_block().num_hash());

        // The canonical block has changed now, we should get fork_block_4 due to the persistence
        // threshold and in memory block buffer target
        test_harness.tree.advance_persistence().unwrap();
        let current_action = test_harness.tree.persistence_state.current_action().cloned();
        assert_eq!(
            current_action,
            Some(CurrentPersistenceAction::SavingBlocks {
                highest: fork_block_4.recovered_block().num_hash()
            })
        );
    }

    #[test]
    fn test_tree_state_on_new_head_deep_fork() {
        reth_tracing::init_test_tracing();

        let chain_spec = MAINNET.clone();
        let mut test_harness = TestHarness::new(chain_spec);
        let mut test_block_builder = TestBlockBuilder::eth();

        let blocks: Vec<_> = test_block_builder.get_executed_blocks(0..5).collect();

        for block in &blocks {
            test_harness.tree.state.tree_state.insert_executed(block.clone());
        }

        // set last block as the current canonical head
        let last_block = blocks.last().unwrap().recovered_block().clone();

        test_harness.tree.state.tree_state.set_canonical_head(last_block.num_hash());

        // create a fork chain from last_block
        let chain_a = test_block_builder.create_fork(&last_block, 10);
        let chain_b = test_block_builder.create_fork(&last_block, 10);

        for block in &chain_a {
            test_harness.tree.state.tree_state.insert_executed(ExecutedBlockWithTrieUpdates {
                block: ExecutedBlock {
                    recovered_block: Arc::new(block.clone()),
                    execution_output: Arc::new(ExecutionOutcome::default()),
                    hashed_state: Arc::new(HashedPostState::default()),
                },
                trie: Arc::new(TrieUpdates::default()),
            });
        }
        test_harness.tree.state.tree_state.set_canonical_head(chain_a.last().unwrap().num_hash());

        for block in &chain_b {
            test_harness.tree.state.tree_state.insert_executed(ExecutedBlockWithTrieUpdates {
                block: ExecutedBlock {
                    recovered_block: Arc::new(block.clone()),
                    execution_output: Arc::new(ExecutionOutcome::default()),
                    hashed_state: Arc::new(HashedPostState::default()),
                },
                trie: Arc::new(TrieUpdates::default()),
            });
        }

        // for each block in chain_b, reorg to it and then back to canonical
        let mut expected_new = Vec::new();
        for block in &chain_b {
            // reorg to chain from block b
            let result = test_harness.tree.on_new_head(block.hash()).unwrap();
            assert_matches!(result, Some(NewCanonicalChain::Reorg { .. }));

            expected_new.push(block);
            if let Some(NewCanonicalChain::Reorg { new, old }) = result {
                assert_eq!(new.len(), expected_new.len());
                for (index, block) in expected_new.iter().enumerate() {
                    assert_eq!(new[index].recovered_block().hash(), block.hash());
                }

                assert_eq!(old.len(), chain_a.len());
                for (index, block) in chain_a.iter().enumerate() {
                    assert_eq!(old[index].recovered_block().hash(), block.hash());
                }
            }

            // set last block of chain a as canonical head
            test_harness.tree.on_new_head(chain_a.last().unwrap().hash()).unwrap();
        }
    }

    #[tokio::test]
    async fn test_get_canonical_blocks_to_persist() {
        let chain_spec = MAINNET.clone();
        let mut test_harness = TestHarness::new(chain_spec);
        let mut test_block_builder = TestBlockBuilder::eth();

        let canonical_head_number = 9;
        let blocks: Vec<_> =
            test_block_builder.get_executed_blocks(0..canonical_head_number + 1).collect();
        test_harness = test_harness.with_blocks(blocks.clone());

        let last_persisted_block_number = 3;
        test_harness.tree.persistence_state.last_persisted_block =
            blocks[last_persisted_block_number as usize].recovered_block.num_hash();

        let persistence_threshold = 4;
        let memory_block_buffer_target = 3;
        test_harness.tree.config = TreeConfig::default()
            .with_persistence_threshold(persistence_threshold)
            .with_memory_block_buffer_target(memory_block_buffer_target);

        let blocks_to_persist = test_harness.tree.get_canonical_blocks_to_persist();

        let expected_blocks_to_persist_length: usize =
            (canonical_head_number - memory_block_buffer_target - last_persisted_block_number)
                .try_into()
                .unwrap();

        assert_eq!(blocks_to_persist.len(), expected_blocks_to_persist_length);
        for (i, item) in
            blocks_to_persist.iter().enumerate().take(expected_blocks_to_persist_length)
        {
            assert_eq!(item.recovered_block().number, last_persisted_block_number + i as u64 + 1);
        }

        // make sure only canonical blocks are included
        let fork_block = test_block_builder.get_executed_block_with_number(4, B256::random());
        let fork_block_hash = fork_block.recovered_block().hash();
        test_harness.tree.state.tree_state.insert_executed(fork_block);

        assert!(test_harness.tree.state.tree_state.block_by_hash(fork_block_hash).is_some());

        let blocks_to_persist = test_harness.tree.get_canonical_blocks_to_persist();
        assert_eq!(blocks_to_persist.len(), expected_blocks_to_persist_length);

        // check that the fork block is not included in the blocks to persist
        assert!(!blocks_to_persist.iter().any(|b| b.recovered_block().hash() == fork_block_hash));

        // check that the original block 4 is still included
        assert!(blocks_to_persist.iter().any(|b| b.recovered_block().number == 4 &&
            b.recovered_block().hash() == blocks[4].recovered_block().hash()));

        // check that if we advance persistence, the persistence action is the correct value
        test_harness.tree.advance_persistence().expect("advancing persistence should succeed");
        assert_eq!(
            test_harness.tree.persistence_state.current_action().cloned(),
            Some(CurrentPersistenceAction::SavingBlocks {
                highest: blocks_to_persist.last().unwrap().recovered_block().num_hash()
            })
        );
    }

    #[tokio::test]
    async fn test_engine_tree_fcu_missing_head() {
        let chain_spec = MAINNET.clone();
        let mut test_harness = TestHarness::new(chain_spec.clone());

        let mut test_block_builder = TestBlockBuilder::eth().with_chain_spec((*chain_spec).clone());

        let blocks: Vec<_> = test_block_builder.get_executed_blocks(0..5).collect();
        test_harness = test_harness.with_blocks(blocks);

        let missing_block = test_block_builder
            .generate_random_block(6, test_harness.blocks.last().unwrap().recovered_block().hash());

        test_harness.fcu_to(missing_block.hash(), PayloadStatusEnum::Syncing).await;

        // after FCU we receive an EngineApiEvent::Download event to get the missing block.
        let event = test_harness.from_tree_rx.recv().await.unwrap();
        match event {
            EngineApiEvent::Download(DownloadRequest::BlockSet(actual_block_set)) => {
                let expected_block_set = HashSet::from_iter([missing_block.hash()]);
                assert_eq!(actual_block_set, expected_block_set);
            }
            _ => panic!("Unexpected event: {event:#?}"),
        }
    }

    #[tokio::test]
    async fn test_engine_tree_fcu_canon_chain_insertion() {
        let chain_spec = MAINNET.clone();
        let mut test_harness = TestHarness::new(chain_spec.clone());

        let base_chain: Vec<_> = test_harness.block_builder.get_executed_blocks(0..1).collect();
        test_harness = test_harness.with_blocks(base_chain.clone());

        test_harness
            .fcu_to(base_chain.last().unwrap().recovered_block().hash(), ForkchoiceStatus::Valid)
            .await;

        // extend main chain
        let main_chain = test_harness.block_builder.create_fork(base_chain[0].recovered_block(), 3);

        test_harness.insert_chain(main_chain).await;
    }

    #[tokio::test]
    async fn test_engine_tree_fcu_reorg_with_all_blocks() {
        let chain_spec = MAINNET.clone();
        let mut test_harness = TestHarness::new(chain_spec.clone());

        let main_chain: Vec<_> = test_harness.block_builder.get_executed_blocks(0..5).collect();
        test_harness = test_harness.with_blocks(main_chain.clone());

        let fork_chain = test_harness.block_builder.create_fork(main_chain[2].recovered_block(), 3);
        let fork_chain_last_hash = fork_chain.last().unwrap().hash();

        // add fork blocks to the tree
        for block in &fork_chain {
            test_harness.insert_block(block.clone()).unwrap();
        }

        test_harness.send_fcu(fork_chain_last_hash, ForkchoiceStatus::Valid).await;

        // check for ForkBlockAdded events, we expect fork_chain.len() blocks added
        test_harness.check_fork_chain_insertion(fork_chain.clone()).await;

        // check for CanonicalChainCommitted event
        test_harness.check_canon_commit(fork_chain_last_hash).await;

        test_harness.check_fcu(fork_chain_last_hash, ForkchoiceStatus::Valid).await;

        // new head is the tip of the fork chain
        test_harness.check_canon_head(fork_chain_last_hash);
    }

    #[tokio::test]
    async fn test_engine_tree_live_sync_transition_required_blocks_requested() {
        reth_tracing::init_test_tracing();

        let chain_spec = MAINNET.clone();
        let mut test_harness = TestHarness::new(chain_spec.clone());

        let base_chain: Vec<_> = test_harness.block_builder.get_executed_blocks(0..1).collect();
        test_harness = test_harness.with_blocks(base_chain.clone());

        test_harness
            .fcu_to(base_chain.last().unwrap().recovered_block().hash(), ForkchoiceStatus::Valid)
            .await;

        // extend main chain with enough blocks to trigger pipeline run but don't insert them
        let main_chain = test_harness
            .block_builder
            .create_fork(base_chain[0].recovered_block(), MIN_BLOCKS_FOR_PIPELINE_RUN + 10);

        let main_chain_last_hash = main_chain.last().unwrap().hash();
        test_harness.send_fcu(main_chain_last_hash, ForkchoiceStatus::Syncing).await;

        test_harness.check_fcu(main_chain_last_hash, ForkchoiceStatus::Syncing).await;

        // create event for backfill finished
        let backfill_finished_block_number = MIN_BLOCKS_FOR_PIPELINE_RUN + 1;
        let backfill_finished = FromOrchestrator::BackfillSyncFinished(ControlFlow::Continue {
            block_number: backfill_finished_block_number,
        });

        let backfill_tip_block = main_chain[(backfill_finished_block_number - 1) as usize].clone();
        // add block to mock provider to enable persistence clean up.
        test_harness.provider.add_block(backfill_tip_block.hash(), backfill_tip_block.into_block());
        test_harness.tree.on_engine_message(FromEngine::Event(backfill_finished)).unwrap();

        let event = test_harness.from_tree_rx.recv().await.unwrap();
        match event {
            EngineApiEvent::Download(DownloadRequest::BlockSet(hash_set)) => {
                assert_eq!(hash_set, HashSet::from_iter([main_chain_last_hash]));
            }
            _ => panic!("Unexpected event: {event:#?}"),
        }

        test_harness
            .tree
            .on_engine_message(FromEngine::DownloadedBlocks(vec![main_chain
                .last()
                .unwrap()
                .clone()]))
            .unwrap();

        let event = test_harness.from_tree_rx.recv().await.unwrap();
        match event {
            EngineApiEvent::Download(DownloadRequest::BlockRange(initial_hash, total_blocks)) => {
                assert_eq!(
                    total_blocks,
                    (main_chain.len() - backfill_finished_block_number as usize - 1) as u64
                );
                assert_eq!(initial_hash, main_chain.last().unwrap().parent_hash);
            }
            _ => panic!("Unexpected event: {event:#?}"),
        }
    }

    #[tokio::test]
    async fn test_engine_tree_live_sync_transition_eventually_canonical() {
        reth_tracing::init_test_tracing();

        let chain_spec = MAINNET.clone();
        let mut test_harness = TestHarness::new(chain_spec.clone());
        test_harness.tree.config = test_harness.tree.config.with_max_execute_block_batch_size(100);

        // create base chain and setup test harness with it
        let base_chain: Vec<_> = test_harness.block_builder.get_executed_blocks(0..1).collect();
        test_harness = test_harness.with_blocks(base_chain.clone());

        // fcu to the tip of base chain
        test_harness
            .fcu_to(base_chain.last().unwrap().recovered_block().hash(), ForkchoiceStatus::Valid)
            .await;

        // create main chain, extension of base chain, with enough blocks to
        // trigger backfill sync
        let main_chain = test_harness
            .block_builder
            .create_fork(base_chain[0].recovered_block(), MIN_BLOCKS_FOR_PIPELINE_RUN + 10);

        let main_chain_last = main_chain.last().unwrap();
        let main_chain_last_hash = main_chain_last.hash();
        let main_chain_backfill_target =
            main_chain.get(MIN_BLOCKS_FOR_PIPELINE_RUN as usize).unwrap();
        let main_chain_backfill_target_hash = main_chain_backfill_target.hash();

        // fcu to the element of main chain that should trigger backfill sync
        test_harness.send_fcu(main_chain_backfill_target_hash, ForkchoiceStatus::Syncing).await;
        test_harness.check_fcu(main_chain_backfill_target_hash, ForkchoiceStatus::Syncing).await;

        // check download request for target
        let event = test_harness.from_tree_rx.recv().await.unwrap();
        match event {
            EngineApiEvent::Download(DownloadRequest::BlockSet(hash_set)) => {
                assert_eq!(hash_set, HashSet::from_iter([main_chain_backfill_target_hash]));
            }
            _ => panic!("Unexpected event: {event:#?}"),
        }

        // send message to tell the engine the requested block was downloaded
        test_harness
            .tree
            .on_engine_message(FromEngine::DownloadedBlocks(vec![
                main_chain_backfill_target.clone()
            ]))
            .unwrap();

        // check that backfill is triggered
        let event = test_harness.from_tree_rx.recv().await.unwrap();
        match event {
            EngineApiEvent::BackfillAction(BackfillAction::Start(
                reth_stages::PipelineTarget::Sync(target_hash),
            )) => {
                assert_eq!(target_hash, main_chain_backfill_target_hash);
            }
            _ => panic!("Unexpected event: {event:#?}"),
        }

        // persist blocks of main chain, same as the backfill operation would do
        let backfilled_chain: Vec<_> =
            main_chain.clone().drain(0..(MIN_BLOCKS_FOR_PIPELINE_RUN + 1) as usize).collect();
        test_harness.persist_blocks(backfilled_chain.clone());

        test_harness.setup_range_insertion_for_valid_chain(backfilled_chain);

        // send message to mark backfill finished
        test_harness
            .tree
            .on_engine_message(FromEngine::Event(FromOrchestrator::BackfillSyncFinished(
                ControlFlow::Continue { block_number: main_chain_backfill_target.number },
            )))
            .unwrap();

        // send fcu to the tip of main
        test_harness.fcu_to(main_chain_last_hash, ForkchoiceStatus::Syncing).await;

        let event = test_harness.from_tree_rx.recv().await.unwrap();
        match event {
            EngineApiEvent::Download(DownloadRequest::BlockSet(target_hash)) => {
                assert_eq!(target_hash, HashSet::from_iter([main_chain_last_hash]));
            }
            _ => panic!("Unexpected event: {event:#?}"),
        }

        // tell engine main chain tip downloaded
        test_harness
            .tree
            .on_engine_message(FromEngine::DownloadedBlocks(vec![main_chain_last.clone()]))
            .unwrap();

        // check download range request
        let event = test_harness.from_tree_rx.recv().await.unwrap();
        match event {
            EngineApiEvent::Download(DownloadRequest::BlockRange(initial_hash, total_blocks)) => {
                assert_eq!(
                    total_blocks,
                    (main_chain.len() - MIN_BLOCKS_FOR_PIPELINE_RUN as usize - 2) as u64
                );
                assert_eq!(initial_hash, main_chain_last.parent_hash);
            }
            _ => panic!("Unexpected event: {event:#?}"),
        }

        let remaining: Vec<_> = main_chain
            .clone()
            .drain((MIN_BLOCKS_FOR_PIPELINE_RUN + 1) as usize..main_chain.len())
            .collect();

        test_harness.setup_range_insertion_for_valid_chain(remaining.clone());

        // tell engine block range downloaded
        test_harness
            .tree
            .on_engine_message(FromEngine::DownloadedBlocks(remaining.clone()))
            .unwrap();

        test_harness.check_canon_chain_insertion(remaining).await;

        // check canonical chain committed event with the hash of the latest block
        test_harness.check_canon_commit(main_chain_last_hash).await;

        // new head is the tip of the main chain
        test_harness.check_canon_head(main_chain_last_hash);
    }

    #[tokio::test]
    async fn test_engine_tree_live_sync_fcu_extends_canon_chain() {
        reth_tracing::init_test_tracing();

        let chain_spec = MAINNET.clone();
        let mut test_harness = TestHarness::new(chain_spec.clone());

        // create base chain and setup test harness with it
        let base_chain: Vec<_> = test_harness.block_builder.get_executed_blocks(0..1).collect();
        test_harness = test_harness.with_blocks(base_chain.clone());

        // fcu to the tip of base chain
        test_harness
            .fcu_to(base_chain.last().unwrap().recovered_block().hash(), ForkchoiceStatus::Valid)
            .await;

        // create main chain, extension of base chain
        let main_chain =
            test_harness.block_builder.create_fork(base_chain[0].recovered_block(), 10);
        // determine target in the middle of main hain
        let target = main_chain.get(5).unwrap();
        let target_hash = target.hash();
        let main_last = main_chain.last().unwrap();
        let main_last_hash = main_last.hash();

        // insert main chain
        test_harness.insert_chain(main_chain).await;

        // send fcu to target
        test_harness.send_fcu(target_hash, ForkchoiceStatus::Valid).await;

        test_harness.check_canon_commit(target_hash).await;
        test_harness.check_fcu(target_hash, ForkchoiceStatus::Valid).await;

        // send fcu to main tip
        test_harness.send_fcu(main_last_hash, ForkchoiceStatus::Valid).await;

        test_harness.check_canon_commit(main_last_hash).await;
        test_harness.check_fcu(main_last_hash, ForkchoiceStatus::Valid).await;
        test_harness.check_canon_head(main_last_hash);
    }

    #[tokio::test]
    async fn test_engine_tree_valid_forks_with_older_canonical_head() {
        reth_tracing::init_test_tracing();

        let chain_spec = MAINNET.clone();
        let mut test_harness = TestHarness::new(chain_spec.clone());

        // create base chain and setup test harness with it
        let base_chain: Vec<_> = test_harness.block_builder.get_executed_blocks(0..1).collect();
        test_harness = test_harness.with_blocks(base_chain.clone());

        let old_head = base_chain.first().unwrap().recovered_block();

        // extend base chain
        let extension_chain = test_harness.block_builder.create_fork(old_head, 5);
        let fork_block = extension_chain.last().unwrap().clone_sealed_block();

        test_harness.setup_range_insertion_for_valid_chain(extension_chain.clone());
        test_harness.insert_chain(extension_chain).await;

        // fcu to old_head
        test_harness.fcu_to(old_head.hash(), ForkchoiceStatus::Valid).await;

        // create two competing chains starting from fork_block
        let chain_a = test_harness.block_builder.create_fork(&fork_block, 10);
        let chain_b = test_harness.block_builder.create_fork(&fork_block, 10);

        // insert chain A blocks using newPayload
        test_harness.setup_range_insertion_for_valid_chain(chain_a.clone());
        for block in &chain_a {
            test_harness.send_new_payload(block.clone()).await;
        }

        test_harness.check_canon_chain_insertion(chain_a.clone()).await;

        // insert chain B blocks using newPayload
        test_harness.setup_range_insertion_for_valid_chain(chain_b.clone());
        for block in &chain_b {
            test_harness.send_new_payload(block.clone()).await;
        }

        test_harness.check_canon_chain_insertion(chain_b.clone()).await;

        // send FCU to make the tip of chain B the new head
        let chain_b_tip_hash = chain_b.last().unwrap().hash();
        test_harness.send_fcu(chain_b_tip_hash, ForkchoiceStatus::Valid).await;

        // check for CanonicalChainCommitted event
        test_harness.check_canon_commit(chain_b_tip_hash).await;

        // verify FCU was processed
        test_harness.check_fcu(chain_b_tip_hash, ForkchoiceStatus::Valid).await;

        // verify the new canonical head
        test_harness.check_canon_head(chain_b_tip_hash);

        // verify that chain A is now considered a fork
        assert!(test_harness.tree.is_fork(chain_a.last().unwrap().hash()).unwrap());
    }

    #[tokio::test]
    async fn test_engine_tree_buffered_blocks_are_eventually_connected() {
        let chain_spec = MAINNET.clone();
        let mut test_harness = TestHarness::new(chain_spec.clone());

        let base_chain: Vec<_> = test_harness.block_builder.get_executed_blocks(0..1).collect();
        test_harness = test_harness.with_blocks(base_chain.clone());

        // side chain consisting of two blocks, the last will be inserted first
        // so that we force it to be buffered
        let side_chain =
            test_harness.block_builder.create_fork(base_chain.last().unwrap().recovered_block(), 2);

        // buffer last block of side chain
        let buffered_block = side_chain.last().unwrap();
        let buffered_block_hash = buffered_block.hash();

        test_harness.setup_range_insertion_for_valid_chain(vec![buffered_block.clone()]);
        test_harness.send_new_payload(buffered_block.clone()).await;

        assert!(test_harness.tree.state.buffer.block(&buffered_block_hash).is_some());

        let non_buffered_block = side_chain.first().unwrap();
        let non_buffered_block_hash = non_buffered_block.hash();

        // insert block that continues the canon chain, should not be buffered
        test_harness.setup_range_insertion_for_valid_chain(vec![non_buffered_block.clone()]);
        test_harness.send_new_payload(non_buffered_block.clone()).await;
        assert!(test_harness.tree.state.buffer.block(&non_buffered_block_hash).is_none());

        // the previously buffered block should be connected now
        assert!(test_harness.tree.state.buffer.block(&buffered_block_hash).is_none());

        // both blocks are added to the canon chain in order
        test_harness.check_canon_block_added(non_buffered_block_hash).await;
        test_harness.check_canon_block_added(buffered_block_hash).await;
    }

    #[tokio::test]
    async fn test_engine_tree_valid_and_invalid_forks_with_older_canonical_head() {
        reth_tracing::init_test_tracing();

        let chain_spec = MAINNET.clone();
        let mut test_harness = TestHarness::new(chain_spec.clone());

        // create base chain and setup test harness with it
        let base_chain: Vec<_> = test_harness.block_builder.get_executed_blocks(0..1).collect();
        test_harness = test_harness.with_blocks(base_chain.clone());

        let old_head = base_chain.first().unwrap().recovered_block();

        // extend base chain
        let extension_chain = test_harness.block_builder.create_fork(old_head, 5);
        let fork_block = extension_chain.last().unwrap().clone_sealed_block();
        test_harness.insert_chain(extension_chain).await;

        // fcu to old_head
        test_harness.fcu_to(old_head.hash(), ForkchoiceStatus::Valid).await;

        // create two competing chains starting from fork_block, one of them invalid
        let total_fork_elements = 10;
        let chain_a = test_harness.block_builder.create_fork(&fork_block, total_fork_elements);
        let chain_b = test_harness.block_builder.create_fork(&fork_block, total_fork_elements);

        // insert chain B blocks using newPayload
        test_harness.setup_range_insertion_for_valid_chain(chain_b.clone());
        for block in &chain_b {
            test_harness.send_new_payload(block.clone()).await;
            test_harness.send_fcu(block.hash(), ForkchoiceStatus::Valid).await;
            test_harness.check_canon_block_added(block.hash()).await;
            test_harness.check_canon_commit(block.hash()).await;
            test_harness.check_fcu(block.hash(), ForkchoiceStatus::Valid).await;
        }

        // insert chain A blocks using newPayload, one of the blocks will be invalid
        let invalid_index = 3;
        test_harness.setup_range_insertion_for_invalid_chain(chain_a.clone(), invalid_index);
        for block in &chain_a {
            test_harness.send_new_payload(block.clone()).await;
        }

        // check canon chain insertion up to the invalid index and taking into
        // account reversed ordering
        test_harness
            .check_fork_chain_insertion(
                chain_a[..chain_a.len() - invalid_index - 1].iter().cloned(),
            )
            .await;
        for block in &chain_a[chain_a.len() - invalid_index - 1..] {
            test_harness.check_invalid_block(block.hash()).await;
        }

        // send FCU to make the tip of chain A, expect invalid
        let chain_a_tip_hash = chain_a.last().unwrap().hash();
        test_harness.fcu_to(chain_a_tip_hash, ForkchoiceStatus::Invalid).await;

        // send FCU to make the tip of chain B the new head
        let chain_b_tip_hash = chain_b.last().unwrap().hash();

        // verify the new canonical head
        test_harness.check_canon_head(chain_b_tip_hash);

        // verify the canonical head didn't change
        test_harness.check_canon_head(chain_b_tip_hash);
    }

    #[tokio::test]
    async fn test_engine_tree_reorg_with_missing_ancestor_expecting_valid() {
        reth_tracing::init_test_tracing();
        let chain_spec = MAINNET.clone();
        let mut test_harness = TestHarness::new(chain_spec.clone());

        let base_chain: Vec<_> = test_harness.block_builder.get_executed_blocks(0..6).collect();
        test_harness = test_harness.with_blocks(base_chain.clone());

        // create a side chain with an invalid block
        let side_chain = test_harness
            .block_builder
            .create_fork(base_chain.last().unwrap().recovered_block(), 15);
        let invalid_index = 9;

        test_harness.setup_range_insertion_for_invalid_chain(side_chain.clone(), invalid_index);

        for (index, block) in side_chain.iter().enumerate() {
            test_harness.send_new_payload(block.clone()).await;

            if index < side_chain.len() - invalid_index - 1 {
                test_harness.send_fcu(block.hash(), ForkchoiceStatus::Valid).await;
            }
        }

        // Try to do a forkchoice update to a block after the invalid one
        let fork_tip_hash = side_chain.last().unwrap().hash();
        test_harness.send_fcu(fork_tip_hash, ForkchoiceStatus::Invalid).await;
    }
}<|MERGE_RESOLUTION|>--- conflicted
+++ resolved
@@ -2552,7 +2552,6 @@
         if state_root != block.header().state_root() {
             // call post-block hook
             self.on_invalid_block(&parent_block, &block, &output, Some((&trie_output, state_root)));
-<<<<<<< HEAD
             return Err(ConsensusError::BodyStateRootDiff(
                 reth_primitives_traits::GotExpected {
                     got: state_root,
@@ -2561,15 +2560,6 @@
                 .into(),
             )
             .into())
-=======
-            return Err((
-                ConsensusError::BodyStateRootDiff(
-                    GotExpected { got: state_root, expected: block.header().state_root() }.into(),
-                )
-                .into(),
-                block,
-            ))
->>>>>>> 8c2277b2
         }
 
         // terminate prewarming task with good state output
