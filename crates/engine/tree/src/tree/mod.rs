--- conflicted
+++ resolved
@@ -2165,9 +2165,6 @@
         let run_parallel_state_root =
             persisting_kind.can_run_parallel_state_root() && !self.config.state_root_fallback();
 
-<<<<<<< HEAD
-        let mut use_state_root_task = self.config.use_state_root_task();
-=======
         // Use state root task only if:
         // 1. No persistence is in progress
         // 2. Config allows it
@@ -2175,15 +2172,14 @@
         //    root task proof calculation will include a lot of unrelated paths in the prefix sets.
         //    It's cheaper to run a parallel state root that does one walk over trie tables while
         //    accounting for the prefix sets.
-        let use_state_root_task = run_parallel_state_root &&
+        let mut use_state_root_task = run_parallel_state_root &&
             self.config.use_state_root_task() &&
             !self.has_ancestors_with_missing_trie_updates(block.sealed_header());
->>>>>>> 1254438b
 
         // use prewarming background task
         let header = block.clone_sealed_header();
         let txs = block.clone_transactions_recovered().collect();
-        let mut handle = if run_parallel_state_root && use_state_root_task {
+        let mut handle = if use_state_root_task {
             // use background tasks for state root calc
             let consistent_view =
                 ensure_ok!(ConsistentDbView::new_with_latest_tip(self.provider.clone()));
