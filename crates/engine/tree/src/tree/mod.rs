use crate::{
    backfill::{BackfillAction, BackfillSyncState},
    chain::FromOrchestrator,
    engine::{DownloadRequest, EngineApiEvent, EngineApiKind, EngineApiRequest, FromEngine},
    persistence::PersistenceHandle,
    tree::{cached_state::CachedStateProvider, metrics::EngineApiMetrics},
};
use alloy_consensus::BlockHeader;
use alloy_eips::BlockNumHash;
use alloy_primitives::{
    map::{HashMap, HashSet},
    BlockNumber, B256, U256,
};
use alloy_rpc_types_engine::{
    ForkchoiceState, PayloadStatus, PayloadStatusEnum, PayloadValidationError,
};
use error::{InsertBlockError, InsertBlockErrorKind, InsertBlockFatalError};
use persistence_state::CurrentPersistenceAction;
use reth_chain_state::{
    CanonicalInMemoryState, ExecutedBlock, ExecutedBlockWithTrieUpdates,
    MemoryOverlayStateProvider, NewCanonicalChain,
};
use reth_consensus::{Consensus, FullConsensus};
pub use reth_engine_primitives::InvalidBlockHook;
use reth_engine_primitives::{
    BeaconConsensusEngineEvent, BeaconEngineMessage, BeaconOnNewPayloadError, EngineTypes,
    EngineValidator, ExecutionPayload, ForkchoiceStateTracker, OnForkChoiceUpdated,
};
use reth_errors::{ConsensusError, ProviderResult};
use reth_ethereum_primitives::EthPrimitives;
use reth_evm::{execute::BlockExecutorProvider, ConfigureEvm};
use reth_payload_builder::PayloadBuilderHandle;
use reth_payload_primitives::{EngineApiMessageVersion, PayloadBuilderAttributes};
use reth_primitives_traits::{
    Block, GotExpected, NodePrimitives, RecoveredBlock, SealedBlock, SealedHeader,
};
use reth_provider::{
    providers::ConsistentDbView, BlockReader, DatabaseProviderFactory, ExecutionOutcome,
    HashedPostStateProvider, ProviderError, StateCommitmentProvider, StateProviderBox,
    StateProviderFactory, StateReader, StateRootProvider, TransactionVariant,
};
use reth_revm::database::StateProviderDatabase;
use reth_stages_api::ControlFlow;
use reth_trie::{updates::TrieUpdates, HashedPostState, TrieInput};
use reth_trie_parallel::root::{ParallelStateRoot, ParallelStateRootError};
use std::{
    cmp::Ordering,
    collections::{btree_map, hash_map, BTreeMap, VecDeque},
    fmt::Debug,
    ops::Bound,
    sync::{
        mpsc::{Receiver, RecvError, RecvTimeoutError, Sender},
        Arc,
    },
    time::Instant,
};
use tokio::sync::{
    mpsc::{unbounded_channel, UnboundedReceiver, UnboundedSender},
    oneshot::{self, error::TryRecvError},
};
use tracing::*;

mod block_buffer;
mod cached_state;
pub mod config;
pub mod error;
mod invalid_block_hook;
mod invalid_headers;
mod metrics;
mod payload_processor;
mod persistence_state;
pub mod root;
// TODO(alexey): compare trie updates in `insert_block_inner`
mod trie_updates;

use crate::tree::{
    config::MIN_BLOCKS_FOR_PIPELINE_RUN,
    error::AdvancePersistenceError,
    payload_processor::{executor::WorkloadExecutor, PayloadProcessor},
};
pub use block_buffer::BlockBuffer;
pub use config::TreeConfig;
pub use invalid_block_hook::{InvalidBlockHooks, NoopInvalidBlockHook};
pub use invalid_headers::InvalidHeaderCache;
pub use persistence_state::PersistenceState;

/// Keeps track of the state of the tree.
///
/// ## Invariants
///
/// - This only stores blocks that are connected to the canonical chain.
/// - All executed blocks are valid and have been executed.
#[derive(Debug, Default)]
pub struct TreeState<N: NodePrimitives = EthPrimitives> {
    /// __All__ unique executed blocks by block hash that are connected to the canonical chain.
    ///
    /// This includes blocks of all forks.
    blocks_by_hash: HashMap<B256, ExecutedBlockWithTrieUpdates<N>>,
    /// Executed blocks grouped by their respective block number.
    ///
    /// This maps unique block number to all known blocks for that height.
    ///
    /// Note: there can be multiple blocks at the same height due to forks.
    blocks_by_number: BTreeMap<BlockNumber, Vec<ExecutedBlockWithTrieUpdates<N>>>,
    /// Map of any parent block hash to its children.
    parent_to_child: HashMap<B256, HashSet<B256>>,
    /// Map of hash to trie updates for canonical blocks that are persisted but not finalized.
    ///
    /// Contains the block number for easy removal.
    persisted_trie_updates: HashMap<B256, (BlockNumber, Arc<TrieUpdates>)>,
    /// Currently tracked canonical head of the chain.
    current_canonical_head: BlockNumHash,
}

impl<N: NodePrimitives> TreeState<N> {
    /// Returns a new, empty tree state that points to the given canonical head.
    fn new(current_canonical_head: BlockNumHash) -> Self {
        Self {
            blocks_by_hash: HashMap::default(),
            blocks_by_number: BTreeMap::new(),
            current_canonical_head,
            parent_to_child: HashMap::default(),
            persisted_trie_updates: HashMap::default(),
        }
    }

    /// Returns the number of executed blocks stored.
    fn block_count(&self) -> usize {
        self.blocks_by_hash.len()
    }

    /// Returns the [`ExecutedBlockWithTrieUpdates`] by hash.
    fn executed_block_by_hash(&self, hash: B256) -> Option<&ExecutedBlockWithTrieUpdates<N>> {
        self.blocks_by_hash.get(&hash)
    }

    /// Returns the block by hash.
    fn block_by_hash(&self, hash: B256) -> Option<Arc<SealedBlock<N::Block>>> {
        self.blocks_by_hash.get(&hash).map(|b| Arc::new(b.recovered_block().sealed_block().clone()))
    }

    /// Returns all available blocks for the given hash that lead back to the canonical chain, from
    /// newest to oldest. And the parent hash of the oldest block that is missing from the buffer.
    ///
    /// Returns `None` if the block for the given hash is not found.
    fn blocks_by_hash(&self, hash: B256) -> Option<(B256, Vec<ExecutedBlockWithTrieUpdates<N>>)> {
        let block = self.blocks_by_hash.get(&hash).cloned()?;
        let mut parent_hash = block.recovered_block().parent_hash();
        let mut blocks = vec![block];
        while let Some(executed) = self.blocks_by_hash.get(&parent_hash) {
            parent_hash = executed.recovered_block().parent_hash();
            blocks.push(executed.clone());
        }

        Some((parent_hash, blocks))
    }

    /// Insert executed block into the state.
    fn insert_executed(&mut self, executed: ExecutedBlockWithTrieUpdates<N>) {
        let hash = executed.recovered_block().hash();
        let parent_hash = executed.recovered_block().parent_hash();
        let block_number = executed.recovered_block().number();

        if self.blocks_by_hash.contains_key(&hash) {
            return;
        }

        self.blocks_by_hash.insert(hash, executed.clone());

        self.blocks_by_number.entry(block_number).or_default().push(executed);

        self.parent_to_child.entry(parent_hash).or_default().insert(hash);

        for children in self.parent_to_child.values_mut() {
            children.retain(|child| self.blocks_by_hash.contains_key(child));
        }
    }

    /// Remove single executed block by its hash.
    ///
    /// ## Returns
    ///
    /// The removed block and the block hashes of its children.
    fn remove_by_hash(
        &mut self,
        hash: B256,
    ) -> Option<(ExecutedBlockWithTrieUpdates<N>, HashSet<B256>)> {
        let executed = self.blocks_by_hash.remove(&hash)?;

        // Remove this block from collection of children of its parent block.
        let parent_entry = self.parent_to_child.entry(executed.recovered_block().parent_hash());
        if let hash_map::Entry::Occupied(mut entry) = parent_entry {
            entry.get_mut().remove(&hash);

            if entry.get().is_empty() {
                entry.remove();
            }
        }

        // Remove point to children of this block.
        let children = self.parent_to_child.remove(&hash).unwrap_or_default();

        // Remove this block from `blocks_by_number`.
        let block_number_entry = self.blocks_by_number.entry(executed.recovered_block().number());
        if let btree_map::Entry::Occupied(mut entry) = block_number_entry {
            // We have to find the index of the block since it exists in a vec
            if let Some(index) = entry.get().iter().position(|b| b.recovered_block().hash() == hash)
            {
                entry.get_mut().swap_remove(index);

                // If there are no blocks left then remove the entry for this block
                if entry.get().is_empty() {
                    entry.remove();
                }
            }
        }

        Some((executed, children))
    }

    /// Returns whether or not the hash is part of the canonical chain.
    pub(crate) fn is_canonical(&self, hash: B256) -> bool {
        let mut current_block = self.current_canonical_head.hash;
        if current_block == hash {
            return true
        }

        while let Some(executed) = self.blocks_by_hash.get(&current_block) {
            current_block = executed.recovered_block().parent_hash();
            if current_block == hash {
                return true
            }
        }

        false
    }

    /// Removes canonical blocks below the upper bound, only if the last persisted hash is
    /// part of the canonical chain.
    pub(crate) fn remove_canonical_until(
        &mut self,
        upper_bound: BlockNumber,
        last_persisted_hash: B256,
    ) {
        debug!(target: "engine::tree", ?upper_bound, ?last_persisted_hash, "Removing canonical blocks from the tree");

        // If the last persisted hash is not canonical, then we don't want to remove any canonical
        // blocks yet.
        if !self.is_canonical(last_persisted_hash) {
            return
        }

        // First, let's walk back the canonical chain and remove canonical blocks lower than the
        // upper bound
        let mut current_block = self.current_canonical_head.hash;
        while let Some(executed) = self.blocks_by_hash.get(&current_block) {
            current_block = executed.recovered_block().parent_hash();
            if executed.recovered_block().number() <= upper_bound {
                debug!(target: "engine::tree", num_hash=?executed.recovered_block().num_hash(), "Attempting to remove block walking back from the head");
                if let Some((removed, _)) = self.remove_by_hash(executed.recovered_block().hash()) {
                    debug!(target: "engine::tree", num_hash=?removed.recovered_block().num_hash(), "Removed block walking back from the head");
                    // finally, move the trie updates
                    self.persisted_trie_updates.insert(
                        removed.recovered_block().hash(),
                        (removed.recovered_block().number(), removed.trie),
                    );
                }
            }
        }
        debug!(target: "engine::tree", ?upper_bound, ?last_persisted_hash, "Removed canonical blocks from the tree");
    }

    /// Removes all blocks that are below the finalized block, as well as removing non-canonical
    /// sidechains that fork from below the finalized block.
    pub(crate) fn prune_finalized_sidechains(&mut self, finalized_num_hash: BlockNumHash) {
        let BlockNumHash { number: finalized_num, hash: finalized_hash } = finalized_num_hash;

        // We remove disconnected sidechains in three steps:
        // * first, remove everything with a block number __below__ the finalized block.
        // * next, we populate a vec with parents __at__ the finalized block.
        // * finally, we iterate through the vec, removing children until the vec is empty
        // (BFS).

        // We _exclude_ the finalized block because we will be dealing with the blocks __at__
        // the finalized block later.
        let blocks_to_remove = self
            .blocks_by_number
            .range((Bound::Unbounded, Bound::Excluded(finalized_num)))
            .flat_map(|(_, blocks)| blocks.iter().map(|b| b.recovered_block().hash()))
            .collect::<Vec<_>>();
        for hash in blocks_to_remove {
            if let Some((removed, _)) = self.remove_by_hash(hash) {
                debug!(target: "engine::tree", num_hash=?removed.recovered_block().num_hash(), "Removed finalized sidechain block");
            }
        }

        // remove trie updates that are below the finalized block
        self.persisted_trie_updates.retain(|_, (block_num, _)| *block_num > finalized_num);

        // The only block that should remain at the `finalized` number now, is the finalized
        // block, if it exists.
        //
        // For all other blocks, we  first put their children into this vec.
        // Then, we will iterate over them, removing them, adding their children, etc etc,
        // until the vec is empty.
        let mut blocks_to_remove = self.blocks_by_number.remove(&finalized_num).unwrap_or_default();

        // re-insert the finalized hash if we removed it
        if let Some(position) =
            blocks_to_remove.iter().position(|b| b.recovered_block().hash() == finalized_hash)
        {
            let finalized_block = blocks_to_remove.swap_remove(position);
            self.blocks_by_number.insert(finalized_num, vec![finalized_block]);
        }

        let mut blocks_to_remove = blocks_to_remove
            .into_iter()
            .map(|e| e.recovered_block().hash())
            .collect::<VecDeque<_>>();
        while let Some(block) = blocks_to_remove.pop_front() {
            if let Some((removed, children)) = self.remove_by_hash(block) {
                debug!(target: "engine::tree", num_hash=?removed.recovered_block().num_hash(), "Removed finalized sidechain child block");
                blocks_to_remove.extend(children);
            }
        }
    }

    /// Remove all blocks up to __and including__ the given block number.
    ///
    /// If a finalized hash is provided, the only non-canonical blocks which will be removed are
    /// those which have a fork point at or below the finalized hash.
    ///
    /// Canonical blocks below the upper bound will still be removed.
    ///
    /// NOTE: if the finalized block is greater than the upper bound, the only blocks that will be
    /// removed are canonical blocks and sidechains that fork below the `upper_bound`. This is the
    /// same behavior as if the `finalized_num` were `Some(upper_bound)`.
    pub(crate) fn remove_until(
        &mut self,
        upper_bound: BlockNumHash,
        last_persisted_hash: B256,
        finalized_num_hash: Option<BlockNumHash>,
    ) {
        debug!(target: "engine::tree", ?upper_bound, ?finalized_num_hash, "Removing blocks from the tree");

        // If the finalized num is ahead of the upper bound, and exists, we need to instead ensure
        // that the only blocks removed, are canonical blocks less than the upper bound
        let finalized_num_hash = finalized_num_hash.map(|mut finalized| {
            if upper_bound.number < finalized.number {
                finalized = upper_bound;
                debug!(target: "engine::tree", ?finalized, "Adjusted upper bound");
            }
            finalized
        });

        // We want to do two things:
        // * remove canonical blocks that are persisted
        // * remove forks whose root are below the finalized block
        // We can do this in 2 steps:
        // * remove all canonical blocks below the upper bound
        // * fetch the number of the finalized hash, removing any sidechains that are __below__ the
        // finalized block
        self.remove_canonical_until(upper_bound.number, last_persisted_hash);

        // Now, we have removed canonical blocks (assuming the upper bound is above the finalized
        // block) and only have sidechains below the finalized block.
        if let Some(finalized_num_hash) = finalized_num_hash {
            self.prune_finalized_sidechains(finalized_num_hash);
        }
    }

    /// Determines if the second block is a direct descendant of the first block.
    ///
    /// If the two blocks are the same, this returns `false`.
    fn is_descendant(&self, first: BlockNumHash, second: &N::BlockHeader) -> bool {
        // If the second block's parent is the first block's hash, then it is a direct descendant
        // and we can return early.
        if second.parent_hash() == first.hash {
            return true
        }

        // If the second block is lower than, or has the same block number, they are not
        // descendants.
        if second.number() <= first.number {
            return false
        }

        // iterate through parents of the second until we reach the number
        let Some(mut current_block) = self.block_by_hash(second.parent_hash()) else {
            // If we can't find its parent in the tree, we can't continue, so return false
            return false
        };

        while current_block.number() > first.number + 1 {
            let Some(block) = self.block_by_hash(current_block.header().parent_hash()) else {
                // If we can't find its parent in the tree, we can't continue, so return false
                return false
            };

            current_block = block;
        }

        // Now the block numbers should be equal, so we compare hashes.
        current_block.parent_hash() == first.hash
    }

    /// Updates the canonical head to the given block.
    fn set_canonical_head(&mut self, new_head: BlockNumHash) {
        self.current_canonical_head = new_head;
    }

    /// Returns the tracked canonical head.
    const fn canonical_head(&self) -> &BlockNumHash {
        &self.current_canonical_head
    }

    /// Returns the block hash of the canonical head.
    const fn canonical_block_hash(&self) -> B256 {
        self.canonical_head().hash
    }

    /// Returns the block number of the canonical head.
    const fn canonical_block_number(&self) -> BlockNumber {
        self.canonical_head().number
    }
}

/// A builder for creating state providers that can be used across threads.
#[derive(Clone, Debug)]
pub struct StateProviderBuilder<N: NodePrimitives, P> {
    /// The provider factory used to create providers.
    provider_factory: P,
    /// The historical block hash to fetch state from.
    historical: B256,
    /// The blocks that form the chain from historical to target and are in memory.
    overlay: Option<Vec<ExecutedBlockWithTrieUpdates<N>>>,
}

impl<N: NodePrimitives, P> StateProviderBuilder<N, P> {
    /// Creates a new state provider from the provider factory, historical block hash and optional
    /// overlayed blocks.
    fn new(
        provider_factory: P,
        historical: B256,
        overlay: Option<Vec<ExecutedBlockWithTrieUpdates<N>>>,
    ) -> Self {
        Self { provider_factory, historical, overlay }
    }
}

impl<N: NodePrimitives, P> StateProviderBuilder<N, P>
where
    P: BlockReader + StateProviderFactory + StateReader + StateCommitmentProvider + Clone,
{
    /// Creates a new state provider from this builder.
    pub fn build(&self) -> ProviderResult<StateProviderBox> {
        let mut provider = self.provider_factory.state_by_block_hash(self.historical)?;
        if let Some(overlay) = self.overlay.clone() {
            provider = Box::new(MemoryOverlayStateProvider::new(provider, overlay))
        }
        Ok(provider)
    }
}

/// Tracks the state of the engine api internals.
///
/// This type is not shareable.
#[derive(Debug)]
pub struct EngineApiTreeState<N: NodePrimitives> {
    /// Tracks the state of the blockchain tree.
    tree_state: TreeState<N>,
    /// Tracks the forkchoice state updates received by the CL.
    forkchoice_state_tracker: ForkchoiceStateTracker,
    /// Buffer of detached blocks.
    buffer: BlockBuffer<N::Block>,
    /// Tracks the header of invalid payloads that were rejected by the engine because they're
    /// invalid.
    invalid_headers: InvalidHeaderCache,
}

impl<N: NodePrimitives> EngineApiTreeState<N> {
    fn new(
        block_buffer_limit: u32,
        max_invalid_header_cache_length: u32,
        canonical_block: BlockNumHash,
    ) -> Self {
        Self {
            invalid_headers: InvalidHeaderCache::new(max_invalid_header_cache_length),
            buffer: BlockBuffer::new(block_buffer_limit),
            tree_state: TreeState::new(canonical_block),
            forkchoice_state_tracker: ForkchoiceStateTracker::default(),
        }
    }
}

/// The outcome of a tree operation.
#[derive(Debug)]
pub struct TreeOutcome<T> {
    /// The outcome of the operation.
    pub outcome: T,
    /// An optional event to tell the caller to do something.
    pub event: Option<TreeEvent>,
}

impl<T> TreeOutcome<T> {
    /// Create new tree outcome.
    pub const fn new(outcome: T) -> Self {
        Self { outcome, event: None }
    }

    /// Set event on the outcome.
    pub fn with_event(mut self, event: TreeEvent) -> Self {
        self.event = Some(event);
        self
    }
}

/// Events that are triggered by Tree Chain
#[derive(Debug)]
pub enum TreeEvent {
    /// Tree action is needed.
    TreeAction(TreeAction),
    /// Backfill action is needed.
    BackfillAction(BackfillAction),
    /// Block download is needed.
    Download(DownloadRequest),
}

impl TreeEvent {
    /// Returns true if the event is a backfill action.
    const fn is_backfill_action(&self) -> bool {
        matches!(self, Self::BackfillAction(_))
    }
}

/// The actions that can be performed on the tree.
#[derive(Debug)]
pub enum TreeAction {
    /// Make target canonical.
    MakeCanonical {
        /// The sync target head hash
        sync_target_head: B256,
    },
}

/// The engine API tree handler implementation.
///
/// This type is responsible for processing engine API requests, maintaining the canonical state and
/// emitting events.
pub struct EngineApiTreeHandler<N, P, E, T, V, C>
where
    N: NodePrimitives,
    T: EngineTypes,
{
    provider: P,
    executor_provider: E,
    evm_config: C,
    consensus: Arc<dyn FullConsensus<N, Error = ConsensusError>>,
    payload_validator: V,
    /// Keeps track of internals such as executed and buffered blocks.
    state: EngineApiTreeState<N>,
    /// The half for sending messages to the engine.
    ///
    /// This is kept so that we can queue in messages to ourself that we can process later, for
    /// example distributing workload across multiple messages that would otherwise take too long
    /// to process. E.g. we might receive a range of downloaded blocks and we want to process
    /// them one by one so that we can handle incoming engine API in between and don't become
    /// unresponsive. This can happen during live sync transition where we're trying to close the
    /// gap (up to 3 epochs of blocks in the worst case).
    incoming_tx: Sender<FromEngine<EngineApiRequest<T, N>, N::Block>>,
    /// Incoming engine API requests.
    incoming: Receiver<FromEngine<EngineApiRequest<T, N>, N::Block>>,
    /// Outgoing events that are emitted to the handler.
    outgoing: UnboundedSender<EngineApiEvent<N>>,
    /// Channels to the persistence layer.
    persistence: PersistenceHandle<N>,
    /// Tracks the state changes of the persistence task.
    persistence_state: PersistenceState,
    /// Flag indicating the state of the node's backfill synchronization process.
    backfill_sync_state: BackfillSyncState,
    /// Keeps track of the state of the canonical chain that isn't persisted yet.
    /// This is intended to be accessed from external sources, such as rpc.
    canonical_in_memory_state: CanonicalInMemoryState<N>,
    /// Handle to the payload builder that will receive payload attributes for valid forkchoice
    /// updates
    payload_builder: PayloadBuilderHandle<T>,
    /// Configuration settings.
    config: TreeConfig,
    /// Metrics for the engine api.
    metrics: EngineApiMetrics,
    /// An invalid block hook.
    invalid_block_hook: Box<dyn InvalidBlockHook<N>>,
    /// The engine API variant of this handler
    engine_kind: EngineApiKind,
    /// The type responsible for processing new payloads
    payload_processor: PayloadProcessor<N, C>,
}

impl<N, P: Debug, E: Debug, T: EngineTypes + Debug, V: Debug, C: Debug> std::fmt::Debug
    for EngineApiTreeHandler<N, P, E, T, V, C>
where
    N: NodePrimitives,
{
    fn fmt(&self, f: &mut std::fmt::Formatter<'_>) -> std::fmt::Result {
        f.debug_struct("EngineApiTreeHandler")
            .field("provider", &self.provider)
            .field("evm_config", &self.evm_config)
            .field("executor_provider", &self.executor_provider)
            .field("consensus", &self.consensus)
            .field("payload_validator", &self.payload_validator)
            .field("state", &self.state)
            .field("incoming_tx", &self.incoming_tx)
            .field("persistence", &self.persistence)
            .field("persistence_state", &self.persistence_state)
            .field("backfill_sync_state", &self.backfill_sync_state)
            .field("canonical_in_memory_state", &self.canonical_in_memory_state)
            .field("payload_builder", &self.payload_builder)
            .field("config", &self.config)
            .field("metrics", &self.metrics)
            .field("invalid_block_hook", &format!("{:p}", self.invalid_block_hook))
            .field("engine_kind", &self.engine_kind)
            .finish()
    }
}

impl<N, P, E, T, V, C> EngineApiTreeHandler<N, P, E, T, V, C>
where
    N: NodePrimitives,
    P: DatabaseProviderFactory
        + BlockReader<Block = N::Block, Header = N::BlockHeader>
        + StateProviderFactory
        + StateReader<Receipt = N::Receipt>
        + StateCommitmentProvider
        + HashedPostStateProvider
        + Clone
        + 'static,
    <P as DatabaseProviderFactory>::Provider:
        BlockReader<Block = N::Block, Header = N::BlockHeader>,
    E: BlockExecutorProvider<Primitives = N>,
    C: ConfigureEvm<Header = N::BlockHeader, Transaction = N::SignedTx> + 'static,
    T: EngineTypes,
    V: EngineValidator<T, Block = N::Block>,
{
    /// Creates a new [`EngineApiTreeHandler`].
    #[expect(clippy::too_many_arguments)]
    pub fn new(
        provider: P,
        executor_provider: E,
        consensus: Arc<dyn FullConsensus<N, Error = ConsensusError>>,
        payload_validator: V,
        outgoing: UnboundedSender<EngineApiEvent<N>>,
        state: EngineApiTreeState<N>,
        canonical_in_memory_state: CanonicalInMemoryState<N>,
        persistence: PersistenceHandle<N>,
        persistence_state: PersistenceState,
        payload_builder: PayloadBuilderHandle<T>,
        config: TreeConfig,
        engine_kind: EngineApiKind,
        evm_config: C,
    ) -> Self {
        let (incoming_tx, incoming) = std::sync::mpsc::channel();

        let payload_processor =
            PayloadProcessor::new(WorkloadExecutor::new(), evm_config.clone(), &config);

        Self {
            provider,
            executor_provider,
            evm_config,
            consensus,
            payload_validator,
            incoming,
            outgoing,
            persistence,
            persistence_state,
            backfill_sync_state: BackfillSyncState::Idle,
            state,
            canonical_in_memory_state,
            payload_builder,
            config,
            metrics: Default::default(),
            incoming_tx,
            invalid_block_hook: Box::new(NoopInvalidBlockHook),
            engine_kind,
            payload_processor,
        }
    }

    /// Sets the invalid block hook.
    fn set_invalid_block_hook(&mut self, invalid_block_hook: Box<dyn InvalidBlockHook<N>>) {
        self.invalid_block_hook = invalid_block_hook;
    }

    /// Creates a new [`EngineApiTreeHandler`] instance and spawns it in its
    /// own thread.
    ///
    /// Returns the sender through which incoming requests can be sent to the task and the receiver
    /// end of a [`EngineApiEvent`] unbounded channel to receive events from the engine.
    #[expect(clippy::complexity)]
    pub fn spawn_new(
        provider: P,
        executor_provider: E,
        consensus: Arc<dyn FullConsensus<N, Error = ConsensusError>>,
        payload_validator: V,
        persistence: PersistenceHandle<N>,
        payload_builder: PayloadBuilderHandle<T>,
        canonical_in_memory_state: CanonicalInMemoryState<N>,
        config: TreeConfig,
        invalid_block_hook: Box<dyn InvalidBlockHook<N>>,
        kind: EngineApiKind,
        evm_config: C,
    ) -> (Sender<FromEngine<EngineApiRequest<T, N>, N::Block>>, UnboundedReceiver<EngineApiEvent<N>>)
    {
        let best_block_number = provider.best_block_number().unwrap_or(0);
        let header = provider.sealed_header(best_block_number).ok().flatten().unwrap_or_default();

        let persistence_state = PersistenceState {
            last_persisted_block: BlockNumHash::new(best_block_number, header.hash()),
            rx: None,
            remove_above_state: VecDeque::new(),
        };

        let (tx, outgoing) = unbounded_channel();
        let state = EngineApiTreeState::new(
            config.block_buffer_limit(),
            config.max_invalid_header_cache_length(),
            header.num_hash(),
        );

        let mut task = Self::new(
            provider,
            executor_provider,
            consensus,
            payload_validator,
            tx,
            state,
            canonical_in_memory_state,
            persistence,
            persistence_state,
            payload_builder,
            config,
            kind,
            evm_config,
        );
        task.set_invalid_block_hook(invalid_block_hook);
        let incoming = task.incoming_tx.clone();
        std::thread::Builder::new().name("Tree Task".to_string()).spawn(|| task.run()).unwrap();
        (incoming, outgoing)
    }

    /// Returns a new [`Sender`] to send messages to this type.
    pub fn sender(&self) -> Sender<FromEngine<EngineApiRequest<T, N>, N::Block>> {
        self.incoming_tx.clone()
    }

    /// Run the engine API handler.
    ///
    /// This will block the current thread and process incoming messages.
    pub fn run(mut self) {
        loop {
            match self.try_recv_engine_message() {
                Ok(Some(msg)) => {
                    debug!(target: "engine::tree", %msg, "received new engine message");
                    if let Err(fatal) = self.on_engine_message(msg) {
                        error!(target: "engine::tree", %fatal, "insert block fatal error");
                        return
                    }
                }
                Ok(None) => {
                    debug!(target: "engine::tree", "received no engine message for some time, while waiting for persistence task to complete");
                }
                Err(_err) => {
                    error!(target: "engine::tree", "Engine channel disconnected");
                    return
                }
            }

            if let Err(err) = self.advance_persistence() {
                error!(target: "engine::tree", %err, "Advancing persistence failed");
                return
            }
        }
    }

    /// Invoked when previously requested blocks were downloaded.
    ///
    /// If the block count exceeds the configured batch size we're allowed to execute at once, this
    /// will execute the first batch and send the remaining blocks back through the channel so that
    /// block request processing isn't blocked for a long time.
    fn on_downloaded(
        &mut self,
        mut blocks: Vec<RecoveredBlock<N::Block>>,
    ) -> Result<Option<TreeEvent>, InsertBlockFatalError> {
        if blocks.is_empty() {
            // nothing to execute
            return Ok(None)
        }

        trace!(target: "engine::tree", block_count = %blocks.len(), "received downloaded blocks");
        let batch = self.config.max_execute_block_batch_size().min(blocks.len());
        for block in blocks.drain(..batch) {
            if let Some(event) = self.on_downloaded_block(block)? {
                let needs_backfill = event.is_backfill_action();
                self.on_tree_event(event)?;
                if needs_backfill {
                    // can exit early if backfill is needed
                    return Ok(None)
                }
            }
        }

        // if we still have blocks to execute, send them as a followup request
        if !blocks.is_empty() {
            let _ = self.incoming_tx.send(FromEngine::DownloadedBlocks(blocks));
        }

        Ok(None)
    }

    /// When the Consensus layer receives a new block via the consensus gossip protocol,
    /// the transactions in the block are sent to the execution layer in the form of a
    /// [`EngineTypes::ExecutionData`]. The Execution layer executes the transactions and validates
    /// the state in the block header, then passes validation data back to Consensus layer, that
    /// adds the block to the head of its own blockchain and attests to it. The block is then
    /// broadcast over the consensus p2p network in the form of a "Beacon block".
    ///
    /// These responses should adhere to the [Engine API Spec for
    /// `engine_newPayload`](https://github.com/ethereum/execution-apis/blob/main/src/engine/paris.md#specification).
    ///
    /// This returns a [`PayloadStatus`] that represents the outcome of a processed new payload and
    /// returns an error if an internal error occurred.
    #[instrument(level = "trace", skip_all, fields(block_hash = %payload.block_hash(), block_num = %payload.block_number(),), target = "engine::tree")]
    fn on_new_payload(
        &mut self,
        payload: T::ExecutionData,
    ) -> Result<TreeOutcome<PayloadStatus>, InsertBlockFatalError> {
        trace!(target: "engine::tree", "invoked new payload");
        self.metrics.engine.new_payload_messages.increment(1);

        // Ensures that the given payload does not violate any consensus rules that concern the
        // block's layout, like:
        //    - missing or invalid base fee
        //    - invalid extra data
        //    - invalid transactions
        //    - incorrect hash
        //    - the versioned hashes passed with the payload do not exactly match transaction
        //      versioned hashes
        //    - the block does not contain blob transactions if it is pre-cancun
        //
        // This validates the following engine API rule:
        //
        // 3. Given the expected array of blob versioned hashes client software **MUST** run its
        //    validation by taking the following steps:
        //
        //   1. Obtain the actual array by concatenating blob versioned hashes lists
        //      (`tx.blob_versioned_hashes`) of each [blob
        //      transaction](https://eips.ethereum.org/EIPS/eip-4844#new-transaction-type) included
        //      in the payload, respecting the order of inclusion. If the payload has no blob
        //      transactions the expected array **MUST** be `[]`.
        //
        //   2. Return `{status: INVALID, latestValidHash: null, validationError: errorMessage |
        //      null}` if the expected and the actual arrays don't match.
        //
        // This validation **MUST** be instantly run in all cases even during active sync process.
        let parent_hash = payload.parent_hash();
        let block = match self.payload_validator.ensure_well_formed_payload(payload) {
            Ok(block) => block,
            Err(error) => {
                error!(target: "engine::tree", %error, "Invalid payload");
                // we need to convert the error to a payload status (response to the CL)

                let latest_valid_hash =
                    if error.is_block_hash_mismatch() || error.is_invalid_versioned_hashes() {
                        // Engine-API rules:
                        // > `latestValidHash: null` if the blockHash validation has failed (<https://github.com/ethereum/execution-apis/blob/fe8e13c288c592ec154ce25c534e26cb7ce0530d/src/engine/shanghai.md?plain=1#L113>)
                        // > `latestValidHash: null` if the expected and the actual arrays don't match (<https://github.com/ethereum/execution-apis/blob/fe8e13c288c592ec154ce25c534e26cb7ce0530d/src/engine/cancun.md?plain=1#L103>)
                        None
                    } else {
                        self.latest_valid_hash_for_invalid_payload(parent_hash)?
                    };

                let status = PayloadStatusEnum::from(error);
                return Ok(TreeOutcome::new(PayloadStatus::new(status, latest_valid_hash)))
            }
        };

        let block_hash = block.hash();
        let mut lowest_buffered_ancestor = self.lowest_buffered_ancestor_or(block_hash);
        if lowest_buffered_ancestor == block_hash {
            lowest_buffered_ancestor = block.parent_hash();
        }

        // now check the block itself
        if let Some(status) =
            self.check_invalid_ancestor_with_head(lowest_buffered_ancestor, &block)?
        {
            return Ok(TreeOutcome::new(status))
        }

        let status = if self.backfill_sync_state.is_idle() {
            let mut latest_valid_hash = None;
            let num_hash = block.num_hash();
            match self.insert_block(block) {
                Ok(status) => {
                    let status = match status {
                        InsertPayloadOk::Inserted(BlockStatus::Valid) => {
                            latest_valid_hash = Some(block_hash);
                            self.try_connect_buffered_blocks(num_hash)?;
                            PayloadStatusEnum::Valid
                        }
                        InsertPayloadOk::AlreadySeen(BlockStatus::Valid) => {
                            latest_valid_hash = Some(block_hash);
                            PayloadStatusEnum::Valid
                        }
                        InsertPayloadOk::Inserted(BlockStatus::Disconnected { .. }) |
                        InsertPayloadOk::AlreadySeen(BlockStatus::Disconnected { .. }) => {
                            // not known to be invalid, but we don't know anything else
                            PayloadStatusEnum::Syncing
                        }
                    };

                    PayloadStatus::new(status, latest_valid_hash)
                }
                Err(error) => self.on_insert_block_error(error)?,
            }
        } else if let Err(error) = self.buffer_block(block) {
            self.on_insert_block_error(error)?
        } else {
            PayloadStatus::from_status(PayloadStatusEnum::Syncing)
        };

        let mut outcome = TreeOutcome::new(status);
        // if the block is valid and it is the current sync target head, make it canonical
        if outcome.outcome.is_valid() && self.is_sync_target_head(block_hash) {
            // but only if it isn't already the canonical head
            if self.state.tree_state.canonical_block_hash() != block_hash {
                outcome = outcome.with_event(TreeEvent::TreeAction(TreeAction::MakeCanonical {
                    sync_target_head: block_hash,
                }));
            }
        }

        Ok(outcome)
    }

    /// Returns the new chain for the given head.
    ///
    /// This also handles reorgs.
    ///
    /// Note: This does not update the tracked state and instead returns the new chain based on the
    /// given head.
    fn on_new_head(&self, new_head: B256) -> ProviderResult<Option<NewCanonicalChain<N>>> {
        // get the executed new head block
        let Some(new_head_block) = self.state.tree_state.blocks_by_hash.get(&new_head) else {
            return Ok(None)
        };

        let new_head_number = new_head_block.recovered_block().number();
        let mut current_canonical_number = self.state.tree_state.current_canonical_head.number;

        let mut new_chain = vec![new_head_block.clone()];
        let mut current_hash = new_head_block.recovered_block().parent_hash();
        let mut current_number = new_head_number - 1;

        // Walk back the new chain until we reach a block we know about
        //
        // This is only done for in-memory blocks, because we should not have persisted any blocks
        // that are _above_ the current canonical head.
        while current_number > current_canonical_number {
            if let Some(block) = self.state.tree_state.executed_block_by_hash(current_hash).cloned()
            {
                current_hash = block.recovered_block().parent_hash();
                current_number -= 1;
                new_chain.push(block);
            } else {
                warn!(target: "engine::tree", current_hash=?current_hash, "Sidechain block not found in TreeState");
                // This should never happen as we're walking back a chain that should connect to
                // the canonical chain
                return Ok(None);
            }
        }

        // If we have reached the current canonical head by walking back from the target, then we
        // know this represents an extension of the canonical chain.
        if current_hash == self.state.tree_state.current_canonical_head.hash {
            new_chain.reverse();

            // Simple extension of the current chain
            return Ok(Some(NewCanonicalChain::Commit { new: new_chain }));
        }

        // We have a reorg. Walk back both chains to find the fork point.
        let mut old_chain = Vec::new();
        let mut old_hash = self.state.tree_state.current_canonical_head.hash;

        // If the canonical chain is ahead of the new chain,
        // gather all blocks until new head number.
        while current_canonical_number > current_number {
            if let Some(block) = self.canonical_block_by_hash(old_hash)? {
                old_chain.push(block.clone());
                old_hash = block.recovered_block().parent_hash();
                current_canonical_number -= 1;
            } else {
                // This shouldn't happen as we're walking back the canonical chain
                warn!(target: "engine::tree", current_hash=?old_hash, "Canonical block not found in TreeState");
                return Ok(None);
            }
        }

        // Both new and old chain pointers are now at the same height.
        debug_assert_eq!(current_number, current_canonical_number);

        // Walk both chains from specified hashes at same height until
        // a common ancestor (fork block) is reached.
        while old_hash != current_hash {
            if let Some(block) = self.canonical_block_by_hash(old_hash)? {
                old_hash = block.recovered_block().parent_hash();
                old_chain.push(block);
            } else {
                // This shouldn't happen as we're walking back the canonical chain
                warn!(target: "engine::tree", current_hash=?old_hash, "Canonical block not found in TreeState");
                return Ok(None);
            }

            if let Some(block) = self.state.tree_state.executed_block_by_hash(current_hash).cloned()
            {
                current_hash = block.recovered_block().parent_hash();
                new_chain.push(block);
            } else {
                // This shouldn't happen as we've already walked this path
                warn!(target: "engine::tree", invalid_hash=?current_hash, "New chain block not found in TreeState");
                return Ok(None);
            }
        }
        new_chain.reverse();
        old_chain.reverse();

        Ok(Some(NewCanonicalChain::Reorg { new: new_chain, old: old_chain }))
    }

    /// Determines if the given block is part of a fork by checking that these
    /// conditions are true:
    /// * walking back from the target hash to verify that the target hash is not part of an
    ///   extension of the canonical chain.
    /// * walking back from the current head to verify that the target hash is not already part of
    ///   the canonical chain.
    fn is_fork(&self, target_hash: B256) -> ProviderResult<bool> {
        // verify that the given hash is not part of an extension of the canon chain.
        let canonical_head = self.state.tree_state.canonical_head();
        let mut current_hash = target_hash;
        while let Some(current_block) = self.sealed_header_by_hash(current_hash)? {
            if current_block.hash() == canonical_head.hash {
                return Ok(false)
            }
            // We already passed the canonical head
            if current_block.number() <= canonical_head.number {
                break
            }
            current_hash = current_block.parent_hash();
        }

        // verify that the given hash is not already part of canonical chain stored in memory
        if self.canonical_in_memory_state.header_by_hash(target_hash).is_some() {
            return Ok(false)
        }

        // verify that the given hash is not already part of persisted canonical chain
        if self.provider.block_number(target_hash)?.is_some() {
            return Ok(false)
        }

        Ok(true)
    }

    /// Returns whether or not the input block is a descendant of the blocks being persisted.
    fn is_descendant_of_persisting_blocks(&self, block: &N::BlockHeader) -> bool {
        self.persistence_state.current_action().is_none_or(|action| {
            match action {
                CurrentPersistenceAction::SavingBlocks { highest } => {
                    // The block being validated can't be a descendant if its number is lower than
                    // the highest block being persisted. In that case, it's likely a fork of a
                    // lower block.
                    if block.number() <= highest.number {
                        return false
                    }

                    self.state.tree_state.is_descendant(*highest, block)
                }
                CurrentPersistenceAction::RemovingBlocks { new_tip_num: _ } => false,
            }
        })
    }

    /// Invoked when we receive a new forkchoice update message. Calls into the blockchain tree
    /// to resolve chain forks and ensure that the Execution Layer is working with the latest valid
    /// chain.
    ///
    /// These responses should adhere to the [Engine API Spec for
    /// `engine_forkchoiceUpdated`](https://github.com/ethereum/execution-apis/blob/main/src/engine/paris.md#specification-1).
    ///
    /// Returns an error if an internal error occurred like a database error.
    #[instrument(level = "trace", skip_all, fields(head = % state.head_block_hash, safe = % state.safe_block_hash,finalized = % state.finalized_block_hash), target = "engine::tree")]
    fn on_forkchoice_updated(
        &mut self,
        state: ForkchoiceState,
        attrs: Option<T::PayloadAttributes>,
        version: EngineApiMessageVersion,
    ) -> ProviderResult<TreeOutcome<OnForkChoiceUpdated>> {
        trace!(target: "engine::tree", ?attrs, "invoked forkchoice update");
        self.metrics.engine.forkchoice_updated_messages.increment(1);
        self.canonical_in_memory_state.on_forkchoice_update_received();

        if let Some(on_updated) = self.pre_validate_forkchoice_update(state)? {
            return Ok(TreeOutcome::new(on_updated))
        }

        let valid_outcome = |head| {
            TreeOutcome::new(OnForkChoiceUpdated::valid(PayloadStatus::new(
                PayloadStatusEnum::Valid,
                Some(head),
            )))
        };

        // Process the forkchoice update by trying to make the head block canonical
        //
        // We can only process this forkchoice update if:
        // - we have the `head` block
        // - the head block is part of a chain that is connected to the canonical chain. This
        //   includes reorgs.
        //
        // Performing a FCU involves:
        // - marking the FCU's head block as canonical
        // - updating in memory state to reflect the new canonical chain
        // - updating canonical state trackers
        // - emitting a canonicalization event for the new chain (including reorg)
        // - if we have payload attributes, delegate them to the payload service

        // 1. ensure we have a new head block
        if self.state.tree_state.canonical_block_hash() == state.head_block_hash {
            trace!(target: "engine::tree", "fcu head hash is already canonical");

            // update the safe and finalized blocks and ensure their values are valid
            if let Err(outcome) = self.ensure_consistent_forkchoice_state(state) {
                // safe or finalized hashes are invalid
                return Ok(TreeOutcome::new(outcome))
            }

            // we still need to process payload attributes if the head is already canonical
            if let Some(attr) = attrs {
                let tip = self
                    .block_by_hash(self.state.tree_state.canonical_block_hash())?
                    .ok_or_else(|| {
                        // If we can't find the canonical block, then something is wrong and we need
                        // to return an error
                        ProviderError::HeaderNotFound(state.head_block_hash.into())
                    })?;
                let updated = self.process_payload_attributes(attr, tip.header(), state, version);
                return Ok(TreeOutcome::new(updated))
            }

            // the head block is already canonical
            return Ok(valid_outcome(state.head_block_hash))
        }

        // 2. ensure we can apply a new chain update for the head block
        if let Some(chain_update) = self.on_new_head(state.head_block_hash)? {
            let tip = chain_update.tip().clone_sealed_header();
            self.on_canonical_chain_update(chain_update);

            // update the safe and finalized blocks and ensure their values are valid
            if let Err(outcome) = self.ensure_consistent_forkchoice_state(state) {
                // safe or finalized hashes are invalid
                return Ok(TreeOutcome::new(outcome))
            }

            if let Some(attr) = attrs {
                let updated = self.process_payload_attributes(attr, &tip, state, version);
                return Ok(TreeOutcome::new(updated))
            }

            return Ok(valid_outcome(state.head_block_hash))
        }

        // 3. check if the head is already part of the canonical chain
        if let Ok(Some(canonical_header)) = self.find_canonical_header(state.head_block_hash) {
            debug!(target: "engine::tree", head = canonical_header.number(), "fcu head block is already canonical");

            // For OpStack the proposers are allowed to reorg their own chain at will, so we need to
            // always trigger a new payload job if requested.
            if self.engine_kind.is_opstack() {
                if let Some(attr) = attrs {
                    debug!(target: "engine::tree", head = canonical_header.number(), "handling payload attributes for canonical head");
                    let updated =
                        self.process_payload_attributes(attr, &canonical_header, state, version);
                    return Ok(TreeOutcome::new(updated))
                }
            }

            // 2. Client software MAY skip an update of the forkchoice state and MUST NOT begin a
            //    payload build process if `forkchoiceState.headBlockHash` references a `VALID`
            //    ancestor of the head of canonical chain, i.e. the ancestor passed payload
            //    validation process and deemed `VALID`. In the case of such an event, client
            //    software MUST return `{payloadStatus: {status: VALID, latestValidHash:
            //    forkchoiceState.headBlockHash, validationError: null}, payloadId: null}`

            // the head block is already canonical, so we're not triggering a payload job and can
            // return right away
            return Ok(valid_outcome(state.head_block_hash))
        }

        // 4. we don't have the block to perform the update
        // we assume the FCU is valid and at least the head is missing,
        // so we need to start syncing to it
        //
        // find the appropriate target to sync to, if we don't have the safe block hash then we
        // start syncing to the safe block via backfill first
        let target = if self.state.forkchoice_state_tracker.is_empty() &&
            // check that safe block is valid and missing
            !state.safe_block_hash.is_zero() &&
            self.find_canonical_header(state.safe_block_hash).ok().flatten().is_none()
        {
            debug!(target: "engine::tree", "missing safe block on initial FCU, downloading safe block");
            state.safe_block_hash
        } else {
            state.head_block_hash
        };

        let target = self.lowest_buffered_ancestor_or(target);
        trace!(target: "engine::tree", %target, "downloading missing block");

        Ok(TreeOutcome::new(OnForkChoiceUpdated::valid(PayloadStatus::from_status(
            PayloadStatusEnum::Syncing,
        )))
        .with_event(TreeEvent::Download(DownloadRequest::single_block(target))))
    }

    /// Attempts to receive the next engine request.
    ///
    /// If there's currently no persistence action in progress, this will block until a new request
    /// is received. If there's a persistence action in progress, this will try to receive the
    /// next request with a timeout to not block indefinitely and return `Ok(None)` if no request is
    /// received in time.
    ///
    /// Returns an error if the engine channel is disconnected.
    #[expect(clippy::type_complexity)]
    fn try_recv_engine_message(
        &self,
    ) -> Result<Option<FromEngine<EngineApiRequest<T, N>, N::Block>>, RecvError> {
        if self.persistence_state.in_progress() {
            // try to receive the next request with a timeout to not block indefinitely
            match self.incoming.recv_timeout(std::time::Duration::from_millis(500)) {
                Ok(msg) => Ok(Some(msg)),
                Err(err) => match err {
                    RecvTimeoutError::Timeout => Ok(None),
                    RecvTimeoutError::Disconnected => Err(RecvError),
                },
            }
        } else {
            self.incoming.recv().map(Some)
        }
    }

    /// Helper method to remove blocks and set the persistence state. This ensures we keep track of
    /// the current persistence action while we're removing blocks.
    fn remove_blocks(&mut self, new_tip_num: u64) {
        debug!(target: "engine::tree", ?new_tip_num, remove_state=?self.persistence_state.remove_above_state, last_persisted_block_number=?self.persistence_state.last_persisted_block.number, "Removing blocks using persistence task");
        if new_tip_num < self.persistence_state.last_persisted_block.number {
            debug!(target: "engine::tree", ?new_tip_num, "Starting remove blocks job");
            let (tx, rx) = oneshot::channel();
            let _ = self.persistence.remove_blocks_above(new_tip_num, tx);
            self.persistence_state.start_remove(new_tip_num, rx);
        }
    }

    /// Helper method to save blocks and set the persistence state. This ensures we keep track of
    /// the current persistence action while we're saving blocks.
    fn persist_blocks(&mut self, blocks_to_persist: Vec<ExecutedBlockWithTrieUpdates<N>>) {
        if blocks_to_persist.is_empty() {
            debug!(target: "engine::tree", "Returned empty set of blocks to persist");
            return
        }

        // NOTE: checked non-empty above
        let highest_num_hash = blocks_to_persist
            .iter()
            .max_by_key(|block| block.recovered_block().number())
            .map(|b| b.recovered_block().num_hash())
            .expect("Checked non-empty persisting blocks");

        debug!(target: "engine::tree", blocks = ?blocks_to_persist.iter().map(|block| block.recovered_block().num_hash()).collect::<Vec<_>>(), "Persisting blocks");
        let (tx, rx) = oneshot::channel();
        let _ = self.persistence.save_blocks(blocks_to_persist, tx);

        self.persistence_state.start_save(highest_num_hash, rx);
    }

    /// Attempts to advance the persistence state.
    ///
    /// If we're currently awaiting a response this will try to receive the response (non-blocking)
    /// or send a new persistence action if necessary.
    fn advance_persistence(&mut self) -> Result<(), AdvancePersistenceError> {
        if self.persistence_state.in_progress() {
            let (mut rx, start_time, current_action) = self
                .persistence_state
                .rx
                .take()
                .expect("if a persistence task is in progress Receiver must be Some");
            // Check if persistence has complete
            match rx.try_recv() {
                Ok(last_persisted_hash_num) => {
                    self.metrics.engine.persistence_duration.record(start_time.elapsed());
                    let Some(BlockNumHash {
                        hash: last_persisted_block_hash,
                        number: last_persisted_block_number,
                    }) = last_persisted_hash_num
                    else {
                        // if this happened, then we persisted no blocks because we sent an
                        // empty vec of blocks
                        warn!(target: "engine::tree", "Persistence task completed but did not persist any blocks");
                        return Ok(())
                    };

                    debug!(target: "engine::tree", ?last_persisted_block_hash, ?last_persisted_block_number, "Finished persisting, calling finish");
                    self.persistence_state
                        .finish(last_persisted_block_hash, last_persisted_block_number);
                    self.on_new_persisted_block()?;
                }
                Err(TryRecvError::Closed) => return Err(TryRecvError::Closed.into()),
                Err(TryRecvError::Empty) => {
                    self.persistence_state.rx = Some((rx, start_time, current_action))
                }
            }
        }

        if !self.persistence_state.in_progress() {
            if let Some(new_tip_num) = self.persistence_state.remove_above_state.pop_front() {
                self.remove_blocks(new_tip_num)
            } else if self.should_persist() {
                let blocks_to_persist = self.get_canonical_blocks_to_persist();
                self.persist_blocks(blocks_to_persist);
            }
        }

        Ok(())
    }

    /// Handles a message from the engine.
    fn on_engine_message(
        &mut self,
        msg: FromEngine<EngineApiRequest<T, N>, N::Block>,
    ) -> Result<(), InsertBlockFatalError> {
        match msg {
            FromEngine::Event(event) => match event {
                FromOrchestrator::BackfillSyncStarted => {
                    debug!(target: "engine::tree", "received backfill sync started event");
                    self.backfill_sync_state = BackfillSyncState::Active;
                }
                FromOrchestrator::BackfillSyncFinished(ctrl) => {
                    self.on_backfill_sync_finished(ctrl)?;
                }
            },
            FromEngine::Request(request) => {
                match request {
                    EngineApiRequest::InsertExecutedBlock(block) => {
                        let block_num_hash = block.recovered_block().num_hash();
                        debug!(target: "engine::tree", block=?block_num_hash, "inserting already executed block");
                        let now = Instant::now();

                        // if the parent is the canonical head, we can insert the block as the
                        // pending block
                        if self.state.tree_state.canonical_block_hash() ==
                            block.recovered_block().parent_hash()
                        {
                            debug!(target: "engine::tree", pending=?block_num_hash, "updating pending block");
                            self.canonical_in_memory_state.set_pending_block(block.clone());
                        }

                        self.state.tree_state.insert_executed(block.clone());
                        self.metrics.engine.inserted_already_executed_blocks.increment(1);
                        self.emit_event(EngineApiEvent::BeaconConsensus(
                            BeaconConsensusEngineEvent::CanonicalBlockAdded(block, now.elapsed()),
                        ));
                    }
                    EngineApiRequest::Beacon(request) => {
                        match request {
                            BeaconEngineMessage::ForkchoiceUpdated {
                                state,
                                payload_attrs,
                                tx,
                                version,
                            } => {
                                let mut output =
                                    self.on_forkchoice_updated(state, payload_attrs, version);

                                if let Ok(res) = &mut output {
                                    // track last received forkchoice state
                                    self.state
                                        .forkchoice_state_tracker
                                        .set_latest(state, res.outcome.forkchoice_status());

                                    // emit an event about the handled FCU
                                    self.emit_event(BeaconConsensusEngineEvent::ForkchoiceUpdated(
                                        state,
                                        res.outcome.forkchoice_status(),
                                    ));

                                    // handle the event if any
                                    self.on_maybe_tree_event(res.event.take())?;
                                }

                                if let Err(err) =
                                    tx.send(output.map(|o| o.outcome).map_err(Into::into))
                                {
                                    self.metrics
                                        .engine
                                        .failed_forkchoice_updated_response_deliveries
                                        .increment(1);
                                    error!(target: "engine::tree", "Failed to send event: {err:?}");
                                }
                            }
                            BeaconEngineMessage::NewPayload { payload, tx } => {
                                let mut output = self.on_new_payload(payload);

                                let maybe_event =
                                    output.as_mut().ok().and_then(|out| out.event.take());

                                // emit response
                                if let Err(err) =
                                    tx.send(output.map(|o| o.outcome).map_err(|e| {
                                        BeaconOnNewPayloadError::Internal(Box::new(e))
                                    }))
                                {
                                    error!(target: "engine::tree", "Failed to send event: {err:?}");
                                    self.metrics
                                        .engine
                                        .failed_new_payload_response_deliveries
                                        .increment(1);
                                }

                                // handle the event if any
                                self.on_maybe_tree_event(maybe_event)?;
                            }
                            BeaconEngineMessage::TransitionConfigurationExchanged => {
                                // triggering this hook will record that we received a request from
                                // the CL
                                self.canonical_in_memory_state
                                    .on_transition_configuration_exchanged();
                            }
                        }
                    }
                }
            }
            FromEngine::DownloadedBlocks(blocks) => {
                if let Some(event) = self.on_downloaded(blocks)? {
                    self.on_tree_event(event)?;
                }
            }
        }
        Ok(())
    }

    /// Invoked if the backfill sync has finished to target.
    ///
    /// At this point we consider the block synced to the backfill target.
    ///
    /// Checks the tracked finalized block against the block on disk and requests another backfill
    /// run if the distance to the tip exceeds the threshold for another backfill run.
    ///
    /// This will also do the necessary housekeeping of the tree state, this includes:
    ///  - removing all blocks below the backfill height
    ///  - resetting the canonical in-memory state
    fn on_backfill_sync_finished(
        &mut self,
        ctrl: ControlFlow,
    ) -> Result<(), InsertBlockFatalError> {
        debug!(target: "engine::tree", "received backfill sync finished event");
        self.backfill_sync_state = BackfillSyncState::Idle;

        // Pipeline unwound, memorize the invalid block and wait for CL for next sync target.
        if let ControlFlow::Unwind { bad_block, .. } = ctrl {
            warn!(target: "engine::tree", invalid_block=?bad_block, "Bad block detected in unwind");
            // update the `invalid_headers` cache with the new invalid header
            self.state.invalid_headers.insert(*bad_block);
            return Ok(())
        }

        // backfill height is the block number that the backfill finished at
        let Some(backfill_height) = ctrl.block_number() else { return Ok(()) };

        // state house keeping after backfill sync
        // remove all executed blocks below the backfill height
        //
        // We set the `finalized_num` to `Some(backfill_height)` to ensure we remove all state
        // before that
        let backfill_num_hash = self
            .provider
            .block_hash(backfill_height)?
            .map(|hash| BlockNumHash { hash, number: backfill_height });

        self.state.tree_state.remove_until(
            backfill_num_hash
                .expect("after backfill the block target hash should be present in the db"),
            self.persistence_state.last_persisted_block.hash,
            backfill_num_hash,
        );
        self.metrics.engine.executed_blocks.set(self.state.tree_state.block_count() as f64);
        self.metrics.tree.canonical_chain_height.set(backfill_height as f64);

        // remove all buffered blocks below the backfill height
        self.state.buffer.remove_old_blocks(backfill_height);
        // we remove all entries because now we're synced to the backfill target and consider this
        // the canonical chain
        self.canonical_in_memory_state.clear_state();

        if let Ok(Some(new_head)) = self.provider.sealed_header(backfill_height) {
            // update the tracked chain height, after backfill sync both the canonical height and
            // persisted height are the same
            self.state.tree_state.set_canonical_head(new_head.num_hash());
            self.persistence_state.finish(new_head.hash(), new_head.number());

            // update the tracked canonical head
            self.canonical_in_memory_state.set_canonical_head(new_head);
        }

        // check if we need to run backfill again by comparing the most recent finalized height to
        // the backfill height
        let Some(sync_target_state) = self.state.forkchoice_state_tracker.sync_target_state()
        else {
            return Ok(())
        };
        if sync_target_state.finalized_block_hash.is_zero() {
            // no finalized block, can't check distance
            return Ok(())
        }
        // get the block number of the finalized block, if we have it
        let newest_finalized = self
            .state
            .buffer
            .block(&sync_target_state.finalized_block_hash)
            .map(|block| block.number());

        // The block number that the backfill finished at - if the progress or newest
        // finalized is None then we can't check the distance anyways.
        //
        // If both are Some, we perform another distance check and return the desired
        // backfill target
        if let Some(backfill_target) =
            ctrl.block_number().zip(newest_finalized).and_then(|(progress, finalized_number)| {
                // Determines whether or not we should run backfill again, in case
                // the new gap is still large enough and requires running backfill again
                self.backfill_sync_target(progress, finalized_number, None)
            })
        {
            // request another backfill run
            self.emit_event(EngineApiEvent::BackfillAction(BackfillAction::Start(
                backfill_target.into(),
            )));
            return Ok(())
        };

        // try to close the gap by executing buffered blocks that are child blocks of the new head
        self.try_connect_buffered_blocks(self.state.tree_state.current_canonical_head)
    }

    /// Attempts to make the given target canonical.
    ///
    /// This will update the tracked canonical in memory state and do the necessary housekeeping.
    fn make_canonical(&mut self, target: B256) -> ProviderResult<()> {
        if let Some(chain_update) = self.on_new_head(target)? {
            self.on_canonical_chain_update(chain_update);
        }

        Ok(())
    }

    /// Convenience function to handle an optional tree event.
    fn on_maybe_tree_event(&mut self, event: Option<TreeEvent>) -> ProviderResult<()> {
        if let Some(event) = event {
            self.on_tree_event(event)?;
        }

        Ok(())
    }

    /// Handles a tree event.
    ///
    /// Returns an error if a [`TreeAction::MakeCanonical`] results in a fatal error.
    fn on_tree_event(&mut self, event: TreeEvent) -> ProviderResult<()> {
        match event {
            TreeEvent::TreeAction(action) => match action {
                TreeAction::MakeCanonical { sync_target_head } => {
                    self.make_canonical(sync_target_head)?;
                }
            },
            TreeEvent::BackfillAction(action) => {
                self.emit_event(EngineApiEvent::BackfillAction(action));
            }
            TreeEvent::Download(action) => {
                self.emit_event(EngineApiEvent::Download(action));
            }
        }

        Ok(())
    }

    /// Emits an outgoing event to the engine.
    fn emit_event(&mut self, event: impl Into<EngineApiEvent<N>>) {
        let event = event.into();

        if event.is_backfill_action() {
            debug_assert_eq!(
                self.backfill_sync_state,
                BackfillSyncState::Idle,
                "backfill action should only be emitted when backfill is idle"
            );

            if self.persistence_state.in_progress() {
                // backfill sync and persisting data are mutually exclusive, so we can't start
                // backfill while we're still persisting
                debug!(target: "engine::tree", "skipping backfill file while persistence task is active");
                return
            }

            self.backfill_sync_state = BackfillSyncState::Pending;
            self.metrics.engine.pipeline_runs.increment(1);
            debug!(target: "engine::tree", "emitting backfill action event");
        }

        let _ = self.outgoing.send(event).inspect_err(
            |err| error!(target: "engine::tree", "Failed to send internal event: {err:?}"),
        );
    }

    /// Returns true if the canonical chain length minus the last persisted
    /// block is greater than or equal to the persistence threshold and
    /// backfill is not running.
    pub const fn should_persist(&self) -> bool {
        if !self.backfill_sync_state.is_idle() {
            // can't persist if backfill is running
            return false
        }

        let min_block = self.persistence_state.last_persisted_block.number;
        self.state.tree_state.canonical_block_number().saturating_sub(min_block) >
            self.config.persistence_threshold()
    }

    /// Returns a batch of consecutive canonical blocks to persist in the range
    /// `(last_persisted_number .. canonical_head - threshold]` . The expected
    /// order is oldest -> newest.
    fn get_canonical_blocks_to_persist(&self) -> Vec<ExecutedBlockWithTrieUpdates<N>> {
        let mut blocks_to_persist = Vec::new();
        let mut current_hash = self.state.tree_state.canonical_block_hash();
        let last_persisted_number = self.persistence_state.last_persisted_block.number;

        let canonical_head_number = self.state.tree_state.canonical_block_number();

        let target_number =
            canonical_head_number.saturating_sub(self.config.memory_block_buffer_target());

        debug!(target: "engine::tree", ?last_persisted_number, ?canonical_head_number, ?target_number, ?current_hash, "Returning canonical blocks to persist");
        while let Some(block) = self.state.tree_state.blocks_by_hash.get(&current_hash) {
            if block.recovered_block().number() <= last_persisted_number {
                break;
            }

            if block.recovered_block().number() <= target_number {
                blocks_to_persist.push(block.clone());
            }

            current_hash = block.recovered_block().parent_hash();
        }

        // reverse the order so that the oldest block comes first
        blocks_to_persist.reverse();

        blocks_to_persist
    }

    /// This clears the blocks from the in-memory tree state that have been persisted to the
    /// database.
    ///
    /// This also updates the canonical in-memory state to reflect the newest persisted block
    /// height.
    ///
    /// Assumes that `finish` has been called on the `persistence_state` at least once
    fn on_new_persisted_block(&mut self) -> ProviderResult<()> {
        let finalized = self.state.forkchoice_state_tracker.last_valid_finalized();
        self.remove_before(self.persistence_state.last_persisted_block, finalized)?;
        self.canonical_in_memory_state.remove_persisted_blocks(BlockNumHash {
            number: self.persistence_state.last_persisted_block.number,
            hash: self.persistence_state.last_persisted_block.hash,
        });
        Ok(())
    }

    /// Return an [`ExecutedBlock`] from database or in-memory state by hash.
    ///
    /// NOTE: This cannot fetch [`ExecutedBlock`]s for _finalized_ blocks, instead it can only
    /// fetch [`ExecutedBlock`]s for _canonical_ blocks, or blocks from sidechains that the node
    /// has in memory.
    ///
    /// For finalized blocks, this will return `None`.
    fn canonical_block_by_hash(&self, hash: B256) -> ProviderResult<Option<ExecutedBlock<N>>> {
        trace!(target: "engine::tree", ?hash, "Fetching executed block by hash");
        // check memory first
        if let Some(block) = self.state.tree_state.executed_block_by_hash(hash).cloned() {
            return Ok(Some(block.block))
        }

        let (block, senders) = self
            .provider
            .sealed_block_with_senders(hash.into(), TransactionVariant::WithHash)?
            .ok_or_else(|| ProviderError::HeaderNotFound(hash.into()))?
            .split_sealed();
        let execution_output = self
            .provider
            .get_state(block.header().number())?
            .ok_or_else(|| ProviderError::StateForNumberNotFound(block.header().number()))?;
        let hashed_state = self.provider.hashed_post_state(execution_output.state());

        Ok(Some(ExecutedBlock {
            recovered_block: Arc::new(RecoveredBlock::new_sealed(block, senders)),
            execution_output: Arc::new(execution_output),
            hashed_state: Arc::new(hashed_state),
        }))
    }

    /// Return sealed block from database or in-memory state by hash.
    fn sealed_header_by_hash(
        &self,
        hash: B256,
    ) -> ProviderResult<Option<SealedHeader<N::BlockHeader>>> {
        // check memory first
        let block = self
            .state
            .tree_state
            .block_by_hash(hash)
            .map(|block| block.as_ref().clone_sealed_header());

        if block.is_some() {
            Ok(block)
        } else {
            self.provider.sealed_header_by_hash(hash)
        }
    }

    /// Return block from database or in-memory state by hash.
    fn block_by_hash(&self, hash: B256) -> ProviderResult<Option<N::Block>> {
        // check database first
        let mut block = self.provider.block_by_hash(hash)?;
        if block.is_none() {
            // Note: it's fine to return the unsealed block because the caller already has
            // the hash
            block = self
                .state
                .tree_state
                .block_by_hash(hash)
                // TODO: clone for compatibility. should we return an Arc here?
                .map(|block| block.as_ref().clone().into_block());
        }
        Ok(block)
    }

    /// Returns the state provider for the requested block hash.
    ///
    /// This merges the state of all blocks that are part of the chain that the requested block is
    /// the head of and are not yet persisted on disk. This includes all blocks that connect back to
    /// a canonical block on disk.
    ///
    /// Returns `None` if the state for the requested hash is not found, this happens if the
    /// requested state belongs to a block that is not connected to the canonical chain.
    ///
    /// Returns an error if we failed to fetch the state from the database.
    fn state_provider(&self, hash: B256) -> ProviderResult<Option<StateProviderBox>> {
        if let Some((historical, blocks)) = self.state.tree_state.blocks_by_hash(hash) {
            debug!(target: "engine::tree", %hash, %historical, "found canonical state for block in memory");
            // the block leads back to the canonical chain
            let historical = self.provider.state_by_block_hash(historical)?;
            return Ok(Some(Box::new(MemoryOverlayStateProvider::new(historical, blocks))))
        }

        // the hash could belong to an unknown block or a persisted block
        if let Some(header) = self.provider.header(&hash)? {
            debug!(target: "engine::tree", %hash, number = %header.number(), "found canonical state for block in database");
            // the block is known and persisted
            let historical = self.provider.state_by_block_hash(hash)?;
            return Ok(Some(historical))
        }

        debug!(target: "engine::tree", %hash, "no canonical state found for block");

        Ok(None)
    }

    /// Return the parent hash of the lowest buffered ancestor for the requested block, if there
    /// are any buffered ancestors. If there are no buffered ancestors, and the block itself does
    /// not exist in the buffer, this returns the hash that is passed in.
    ///
    /// Returns the parent hash of the block itself if the block is buffered and has no other
    /// buffered ancestors.
    fn lowest_buffered_ancestor_or(&self, hash: B256) -> B256 {
        self.state
            .buffer
            .lowest_ancestor(&hash)
            .map(|block| block.parent_hash())
            .unwrap_or_else(|| hash)
    }

    /// If validation fails, the response MUST contain the latest valid hash:
    ///
    ///   - The block hash of the ancestor of the invalid payload satisfying the following two
    ///     conditions:
    ///     - It is fully validated and deemed VALID
    ///     - Any other ancestor of the invalid payload with a higher blockNumber is INVALID
    ///   - 0x0000000000000000000000000000000000000000000000000000000000000000 if the above
    ///     conditions are satisfied by a `PoW` block.
    ///   - null if client software cannot determine the ancestor of the invalid payload satisfying
    ///     the above conditions.
    fn latest_valid_hash_for_invalid_payload(
        &mut self,
        parent_hash: B256,
    ) -> ProviderResult<Option<B256>> {
        // Check if parent exists in side chain or in canonical chain.
        if self.block_by_hash(parent_hash)?.is_some() {
            return Ok(Some(parent_hash))
        }

        // iterate over ancestors in the invalid cache
        // until we encounter the first valid ancestor
        let mut current_hash = parent_hash;
        let mut current_block = self.state.invalid_headers.get(&current_hash);
        while let Some(block_with_parent) = current_block {
            current_hash = block_with_parent.parent;
            current_block = self.state.invalid_headers.get(&current_hash);

            // If current_header is None, then the current_hash does not have an invalid
            // ancestor in the cache, check its presence in blockchain tree
            if current_block.is_none() && self.block_by_hash(current_hash)?.is_some() {
                return Ok(Some(current_hash))
            }
        }
        Ok(None)
    }

    /// Prepares the invalid payload response for the given hash, checking the
    /// database for the parent hash and populating the payload status with the latest valid hash
    /// according to the engine api spec.
    fn prepare_invalid_response(&mut self, mut parent_hash: B256) -> ProviderResult<PayloadStatus> {
        // Edge case: the `latestValid` field is the zero hash if the parent block is the terminal
        // PoW block, which we need to identify by looking at the parent's block difficulty
        if let Some(parent) = self.block_by_hash(parent_hash)? {
            if !parent.header().difficulty().is_zero() {
                parent_hash = B256::ZERO;
            }
        }

        let valid_parent_hash = self.latest_valid_hash_for_invalid_payload(parent_hash)?;
        Ok(PayloadStatus::from_status(PayloadStatusEnum::Invalid {
            validation_error: PayloadValidationError::LinksToRejectedPayload.to_string(),
        })
        .with_latest_valid_hash(valid_parent_hash.unwrap_or_default()))
    }

    /// Returns true if the given hash is the last received sync target block.
    ///
    /// See [`ForkchoiceStateTracker::sync_target_state`]
    fn is_sync_target_head(&self, block_hash: B256) -> bool {
        if let Some(target) = self.state.forkchoice_state_tracker.sync_target_state() {
            return target.head_block_hash == block_hash
        }
        false
    }

    /// Checks if the given `check` hash points to an invalid header, inserting the given `head`
    /// block into the invalid header cache if the `check` hash has a known invalid ancestor.
    ///
    /// Returns a payload status response according to the engine API spec if the block is known to
    /// be invalid.
    fn check_invalid_ancestor_with_head(
        &mut self,
        check: B256,
        head: &SealedBlock<N::Block>,
    ) -> ProviderResult<Option<PayloadStatus>> {
        // check if the check hash was previously marked as invalid
        let Some(header) = self.state.invalid_headers.get(&check) else { return Ok(None) };

        // populate the latest valid hash field
        let status = self.prepare_invalid_response(header.parent)?;

        // insert the head block into the invalid header cache
        self.state.invalid_headers.insert_with_invalid_ancestor(head.hash(), header);
        self.emit_event(BeaconConsensusEngineEvent::InvalidBlock(Box::new(head.clone())));

        Ok(Some(status))
    }

    /// Checks if the given `head` points to an invalid header, which requires a specific response
    /// to a forkchoice update.
    fn check_invalid_ancestor(&mut self, head: B256) -> ProviderResult<Option<PayloadStatus>> {
        // check if the head was previously marked as invalid
        let Some(header) = self.state.invalid_headers.get(&head) else { return Ok(None) };
        // populate the latest valid hash field
        Ok(Some(self.prepare_invalid_response(header.parent)?))
    }

    /// Validate if block is correct and satisfies all the consensus rules that concern the header
    /// and block body itself.
    fn validate_block(&self, block: &RecoveredBlock<N::Block>) -> Result<(), ConsensusError> {
        if let Err(e) =
            self.consensus.validate_header_with_total_difficulty(block.header(), U256::MAX)
        {
            error!(
                target: "engine::tree",
                ?block,
                "Failed to validate total difficulty for block {}: {e}",
                block.hash()
            );
            return Err(e)
        }

        if let Err(e) = self.consensus.validate_header(block.sealed_header()) {
            error!(target: "engine::tree", ?block, "Failed to validate header {}: {e}", block.hash());
            return Err(e)
        }

        if let Err(e) = self.consensus.validate_block_pre_execution(block.sealed_block()) {
            error!(target: "engine::tree", ?block, "Failed to validate block {}: {e}", block.hash());
            return Err(e)
        }

        Ok(())
    }

    /// Attempts to connect any buffered blocks that are connected to the given parent hash.
    #[instrument(level = "trace", skip(self), target = "engine::tree")]
    fn try_connect_buffered_blocks(
        &mut self,
        parent: BlockNumHash,
    ) -> Result<(), InsertBlockFatalError> {
        let blocks = self.state.buffer.remove_block_with_children(&parent.hash);

        if blocks.is_empty() {
            // nothing to append
            return Ok(())
        }

        let now = Instant::now();
        let block_count = blocks.len();
        for child in blocks {
            let child_num_hash = child.num_hash();
            match self.insert_block(child) {
                Ok(res) => {
                    debug!(target: "engine::tree", child =?child_num_hash, ?res, "connected buffered block");
                    if self.is_sync_target_head(child_num_hash.hash) &&
                        matches!(res, InsertPayloadOk::Inserted(BlockStatus::Valid))
                    {
                        self.make_canonical(child_num_hash.hash)?;
                    }
                }
                Err(err) => {
                    debug!(target: "engine::tree", ?err, "failed to connect buffered block to tree");
                    if let Err(fatal) = self.on_insert_block_error(err) {
                        warn!(target: "engine::tree", %fatal, "fatal error occurred while connecting buffered blocks");
                        return Err(fatal)
                    }
                }
            }
        }

        debug!(target: "engine::tree", elapsed = ?now.elapsed(), %block_count, "connected buffered blocks");
        Ok(())
    }

    /// Pre-validates the block and inserts it into the buffer.
    fn buffer_block(
        &mut self,
        block: RecoveredBlock<N::Block>,
    ) -> Result<(), InsertBlockError<N::Block>> {
        if let Err(err) = self.validate_block(&block) {
            return Err(InsertBlockError::consensus_error(err, block.into_sealed_block()))
        }
        self.state.buffer.insert_block(block);
        Ok(())
    }

    /// Returns true if the distance from the local tip to the block is greater than the configured
    /// threshold.
    ///
    /// If the `local_tip` is greater than the `block`, then this will return false.
    #[inline]
    const fn exceeds_backfill_run_threshold(&self, local_tip: u64, block: u64) -> bool {
        block > local_tip && block - local_tip > MIN_BLOCKS_FOR_PIPELINE_RUN
    }

    /// Returns how far the local tip is from the given block. If the local tip is at the same
    /// height or its block number is greater than the given block, this returns None.
    #[inline]
    const fn distance_from_local_tip(&self, local_tip: u64, block: u64) -> Option<u64> {
        if block > local_tip {
            Some(block - local_tip)
        } else {
            None
        }
    }

    /// Returns the target hash to sync to if the distance from the local tip to the block is
    /// greater than the threshold and we're not synced to the finalized block yet (if we've seen
    /// that block already).
    ///
    /// If this is invoked after a new block has been downloaded, the downloaded block could be the
    /// (missing) finalized block.
    fn backfill_sync_target(
        &self,
        canonical_tip_num: u64,
        target_block_number: u64,
        downloaded_block: Option<BlockNumHash>,
    ) -> Option<B256> {
        let sync_target_state = self.state.forkchoice_state_tracker.sync_target_state();

        // check if the distance exceeds the threshold for backfill sync
        let mut exceeds_backfill_threshold =
            self.exceeds_backfill_run_threshold(canonical_tip_num, target_block_number);

        // check if the downloaded block is the tracked finalized block
        if let Some(buffered_finalized) = sync_target_state
            .as_ref()
            .and_then(|state| self.state.buffer.block(&state.finalized_block_hash))
        {
            // if we have buffered the finalized block, we should check how far
            // we're off
            exceeds_backfill_threshold =
                self.exceeds_backfill_run_threshold(canonical_tip_num, buffered_finalized.number());
        }

        // If this is invoked after we downloaded a block we can check if this block is the
        // finalized block
        if let (Some(downloaded_block), Some(ref state)) = (downloaded_block, sync_target_state) {
            if downloaded_block.hash == state.finalized_block_hash {
                // we downloaded the finalized block and can now check how far we're off
                exceeds_backfill_threshold =
                    self.exceeds_backfill_run_threshold(canonical_tip_num, downloaded_block.number);
            }
        }

        // if the number of missing blocks is greater than the max, trigger backfill
        if exceeds_backfill_threshold {
            if let Some(state) = sync_target_state {
                // if we have already canonicalized the finalized block, we should skip backfill
                match self.provider.header_by_hash_or_number(state.finalized_block_hash.into()) {
                    Err(err) => {
                        warn!(target: "engine::tree", %err, "Failed to get finalized block header");
                    }
                    Ok(None) => {
                        // ensure the finalized block is known (not the zero hash)
                        if !state.finalized_block_hash.is_zero() {
                            // we don't have the block yet and the distance exceeds the allowed
                            // threshold
                            return Some(state.finalized_block_hash)
                        }

                        // OPTIMISTIC SYNCING
                        //
                        // It can happen when the node is doing an
                        // optimistic sync, where the CL has no knowledge of the finalized hash,
                        // but is expecting the EL to sync as high
                        // as possible before finalizing.
                        //
                        // This usually doesn't happen on ETH mainnet since CLs use the more
                        // secure checkpoint syncing.
                        //
                        // However, optimism chains will do this. The risk of a reorg is however
                        // low.
                        debug!(target: "engine::tree", hash=?state.head_block_hash, "Setting head hash as an optimistic backfill target.");
                        return Some(state.head_block_hash)
                    }
                    Ok(Some(_)) => {
                        // we're fully synced to the finalized block
                    }
                }
            }
        }

        None
    }

    /// This determines whether or not we should remove blocks from the chain, based on a canonical
    /// chain update.
    ///
    /// If the chain update is a reorg:
    /// * is the new chain behind the last persisted block, or
    /// * if the root of the new chain is at the same height as the last persisted block, is it a
    ///   different block
    ///
    /// If either of these are true, then this returns the height of the first block. Otherwise,
    /// this returns [`None`]. This should be used to check whether or not we should be sending a
    /// remove command to the persistence task.
    fn find_disk_reorg(&self, chain_update: &NewCanonicalChain<N>) -> Option<u64> {
        let NewCanonicalChain::Reorg { new, old: _ } = chain_update else { return None };

        let BlockNumHash { number: new_num, hash: new_hash } =
            new.first().map(|block| block.recovered_block().num_hash())?;

        match new_num.cmp(&self.persistence_state.last_persisted_block.number) {
            Ordering::Greater => {
                // new number is above the last persisted block so the reorg can be performed
                // entirely in memory
                None
            }
            Ordering::Equal => {
                // new number is the same, if the hash is the same then we should not need to remove
                // any blocks
                (self.persistence_state.last_persisted_block.hash != new_hash).then_some(new_num)
            }
            Ordering::Less => {
                // this means we are below the last persisted block and must remove on disk blocks
                Some(new_num)
            }
        }
    }

    /// Invoked when we the canonical chain has been updated.
    ///
    /// This is invoked on a valid forkchoice update, or if we can make the target block canonical.
    fn on_canonical_chain_update(&mut self, chain_update: NewCanonicalChain<N>) {
        trace!(target: "engine::tree", new_blocks = %chain_update.new_block_count(), reorged_blocks =  %chain_update.reorged_block_count(), "applying new chain update");
        let start = Instant::now();

        // schedule a remove_above call if we have an on-disk reorg
        if let Some(height) = self.find_disk_reorg(&chain_update) {
            // calculate the new tip by subtracting one from the lowest part of the chain
            let new_tip_num = height.saturating_sub(1);
            self.persistence_state.schedule_removal(new_tip_num);
        }

        // update the tracked canonical head
        self.state.tree_state.set_canonical_head(chain_update.tip().num_hash());

        let tip = chain_update.tip().clone_sealed_header();
        let notification = chain_update.to_chain_notification();

        // reinsert any missing reorged blocks
        if let NewCanonicalChain::Reorg { new, old } = &chain_update {
            let new_first = new.first().map(|first| first.recovered_block().num_hash());
            let old_first = old.first().map(|first| first.recovered_block().num_hash());
            trace!(target: "engine::tree", ?new_first, ?old_first, "Reorg detected, new and old first blocks");

            self.update_reorg_metrics(old.len());
            self.reinsert_reorged_blocks(new.clone());
            // Try reinserting the reorged canonical chain. This is only possible if we have
            // `persisted_trie_updates` for those blocks.
            let old = old
                .iter()
                .filter_map(|block| {
                    let (_, trie) = self
                        .state
                        .tree_state
                        .persisted_trie_updates
                        .get(&block.recovered_block.hash())
                        .cloned()?;
                    Some(ExecutedBlockWithTrieUpdates { block: block.clone(), trie })
                })
                .collect::<Vec<_>>();
            self.reinsert_reorged_blocks(old);
        }

        // update the tracked in-memory state with the new chain
        self.canonical_in_memory_state.update_chain(chain_update);
        self.canonical_in_memory_state.set_canonical_head(tip.clone());

        // Update metrics based on new tip
        self.metrics.tree.canonical_chain_height.set(tip.number() as f64);

        // sends an event to all active listeners about the new canonical chain
        self.canonical_in_memory_state.notify_canon_state(notification);

        // emit event
        self.emit_event(BeaconConsensusEngineEvent::CanonicalChainCommitted(
            Box::new(tip),
            start.elapsed(),
        ));
    }

    /// This updates metrics based on the given reorg length.
    fn update_reorg_metrics(&self, old_chain_length: usize) {
        self.metrics.tree.reorgs.increment(1);
        self.metrics.tree.latest_reorg_depth.set(old_chain_length as f64);
    }

    /// This reinserts any blocks in the new chain that do not already exist in the tree
    fn reinsert_reorged_blocks(&mut self, new_chain: Vec<ExecutedBlockWithTrieUpdates<N>>) {
        for block in new_chain {
            if self
                .state
                .tree_state
                .executed_block_by_hash(block.recovered_block().hash())
                .is_none()
            {
                trace!(target: "engine::tree", num=?block.recovered_block().number(), hash=?block.recovered_block().hash(), "Reinserting block into tree state");
                self.state.tree_state.insert_executed(block);
            }
        }
    }

    /// This handles downloaded blocks that are shown to be disconnected from the canonical chain.
    ///
    /// This mainly compares the missing parent of the downloaded block with the current canonical
    /// tip, and decides whether or not backfill sync should be triggered.
    fn on_disconnected_downloaded_block(
        &self,
        downloaded_block: BlockNumHash,
        missing_parent: BlockNumHash,
        head: BlockNumHash,
    ) -> Option<TreeEvent> {
        // compare the missing parent with the canonical tip
        if let Some(target) =
            self.backfill_sync_target(head.number, missing_parent.number, Some(downloaded_block))
        {
            trace!(target: "engine::tree", %target, "triggering backfill on downloaded block");
            return Some(TreeEvent::BackfillAction(BackfillAction::Start(target.into())));
        }

        // continue downloading the missing parent
        //
        // this happens if either:
        //  * the missing parent block num < canonical tip num
        //    * this case represents a missing block on a fork that is shorter than the canonical
        //      chain
        //  * the missing parent block num >= canonical tip num, but the number of missing blocks is
        //    less than the backfill threshold
        //    * this case represents a potentially long range of blocks to download and execute
        let request = if let Some(distance) =
            self.distance_from_local_tip(head.number, missing_parent.number)
        {
            trace!(target: "engine::tree", %distance, missing=?missing_parent, "downloading missing parent block range");
            DownloadRequest::BlockRange(missing_parent.hash, distance)
        } else {
            trace!(target: "engine::tree", missing=?missing_parent, "downloading missing parent block");
            // This happens when the missing parent is on an outdated
            // sidechain and we can only download the missing block itself
            DownloadRequest::single_block(missing_parent.hash)
        };

        Some(TreeEvent::Download(request))
    }

    /// Invoked with a block downloaded from the network
    ///
    /// Returns an event with the appropriate action to take, such as:
    ///  - download more missing blocks
    ///  - try to canonicalize the target if the `block` is the tracked target (head) block.
    #[instrument(level = "trace", skip_all, fields(block_hash = %block.hash(), block_num = %block.number(),), target = "engine::tree")]
    fn on_downloaded_block(
        &mut self,
        block: RecoveredBlock<N::Block>,
    ) -> Result<Option<TreeEvent>, InsertBlockFatalError> {
        let block_num_hash = block.num_hash();
        let lowest_buffered_ancestor = self.lowest_buffered_ancestor_or(block_num_hash.hash);
        if self
            .check_invalid_ancestor_with_head(lowest_buffered_ancestor, block.sealed_block())?
            .is_some()
        {
            return Ok(None)
        }

        if !self.backfill_sync_state.is_idle() {
            return Ok(None)
        }

        // try to append the block
        match self.insert_block(block) {
            Ok(InsertPayloadOk::Inserted(BlockStatus::Valid)) => {
                if self.is_sync_target_head(block_num_hash.hash) {
                    trace!(target: "engine::tree", "appended downloaded sync target block");

                    // we just inserted the current sync target block, we can try to make it
                    // canonical
                    return Ok(Some(TreeEvent::TreeAction(TreeAction::MakeCanonical {
                        sync_target_head: block_num_hash.hash,
                    })))
                }
                trace!(target: "engine::tree", "appended downloaded block");
                self.try_connect_buffered_blocks(block_num_hash)?;
            }
            Ok(InsertPayloadOk::Inserted(BlockStatus::Disconnected { head, missing_ancestor })) => {
                // block is not connected to the canonical head, we need to download
                // its missing branch first
                return Ok(self.on_disconnected_downloaded_block(
                    block_num_hash,
                    missing_ancestor,
                    head,
                ))
            }
            Ok(InsertPayloadOk::AlreadySeen(_)) => {
                trace!(target: "engine::tree", "downloaded block already executed");
            }
            Err(err) => {
                debug!(target: "engine::tree", err=%err.kind(), "failed to insert downloaded block");
                if let Err(fatal) = self.on_insert_block_error(err) {
                    warn!(target: "engine::tree", %fatal, "fatal error occurred while inserting downloaded block");
                    return Err(fatal)
                }
            }
        }
        Ok(None)
    }

    fn insert_block(
        &mut self,
        block: RecoveredBlock<N::Block>,
    ) -> Result<InsertPayloadOk, InsertBlockError<N::Block>> {
        self.insert_block_inner(block.clone())
            .map_err(|kind| InsertBlockError::new(block.into_sealed_block(), kind))
    }

    #[allow(unused)]
    fn insert_block_inner(
        &mut self,
        block: RecoveredBlock<N::Block>,
    ) -> Result<InsertPayloadOk, InsertBlockErrorKind> {
        let block_num_hash = block.num_hash();
        debug!(target: "engine::tree", block=?block_num_hash, parent = ?block.parent_hash(), state_root = ?block.state_root(), "Inserting new block into tree");

        if self.block_by_hash(block.hash())?.is_some() {
            return Ok(InsertPayloadOk::AlreadySeen(BlockStatus::Valid))
        }

        let start = Instant::now();

        trace!(target: "engine::tree", block=?block_num_hash, "Validating block consensus");

        // validate block consensus rules
        self.validate_block(&block)?;

        trace!(target: "engine::tree", block=?block_num_hash, parent=?block.parent_hash(), "Fetching block state provider");
        let Some(state_provider) = self.state_provider(block.parent_hash())? else {
            // we don't have the state required to execute this block, buffering it and find the
            // missing parent block
            let missing_ancestor = self
                .state
                .buffer
                .lowest_ancestor(&block.parent_hash())
                .map(|block| block.parent_num_hash())
                .unwrap_or_else(|| block.parent_num_hash());

            self.state.buffer.insert_block(block);

            return Ok(InsertPayloadOk::Inserted(BlockStatus::Disconnected {
                head: self.state.tree_state.current_canonical_head,
                missing_ancestor,
            }))
        };

        // now validate against the parent
        let parent_block = self.sealed_header_by_hash(block.parent_hash())?.ok_or_else(|| {
            InsertBlockErrorKind::Provider(ProviderError::HeaderNotFound(
                block.parent_hash().into(),
            ))
        })?;
        if let Err(e) =
            self.consensus.validate_header_against_parent(block.sealed_header(), &parent_block)
        {
            warn!(target: "engine::tree", ?block, "Failed to validate header {} against parent: {e}", block.hash());
            return Err(e.into())
        }

        // We only run the parallel state root if we are currently persisting blocks that are all
        // ancestors of the one we are executing. If we're committing ancestor blocks, then: any
        // trie updates being committed are a subset of the in-memory trie updates collected before
        // fetching reverts. So any diff in reverts (pre vs post commit) is already covered by the
        // in-memory trie updates we collect in `compute_state_root_parallel`.
        //
        // See https://github.com/paradigmxyz/reth/issues/12688 for more details
        let is_descendant_of_persisting_blocks =
            self.is_descendant_of_persisting_blocks(block.header());

<<<<<<< HEAD
        let Some(provider_builder) = self.state_provider_builder(block.parent_hash())? else {
            // TODO(mattsse): this is the same logic as the `state_provider` call above and should
            // be unified
            unreachable!()
        };

=======
        // Atomic bool for letting the prewarm tasks know when to stop
        let cancel_execution = ManualCancel::default();

        let (state_root_handle, state_root_task_config, state_root_sender, state_hook) =
            if is_descendant_of_persisting_blocks && self.config.use_state_root_task() {
                let consistent_view = ConsistentDbView::new_with_latest_tip(self.provider.clone())?;

                // Compute trie input
                let trie_input_start = Instant::now();
                let trie_input = self
                    .compute_trie_input(consistent_view.clone(), block.header().parent_hash())
                    .map_err(|e| InsertBlockErrorKind::Other(Box::new(e)))?;

                // Create state root config
                let config_start = Instant::now();
                let state_root_config =
                    StateRootConfig::new_from_input(consistent_view, trie_input);

                let trie_input_elapsed = config_start - trie_input_start;
                self.metrics
                    .block_validation
                    .trie_input_duration
                    .set(trie_input_elapsed.as_secs_f64());

                let config_elapsed = config_start.elapsed();
                self.metrics
                    .block_validation
                    .state_root_config_duration
                    .set(config_elapsed.as_secs_f64());

                let state_root_task =
                    StateRootTask::new(state_root_config.clone(), self.thread_pool.clone());
                let state_root_sender = state_root_task.state_root_message_sender();
                let state_hook = Box::new(state_root_task.state_hook()) as Box<dyn OnStateHook>;
                (
                    Some(state_root_task.spawn()),
                    Some(state_root_config),
                    Some(state_root_sender),
                    state_hook,
                )
            } else {
                (None, None, None, Box::new(NoopHook::default()) as Box<dyn OnStateHook>)
            };

        let (caches, cache_metrics) = if let Some(cache) =
            self.take_latest_cache(block.parent_hash())
        {
            cache.split()
        } else {
            (
                ProviderCacheBuilder::default().build_caches(self.config.cross_block_cache_size()),
                CachedStateMetrics::zeroed(),
            )
        };

        // Use cached state provider before executing, used in execution after prewarming threads
        // complete
        let state_provider = CachedStateProvider::new_with_caches(
            state_provider,
            caches.clone(),
            cache_metrics.clone(),
        );

        // This prevents caches from being saved without all prewarm execution tasks being completed
        let prewarm_task_lock = Arc::new(RwLock::new(()));

        if self.config.use_caching_and_prewarming() {
            debug!(target: "engine::tree", "Spawning prewarm threads");
            let prewarm_start = Instant::now();
            let prewarm_metrics = self.metrics.prewarm.clone();

            // Prewarm transactions
            for (tx_idx, tx) in block.transactions_recovered().enumerate() {
                let state_root_sender = state_root_sender.clone();

                let start = Instant::now();
                self.prewarm_transaction(
                    block.header().clone(),
                    tx.cloned(),
                    caches.clone(),
                    cache_metrics.clone(),
                    state_root_sender,
                    cancel_execution.clone(),
                    prewarm_task_lock.clone(),
                    prewarm_metrics.clone(),
                )?;
                let elapsed = start.elapsed();
                debug!(target: "engine::tree", ?tx_idx, elapsed = ?elapsed, "Spawned transaction prewarm");
            }

            prewarm_metrics.transactions.set(block.transaction_count() as f64);
            prewarm_metrics.transactions_histogram.record(block.transaction_count() as f64);

            drop(state_root_sender);
            let elapsed = prewarm_start.elapsed();
            debug!(target: "engine::tree", ?elapsed, "Done spawning prewarm threads");

            self.metrics.prewarm.spawn_duration.set(elapsed);
            self.metrics.prewarm.spawn_duration_histogram.record(elapsed);
        }
        trace!(target: "engine::tree", block=?block_num_hash, "Executing block");

        let executor = self.executor_provider.executor(StateProviderDatabase::new(&state_provider));
        let execution_start = Instant::now();
        let output = self.metrics.executor.execute_metered(executor, &block, state_hook)?;
        let execution_time = execution_start.elapsed();
        trace!(target: "engine::tree", elapsed = ?execution_time, number=?block_num_hash.number, "Executed block");

        // Ensure that prewarm tasks don't send proof messages after state root sender is dropped
        cancel_execution.cancel();

        if let Err(err) = self.consensus.validate_block_post_execution(&block, &output) {
            // call post-block hook
            self.invalid_block_hook.on_invalid_block(&parent_block, &block, &output, None);
            return Err(err.into())
        }

        let hashed_state = self.provider.hashed_post_state(&output.state);

        if let Err(err) = self
            .payload_validator
            .validate_block_post_execution_with_hashed_state(&hashed_state, &block)
        {
            // call post-block hook
            self.invalid_block_hook.on_invalid_block(&parent_block, &block, &output, None);
            return Err(err.into())
        }

        trace!(target: "engine::tree", block=?block_num_hash, "Calculating block state root");
        let root_time = Instant::now();

        // We attempt to compute state root in parallel if we are currently not persisting
        // anything to database. This is safe, because the database state cannot
        // change until we finish parallel computation. It is important that nothing
        // is being persisted as we are computing in parallel, because we initialize
        // a different database transaction per thread and it might end up with a
        // different view of the database.
        let (state_root, trie_output, root_elapsed) = if is_descendant_of_persisting_blocks {
            if self.config.use_state_root_task() {
                let state_root_handle = state_root_handle
                    .expect("state root handle must exist if legacy_state_root is false");
                let state_root_config = state_root_task_config.expect("task config is present");

                // Handle state root result from task using handle
                self.handle_state_root_result(
                    state_root_handle,
                    state_root_config,
                    block.sealed_block(),
                    &hashed_state,
                    &state_provider,
                    root_time,
                )?
            } else {
                match self.compute_state_root_parallel(block.header().parent_hash(), &hashed_state)
                {
                    Ok(result) => {
                        info!(
                            target: "engine::tree",
                            block = ?block_num_hash,
                            regular_state_root = ?result.0,
                            "Regular root task finished"
                        );
                        (result.0, result.1, root_time.elapsed())
                    }
                    Err(ParallelStateRootError::Provider(ProviderError::ConsistentView(error))) => {
                        debug!(target: "engine", %error, "Parallel state root computation failed consistency check, falling back");
                        let (root, updates) =
                            state_provider.state_root_with_updates(hashed_state.clone())?;
                        (root, updates, root_time.elapsed())
                    }
                    Err(error) => return Err(InsertBlockErrorKind::Other(Box::new(error))),
                }
            }
        } else {
            debug!(target: "engine::tree", block=?block_num_hash, ?is_descendant_of_persisting_blocks, "Failed to compute state root in parallel");
            let (root, updates) = state_provider.state_root_with_updates(hashed_state.clone())?;
            (root, updates, root_time.elapsed())
        };

        if state_root != block.header().state_root() {
            // call post-block hook
            self.invalid_block_hook.on_invalid_block(
                &parent_block,
                &block,
                &output,
                Some((&trie_output, state_root)),
            );
            return Err(ConsensusError::BodyStateRootDiff(
                GotExpected { got: state_root, expected: block.header().state_root() }.into(),
            )
            .into())
        }

        self.metrics.block_validation.record_state_root(&trie_output, root_elapsed.as_secs_f64());
        debug!(target: "engine::tree", ?root_elapsed, block=?block_num_hash, "Calculated state root");

        if self.config.use_caching_and_prewarming() {
            let save_cache_start = Instant::now();
            // this is the only place / thread a writer is acquired, so we would have already
            // crashed if we had a poisoned rwlock
            //
            // we use a lock here and in prewarming, so we do not save the cache if a prewarm task
            // is still running, since it would update the cache with stale data. It's unlikely that
            // prewarm tasks are still running at this point however
            drop(prewarm_task_lock.write().unwrap());
            // apply state updates to cache and save it (if saving was successful)
            self.most_recent_cache = state_provider.save_cache(block.hash(), &output.state).ok();
            let elapsed = save_cache_start.elapsed();

            // record how long it took to save caches
            self.metrics.block_validation.cache_saving_duration.set(elapsed.as_secs_f64());
        }

        let executed: ExecutedBlockWithTrieUpdates<N> = ExecutedBlockWithTrieUpdates {
            block: ExecutedBlock {
                recovered_block: Arc::new(block),
                execution_output: Arc::new(ExecutionOutcome::from((output, block_num_hash.number))),
                hashed_state: Arc::new(hashed_state),
            },
            trie: Arc::new(trie_output),
        };

        // if the parent is the canonical head, we can insert the block as the pending block
        if self.state.tree_state.canonical_block_hash() == executed.recovered_block().parent_hash()
        {
            debug!(target: "engine::tree", pending=?block_num_hash, "updating pending block");
            self.canonical_in_memory_state.set_pending_block(executed.clone());
        }

        self.state.tree_state.insert_executed(executed.clone());
        self.metrics.engine.executed_blocks.set(self.state.tree_state.block_count() as f64);

        // emit insert event
        let elapsed = start.elapsed();
        let engine_event = if self.is_fork(block_num_hash.hash)? {
            BeaconConsensusEngineEvent::ForkBlockAdded(executed, elapsed)
        } else {
            BeaconConsensusEngineEvent::CanonicalBlockAdded(executed, elapsed)
        };
        self.emit_event(EngineApiEvent::BeaconConsensus(engine_event));

        debug!(target: "engine::tree", block=?block_num_hash, "Finished inserting block");
        Ok(InsertPayloadOk::Inserted(BlockStatus::Valid))
    }

    fn insert_block_inner2(
        &mut self,
        block: RecoveredBlock<N::Block>,
    ) -> Result<InsertPayloadOk, InsertBlockErrorKind> {
        let block_num_hash = block.num_hash();
        debug!(target: "engine::tree", block=?block_num_hash, parent = ?block.parent_hash(), state_root = ?block.state_root(), "Inserting new block into tree");

        if self.block_by_hash(block.hash())?.is_some() {
            return Ok(InsertPayloadOk::AlreadySeen(BlockStatus::Valid))
        }

        let start = Instant::now();

        trace!(target: "engine::tree", block=?block_num_hash, "Validating block consensus");

        // validate block consensus rules
        self.validate_block(&block)?;

        trace!(target: "engine::tree", block=?block_num_hash, parent=?block.parent_hash(), "Fetching block state provider");
        let Some(provider_builder) = self.state_provider_builder(block.parent_hash())? else {
            // we don't have the state required to execute this block, buffering it and find the
            // missing parent block
            let missing_ancestor = self
                .state
                .buffer
                .lowest_ancestor(&block.parent_hash())
                .map(|block| block.parent_num_hash())
                .unwrap_or_else(|| block.parent_num_hash());

            self.state.buffer.insert_block(block);

            return Ok(InsertPayloadOk::Inserted(BlockStatus::Disconnected {
                head: self.state.tree_state.current_canonical_head,
                missing_ancestor,
            }))
        };

        // now validate against the parent
        let parent_block = self.sealed_header_by_hash(block.parent_hash())?.ok_or_else(|| {
            InsertBlockErrorKind::Provider(ProviderError::HeaderNotFound(
                block.parent_hash().into(),
            ))
        })?;
        if let Err(e) =
            self.consensus.validate_header_against_parent(block.sealed_header(), &parent_block)
        {
            warn!(target: "engine::tree", ?block, "Failed to validate header {} against parent: {e}", block.hash());
            return Err(e.into())
        }

        let state_provider = provider_builder.build()?;
        // We only run the parallel state root if we are currently persisting blocks that are all
        // ancestors of the one we are executing. If we're committing ancestor blocks, then: any
        // trie updates being committed are a subset of the in-memory trie updates collected before
        // fetching reverts. So any diff in reverts (pre vs post commit) is already covered by the
        // in-memory trie updates we collect in `compute_state_root_parallel`.
        //
        // See https://github.com/paradigmxyz/reth/issues/12688 for more details
        let is_descendant_of_persisting_blocks =
            self.is_descendant_of_persisting_blocks(block.header());

>>>>>>> 0dab1668
        // use prewarming background task
        let header = block.clone_sealed_header();
        let txs = block.clone_transactions_recovered().collect();
        let mut handle = if is_descendant_of_persisting_blocks && self.config.use_state_root_task()
        {
            // use background tasks for state root calc
            let consistent_view = ConsistentDbView::new_with_latest_tip(self.provider.clone())?;

            // Compute trie input
            let trie_input_start = Instant::now();
            let trie_input = self
                .compute_trie_input(consistent_view.clone(), block.header().parent_hash())
                .map_err(|e| InsertBlockErrorKind::Other(Box::new(e)))?;

            self.metrics
                .block_validation
                .trie_input_duration
                .set(trie_input_start.elapsed().as_secs_f64());

            self.payload_processor.spawn(header, txs, provider_builder, consistent_view, trie_input)
        } else {
            self.payload_processor.spawn_cache_exclusive(header, txs, provider_builder)
        };

        // Use cached state provider before executing, used in execution after prewarming threads
        // complete
        let state_provider = CachedStateProvider::new_with_caches(
            state_provider,
            handle.caches(),
            handle.cache_metrics(),
        );

        trace!(target: "engine::tree", block=?block_num_hash, "Executing block");

        let executor = self.executor_provider.executor(StateProviderDatabase::new(&state_provider));
        let execution_start = Instant::now();
        let output = self.metrics.executor.execute_metered(
            executor,
            &block,
            Box::new(handle.state_hook()),
        )?;
        let execution_time = execution_start.elapsed();
        trace!(target: "engine::tree", elapsed = ?execution_time, number=?block_num_hash.number, "Executed block");

        // after executing the block we can stop executing transactions
        handle.stop_prewarming_execution();

        if let Err(err) = self.consensus.validate_block_post_execution(&block, &output) {
            // call post-block hook
            self.invalid_block_hook.on_invalid_block(&parent_block, &block, &output, None);
            return Err(err.into())
        }

        let hashed_state = self.provider.hashed_post_state(&output.state);

        if let Err(err) = self
            .payload_validator
            .validate_block_post_execution_with_hashed_state(&hashed_state, &block)
        {
            // call post-block hook
            self.invalid_block_hook.on_invalid_block(&parent_block, &block, &output, None);
            return Err(err.into())
        }

        trace!(target: "engine::tree", block=?block_num_hash, "Calculating block state root");

        let root_time = Instant::now();

        //  (state_root, trie_output, root_elapsed)
        let mut maybe_state_root = None;

        if is_descendant_of_persisting_blocks {
            // if we new payload extends the current canonical change we attempt to use the
            // background task or try to compute it in parallel
            if self.config.use_state_root_task() {
                match handle.state_root() {
                    Ok(res) => {
                        // we double check the state root here for good measure
                        // TODO: clean this ups
                        if res.state_root.0 == block.header().state_root() {
                            maybe_state_root =
                                Some((res.state_root.0, res.state_root.1, res.total_time))
                        }
                    }
                    Err(error) => {
                        debug!(target: "engine", %error, "Background parallel state root computation failed");
                    }
                }
            } else {
                match self.compute_state_root_parallel(block.header().parent_hash(), &hashed_state)
                {
                    Ok(result) => {
                        info!(
                            target: "engine::tree",
                            block = ?block_num_hash,
                            regular_state_root = ?result.0,
                            "Regular root task finished"
                        );
                        maybe_state_root = Some((result.0, result.1, root_time.elapsed()));
                    }
                    Err(ParallelStateRootError::Provider(ProviderError::ConsistentView(error))) => {
                        debug!(target: "engine", %error, "Parallel state root computation failed consistency check, falling back");
                    }
                    Err(error) => return Err(InsertBlockErrorKind::Other(Box::new(error))),
                }
            }
        }

        let (state_root, trie_output, root_elapsed) = if let Some(maybe_state_root) =
            maybe_state_root
        {
            maybe_state_root
        } else {
            // fallback is to compute the state root regularly in sync
            debug!(target: "engine::tree", block=?block_num_hash, ?is_descendant_of_persisting_blocks, "Failed to compute state root in parallel");
            let (root, updates) = state_provider.state_root_with_updates(hashed_state.clone())?;
            (root, updates, root_time.elapsed())
        };

        self.metrics.block_validation.record_state_root(&trie_output, root_elapsed.as_secs_f64());
        debug!(target: "engine::tree", ?root_elapsed, block=?block_num_hash, "Calculated state root");

        // ensure state root matches
        if state_root != block.header().state_root() {
            // call post-block hook
            self.invalid_block_hook.on_invalid_block(
                &parent_block,
                &block,
                &output,
                Some((&trie_output, state_root)),
            );
            return Err(ConsensusError::BodyStateRootDiff(
                GotExpected { got: state_root, expected: block.header().state_root() }.into(),
            )
            .into())
        }

        // terminate prewarming task with good state output
        handle.terminate_caching(Some(output.state.clone()));

        let executed: ExecutedBlockWithTrieUpdates<N> = ExecutedBlockWithTrieUpdates {
            block: ExecutedBlock {
                recovered_block: Arc::new(block),
                execution_output: Arc::new(ExecutionOutcome::from((output, block_num_hash.number))),
                hashed_state: Arc::new(hashed_state),
            },
            trie: Arc::new(trie_output),
        };

        // if the parent is the canonical head, we can insert the block as the pending block
        if self.state.tree_state.canonical_block_hash() == executed.recovered_block().parent_hash()
        {
            debug!(target: "engine::tree", pending=?block_num_hash, "updating pending block");
            self.canonical_in_memory_state.set_pending_block(executed.clone());
        }

        self.state.tree_state.insert_executed(executed.clone());
        self.metrics.engine.executed_blocks.set(self.state.tree_state.block_count() as f64);

        // emit insert event
        let elapsed = start.elapsed();
        let engine_event = if self.is_fork(block_num_hash.hash)? {
            BeaconConsensusEngineEvent::ForkBlockAdded(executed, elapsed)
        } else {
            BeaconConsensusEngineEvent::CanonicalBlockAdded(executed, elapsed)
        };
        self.emit_event(EngineApiEvent::BeaconConsensus(engine_event));

        debug!(target: "engine::tree", block=?block_num_hash, "Finished inserting block");
        Ok(InsertPayloadOk::Inserted(BlockStatus::Valid))
    }

    /// Compute state root for the given hashed post state in parallel.
    ///
    /// # Returns
    ///
    /// Returns `Ok(_)` if computed successfully.
    /// Returns `Err(_)` if error was encountered during computation.
    /// `Err(ProviderError::ConsistentView(_))` can be safely ignored and fallback computation
    /// should be used instead.
    fn compute_state_root_parallel(
        &self,
        parent_hash: B256,
        hashed_state: &HashedPostState,
    ) -> Result<(B256, TrieUpdates), ParallelStateRootError> {
        let consistent_view = ConsistentDbView::new_with_latest_tip(self.provider.clone())?;

        let mut input = self.compute_trie_input(consistent_view.clone(), parent_hash)?;
        // Extend with block we are validating root for.
        input.append_ref(hashed_state);

        ParallelStateRoot::new(consistent_view, input).incremental_root_with_updates()
    }

    /// Computes the trie input at the provided parent hash.
    fn compute_trie_input(
        &self,
        consistent_view: ConsistentDbView<P>,
        parent_hash: B256,
    ) -> Result<TrieInput, ParallelStateRootError> {
        let mut input = TrieInput::default();

        if let Some((historical, blocks)) = self.state.tree_state.blocks_by_hash(parent_hash) {
            debug!(target: "engine::tree", %parent_hash, %historical, "Parent found in memory");
            // Retrieve revert state for historical block.
            let revert_state = consistent_view.revert_state(historical)?;
            input.append(revert_state);

            // Extend with contents of parent in-memory blocks.
            for block in blocks.iter().rev() {
                input.append_cached_ref(block.trie_updates(), block.hashed_state())
            }
        } else {
            // The block attaches to canonical persisted parent.
            debug!(target: "engine::tree", %parent_hash, "Parent found on disk");
            let revert_state = consistent_view.revert_state(parent_hash)?;
            input.append(revert_state);
        }

        Ok(input)
    }

    /// Handles an error that occurred while inserting a block.
    ///
    /// If this is a validation error this will mark the block as invalid.
    ///
    /// Returns the proper payload status response if the block is invalid.
    fn on_insert_block_error(
        &mut self,
        error: InsertBlockError<N::Block>,
    ) -> Result<PayloadStatus, InsertBlockFatalError> {
        let (block, error) = error.split();

        // if invalid block, we check the validation error. Otherwise return the fatal
        // error.
        let validation_err = error.ensure_validation_error()?;

        // If the error was due to an invalid payload, the payload is added to the
        // invalid headers cache and `Ok` with [PayloadStatusEnum::Invalid] is
        // returned.
        warn!(
            target: "engine::tree",
            invalid_hash=%block.hash(),
            invalid_number=block.number(),
            %validation_err,
            "Invalid block error on new payload",
        );
        let latest_valid_hash = self.latest_valid_hash_for_invalid_payload(block.parent_hash())?;

        // keep track of the invalid header
        self.state.invalid_headers.insert(block.block_with_parent());
        self.emit_event(EngineApiEvent::BeaconConsensus(BeaconConsensusEngineEvent::InvalidBlock(
            Box::new(block),
        )));
        Ok(PayloadStatus::new(
            PayloadStatusEnum::Invalid { validation_error: validation_err.to_string() },
            latest_valid_hash,
        ))
    }

    /// Attempts to find the header for the given block hash if it is canonical.
    pub fn find_canonical_header(
        &self,
        hash: B256,
    ) -> Result<Option<SealedHeader<N::BlockHeader>>, ProviderError> {
        let mut canonical = self.canonical_in_memory_state.header_by_hash(hash);

        if canonical.is_none() {
            canonical = self.provider.header(&hash)?.map(|header| SealedHeader::new(header, hash));
        }

        Ok(canonical)
    }

    /// Updates the tracked finalized block if we have it.
    fn update_finalized_block(
        &self,
        finalized_block_hash: B256,
    ) -> Result<(), OnForkChoiceUpdated> {
        if finalized_block_hash.is_zero() {
            return Ok(())
        }

        match self.find_canonical_header(finalized_block_hash) {
            Ok(None) => {
                debug!(target: "engine::tree", "Finalized block not found in canonical chain");
                // if the finalized block is not known, we can't update the finalized block
                return Err(OnForkChoiceUpdated::invalid_state())
            }
            Ok(Some(finalized)) => {
                if Some(finalized.num_hash()) !=
                    self.canonical_in_memory_state.get_finalized_num_hash()
                {
                    // we're also persisting the finalized block on disk so we can reload it on
                    // restart this is required by optimism which queries the finalized block: <https://github.com/ethereum-optimism/optimism/blob/c383eb880f307caa3ca41010ec10f30f08396b2e/op-node/rollup/sync/start.go#L65-L65>
                    let _ = self.persistence.save_finalized_block_number(finalized.number());
                    self.canonical_in_memory_state.set_finalized(finalized);
                }
            }
            Err(err) => {
                error!(target: "engine::tree", %err, "Failed to fetch finalized block header");
            }
        }

        Ok(())
    }

    /// Updates the tracked safe block if we have it
    fn update_safe_block(&self, safe_block_hash: B256) -> Result<(), OnForkChoiceUpdated> {
        if safe_block_hash.is_zero() {
            return Ok(())
        }

        match self.find_canonical_header(safe_block_hash) {
            Ok(None) => {
                debug!(target: "engine::tree", "Safe block not found in canonical chain");
                // if the safe block is not known, we can't update the safe block
                return Err(OnForkChoiceUpdated::invalid_state())
            }
            Ok(Some(safe)) => {
                if Some(safe.num_hash()) != self.canonical_in_memory_state.get_safe_num_hash() {
                    // we're also persisting the safe block on disk so we can reload it on
                    // restart this is required by optimism which queries the safe block: <https://github.com/ethereum-optimism/optimism/blob/c383eb880f307caa3ca41010ec10f30f08396b2e/op-node/rollup/sync/start.go#L65-L65>
                    let _ = self.persistence.save_safe_block_number(safe.number());
                    self.canonical_in_memory_state.set_safe(safe);
                }
            }
            Err(err) => {
                error!(target: "engine::tree", %err, "Failed to fetch safe block header");
            }
        }

        Ok(())
    }

    /// Ensures that the given forkchoice state is consistent, assuming the head block has been
    /// made canonical.
    ///
    /// If the forkchoice state is consistent, this will return Ok(()). Otherwise, this will
    /// return an instance of [`OnForkChoiceUpdated`] that is INVALID.
    ///
    /// This also updates the safe and finalized blocks in the [`CanonicalInMemoryState`], if they
    /// are consistent with the head block.
    fn ensure_consistent_forkchoice_state(
        &self,
        state: ForkchoiceState,
    ) -> Result<(), OnForkChoiceUpdated> {
        // Ensure that the finalized block, if not zero, is known and in the canonical chain
        // after the head block is canonicalized.
        //
        // This ensures that the finalized block is consistent with the head block, i.e. the
        // finalized block is an ancestor of the head block.
        self.update_finalized_block(state.finalized_block_hash)?;

        // Also ensure that the safe block, if not zero, is known and in the canonical chain
        // after the head block is canonicalized.
        //
        // This ensures that the safe block is consistent with the head block, i.e. the safe
        // block is an ancestor of the head block.
        self.update_safe_block(state.safe_block_hash)
    }

    /// Pre-validate forkchoice update and check whether it can be processed.
    ///
    /// This method returns the update outcome if validation fails or
    /// the node is syncing and the update cannot be processed at the moment.
    fn pre_validate_forkchoice_update(
        &mut self,
        state: ForkchoiceState,
    ) -> ProviderResult<Option<OnForkChoiceUpdated>> {
        if state.head_block_hash.is_zero() {
            return Ok(Some(OnForkChoiceUpdated::invalid_state()))
        }

        // check if the new head hash is connected to any ancestor that we previously marked as
        // invalid
        let lowest_buffered_ancestor_fcu = self.lowest_buffered_ancestor_or(state.head_block_hash);
        if let Some(status) = self.check_invalid_ancestor(lowest_buffered_ancestor_fcu)? {
            return Ok(Some(OnForkChoiceUpdated::with_invalid(status)))
        }

        if !self.backfill_sync_state.is_idle() {
            // We can only process new forkchoice updates if the pipeline is idle, since it requires
            // exclusive access to the database
            trace!(target: "engine::tree", "Pipeline is syncing, skipping forkchoice update");
            return Ok(Some(OnForkChoiceUpdated::syncing()))
        }

        Ok(None)
    }

    /// Validates the payload attributes with respect to the header and fork choice state.
    ///
    /// Note: At this point, the fork choice update is considered to be VALID, however, we can still
    /// return an error if the payload attributes are invalid.
    fn process_payload_attributes(
        &self,
        attrs: T::PayloadAttributes,
        head: &N::BlockHeader,
        state: ForkchoiceState,
        version: EngineApiMessageVersion,
    ) -> OnForkChoiceUpdated {
        if let Err(err) =
            self.payload_validator.validate_payload_attributes_against_header(&attrs, head)
        {
            warn!(target: "engine::tree", %err, ?head, "Invalid payload attributes");
            return OnForkChoiceUpdated::invalid_payload_attributes()
        }

        // 8. Client software MUST begin a payload build process building on top of
        //    forkchoiceState.headBlockHash and identified via buildProcessId value if
        //    payloadAttributes is not null and the forkchoice state has been updated successfully.
        //    The build process is specified in the Payload building section.
        match <T::PayloadBuilderAttributes as PayloadBuilderAttributes>::try_new(
            state.head_block_hash,
            attrs,
            version as u8,
        ) {
            Ok(attributes) => {
                // send the payload to the builder and return the receiver for the pending payload
                // id, initiating payload job is handled asynchronously
                let pending_payload_id = self.payload_builder.send_new_payload(attributes);

                // Client software MUST respond to this method call in the following way:
                // {
                //      payloadStatus: {
                //          status: VALID,
                //          latestValidHash: forkchoiceState.headBlockHash,
                //          validationError: null
                //      },
                //      payloadId: buildProcessId
                // }
                //
                // if the payload is deemed VALID and the build process has begun.
                OnForkChoiceUpdated::updated_with_pending_payload_id(
                    PayloadStatus::new(PayloadStatusEnum::Valid, Some(state.head_block_hash)),
                    pending_payload_id,
                )
            }
            Err(_) => OnForkChoiceUpdated::invalid_payload_attributes(),
        }
    }

    /// Remove all blocks up to __and including__ the given block number.
    ///
    /// If a finalized hash is provided, the only non-canonical blocks which will be removed are
    /// those which have a fork point at or below the finalized hash.
    ///
    /// Canonical blocks below the upper bound will still be removed.
    pub(crate) fn remove_before(
        &mut self,
        upper_bound: BlockNumHash,
        finalized_hash: Option<B256>,
    ) -> ProviderResult<()> {
        // first fetch the finalized block number and then call the remove_before method on
        // tree_state
        let num = if let Some(hash) = finalized_hash {
            self.provider.block_number(hash)?.map(|number| BlockNumHash { number, hash })
        } else {
            None
        };

        self.state.tree_state.remove_until(
            upper_bound,
            self.persistence_state.last_persisted_block.hash,
            num,
        );
        Ok(())
    }

    /// Returns a builder for creating state providers for the given hash.
    ///
    /// This is an optimization for parallel execution contexts where we want to avoid
    /// creating state providers in the critical path.
    pub fn state_provider_builder(
        &self,
        hash: B256,
    ) -> ProviderResult<Option<StateProviderBuilder<N, P>>>
    where
        P: BlockReader + StateProviderFactory + StateReader + StateCommitmentProvider + Clone,
    {
        if let Some((historical, blocks)) = self.state.tree_state.blocks_by_hash(hash) {
            debug!(target: "engine::tree", %hash, %historical, "found canonical state for block in memory, creating provider builder");
            // the block leads back to the canonical chain
            return Ok(Some(StateProviderBuilder::new(
                self.provider.clone(),
                historical,
                Some(blocks),
            )))
        }

        // Check if the block is persisted
        if let Some(header) = self.provider.header(&hash)? {
            debug!(target: "engine::tree", %hash, number = %header.number(), "found canonical state for block in database, creating provider builder");
            // For persisted blocks, we create a builder that will fetch state directly from the
            // database
            return Ok(Some(StateProviderBuilder::new(self.provider.clone(), hash, None)))
        }

        debug!(target: "engine::tree", %hash, "no canonical state found for block");
        Ok(None)
    }
}

/// Block inclusion can be valid, accepted, or invalid. Invalid blocks are returned as an error
/// variant.
///
/// If we don't know the block's parent, we return `Disconnected`, as we can't claim that the block
/// is valid or not.
#[derive(Clone, Copy, Debug, Eq, PartialEq)]
pub enum BlockStatus {
    /// The block is valid and block extends canonical chain.
    Valid,
    /// The block may be valid and has an unknown missing ancestor.
    Disconnected {
        /// Current canonical head.
        head: BlockNumHash,
        /// The lowest ancestor block that is not connected to the canonical chain.
        missing_ancestor: BlockNumHash,
    },
}

/// How a payload was inserted if it was valid.
///
/// If the payload was valid, but has already been seen, [`InsertPayloadOk::AlreadySeen(_)`] is
/// returned, otherwise [`InsertPayloadOk::Inserted(_)`] is returned.
#[derive(Clone, Copy, Debug, Eq, PartialEq)]
pub enum InsertPayloadOk {
    /// The payload was valid, but we have already seen it.
    AlreadySeen(BlockStatus),
    /// The payload was valid and inserted into the tree.
    Inserted(BlockStatus),
}

#[cfg(test)]
mod tests {
    use super::*;
    use crate::persistence::PersistenceAction;
    use alloy_consensus::Header;
    use alloy_primitives::Bytes;
    use alloy_rlp::Decodable;
    use alloy_rpc_types_engine::{
        CancunPayloadFields, ExecutionData, ExecutionPayloadSidecar, ExecutionPayloadV1,
        ExecutionPayloadV3,
    };
    use assert_matches::assert_matches;
    use reth_chain_state::{test_utils::TestBlockBuilder, BlockState};
    use reth_chainspec::{ChainSpec, HOLESKY, MAINNET};
    use reth_engine_primitives::ForkchoiceStatus;
    use reth_ethereum_consensus::EthBeaconConsensus;
    use reth_ethereum_engine_primitives::{EthEngineTypes, EthereumEngineValidator};
    use reth_ethereum_primitives::{Block, EthPrimitives};
    use reth_evm::test_utils::MockExecutorProvider;
    use reth_evm_ethereum::EthEvmConfig;
    use reth_primitives_traits::Block as _;
    use reth_provider::test_utils::MockEthProvider;
    use reth_trie::{updates::TrieUpdates, HashedPostState};
    use std::{
        str::FromStr,
        sync::mpsc::{channel, Sender},
    };

    /// This is a test channel that allows you to `release` any value that is in the channel.
    ///
    /// If nothing has been sent, then the next value will be immediately sent.
    #[allow(dead_code)]
    struct TestChannel<T> {
        /// If an item is sent to this channel, an item will be released in the wrapped channel
        release: Receiver<()>,
        /// The sender channel
        tx: Sender<T>,
        /// The receiver channel
        rx: Receiver<T>,
    }

    impl<T: Send + 'static> TestChannel<T> {
        /// Creates a new test channel
        #[allow(dead_code)]
        fn spawn_channel() -> (Sender<T>, Receiver<T>, TestChannelHandle) {
            let (original_tx, original_rx) = channel();
            let (wrapped_tx, wrapped_rx) = channel();
            let (release_tx, release_rx) = channel();
            let handle = TestChannelHandle::new(release_tx);
            let test_channel = Self { release: release_rx, tx: wrapped_tx, rx: original_rx };
            // spawn the task that listens and releases stuff
            std::thread::spawn(move || test_channel.intercept_loop());
            (original_tx, wrapped_rx, handle)
        }

        /// Runs the intercept loop, waiting for the handle to release a value
        fn intercept_loop(&self) {
            while self.release.recv() == Ok(()) {
                let Ok(value) = self.rx.recv() else { return };

                let _ = self.tx.send(value);
            }
        }
    }

    struct TestChannelHandle {
        /// The sender to use for releasing values
        release: Sender<()>,
    }

    impl TestChannelHandle {
        /// Returns a [`TestChannelHandle`]
        const fn new(release: Sender<()>) -> Self {
            Self { release }
        }

        /// Signals to the channel task that a value should be released
        #[allow(dead_code)]
        fn release(&self) {
            let _ = self.release.send(());
        }
    }

    struct TestHarness {
        tree: EngineApiTreeHandler<
            EthPrimitives,
            MockEthProvider,
            MockExecutorProvider,
            EthEngineTypes,
            EthereumEngineValidator,
            EthEvmConfig,
        >,
        to_tree_tx: Sender<FromEngine<EngineApiRequest<EthEngineTypes, EthPrimitives>, Block>>,
        from_tree_rx: UnboundedReceiver<EngineApiEvent>,
        blocks: Vec<ExecutedBlockWithTrieUpdates>,
        action_rx: Receiver<PersistenceAction>,
        executor_provider: MockExecutorProvider,
        block_builder: TestBlockBuilder,
        provider: MockEthProvider,
    }

    impl TestHarness {
        fn new(chain_spec: Arc<ChainSpec>) -> Self {
            let (action_tx, action_rx) = channel();
            Self::with_persistence_channel(chain_spec, action_tx, action_rx)
        }

        #[allow(dead_code)]
        fn with_test_channel(chain_spec: Arc<ChainSpec>) -> (Self, TestChannelHandle) {
            let (action_tx, action_rx, handle) = TestChannel::spawn_channel();
            (Self::with_persistence_channel(chain_spec, action_tx, action_rx), handle)
        }

        fn with_persistence_channel(
            chain_spec: Arc<ChainSpec>,
            action_tx: Sender<PersistenceAction>,
            action_rx: Receiver<PersistenceAction>,
        ) -> Self {
            let persistence_handle = PersistenceHandle::new(action_tx);

            let consensus = Arc::new(EthBeaconConsensus::new(chain_spec.clone()));

            let provider = MockEthProvider::default();
            let executor_provider = MockExecutorProvider::default();

            let payload_validator = EthereumEngineValidator::new(chain_spec.clone());

            let (from_tree_tx, from_tree_rx) = unbounded_channel();

            let header = chain_spec.genesis_header().clone();
            let header = SealedHeader::seal_slow(header);
            let engine_api_tree_state = EngineApiTreeState::new(10, 10, header.num_hash());
            let canonical_in_memory_state = CanonicalInMemoryState::with_head(header, None, None);

            let (to_payload_service, _payload_command_rx) = unbounded_channel();
            let payload_builder = PayloadBuilderHandle::new(to_payload_service);

            let evm_config = EthEvmConfig::new(chain_spec.clone());

            let tree = EngineApiTreeHandler::new(
                provider.clone(),
                executor_provider.clone(),
                consensus,
                payload_validator,
                from_tree_tx,
                engine_api_tree_state,
                canonical_in_memory_state,
                persistence_handle,
                PersistenceState::default(),
                payload_builder,
                // TODO: fix tests for state root task https://github.com/paradigmxyz/reth/issues/14376
                // always assume enough parallelism for tests
                TreeConfig::default()
                    .with_legacy_state_root(true)
                    .with_has_enough_parallelism(true),
                EngineApiKind::Ethereum,
                evm_config,
            );

            let block_builder = TestBlockBuilder::default().with_chain_spec((*chain_spec).clone());
            Self {
                to_tree_tx: tree.incoming_tx.clone(),
                tree,
                from_tree_rx,
                blocks: vec![],
                action_rx,
                executor_provider,
                block_builder,
                provider,
            }
        }

        fn with_blocks(mut self, blocks: Vec<ExecutedBlockWithTrieUpdates>) -> Self {
            let mut blocks_by_hash = HashMap::default();
            let mut blocks_by_number = BTreeMap::new();
            let mut state_by_hash = HashMap::default();
            let mut hash_by_number = BTreeMap::new();
            let mut parent_to_child: HashMap<B256, HashSet<B256>> = HashMap::default();
            let mut parent_hash = B256::ZERO;

            for block in &blocks {
                let sealed_block = block.recovered_block();
                let hash = sealed_block.hash();
                let number = sealed_block.number;
                blocks_by_hash.insert(hash, block.clone());
                blocks_by_number.entry(number).or_insert_with(Vec::new).push(block.clone());
                state_by_hash.insert(hash, Arc::new(BlockState::new(block.clone())));
                hash_by_number.insert(number, hash);
                parent_to_child.entry(parent_hash).or_default().insert(hash);
                parent_hash = hash;
            }

            self.tree.state.tree_state = TreeState {
                blocks_by_hash,
                blocks_by_number,
                current_canonical_head: blocks.last().unwrap().recovered_block().num_hash(),
                parent_to_child,
                persisted_trie_updates: HashMap::default(),
            };

            let last_executed_block = blocks.last().unwrap().clone();
            let pending = Some(BlockState::new(last_executed_block));
            self.tree.canonical_in_memory_state =
                CanonicalInMemoryState::new(state_by_hash, hash_by_number, pending, None, None);

            self.blocks = blocks.clone();

            let recovered_blocks =
                blocks.iter().map(|b| b.recovered_block().clone()).collect::<Vec<_>>();

            self.persist_blocks(recovered_blocks);

            self
        }

        const fn with_backfill_state(mut self, state: BackfillSyncState) -> Self {
            self.tree.backfill_sync_state = state;
            self
        }

        fn extend_execution_outcome(
            &self,
            execution_outcomes: impl IntoIterator<Item = impl Into<ExecutionOutcome>>,
        ) {
            self.executor_provider.extend(execution_outcomes);
        }

        fn insert_block(
            &mut self,
            block: RecoveredBlock<reth_ethereum_primitives::Block>,
        ) -> Result<InsertPayloadOk, InsertBlockError<Block>> {
            let execution_outcome = self.block_builder.get_execution_outcome(block.clone());
            self.extend_execution_outcome([execution_outcome]);
            self.tree.provider.add_state_root(block.state_root);
            self.tree.insert_block(block)
        }

        async fn fcu_to(&mut self, block_hash: B256, fcu_status: impl Into<ForkchoiceStatus>) {
            let fcu_status = fcu_status.into();

            self.send_fcu(block_hash, fcu_status).await;

            self.check_fcu(block_hash, fcu_status).await;
        }

        async fn send_fcu(&mut self, block_hash: B256, fcu_status: impl Into<ForkchoiceStatus>) {
            let fcu_state = self.fcu_state(block_hash);

            let (tx, rx) = oneshot::channel();
            self.tree
                .on_engine_message(FromEngine::Request(
                    BeaconEngineMessage::ForkchoiceUpdated {
                        state: fcu_state,
                        payload_attrs: None,
                        tx,
                        version: EngineApiMessageVersion::default(),
                    }
                    .into(),
                ))
                .unwrap();

            let response = rx.await.unwrap().unwrap().await.unwrap();
            match fcu_status.into() {
                ForkchoiceStatus::Valid => assert!(response.payload_status.is_valid()),
                ForkchoiceStatus::Syncing => assert!(response.payload_status.is_syncing()),
                ForkchoiceStatus::Invalid => assert!(response.payload_status.is_invalid()),
            }
        }

        async fn check_fcu(&mut self, block_hash: B256, fcu_status: impl Into<ForkchoiceStatus>) {
            let fcu_state = self.fcu_state(block_hash);

            // check for ForkchoiceUpdated event
            let event = self.from_tree_rx.recv().await.unwrap();
            match event {
                EngineApiEvent::BeaconConsensus(BeaconConsensusEngineEvent::ForkchoiceUpdated(
                    state,
                    status,
                )) => {
                    assert_eq!(state, fcu_state);
                    assert_eq!(status, fcu_status.into());
                }
                _ => panic!("Unexpected event: {:#?}", event),
            }
        }

        const fn fcu_state(&self, block_hash: B256) -> ForkchoiceState {
            ForkchoiceState {
                head_block_hash: block_hash,
                safe_block_hash: block_hash,
                finalized_block_hash: block_hash,
            }
        }

        async fn send_new_payload(
            &mut self,
            block: RecoveredBlock<reth_ethereum_primitives::Block>,
        ) {
            let payload = ExecutionPayloadV3::from_block_unchecked(
                block.hash(),
                &block.clone_sealed_block().into_block(),
            );
            self.tree
                .on_new_payload(ExecutionData {
                    payload: payload.into(),
                    sidecar: ExecutionPayloadSidecar::v3(CancunPayloadFields {
                        parent_beacon_block_root: block.parent_beacon_block_root.unwrap(),
                        versioned_hashes: vec![],
                    }),
                })
                .unwrap();
        }

        async fn insert_chain(
            &mut self,
            chain: impl IntoIterator<Item = RecoveredBlock<reth_ethereum_primitives::Block>> + Clone,
        ) {
            for block in chain.clone() {
                self.insert_block(block.clone()).unwrap();
            }
            self.check_canon_chain_insertion(chain).await;
        }

        async fn check_canon_commit(&mut self, hash: B256) {
            let event = self.from_tree_rx.recv().await.unwrap();
            match event {
                EngineApiEvent::BeaconConsensus(
                    BeaconConsensusEngineEvent::CanonicalChainCommitted(header, _),
                ) => {
                    assert_eq!(header.hash(), hash);
                }
                _ => panic!("Unexpected event: {:#?}", event),
            }
        }

        async fn check_fork_chain_insertion(
            &mut self,
            chain: impl IntoIterator<Item = RecoveredBlock<reth_ethereum_primitives::Block>> + Clone,
        ) {
            for block in chain {
                self.check_fork_block_added(block.hash()).await;
            }
        }

        async fn check_canon_chain_insertion(
            &mut self,
            chain: impl IntoIterator<Item = RecoveredBlock<reth_ethereum_primitives::Block>> + Clone,
        ) {
            for block in chain.clone() {
                self.check_canon_block_added(block.hash()).await;
            }
        }

        async fn check_canon_block_added(&mut self, expected_hash: B256) {
            let event = self.from_tree_rx.recv().await.unwrap();
            match event {
                EngineApiEvent::BeaconConsensus(
                    BeaconConsensusEngineEvent::CanonicalBlockAdded(executed, _),
                ) => {
                    assert_eq!(executed.recovered_block.hash(), expected_hash);
                }
                _ => panic!("Unexpected event: {:#?}", event),
            }
        }

        async fn check_fork_block_added(&mut self, expected_hash: B256) {
            let event = self.from_tree_rx.recv().await.unwrap();
            match event {
                EngineApiEvent::BeaconConsensus(BeaconConsensusEngineEvent::ForkBlockAdded(
                    executed,
                    _,
                )) => {
                    assert_eq!(executed.recovered_block.hash(), expected_hash);
                }
                _ => panic!("Unexpected event: {:#?}", event),
            }
        }

        async fn check_invalid_block(&mut self, expected_hash: B256) {
            let event = self.from_tree_rx.recv().await.unwrap();
            match event {
                EngineApiEvent::BeaconConsensus(BeaconConsensusEngineEvent::InvalidBlock(
                    block,
                )) => {
                    assert_eq!(block.hash(), expected_hash);
                }
                _ => panic!("Unexpected event: {:#?}", event),
            }
        }

        fn persist_blocks(&self, blocks: Vec<RecoveredBlock<reth_ethereum_primitives::Block>>) {
            let mut block_data: Vec<(B256, Block)> = Vec::with_capacity(blocks.len());
            let mut headers_data: Vec<(B256, Header)> = Vec::with_capacity(blocks.len());

            for block in &blocks {
                block_data.push((block.hash(), block.clone_block()));
                headers_data.push((block.hash(), block.header().clone()));
            }

            self.provider.extend_blocks(block_data);
            self.provider.extend_headers(headers_data);
        }

        fn setup_range_insertion_for_valid_chain(
            &mut self,
            chain: Vec<RecoveredBlock<reth_ethereum_primitives::Block>>,
        ) {
            self.setup_range_insertion_for_chain(chain, None)
        }

        fn setup_range_insertion_for_invalid_chain(
            &mut self,
            chain: Vec<RecoveredBlock<reth_ethereum_primitives::Block>>,
            index: usize,
        ) {
            self.setup_range_insertion_for_chain(chain, Some(index))
        }

        fn setup_range_insertion_for_chain(
            &mut self,
            chain: Vec<RecoveredBlock<reth_ethereum_primitives::Block>>,
            invalid_index: Option<usize>,
        ) {
            // setting up execution outcomes for the chain, the blocks will be
            // executed starting from the oldest, so we need to reverse.
            let mut chain_rev = chain;
            chain_rev.reverse();

            let mut execution_outcomes = Vec::with_capacity(chain_rev.len());
            for (index, block) in chain_rev.iter().enumerate() {
                let execution_outcome = self.block_builder.get_execution_outcome(block.clone());
                let state_root = if invalid_index.is_some() && invalid_index.unwrap() == index {
                    B256::random()
                } else {
                    block.state_root
                };
                self.tree.provider.add_state_root(state_root);
                execution_outcomes.push(execution_outcome);
            }
            self.extend_execution_outcome(execution_outcomes);
        }

        fn check_canon_head(&self, head_hash: B256) {
            assert_eq!(self.tree.state.tree_state.canonical_head().hash, head_hash);
        }
    }

    #[test]
    fn test_tree_persist_block_batch() {
        let tree_config = TreeConfig::default();
        let chain_spec = MAINNET.clone();
        let mut test_block_builder = TestBlockBuilder::eth().with_chain_spec((*chain_spec).clone());

        // we need more than tree_config.persistence_threshold() +1 blocks to
        // trigger the persistence task.
        let blocks: Vec<_> = test_block_builder
            .get_executed_blocks(1..tree_config.persistence_threshold() + 2)
            .collect();
        let mut test_harness = TestHarness::new(chain_spec).with_blocks(blocks);

        let mut blocks = vec![];
        for idx in 0..tree_config.max_execute_block_batch_size() * 2 {
            blocks.push(test_block_builder.generate_random_block(idx as u64, B256::random()));
        }

        test_harness.to_tree_tx.send(FromEngine::DownloadedBlocks(blocks)).unwrap();

        // process the message
        let msg = test_harness.tree.try_recv_engine_message().unwrap().unwrap();
        test_harness.tree.on_engine_message(msg).unwrap();

        // we now should receive the other batch
        let msg = test_harness.tree.try_recv_engine_message().unwrap().unwrap();
        match msg {
            FromEngine::DownloadedBlocks(blocks) => {
                assert_eq!(blocks.len(), tree_config.max_execute_block_batch_size());
            }
            _ => panic!("unexpected message: {:#?}", msg),
        }
    }

    #[tokio::test]
    async fn test_tree_persist_blocks() {
        let tree_config = TreeConfig::default();
        let chain_spec = MAINNET.clone();
        let mut test_block_builder = TestBlockBuilder::eth().with_chain_spec((*chain_spec).clone());

        // we need more than tree_config.persistence_threshold() +1 blocks to
        // trigger the persistence task.
        let blocks: Vec<_> = test_block_builder
            .get_executed_blocks(1..tree_config.persistence_threshold() + 2)
            .collect();
        let test_harness = TestHarness::new(chain_spec).with_blocks(blocks.clone());
        std::thread::Builder::new()
            .name("Tree Task".to_string())
            .spawn(|| test_harness.tree.run())
            .unwrap();

        // send a message to the tree to enter the main loop.
        test_harness.to_tree_tx.send(FromEngine::DownloadedBlocks(vec![])).unwrap();

        let received_action =
            test_harness.action_rx.recv().expect("Failed to receive save blocks action");
        if let PersistenceAction::SaveBlocks(saved_blocks, _) = received_action {
            // only blocks.len() - tree_config.memory_block_buffer_target() will be
            // persisted
            let expected_persist_len =
                blocks.len() - tree_config.memory_block_buffer_target() as usize;
            assert_eq!(saved_blocks.len(), expected_persist_len);
            assert_eq!(saved_blocks, blocks[..expected_persist_len]);
        } else {
            panic!("unexpected action received {received_action:?}");
        }
    }

    #[tokio::test]
    async fn test_in_memory_state_trait_impl() {
        let blocks: Vec<_> = TestBlockBuilder::eth().get_executed_blocks(0..10).collect();
        let test_harness = TestHarness::new(MAINNET.clone()).with_blocks(blocks.clone());

        for executed_block in blocks {
            let sealed_block = executed_block.recovered_block();

            let expected_state = BlockState::new(executed_block.clone());

            let actual_state_by_hash = test_harness
                .tree
                .canonical_in_memory_state
                .state_by_hash(sealed_block.hash())
                .unwrap();
            assert_eq!(expected_state, *actual_state_by_hash);

            let actual_state_by_number = test_harness
                .tree
                .canonical_in_memory_state
                .state_by_number(sealed_block.number)
                .unwrap();
            assert_eq!(expected_state, *actual_state_by_number);
        }
    }

    #[tokio::test]
    async fn test_engine_request_during_backfill() {
        let tree_config = TreeConfig::default();
        let blocks: Vec<_> = TestBlockBuilder::eth()
            .get_executed_blocks(0..tree_config.persistence_threshold())
            .collect();
        let mut test_harness = TestHarness::new(MAINNET.clone())
            .with_blocks(blocks)
            .with_backfill_state(BackfillSyncState::Active);

        let (tx, rx) = oneshot::channel();
        test_harness
            .tree
            .on_engine_message(FromEngine::Request(
                BeaconEngineMessage::ForkchoiceUpdated {
                    state: ForkchoiceState {
                        head_block_hash: B256::random(),
                        safe_block_hash: B256::random(),
                        finalized_block_hash: B256::random(),
                    },
                    payload_attrs: None,
                    tx,
                    version: EngineApiMessageVersion::default(),
                }
                .into(),
            ))
            .unwrap();

        let resp = rx.await.unwrap().unwrap().await.unwrap();
        assert!(resp.payload_status.is_syncing());
    }

    #[test]
    fn test_disconnected_payload() {
        let s = include_str!("../../test-data/holesky/2.rlp");
        let data = Bytes::from_str(s).unwrap();
        let block = Block::decode(&mut data.as_ref()).unwrap();
        let sealed = block.seal_slow();
        let hash = sealed.hash();
        let payload = ExecutionPayloadV1::from_block_unchecked(hash, &sealed.clone().into_block());

        let mut test_harness = TestHarness::new(HOLESKY.clone());

        let outcome = test_harness
            .tree
            .on_new_payload(ExecutionData {
                payload: payload.into(),
                sidecar: ExecutionPayloadSidecar::none(),
            })
            .unwrap();
        assert!(outcome.outcome.is_syncing());

        // ensure block is buffered
        let buffered = test_harness.tree.state.buffer.block(&hash).unwrap();
        assert_eq!(buffered.clone_sealed_block(), sealed);
    }

    #[test]
    fn test_disconnected_block() {
        let s = include_str!("../../test-data/holesky/2.rlp");
        let data = Bytes::from_str(s).unwrap();
        let block = Block::decode(&mut data.as_ref()).unwrap();
        let sealed = block.seal_slow().try_recover().unwrap();

        let mut test_harness = TestHarness::new(HOLESKY.clone());

        let outcome = test_harness.tree.insert_block(sealed.clone()).unwrap();
        assert_eq!(
            outcome,
            InsertPayloadOk::Inserted(BlockStatus::Disconnected {
                head: test_harness.tree.state.tree_state.current_canonical_head,
                missing_ancestor: sealed.parent_num_hash()
            })
        );
    }

    #[tokio::test]
    async fn test_holesky_payload() {
        let s = include_str!("../../test-data/holesky/1.rlp");
        let data = Bytes::from_str(s).unwrap();
        let block: Block = Block::decode(&mut data.as_ref()).unwrap();
        let sealed = block.seal_slow();
        let payload =
            ExecutionPayloadV1::from_block_unchecked(sealed.hash(), &sealed.clone().into_block());

        let mut test_harness =
            TestHarness::new(HOLESKY.clone()).with_backfill_state(BackfillSyncState::Active);

        let (tx, rx) = oneshot::channel();
        test_harness
            .tree
            .on_engine_message(FromEngine::Request(
                BeaconEngineMessage::NewPayload {
                    payload: ExecutionData {
                        payload: payload.clone().into(),
                        sidecar: ExecutionPayloadSidecar::none(),
                    },
                    tx,
                }
                .into(),
            ))
            .unwrap();

        let resp = rx.await.unwrap().unwrap();
        assert!(resp.is_syncing());
    }

    #[test]
    fn test_tree_state_normal_descendant() {
        let mut tree_state = TreeState::new(BlockNumHash::default());
        let blocks: Vec<_> = TestBlockBuilder::eth().get_executed_blocks(1..4).collect();

        tree_state.insert_executed(blocks[0].clone());
        assert!(tree_state.is_descendant(
            blocks[0].recovered_block().num_hash(),
            blocks[1].recovered_block().header()
        ));

        tree_state.insert_executed(blocks[1].clone());

        assert!(tree_state.is_descendant(
            blocks[0].recovered_block().num_hash(),
            blocks[2].recovered_block().header()
        ));
        assert!(tree_state.is_descendant(
            blocks[1].recovered_block().num_hash(),
            blocks[2].recovered_block().header()
        ));
    }

    #[tokio::test]
    async fn test_tree_state_insert_executed() {
        let mut tree_state = TreeState::new(BlockNumHash::default());
        let blocks: Vec<_> = TestBlockBuilder::eth().get_executed_blocks(1..4).collect();

        tree_state.insert_executed(blocks[0].clone());
        tree_state.insert_executed(blocks[1].clone());

        assert_eq!(
            tree_state.parent_to_child.get(&blocks[0].recovered_block().hash()),
            Some(&HashSet::from_iter([blocks[1].recovered_block().hash()]))
        );

        assert!(!tree_state.parent_to_child.contains_key(&blocks[1].recovered_block().hash()));

        tree_state.insert_executed(blocks[2].clone());

        assert_eq!(
            tree_state.parent_to_child.get(&blocks[1].recovered_block().hash()),
            Some(&HashSet::from_iter([blocks[2].recovered_block().hash()]))
        );
        assert!(tree_state.parent_to_child.contains_key(&blocks[1].recovered_block().hash()));

        assert!(!tree_state.parent_to_child.contains_key(&blocks[2].recovered_block().hash()));
    }

    #[tokio::test]
    async fn test_tree_state_insert_executed_with_reorg() {
        let mut tree_state = TreeState::new(BlockNumHash::default());
        let mut test_block_builder = TestBlockBuilder::eth();
        let blocks: Vec<_> = test_block_builder.get_executed_blocks(1..6).collect();

        for block in &blocks {
            tree_state.insert_executed(block.clone());
        }
        assert_eq!(tree_state.blocks_by_hash.len(), 5);

        let fork_block_3 = test_block_builder
            .get_executed_block_with_number(3, blocks[1].recovered_block().hash());
        let fork_block_4 = test_block_builder
            .get_executed_block_with_number(4, fork_block_3.recovered_block().hash());
        let fork_block_5 = test_block_builder
            .get_executed_block_with_number(5, fork_block_4.recovered_block().hash());

        tree_state.insert_executed(fork_block_3.clone());
        tree_state.insert_executed(fork_block_4.clone());
        tree_state.insert_executed(fork_block_5.clone());

        assert_eq!(tree_state.blocks_by_hash.len(), 8);
        assert_eq!(tree_state.blocks_by_number[&3].len(), 2); // two blocks at height 3 (original and fork)
        assert_eq!(tree_state.parent_to_child[&blocks[1].recovered_block().hash()].len(), 2); // block 2 should have two children

        // verify that we can insert the same block again without issues
        tree_state.insert_executed(fork_block_4.clone());
        assert_eq!(tree_state.blocks_by_hash.len(), 8);

        assert!(tree_state.parent_to_child[&fork_block_3.recovered_block().hash()]
            .contains(&fork_block_4.recovered_block().hash()));
        assert!(tree_state.parent_to_child[&fork_block_4.recovered_block().hash()]
            .contains(&fork_block_5.recovered_block().hash()));

        assert_eq!(tree_state.blocks_by_number[&4].len(), 2);
        assert_eq!(tree_state.blocks_by_number[&5].len(), 2);
    }

    #[tokio::test]
    async fn test_tree_state_remove_before() {
        let start_num_hash = BlockNumHash::default();
        let mut tree_state = TreeState::new(start_num_hash);
        let blocks: Vec<_> = TestBlockBuilder::eth().get_executed_blocks(1..6).collect();

        for block in &blocks {
            tree_state.insert_executed(block.clone());
        }

        let last = blocks.last().unwrap();

        // set the canonical head
        tree_state.set_canonical_head(last.recovered_block().num_hash());

        // inclusive bound, so we should remove anything up to and including 2
        tree_state.remove_until(
            BlockNumHash::new(2, blocks[1].recovered_block().hash()),
            start_num_hash.hash,
            Some(blocks[1].recovered_block().num_hash()),
        );

        assert!(!tree_state.blocks_by_hash.contains_key(&blocks[0].recovered_block().hash()));
        assert!(!tree_state.blocks_by_hash.contains_key(&blocks[1].recovered_block().hash()));
        assert!(!tree_state.blocks_by_number.contains_key(&1));
        assert!(!tree_state.blocks_by_number.contains_key(&2));

        assert!(tree_state.blocks_by_hash.contains_key(&blocks[2].recovered_block().hash()));
        assert!(tree_state.blocks_by_hash.contains_key(&blocks[3].recovered_block().hash()));
        assert!(tree_state.blocks_by_hash.contains_key(&blocks[4].recovered_block().hash()));
        assert!(tree_state.blocks_by_number.contains_key(&3));
        assert!(tree_state.blocks_by_number.contains_key(&4));
        assert!(tree_state.blocks_by_number.contains_key(&5));

        assert!(!tree_state.parent_to_child.contains_key(&blocks[0].recovered_block().hash()));
        assert!(!tree_state.parent_to_child.contains_key(&blocks[1].recovered_block().hash()));
        assert!(tree_state.parent_to_child.contains_key(&blocks[2].recovered_block().hash()));
        assert!(tree_state.parent_to_child.contains_key(&blocks[3].recovered_block().hash()));
        assert!(!tree_state.parent_to_child.contains_key(&blocks[4].recovered_block().hash()));

        assert_eq!(
            tree_state.parent_to_child.get(&blocks[2].recovered_block().hash()),
            Some(&HashSet::from_iter([blocks[3].recovered_block().hash()]))
        );
        assert_eq!(
            tree_state.parent_to_child.get(&blocks[3].recovered_block().hash()),
            Some(&HashSet::from_iter([blocks[4].recovered_block().hash()]))
        );
    }

    #[tokio::test]
    async fn test_tree_state_remove_before_finalized() {
        let start_num_hash = BlockNumHash::default();
        let mut tree_state = TreeState::new(start_num_hash);
        let blocks: Vec<_> = TestBlockBuilder::eth().get_executed_blocks(1..6).collect();

        for block in &blocks {
            tree_state.insert_executed(block.clone());
        }

        let last = blocks.last().unwrap();

        // set the canonical head
        tree_state.set_canonical_head(last.recovered_block().num_hash());

        // we should still remove everything up to and including 2
        tree_state.remove_until(
            BlockNumHash::new(2, blocks[1].recovered_block().hash()),
            start_num_hash.hash,
            None,
        );

        assert!(!tree_state.blocks_by_hash.contains_key(&blocks[0].recovered_block().hash()));
        assert!(!tree_state.blocks_by_hash.contains_key(&blocks[1].recovered_block().hash()));
        assert!(!tree_state.blocks_by_number.contains_key(&1));
        assert!(!tree_state.blocks_by_number.contains_key(&2));

        assert!(tree_state.blocks_by_hash.contains_key(&blocks[2].recovered_block().hash()));
        assert!(tree_state.blocks_by_hash.contains_key(&blocks[3].recovered_block().hash()));
        assert!(tree_state.blocks_by_hash.contains_key(&blocks[4].recovered_block().hash()));
        assert!(tree_state.blocks_by_number.contains_key(&3));
        assert!(tree_state.blocks_by_number.contains_key(&4));
        assert!(tree_state.blocks_by_number.contains_key(&5));

        assert!(!tree_state.parent_to_child.contains_key(&blocks[0].recovered_block().hash()));
        assert!(!tree_state.parent_to_child.contains_key(&blocks[1].recovered_block().hash()));
        assert!(tree_state.parent_to_child.contains_key(&blocks[2].recovered_block().hash()));
        assert!(tree_state.parent_to_child.contains_key(&blocks[3].recovered_block().hash()));
        assert!(!tree_state.parent_to_child.contains_key(&blocks[4].recovered_block().hash()));

        assert_eq!(
            tree_state.parent_to_child.get(&blocks[2].recovered_block().hash()),
            Some(&HashSet::from_iter([blocks[3].recovered_block().hash()]))
        );
        assert_eq!(
            tree_state.parent_to_child.get(&blocks[3].recovered_block().hash()),
            Some(&HashSet::from_iter([blocks[4].recovered_block().hash()]))
        );
    }

    #[tokio::test]
    async fn test_tree_state_remove_before_lower_finalized() {
        let start_num_hash = BlockNumHash::default();
        let mut tree_state = TreeState::new(start_num_hash);
        let blocks: Vec<_> = TestBlockBuilder::eth().get_executed_blocks(1..6).collect();

        for block in &blocks {
            tree_state.insert_executed(block.clone());
        }

        let last = blocks.last().unwrap();

        // set the canonical head
        tree_state.set_canonical_head(last.recovered_block().num_hash());

        // we have no forks so we should still remove anything up to and including 2
        tree_state.remove_until(
            BlockNumHash::new(2, blocks[1].recovered_block().hash()),
            start_num_hash.hash,
            Some(blocks[0].recovered_block().num_hash()),
        );

        assert!(!tree_state.blocks_by_hash.contains_key(&blocks[0].recovered_block().hash()));
        assert!(!tree_state.blocks_by_hash.contains_key(&blocks[1].recovered_block().hash()));
        assert!(!tree_state.blocks_by_number.contains_key(&1));
        assert!(!tree_state.blocks_by_number.contains_key(&2));

        assert!(tree_state.blocks_by_hash.contains_key(&blocks[2].recovered_block().hash()));
        assert!(tree_state.blocks_by_hash.contains_key(&blocks[3].recovered_block().hash()));
        assert!(tree_state.blocks_by_hash.contains_key(&blocks[4].recovered_block().hash()));
        assert!(tree_state.blocks_by_number.contains_key(&3));
        assert!(tree_state.blocks_by_number.contains_key(&4));
        assert!(tree_state.blocks_by_number.contains_key(&5));

        assert!(!tree_state.parent_to_child.contains_key(&blocks[0].recovered_block().hash()));
        assert!(!tree_state.parent_to_child.contains_key(&blocks[1].recovered_block().hash()));
        assert!(tree_state.parent_to_child.contains_key(&blocks[2].recovered_block().hash()));
        assert!(tree_state.parent_to_child.contains_key(&blocks[3].recovered_block().hash()));
        assert!(!tree_state.parent_to_child.contains_key(&blocks[4].recovered_block().hash()));

        assert_eq!(
            tree_state.parent_to_child.get(&blocks[2].recovered_block().hash()),
            Some(&HashSet::from_iter([blocks[3].recovered_block().hash()]))
        );
        assert_eq!(
            tree_state.parent_to_child.get(&blocks[3].recovered_block().hash()),
            Some(&HashSet::from_iter([blocks[4].recovered_block().hash()]))
        );
    }

    #[tokio::test]
    async fn test_tree_state_on_new_head_reorg() {
        reth_tracing::init_test_tracing();
        let chain_spec = MAINNET.clone();

        // Set persistence_threshold to 1
        let mut test_harness = TestHarness::new(chain_spec);
        test_harness.tree.config = test_harness
            .tree
            .config
            .with_persistence_threshold(1)
            .with_memory_block_buffer_target(1);
        let mut test_block_builder = TestBlockBuilder::eth();
        let blocks: Vec<_> = test_block_builder.get_executed_blocks(1..6).collect();

        for block in &blocks {
            test_harness.tree.state.tree_state.insert_executed(block.clone());
        }

        // set block 3 as the current canonical head
        test_harness
            .tree
            .state
            .tree_state
            .set_canonical_head(blocks[2].recovered_block().num_hash());

        // create a fork from block 2
        let fork_block_3 = test_block_builder
            .get_executed_block_with_number(3, blocks[1].recovered_block().hash());
        let fork_block_4 = test_block_builder
            .get_executed_block_with_number(4, fork_block_3.recovered_block().hash());
        let fork_block_5 = test_block_builder
            .get_executed_block_with_number(5, fork_block_4.recovered_block().hash());

        test_harness.tree.state.tree_state.insert_executed(fork_block_3.clone());
        test_harness.tree.state.tree_state.insert_executed(fork_block_4.clone());
        test_harness.tree.state.tree_state.insert_executed(fork_block_5.clone());

        // normal (non-reorg) case
        let result = test_harness.tree.on_new_head(blocks[4].recovered_block().hash()).unwrap();
        assert!(matches!(result, Some(NewCanonicalChain::Commit { .. })));
        if let Some(NewCanonicalChain::Commit { new }) = result {
            assert_eq!(new.len(), 2);
            assert_eq!(new[0].recovered_block().hash(), blocks[3].recovered_block().hash());
            assert_eq!(new[1].recovered_block().hash(), blocks[4].recovered_block().hash());
        }

        // should be a None persistence action before we advance persistence
        let current_action = test_harness.tree.persistence_state.current_action();
        assert_eq!(current_action, None);

        // let's attempt to persist and check that it attempts to save blocks
        //
        // since in-memory block buffer target and persistence_threshold are both 1, this should
        // save all but the current tip of the canonical chain (up to blocks[1])
        test_harness.tree.advance_persistence().unwrap();
        let current_action = test_harness.tree.persistence_state.current_action().cloned();
        assert_eq!(
            current_action,
            Some(CurrentPersistenceAction::SavingBlocks {
                highest: blocks[1].recovered_block().num_hash()
            })
        );

        // get rid of the prev action
        let received_action = test_harness.action_rx.recv().unwrap();
        let PersistenceAction::SaveBlocks(saved_blocks, sender) = received_action else {
            panic!("received wrong action");
        };
        assert_eq!(saved_blocks, vec![blocks[0].clone(), blocks[1].clone()]);

        // send the response so we can advance again
        sender.send(Some(blocks[1].recovered_block().num_hash())).unwrap();

        // we should be persisting blocks[1] because we threw out the prev action
        let current_action = test_harness.tree.persistence_state.current_action().cloned();
        assert_eq!(
            current_action,
            Some(CurrentPersistenceAction::SavingBlocks {
                highest: blocks[1].recovered_block().num_hash()
            })
        );

        // after advancing persistence, we should be at `None` for the next action
        test_harness.tree.advance_persistence().unwrap();
        let current_action = test_harness.tree.persistence_state.current_action().cloned();
        assert_eq!(current_action, None);

        // reorg case
        let result = test_harness.tree.on_new_head(fork_block_5.recovered_block().hash()).unwrap();
        assert!(matches!(result, Some(NewCanonicalChain::Reorg { .. })));

        if let Some(NewCanonicalChain::Reorg { new, old }) = result {
            assert_eq!(new.len(), 3);
            assert_eq!(new[0].recovered_block().hash(), fork_block_3.recovered_block().hash());
            assert_eq!(new[1].recovered_block().hash(), fork_block_4.recovered_block().hash());
            assert_eq!(new[2].recovered_block().hash(), fork_block_5.recovered_block().hash());

            assert_eq!(old.len(), 1);
            assert_eq!(old[0].recovered_block().hash(), blocks[2].recovered_block().hash());
        }

        // The canonical block has not changed, so we will not get any active persistence action
        test_harness.tree.advance_persistence().unwrap();
        let current_action = test_harness.tree.persistence_state.current_action().cloned();
        assert_eq!(current_action, None);

        // Let's change the canonical head and advance persistence
        test_harness
            .tree
            .state
            .tree_state
            .set_canonical_head(fork_block_5.recovered_block().num_hash());

        // The canonical block has changed now, we should get fork_block_4 due to the persistence
        // threshold and in memory block buffer target
        test_harness.tree.advance_persistence().unwrap();
        let current_action = test_harness.tree.persistence_state.current_action().cloned();
        assert_eq!(
            current_action,
            Some(CurrentPersistenceAction::SavingBlocks {
                highest: fork_block_4.recovered_block().num_hash()
            })
        );
    }

    #[test]
    fn test_tree_state_on_new_head_deep_fork() {
        reth_tracing::init_test_tracing();

        let chain_spec = MAINNET.clone();
        let mut test_harness = TestHarness::new(chain_spec);
        let mut test_block_builder = TestBlockBuilder::eth();

        let blocks: Vec<_> = test_block_builder.get_executed_blocks(0..5).collect();

        for block in &blocks {
            test_harness.tree.state.tree_state.insert_executed(block.clone());
        }

        // set last block as the current canonical head
        let last_block = blocks.last().unwrap().recovered_block().clone();

        test_harness.tree.state.tree_state.set_canonical_head(last_block.num_hash());

        // create a fork chain from last_block
        let chain_a = test_block_builder.create_fork(&last_block, 10);
        let chain_b = test_block_builder.create_fork(&last_block, 10);

        for block in &chain_a {
            test_harness.tree.state.tree_state.insert_executed(ExecutedBlockWithTrieUpdates {
                block: ExecutedBlock {
                    recovered_block: Arc::new(block.clone()),
                    execution_output: Arc::new(ExecutionOutcome::default()),
                    hashed_state: Arc::new(HashedPostState::default()),
                },
                trie: Arc::new(TrieUpdates::default()),
            });
        }
        test_harness.tree.state.tree_state.set_canonical_head(chain_a.last().unwrap().num_hash());

        for block in &chain_b {
            test_harness.tree.state.tree_state.insert_executed(ExecutedBlockWithTrieUpdates {
                block: ExecutedBlock {
                    recovered_block: Arc::new(block.clone()),
                    execution_output: Arc::new(ExecutionOutcome::default()),
                    hashed_state: Arc::new(HashedPostState::default()),
                },
                trie: Arc::new(TrieUpdates::default()),
            });
        }

        // for each block in chain_b, reorg to it and then back to canonical
        let mut expected_new = Vec::new();
        for block in &chain_b {
            // reorg to chain from block b
            let result = test_harness.tree.on_new_head(block.hash()).unwrap();
            assert_matches!(result, Some(NewCanonicalChain::Reorg { .. }));

            expected_new.push(block);
            if let Some(NewCanonicalChain::Reorg { new, old }) = result {
                assert_eq!(new.len(), expected_new.len());
                for (index, block) in expected_new.iter().enumerate() {
                    assert_eq!(new[index].recovered_block().hash(), block.hash());
                }

                assert_eq!(old.len(), chain_a.len());
                for (index, block) in chain_a.iter().enumerate() {
                    assert_eq!(old[index].recovered_block().hash(), block.hash());
                }
            }

            // set last block of chain a as canonical head
            test_harness.tree.on_new_head(chain_a.last().unwrap().hash()).unwrap();
        }
    }

    #[tokio::test]
    async fn test_get_canonical_blocks_to_persist() {
        let chain_spec = MAINNET.clone();
        let mut test_harness = TestHarness::new(chain_spec);
        let mut test_block_builder = TestBlockBuilder::eth();

        let canonical_head_number = 9;
        let blocks: Vec<_> =
            test_block_builder.get_executed_blocks(0..canonical_head_number + 1).collect();
        test_harness = test_harness.with_blocks(blocks.clone());

        let last_persisted_block_number = 3;
        test_harness.tree.persistence_state.last_persisted_block.number =
            last_persisted_block_number;

        let persistence_threshold = 4;
        let memory_block_buffer_target = 3;
        test_harness.tree.config = TreeConfig::default()
            .with_persistence_threshold(persistence_threshold)
            .with_memory_block_buffer_target(memory_block_buffer_target);

        let blocks_to_persist = test_harness.tree.get_canonical_blocks_to_persist();

        let expected_blocks_to_persist_length: usize =
            (canonical_head_number - memory_block_buffer_target - last_persisted_block_number)
                .try_into()
                .unwrap();

        assert_eq!(blocks_to_persist.len(), expected_blocks_to_persist_length);
        for (i, item) in
            blocks_to_persist.iter().enumerate().take(expected_blocks_to_persist_length)
        {
            assert_eq!(item.recovered_block().number, last_persisted_block_number + i as u64 + 1);
        }

        // make sure only canonical blocks are included
        let fork_block = test_block_builder.get_executed_block_with_number(4, B256::random());
        let fork_block_hash = fork_block.recovered_block().hash();
        test_harness.tree.state.tree_state.insert_executed(fork_block);

        assert!(test_harness.tree.state.tree_state.block_by_hash(fork_block_hash).is_some());

        let blocks_to_persist = test_harness.tree.get_canonical_blocks_to_persist();
        assert_eq!(blocks_to_persist.len(), expected_blocks_to_persist_length);

        // check that the fork block is not included in the blocks to persist
        assert!(!blocks_to_persist.iter().any(|b| b.recovered_block().hash() == fork_block_hash));

        // check that the original block 4 is still included
        assert!(blocks_to_persist.iter().any(|b| b.recovered_block().number == 4 &&
            b.recovered_block().hash() == blocks[4].recovered_block().hash()));

        // check that if we advance persistence, the persistence action is the correct value
        test_harness.tree.advance_persistence().expect("advancing persistence should succeed");
        assert_eq!(
            test_harness.tree.persistence_state.current_action().cloned(),
            Some(CurrentPersistenceAction::SavingBlocks {
                highest: blocks_to_persist.last().unwrap().recovered_block().num_hash()
            })
        );
    }

    #[tokio::test]
    async fn test_engine_tree_fcu_missing_head() {
        let chain_spec = MAINNET.clone();
        let mut test_harness = TestHarness::new(chain_spec.clone());

        let mut test_block_builder = TestBlockBuilder::eth().with_chain_spec((*chain_spec).clone());

        let blocks: Vec<_> = test_block_builder.get_executed_blocks(0..5).collect();
        test_harness = test_harness.with_blocks(blocks);

        let missing_block = test_block_builder
            .generate_random_block(6, test_harness.blocks.last().unwrap().recovered_block().hash());

        test_harness.fcu_to(missing_block.hash(), PayloadStatusEnum::Syncing).await;

        // after FCU we receive an EngineApiEvent::Download event to get the missing block.
        let event = test_harness.from_tree_rx.recv().await.unwrap();
        match event {
            EngineApiEvent::Download(DownloadRequest::BlockSet(actual_block_set)) => {
                let expected_block_set = HashSet::from_iter([missing_block.hash()]);
                assert_eq!(actual_block_set, expected_block_set);
            }
            _ => panic!("Unexpected event: {:#?}", event),
        }
    }

    #[tokio::test]
    async fn test_engine_tree_fcu_canon_chain_insertion() {
        let chain_spec = MAINNET.clone();
        let mut test_harness = TestHarness::new(chain_spec.clone());

        let base_chain: Vec<_> = test_harness.block_builder.get_executed_blocks(0..1).collect();
        test_harness = test_harness.with_blocks(base_chain.clone());

        test_harness
            .fcu_to(base_chain.last().unwrap().recovered_block().hash(), ForkchoiceStatus::Valid)
            .await;

        // extend main chain
        let main_chain = test_harness.block_builder.create_fork(base_chain[0].recovered_block(), 3);

        test_harness.insert_chain(main_chain).await;
    }

    #[tokio::test]
    async fn test_engine_tree_fcu_reorg_with_all_blocks() {
        let chain_spec = MAINNET.clone();
        let mut test_harness = TestHarness::new(chain_spec.clone());

        let main_chain: Vec<_> = test_harness.block_builder.get_executed_blocks(0..5).collect();
        test_harness = test_harness.with_blocks(main_chain.clone());

        let fork_chain = test_harness.block_builder.create_fork(main_chain[2].recovered_block(), 3);
        let fork_chain_last_hash = fork_chain.last().unwrap().hash();

        // add fork blocks to the tree
        for block in &fork_chain {
            test_harness.insert_block(block.clone()).unwrap();
        }

        test_harness.send_fcu(fork_chain_last_hash, ForkchoiceStatus::Valid).await;

        // check for ForkBlockAdded events, we expect fork_chain.len() blocks added
        test_harness.check_fork_chain_insertion(fork_chain.clone()).await;

        // check for CanonicalChainCommitted event
        test_harness.check_canon_commit(fork_chain_last_hash).await;

        test_harness.check_fcu(fork_chain_last_hash, ForkchoiceStatus::Valid).await;

        // new head is the tip of the fork chain
        test_harness.check_canon_head(fork_chain_last_hash);
    }

    #[tokio::test]
    async fn test_engine_tree_live_sync_transition_required_blocks_requested() {
        reth_tracing::init_test_tracing();

        let chain_spec = MAINNET.clone();
        let mut test_harness = TestHarness::new(chain_spec.clone());

        let base_chain: Vec<_> = test_harness.block_builder.get_executed_blocks(0..1).collect();
        test_harness = test_harness.with_blocks(base_chain.clone());

        test_harness
            .fcu_to(base_chain.last().unwrap().recovered_block().hash(), ForkchoiceStatus::Valid)
            .await;

        // extend main chain with enough blocks to trigger pipeline run but don't insert them
        let main_chain = test_harness
            .block_builder
            .create_fork(base_chain[0].recovered_block(), MIN_BLOCKS_FOR_PIPELINE_RUN + 10);

        let main_chain_last_hash = main_chain.last().unwrap().hash();
        test_harness.send_fcu(main_chain_last_hash, ForkchoiceStatus::Syncing).await;

        test_harness.check_fcu(main_chain_last_hash, ForkchoiceStatus::Syncing).await;

        // create event for backfill finished
        let backfill_finished_block_number = MIN_BLOCKS_FOR_PIPELINE_RUN + 1;
        let backfill_finished = FromOrchestrator::BackfillSyncFinished(ControlFlow::Continue {
            block_number: backfill_finished_block_number,
        });

        let backfill_tip_block = main_chain[(backfill_finished_block_number - 1) as usize].clone();
        // add block to mock provider to enable persistence clean up.
        test_harness.provider.add_block(backfill_tip_block.hash(), backfill_tip_block.into_block());
        test_harness.tree.on_engine_message(FromEngine::Event(backfill_finished)).unwrap();

        let event = test_harness.from_tree_rx.recv().await.unwrap();
        match event {
            EngineApiEvent::Download(DownloadRequest::BlockSet(hash_set)) => {
                assert_eq!(hash_set, HashSet::from_iter([main_chain_last_hash]));
            }
            _ => panic!("Unexpected event: {:#?}", event),
        }

        test_harness
            .tree
            .on_engine_message(FromEngine::DownloadedBlocks(vec![main_chain
                .last()
                .unwrap()
                .clone()]))
            .unwrap();

        let event = test_harness.from_tree_rx.recv().await.unwrap();
        match event {
            EngineApiEvent::Download(DownloadRequest::BlockRange(initial_hash, total_blocks)) => {
                assert_eq!(
                    total_blocks,
                    (main_chain.len() - backfill_finished_block_number as usize - 1) as u64
                );
                assert_eq!(initial_hash, main_chain.last().unwrap().parent_hash);
            }
            _ => panic!("Unexpected event: {:#?}", event),
        }
    }

    #[tokio::test]
    async fn test_engine_tree_live_sync_transition_eventually_canonical() {
        reth_tracing::init_test_tracing();

        let chain_spec = MAINNET.clone();
        let mut test_harness = TestHarness::new(chain_spec.clone());
        test_harness.tree.config = test_harness.tree.config.with_max_execute_block_batch_size(100);

        // create base chain and setup test harness with it
        let base_chain: Vec<_> = test_harness.block_builder.get_executed_blocks(0..1).collect();
        test_harness = test_harness.with_blocks(base_chain.clone());

        // fcu to the tip of base chain
        test_harness
            .fcu_to(base_chain.last().unwrap().recovered_block().hash(), ForkchoiceStatus::Valid)
            .await;

        // create main chain, extension of base chain, with enough blocks to
        // trigger backfill sync
        let main_chain = test_harness
            .block_builder
            .create_fork(base_chain[0].recovered_block(), MIN_BLOCKS_FOR_PIPELINE_RUN + 10);

        let main_chain_last = main_chain.last().unwrap();
        let main_chain_last_hash = main_chain_last.hash();
        let main_chain_backfill_target =
            main_chain.get(MIN_BLOCKS_FOR_PIPELINE_RUN as usize).unwrap();
        let main_chain_backfill_target_hash = main_chain_backfill_target.hash();

        // fcu to the element of main chain that should trigger backfill sync
        test_harness.send_fcu(main_chain_backfill_target_hash, ForkchoiceStatus::Syncing).await;
        test_harness.check_fcu(main_chain_backfill_target_hash, ForkchoiceStatus::Syncing).await;

        // check download request for target
        let event = test_harness.from_tree_rx.recv().await.unwrap();
        match event {
            EngineApiEvent::Download(DownloadRequest::BlockSet(hash_set)) => {
                assert_eq!(hash_set, HashSet::from_iter([main_chain_backfill_target_hash]));
            }
            _ => panic!("Unexpected event: {:#?}", event),
        }

        // send message to tell the engine the requested block was downloaded
        test_harness
            .tree
            .on_engine_message(FromEngine::DownloadedBlocks(vec![
                main_chain_backfill_target.clone()
            ]))
            .unwrap();

        // check that backfill is triggered
        let event = test_harness.from_tree_rx.recv().await.unwrap();
        match event {
            EngineApiEvent::BackfillAction(BackfillAction::Start(
                reth_stages::PipelineTarget::Sync(target_hash),
            )) => {
                assert_eq!(target_hash, main_chain_backfill_target_hash);
            }
            _ => panic!("Unexpected event: {:#?}", event),
        }

        // persist blocks of main chain, same as the backfill operation would do
        let backfilled_chain: Vec<_> =
            main_chain.clone().drain(0..(MIN_BLOCKS_FOR_PIPELINE_RUN + 1) as usize).collect();
        test_harness.persist_blocks(backfilled_chain.clone());

        test_harness.setup_range_insertion_for_valid_chain(backfilled_chain);

        // send message to mark backfill finished
        test_harness
            .tree
            .on_engine_message(FromEngine::Event(FromOrchestrator::BackfillSyncFinished(
                ControlFlow::Continue { block_number: main_chain_backfill_target.number },
            )))
            .unwrap();

        // send fcu to the tip of main
        test_harness.fcu_to(main_chain_last_hash, ForkchoiceStatus::Syncing).await;

        let event = test_harness.from_tree_rx.recv().await.unwrap();
        match event {
            EngineApiEvent::Download(DownloadRequest::BlockSet(target_hash)) => {
                assert_eq!(target_hash, HashSet::from_iter([main_chain_last_hash]));
            }
            _ => panic!("Unexpected event: {:#?}", event),
        }

        // tell engine main chain tip downloaded
        test_harness
            .tree
            .on_engine_message(FromEngine::DownloadedBlocks(vec![main_chain_last.clone()]))
            .unwrap();

        // check download range request
        let event = test_harness.from_tree_rx.recv().await.unwrap();
        match event {
            EngineApiEvent::Download(DownloadRequest::BlockRange(initial_hash, total_blocks)) => {
                assert_eq!(
                    total_blocks,
                    (main_chain.len() - MIN_BLOCKS_FOR_PIPELINE_RUN as usize - 2) as u64
                );
                assert_eq!(initial_hash, main_chain_last.parent_hash);
            }
            _ => panic!("Unexpected event: {:#?}", event),
        }

        let remaining: Vec<_> = main_chain
            .clone()
            .drain((MIN_BLOCKS_FOR_PIPELINE_RUN + 1) as usize..main_chain.len())
            .collect();

        test_harness.setup_range_insertion_for_valid_chain(remaining.clone());

        // tell engine block range downloaded
        test_harness
            .tree
            .on_engine_message(FromEngine::DownloadedBlocks(remaining.clone()))
            .unwrap();

        test_harness.check_canon_chain_insertion(remaining).await;

        // check canonical chain committed event with the hash of the latest block
        test_harness.check_canon_commit(main_chain_last_hash).await;

        // new head is the tip of the main chain
        test_harness.check_canon_head(main_chain_last_hash);
    }

    #[tokio::test]
    async fn test_engine_tree_live_sync_fcu_extends_canon_chain() {
        reth_tracing::init_test_tracing();

        let chain_spec = MAINNET.clone();
        let mut test_harness = TestHarness::new(chain_spec.clone());

        // create base chain and setup test harness with it
        let base_chain: Vec<_> = test_harness.block_builder.get_executed_blocks(0..1).collect();
        test_harness = test_harness.with_blocks(base_chain.clone());

        // fcu to the tip of base chain
        test_harness
            .fcu_to(base_chain.last().unwrap().recovered_block().hash(), ForkchoiceStatus::Valid)
            .await;

        // create main chain, extension of base chain
        let main_chain =
            test_harness.block_builder.create_fork(base_chain[0].recovered_block(), 10);
        // determine target in the middle of main hain
        let target = main_chain.get(5).unwrap();
        let target_hash = target.hash();
        let main_last = main_chain.last().unwrap();
        let main_last_hash = main_last.hash();

        // insert main chain
        test_harness.insert_chain(main_chain).await;

        // send fcu to target
        test_harness.send_fcu(target_hash, ForkchoiceStatus::Valid).await;

        test_harness.check_canon_commit(target_hash).await;
        test_harness.check_fcu(target_hash, ForkchoiceStatus::Valid).await;

        // send fcu to main tip
        test_harness.send_fcu(main_last_hash, ForkchoiceStatus::Valid).await;

        test_harness.check_canon_commit(main_last_hash).await;
        test_harness.check_fcu(main_last_hash, ForkchoiceStatus::Valid).await;
        test_harness.check_canon_head(main_last_hash);
    }

    #[tokio::test]
    async fn test_engine_tree_valid_forks_with_older_canonical_head() {
        reth_tracing::init_test_tracing();

        let chain_spec = MAINNET.clone();
        let mut test_harness = TestHarness::new(chain_spec.clone());

        // create base chain and setup test harness with it
        let base_chain: Vec<_> = test_harness.block_builder.get_executed_blocks(0..1).collect();
        test_harness = test_harness.with_blocks(base_chain.clone());

        let old_head = base_chain.first().unwrap().recovered_block();

        // extend base chain
        let extension_chain = test_harness.block_builder.create_fork(old_head, 5);
        let fork_block = extension_chain.last().unwrap().clone_sealed_block();

        test_harness.setup_range_insertion_for_valid_chain(extension_chain.clone());
        test_harness.insert_chain(extension_chain).await;

        // fcu to old_head
        test_harness.fcu_to(old_head.hash(), ForkchoiceStatus::Valid).await;

        // create two competing chains starting from fork_block
        let chain_a = test_harness.block_builder.create_fork(&fork_block, 10);
        let chain_b = test_harness.block_builder.create_fork(&fork_block, 10);

        // insert chain A blocks using newPayload
        test_harness.setup_range_insertion_for_valid_chain(chain_a.clone());
        for block in &chain_a {
            test_harness.send_new_payload(block.clone()).await;
        }

        test_harness.check_canon_chain_insertion(chain_a.clone()).await;

        // insert chain B blocks using newPayload
        test_harness.setup_range_insertion_for_valid_chain(chain_b.clone());
        for block in &chain_b {
            test_harness.send_new_payload(block.clone()).await;
        }

        test_harness.check_canon_chain_insertion(chain_b.clone()).await;

        // send FCU to make the tip of chain B the new head
        let chain_b_tip_hash = chain_b.last().unwrap().hash();
        test_harness.send_fcu(chain_b_tip_hash, ForkchoiceStatus::Valid).await;

        // check for CanonicalChainCommitted event
        test_harness.check_canon_commit(chain_b_tip_hash).await;

        // verify FCU was processed
        test_harness.check_fcu(chain_b_tip_hash, ForkchoiceStatus::Valid).await;

        // verify the new canonical head
        test_harness.check_canon_head(chain_b_tip_hash);

        // verify that chain A is now considered a fork
        assert!(test_harness.tree.is_fork(chain_a.last().unwrap().hash()).unwrap());
    }

    #[tokio::test]
    async fn test_engine_tree_buffered_blocks_are_eventually_connected() {
        let chain_spec = MAINNET.clone();
        let mut test_harness = TestHarness::new(chain_spec.clone());

        let base_chain: Vec<_> = test_harness.block_builder.get_executed_blocks(0..1).collect();
        test_harness = test_harness.with_blocks(base_chain.clone());

        // side chain consisting of two blocks, the last will be inserted first
        // so that we force it to be buffered
        let side_chain =
            test_harness.block_builder.create_fork(base_chain.last().unwrap().recovered_block(), 2);

        // buffer last block of side chain
        let buffered_block = side_chain.last().unwrap();
        let buffered_block_hash = buffered_block.hash();

        test_harness.setup_range_insertion_for_valid_chain(vec![buffered_block.clone()]);
        test_harness.send_new_payload(buffered_block.clone()).await;

        assert!(test_harness.tree.state.buffer.block(&buffered_block_hash).is_some());

        let non_buffered_block = side_chain.first().unwrap();
        let non_buffered_block_hash = non_buffered_block.hash();

        // insert block that continues the canon chain, should not be buffered
        test_harness.setup_range_insertion_for_valid_chain(vec![non_buffered_block.clone()]);
        test_harness.send_new_payload(non_buffered_block.clone()).await;
        assert!(test_harness.tree.state.buffer.block(&non_buffered_block_hash).is_none());

        // the previously buffered block should be connected now
        assert!(test_harness.tree.state.buffer.block(&buffered_block_hash).is_none());

        // both blocks are added to the canon chain in order
        test_harness.check_canon_block_added(non_buffered_block_hash).await;
        test_harness.check_canon_block_added(buffered_block_hash).await;
    }

    #[tokio::test]
    async fn test_engine_tree_valid_and_invalid_forks_with_older_canonical_head() {
        reth_tracing::init_test_tracing();

        let chain_spec = MAINNET.clone();
        let mut test_harness = TestHarness::new(chain_spec.clone());

        // create base chain and setup test harness with it
        let base_chain: Vec<_> = test_harness.block_builder.get_executed_blocks(0..1).collect();
        test_harness = test_harness.with_blocks(base_chain.clone());

        let old_head = base_chain.first().unwrap().recovered_block();

        // extend base chain
        let extension_chain = test_harness.block_builder.create_fork(old_head, 5);
        let fork_block = extension_chain.last().unwrap().clone_sealed_block();
        test_harness.insert_chain(extension_chain).await;

        // fcu to old_head
        test_harness.fcu_to(old_head.hash(), ForkchoiceStatus::Valid).await;

        // create two competing chains starting from fork_block, one of them invalid
        let total_fork_elements = 10;
        let chain_a = test_harness.block_builder.create_fork(&fork_block, total_fork_elements);
        let chain_b = test_harness.block_builder.create_fork(&fork_block, total_fork_elements);

        // insert chain B blocks using newPayload
        test_harness.setup_range_insertion_for_valid_chain(chain_b.clone());
        for block in &chain_b {
            test_harness.send_new_payload(block.clone()).await;
            test_harness.send_fcu(block.hash(), ForkchoiceStatus::Valid).await;
            test_harness.check_canon_block_added(block.hash()).await;
            test_harness.check_canon_commit(block.hash()).await;
            test_harness.check_fcu(block.hash(), ForkchoiceStatus::Valid).await;
        }

        // insert chain A blocks using newPayload, one of the blocks will be invalid
        let invalid_index = 3;
        test_harness.setup_range_insertion_for_invalid_chain(chain_a.clone(), invalid_index);
        for block in &chain_a {
            test_harness.send_new_payload(block.clone()).await;
        }

        // check canon chain insertion up to the invalid index and taking into
        // account reversed ordering
        test_harness
            .check_fork_chain_insertion(
                chain_a[..chain_a.len() - invalid_index - 1].iter().cloned(),
            )
            .await;
        for block in &chain_a[chain_a.len() - invalid_index - 1..] {
            test_harness.check_invalid_block(block.hash()).await;
        }

        // send FCU to make the tip of chain A, expect invalid
        let chain_a_tip_hash = chain_a.last().unwrap().hash();
        test_harness.fcu_to(chain_a_tip_hash, ForkchoiceStatus::Invalid).await;

        // send FCU to make the tip of chain B the new head
        let chain_b_tip_hash = chain_b.last().unwrap().hash();

        // verify the new canonical head
        test_harness.check_canon_head(chain_b_tip_hash);

        // verify the canonical head didn't change
        test_harness.check_canon_head(chain_b_tip_hash);
    }

    #[tokio::test]
    async fn test_engine_tree_reorg_with_missing_ancestor_expecting_valid() {
        reth_tracing::init_test_tracing();
        let chain_spec = MAINNET.clone();
        let mut test_harness = TestHarness::new(chain_spec.clone());

        let base_chain: Vec<_> = test_harness.block_builder.get_executed_blocks(0..6).collect();
        test_harness = test_harness.with_blocks(base_chain.clone());

        // create a side chain with an invalid block
        let side_chain = test_harness
            .block_builder
            .create_fork(base_chain.last().unwrap().recovered_block(), 15);
        let invalid_index = 9;

        test_harness.setup_range_insertion_for_invalid_chain(side_chain.clone(), invalid_index);

        for (index, block) in side_chain.iter().enumerate() {
            test_harness.send_new_payload(block.clone()).await;

            if index < side_chain.len() - invalid_index - 1 {
                test_harness.send_fcu(block.hash(), ForkchoiceStatus::Valid).await;
            }
        }

        // Try to do a forkchoice update to a block after the invalid one
        let fork_tip_hash = side_chain.last().unwrap().hash();
        test_harness.send_fcu(fork_tip_hash, ForkchoiceStatus::Invalid).await;
    }
}<|MERGE_RESOLUTION|>--- conflicted
+++ resolved
@@ -438,7 +438,7 @@
 
 impl<N: NodePrimitives, P> StateProviderBuilder<N, P> {
     /// Creates a new state provider from the provider factory, historical block hash and optional
-    /// overlayed blocks.
+    /// overlaid blocks.
     fn new(
         provider_factory: P,
         historical: B256,
@@ -1762,37 +1762,6 @@
         Ok(block)
     }
 
-    /// Returns the state provider for the requested block hash.
-    ///
-    /// This merges the state of all blocks that are part of the chain that the requested block is
-    /// the head of and are not yet persisted on disk. This includes all blocks that connect back to
-    /// a canonical block on disk.
-    ///
-    /// Returns `None` if the state for the requested hash is not found, this happens if the
-    /// requested state belongs to a block that is not connected to the canonical chain.
-    ///
-    /// Returns an error if we failed to fetch the state from the database.
-    fn state_provider(&self, hash: B256) -> ProviderResult<Option<StateProviderBox>> {
-        if let Some((historical, blocks)) = self.state.tree_state.blocks_by_hash(hash) {
-            debug!(target: "engine::tree", %hash, %historical, "found canonical state for block in memory");
-            // the block leads back to the canonical chain
-            let historical = self.provider.state_by_block_hash(historical)?;
-            return Ok(Some(Box::new(MemoryOverlayStateProvider::new(historical, blocks))))
-        }
-
-        // the hash could belong to an unknown block or a persisted block
-        if let Some(header) = self.provider.header(&hash)? {
-            debug!(target: "engine::tree", %hash, number = %header.number(), "found canonical state for block in database");
-            // the block is known and persisted
-            let historical = self.provider.state_by_block_hash(hash)?;
-            return Ok(Some(historical))
-        }
-
-        debug!(target: "engine::tree", %hash, "no canonical state found for block");
-
-        Ok(None)
-    }
-
     /// Return the parent hash of the lowest buffered ancestor for the requested block, if there
     /// are any buffered ancestors. If there are no buffered ancestors, and the block itself does
     /// not exist in the buffer, this returns the hash that is passed in.
@@ -2333,7 +2302,7 @@
         self.validate_block(&block)?;
 
         trace!(target: "engine::tree", block=?block_num_hash, parent=?block.parent_hash(), "Fetching block state provider");
-        let Some(state_provider) = self.state_provider(block.parent_hash())? else {
+        let Some(provider_builder) = self.state_provider_builder(block.parent_hash())? else {
             // we don't have the state required to execute this block, buffering it and find the
             // missing parent block
             let missing_ancestor = self
@@ -2364,319 +2333,6 @@
             return Err(e.into())
         }
 
-        // We only run the parallel state root if we are currently persisting blocks that are all
-        // ancestors of the one we are executing. If we're committing ancestor blocks, then: any
-        // trie updates being committed are a subset of the in-memory trie updates collected before
-        // fetching reverts. So any diff in reverts (pre vs post commit) is already covered by the
-        // in-memory trie updates we collect in `compute_state_root_parallel`.
-        //
-        // See https://github.com/paradigmxyz/reth/issues/12688 for more details
-        let is_descendant_of_persisting_blocks =
-            self.is_descendant_of_persisting_blocks(block.header());
-
-<<<<<<< HEAD
-        let Some(provider_builder) = self.state_provider_builder(block.parent_hash())? else {
-            // TODO(mattsse): this is the same logic as the `state_provider` call above and should
-            // be unified
-            unreachable!()
-        };
-
-=======
-        // Atomic bool for letting the prewarm tasks know when to stop
-        let cancel_execution = ManualCancel::default();
-
-        let (state_root_handle, state_root_task_config, state_root_sender, state_hook) =
-            if is_descendant_of_persisting_blocks && self.config.use_state_root_task() {
-                let consistent_view = ConsistentDbView::new_with_latest_tip(self.provider.clone())?;
-
-                // Compute trie input
-                let trie_input_start = Instant::now();
-                let trie_input = self
-                    .compute_trie_input(consistent_view.clone(), block.header().parent_hash())
-                    .map_err(|e| InsertBlockErrorKind::Other(Box::new(e)))?;
-
-                // Create state root config
-                let config_start = Instant::now();
-                let state_root_config =
-                    StateRootConfig::new_from_input(consistent_view, trie_input);
-
-                let trie_input_elapsed = config_start - trie_input_start;
-                self.metrics
-                    .block_validation
-                    .trie_input_duration
-                    .set(trie_input_elapsed.as_secs_f64());
-
-                let config_elapsed = config_start.elapsed();
-                self.metrics
-                    .block_validation
-                    .state_root_config_duration
-                    .set(config_elapsed.as_secs_f64());
-
-                let state_root_task =
-                    StateRootTask::new(state_root_config.clone(), self.thread_pool.clone());
-                let state_root_sender = state_root_task.state_root_message_sender();
-                let state_hook = Box::new(state_root_task.state_hook()) as Box<dyn OnStateHook>;
-                (
-                    Some(state_root_task.spawn()),
-                    Some(state_root_config),
-                    Some(state_root_sender),
-                    state_hook,
-                )
-            } else {
-                (None, None, None, Box::new(NoopHook::default()) as Box<dyn OnStateHook>)
-            };
-
-        let (caches, cache_metrics) = if let Some(cache) =
-            self.take_latest_cache(block.parent_hash())
-        {
-            cache.split()
-        } else {
-            (
-                ProviderCacheBuilder::default().build_caches(self.config.cross_block_cache_size()),
-                CachedStateMetrics::zeroed(),
-            )
-        };
-
-        // Use cached state provider before executing, used in execution after prewarming threads
-        // complete
-        let state_provider = CachedStateProvider::new_with_caches(
-            state_provider,
-            caches.clone(),
-            cache_metrics.clone(),
-        );
-
-        // This prevents caches from being saved without all prewarm execution tasks being completed
-        let prewarm_task_lock = Arc::new(RwLock::new(()));
-
-        if self.config.use_caching_and_prewarming() {
-            debug!(target: "engine::tree", "Spawning prewarm threads");
-            let prewarm_start = Instant::now();
-            let prewarm_metrics = self.metrics.prewarm.clone();
-
-            // Prewarm transactions
-            for (tx_idx, tx) in block.transactions_recovered().enumerate() {
-                let state_root_sender = state_root_sender.clone();
-
-                let start = Instant::now();
-                self.prewarm_transaction(
-                    block.header().clone(),
-                    tx.cloned(),
-                    caches.clone(),
-                    cache_metrics.clone(),
-                    state_root_sender,
-                    cancel_execution.clone(),
-                    prewarm_task_lock.clone(),
-                    prewarm_metrics.clone(),
-                )?;
-                let elapsed = start.elapsed();
-                debug!(target: "engine::tree", ?tx_idx, elapsed = ?elapsed, "Spawned transaction prewarm");
-            }
-
-            prewarm_metrics.transactions.set(block.transaction_count() as f64);
-            prewarm_metrics.transactions_histogram.record(block.transaction_count() as f64);
-
-            drop(state_root_sender);
-            let elapsed = prewarm_start.elapsed();
-            debug!(target: "engine::tree", ?elapsed, "Done spawning prewarm threads");
-
-            self.metrics.prewarm.spawn_duration.set(elapsed);
-            self.metrics.prewarm.spawn_duration_histogram.record(elapsed);
-        }
-        trace!(target: "engine::tree", block=?block_num_hash, "Executing block");
-
-        let executor = self.executor_provider.executor(StateProviderDatabase::new(&state_provider));
-        let execution_start = Instant::now();
-        let output = self.metrics.executor.execute_metered(executor, &block, state_hook)?;
-        let execution_time = execution_start.elapsed();
-        trace!(target: "engine::tree", elapsed = ?execution_time, number=?block_num_hash.number, "Executed block");
-
-        // Ensure that prewarm tasks don't send proof messages after state root sender is dropped
-        cancel_execution.cancel();
-
-        if let Err(err) = self.consensus.validate_block_post_execution(&block, &output) {
-            // call post-block hook
-            self.invalid_block_hook.on_invalid_block(&parent_block, &block, &output, None);
-            return Err(err.into())
-        }
-
-        let hashed_state = self.provider.hashed_post_state(&output.state);
-
-        if let Err(err) = self
-            .payload_validator
-            .validate_block_post_execution_with_hashed_state(&hashed_state, &block)
-        {
-            // call post-block hook
-            self.invalid_block_hook.on_invalid_block(&parent_block, &block, &output, None);
-            return Err(err.into())
-        }
-
-        trace!(target: "engine::tree", block=?block_num_hash, "Calculating block state root");
-        let root_time = Instant::now();
-
-        // We attempt to compute state root in parallel if we are currently not persisting
-        // anything to database. This is safe, because the database state cannot
-        // change until we finish parallel computation. It is important that nothing
-        // is being persisted as we are computing in parallel, because we initialize
-        // a different database transaction per thread and it might end up with a
-        // different view of the database.
-        let (state_root, trie_output, root_elapsed) = if is_descendant_of_persisting_blocks {
-            if self.config.use_state_root_task() {
-                let state_root_handle = state_root_handle
-                    .expect("state root handle must exist if legacy_state_root is false");
-                let state_root_config = state_root_task_config.expect("task config is present");
-
-                // Handle state root result from task using handle
-                self.handle_state_root_result(
-                    state_root_handle,
-                    state_root_config,
-                    block.sealed_block(),
-                    &hashed_state,
-                    &state_provider,
-                    root_time,
-                )?
-            } else {
-                match self.compute_state_root_parallel(block.header().parent_hash(), &hashed_state)
-                {
-                    Ok(result) => {
-                        info!(
-                            target: "engine::tree",
-                            block = ?block_num_hash,
-                            regular_state_root = ?result.0,
-                            "Regular root task finished"
-                        );
-                        (result.0, result.1, root_time.elapsed())
-                    }
-                    Err(ParallelStateRootError::Provider(ProviderError::ConsistentView(error))) => {
-                        debug!(target: "engine", %error, "Parallel state root computation failed consistency check, falling back");
-                        let (root, updates) =
-                            state_provider.state_root_with_updates(hashed_state.clone())?;
-                        (root, updates, root_time.elapsed())
-                    }
-                    Err(error) => return Err(InsertBlockErrorKind::Other(Box::new(error))),
-                }
-            }
-        } else {
-            debug!(target: "engine::tree", block=?block_num_hash, ?is_descendant_of_persisting_blocks, "Failed to compute state root in parallel");
-            let (root, updates) = state_provider.state_root_with_updates(hashed_state.clone())?;
-            (root, updates, root_time.elapsed())
-        };
-
-        if state_root != block.header().state_root() {
-            // call post-block hook
-            self.invalid_block_hook.on_invalid_block(
-                &parent_block,
-                &block,
-                &output,
-                Some((&trie_output, state_root)),
-            );
-            return Err(ConsensusError::BodyStateRootDiff(
-                GotExpected { got: state_root, expected: block.header().state_root() }.into(),
-            )
-            .into())
-        }
-
-        self.metrics.block_validation.record_state_root(&trie_output, root_elapsed.as_secs_f64());
-        debug!(target: "engine::tree", ?root_elapsed, block=?block_num_hash, "Calculated state root");
-
-        if self.config.use_caching_and_prewarming() {
-            let save_cache_start = Instant::now();
-            // this is the only place / thread a writer is acquired, so we would have already
-            // crashed if we had a poisoned rwlock
-            //
-            // we use a lock here and in prewarming, so we do not save the cache if a prewarm task
-            // is still running, since it would update the cache with stale data. It's unlikely that
-            // prewarm tasks are still running at this point however
-            drop(prewarm_task_lock.write().unwrap());
-            // apply state updates to cache and save it (if saving was successful)
-            self.most_recent_cache = state_provider.save_cache(block.hash(), &output.state).ok();
-            let elapsed = save_cache_start.elapsed();
-
-            // record how long it took to save caches
-            self.metrics.block_validation.cache_saving_duration.set(elapsed.as_secs_f64());
-        }
-
-        let executed: ExecutedBlockWithTrieUpdates<N> = ExecutedBlockWithTrieUpdates {
-            block: ExecutedBlock {
-                recovered_block: Arc::new(block),
-                execution_output: Arc::new(ExecutionOutcome::from((output, block_num_hash.number))),
-                hashed_state: Arc::new(hashed_state),
-            },
-            trie: Arc::new(trie_output),
-        };
-
-        // if the parent is the canonical head, we can insert the block as the pending block
-        if self.state.tree_state.canonical_block_hash() == executed.recovered_block().parent_hash()
-        {
-            debug!(target: "engine::tree", pending=?block_num_hash, "updating pending block");
-            self.canonical_in_memory_state.set_pending_block(executed.clone());
-        }
-
-        self.state.tree_state.insert_executed(executed.clone());
-        self.metrics.engine.executed_blocks.set(self.state.tree_state.block_count() as f64);
-
-        // emit insert event
-        let elapsed = start.elapsed();
-        let engine_event = if self.is_fork(block_num_hash.hash)? {
-            BeaconConsensusEngineEvent::ForkBlockAdded(executed, elapsed)
-        } else {
-            BeaconConsensusEngineEvent::CanonicalBlockAdded(executed, elapsed)
-        };
-        self.emit_event(EngineApiEvent::BeaconConsensus(engine_event));
-
-        debug!(target: "engine::tree", block=?block_num_hash, "Finished inserting block");
-        Ok(InsertPayloadOk::Inserted(BlockStatus::Valid))
-    }
-
-    fn insert_block_inner2(
-        &mut self,
-        block: RecoveredBlock<N::Block>,
-    ) -> Result<InsertPayloadOk, InsertBlockErrorKind> {
-        let block_num_hash = block.num_hash();
-        debug!(target: "engine::tree", block=?block_num_hash, parent = ?block.parent_hash(), state_root = ?block.state_root(), "Inserting new block into tree");
-
-        if self.block_by_hash(block.hash())?.is_some() {
-            return Ok(InsertPayloadOk::AlreadySeen(BlockStatus::Valid))
-        }
-
-        let start = Instant::now();
-
-        trace!(target: "engine::tree", block=?block_num_hash, "Validating block consensus");
-
-        // validate block consensus rules
-        self.validate_block(&block)?;
-
-        trace!(target: "engine::tree", block=?block_num_hash, parent=?block.parent_hash(), "Fetching block state provider");
-        let Some(provider_builder) = self.state_provider_builder(block.parent_hash())? else {
-            // we don't have the state required to execute this block, buffering it and find the
-            // missing parent block
-            let missing_ancestor = self
-                .state
-                .buffer
-                .lowest_ancestor(&block.parent_hash())
-                .map(|block| block.parent_num_hash())
-                .unwrap_or_else(|| block.parent_num_hash());
-
-            self.state.buffer.insert_block(block);
-
-            return Ok(InsertPayloadOk::Inserted(BlockStatus::Disconnected {
-                head: self.state.tree_state.current_canonical_head,
-                missing_ancestor,
-            }))
-        };
-
-        // now validate against the parent
-        let parent_block = self.sealed_header_by_hash(block.parent_hash())?.ok_or_else(|| {
-            InsertBlockErrorKind::Provider(ProviderError::HeaderNotFound(
-                block.parent_hash().into(),
-            ))
-        })?;
-        if let Err(e) =
-            self.consensus.validate_header_against_parent(block.sealed_header(), &parent_block)
-        {
-            warn!(target: "engine::tree", ?block, "Failed to validate header {} against parent: {e}", block.hash());
-            return Err(e.into())
-        }
-
         let state_provider = provider_builder.build()?;
         // We only run the parallel state root if we are currently persisting blocks that are all
         // ancestors of the one we are executing. If we're committing ancestor blocks, then: any
@@ -2688,7 +2344,6 @@
         let is_descendant_of_persisting_blocks =
             self.is_descendant_of_persisting_blocks(block.header());
 
->>>>>>> 0dab1668
         // use prewarming background task
         let header = block.clone_sealed_header();
         let txs = block.clone_transactions_recovered().collect();
