--- conflicted
+++ resolved
@@ -642,11 +642,7 @@
         let mut rng = rand::rng();
 
         let key = StorageKey::random();
-<<<<<<< HEAD
-        let value = StorageValue::from(rng.r#gen::<u128>());
-=======
         let value = StorageValue::from(rng.random::<u128>());
->>>>>>> 9f608298
         let (first_slot, _) = measure_allocation(|| {
             cache.insert_storage(key, Some(value));
         });
@@ -656,11 +652,7 @@
         let (test_slots, _) = measure_allocation(|| {
             for _ in 0..TOTAL_SLOTS {
                 let key = StorageKey::random();
-<<<<<<< HEAD
-                let value = StorageValue::from(rng.r#gen::<u128>());
-=======
                 let value = StorageValue::from(rng.random::<u128>());
->>>>>>> 9f608298
                 cache.insert_storage(key, Some(value));
             }
         });
