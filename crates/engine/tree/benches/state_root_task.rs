//! Benchmark for `StateRootTask` complete workflow, including sending state
//! updates using the incoming messages sender and waiting for the final result.

#![allow(missing_docs)]

use alloy_consensus::constants::KECCAK_EMPTY;
use alloy_evm::block::StateChangeSource;
use alloy_primitives::{Address, B256};
use criterion::{criterion_group, criterion_main, BenchmarkId, Criterion};
use proptest::test_runner::TestRunner;
use rand_08::Rng;
use reth_chain_state::EthPrimitives;
use reth_chainspec::ChainSpec;
use reth_db_common::init::init_genesis;
use reth_engine_tree::tree::{
    executor::WorkloadExecutor, PayloadProcessor, StateProviderBuilder, TreeConfig,
};
use reth_evm::OnStateHook;
use reth_evm_ethereum::EthEvmConfig;
use reth_primitives_traits::{Account as RethAccount, StorageEntry};
use reth_provider::{
    providers::{BlockchainProvider, ConsistentDbView},
    test_utils::{create_test_provider_factory_with_chain_spec, MockNodeTypesWithDB},
    AccountReader, ChainSpecProvider, HashingWriter, ProviderFactory,
};
use reth_trie::TrieInput;
use revm_primitives::{HashMap, U256};
use revm_state::{Account as RevmAccount, AccountInfo, AccountStatus, EvmState, EvmStorageSlot};
use std::{hint::black_box, sync::Arc};

#[derive(Debug, Clone)]
struct BenchParams {
    num_accounts: usize,
    updates_per_account: usize,
    storage_slots_per_account: usize,
    selfdestructs_per_update: usize,
}

/// Generates a series of random state updates with configurable accounts,
/// storage, and self-destructs
fn create_bench_state_updates(params: &BenchParams) -> Vec<EvmState> {
    let mut runner = TestRunner::deterministic();
    let mut rng = runner.rng().clone();
<<<<<<< HEAD
    let all_addresses: Vec<Address> = (0..params.num_accounts).map(|_| rng.r#gen()).collect();
=======
    let all_addresses: Vec<Address> = (0..params.num_accounts)
        .map(|_| {
            // TODO: rand08
            Address::random()
        })
        .collect();
>>>>>>> 9f608298
    let mut updates = Vec::new();

    for _ in 0..params.updates_per_account {
        let mut state_update = EvmState::default();
        let num_accounts_in_update = rng.gen_range(1..=params.num_accounts);

        // regular updates for randomly selected accounts
        for &address in &all_addresses[0..num_accounts_in_update] {
            // randomly choose to self-destruct with probability
            // (selfdestructs/accounts)
            let is_selfdestruct =
                rng.gen_bool(params.selfdestructs_per_update as f64 / params.num_accounts as f64);

            let account = if is_selfdestruct {
                RevmAccount {
                    info: AccountInfo::default(),
                    storage: HashMap::default(),
                    status: AccountStatus::SelfDestructed,
                }
            } else {
                RevmAccount {
                    info: AccountInfo {
                        balance: U256::from(rng.r#gen::<u64>()),
                        nonce: rng.r#gen::<u64>(),
                        code_hash: KECCAK_EMPTY,
                        code: Some(Default::default()),
                    },
                    storage: (0..rng.gen_range(0..=params.storage_slots_per_account))
                        .map(|_| {
                            (
                                U256::from(rng.r#gen::<u64>()),
                                EvmStorageSlot::new_changed(
                                    U256::ZERO,
                                    U256::from(rng.r#gen::<u64>()),
                                ),
                            )
                        })
                        .collect(),
                    status: AccountStatus::Touched,
                }
            };

            state_update.insert(address, account);
        }

        updates.push(state_update);
    }

    updates
}

fn convert_revm_to_reth_account(revm_account: &RevmAccount) -> Option<RethAccount> {
    match revm_account.status {
        AccountStatus::SelfDestructed => None,
        _ => Some(RethAccount {
            balance: revm_account.info.balance,
            nonce: revm_account.info.nonce,
            bytecode_hash: if revm_account.info.code_hash == KECCAK_EMPTY {
                None
            } else {
                Some(revm_account.info.code_hash)
            },
        }),
    }
}

/// Applies state updates to the provider, ensuring self-destructs only affect
/// existing accounts
fn setup_provider(
    factory: &ProviderFactory<MockNodeTypesWithDB>,
    state_updates: &[EvmState],
) -> Result<(), Box<dyn std::error::Error>> {
    for update in state_updates {
        let provider_rw = factory.provider_rw()?;

        let mut account_updates = Vec::new();

        for (address, account) in update {
            // only process self-destructs if account exists, always process
            // other updates
            let should_process = match account.status {
                AccountStatus::SelfDestructed => {
                    provider_rw.basic_account(address).ok().flatten().is_some()
                }
                _ => true,
            };

            if should_process {
                account_updates.push((
                    *address,
                    convert_revm_to_reth_account(account),
                    (account.status == AccountStatus::Touched).then(|| {
                        account
                            .storage
                            .iter()
                            .map(|(slot, value)| StorageEntry {
                                key: B256::from(*slot),
                                value: value.present_value,
                            })
                            .collect::<Vec<_>>()
                    }),
                ));
            }
        }

        // update in the provider account and its storage (if available)
        for (address, account, maybe_storage) in account_updates {
            provider_rw.insert_account_for_hashing(std::iter::once((address, account)))?;
            if let Some(storage) = maybe_storage {
                provider_rw
                    .insert_storage_for_hashing(std::iter::once((address, storage.into_iter())))?;
            }
        }

        provider_rw.commit()?;
    }

    Ok(())
}

fn bench_state_root(c: &mut Criterion) {
    reth_tracing::init_test_tracing();

    let mut group = c.benchmark_group("state_root");

    let scenarios = vec![
        BenchParams {
            num_accounts: 100,
            updates_per_account: 5,
            storage_slots_per_account: 10,
            selfdestructs_per_update: 2,
        },
        BenchParams {
            num_accounts: 1000,
            updates_per_account: 10,
            storage_slots_per_account: 20,
            selfdestructs_per_update: 5,
        },
        BenchParams {
            num_accounts: 500,
            updates_per_account: 8,
            storage_slots_per_account: 15,
            selfdestructs_per_update: 20,
        },
    ];

    for params in scenarios {
        group.bench_with_input(
            BenchmarkId::new(
                "state_root_task",
                format!(
                    "accounts_{}_updates_{}_slots_{}_selfdestructs_{}",
                    params.num_accounts,
                    params.updates_per_account,
                    params.storage_slots_per_account,
                    params.selfdestructs_per_update
                ),
            ),
            &params,
            |b, params| {
                b.iter_with_setup(
                    || {
                        let factory = create_test_provider_factory_with_chain_spec(Arc::new(
                            ChainSpec::default(),
                        ));
                        let genesis_hash = init_genesis(&factory).unwrap();
                        let state_updates = create_bench_state_updates(params);
                        setup_provider(&factory, &state_updates).expect("failed to setup provider");

                        let payload_processor = PayloadProcessor::<EthPrimitives, _>::new(
                            WorkloadExecutor::default(),
                            EthEvmConfig::new(factory.chain_spec()),
                            &TreeConfig::default(),
                        );
                        let provider = BlockchainProvider::new(factory).unwrap();

                        (genesis_hash, payload_processor, provider, state_updates)
                    },
                    |(genesis_hash, payload_processor, provider, state_updates)| {
                        black_box({
                            let mut handle = payload_processor.spawn(
                                Default::default(),
                                Default::default(),
                                StateProviderBuilder::new(provider.clone(), genesis_hash, None),
                                ConsistentDbView::new_with_latest_tip(provider).unwrap(),
                                TrieInput::default(),
                                &TreeConfig::default(),
                            );

                            let mut state_hook = handle.state_hook();

                            for (i, update) in state_updates.into_iter().enumerate() {
                                state_hook.on_state(StateChangeSource::Transaction(i), &update);
                            }
                            drop(state_hook);

                            handle.state_root().expect("task failed")
                        });
                    },
                )
            },
        );
    }

    group.finish();
}

criterion_group!(benches, bench_state_root);
criterion_main!(benches);<|MERGE_RESOLUTION|>--- conflicted
+++ resolved
@@ -41,16 +41,12 @@
 fn create_bench_state_updates(params: &BenchParams) -> Vec<EvmState> {
     let mut runner = TestRunner::deterministic();
     let mut rng = runner.rng().clone();
-<<<<<<< HEAD
-    let all_addresses: Vec<Address> = (0..params.num_accounts).map(|_| rng.r#gen()).collect();
-=======
     let all_addresses: Vec<Address> = (0..params.num_accounts)
         .map(|_| {
             // TODO: rand08
             Address::random()
         })
         .collect();
->>>>>>> 9f608298
     let mut updates = Vec::new();
 
     for _ in 0..params.updates_per_account {
