//! Benchmark for `StateRootTask` complete workflow, including sending state
//! updates using the incoming messages sender and waiting for the final result.

#![allow(missing_docs)]

use criterion::{criterion_group, criterion_main, BenchmarkId, Criterion};
use proptest::test_runner::TestRunner;
use rand::Rng;
use reth_engine_tree::tree::root::{StateRootConfig, StateRootTask};
use reth_evm::system_calls::OnStateHook;
use reth_primitives::{Account as RethAccount, StorageEntry};
use reth_provider::{
    providers::ConsistentDbView,
    test_utils::{create_test_provider_factory, MockNodeTypesWithDB},
    AccountReader, HashingWriter, ProviderFactory,
};
use reth_trie::{
    hashed_cursor::HashedPostStateCursorFactory, proof::ProofBlindedProviderFactory,
    trie_cursor::InMemoryTrieCursorFactory, TrieInput,
};
use reth_trie_db::{DatabaseHashedCursorFactory, DatabaseTrieCursorFactory};
use revm_primitives::{
    Account as RevmAccount, AccountInfo, AccountStatus, Address, EvmState, EvmStorageSlot, HashMap,
    B256, KECCAK_EMPTY, U256,
};
use std::hint::black_box;

#[derive(Debug, Clone)]
struct BenchParams {
    num_accounts: usize,
    updates_per_account: usize,
    storage_slots_per_account: usize,
    selfdestructs_per_update: usize,
}

/// Generates a series of random state updates with configurable accounts,
/// storage, and self-destructs
fn create_bench_state_updates(params: &BenchParams) -> Vec<EvmState> {
    let mut runner = TestRunner::deterministic();
    let mut rng = runner.rng().clone();
    let all_addresses: Vec<Address> = (0..params.num_accounts).map(|_| rng.gen()).collect();
    let mut updates = Vec::new();

    for _ in 0..params.updates_per_account {
        let mut state_update = EvmState::default();
        let num_accounts_in_update = rng.gen_range(1..=params.num_accounts);

        // regular updates for randomly selected accounts
        for &address in &all_addresses[0..num_accounts_in_update] {
            // randomly choose to self-destruct with probability
            // (selfdestructs/accounts)
            let is_selfdestruct =
                rng.gen_bool(params.selfdestructs_per_update as f64 / params.num_accounts as f64);

<<<<<<< HEAD
            let account = RevmAccount {
                #[allow(clippy::needless_update)]
                info: AccountInfo {
                    balance: U256::from(rng.gen::<u64>()),
                    nonce: rng.gen::<u64>(),
                    code_hash: KECCAK_EMPTY,
                    code: Some(Default::default()),
                    ..Default::default()
                },
                storage,
                status: AccountStatus::Touched,
=======
            let account = if is_selfdestruct {
                RevmAccount {
                    info: AccountInfo::default(),
                    storage: HashMap::default(),
                    status: AccountStatus::SelfDestructed,
                }
            } else {
                RevmAccount {
                    info: AccountInfo {
                        balance: U256::from(rng.gen::<u64>()),
                        nonce: rng.gen::<u64>(),
                        code_hash: KECCAK_EMPTY,
                        code: Some(Default::default()),
                    },
                    storage: (0..rng.gen_range(0..=params.storage_slots_per_account))
                        .map(|_| {
                            (
                                U256::from(rng.gen::<u64>()),
                                EvmStorageSlot::new_changed(
                                    U256::ZERO,
                                    U256::from(rng.gen::<u64>()),
                                ),
                            )
                        })
                        .collect(),
                    status: AccountStatus::Touched,
                }
>>>>>>> b69c2ebe
            };

            state_update.insert(address, account);
        }

        updates.push(state_update);
    }

    updates
}

<<<<<<< HEAD
fn convert_revm_to_reth_account(revm_account: &RevmAccount) -> RethAccount {
    #[allow(clippy::needless_update)]
    RethAccount {
        balance: revm_account.info.balance,
        nonce: revm_account.info.nonce,
        bytecode_hash: if revm_account.info.code_hash == KECCAK_EMPTY {
            None
        } else {
            Some(revm_account.info.code_hash)
        },
        ..Default::default()
=======
fn convert_revm_to_reth_account(revm_account: &RevmAccount) -> Option<RethAccount> {
    match revm_account.status {
        AccountStatus::SelfDestructed => None,
        _ => Some(RethAccount {
            balance: revm_account.info.balance,
            nonce: revm_account.info.nonce,
            bytecode_hash: if revm_account.info.code_hash == KECCAK_EMPTY {
                None
            } else {
                Some(revm_account.info.code_hash)
            },
        }),
>>>>>>> b69c2ebe
    }
}

/// Applies state updates to the provider, ensuring self-destructs only affect
/// existing accounts
fn setup_provider(
    factory: &ProviderFactory<MockNodeTypesWithDB>,
    state_updates: &[EvmState],
) -> Result<(), Box<dyn std::error::Error>> {
    for update in state_updates {
        let provider_rw = factory.provider_rw()?;

        let mut account_updates = Vec::new();

        for (address, account) in update {
            // only process self-destructs if account exists, always process
            // other updates
            let should_process = match account.status {
                AccountStatus::SelfDestructed => {
                    provider_rw.basic_account(address).ok().flatten().is_some()
                }
                _ => true,
            };

            if should_process {
                account_updates.push((
                    *address,
                    convert_revm_to_reth_account(account),
                    (account.status == AccountStatus::Touched).then(|| {
                        account
                            .storage
                            .iter()
                            .map(|(slot, value)| StorageEntry {
                                key: B256::from(*slot),
                                value: value.present_value,
                            })
                            .collect::<Vec<_>>()
                    }),
                ));
            }
        }

        // update in the provider account and its storage (if available)
        for (address, account, maybe_storage) in account_updates {
            provider_rw.insert_account_for_hashing(std::iter::once((address, account)))?;
            if let Some(storage) = maybe_storage {
                provider_rw
                    .insert_storage_for_hashing(std::iter::once((address, storage.into_iter())))?;
            }
        }

        provider_rw.commit()?;
    }

    Ok(())
}

fn bench_state_root(c: &mut Criterion) {
    reth_tracing::init_test_tracing();

    let mut group = c.benchmark_group("state_root");

    let scenarios = vec![
        BenchParams {
            num_accounts: 100,
            updates_per_account: 5,
            storage_slots_per_account: 10,
            selfdestructs_per_update: 2,
        },
        BenchParams {
            num_accounts: 1000,
            updates_per_account: 10,
            storage_slots_per_account: 20,
            selfdestructs_per_update: 5,
        },
        BenchParams {
            num_accounts: 500,
            updates_per_account: 8,
            storage_slots_per_account: 15,
            selfdestructs_per_update: 20,
        },
    ];

    for params in scenarios {
        group.bench_with_input(
            BenchmarkId::new(
                "state_root_task",
                format!(
                    "accounts_{}_updates_{}_slots_{}_selfdestructs_{}",
                    params.num_accounts,
                    params.updates_per_account,
                    params.storage_slots_per_account,
                    params.selfdestructs_per_update
                ),
            ),
            &params,
            |b, params| {
                b.iter_with_setup(
                    || {
                        let factory = create_test_provider_factory();
                        let state_updates = create_bench_state_updates(params);
                        setup_provider(&factory, &state_updates).expect("failed to setup provider");

                        let trie_input = TrieInput::from_state(Default::default());
                        let config = StateRootConfig::new_from_input(
                            ConsistentDbView::new(factory, None),
                            trie_input,
                        );
                        let provider = config.consistent_view.provider_ro().unwrap();
                        let nodes_sorted = config.nodes_sorted.clone();
                        let state_sorted = config.state_sorted.clone();
                        let prefix_sets = config.prefix_sets.clone();
                        let num_threads = std::thread::available_parallelism()
                            .map_or(1, |num| (num.get() / 2).max(1));

                        let state_root_task_pool = rayon::ThreadPoolBuilder::new()
                            .num_threads(num_threads)
                            .thread_name(|i| format!("proof-worker-{}", i))
                            .build()
                            .expect("Failed to create proof worker thread pool");

                        (
                            config,
                            state_updates,
                            provider,
                            nodes_sorted,
                            state_sorted,
                            prefix_sets,
                            state_root_task_pool,
                        )
                    },
                    |(
                        config,
                        state_updates,
                        provider,
                        nodes_sorted,
                        state_sorted,
                        prefix_sets,
                        state_root_task_pool,
                    )| {
                        let blinded_provider_factory = ProofBlindedProviderFactory::new(
                            InMemoryTrieCursorFactory::new(
                                DatabaseTrieCursorFactory::new(provider.tx_ref()),
                                &nodes_sorted,
                            ),
                            HashedPostStateCursorFactory::new(
                                DatabaseHashedCursorFactory::new(provider.tx_ref()),
                                &state_sorted,
                            ),
                            prefix_sets,
                        );

                        black_box(std::thread::scope(|scope| {
                            let task = StateRootTask::new(
                                config,
                                blinded_provider_factory,
                                &state_root_task_pool,
                            );
                            let mut hook = task.state_hook();
                            let handle = task.spawn(scope);

                            for update in state_updates {
                                hook.on_state(&update)
                            }
                            drop(hook);

                            handle.wait_for_result().expect("task failed")
                        }));
                    },
                )
            },
        );
    }

    group.finish();
}

criterion_group!(benches, bench_state_root);
criterion_main!(benches);<|MERGE_RESOLUTION|>--- conflicted
+++ resolved
@@ -52,19 +52,6 @@
             let is_selfdestruct =
                 rng.gen_bool(params.selfdestructs_per_update as f64 / params.num_accounts as f64);
 
-<<<<<<< HEAD
-            let account = RevmAccount {
-                #[allow(clippy::needless_update)]
-                info: AccountInfo {
-                    balance: U256::from(rng.gen::<u64>()),
-                    nonce: rng.gen::<u64>(),
-                    code_hash: KECCAK_EMPTY,
-                    code: Some(Default::default()),
-                    ..Default::default()
-                },
-                storage,
-                status: AccountStatus::Touched,
-=======
             let account = if is_selfdestruct {
                 RevmAccount {
                     info: AccountInfo::default(),
@@ -73,11 +60,13 @@
                 }
             } else {
                 RevmAccount {
+                    #[allow(clippy::needless_update)]
                     info: AccountInfo {
                         balance: U256::from(rng.gen::<u64>()),
                         nonce: rng.gen::<u64>(),
                         code_hash: KECCAK_EMPTY,
                         code: Some(Default::default()),
+                        ..Default::default()
                     },
                     storage: (0..rng.gen_range(0..=params.storage_slots_per_account))
                         .map(|_| {
@@ -92,7 +81,6 @@
                         .collect(),
                     status: AccountStatus::Touched,
                 }
->>>>>>> b69c2ebe
             };
 
             state_update.insert(address, account);
@@ -104,20 +92,8 @@
     updates
 }
 
-<<<<<<< HEAD
-fn convert_revm_to_reth_account(revm_account: &RevmAccount) -> RethAccount {
+fn convert_revm_to_reth_account(revm_account: &RevmAccount) -> Option<RethAccount> {
     #[allow(clippy::needless_update)]
-    RethAccount {
-        balance: revm_account.info.balance,
-        nonce: revm_account.info.nonce,
-        bytecode_hash: if revm_account.info.code_hash == KECCAK_EMPTY {
-            None
-        } else {
-            Some(revm_account.info.code_hash)
-        },
-        ..Default::default()
-=======
-fn convert_revm_to_reth_account(revm_account: &RevmAccount) -> Option<RethAccount> {
     match revm_account.status {
         AccountStatus::SelfDestructed => None,
         _ => Some(RethAccount {
@@ -128,8 +104,8 @@
             } else {
                 Some(revm_account.info.code_hash)
             },
+            ..Default::default()
         }),
->>>>>>> b69c2ebe
     }
 }
 
