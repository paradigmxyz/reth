[package]
name = "reth-engine-tree"
version.workspace = true
edition.workspace = true
rust-version.workspace = true
license.workspace = true
homepage.workspace = true
repository.workspace = true

[lints]
workspace = true

[dependencies]
# reth
reth-beacon-consensus.workspace = true
reth-blockchain-tree.workspace = true
reth-blockchain-tree-api.workspace = true
reth-chain-state.workspace = true
reth-consensus.workspace = true
reth-chainspec.workspace = true
reth-engine-primitives.workspace = true
reth-errors.workspace = true
reth-evm.workspace = true
reth-network-p2p.workspace = true
reth-payload-builder.workspace = true
reth-payload-primitives.workspace = true
reth-payload-validator.workspace = true
reth-primitives.workspace = true
reth-provider.workspace = true
reth-prune.workspace = true
reth-revm.workspace = true
reth-stages-api.workspace = true
reth-tasks.workspace = true
reth-trie.workspace = true
reth-trie-parallel.workspace = true

# alloy
alloy-primitives.workspace = true
alloy-eips.workspace = true
alloy-rpc-types-engine.workspace = true

# common
futures.workspace = true
tokio = { workspace = true, features = ["macros", "sync"] }
thiserror.workspace = true

# metrics
metrics.workspace = true
reth-metrics = { workspace = true, features = ["common"] }

# misc
tracing.workspace = true

# optional deps for test-utils
reth-prune-types = { workspace = true, optional = true }
reth-stages = { workspace = true, optional = true }
reth-static-file = { workspace = true, optional = true }
reth-tracing = { workspace = true, optional = true }

[dev-dependencies]
# reth
reth-db = { workspace = true, features = ["test-utils"] }
reth-chain-state = { workspace = true, features = ["test-utils"] }
reth-ethereum-engine-primitives.workspace = true
reth-evm = { workspace = true, features = ["test-utils"] }
reth-exex-types.workspace = true
reth-network-p2p = { workspace = true, features = ["test-utils"] }
reth-prune.workspace = true
reth-prune-types.workspace = true
reth-rpc-types-compat.workspace = true
reth-stages = { workspace = true, features = ["test-utils"] }
reth-static-file.workspace = true
reth-tracing.workspace = true
reth-chainspec.workspace = true

alloy-rlp.workspace = true

assert_matches.workspace = true

[features]
test-utils = [
<<<<<<< HEAD
	"reth-db/test-utils",
	"reth-chain-state/test-utils",
	"reth-network-p2p/test-utils",
	"reth-prune-types",
	"reth-stages/test-utils",
	"reth-static-file",
	"reth-tracing",
	"reth-blockchain-tree/test-utils",
	"reth-chainspec/test-utils",
	"reth-consensus/test-utils",
	"reth-evm/test-utils",
	"reth-payload-builder/test-utils",
	"reth-primitives/test-utils",
	"reth-revm/test-utils",
	"reth-stages-api/test-utils",
	"reth-provider/test-utils",
	"reth-trie/test-utils"
=======
  "reth-db/test-utils",
  "reth-chain-state/test-utils",
  "reth-network-p2p/test-utils",
  "reth-prune-types",
  "reth-stages/test-utils",
  "reth-static-file",
  "reth-tracing",
>>>>>>> cd828c06
]<|MERGE_RESOLUTION|>--- conflicted
+++ resolved
@@ -79,7 +79,6 @@
 
 [features]
 test-utils = [
-<<<<<<< HEAD
 	"reth-db/test-utils",
 	"reth-chain-state/test-utils",
 	"reth-network-p2p/test-utils",
@@ -97,13 +96,4 @@
 	"reth-stages-api/test-utils",
 	"reth-provider/test-utils",
 	"reth-trie/test-utils"
-=======
-  "reth-db/test-utils",
-  "reth-chain-state/test-utils",
-  "reth-network-p2p/test-utils",
-  "reth-prune-types",
-  "reth-stages/test-utils",
-  "reth-static-file",
-  "reth-tracing",
->>>>>>> cd828c06
 ]