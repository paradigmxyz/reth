--- conflicted
+++ resolved
@@ -105,33 +105,6 @@
 
 [features]
 test-utils = [
-<<<<<<< HEAD
-    "reth-blockchain-tree/test-utils",
-    "reth-chain-state/test-utils",
-    "reth-chainspec/test-utils",
-    "reth-consensus/test-utils",
-    "reth-db/test-utils",
-    "reth-evm/test-utils",
-    "reth-network-p2p/test-utils",
-    "reth-payload-builder/test-utils",
-    "reth-primitives/test-utils",
-    "reth-primitives-traits/test-utils",
-    "reth-provider/test-utils",
-    "reth-prune-types",
-    "reth-prune-types?/test-utils",
-    "reth-revm/test-utils",
-    "reth-stages-api/test-utils",
-    "reth-stages/test-utils",
-    "reth-static-file",
-    "reth-tracing",
-    "reth-trie/test-utils",
-    "reth-trie-sparse/test-utils",
-    "reth-prune-types?/test-utils",
-    "reth-trie-db/test-utils",
-    "reth-trie-parallel/test-utils",
-]
-skip-state-root-validation = ["reth-stages/skip-state-root-validation"]
-=======
 	"reth-chain-state/test-utils",
 	"reth-chainspec/test-utils",
 	"reth-consensus/test-utils",
@@ -156,4 +129,4 @@
 	"reth-trie-parallel/test-utils",
 	"reth-network/test-utils"
 ]
->>>>>>> ac25fd8c
+skip-state-root-validation = ["reth-stages/skip-state-root-validation"]