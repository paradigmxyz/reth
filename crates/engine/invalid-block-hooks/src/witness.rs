use alloy_consensus::BlockHeader;
use alloy_primitives::{keccak256, B256};
use alloy_rpc_types_debug::ExecutionWitness;
use pretty_assertions::Comparison;
use reth_chainspec::{EthChainSpec, EthereumHardforks};
use reth_engine_primitives::InvalidBlockHook;
use reth_evm::execute::{BlockExecutorProvider, Executor};
use reth_primitives_traits::{NodePrimitives, RecoveredBlock, SealedHeader};
use reth_provider::{BlockExecutionOutput, ChainSpecProvider, StateProviderFactory};
use reth_revm::database::StateProviderDatabase;
use reth_rpc_api::DebugApiClient;
use reth_tracing::tracing::warn;
use reth_trie::{updates::TrieUpdates, HashedStorage};
use serde::Serialize;
use std::{fmt::Debug, fs::File, io::Write, path::PathBuf};

/// Generates a witness for the given block and saves it to a file.
#[derive(Debug)]
pub struct InvalidBlockWitnessHook<P, E> {
    /// The provider to read the historical state and do the EVM execution.
    provider: P,
    /// The EVM configuration to use for the execution.
    executor: E,
    /// The directory to write the witness to. Additionally, diff files will be written to this
    /// directory in case of failed sanity checks.
    output_directory: PathBuf,
    /// The healthy node client to compare the witness against.
    healthy_node_client: Option<jsonrpsee::http_client::HttpClient>,
}

impl<P, E> InvalidBlockWitnessHook<P, E> {
    /// Creates a new witness hook.
    pub const fn new(
        provider: P,
        executor: E,
        output_directory: PathBuf,
        healthy_node_client: Option<jsonrpsee::http_client::HttpClient>,
    ) -> Self {
        Self { provider, executor, output_directory, healthy_node_client }
    }
}

impl<P, E, N> InvalidBlockWitnessHook<P, E>
where
    P: StateProviderFactory
        + ChainSpecProvider<ChainSpec: EthChainSpec + EthereumHardforks>
        + Send
        + Sync
        + 'static,
    E: BlockExecutorProvider<Primitives = N>,
    N: NodePrimitives,
{
    fn on_invalid_block(
        &self,
        parent_header: &SealedHeader<N::BlockHeader>,
        block: &RecoveredBlock<N::Block>,
        output: &BlockExecutionOutput<N::Receipt>,
        trie_updates: Option<(&TrieUpdates, B256)>,
    ) -> eyre::Result<()>
    where
        N: NodePrimitives,
    {
        // TODO(alexey): unify with `DebugApi::debug_execution_witness`

        let mut executor = self.executor.executor(StateProviderDatabase::new(
            self.provider.state_by_block_hash(parent_header.hash())?,
        ));

        executor.execute_one(block)?;

        // Take the bundle state
        let mut db = executor.into_state();
        let mut bundle_state = db.take_bundle();

        // Initialize a map of preimages.
        let mut state_preimages = Vec::default();

        // Get codes
        let codes = db
            .cache
            .contracts
            .values()
            .map(|code| code.original_bytes())
            .chain(
                // cache state does not have all the contracts, especially when
                // a contract is created within the block
                // the contract only exists in bundle state, therefore we need
                // to include them as well
                bundle_state.contracts.values().map(|code| code.original_bytes()),
            )
            .collect();

        // Grab all account proofs for the data accessed during block execution.
        //
        // Note: We grab *all* accounts in the cache here, as the `BundleState` prunes
        // referenced accounts + storage slots.
        let mut hashed_state = db.database.hashed_post_state(&bundle_state);
        for (address, account) in db.cache.accounts {
            let hashed_address = keccak256(address);
            hashed_state
                .accounts
                .insert(hashed_address, account.account.as_ref().map(|a| a.info.clone().into()));

            let storage = hashed_state
                .storages
                .entry(hashed_address)
                .or_insert_with(|| HashedStorage::new(account.status.was_destroyed()));

            if let Some(account) = account.account {
                state_preimages.push(alloy_rlp::encode(address).into());

                for (slot, value) in account.storage {
                    let slot = B256::from(slot);
                    let hashed_slot = keccak256(slot);
                    storage.storage.insert(hashed_slot, value);

                    state_preimages.push(alloy_rlp::encode(slot).into());
                }
            }
        }

        // Generate an execution witness for the aggregated state of accessed accounts.
        // Destruct the cache database to retrieve the state provider.
        let state_provider = db.database.into_inner();
        let state = state_provider.witness(Default::default(), hashed_state.clone())?;

        // Write the witness to the output directory.
<<<<<<< HEAD
        let response = ExecutionWitness {
            state,
            codes: Default::default(),
            keys: state_preimages,
            headers: Vec::new(),
        };
=======
        let response =
            ExecutionWitness { state, codes, keys: state_preimages, ..Default::default() };
>>>>>>> 58fe204f
        let re_executed_witness_path = self.save_file(
            format!("{}_{}.witness.re_executed.json", block.number(), block.hash()),
            &response,
        )?;
        if let Some(healthy_node_client) = &self.healthy_node_client {
            // Compare the witness against the healthy node.
            let healthy_node_witness = futures::executor::block_on(async move {
                DebugApiClient::debug_execution_witness(healthy_node_client, block.number().into())
                    .await
            })?;

            let healthy_path = self.save_file(
                format!("{}_{}.witness.healthy.json", block.number(), block.hash()),
                &healthy_node_witness,
            )?;

            // If the witnesses are different, write the diff to the output directory.
            if response != healthy_node_witness {
                let filename = format!("{}_{}.witness.diff", block.number(), block.hash());
                let diff_path = self.save_diff(filename, &response, &healthy_node_witness)?;
                warn!(
                    target: "engine::invalid_block_hooks::witness",
                    diff_path = %diff_path.display(),
                    re_executed_path = %re_executed_witness_path.display(),
                    healthy_path = %healthy_path.display(),
                    "Witness mismatch against healthy node"
                );
            }
        }

        // The bundle state after re-execution should match the original one.
        //
        // NOTE: This should not be needed if `Reverts` had a comparison method that sorted first,
        // or otherwise did not care about order.
        //
        // See: https://github.com/bluealloy/revm/issues/1813
        let mut output = output.clone();
        for reverts in output.state.reverts.iter_mut() {
            reverts.sort_by(|left, right| left.0.cmp(&right.0));
        }

        // We also have to sort the `bundle_state` reverts
        for reverts in bundle_state.reverts.iter_mut() {
            reverts.sort_by(|left, right| left.0.cmp(&right.0));
        }

        if bundle_state != output.state {
            let original_path = self.save_file(
                format!("{}_{}.bundle_state.original.json", block.number(), block.hash()),
                &output.state,
            )?;
            let re_executed_path = self.save_file(
                format!("{}_{}.bundle_state.re_executed.json", block.number(), block.hash()),
                &bundle_state,
            )?;

            let filename = format!("{}_{}.bundle_state.diff", block.number(), block.hash());
            let diff_path = self.save_diff(filename, &bundle_state, &output.state)?;

            warn!(
                target: "engine::invalid_block_hooks::witness",
                diff_path = %diff_path.display(),
                original_path = %original_path.display(),
                re_executed_path = %re_executed_path.display(),
                "Bundle state mismatch after re-execution"
            );
        }

        // Calculate the state root and trie updates after re-execution. They should match
        // the original ones.
        let (re_executed_root, trie_output) =
            state_provider.state_root_with_updates(hashed_state)?;
        if let Some((original_updates, original_root)) = trie_updates {
            if re_executed_root != original_root {
                let filename = format!("{}_{}.state_root.diff", block.number(), block.hash());
                let diff_path = self.save_diff(filename, &re_executed_root, &original_root)?;
                warn!(target: "engine::invalid_block_hooks::witness", ?original_root, ?re_executed_root, diff_path = %diff_path.display(), "State root mismatch after re-execution");
            }

            // If the re-executed state root does not match the _header_ state root, also log that.
            if re_executed_root != block.state_root() {
                let filename =
                    format!("{}_{}.header_state_root.diff", block.number(), block.hash());
                let diff_path = self.save_diff(filename, &re_executed_root, &block.state_root())?;
                warn!(target: "engine::invalid_block_hooks::witness", header_state_root=?block.state_root(), ?re_executed_root, diff_path = %diff_path.display(), "Re-executed state root does not match block state root");
            }

            if &trie_output != original_updates {
                // Trie updates are too big to diff, so we just save the original and re-executed
                let original_path = self.save_file(
                    format!("{}_{}.trie_updates.original.json", block.number(), block.hash()),
                    original_updates,
                )?;
                let re_executed_path = self.save_file(
                    format!("{}_{}.trie_updates.re_executed.json", block.number(), block.hash()),
                    &trie_output,
                )?;
                warn!(
                    target: "engine::invalid_block_hooks::witness",
                    original_path = %original_path.display(),
                    re_executed_path = %re_executed_path.display(),
                    "Trie updates mismatch after re-execution"
                );
            }
        }

        Ok(())
    }

    /// Saves the diff of two values into a file with the given name in the output directory.
    fn save_diff<T: PartialEq + Debug>(
        &self,
        filename: String,
        original: &T,
        new: &T,
    ) -> eyre::Result<PathBuf> {
        let path = self.output_directory.join(filename);
        let diff = Comparison::new(original, new);
        File::create(&path)?.write_all(diff.to_string().as_bytes())?;

        Ok(path)
    }

    fn save_file<T: Serialize>(&self, filename: String, value: &T) -> eyre::Result<PathBuf> {
        let path = self.output_directory.join(filename);
        File::create(&path)?.write_all(serde_json::to_string(value)?.as_bytes())?;

        Ok(path)
    }
}

impl<P, E, N: NodePrimitives> InvalidBlockHook<N> for InvalidBlockWitnessHook<P, E>
where
    P: StateProviderFactory
        + ChainSpecProvider<ChainSpec: EthChainSpec + EthereumHardforks>
        + Send
        + Sync
        + 'static,
    E: BlockExecutorProvider<Primitives = N>,
{
    fn on_invalid_block(
        &self,
        parent_header: &SealedHeader<N::BlockHeader>,
        block: &RecoveredBlock<N::Block>,
        output: &BlockExecutionOutput<N::Receipt>,
        trie_updates: Option<(&TrieUpdates, B256)>,
    ) {
        if let Err(err) = self.on_invalid_block(parent_header, block, output, trie_updates) {
            warn!(target: "engine::invalid_block_hooks::witness", %err, "Failed to invoke hook");
        }
    }
}<|MERGE_RESOLUTION|>--- conflicted
+++ resolved
@@ -125,17 +125,12 @@
         let state = state_provider.witness(Default::default(), hashed_state.clone())?;
 
         // Write the witness to the output directory.
-<<<<<<< HEAD
         let response = ExecutionWitness {
             state,
-            codes: Default::default(),
+            codes,
             keys: state_preimages,
-            headers: Vec::new(),
+            ..Default::default()
         };
-=======
-        let response =
-            ExecutionWitness { state, codes, keys: state_preimages, ..Default::default() };
->>>>>>> 58fe204f
         let re_executed_witness_path = self.save_file(
             format!("{}_{}.witness.re_executed.json", block.number(), block.hash()),
             &response,
