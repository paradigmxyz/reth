--- conflicted
+++ resolved
@@ -125,16 +125,8 @@
         let state = state_provider.witness(Default::default(), hashed_state.clone())?;
 
         // Write the witness to the output directory.
-<<<<<<< HEAD
-        let response = ExecutionWitness {
-            state,
-            codes: Default::default(),
-            keys: state_preimages,
-            ..Default::default()
-        };
-=======
-        let response = ExecutionWitness { state, codes, keys: state_preimages };
->>>>>>> c688c845
+        let response =
+            ExecutionWitness { state, codes, keys: state_preimages, ..Default::default() };
         let re_executed_witness_path = self.save_file(
             format!("{}_{}.witness.re_executed.json", block.number(), block.hash()),
             &response,
