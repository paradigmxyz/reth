//! Engine tree configuration.

/// Triggers persistence when the number of canonical blocks in memory exceeds this threshold.
pub const DEFAULT_PERSISTENCE_THRESHOLD: u64 = 2;

/// How close to the canonical head we persist blocks.
pub const DEFAULT_MEMORY_BLOCK_BUFFER_TARGET: u64 = 0;

/// Default maximum concurrency for on-demand proof tasks (blinded nodes)
pub const DEFAULT_MAX_PROOF_TASK_CONCURRENCY: u64 = 256;

/// Minimum number of workers we allow configuring explicitly.
pub const MIN_WORKER_COUNT: usize = 2;

/// Returns the default number of storage worker threads based on available parallelism.
fn default_storage_worker_count() -> usize {
    #[cfg(feature = "std")]
    {
        std::thread::available_parallelism()
            .map(|n| (n.get() * 2).clamp(MIN_WORKER_COUNT, 64))
            .unwrap_or(8)
    }
    #[cfg(not(feature = "std"))]
    {
        8
    }
}

/// Returns the default number of account worker threads.
///
/// Account workers coordinate storage proof collection and account trie traversal.
/// They are set to the same count as storage workers for simplicity.
fn default_account_worker_count() -> usize {
<<<<<<< HEAD
    ((default_storage_worker_count() * 3) / 2).max(MIN_WORKER_COUNT)
=======
    default_storage_worker_count()
>>>>>>> f692d75b
}

/// The size of proof targets chunk to spawn in one multiproof calculation.
pub const DEFAULT_MULTIPROOF_TASK_CHUNK_SIZE: usize = 10;

/// Default number of reserved CPU cores for non-reth processes.
///
/// This will be deducted from the thread count of main reth global threadpool.
pub const DEFAULT_RESERVED_CPU_CORES: usize = 1;

/// Default maximum concurrency for prewarm task.
pub const DEFAULT_PREWARM_MAX_CONCURRENCY: usize = 16;

const DEFAULT_BLOCK_BUFFER_LIMIT: u32 = 256;
const DEFAULT_MAX_INVALID_HEADER_CACHE_LENGTH: u32 = 256;
const DEFAULT_MAX_EXECUTE_BLOCK_BATCH_SIZE: usize = 4;
const DEFAULT_CROSS_BLOCK_CACHE_SIZE: u64 = 4 * 1024 * 1024 * 1024;

/// Determines if the host has enough parallelism to run the payload processor.
///
/// It requires at least 5 parallel threads:
/// - Engine in main thread that spawns the state root task.
/// - Multiproof task in payload processor
/// - Sparse Trie task in payload processor
/// - Multiproof computation spawned in payload processor
/// - Storage root computation spawned in trie parallel proof
pub fn has_enough_parallelism() -> bool {
    #[cfg(feature = "std")]
    {
        std::thread::available_parallelism().is_ok_and(|num| num.get() >= 5)
    }
    #[cfg(not(feature = "std"))]
    false
}

/// The configuration of the engine tree.
#[derive(Debug, Clone)]
pub struct TreeConfig {
    /// Maximum number of blocks to be kept only in memory without triggering
    /// persistence.
    persistence_threshold: u64,
    /// How close to the canonical head we persist blocks. Represents the ideal
    /// number of most recent blocks to keep in memory for quick access and reorgs.
    ///
    /// Note: this should be less than or equal to `persistence_threshold`.
    memory_block_buffer_target: u64,
    /// Number of pending blocks that cannot be executed due to missing parent and
    /// are kept in cache.
    block_buffer_limit: u32,
    /// Number of invalid headers to keep in cache.
    max_invalid_header_cache_length: u32,
    /// Maximum number of blocks to execute sequentially in a batch.
    ///
    /// This is used as a cutoff to prevent long-running sequential block execution when we receive
    /// a batch of downloaded blocks.
    max_execute_block_batch_size: usize,
    /// Whether to use the legacy state root calculation method instead of the
    /// new state root task.
    legacy_state_root: bool,
    /// Whether to always compare trie updates from the state root task to the trie updates from
    /// the regular state root calculation.
    always_compare_trie_updates: bool,
    /// Whether to disable cross-block caching and parallel prewarming.
    disable_caching_and_prewarming: bool,
    /// Whether to disable the parallel sparse trie state root algorithm.
    disable_parallel_sparse_trie: bool,
    /// Whether to enable state provider metrics.
    state_provider_metrics: bool,
    /// Cross-block cache size in bytes.
    cross_block_cache_size: u64,
    /// Whether the host has enough parallelism to run state root task.
    has_enough_parallelism: bool,
    /// Maximum number of concurrent proof tasks
    max_proof_task_concurrency: u64,
    /// Whether multiproof task should chunk proof targets.
    multiproof_chunking_enabled: bool,
    /// Multiproof task chunk size for proof targets.
    multiproof_chunk_size: usize,
    /// Number of reserved CPU cores for non-reth processes
    reserved_cpu_cores: usize,
    /// Whether to disable the precompile cache
    precompile_cache_disabled: bool,
    /// Whether to use state root fallback for testing
    state_root_fallback: bool,
    /// Whether to always process payload attributes and begin a payload build process
    /// even if `forkchoiceState.headBlockHash` is already the canonical head or an ancestor.
    ///
    /// The Engine API specification generally states that client software "MUST NOT begin a
    /// payload build process if `forkchoiceState.headBlockHash` references a `VALID`
    /// ancestor of the head of canonical chain".
    /// See: <https://github.com/ethereum/execution-apis/blob/main/src/engine/paris.md#engine_forkchoiceupdatedv1> (Rule 2)
    ///
    /// This flag allows overriding that behavior.
    /// This is useful for specific chain configurations (e.g., OP Stack where proposers
    /// can reorg their own chain), various custom chains, or for development/testing purposes
    /// where immediate payload regeneration is desired despite the head not changing or moving to
    /// an ancestor.
    always_process_payload_attributes_on_canonical_head: bool,
    /// Maximum concurrency for the prewarm task.
    prewarm_max_concurrency: usize,
    /// Whether to unwind canonical header to ancestor during forkchoice updates.
    allow_unwind_canonical_header: bool,
    /// Number of storage proof worker threads.
    storage_worker_count: usize,
    /// Number of account proof worker threads.
    account_worker_count: usize,
}

impl Default for TreeConfig {
    fn default() -> Self {
        Self {
            persistence_threshold: DEFAULT_PERSISTENCE_THRESHOLD,
            memory_block_buffer_target: DEFAULT_MEMORY_BLOCK_BUFFER_TARGET,
            block_buffer_limit: DEFAULT_BLOCK_BUFFER_LIMIT,
            max_invalid_header_cache_length: DEFAULT_MAX_INVALID_HEADER_CACHE_LENGTH,
            max_execute_block_batch_size: DEFAULT_MAX_EXECUTE_BLOCK_BATCH_SIZE,
            legacy_state_root: false,
            always_compare_trie_updates: false,
            disable_caching_and_prewarming: false,
            disable_parallel_sparse_trie: false,
            state_provider_metrics: false,
            cross_block_cache_size: DEFAULT_CROSS_BLOCK_CACHE_SIZE,
            has_enough_parallelism: has_enough_parallelism(),
            max_proof_task_concurrency: DEFAULT_MAX_PROOF_TASK_CONCURRENCY,
            multiproof_chunking_enabled: true,
            multiproof_chunk_size: DEFAULT_MULTIPROOF_TASK_CHUNK_SIZE,
            reserved_cpu_cores: DEFAULT_RESERVED_CPU_CORES,
            precompile_cache_disabled: false,
            state_root_fallback: false,
            always_process_payload_attributes_on_canonical_head: false,
            prewarm_max_concurrency: DEFAULT_PREWARM_MAX_CONCURRENCY,
            allow_unwind_canonical_header: false,
            storage_worker_count: default_storage_worker_count(),
            account_worker_count: default_account_worker_count(),
        }
    }
}

impl TreeConfig {
    /// Create engine tree configuration.
    #[expect(clippy::too_many_arguments)]
    pub const fn new(
        persistence_threshold: u64,
        memory_block_buffer_target: u64,
        block_buffer_limit: u32,
        max_invalid_header_cache_length: u32,
        max_execute_block_batch_size: usize,
        legacy_state_root: bool,
        always_compare_trie_updates: bool,
        disable_caching_and_prewarming: bool,
        disable_parallel_sparse_trie: bool,
        state_provider_metrics: bool,
        cross_block_cache_size: u64,
        has_enough_parallelism: bool,
        max_proof_task_concurrency: u64,
        multiproof_chunking_enabled: bool,
        multiproof_chunk_size: usize,
        reserved_cpu_cores: usize,
        precompile_cache_disabled: bool,
        state_root_fallback: bool,
        always_process_payload_attributes_on_canonical_head: bool,
        prewarm_max_concurrency: usize,
        allow_unwind_canonical_header: bool,
        storage_worker_count: usize,
        account_worker_count: usize,
    ) -> Self {
        assert!(max_proof_task_concurrency > 0, "max_proof_task_concurrency must be at least 1");
        Self {
            persistence_threshold,
            memory_block_buffer_target,
            block_buffer_limit,
            max_invalid_header_cache_length,
            max_execute_block_batch_size,
            legacy_state_root,
            always_compare_trie_updates,
            disable_caching_and_prewarming,
            disable_parallel_sparse_trie,
            state_provider_metrics,
            cross_block_cache_size,
            has_enough_parallelism,
            max_proof_task_concurrency,
            multiproof_chunking_enabled,
            multiproof_chunk_size,
            reserved_cpu_cores,
            precompile_cache_disabled,
            state_root_fallback,
            always_process_payload_attributes_on_canonical_head,
            prewarm_max_concurrency,
            allow_unwind_canonical_header,
            storage_worker_count,
            account_worker_count,
        }
    }

    /// Return the persistence threshold.
    pub const fn persistence_threshold(&self) -> u64 {
        self.persistence_threshold
    }

    /// Return the memory block buffer target.
    pub const fn memory_block_buffer_target(&self) -> u64 {
        self.memory_block_buffer_target
    }

    /// Return the block buffer limit.
    pub const fn block_buffer_limit(&self) -> u32 {
        self.block_buffer_limit
    }

    /// Return the maximum invalid cache header length.
    pub const fn max_invalid_header_cache_length(&self) -> u32 {
        self.max_invalid_header_cache_length
    }

    /// Return the maximum execute block batch size.
    pub const fn max_execute_block_batch_size(&self) -> usize {
        self.max_execute_block_batch_size
    }

    /// Return the maximum proof task concurrency.
    pub const fn max_proof_task_concurrency(&self) -> u64 {
        self.max_proof_task_concurrency
    }

    /// Return whether the multiproof task chunking is enabled.
    pub const fn multiproof_chunking_enabled(&self) -> bool {
        self.multiproof_chunking_enabled
    }

    /// Return the multiproof task chunk size.
    pub const fn multiproof_chunk_size(&self) -> usize {
        self.multiproof_chunk_size
    }

    /// Return the number of reserved CPU cores for non-reth processes
    pub const fn reserved_cpu_cores(&self) -> usize {
        self.reserved_cpu_cores
    }

    /// Returns whether to use the legacy state root calculation method instead
    /// of the new state root task
    pub const fn legacy_state_root(&self) -> bool {
        self.legacy_state_root
    }

    /// Returns whether or not state provider metrics are enabled.
    pub const fn state_provider_metrics(&self) -> bool {
        self.state_provider_metrics
    }

    /// Returns whether or not the parallel sparse trie is disabled.
    pub const fn disable_parallel_sparse_trie(&self) -> bool {
        self.disable_parallel_sparse_trie
    }

    /// Returns whether or not cross-block caching and parallel prewarming should be used.
    pub const fn disable_caching_and_prewarming(&self) -> bool {
        self.disable_caching_and_prewarming
    }

    /// Returns whether to always compare trie updates from the state root task to the trie updates
    /// from the regular state root calculation.
    pub const fn always_compare_trie_updates(&self) -> bool {
        self.always_compare_trie_updates
    }

    /// Returns the cross-block cache size.
    pub const fn cross_block_cache_size(&self) -> u64 {
        self.cross_block_cache_size
    }

    /// Returns whether precompile cache is disabled.
    pub const fn precompile_cache_disabled(&self) -> bool {
        self.precompile_cache_disabled
    }

    /// Returns whether to use state root fallback.
    pub const fn state_root_fallback(&self) -> bool {
        self.state_root_fallback
    }

    /// Sets whether to always process payload attributes when the FCU head is already canonical.
    pub const fn with_always_process_payload_attributes_on_canonical_head(
        mut self,
        always_process_payload_attributes_on_canonical_head: bool,
    ) -> Self {
        self.always_process_payload_attributes_on_canonical_head =
            always_process_payload_attributes_on_canonical_head;
        self
    }

    /// Returns true if payload attributes should always be processed even when the FCU head is
    /// canonical.
    pub const fn always_process_payload_attributes_on_canonical_head(&self) -> bool {
        self.always_process_payload_attributes_on_canonical_head
    }

    /// Returns true if canonical header should be unwound to ancestor during forkchoice updates.
    pub const fn unwind_canonical_header(&self) -> bool {
        self.allow_unwind_canonical_header
    }

    /// Setter for persistence threshold.
    pub const fn with_persistence_threshold(mut self, persistence_threshold: u64) -> Self {
        self.persistence_threshold = persistence_threshold;
        self
    }

    /// Setter for memory block buffer target.
    pub const fn with_memory_block_buffer_target(
        mut self,
        memory_block_buffer_target: u64,
    ) -> Self {
        self.memory_block_buffer_target = memory_block_buffer_target;
        self
    }

    /// Setter for block buffer limit.
    pub const fn with_block_buffer_limit(mut self, block_buffer_limit: u32) -> Self {
        self.block_buffer_limit = block_buffer_limit;
        self
    }

    /// Setter for maximum invalid header cache length.
    pub const fn with_max_invalid_header_cache_length(
        mut self,
        max_invalid_header_cache_length: u32,
    ) -> Self {
        self.max_invalid_header_cache_length = max_invalid_header_cache_length;
        self
    }

    /// Setter for maximum execute block batch size.
    pub const fn with_max_execute_block_batch_size(
        mut self,
        max_execute_block_batch_size: usize,
    ) -> Self {
        self.max_execute_block_batch_size = max_execute_block_batch_size;
        self
    }

    /// Setter for whether to use the legacy state root calculation method.
    pub const fn with_legacy_state_root(mut self, legacy_state_root: bool) -> Self {
        self.legacy_state_root = legacy_state_root;
        self
    }

    /// Setter for whether to disable cross-block caching and parallel prewarming.
    pub const fn without_caching_and_prewarming(
        mut self,
        disable_caching_and_prewarming: bool,
    ) -> Self {
        self.disable_caching_and_prewarming = disable_caching_and_prewarming;
        self
    }

    /// Setter for whether to always compare trie updates from the state root task to the trie
    /// updates from the regular state root calculation.
    pub const fn with_always_compare_trie_updates(
        mut self,
        always_compare_trie_updates: bool,
    ) -> Self {
        self.always_compare_trie_updates = always_compare_trie_updates;
        self
    }

    /// Setter for cross block cache size.
    pub const fn with_cross_block_cache_size(mut self, cross_block_cache_size: u64) -> Self {
        self.cross_block_cache_size = cross_block_cache_size;
        self
    }

    /// Setter for has enough parallelism.
    pub const fn with_has_enough_parallelism(mut self, has_enough_parallelism: bool) -> Self {
        self.has_enough_parallelism = has_enough_parallelism;
        self
    }

    /// Setter for state provider metrics.
    pub const fn with_state_provider_metrics(mut self, state_provider_metrics: bool) -> Self {
        self.state_provider_metrics = state_provider_metrics;
        self
    }

    /// Setter for whether to disable the parallel sparse trie
    pub const fn with_disable_parallel_sparse_trie(
        mut self,
        disable_parallel_sparse_trie: bool,
    ) -> Self {
        self.disable_parallel_sparse_trie = disable_parallel_sparse_trie;
        self
    }

    /// Setter for maximum number of concurrent proof tasks.
    pub const fn with_max_proof_task_concurrency(
        mut self,
        max_proof_task_concurrency: u64,
    ) -> Self {
        assert!(max_proof_task_concurrency > 0, "max_proof_task_concurrency must be at least 1");
        self.max_proof_task_concurrency = max_proof_task_concurrency;
        self
    }

    /// Setter for whether multiproof task should chunk proof targets.
    pub const fn with_multiproof_chunking_enabled(
        mut self,
        multiproof_chunking_enabled: bool,
    ) -> Self {
        self.multiproof_chunking_enabled = multiproof_chunking_enabled;
        self
    }

    /// Setter for multiproof task chunk size for proof targets.
    pub const fn with_multiproof_chunk_size(mut self, multiproof_chunk_size: usize) -> Self {
        self.multiproof_chunk_size = multiproof_chunk_size;
        self
    }

    /// Setter for the number of reserved CPU cores for any non-reth processes
    pub const fn with_reserved_cpu_cores(mut self, reserved_cpu_cores: usize) -> Self {
        self.reserved_cpu_cores = reserved_cpu_cores;
        self
    }

    /// Setter for whether to disable the precompile cache.
    pub const fn without_precompile_cache(mut self, precompile_cache_disabled: bool) -> Self {
        self.precompile_cache_disabled = precompile_cache_disabled;
        self
    }

    /// Setter for whether to use state root fallback, useful for testing.
    pub const fn with_state_root_fallback(mut self, state_root_fallback: bool) -> Self {
        self.state_root_fallback = state_root_fallback;
        self
    }

    /// Setter for whether to unwind canonical header to ancestor during forkchoice updates.
    pub const fn with_unwind_canonical_header(mut self, unwind_canonical_header: bool) -> Self {
        self.allow_unwind_canonical_header = unwind_canonical_header;
        self
    }

    /// Whether or not to use state root task
    pub const fn use_state_root_task(&self) -> bool {
        self.has_enough_parallelism && !self.legacy_state_root
    }

    /// Setter for prewarm max concurrency.
    pub const fn with_prewarm_max_concurrency(mut self, prewarm_max_concurrency: usize) -> Self {
        self.prewarm_max_concurrency = prewarm_max_concurrency;
        self
    }

    /// Return the prewarm max concurrency.
    pub const fn prewarm_max_concurrency(&self) -> usize {
        self.prewarm_max_concurrency
    }

    /// Return the number of storage proof worker threads.
    pub const fn storage_worker_count(&self) -> usize {
        self.storage_worker_count
    }

    /// Setter for the number of storage proof worker threads.
    pub fn with_storage_worker_count(mut self, storage_worker_count: usize) -> Self {
        self.storage_worker_count = storage_worker_count.max(MIN_WORKER_COUNT);
        self
    }

    /// Return the number of account proof worker threads.
    pub const fn account_worker_count(&self) -> usize {
        self.account_worker_count
    }

    /// Setter for the number of account proof worker threads.
    pub fn with_account_worker_count(mut self, account_worker_count: usize) -> Self {
        self.account_worker_count = account_worker_count.max(MIN_WORKER_COUNT);
        self
    }
}<|MERGE_RESOLUTION|>--- conflicted
+++ resolved
@@ -31,11 +31,7 @@
 /// Account workers coordinate storage proof collection and account trie traversal.
 /// They are set to the same count as storage workers for simplicity.
 fn default_account_worker_count() -> usize {
-<<<<<<< HEAD
-    ((default_storage_worker_count() * 3) / 2).max(MIN_WORKER_COUNT)
-=======
     default_storage_worker_count()
->>>>>>> f692d75b
 }
 
 /// The size of proof targets chunk to spawn in one multiproof calculation.
