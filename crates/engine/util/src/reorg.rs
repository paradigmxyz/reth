--- conflicted
+++ resolved
@@ -28,12 +28,8 @@
     DatabaseCommit,
 };
 use reth_rpc_types_compat::engine::payload::block_to_payload;
-<<<<<<< HEAD
 use reth_scroll_execution::FinalizeExecution;
-use revm_primitives::{calc_excess_blob_gas, EVMError, EnvWithHandlerCfg};
-=======
 use revm_primitives::{EVMError, EnvWithHandlerCfg};
->>>>>>> b69c2ebe
 use std::{
     collections::VecDeque,
     future::Future,
@@ -427,14 +423,8 @@
             gas_used: cumulative_gas_used,
             blob_gas_used,
             excess_blob_gas,
-<<<<<<< HEAD
             state_root: state_provider.state_root_from_state(hashed_state)?,
-            requests_hash: None,          // TODO(prague)
-            target_blobs_per_block: None, // TODO(prague)
-=======
-            state_root: state_provider.state_root(hashed_state)?,
             requests_hash: None, // TODO(prague)
->>>>>>> b69c2ebe
         },
         body: BlockBody {
             transactions,
