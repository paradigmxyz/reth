[package]
name = "reth-engine-util"
version.workspace = true
edition.workspace = true
rust-version.workspace = true
license.workspace = true
homepage.workspace = true
repository.workspace = true

[lints]
workspace = true

[dependencies]
# reth
reth-primitives.workspace = true
reth-primitives-traits.workspace = true
reth-errors.workspace = true
reth-chainspec.workspace = true
reth-consensus-common.workspace = true
reth-fs-util.workspace = true
reth-engine-primitives.workspace = true
reth-payload-validator.workspace = true
reth-evm.workspace = true
reth-revm.workspace = true
reth-provider.workspace = true
reth-ethereum-forks.workspace = true
revm-primitives.workspace = true
revm-database.workspace = true
reth-trie.workspace = true
reth-payload-primitives.workspace = true

# alloy
alloy-eips.workspace = true
alloy-primitives.workspace = true
alloy-rpc-types-engine.workspace = true
alloy-consensus.workspace = true

# async
tokio = { workspace = true, default-features = false }
tokio-util.workspace = true
pin-project.workspace = true
futures.workspace = true

# io
serde.workspace = true
serde_json.workspace = true

# misc
eyre.workspace = true
itertools.workspace = true

# tracing
<<<<<<< HEAD
tracing = { workspace = true, features = ["std"] }

[features]
optimism = [
    "revm-primitives/optimism",
]
=======
tracing.workspace = true
>>>>>>> 67a98860
<|MERGE_RESOLUTION|>--- conflicted
+++ resolved
@@ -50,13 +50,9 @@
 itertools.workspace = true
 
 # tracing
-<<<<<<< HEAD
 tracing = { workspace = true, features = ["std"] }
 
 [features]
 optimism = [
     "revm-primitives/optimism",
-]
-=======
-tracing.workspace = true
->>>>>>> 67a98860
+]