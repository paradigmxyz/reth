use crate::node::NodeRecord;
<<<<<<< HEAD
use bytes::Bytes;
use discv5::PermitBanList;
=======
use reth_net_common::ban_list::BanList;
>>>>>>> 9dbf280b
///! A set of configuration parameters to tune the discovery protocol.
// This basis of this file has been taken from the discv5 codebase:
// https://github.com/sigp/discv5
use std::collections::HashSet;
use std::time::Duration;

/// Configuration parameters that define the performance of the discovery network.
#[derive(Clone, Debug)]
pub struct Discv4Config {
    /// Whether to enable the incoming packet filter. Default: false.
    pub enable_packet_filter: bool,
    /// The number of retries for each UDP request. Default: 1.
    pub request_retries: u8,
    /// The time between pings to ensure connectivity amongst connected nodes. Default: 300
    /// seconds.
    pub ping_interval: Duration,
    /// The duration of we consider a ping timed out.
    pub ping_timeout: Duration,
    /// The rate at which lookups should be triggered.
    pub lookup_interval: Duration,
    /// The duration of we consider a FindNode request timed out.
    pub find_node_timeout: Duration,
    /// The duration after which we consider an enr request timed out.
    pub enr_request_timeout: Duration,
    /// The duration we set for neighbours responses
    pub neighbours_timeout: Duration,
    /// Provides a way to ban peers and ips.
    pub ban_list: BanList,
    /// Set the default duration for which nodes are banned for. This timeouts are checked every 5
    /// minutes, so the precision will be to the nearest 5 minutes. If set to `None`, bans from
    /// the filter will last indefinitely. Default is 1 hour.
    pub ban_duration: Option<Duration>,
    /// Nodes to boot from.
    pub bootstrap_nodes: HashSet<NodeRecord>,
    /// Whether to randomly discover new peers.
    ///
    /// If true, the node will automatically randomly walk the DHT in order to find new peers.
    pub enable_dht_random_walk: bool,
    /// Whether to automatically lookup peers.
    pub enable_lookup: bool,
    /// Whether to enable EIP-868 extension
    pub enable_eip868: bool,
    /// Additional pairs to include in The [`Enr`](enr::Enr) if EIP-868 extension is enabled <https://eips.ethereum.org/EIPS/eip-868>
    pub additional_eip868_rlp_pairs: Vec<(Vec<u8>, Bytes)>,
}

impl Discv4Config {
    /// Returns a new default builder instance
    pub fn builder() -> Discv4ConfigBuilder {
        Default::default()
    }
}

impl Default for Discv4Config {
    fn default() -> Self {
        Self {
            enable_packet_filter: false,
            request_retries: 1,
            ping_interval: Duration::from_secs(300),
            ping_timeout: Duration::from_secs(5),
            find_node_timeout: Duration::from_secs(2),
            enr_request_timeout: Duration::from_secs(2),
            neighbours_timeout: Duration::from_secs(30),
            lookup_interval: Duration::from_secs(20),
            ban_list: Default::default(),
            ban_duration: Some(Duration::from_secs(3600)), // 1 hour
            bootstrap_nodes: Default::default(),
            enable_dht_random_walk: true,
            enable_lookup: true,
            enable_eip868: true,
            additional_eip868_rlp_pairs: vec![],
        }
    }
}

/// Builder type for [`Discv4Config`]
#[derive(Debug, Default)]
pub struct Discv4ConfigBuilder {
    config: Discv4Config,
}

impl Discv4ConfigBuilder {
    /// Whether to enable the incoming packet filter.
    pub fn enable_packet_filter(&mut self) -> &mut Self {
        self.config.enable_packet_filter = true;
        self
    }

    /// The number of retries for each UDP request.
    pub fn request_retries(&mut self, retries: u8) -> &mut Self {
        self.config.request_retries = retries;
        self
    }

    /// The time between pings to ensure connectivity amongst connected nodes.
    pub fn ping_interval(&mut self, interval: Duration) -> &mut Self {
        self.config.ping_interval = interval;
        self
    }

    /// Sets the timeout for pings
    pub fn ping_timeout(&mut self, duration: Duration) -> &mut Self {
        self.config.ping_timeout = duration;
        self
    }

    /// Sets the timeout for enr requests
    pub fn enr_request_timeout(&mut self, duration: Duration) -> &mut Self {
        self.config.enr_request_timeout = duration;
        self
    }

    /// Whether to discover random nodes in the DHT.
    pub fn enable_dht_random_walk(&mut self, enable_dht_random_walk: bool) -> &mut Self {
        self.config.enable_dht_random_walk = enable_dht_random_walk;
        self
    }

    /// Whether to automatically lookup
    pub fn enable_lookup(&mut self, enable_lookup: bool) -> &mut Self {
        self.config.enable_lookup = enable_lookup;
        self
    }

<<<<<<< HEAD
    /// Whether to enable EIP-868
    pub fn enable_eip868(&mut self, enable_eip868: bool) -> &mut Self {
        self.config.enable_eip868 = enable_eip868;
        self
    }

    /// Add another key value pair to include in the ENR
    pub fn add_eip868_rlp_pair(&mut self, key: impl AsRef<[u8]>, rlp: Bytes) -> &mut Self {
        self.config.additional_eip868_rlp_pairs.push((key.as_ref().to_vec(), rlp));
        self
    }

    /// Extend additional key value pairs to include in the ENR
    pub fn extend_eip868_rlp_pairs(
        &mut self,
        pairs: impl IntoIterator<Item = (impl AsRef<[u8]>, Bytes)>,
    ) -> &mut Self {
        for (k, v) in pairs.into_iter() {
            self.add_eip868_rlp_pair(k, v);
        }
        self
    }

    /// A set of lists that permit or ban IP's or PeerIds from the server. See
    /// `crate::PermitBanList`.
    pub fn permit_ban_list(&mut self, list: PermitBanList) -> &mut Self {
        self.config.permit_ban_list = list;
=======
    /// A set of lists that can ban IP's or PeerIds from the server. See
    /// [`BanList`].
    pub fn ban_list(&mut self, ban_list: BanList) -> &mut Self {
        self.config.ban_list = ban_list;
>>>>>>> 9dbf280b
        self
    }

    /// Sets the lookup interval duration.
    pub fn lookup_interval(&mut self, lookup_interval: Duration) -> &mut Self {
        self.config.lookup_interval = lookup_interval;
        self
    }

    /// Set the default duration for which nodes are banned for. This timeouts are checked every 5
    /// minutes, so the precision will be to the nearest 5 minutes. If set to `None`, bans from
    /// the filter will last indefinitely. Default is 1 hour.
    pub fn ban_duration(&mut self, ban_duration: Option<Duration>) -> &mut Self {
        self.config.ban_duration = ban_duration;
        self
    }

    /// Adds a boot node
    pub fn add_boot_node(&mut self, node: NodeRecord) -> &mut Self {
        self.config.bootstrap_nodes.insert(node);
        self
    }

    /// Adds multiple boot nodes
    pub fn add_boot_nodes(&mut self, nodes: impl IntoIterator<Item = NodeRecord>) -> &mut Self {
        self.config.bootstrap_nodes.extend(nodes);
        self
    }

    /// Returns the configured [`Discv4Config`]
    pub fn build(&self) -> Discv4Config {
        self.config.clone()
    }
}

#[cfg(test)]
mod tests {
    use super::*;

    #[test]
    fn test_config_builder() {
        let mut builder = Discv4Config::builder();
        let _ = builder
            .enable_lookup(true)
            .enable_dht_random_walk(true)
            .add_boot_nodes(HashSet::new())
            .ban_duration(None)
            .lookup_interval(Duration::from_secs(3))
            .enable_lookup(true)
            .build();
    }
}<|MERGE_RESOLUTION|>--- conflicted
+++ resolved
@@ -1,15 +1,14 @@
+//! A set of configuration parameters to tune the discovery protocol.
+//!
+//! This basis of this file has been taken from the discv5 codebase:
+//! https://github.com/sigp/discv5
+
 use crate::node::NodeRecord;
-<<<<<<< HEAD
-use bytes::Bytes;
-use discv5::PermitBanList;
-=======
 use reth_net_common::ban_list::BanList;
->>>>>>> 9dbf280b
-///! A set of configuration parameters to tune the discovery protocol.
-// This basis of this file has been taken from the discv5 codebase:
-// https://github.com/sigp/discv5
 use std::collections::HashSet;
 use std::time::Duration;
+use bytes::Bytes;
+
 
 /// Configuration parameters that define the performance of the discovery network.
 #[derive(Clone, Debug)]
@@ -129,7 +128,6 @@
         self
     }
 
-<<<<<<< HEAD
     /// Whether to enable EIP-868
     pub fn enable_eip868(&mut self, enable_eip868: bool) -> &mut Self {
         self.config.enable_eip868 = enable_eip868;
@@ -153,16 +151,10 @@
         self
     }
 
-    /// A set of lists that permit or ban IP's or PeerIds from the server. See
-    /// `crate::PermitBanList`.
-    pub fn permit_ban_list(&mut self, list: PermitBanList) -> &mut Self {
-        self.config.permit_ban_list = list;
-=======
     /// A set of lists that can ban IP's or PeerIds from the server. See
     /// [`BanList`].
     pub fn ban_list(&mut self, ban_list: BanList) -> &mut Self {
         self.config.ban_list = ban_list;
->>>>>>> 9dbf280b
         self
     }
 
