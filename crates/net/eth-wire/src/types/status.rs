use crate::{EthVersion, StatusBuilder};

use reth_primitives::{Chain, ChainSpec, ForkId, Hardfork, MainnetSpec, H256, U256};
use reth_rlp::{RlpDecodable, RlpEncodable};
use serde::{Deserialize, Serialize};
use std::fmt::{Debug, Display};

/// The status message is used in the eth protocol handshake to ensure that peers are on the same
/// network and are following the same fork.
///
/// When performing a handshake, the total difficulty is not guaranteed to correspond to the block
/// hash. This information should be treated as untrusted.
#[derive(Copy, Clone, PartialEq, Eq, RlpEncodable, RlpDecodable, Serialize, Deserialize)]
pub struct Status {
    /// The current protocol version. For example, peers running `eth/66` would have a version of
    /// 66.
    pub version: u8,

    /// The chain id, as introduced in
    /// [EIP155](https://eips.ethereum.org/EIPS/eip-155#list-of-chain-ids).
    pub chain: Chain,

    /// Total difficulty of the best chain.
    pub total_difficulty: U256,

    /// The highest difficulty block hash the peer has seen
    pub blockhash: H256,

    /// The genesis hash of the peer's chain.
    pub genesis: H256,

    /// The fork identifier, a [CRC32
    /// checksum](https://en.wikipedia.org/wiki/Cyclic_redundancy_check#CRC-32_algorithm) for
    /// identifying the peer's fork as defined by
    /// [EIP-2124](https://github.com/ethereum/EIPs/blob/master/EIPS/eip-2124.md).
    /// This was added in [`eth/64`](https://eips.ethereum.org/EIPS/eip-2364)
    pub forkid: ForkId,
}

impl Status {
    /// Helper for returning a builder for the status message.
    pub fn builder() -> StatusBuilder {
        Default::default()
    }
}

impl Display for Status {
    fn fmt(&self, f: &mut std::fmt::Formatter<'_>) -> std::fmt::Result {
        let hexed_blockhash = hex::encode(self.blockhash);
        let hexed_genesis = hex::encode(self.genesis);
        write!(
            f,
            "Status {{ version: {}, chain: {}, total_difficulty: {}, blockhash: {}, genesis: {}, forkid: {:X?} }}",
            self.version,
            self.chain,
            self.total_difficulty,
            hexed_blockhash,
            hexed_genesis,
            self.forkid
        )
    }
}

impl Debug for Status {
    fn fmt(&self, f: &mut std::fmt::Formatter<'_>) -> std::fmt::Result {
        let hexed_blockhash = hex::encode(self.blockhash);
        let hexed_genesis = hex::encode(self.genesis);
        if f.alternate() {
            write!(
                f,
                "Status {{\n\tversion: {:?},\n\tchain: {:?},\n\ttotal_difficulty: {:?},\n\tblockhash: {},\n\tgenesis: {},\n\tforkid: {:X?}\n}}",
                self.version,
                self.chain,
                self.total_difficulty,
                hexed_blockhash,
                hexed_genesis,
                self.forkid
            )
        } else {
            write!(
                f,
                "Status {{ version: {:?}, chain: {:?}, total_difficulty: {:?}, blockhash: {}, genesis: {}, forkid: {:X?} }}",
                self.version,
                self.chain,
                self.total_difficulty,
                hexed_blockhash,
                hexed_genesis,
                self.forkid
            )
        }
    }
}

// <https://etherscan.io/block/0>
impl Default for Status {
    fn default() -> Self {
        let chain = MainnetSpec::default();

        Status {
            version: EthVersion::Eth67 as u8,
            chain: Chain::Named(ethers_core::types::Chain::Mainnet),
<<<<<<< HEAD
            total_difficulty: 17_179_869_184u64.into(),
            blockhash: chain.genesis_hash(),
            genesis: chain.genesis_hash(),
            forkid: MainnetSpec::Frontier.fork_id(),
=======
            total_difficulty: U256::from(17_179_869_184u64),
            blockhash: MAINNET_GENESIS,
            genesis: MAINNET_GENESIS,
            forkid: Hardfork::Frontier.fork_id(),
>>>>>>> 1b5bc5e1
        }
    }
}

#[cfg(test)]
mod tests {
    use ethers_core::types::Chain as NamedChain;
    use hex_literal::hex;
    use reth_primitives::{Chain, ForkHash, ForkId, H256, U256};
    use reth_rlp::{Decodable, Encodable};
    use std::str::FromStr;

    use crate::types::{EthVersion, Status};

    #[test]
    fn encode_eth_status_message() {
        let expected = hex!("f85643018a07aac59dabcdd74bc567a0feb27336ca7923f8fab3bd617fcb6e75841538f71c1bcfc267d7838489d9e13da0d4e56740f876aef8c010b86a40d5f56745a118d0906a34e69aec8c0db1cb8fa3c684b715077d80");
        let status = Status {
            version: EthVersion::Eth67 as u8,
            chain: Chain::Named(NamedChain::Mainnet),
            total_difficulty: U256::from(36206751599115524359527u128),
            blockhash: H256::from_str(
                "feb27336ca7923f8fab3bd617fcb6e75841538f71c1bcfc267d7838489d9e13d",
            )
            .unwrap(),
            genesis: H256::from_str(
                "d4e56740f876aef8c010b86a40d5f56745a118d0906a34e69aec8c0db1cb8fa3",
            )
            .unwrap(),
            forkid: ForkId { hash: ForkHash([0xb7, 0x15, 0x07, 0x7d]), next: 0 },
        };

        let mut rlp_status = vec![];
        status.encode(&mut rlp_status);
        assert_eq!(rlp_status, expected);
    }

    #[test]
    fn decode_eth_status_message() {
        let data = hex!("f85643018a07aac59dabcdd74bc567a0feb27336ca7923f8fab3bd617fcb6e75841538f71c1bcfc267d7838489d9e13da0d4e56740f876aef8c010b86a40d5f56745a118d0906a34e69aec8c0db1cb8fa3c684b715077d80");
        let expected = Status {
            version: EthVersion::Eth67 as u8,
            chain: Chain::Named(NamedChain::Mainnet),
            total_difficulty: U256::from(36206751599115524359527u128),
            blockhash: H256::from_str(
                "feb27336ca7923f8fab3bd617fcb6e75841538f71c1bcfc267d7838489d9e13d",
            )
            .unwrap(),
            genesis: H256::from_str(
                "d4e56740f876aef8c010b86a40d5f56745a118d0906a34e69aec8c0db1cb8fa3",
            )
            .unwrap(),
            forkid: ForkId { hash: ForkHash([0xb7, 0x15, 0x07, 0x7d]), next: 0 },
        };
        let status = Status::decode(&mut &data[..]).unwrap();
        assert_eq!(status, expected);
    }

    #[test]
    fn encode_network_status_message() {
        let expected = hex!("f850423884024190faa0f8514c4680ef27700751b08f37645309ce65a449616a3ea966bf39dd935bb27ba00d21840abff46b96c84b2ac9e10e4f5cdaeb5693cb665db62a2f3b02d2d57b5bc6845d43d2fd80");
        let status = Status {
            version: EthVersion::Eth66 as u8,
            chain: Chain::Named(NamedChain::BinanceSmartChain),
            total_difficulty: U256::from(37851386u64),
            blockhash: H256::from_str(
                "f8514c4680ef27700751b08f37645309ce65a449616a3ea966bf39dd935bb27b",
            )
            .unwrap(),
            genesis: H256::from_str(
                "0d21840abff46b96c84b2ac9e10e4f5cdaeb5693cb665db62a2f3b02d2d57b5b",
            )
            .unwrap(),
            forkid: ForkId { hash: ForkHash([0x5d, 0x43, 0xd2, 0xfd]), next: 0 },
        };

        let mut rlp_status = vec![];
        status.encode(&mut rlp_status);
        assert_eq!(rlp_status, expected);
    }

    #[test]
    fn decode_network_status_message() {
        let data = hex!("f850423884024190faa0f8514c4680ef27700751b08f37645309ce65a449616a3ea966bf39dd935bb27ba00d21840abff46b96c84b2ac9e10e4f5cdaeb5693cb665db62a2f3b02d2d57b5bc6845d43d2fd80");
        let expected = Status {
            version: EthVersion::Eth66 as u8,
            chain: Chain::Named(NamedChain::BinanceSmartChain),
            total_difficulty: U256::from(37851386u64),
            blockhash: H256::from_str(
                "f8514c4680ef27700751b08f37645309ce65a449616a3ea966bf39dd935bb27b",
            )
            .unwrap(),
            genesis: H256::from_str(
                "0d21840abff46b96c84b2ac9e10e4f5cdaeb5693cb665db62a2f3b02d2d57b5b",
            )
            .unwrap(),
            forkid: ForkId { hash: ForkHash([0x5d, 0x43, 0xd2, 0xfd]), next: 0 },
        };
        let status = Status::decode(&mut &data[..]).unwrap();
        assert_eq!(status, expected);
    }

    #[test]
    fn decode_another_network_status_message() {
        let data = hex!("f86142820834936d68fcffffffffffffffffffffffffdeab81b8a0523e8163a6d620a4cc152c547a05f28a03fec91a2a615194cb86df9731372c0ca06499dccdc7c7def3ebb1ce4c6ee27ec6bd02aee570625ca391919faf77ef27bdc6841a67ccd880");
        let expected = Status {
            version: EthVersion::Eth66 as u8,
            chain: Chain::Id(2100),
            total_difficulty: U256::from_str(
                "0x000000000000000000000000006d68fcffffffffffffffffffffffffdeab81b8",
            )
            .unwrap(),
            blockhash: H256::from_str(
                "523e8163a6d620a4cc152c547a05f28a03fec91a2a615194cb86df9731372c0c",
            )
            .unwrap(),
            genesis: H256::from_str(
                "6499dccdc7c7def3ebb1ce4c6ee27ec6bd02aee570625ca391919faf77ef27bd",
            )
            .unwrap(),
            forkid: ForkId { hash: ForkHash([0x1a, 0x67, 0xcc, 0xd8]), next: 0 },
        };
        let status = Status::decode(&mut &data[..]).unwrap();
        assert_eq!(status, expected);
    }
}<|MERGE_RESOLUTION|>--- conflicted
+++ resolved
@@ -99,17 +99,10 @@
         Status {
             version: EthVersion::Eth67 as u8,
             chain: Chain::Named(ethers_core::types::Chain::Mainnet),
-<<<<<<< HEAD
-            total_difficulty: 17_179_869_184u64.into(),
+            total_difficulty: U256::from(17_179_869_184u64),
             blockhash: chain.genesis_hash(),
             genesis: chain.genesis_hash(),
             forkid: MainnetSpec::Frontier.fork_id(),
-=======
-            total_difficulty: U256::from(17_179_869_184u64),
-            blockhash: MAINNET_GENESIS,
-            genesis: MAINNET_GENESIS,
-            forkid: Hardfork::Frontier.fork_id(),
->>>>>>> 1b5bc5e1
         }
     }
 }
