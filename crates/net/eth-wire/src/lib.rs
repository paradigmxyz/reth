--- conflicted
+++ resolved
@@ -22,11 +22,7 @@
 mod hello;
 mod p2pstream;
 mod pinger;
-<<<<<<< HEAD
-mod protocol;
-=======
 pub mod protocol;
->>>>>>> e26bc175
 pub use builder::*;
 pub mod types;
 pub use types::*;
