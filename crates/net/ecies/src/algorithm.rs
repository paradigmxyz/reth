--- conflicted
+++ resolved
@@ -650,12 +650,8 @@
         out.extend_from_slice(tag.as_slice());
     }
 
-<<<<<<< HEAD
-    /// Reads the `RLPx` header, setting up the MAC and AES, returning the body size contained in
-    /// the header.
-=======
-    /// Extracts the header from slice and returns the body size.
->>>>>>> 2e750f0c
+    /// Reads the `RLPx` header from the slice, setting up the MAC and AES, returning the body
+    /// size contained in the header.
     pub fn read_header(&mut self, data: &mut [u8]) -> Result<usize, ECIESError> {
         // If the data is not large enough to fit the header and mac bytes, return an error
         //
