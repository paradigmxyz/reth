--- conflicted
+++ resolved
@@ -19,24 +19,14 @@
 /// [`BackoffKind`] definition.
 mod backoff;
 
-<<<<<<< HEAD
-=======
 pub use reth_network_p2p::reputation::{Reputation, ReputationChangeKind, ReputationChangeWeights};
 
->>>>>>> 333dbded
 pub use backoff::BackoffKind;
 pub use peers::{
     addr::PeerAddr,
     handle::PeersHandle,
     kind::PeerKind,
-    reputation::{
-<<<<<<< HEAD
-        is_banned_reputation, Reputation, ReputationChange, ReputationChangeKind,
-        ReputationChangeOutcome, ReputationChangeWeights, DEFAULT_REPUTATION,
-=======
-        is_banned_reputation, ReputationChange, ReputationChangeOutcome, DEFAULT_REPUTATION,
->>>>>>> 333dbded
-    },
+    reputation::{is_banned_reputation, ReputationChangeOutcome, DEFAULT_REPUTATION},
     state::PeerConnectionState,
     ConnectionsConfig, Peer, PeerCommand, PeersConfig,
 };
