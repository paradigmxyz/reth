[package]
name = "reth-network-types"
version.workspace = true
edition.workspace = true
rust-version.workspace = true
license.workspace = true
homepage.workspace = true
repository.workspace = true
description = "Commonly used network types"

[lints]
workspace = true

[dependencies]
# reth
reth-network-peers.workspace = true
reth-net-banlist.workspace = true
reth-ethereum-forks.workspace = true

# async
tokio = { workspace = true, features = ["sync"] }
<<<<<<< HEAD
=======
reth-network-p2p.workspace = true
>>>>>>> 333dbded

# io
serde = { workspace = true, optional = true }
humantime-serde = { workspace = true, optional = true }
serde_json = { workspace = true }

# misc 
tracing.workspace = true
derive_more.workspace = true

[features]
serde = ["dep:serde", "dep:humantime-serde", "reth-network-p2p/serde"]
test-utils = []<|MERGE_RESOLUTION|>--- conflicted
+++ resolved
@@ -19,10 +19,7 @@
 
 # async
 tokio = { workspace = true, features = ["sync"] }
-<<<<<<< HEAD
-=======
 reth-network-p2p.workspace = true
->>>>>>> 333dbded
 
 # io
 serde = { workspace = true, optional = true }
