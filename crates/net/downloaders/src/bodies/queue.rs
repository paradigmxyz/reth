--- conflicted
+++ resolved
@@ -53,11 +53,7 @@
         self.last_requested_block_number.take();
     }
 
-<<<<<<< HEAD
-    /// Add a new request to the queue.
-=======
     /// Add new request to the queue.
->>>>>>> 9fe84bfd
     /// Expects a sorted list of headers.
     pub(crate) fn push_new_request(
         &mut self,
