--- conflicted
+++ resolved
@@ -689,18 +689,6 @@
     }
 }
 
-<<<<<<< HEAD
-=======
-/// SAFETY: we need to ensure `LinearDownloader` is `Sync` because the of the [HeaderDownloader]
-/// trait. While [HeadersClient] is also `Sync`, the [HeadersClient::get_headers] future does not
-/// enforce `Sync` (async_trait). The future itself does not use any interior mutability whatsoever:
-/// All the mutations are performed through an exclusive reference on `LinearDownloader` when
-/// the Stream is polled. This means it suffices that `LinearDownloader` is Sync:
-unsafe impl<H> Sync for LinearDownloader<H> where H: HeadersClient {}
-
-type HeadersFut = Pin<Box<dyn Future<Output = PeerRequestResult<BlockHeaders>> + Send>>;
-
->>>>>>> 072a6c56
 /// A future that returns a list of [`BlockHeaders`] on success.
 struct HeadersRequestFuture {
     request: Option<HeadersRequest>,
