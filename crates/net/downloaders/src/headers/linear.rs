--- conflicted
+++ resolved
@@ -201,18 +201,6 @@
         self.buffered.push_back(header);
     }
 
-    /// Instantiate a new future for header request
-    fn init_fut(&mut self) -> HeadersRequestFuture {
-        let client = Arc::clone(&self.client);
-        let req = self.headers_request();
-        HeadersRequestFuture {
-            request: req.clone(),
-            fut: Box::pin(async move { client.get_headers(req).await }),
-            retries: 0,
-            max_retries: self.request_retries,
-        }
-    }
-
     /// Get a current future or instantiate a new one
     fn get_or_init_fut(&mut self) -> HeadersRequestFuture {
         match self.request.take() {
@@ -271,7 +259,7 @@
                 headers.sort_unstable_by_key(|h| h.number);
 
                 if headers.is_empty() {
-                    return Err(RequestError::EmptyHeaders.into())
+                    return Err(DownloadError::EmptyResponse)
                 }
 
                 // Iterate headers in reverse
@@ -291,11 +279,10 @@
                     } else if parent.hash() != self.forkchoice.head_block_hash {
                         // The buffer is empty and the first header does not match the
                         // tip, requeue the future
-                        return Err(RequestError::MismatchedParent(
-                            parent.hash(),
-                            self.forkchoice.head_block_hash,
-                        )
-                        .into())
+                        return Err(DownloadError::InvalidTip {
+                            received: parent.hash(),
+                            expected: self.forkchoice.head_block_hash,
+                        })
                     }
 
                     // Record new parent
@@ -328,34 +315,12 @@
     fn poll_next(self: Pin<&mut Self>, cx: &mut Context<'_>) -> Poll<Option<Self::Item>> {
         let this = self.get_mut();
 
-<<<<<<< HEAD
         loop {
             // Drain any buffered element except the head
             if let Some(header) = this.pop_header_from_buffer() {
                 return Poll::Ready(Some(Ok(header)))
-=======
-        if let Some(mut fut) = this.get_or_init_fut() {
-            if let Poll::Ready(result) = fut.poll_unpin(cx) {
-                if let Err(err) = this.process_header_response(result) {
-                    if this.try_fuse_request_fut(&mut fut).is_err() {
-                        tracing::trace!(
-                            target: "downloaders::headers",
-                            "ran out of retries terminating stream"
-                        );
-                        // We exhausted all of the retries. Stream must terminate
-                        this.done = true;
-                        this.buffered.clear();
-                        return Poll::Ready(Some(Err(err)))
-                    }
-                    this.request = Some(fut);
-                }
-            } else {
-                this.request = Some(fut);
->>>>>>> 28121a45
             }
-        }
-
-<<<<<<< HEAD
+
             // We've reached the head, terminate the stream
             if this.has_terminated() {
                 return Poll::Ready(None)
@@ -372,12 +337,17 @@
                             // The buffer has been updated, check if we need
                             // to dispatch another request
                             if !this.has_reached_head() {
-                                this.request = Some(this.init_fut());
+                                // Create a new request
+                                this.request = Some(this.get_or_init_fut());
                             }
                         }
                         Err(err) => {
                             // Response is invalid, attempt to retry
                             if this.try_fuse_request_fut(&mut fut).is_err() {
+                                tracing::trace!(
+                                    target: "downloaders::headers",
+                                    "ran out of retries terminating stream"
+                                );
                                 // We exhausted all of the retries. Stream must terminate
                                 this.buffered.clear();
                                 this.encountered_error = true;
@@ -393,25 +363,8 @@
                     this.request = Some(fut);
                     return Poll::Pending
                 }
-=======
-        if !this.done && this.buffered.len() > 1 {
-            if let Some(header) = this.buffered.pop_front() {
-                // Stream buffered header
-                return Poll::Ready(Some(Ok(header)))
             }
-        } else if this.done {
-            if let Some(header) = this.buffered.pop_front() {
-                // Stream buffered header
-                return Poll::Ready(Some(Ok(header)))
-            } else {
-                // Polling finished, we've reached the target
-                return Poll::Ready(None)
->>>>>>> 28121a45
-            }
-        }
-
-        cx.waker().wake_by_ref();
-        Poll::Pending
+        }
     }
 }
 
