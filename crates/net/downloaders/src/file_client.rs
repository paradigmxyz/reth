use super::file_codec::BlockFileCodec;
use itertools::Either;
use reth_net_p2p::{
    bodies::client::{BodiesClient, BodiesFut},
    download::DownloadClient,
    error::RequestError,
    headers::client::{HeadersClient, HeadersFut, HeadersRequest},
    priority::Priority,
};
use reth_primitives::{
    BlockBody, BlockHash, BlockHashOrNumber, BlockNumber, BytesMut, Header, HeadersDirection,
    PeerId, SealedHeader, B256,
};
use std::{collections::HashMap, path::Path};
use thiserror::Error;
use tokio::{fs::File, io::AsyncReadExt};
use tokio_stream::StreamExt;
use tokio_util::codec::FramedRead;
use tracing::{debug, trace, warn};

/// Default byte length of chunk to read from chain file.
///
/// Default is 1 GB.
pub const DEFAULT_BYTE_LEN_CHUNK_CHAIN_FILE: u64 = 1_000_000_000;

/// Front-end API for fetching chain data from a file.
///
/// Blocks are assumed to be written one after another in a file, as rlp bytes.
///
/// For example, if the file contains 3 blocks, the file is assumed to be encoded as follows:
/// rlp(block1) || rlp(block2) || rlp(block3)
///
/// Blocks are assumed to have populated transactions, so reading headers will also buffer
/// transactions in memory for use in the bodies stage.
///
/// This reads the entire file into memory, so it is not suitable for large files.
#[derive(Debug)]
pub struct FileClient {
    /// The buffered headers retrieved when fetching new bodies.
    headers: HashMap<BlockNumber, Header>,

    /// A mapping between block hash and number.
    hash_to_number: HashMap<BlockHash, BlockNumber>,

    /// The buffered bodies retrieved when fetching new headers.
    bodies: HashMap<BlockHash, BlockBody>,
}

/// An error that can occur when constructing and using a [`FileClient`].
#[derive(Debug, Error)]
pub enum FileClientError {
    /// An error occurred when opening or reading the file.
    #[error(transparent)]
    Io(#[from] std::io::Error),

    /// An error occurred when decoding blocks, headers, or rlp headers from the file.
    #[error("{0}")]
    Rlp(alloy_rlp::Error, Vec<u8>),
}

impl FileClient {
    /// Create a new file client from a file path.
    pub async fn new<P: AsRef<Path>>(path: P) -> Result<Self, FileClientError> {
        let file = File::open(path).await?;
        FileClient::from_file(file).await
    }

    /// Initialize the [`FileClient`] with a file directly.
    pub(crate) async fn from_file(mut file: File) -> Result<Self, FileClientError> {
        // get file len from metadata before reading
        let metadata = file.metadata().await?;
        let file_len = metadata.len();

        let mut reader = vec![];
        file.read_to_end(&mut reader).await?;

        Ok(Self::from_reader(&reader[..], file_len).await?.0)
    }

    /// Initialize the [`FileClient`] from bytes that have been read from file.
    pub(crate) async fn from_reader<B>(
        reader: B,
        num_bytes: u64,
    ) -> Result<(Self, Vec<u8>), FileClientError>
    where
        B: AsyncReadExt + Unpin,
    {
        let mut headers = HashMap::new();
        let mut hash_to_number = HashMap::new();
        let mut bodies = HashMap::new();

        // use with_capacity to make sure the internal buffer contains the entire chunk
        let mut stream = FramedRead::with_capacity(reader, BlockFileCodec, num_bytes as usize);

        trace!(target: "downloaders::file",
            target_num_bytes=num_bytes,
            capacity=stream.read_buffer().capacity(),
            "init decode stream"
        );

        let mut remaining_bytes = vec![];

        let mut log_interval = 0;
        let mut log_interval_start_block = 0;

        while let Some(block_res) = stream.next().await {
            let block = match block_res {
                Ok(block) => block,
                Err(FileClientError::Rlp(err, bytes)) => {
                    trace!(target: "downloaders::file",
                        %err,
                        bytes_len=bytes.len(),
                        "partial block returned from decoding chunk"
                    );
                    remaining_bytes = bytes;
                    break
                }
                Err(err) => return Err(err),
            };
            let block_number = block.header.number;
            let block_hash = block.header.hash_slow();

            // add to the internal maps
            headers.insert(block.header.number, block.header.clone());
            hash_to_number.insert(block_hash, block.header.number);
            bodies.insert(
                block_hash,
                BlockBody {
                    transactions: block.body,
                    ommers: block.ommers,
                    withdrawals: block.withdrawals,
                },
            );

            if log_interval == 0 {
                trace!(target: "downloaders::file",
                    block_number,
                    "read first block"
                );
                log_interval_start_block = block_number;
            } else if log_interval % 100_000 == 0 {
                trace!(target: "downloaders::file",
                    blocks=?log_interval_start_block..=block_number,
                    "read blocks from file"
                );
                log_interval_start_block = block_number + 1;
            }
            log_interval += 1;
        }

        trace!(target: "downloaders::file", blocks = headers.len(), "Initialized file client");

        Ok((Self { headers, hash_to_number, bodies }, remaining_bytes))
    }

    /// Get the tip hash of the chain.
    pub fn tip(&self) -> Option<B256> {
        self.headers.get(&self.max_block()?).map(|h| h.hash_slow())
    }

    /// Get the start hash of the chain.
    pub fn start(&self) -> Option<B256> {
        self.headers.get(&self.min_block()?).map(|h| h.hash_slow())
    }

    /// Returns the highest block number of this client has or `None` if empty
    pub fn max_block(&self) -> Option<u64> {
        self.headers.keys().max().copied()
    }

    /// Returns the lowest block number of this client has or `None` if empty
    pub fn min_block(&self) -> Option<u64> {
        self.headers.keys().min().copied()
    }

    /// Clones and returns the highest header of this client has or `None` if empty. Seals header
    /// before returning.
    pub fn tip_header(&self) -> Option<SealedHeader> {
        self.headers.get(&self.max_block()?).map(|h| h.clone().seal_slow())
    }

    /// Clones and returns the lowest header of this client has or `None` if empty. Seals header
    /// before returning.
    pub fn start_header(&self) -> Option<SealedHeader> {
        self.headers.get(&self.min_block()?).map(|h| h.clone().seal_slow())
    }

    /// Returns true if all blocks are canonical (no gaps)
    pub fn has_canonical_blocks(&self) -> bool {
        if self.headers.is_empty() {
            return true
        }
        let mut nums = self.headers.keys().copied().collect::<Vec<_>>();
        nums.sort_unstable();
        let mut iter = nums.into_iter();
        let mut lowest = iter.next().expect("not empty");
        for next in iter {
            if next != lowest + 1 {
                return false
            }
            lowest = next;
        }
        true
    }

    /// Use the provided bodies as the file client's block body buffer.
    pub fn with_bodies(mut self, bodies: HashMap<BlockHash, BlockBody>) -> Self {
        self.bodies = bodies;
        self
    }

    /// Use the provided headers as the file client's block body buffer.
    pub fn with_headers(mut self, headers: HashMap<BlockNumber, Header>) -> Self {
        self.headers = headers;
        for (number, header) in &self.headers {
            self.hash_to_number.insert(header.hash_slow(), *number);
        }
        self
    }

    /// Returns the current number of headers in the client.
    pub fn headers_len(&self) -> usize {
        self.headers.len()
    }

    /// Returns the current number of bodies in the client.
    pub fn bodies_len(&self) -> usize {
        self.bodies.len()
    }
}

impl HeadersClient for FileClient {
    type Output = HeadersFut;

    fn get_headers_with_priority(
        &self,
        request: HeadersRequest,
        _priority: Priority,
    ) -> Self::Output {
        // this just searches the buffer, and fails if it can't find the header
        let mut headers = Vec::new();
        trace!(target: "downloaders::file", request=?request, "Getting headers");

        let start_num = match request.start {
            BlockHashOrNumber::Hash(hash) => match self.hash_to_number.get(&hash) {
                Some(num) => *num,
                None => {
                    warn!(%hash, "Could not find starting block number for requested header hash");
                    return Box::pin(async move { Err(RequestError::BadResponse) })
                }
            },
            BlockHashOrNumber::Number(num) => num,
        };

        let range = if request.limit == 1 {
            Either::Left(start_num..start_num + 1)
        } else {
            match request.direction {
                HeadersDirection::Rising => Either::Left(start_num..start_num + request.limit),
                HeadersDirection::Falling => {
                    Either::Right((start_num - request.limit + 1..=start_num).rev())
                }
            }
        };

        trace!(target: "downloaders::file", range=?range, "Getting headers with range");

        for block_number in range {
            match self.headers.get(&block_number).cloned() {
                Some(header) => headers.push(header),
                None => {
                    warn!(number=%block_number, "Could not find header");
                    return Box::pin(async move { Err(RequestError::BadResponse) })
                }
            }
        }

        Box::pin(async move { Ok((PeerId::default(), headers).into()) })
    }
}

impl BodiesClient for FileClient {
    type Output = BodiesFut;

    fn get_block_bodies_with_priority(
        &self,
        hashes: Vec<B256>,
        _priority: Priority,
    ) -> Self::Output {
        // this just searches the buffer, and fails if it can't find the block
        let mut bodies = Vec::new();

        // check if any are an error
        // could unwrap here
        for hash in hashes {
            match self.bodies.get(&hash).cloned() {
                Some(body) => bodies.push(body),
                None => return Box::pin(async move { Err(RequestError::BadResponse) }),
            }
        }

        Box::pin(async move { Ok((PeerId::default(), bodies).into()) })
    }
}

impl DownloadClient for FileClient {
    fn report_bad_message(&self, _peer_id: PeerId) {
        warn!("Reported a bad message on a file client, the file may be corrupted or invalid");
        // noop
    }

    fn num_connected_peers(&self) -> usize {
        // no such thing as connected peers when we are just using a file
        1
    }
}

/// Chunks file into several [`FileClient`]s.
#[derive(Debug)]
pub struct ChunkedFileReader {
    /// File to read from.
    file: File,
    /// Current file byte length.
    file_byte_len: u64,
    /// Bytes that have been read.
    chunk: Vec<u8>,
    /// Max bytes per chunk.
    chunk_byte_len: u64,
}

impl ChunkedFileReader {
    /// Opens the file to import from given path. Returns a new instance. If no chunk byte length
    /// is passed, chunks have [`DEFAULT_BYTE_LEN_CHUNK_CHAIN_FILE`] (one static file).
    pub async fn new<P: AsRef<Path>>(
        path: P,
        chunk_byte_len: Option<u64>,
    ) -> Result<Self, FileClientError> {
        let file = File::open(path).await?;
        let chunk_byte_len = chunk_byte_len.unwrap_or(DEFAULT_BYTE_LEN_CHUNK_CHAIN_FILE);

        Self::from_file(file, chunk_byte_len).await
    }

    /// Opens the file to import from given path. Returns a new instance.
    pub async fn from_file(file: File, chunk_byte_len: u64) -> Result<Self, FileClientError> {
        // get file len from metadata before reading
        let metadata = file.metadata().await?;
        let file_byte_len = metadata.len();

        Ok(Self { file, file_byte_len, chunk: vec![], chunk_byte_len })
    }

    /// Calculates the number of bytes to read from the chain file. Returns a tuple of the chunk
    /// length and the remaining file length.
    fn chunk_len(&self) -> u64 {
        let Self { chunk_byte_len, file_byte_len, .. } = *self;
        let file_byte_len = file_byte_len + self.chunk.len() as u64;

        if chunk_byte_len > file_byte_len {
            // last chunk
            file_byte_len
        } else {
            chunk_byte_len
        }
    }

    /// Read next chunk from file. Returns [`FileClient`] containing decoded chunk.
    pub async fn next_chunk(&mut self) -> Result<Option<FileClient>, FileClientError> {
        if self.file_byte_len == 0 && self.chunk.is_empty() {
            // eof
            return Ok(None)
        }

        let chunk_target_len = self.chunk_len();
        let old_bytes_len = self.chunk.len() as u64;

        // calculate reserved space in chunk
        let new_read_bytes_target_len = chunk_target_len - old_bytes_len;

        // read new bytes from file
        let mut reader = BytesMut::zeroed(new_read_bytes_target_len as usize);
        // actual bytes that have been read
        let new_read_bytes_len = self.file.read_exact(&mut reader).await? as u64;

        // update remaining file length
        self.file_byte_len -= new_read_bytes_len;

        let prev_read_bytes_len = self.chunk.len();

        // read new bytes from file into chunk
        self.chunk.extend_from_slice(&reader[..]);
        let next_chunk_byte_len = self.chunk.len();

        debug!(target: "downloaders::file",
            max_chunk_byte_len=self.chunk_byte_len,
            prev_read_bytes_len,
            new_read_bytes_target_len,
            new_read_bytes_len,
            reader_capacity=reader.capacity(),
            next_chunk_byte_len,
            remaining_file_byte_len=self.file_byte_len,
            "new bytes were read from file"
        );

        // make new file client from chunk
        let (file_client, bytes) =
            FileClient::from_reader(&self.chunk[..], next_chunk_byte_len as u64).await?;

        debug!(target: "downloaders::file",
            headers_len=file_client.headers.len(),
            bodies_len=file_client.bodies.len(),
            remaining_bytes_len=bytes.len(),
            "parsed blocks that were read from file"
        );

        // save left over bytes
        self.chunk = bytes;

        Ok(Some(file_client))
    }
}

#[cfg(test)]
mod tests {
    use super::*;
    use crate::{
        bodies::{
            bodies::BodiesDownloaderBuilder,
            test_utils::{insert_headers, zip_blocks},
        },
        headers::{reverse_headers::ReverseHeadersDownloaderBuilder, test_utils::child_header},
        test_utils::{generate_bodies, generate_bodies_file},
    };
    use assert_matches::assert_matches;
    use futures_util::stream::StreamExt;
    use rand::Rng;
<<<<<<< HEAD
    use reth_net_p2p::{
        bodies::downloader::BodyDownloader,
        headers::downloader::{HeaderDownloader, SyncTarget},
        test_utils::TestConsensus,
=======
    use reth_consensus::test_utils::TestConsensus;
    use reth_interfaces::p2p::{
        bodies::downloader::BodyDownloader,
        headers::downloader::{HeaderDownloader, SyncTarget},
>>>>>>> b3db4cf5
    };
    use reth_provider::test_utils::create_test_provider_factory;
    use std::{mem, sync::Arc};

    #[tokio::test]
    async fn streams_bodies_from_buffer() {
        // Generate some random blocks
        let factory = create_test_provider_factory();
        let (headers, mut bodies) = generate_bodies(0..=19);

        insert_headers(factory.db_ref().db(), &headers);

        // create an empty file
        let file = tempfile::tempfile().unwrap();

        let client =
            Arc::new(FileClient::from_file(file.into()).await.unwrap().with_bodies(bodies.clone()));
        let mut downloader = BodiesDownloaderBuilder::default().build(
            client.clone(),
            Arc::new(TestConsensus::default()),
            factory,
        );
        downloader.set_download_range(0..=19).expect("failed to set download range");

        assert_matches!(
            downloader.next().await,
            Some(Ok(res)) => assert_eq!(res, zip_blocks(headers.iter(), &mut bodies))
        );
    }

    #[tokio::test]
    async fn download_headers_at_fork_head() {
        reth_tracing::init_test_tracing();

        let p3 = SealedHeader::default();
        let p2 = child_header(&p3);
        let p1 = child_header(&p2);
        let p0 = child_header(&p1);

        let file = tempfile::tempfile().unwrap();
        let client = Arc::new(FileClient::from_file(file.into()).await.unwrap().with_headers(
            HashMap::from([
                (0u64, p0.clone().unseal()),
                (1, p1.clone().unseal()),
                (2, p2.clone().unseal()),
                (3, p3.clone().unseal()),
            ]),
        ));

        let mut downloader = ReverseHeadersDownloaderBuilder::default()
            .stream_batch_size(3)
            .request_limit(3)
            .build(Arc::clone(&client), Arc::new(TestConsensus::default()));
        downloader.update_local_head(p3.clone());
        downloader.update_sync_target(SyncTarget::Tip(p0.hash()));

        let headers = downloader.next().await.unwrap();
        assert_eq!(headers, Ok(vec![p0, p1, p2]));
        assert!(downloader.next().await.is_none());
        assert!(downloader.next().await.is_none());
    }

    #[tokio::test]
    async fn test_download_headers_from_file() {
        reth_tracing::init_test_tracing();

        // Generate some random blocks
        let (file, headers, _) = generate_bodies_file(0..=19).await;
        // now try to read them back
        let client = Arc::new(FileClient::from_file(file).await.unwrap());

        // construct headers downloader and use first header
        let mut header_downloader = ReverseHeadersDownloaderBuilder::default()
            .build(Arc::clone(&client), Arc::new(TestConsensus::default()));
        header_downloader.update_local_head(headers.first().unwrap().clone());
        header_downloader.update_sync_target(SyncTarget::Tip(headers.last().unwrap().hash()));

        // get headers first
        let mut downloaded_headers = header_downloader.next().await.unwrap().unwrap();

        // reverse to make sure it's in the right order before comparing
        downloaded_headers.reverse();

        // the first header is not included in the response
        assert_eq!(downloaded_headers, headers[1..]);
    }

    #[tokio::test]
    async fn test_download_bodies_from_file() {
        // Generate some random blocks
        let factory = create_test_provider_factory();
        let (file, headers, mut bodies) = generate_bodies_file(0..=19).await;

        // now try to read them back
        let client = Arc::new(FileClient::from_file(file).await.unwrap());

        // insert headers in db for the bodies downloader
        insert_headers(factory.db_ref().db(), &headers);

        let mut downloader = BodiesDownloaderBuilder::default().build(
            client.clone(),
            Arc::new(TestConsensus::default()),
            factory,
        );
        downloader.set_download_range(0..=19).expect("failed to set download range");

        assert_matches!(
            downloader.next().await,
            Some(Ok(res)) => assert_eq!(res, zip_blocks(headers.iter(), &mut bodies))
        );
    }

    #[tokio::test]
    async fn test_chunk_download_headers_from_file() {
        reth_tracing::init_test_tracing();

        // rig

        const MAX_BYTE_SIZE_HEADER: usize = 720;

        // Generate some random blocks
        let (file, headers, bodies) = generate_bodies_file(0..=14).await;
        // now try to read them back in chunks.
        for header in &headers {
            assert_eq!(720, mem::size_of_val(header))
        }

        // calculate min for chunk byte length range
        let mut bodies_sizes = bodies.values().map(|body| body.size()).collect::<Vec<_>>();
        bodies_sizes.sort();
        let max_block_size = MAX_BYTE_SIZE_HEADER + bodies_sizes.last().unwrap();
        let chunk_byte_len = rand::thread_rng().gen_range(max_block_size..=max_block_size + 10_000);

        trace!(target: "downloaders::file::test", chunk_byte_len);

        // init reader
        let mut reader = ChunkedFileReader::from_file(file, chunk_byte_len as u64).await.unwrap();

        let mut downloaded_headers: Vec<SealedHeader> = vec![];

        let mut local_header = headers.first().unwrap().clone();

        // test

        while let Some(client) = reader.next_chunk().await.unwrap() {
            let sync_target = client.tip_header().unwrap();
            let sync_target_hash = sync_target.hash();

            // construct headers downloader and use first header
            let mut header_downloader = ReverseHeadersDownloaderBuilder::default()
                .build(Arc::clone(&Arc::new(client)), Arc::new(TestConsensus::default()));
            header_downloader.update_local_head(local_header.clone());
            header_downloader.update_sync_target(SyncTarget::Tip(sync_target_hash));

            // get headers first
            let mut downloaded_headers_chunk = header_downloader.next().await.unwrap().unwrap();

            // export new local header to outer scope
            local_header = sync_target;

            // reverse to make sure it's in the right order before comparing
            downloaded_headers_chunk.reverse();
            downloaded_headers.extend_from_slice(&downloaded_headers_chunk);
        }

        // the first header is not included in the response
        assert_eq!(headers[1..], downloaded_headers);
    }
}<|MERGE_RESOLUTION|>--- conflicted
+++ resolved
@@ -434,17 +434,11 @@
     use assert_matches::assert_matches;
     use futures_util::stream::StreamExt;
     use rand::Rng;
-<<<<<<< HEAD
+    use reth_consensus::test_utils::TestConsensus;
     use reth_net_p2p::{
         bodies::downloader::BodyDownloader,
         headers::downloader::{HeaderDownloader, SyncTarget},
         test_utils::TestConsensus,
-=======
-    use reth_consensus::test_utils::TestConsensus;
-    use reth_interfaces::p2p::{
-        bodies::downloader::BodyDownloader,
-        headers::downloader::{HeaderDownloader, SyncTarget},
->>>>>>> b3db4cf5
     };
     use reth_provider::test_utils::create_test_provider_factory;
     use std::{mem, sync::Arc};
