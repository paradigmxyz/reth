use super::file_codec::BlockFileCodec;
use itertools::Either;
use reth_interfaces::p2p::{
    bodies::client::{BodiesClient, BodiesFut},
    download::DownloadClient,
    error::RequestError,
    headers::client::{HeadersClient, HeadersFut, HeadersRequest},
    priority::Priority,
};
use reth_network_types::PeerId;
use reth_primitives::{
    BlockBody, BlockHash, BlockHashOrNumber, BlockNumber, BytesMut, Header, HeadersDirection,
    SealedHeader, B256,
};
use std::{collections::HashMap, path::Path};
use thiserror::Error;
use tokio::{fs::File, io::AsyncReadExt};
use tokio_stream::StreamExt;
use tokio_util::codec::FramedRead;
use tracing::{debug, trace, warn};

/// Default byte length of chunk to read from chain file.
///
/// Default is 1 GB.
pub const DEFAULT_BYTE_LEN_CHUNK_CHAIN_FILE: u64 = 1_000_000_000;

/// Front-end API for fetching chain data from a file.
///
/// Blocks are assumed to be written one after another in a file, as rlp bytes.
///
/// For example, if the file contains 3 blocks, the file is assumed to be encoded as follows:
/// rlp(block1) || rlp(block2) || rlp(block3)
///
/// Blocks are assumed to have populated transactions, so reading headers will also buffer
/// transactions in memory for use in the bodies stage.
///
/// This reads the entire file into memory, so it is not suitable for large files.
#[derive(Debug)]
pub struct FileClient {
    /// The buffered headers retrieved when fetching new bodies.
    headers: HashMap<BlockNumber, Header>,

    /// A mapping between block hash and number.
    hash_to_number: HashMap<BlockHash, BlockNumber>,

    /// The buffered bodies retrieved when fetching new headers.
    bodies: HashMap<BlockHash, BlockBody>,
}

/// An error that can occur when constructing and using a [`FileClient`].
#[derive(Debug, Error)]
pub enum FileClientError {
    /// An error occurred when opening or reading the file.
    #[error(transparent)]
    Io(#[from] std::io::Error),

    /// An error occurred when decoding blocks, headers, or rlp headers from the file.
    #[error("{0}")]
    Rlp(alloy_rlp::Error, Vec<u8>),
}

impl FileClient {
    /// Create a new file client from a file path.
    pub async fn new<P: AsRef<Path>>(path: P) -> Result<Self, FileClientError> {
        let file = File::open(path).await?;
        FileClient::from_file(file).await
    }

    /// Initialize the [`FileClient`] with a file directly.
    pub(crate) async fn from_file(mut file: File) -> Result<Self, FileClientError> {
        // get file len from metadata before reading
        let metadata = file.metadata().await?;
        let file_len = metadata.len();

        let mut reader = vec![];
        file.read_to_end(&mut reader).await?;

        Ok(Self::from_reader(&reader[..], file_len).await?.0)
    }

    /// Initialize the [`FileClient`] from bytes that have been read from file.
    pub(crate) async fn from_reader<B>(
        reader: B,
        num_bytes: u64,
    ) -> Result<(Self, Vec<u8>), FileClientError>
    where
        B: AsyncReadExt + Unpin,
    {
        let mut headers = HashMap::new();
        let mut hash_to_number = HashMap::new();
        let mut bodies = HashMap::new();

        // use with_capacity to make sure the internal buffer contains the entire chunk
        let mut stream = FramedRead::with_capacity(reader, BlockFileCodec, num_bytes as usize);

        trace!(target: "downloaders::file",
            target_num_bytes=num_bytes,
            capacity=stream.read_buffer().capacity(),
            "init decode stream"
        );

        let mut remaining_bytes = vec![];

        let mut log_interval = 0;
        let mut log_interval_start_block = 0;

        while let Some(block_res) = stream.next().await {
            let block = match block_res {
                Ok(block) => block,
                Err(FileClientError::Rlp(err, bytes)) => {
                    trace!(target: "downloaders::file",
                        %err,
                        bytes_len=bytes.len(),
                        "partial block returned from decoding chunk"
                    );
                    remaining_bytes = bytes;
                    break
                }
                Err(err) => return Err(err),
            };
            let block_number = block.header.number;
            let block_hash = block.header.hash_slow();

            // add to the internal maps
            headers.insert(block.header.number, block.header.clone());
            hash_to_number.insert(block_hash, block.header.number);
            bodies.insert(
                block_hash,
                BlockBody {
                    transactions: block.body,
                    ommers: block.ommers,
                    withdrawals: block.withdrawals,
                },
            );

            if log_interval == 0 {
                trace!(target: "downloaders::file",
                    block_number,
                    "read first block"
                );
                log_interval_start_block = block_number;
            } else if log_interval % 100_000 == 0 {
                trace!(target: "downloaders::file",
                    blocks=?log_interval_start_block..=block_number,
                    "read blocks from file"
                );
                log_interval_start_block = block_number + 1;
            }
            log_interval += 1;
        }

        trace!(target: "downloaders::file", blocks = headers.len(), "Initialized file client");

        Ok((Self { headers, hash_to_number, bodies }, remaining_bytes))
    }

    /// Get the tip hash of the chain.
    pub fn tip(&self) -> Option<B256> {
        self.headers.get(&self.max_block()?).map(|h| h.hash_slow())
    }

    /// Get the start hash of the chain.
    pub fn start(&self) -> Option<B256> {
        self.headers.get(&self.min_block()?).map(|h| h.hash_slow())
    }

    /// Returns the highest block number of this client has or `None` if empty
    pub fn max_block(&self) -> Option<u64> {
        self.headers.keys().max().copied()
    }

    /// Returns the lowest block number of this client has or `None` if empty
    pub fn min_block(&self) -> Option<u64> {
        self.headers.keys().min().copied()
    }

    /// Clones and returns the highest header of this client has or `None` if empty. Seals header
    /// before returning.
    pub fn tip_header(&self) -> Option<SealedHeader> {
        self.headers.get(&self.max_block()?).map(|h| h.clone().seal_slow())
    }

    /// Returns true if all blocks are canonical (no gaps)
    pub fn has_canonical_blocks(&self) -> bool {
        if self.headers.is_empty() {
            return true
        }
        let mut nums = self.headers.keys().copied().collect::<Vec<_>>();
        nums.sort_unstable();
        let mut iter = nums.into_iter();
        let mut lowest = iter.next().expect("not empty");
        for next in iter {
            if next != lowest + 1 {
                return false
            }
            lowest = next;
        }
        true
    }

    /// Use the provided bodies as the file client's block body buffer.
    pub fn with_bodies(mut self, bodies: HashMap<BlockHash, BlockBody>) -> Self {
        self.bodies = bodies;
        self
    }

    /// Use the provided headers as the file client's block body buffer.
    pub fn with_headers(mut self, headers: HashMap<BlockNumber, Header>) -> Self {
        self.headers = headers;
        for (number, header) in &self.headers {
            self.hash_to_number.insert(header.hash_slow(), *number);
        }
        self
    }

    /// Returns the current number of headers in the client.
    pub fn headers_len(&self) -> usize {
        self.headers.len()
    }

    /// Returns the current number of bodies in the client.
    pub fn bodies_len(&self) -> usize {
        self.bodies.len()
    }

<<<<<<< HEAD
    /// Returns an iterator over headers in the client.
    pub fn headers_iter(&mut self) -> impl Iterator<Item = &Header> {
        self.headers.values()
    }

    /// Returns a mutable iterator over bodies in the client.
    pub fn bodies_iter_mut(&mut self) -> impl Iterator<Item = (&u64, &mut BlockBody)> {
        let bodies = &mut self.bodies;
        let headers = &self.headers;
        headers.keys().zip(bodies.values_mut())
=======
    /// Returns the current number of transactions in the client.
    pub fn total_transactions(&self) -> usize {
        self.bodies.iter().flat_map(|(_, body)| &body.transactions).count()
>>>>>>> 978b1f9c
    }
}

impl HeadersClient for FileClient {
    type Output = HeadersFut;

    fn get_headers_with_priority(
        &self,
        request: HeadersRequest,
        _priority: Priority,
    ) -> Self::Output {
        // this just searches the buffer, and fails if it can't find the header
        let mut headers = Vec::new();
        trace!(target: "downloaders::file", request=?request, "Getting headers");

        let start_num = match request.start {
            BlockHashOrNumber::Hash(hash) => match self.hash_to_number.get(&hash) {
                Some(num) => *num,
                None => {
                    warn!(%hash, "Could not find starting block number for requested header hash");
                    return Box::pin(async move { Err(RequestError::BadResponse) })
                }
            },
            BlockHashOrNumber::Number(num) => num,
        };

        let range = if request.limit == 1 {
            Either::Left(start_num..start_num + 1)
        } else {
            match request.direction {
                HeadersDirection::Rising => Either::Left(start_num..start_num + request.limit),
                HeadersDirection::Falling => {
                    Either::Right((start_num - request.limit + 1..=start_num).rev())
                }
            }
        };

        trace!(target: "downloaders::file", range=?range, "Getting headers with range");

        for block_number in range {
            match self.headers.get(&block_number).cloned() {
                Some(header) => headers.push(header),
                None => {
                    warn!(number=%block_number, "Could not find header");
                    return Box::pin(async move { Err(RequestError::BadResponse) })
                }
            }
        }

        Box::pin(async move { Ok((PeerId::default(), headers).into()) })
    }
}

impl BodiesClient for FileClient {
    type Output = BodiesFut;

    fn get_block_bodies_with_priority(
        &self,
        hashes: Vec<B256>,
        _priority: Priority,
    ) -> Self::Output {
        // this just searches the buffer, and fails if it can't find the block
        let mut bodies = Vec::new();

        // check if any are an error
        // could unwrap here
        for hash in hashes {
            match self.bodies.get(&hash).cloned() {
                Some(body) => bodies.push(body),
                None => return Box::pin(async move { Err(RequestError::BadResponse) }),
            }
        }

        Box::pin(async move { Ok((PeerId::default(), bodies).into()) })
    }
}

impl DownloadClient for FileClient {
    fn report_bad_message(&self, _peer_id: PeerId) {
        warn!("Reported a bad message on a file client, the file may be corrupted or invalid");
        // noop
    }

    fn num_connected_peers(&self) -> usize {
        // no such thing as connected peers when we are just using a file
        1
    }
}

/// Chunks file into several [`FileClient`]s.
#[derive(Debug)]
pub struct ChunkedFileReader {
    /// File to read from.
    file: File,
    /// Current file byte length.
    file_byte_len: u64,
    /// Bytes that have been read.
    chunk: Vec<u8>,
    /// Max bytes per chunk.
    chunk_byte_len: u64,
}

impl ChunkedFileReader {
    /// Opens the file to import from given path. Returns a new instance. If no chunk byte length
    /// is passed, chunks have [`DEFAULT_BYTE_LEN_CHUNK_CHAIN_FILE`] (one static file).
    pub async fn new<P: AsRef<Path>>(
        path: P,
        chunk_byte_len: Option<u64>,
    ) -> Result<Self, FileClientError> {
        let file = File::open(path).await?;
        let chunk_byte_len = chunk_byte_len.unwrap_or(DEFAULT_BYTE_LEN_CHUNK_CHAIN_FILE);

        Self::from_file(file, chunk_byte_len).await
    }

    /// Opens the file to import from given path. Returns a new instance.
    pub async fn from_file(file: File, chunk_byte_len: u64) -> Result<Self, FileClientError> {
        // get file len from metadata before reading
        let metadata = file.metadata().await?;
        let file_byte_len = metadata.len();

        Ok(Self { file, file_byte_len, chunk: vec![], chunk_byte_len })
    }

    /// Calculates the number of bytes to read from the chain file. Returns a tuple of the chunk
    /// length and the remaining file length.
    fn chunk_len(&self) -> u64 {
        let Self { chunk_byte_len, file_byte_len, .. } = *self;
        let file_byte_len = file_byte_len + self.chunk.len() as u64;

        if chunk_byte_len > file_byte_len {
            // last chunk
            file_byte_len
        } else {
            chunk_byte_len
        }
    }

    /// Read next chunk from file. Returns [`FileClient`] containing decoded chunk.
    pub async fn next_chunk(&mut self) -> Result<Option<FileClient>, FileClientError> {
        if self.file_byte_len == 0 && self.chunk.is_empty() {
            // eof
            return Ok(None)
        }

        let chunk_target_len = self.chunk_len();
        let old_bytes_len = self.chunk.len() as u64;

        // calculate reserved space in chunk
        let new_read_bytes_target_len = chunk_target_len - old_bytes_len;

        // read new bytes from file
        let mut reader = BytesMut::zeroed(new_read_bytes_target_len as usize);
        // actual bytes that have been read
        let new_read_bytes_len = self.file.read_exact(&mut reader).await? as u64;

        // update remaining file length
        self.file_byte_len -= new_read_bytes_len;

        let prev_read_bytes_len = self.chunk.len();

        // read new bytes from file into chunk
        self.chunk.extend_from_slice(&reader[..]);
        let next_chunk_byte_len = self.chunk.len();

        debug!(target: "downloaders::file",
            max_chunk_byte_len=self.chunk_byte_len,
            prev_read_bytes_len,
            new_read_bytes_target_len,
            new_read_bytes_len,
            reader_capacity=reader.capacity(),
            next_chunk_byte_len,
            remaining_file_byte_len=self.file_byte_len,
            "new bytes were read from file"
        );

        // make new file client from chunk
        let (file_client, bytes) =
            FileClient::from_reader(&self.chunk[..], next_chunk_byte_len as u64).await?;

        debug!(target: "downloaders::file",
            headers_len=file_client.headers.len(),
            bodies_len=file_client.bodies.len(),
            remaining_bytes_len=bytes.len(),
            "parsed blocks that were read from file"
        );

        // save left over bytes
        self.chunk = bytes;

        Ok(Some(file_client))
    }
}

#[cfg(test)]
mod tests {
    use super::*;
    use crate::{
        bodies::{
            bodies::BodiesDownloaderBuilder,
            test_utils::{insert_headers, zip_blocks},
        },
        headers::{reverse_headers::ReverseHeadersDownloaderBuilder, test_utils::child_header},
        test_utils::{generate_bodies, generate_bodies_file},
    };
    use assert_matches::assert_matches;
    use futures_util::stream::StreamExt;
    use rand::Rng;
    use reth_consensus::test_utils::TestConsensus;
    use reth_interfaces::p2p::{
        bodies::downloader::BodyDownloader,
        headers::downloader::{HeaderDownloader, SyncTarget},
    };
    use reth_provider::test_utils::create_test_provider_factory;
    use std::{mem, sync::Arc};

    #[tokio::test]
    async fn streams_bodies_from_buffer() {
        // Generate some random blocks
        let factory = create_test_provider_factory();
        let (headers, mut bodies) = generate_bodies(0..=19);

        insert_headers(factory.db_ref().db(), &headers);

        // create an empty file
        let file = tempfile::tempfile().unwrap();

        let client =
            Arc::new(FileClient::from_file(file.into()).await.unwrap().with_bodies(bodies.clone()));
        let mut downloader = BodiesDownloaderBuilder::default().build(
            client.clone(),
            Arc::new(TestConsensus::default()),
            factory,
        );
        downloader.set_download_range(0..=19).expect("failed to set download range");

        assert_matches!(
            downloader.next().await,
            Some(Ok(res)) => assert_eq!(res, zip_blocks(headers.iter(), &mut bodies))
        );
    }

    #[tokio::test]
    async fn download_headers_at_fork_head() {
        reth_tracing::init_test_tracing();

        let p3 = SealedHeader::default();
        let p2 = child_header(&p3);
        let p1 = child_header(&p2);
        let p0 = child_header(&p1);

        let file = tempfile::tempfile().unwrap();
        let client = Arc::new(FileClient::from_file(file.into()).await.unwrap().with_headers(
            HashMap::from([
                (0u64, p0.clone().unseal()),
                (1, p1.clone().unseal()),
                (2, p2.clone().unseal()),
                (3, p3.clone().unseal()),
            ]),
        ));

        let mut downloader = ReverseHeadersDownloaderBuilder::default()
            .stream_batch_size(3)
            .request_limit(3)
            .build(Arc::clone(&client), Arc::new(TestConsensus::default()));
        downloader.update_local_head(p3.clone());
        downloader.update_sync_target(SyncTarget::Tip(p0.hash()));

        let headers = downloader.next().await.unwrap();
        assert_eq!(headers, Ok(vec![p0, p1, p2]));
        assert!(downloader.next().await.is_none());
        assert!(downloader.next().await.is_none());
    }

    #[tokio::test]
    async fn test_download_headers_from_file() {
        reth_tracing::init_test_tracing();

        // Generate some random blocks
        let (file, headers, _) = generate_bodies_file(0..=19).await;
        // now try to read them back
        let client = Arc::new(FileClient::from_file(file).await.unwrap());

        // construct headers downloader and use first header
        let mut header_downloader = ReverseHeadersDownloaderBuilder::default()
            .build(Arc::clone(&client), Arc::new(TestConsensus::default()));
        header_downloader.update_local_head(headers.first().unwrap().clone());
        header_downloader.update_sync_target(SyncTarget::Tip(headers.last().unwrap().hash()));

        // get headers first
        let mut downloaded_headers = header_downloader.next().await.unwrap().unwrap();

        // reverse to make sure it's in the right order before comparing
        downloaded_headers.reverse();

        // the first header is not included in the response
        assert_eq!(downloaded_headers, headers[1..]);
    }

    #[tokio::test]
    async fn test_download_bodies_from_file() {
        // Generate some random blocks
        let factory = create_test_provider_factory();
        let (file, headers, mut bodies) = generate_bodies_file(0..=19).await;

        // now try to read them back
        let client = Arc::new(FileClient::from_file(file).await.unwrap());

        // insert headers in db for the bodies downloader
        insert_headers(factory.db_ref().db(), &headers);

        let mut downloader = BodiesDownloaderBuilder::default().build(
            client.clone(),
            Arc::new(TestConsensus::default()),
            factory,
        );
        downloader.set_download_range(0..=19).expect("failed to set download range");

        assert_matches!(
            downloader.next().await,
            Some(Ok(res)) => assert_eq!(res, zip_blocks(headers.iter(), &mut bodies))
        );
    }

    #[tokio::test]
    async fn test_chunk_download_headers_from_file() {
        reth_tracing::init_test_tracing();

        // rig

        const MAX_BYTE_SIZE_HEADER: usize = 720;

        // Generate some random blocks
        let (file, headers, bodies) = generate_bodies_file(0..=14).await;
        // now try to read them back in chunks.
        for header in &headers {
            assert_eq!(720, mem::size_of_val(header))
        }

        // calculate min for chunk byte length range
        let mut bodies_sizes = bodies.values().map(|body| body.size()).collect::<Vec<_>>();
        bodies_sizes.sort();
        let max_block_size = MAX_BYTE_SIZE_HEADER + bodies_sizes.last().unwrap();
        let chunk_byte_len = rand::thread_rng().gen_range(max_block_size..=max_block_size + 10_000);

        trace!(target: "downloaders::file::test", chunk_byte_len);

        // init reader
        let mut reader = ChunkedFileReader::from_file(file, chunk_byte_len as u64).await.unwrap();

        let mut downloaded_headers: Vec<SealedHeader> = vec![];

        let mut local_header = headers.first().unwrap().clone();

        // test

        while let Some(client) = reader.next_chunk().await.unwrap() {
            let sync_target = client.tip_header().unwrap();
            let sync_target_hash = sync_target.hash();

            // construct headers downloader and use first header
            let mut header_downloader = ReverseHeadersDownloaderBuilder::default()
                .build(Arc::clone(&Arc::new(client)), Arc::new(TestConsensus::default()));
            header_downloader.update_local_head(local_header.clone());
            header_downloader.update_sync_target(SyncTarget::Tip(sync_target_hash));

            // get headers first
            let mut downloaded_headers_chunk = header_downloader.next().await.unwrap().unwrap();

            // export new local header to outer scope
            local_header = sync_target;

            // reverse to make sure it's in the right order before comparing
            downloaded_headers_chunk.reverse();
            downloaded_headers.extend_from_slice(&downloaded_headers_chunk);
        }

        // the first header is not included in the response
        assert_eq!(headers[1..], downloaded_headers);
    }
}<|MERGE_RESOLUTION|>--- conflicted
+++ resolved
@@ -223,7 +223,6 @@
         self.bodies.len()
     }
 
-<<<<<<< HEAD
     /// Returns an iterator over headers in the client.
     pub fn headers_iter(&mut self) -> impl Iterator<Item = &Header> {
         self.headers.values()
@@ -234,11 +233,11 @@
         let bodies = &mut self.bodies;
         let headers = &self.headers;
         headers.keys().zip(bodies.values_mut())
-=======
+    }
+
     /// Returns the current number of transactions in the client.
     pub fn total_transactions(&self) -> usize {
         self.bodies.iter().flat_map(|(_, body)| &body.transactions).count()
->>>>>>> 978b1f9c
     }
 }
 
