--- conflicted
+++ resolved
@@ -8,13 +8,8 @@
     priority::Priority,
 };
 use reth_primitives::{
-<<<<<<< HEAD
-    BlockBody, BlockHash, BlockHashOrNumber, BlockNumber, Header, HeadersDirection, PeerId,
-    SealedHeader, B256,
-=======
     BlockBody, BlockHash, BlockHashOrNumber, BlockNumber, BytesMut, Header, HeadersDirection,
     PeerId, B256,
->>>>>>> e6bf3bfa
 };
 use std::{collections::HashMap, path::Path};
 use thiserror::Error;
@@ -76,11 +71,6 @@
         let metadata = file.metadata().await?;
         let file_len = metadata.len();
 
-<<<<<<< HEAD
-        // todo: read chunks into memory. for op mainnet 1/8 th of blocks below bedrock can be
-        // decoded at once
-=======
->>>>>>> e6bf3bfa
         let mut reader = vec![];
         file.read_buf(&mut reader).await.unwrap();
 
@@ -111,9 +101,6 @@
         let mut log_interval_start_block = 0;
 
         while let Some(block_res) = stream.next().await {
-<<<<<<< HEAD
-            let block = block_res?;
-=======
             let block = match block_res {
                 Ok(block) => block,
                 Err(FileClientError::Rlp(alloy_rlp::Error::InputTooShort, bytes)) => {
@@ -122,7 +109,6 @@
                 }
                 Err(err) => return Err(err),
             };
->>>>>>> e6bf3bfa
             let block_number = block.header.number;
             let block_hash = block.header.hash_slow();
 
@@ -139,13 +125,6 @@
             );
 
             if log_interval == 0 {
-<<<<<<< HEAD
-                log_interval_start_block = block_number;
-            } else if log_interval % 100000 == 0 {
-                trace!(target: "downloaders::file",
-                    blocks=?log_interval_start_block..=block_number,
-                    "inserted blocks into db"
-=======
                 trace!(target: "downloaders::file",
                     block_number,
                     "read first block"
@@ -155,7 +134,6 @@
                 trace!(target: "downloaders::file",
                     blocks=?log_interval_start_block..=block_number,
                     "read blocks from file"
->>>>>>> e6bf3bfa
                 );
                 log_interval_start_block = block_number + 1;
             }
@@ -170,14 +148,6 @@
     /// Get the tip hash of the chain.
     pub fn tip(&self) -> Option<B256> {
         self.headers.get(&((self.headers.len() - 1) as u64)).map(|h| h.hash_slow())
-<<<<<<< HEAD
-    }
-
-    /// Get the start hash of the chain.
-    pub fn start(&self) -> Option<B256> {
-        self.headers.get(&self.min_block()?).map(|h| h.hash_slow())
-=======
->>>>>>> e6bf3bfa
     }
 
     /// Returns the highest block number of this client has or `None` if empty
