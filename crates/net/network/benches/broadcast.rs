#![allow(missing_docs)]
use alloy_primitives::U256;
use criterion::*;
use futures::StreamExt;
use rand::SeedableRng;
use reth_network::{test_utils::Testnet, NetworkEventListenerProvider};
use reth_network_api::Peers;
use reth_provider::test_utils::{ExtendedAccount, MockEthProvider};
use reth_transaction_pool::{test_utils::TransactionGenerator, PoolTransaction};
use std::sync::Arc;
use tokio::{runtime::Runtime as TokioRuntime, sync::mpsc::unbounded_channel};

criterion_group!(
    name = broadcast_benches;
    config = Criterion::default();
    targets = broadcast_ingress_bench
);

pub fn broadcast_ingress_bench(c: &mut Criterion) {
    let rt = TokioRuntime::new().unwrap();

    let mut group = c.benchmark_group("Broadcast Ingress");
    group.sample_size(10);
    group.bench_function("receive_broadcasts", move |b| {
        b.to_async(&rt).iter_with_setup(
            || {
                // `b.to_async(rt)` automatically enters the
                // runtime context and simply calling `block_on` here will cause the code to panic.
                tokio::task::block_in_place(|| {
                    tokio::runtime::Handle::current().block_on(async {
                        let provider = MockEthProvider::default();
                        let mut net = Testnet::create_with(2, provider.clone()).await;

                        let mut peer0 = net.remove_peer(0);
                        let (tx, transactions_rx) = unbounded_channel();
                        peer0.network_mut().set_transactions(tx);
                        let mut events0 = peer0.handle().event_listener();
                        let net = net.with_eth_pool();
                        let handle = net.spawn();
                        let peer1 = handle.peers()[0].network().clone();
                        let peer0_id = peer0.peer_id();
                        peer1.add_peer(peer0_id, peer0.local_addr());

                        // await connection
                        tokio::select! {
                            _ = events0.next() => {}
                            _ = &mut peer0 => {}
                        }

                        // prepare some transactions
<<<<<<< HEAD
                        let mut tx_gen = TransactionGenerator::new(TestRng::deterministic_rng(
                            RngAlgorithm::ChaCha,
                        ));
=======
                        let mut gen =
                            TransactionGenerator::new(rand::rngs::StdRng::seed_from_u64(0));
>>>>>>> 9f608298
                        let num_broadcasts = 10;
                        for _ in 0..num_broadcasts {
                            for _ in 0..2 {
                                let mut txs = Vec::new();
                                let tx = tx_gen.gen_eip1559_pooled();
                                // ensure the sender has balance
                                provider.add_account(
                                    tx.sender(),
                                    ExtendedAccount::new(0, U256::from(100_000_000)),
                                );
                                txs.push(Arc::new(tx.transaction().clone().into_inner()));
                                peer1.send_transactions(peer0_id, txs);
                            }
                        }
                        (num_broadcasts, transactions_rx, peer0, handle)
                    })
                })
            },
            |(num_txs, mut transactions_rx, mut peer0, _handle)| async move {
                let mut count = 0;
                loop {
                    tokio::select! {
                        _ = transactions_rx.recv() => {
                            count += 1;
                            if count == num_txs {
                                break;
                            }
                        },
                        _ = &mut peer0 => {
                        }
                    }
                }
            },
        )
    });
}

criterion_main!(broadcast_benches);<|MERGE_RESOLUTION|>--- conflicted
+++ resolved
@@ -48,14 +48,8 @@
                         }
 
                         // prepare some transactions
-<<<<<<< HEAD
-                        let mut tx_gen = TransactionGenerator::new(TestRng::deterministic_rng(
-                            RngAlgorithm::ChaCha,
-                        ));
-=======
                         let mut gen =
                             TransactionGenerator::new(rand::rngs::StdRng::seed_from_u64(0));
->>>>>>> 9f608298
                         let num_broadcasts = 10;
                         for _ in 0..num_broadcasts {
                             for _ in 0..2 {
