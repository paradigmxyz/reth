--- conflicted
+++ resolved
@@ -124,11 +124,7 @@
     "url/serde",
     "reth-primitives-traits/serde",
     "reth-ethereum-forks/serde",
-<<<<<<< HEAD
-    "reth-provider/serde",
     "reth-network/serde",
-=======
->>>>>>> 65b7b337
     "reth-transaction-pool/serde",
 ]
 test-utils = [
