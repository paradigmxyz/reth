[package]
name = "reth-network"
version.workspace = true
edition.workspace = true
rust-version.workspace = true
license.workspace = true
homepage.workspace = true
repository.workspace = true
description = "Ethereum network support"

[lints]
workspace = true

[package.metadata.cargo-udeps.ignore]
normal = [
    # Used for diagrams in docs
    "aquamarine",
]

[dependencies]
# reth
reth-interfaces.workspace = true
reth-primitives.workspace = true
reth-net-common.workspace = true
reth-network-api.workspace = true
reth-discv4.workspace = true
reth-dns-discovery.workspace = true
reth-eth-wire.workspace = true
reth-ecies.workspace = true
reth-tasks.workspace = true
reth-transaction-pool.workspace = true
reth-provider.workspace = true
reth-rpc-types.workspace = true
reth-tokio-util.workspace = true

alloy-rlp.workspace = true

# async/futures
futures.workspace = true
pin-project.workspace = true
tokio = { workspace = true, features = ["io-util", "net", "macros", "rt-multi-thread", "time"] }
tokio-stream.workspace = true
tokio-util = { workspace = true, features = ["codec"] }

# io
serde = { workspace = true, optional = true }
humantime-serde = { version = "1.1", optional = true }
serde_json = { workspace = true, optional = true }

# metrics
reth-metrics = { workspace = true, features = ["common"] }
metrics.workspace = true

# misc
auto_impl = "1"
aquamarine.workspace = true
tracing.workspace = true
fnv = "1.0"
thiserror.workspace = true
parking_lot.workspace = true
async-trait.workspace = true
linked_hash_set = "0.1"
linked-hash-map = "0.5.6"
rand.workspace = true
secp256k1 = { workspace = true, features = ["global-context", "rand-std", "recovery"] }
<<<<<<< HEAD
derive_more = { version = "0.99.17", default-features = false, features = ["deref", "deref_mut"] }
=======
derive_more.workspace = true
>>>>>>> 32d40244
schnellru.workspace = true

enr = { workspace = true, features = ["rust-secp256k1"], optional = true }
tempfile = { workspace = true, optional = true }

[dev-dependencies]
# reth
reth-discv4 = { workspace = true, features = ["test-utils"] }
reth-interfaces = { workspace = true, features = ["test-utils"] }
reth-primitives = { workspace = true, features = ["test-utils"] }

# we need to enable the test-utils feature in our own crate to use utils in
# integration tests
reth-network = { workspace = true, features = ["test-utils"] }

reth-provider = { workspace = true, features = ["test-utils"] }
reth-tracing.workspace = true
reth-transaction-pool = { workspace = true, features = ["test-utils"] }

ethers-core = { workspace = true, default-features = false }
ethers-providers = { workspace = true, default-features = false, features = ["ws"] }
ethers-signers = { workspace = true, default-features = false }
ethers-middleware = { workspace = true, default-features = false }

enr = { workspace = true, features = ["serde", "rust-secp256k1"] }

# misc
serial_test.workspace = true
tempfile.workspace = true

## Benchmarks
pprof = { workspace = true, features = ["criterion", "flamegraph"] }
criterion = { workspace = true, features = ["async_tokio", "html_reports"] }

[features]
default = ["serde"]
serde = ["dep:serde", "dep:humantime-serde", "secp256k1/serde", "enr?/serde", "dep:serde_json"]
test-utils = ["reth-provider/test-utils", "dep:enr", "dep:tempfile", "reth-transaction-pool/test-utils"]
geth-tests = []
optimism = [
    "reth-primitives/optimism",
    "reth-transaction-pool/optimism",
    "reth-provider/optimism",
    "reth-network-api/optimism",
    "reth-rpc-types/optimism",
]

[[bench]]
name = "bench"
required-features = ["test-utils"]
harness = false<|MERGE_RESOLUTION|>--- conflicted
+++ resolved
@@ -63,11 +63,7 @@
 linked-hash-map = "0.5.6"
 rand.workspace = true
 secp256k1 = { workspace = true, features = ["global-context", "rand-std", "recovery"] }
-<<<<<<< HEAD
-derive_more = { version = "0.99.17", default-features = false, features = ["deref", "deref_mut"] }
-=======
 derive_more.workspace = true
->>>>>>> 32d40244
 schnellru.workspace = true
 
 enr = { workspace = true, features = ["rust-secp256k1"], optional = true }
