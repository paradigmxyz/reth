[package]
name = "reth-network"
version.workspace = true
edition.workspace = true
rust-version.workspace = true
license.workspace = true
homepage.workspace = true
repository.workspace = true
description = "Ethereum network support"

[lints]
workspace = true

[dependencies]
# reth
reth-chainspec.workspace = true
reth-fs-util.workspace = true
reth-primitives-traits.workspace = true
reth-net-banlist.workspace = true
reth-network-api.workspace = true
reth-network-p2p.workspace = true
reth-discv4.workspace = true
reth-discv5.workspace = true
reth-dns-discovery.workspace = true
reth-engine-primitives.workspace = true
reth-ethereum-forks.workspace = true
reth-eth-wire.workspace = true
reth-eth-wire-types.workspace = true
reth-ecies.workspace = true
reth-tasks.workspace = true
reth-transaction-pool.workspace = true
reth-storage-api.workspace = true
reth-tokio-util.workspace = true
reth-consensus.workspace = true
reth-network-peers = { workspace = true, features = ["net"] }
reth-network-types.workspace = true

# ethereum
alloy-consensus.workspace = true
alloy-eips.workspace = true
alloy-primitives.workspace = true
alloy-rlp.workspace = true
enr = { workspace = true, features = ["serde", "rust-secp256k1"] }
discv5.workspace = true

# reth-ethereum
reth-ethereum-primitives.workspace = true

# async/futures
futures.workspace = true
pin-project.workspace = true
tokio = { workspace = true, features = ["io-util", "net", "macros", "rt-multi-thread", "time"] }
tokio-stream.workspace = true
tokio-util = { workspace = true, features = ["codec"] }

# io
serde = { workspace = true, optional = true }

# metrics
reth-metrics = { workspace = true, features = ["common"] }
metrics.workspace = true

# misc
auto_impl.workspace = true
aquamarine.workspace = true
tracing.workspace = true
rustc-hash.workspace = true
thiserror.workspace = true
parking_lot.workspace = true
rand.workspace = true
secp256k1 = { workspace = true, features = ["global-context", "std", "recovery"] }
derive_more.workspace = true
schnellru.workspace = true
itertools.workspace = true
tempfile = { workspace = true, optional = true }
smallvec.workspace = true

[dev-dependencies]
# reth
reth-discv4 = { workspace = true, features = ["test-utils"] }

# we need to enable the test-utils feature in our own crate to use utils in
# integration tests
reth-network = { workspace = true, features = ["test-utils"] }
reth-network-p2p = { workspace = true, features = ["test-utils"] }
reth-network-types = { workspace = true, features = ["test-utils"] }

reth-provider = { workspace = true, features = ["test-utils"] }
reth-tracing.workspace = true
reth-transaction-pool = { workspace = true, features = ["test-utils"] }

# alloy deps for testing against nodes
alloy-node-bindings.workspace = true
alloy-provider = { workspace = true, features = ["admin-api"] }
alloy-consensus.workspace = true

# misc
serial_test.workspace = true
tempfile.workspace = true
url.workspace = true
secp256k1 = { workspace = true, features = ["rand"] }

## Benchmarks
pprof = { workspace = true, features = ["criterion", "flamegraph"] }
criterion = { workspace = true, features = ["async_tokio", "html_reports"] }

[features]
geth-tests = []
serde = [
    "dep:serde",
    "secp256k1/serde",
    "enr/serde",
    "reth-network-types/serde",
    "reth-dns-discovery/serde",
    "reth-eth-wire/serde",
    "reth-eth-wire-types/serde",
    "alloy-consensus/serde",
    "alloy-eips/serde",
    "alloy-primitives/serde",
    "discv5/serde",
    "parking_lot/serde",
    "rand/serde",
    "smallvec/serde",
    "url/serde",
    "reth-primitives-traits/serde",
    "reth-ethereum-forks/serde",
<<<<<<< HEAD
    "reth-provider/serde",
    "reth-ethereum-primitives/serde",
=======
    "reth-network/serde",
    "reth-transaction-pool/serde",
>>>>>>> 0eb893e0
]
test-utils = [
    "dep:tempfile",
    "reth-transaction-pool/test-utils",
    "reth-network-types/test-utils",
    "reth-chainspec/test-utils",
    "reth-consensus/test-utils",
    "reth-discv4/test-utils",
    "reth-network/test-utils",
    "reth-network-p2p/test-utils",
    "reth-primitives-traits/test-utils",
    "reth-provider/test-utils",
    "reth-ethereum-primitives/test-utils",
]

[[bench]]
name = "broadcast"
required-features = ["test-utils"]
harness = false

[[bench]]
name = "tx_manager_hash_fetching"
required-features = ["test-utils"]
harness = false<|MERGE_RESOLUTION|>--- conflicted
+++ resolved
@@ -124,13 +124,9 @@
     "url/serde",
     "reth-primitives-traits/serde",
     "reth-ethereum-forks/serde",
-<<<<<<< HEAD
-    "reth-provider/serde",
-    "reth-ethereum-primitives/serde",
-=======
     "reth-network/serde",
     "reth-transaction-pool/serde",
->>>>>>> 0eb893e0
+    "reth-ethereum-primitives/serde",
 ]
 test-utils = [
     "dep:tempfile",
