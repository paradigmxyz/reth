--- conflicted
+++ resolved
@@ -27,11 +27,8 @@
 reth-provider.workspace = true
 reth-rpc-types.workspace = true
 reth-tokio-util.workspace = true
-<<<<<<< HEAD
 reth-net-p2p.workspace = true
-=======
 reth-consensus.workspace = true
->>>>>>> b3db4cf5
 
 # ethereum
 enr = { workspace = true, features = ["serde", "rust-secp256k1"] }
