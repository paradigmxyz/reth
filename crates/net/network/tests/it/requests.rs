#![allow(unreachable_pub)]
//! Tests for eth related requests

use std::sync::Arc;

use alloy_primitives::{Bytes, TxKind, U256};
use rand::Rng;
use reth_eth_wire::HeadersDirection;
use reth_network::{
    test_utils::{NetworkEventStream, Testnet},
    BlockDownloaderProvider, NetworkEventListenerProvider,
};
use reth_network_api::{NetworkInfo, Peers};
use reth_network_p2p::{
    bodies::client::BodiesClient,
    headers::client::{HeadersClient, HeadersRequest},
};
use reth_primitives::{
<<<<<<< HEAD
    alloy_primitives::Parity, Block, BlockBody, Bytes, Header, Signature, Transaction,
    TransactionSigned, TxEip2930, TxKind, U256,
=======
    Block, BlockBody, Header, Signature, Transaction, TransactionSigned, TxEip2930,
>>>>>>> b9140ccc
};
use reth_provider::test_utils::MockEthProvider;

/// Returns a new [`TransactionSigned`] with some random parameters
pub fn rng_transaction(rng: &mut impl rand::RngCore) -> TransactionSigned {
    let request = Transaction::Eip2930(TxEip2930 {
        chain_id: rng.gen(),
        nonce: rng.gen(),
        gas_price: rng.gen(),
        gas_limit: rng.gen(),
        to: TxKind::Create,
        value: U256::from(rng.gen::<u128>()),
        input: Bytes::from(vec![1, 2]),
        access_list: Default::default(),
    });
    let signature = Signature::new(U256::default(), U256::default(), Parity::Parity(true));

    TransactionSigned::from_transaction_and_signature(request, signature)
}

#[tokio::test(flavor = "multi_thread")]
async fn test_get_body() {
    reth_tracing::init_test_tracing();
    let mut rng = rand::thread_rng();
    let mock_provider = Arc::new(MockEthProvider::default());

    let mut net = Testnet::create_with(2, mock_provider.clone()).await;

    // install request handlers
    net.for_each_mut(|peer| peer.install_request_handler());

    let handle0 = net.peers()[0].handle();
    let mut events0 = NetworkEventStream::new(handle0.event_listener());

    let handle1 = net.peers()[1].handle();

    let _handle = net.spawn();

    let fetch0 = handle0.fetch_client().await.unwrap();

    handle0.add_peer(*handle1.peer_id(), handle1.local_addr());
    let connected = events0.next_session_established().await.unwrap();
    assert_eq!(connected, *handle1.peer_id());

    // request some blocks
    for _ in 0..100 {
        // Set a new random block to the mock storage and request it via the network
        let block_hash = rng.gen();
        let mut block = Block::default();
        block.body.push(rng_transaction(&mut rng));

        mock_provider.add_block(block_hash, block.clone());

        let res = fetch0.get_block_bodies(vec![block_hash]).await;
        assert!(res.is_ok(), "{res:?}");

        let blocks = res.unwrap().1;
        assert_eq!(blocks.len(), 1);
        let expected = BlockBody {
            transactions: block.body,
            ommers: block.ommers,
            withdrawals: None,
            requests: None,
        };
        assert_eq!(blocks[0], expected);
    }
}

#[tokio::test(flavor = "multi_thread")]
async fn test_get_header() {
    reth_tracing::init_test_tracing();
    let mut rng = rand::thread_rng();
    let mock_provider = Arc::new(MockEthProvider::default());

    let mut net = Testnet::create_with(2, mock_provider.clone()).await;

    // install request handlers
    net.for_each_mut(|peer| peer.install_request_handler());

    let handle0 = net.peers()[0].handle();
    let mut events0 = NetworkEventStream::new(handle0.event_listener());

    let handle1 = net.peers()[1].handle();

    let _handle = net.spawn();

    let fetch0 = handle0.fetch_client().await.unwrap();

    handle0.add_peer(*handle1.peer_id(), handle1.local_addr());
    let connected = events0.next_session_established().await.unwrap();
    assert_eq!(connected, *handle1.peer_id());

    let start: u64 = rng.gen();
    let mut hash = rng.gen();
    // request some headers
    for idx in 0..100 {
        // Set a new random header to the mock storage and request it via the network
        let header = Header { number: start + idx, parent_hash: hash, ..Default::default() };
        hash = rng.gen();

        mock_provider.add_header(hash, header.clone());

        let req =
            HeadersRequest { start: hash.into(), limit: 1, direction: HeadersDirection::Falling };

        let res = fetch0.get_headers(req).await;
        assert!(res.is_ok(), "{res:?}");

        let headers = res.unwrap().1;
        assert_eq!(headers.len(), 1);
        assert_eq!(headers[0], header);
    }
}<|MERGE_RESOLUTION|>--- conflicted
+++ resolved
@@ -16,12 +16,8 @@
     headers::client::{HeadersClient, HeadersRequest},
 };
 use reth_primitives::{
-<<<<<<< HEAD
-    alloy_primitives::Parity, Block, BlockBody, Bytes, Header, Signature, Transaction,
-    TransactionSigned, TxEip2930, TxKind, U256,
-=======
-    Block, BlockBody, Header, Signature, Transaction, TransactionSigned, TxEip2930,
->>>>>>> b9140ccc
+    alloy_primitives::Parity, Block, BlockBody, Header, Signature, Transaction, TransactionSigned,
+    TxEip2930,
 };
 use reth_provider::test_utils::MockEthProvider;
 
