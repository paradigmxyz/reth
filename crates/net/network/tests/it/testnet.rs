//! A network implementation for testing purposes.

use futures::{FutureExt, StreamExt};
use pin_project::pin_project;
use reth_eth_wire::DisconnectReason;
use reth_network::{
    error::NetworkError, eth_requests::EthRequestHandler, NetworkConfig, NetworkEvent,
    NetworkHandle, NetworkManager,
};
use reth_primitives::PeerId;
use reth_provider::{test_utils::NoopProvider, BlockProvider, HeaderProvider};
use secp256k1::SecretKey;
use std::{
    fmt,
    future::Future,
    net::{Ipv4Addr, SocketAddr, SocketAddrV4},
    pin::Pin,
    sync::Arc,
    task::{Context, Poll},
};
use tokio::{
    sync::{mpsc::unbounded_channel, oneshot},
    task::JoinHandle,
};
use tokio_stream::wrappers::UnboundedReceiverStream;

/// A test network consisting of multiple peers.
#[derive(Default)]
pub struct Testnet<C> {
    /// All running peers in the network.
    peers: Vec<Peer<C>>,
}

// === impl Testnet ===

impl<C> Testnet<C>
where
    C: BlockProvider + HeaderProvider,
{
    /// Same as [`Self::try_create_with`] but panics on error
    pub async fn create_with(num_peers: usize, provider: Arc<C>) -> Self {
        Self::try_create_with(num_peers, provider).await.unwrap()
    }

    /// Creates a new [`Testnet`] with the given number of peers and the provider.
    pub async fn try_create_with(num_peers: usize, provider: Arc<C>) -> Result<Self, NetworkError> {
        let mut this = Self { peers: Vec::with_capacity(num_peers) };
        for _ in 0..num_peers {
            let config = PeerConfig::new(Arc::clone(&provider));
            this.add_peer_with_config(config).await?;
        }
        Ok(this)
    }

    pub fn peers_mut(&mut self) -> &mut [Peer<C>] {
        &mut self.peers
    }

    pub fn peers(&self) -> &[Peer<C>] {
        &self.peers
    }

    pub fn peers_iter_mut(&mut self) -> impl Iterator<Item = &mut Peer<C>> + '_ {
        self.peers.iter_mut()
    }

    pub fn peers_iter(&self) -> impl Iterator<Item = &Peer<C>> + '_ {
        self.peers.iter()
    }

    pub async fn extend_peer_with_config(
        &mut self,
        configs: impl IntoIterator<Item = PeerConfig<C>>,
    ) -> Result<(), NetworkError> {
        for config in configs {
            self.add_peer_with_config(config).await?;
        }
        Ok(())
    }

    pub async fn add_peer_with_config(
        &mut self,
        config: PeerConfig<C>,
    ) -> Result<(), NetworkError> {
        let PeerConfig { config, client, secret_key } = config;

        let network = NetworkManager::new(config).await?;
        let peer = Peer { network, client, secret_key, request_handler: None };
        self.peers.push(peer);
        Ok(())
    }

    /// Returns all handles to the networks
    pub fn handles(&self) -> impl Iterator<Item = NetworkHandle> + '_ {
        self.peers.iter().map(|p| p.handle())
    }

    /// Apply a closure on each peer
    pub fn for_each<F>(&self, f: F)
    where
        F: Fn(&Peer<C>),
    {
        self.peers.iter().for_each(f)
    }

    /// Apply a closure on each peer
    pub fn for_each_mut<F>(&mut self, f: F)
    where
        F: FnMut(&mut Peer<C>),
    {
        self.peers.iter_mut().for_each(f)
    }
}

impl<C> Testnet<C>
where
    C: BlockProvider + HeaderProvider + 'static,
{
    /// Spawns the testnet to a separate task
    pub fn spawn(self) -> TestnetHandle<C> {
        let (tx, rx) = oneshot::channel::<oneshot::Sender<Self>>();
        let mut net = self;
        let handle = tokio::task::spawn(async move {
            let mut tx = None;
            loop {
                tokio::select! {
                    _ = &mut net => { break}
                    inc = rx => {
                        tx = inc.ok();
                        break
                    }
                }
            }
            if let Some(tx) = tx {
                let _ = tx.send(net);
            }
        });

        TestnetHandle { _handle: handle, terminate: tx }
    }
}

impl Testnet<NoopProvider> {
    /// Same as [`Self::try_create`] but panics on error
    pub async fn create(num_peers: usize) -> Self {
        Self::try_create(num_peers).await.unwrap()
    }

    /// Creates a new [`Testnet`] with the given number of peers
    pub async fn try_create(num_peers: usize) -> Result<Self, NetworkError> {
        let mut this = Testnet::default();
        for _ in 0..num_peers {
            this.add_peer().await?;
        }
        Ok(this)
    }

    pub async fn add_peer(&mut self) -> Result<(), NetworkError> {
        self.add_peer_with_config(Default::default()).await
    }
}

impl<C> fmt::Debug for Testnet<C> {
    fn fmt(&self, f: &mut fmt::Formatter<'_>) -> fmt::Result {
        f.debug_struct("Testnet {{}}").finish_non_exhaustive()
    }
}

impl<C> Future for Testnet<C>
where
    C: BlockProvider + HeaderProvider,
{
    type Output = ();

    fn poll(self: Pin<&mut Self>, cx: &mut Context<'_>) -> Poll<Self::Output> {
        let this = self.get_mut();
        for peer in this.peers.iter_mut() {
            let _ = peer.poll_unpin(cx);
        }
        Poll::Pending
    }
}

pub struct TestnetHandle<C> {
    _handle: JoinHandle<()>,
    terminate: oneshot::Sender<oneshot::Sender<Testnet<C>>>,
}

// === impl TestnetHandle ===

impl<C> TestnetHandle<C> {
    /// Terminates the task and returns the [`Testnet`] back.
    pub async fn terminate(self) -> Testnet<C> {
        let (tx, rx) = oneshot::channel();
        self.terminate.send(tx).unwrap();
        rx.await.unwrap()
    }
}

#[pin_project]
pub struct Peer<C> {
    #[pin]
    network: NetworkManager<C>,
    #[pin]
    request_handler: Option<EthRequestHandler<C>>,
    client: Arc<C>,
    secret_key: SecretKey,
}

// === impl Peer ===

impl<C> Peer<C>
where
    C: BlockProvider + HeaderProvider,
{
    pub fn num_peers(&self) -> usize {
        self.network.num_connected_peers()
    }

    /// The address that listens for incoming connections.
    pub fn local_addr(&self) -> SocketAddr {
        self.network.local_addr()
    }

    pub fn handle(&self) -> NetworkHandle {
        self.network.handle().clone()
    }

    /// Set a new request handler that's connected tot the peer's network
    pub fn install_request_handler(&mut self) {
        let (tx, rx) = unbounded_channel();
        self.network.set_eth_request_handler(tx);
        let peers = self.network.peers_handle();
        let request_handler = EthRequestHandler::new(Arc::clone(&self.client), peers, rx);
        self.request_handler = Some(request_handler);
    }
}

impl<C> Future for Peer<C>
where
    C: BlockProvider + HeaderProvider,
{
    type Output = ();

    fn poll(self: Pin<&mut Self>, cx: &mut Context<'_>) -> Poll<Self::Output> {
        let this = self.project();

        if let Some(request) = this.request_handler.as_pin_mut() {
            let _ = request.poll(cx);
        }

        this.network.poll(cx)
    }
}

pub struct PeerConfig<C = NoopProvider> {
    config: NetworkConfig<C>,
    client: Arc<C>,
    secret_key: SecretKey,
}

// === impl PeerConfig ===

impl<C> PeerConfig<C>
where
    C: BlockProvider + HeaderProvider,
{
    pub fn new(client: Arc<C>) -> Self {
        let secret_key = SecretKey::new(&mut rand::thread_rng());
        Self::with_secret_key(client, secret_key)
    }

    pub fn with_secret_key(client: Arc<C>, secret_key: SecretKey) -> Self {
        let config = NetworkConfig::builder(Arc::clone(&client), secret_key)
            .listener_addr(SocketAddr::V4(SocketAddrV4::new(Ipv4Addr::UNSPECIFIED, 0)))
            .discovery_addr(SocketAddr::V4(SocketAddrV4::new(Ipv4Addr::UNSPECIFIED, 0)))
            .build();
        Self { config, client, secret_key }
    }
}

impl Default for PeerConfig {
    fn default() -> Self {
        Self::new(Arc::new(NoopProvider::default()))
    }
}

/// A helper type to await network events
///
/// This makes it easier to await established connections
pub struct NetworkEventStream {
    inner: UnboundedReceiverStream<NetworkEvent>,
}

// === impl NetworkEventStream ===

impl NetworkEventStream {
    pub fn new(inner: UnboundedReceiverStream<NetworkEvent>) -> Self {
        Self { inner }
    }

    pub async fn next_session_closed(&mut self) -> Option<(PeerId, Option<DisconnectReason>)> {
        while let Some(ev) = self.inner.next().await {
            match ev {
                NetworkEvent::SessionClosed { peer_id, reason } => return Some((peer_id, reason)),
                _ => continue,
            }
        }
        None
    }
    /// Awaits the next event for an established session
    pub async fn next_session_established(&mut self) -> Option<PeerId> {
        while let Some(ev) = self.inner.next().await {
            match ev {
                NetworkEvent::SessionEstablished { peer_id, .. } => return Some(peer_id),
                _ => continue,
            }
        }
        None
    }
<<<<<<< HEAD
}

/// A mock implementation for Provider interfaces.
#[derive(Debug, Clone, Default)]
pub struct MockEthProvider {
    pub blocks: Arc<Mutex<HashMap<H256, Block>>>,
    pub headers: Arc<Mutex<HashMap<H256, Header>>>,
}

impl MockEthProvider {
    pub fn add_block(&self, hash: H256, block: Block) {
        self.blocks.lock().insert(hash, block);
    }

    pub fn extend_blocks(&self, iter: impl IntoIterator<Item = (H256, Block)>) {
        for (hash, block) in iter.into_iter() {
            self.add_block(hash, block)
        }
    }

    pub fn add_header(&self, hash: H256, header: Header) {
        self.headers.lock().insert(hash, header);
    }

    pub fn extend_headers(&self, iter: impl IntoIterator<Item = (H256, Header)>) {
        for (hash, header) in iter.into_iter() {
            self.add_header(hash, header)
        }
    }
}

impl HeaderProvider for MockEthProvider {
    fn header(&self, block_hash: &BlockHash) -> reth_interfaces::Result<Option<Header>> {
        let lock = self.headers.lock();
        Ok(lock.get(block_hash).cloned())
    }

    fn header_by_number(&self, num: u64) -> reth_interfaces::Result<Option<Header>> {
        let lock = self.headers.lock();
        Ok(lock.values().find(|h| h.number == num).cloned())
    }
}

impl BlockProvider for MockEthProvider {
    fn chain_info(&self) -> reth_interfaces::Result<ChainInfo> {
        todo!()
    }

    fn block(&self, id: BlockId) -> reth_interfaces::Result<Option<Block>> {
        let lock = self.blocks.lock();
        match id {
            // TODO Ruint
            BlockId::Hash(hash) => Ok(lock.get(&H256(hash.0)).cloned()),
            BlockId::Number(BlockNumber::Number(num)) => {
                Ok(lock.values().find(|b| b.number == num.as_u64()).cloned())
            }
            _ => {
                unreachable!("unused in network tests")
            }
        }
    }

    fn block_number(
        &self,
        hash: H256,
    ) -> reth_interfaces::Result<Option<reth_primitives::BlockNumber>> {
        let lock = self.blocks.lock();
        let num = lock.iter().find_map(|(h, b)| if *h == hash { Some(b.number) } else { None });
        Ok(num)
    }

    fn block_hash(&self, number: U256) -> reth_interfaces::Result<Option<H256>> {
        let lock = self.blocks.lock();

        let hash =
            lock.iter().find_map(
                |(hash, b)| {
                    if b.number == number.to::<u64>() {
                        Some(*hash)
                    } else {
                        None
                    }
                },
            );
        Ok(hash)
    }
=======
>>>>>>> cb6ddfcc
}<|MERGE_RESOLUTION|>--- conflicted
+++ resolved
@@ -318,93 +318,4 @@
         }
         None
     }
-<<<<<<< HEAD
-}
-
-/// A mock implementation for Provider interfaces.
-#[derive(Debug, Clone, Default)]
-pub struct MockEthProvider {
-    pub blocks: Arc<Mutex<HashMap<H256, Block>>>,
-    pub headers: Arc<Mutex<HashMap<H256, Header>>>,
-}
-
-impl MockEthProvider {
-    pub fn add_block(&self, hash: H256, block: Block) {
-        self.blocks.lock().insert(hash, block);
-    }
-
-    pub fn extend_blocks(&self, iter: impl IntoIterator<Item = (H256, Block)>) {
-        for (hash, block) in iter.into_iter() {
-            self.add_block(hash, block)
-        }
-    }
-
-    pub fn add_header(&self, hash: H256, header: Header) {
-        self.headers.lock().insert(hash, header);
-    }
-
-    pub fn extend_headers(&self, iter: impl IntoIterator<Item = (H256, Header)>) {
-        for (hash, header) in iter.into_iter() {
-            self.add_header(hash, header)
-        }
-    }
-}
-
-impl HeaderProvider for MockEthProvider {
-    fn header(&self, block_hash: &BlockHash) -> reth_interfaces::Result<Option<Header>> {
-        let lock = self.headers.lock();
-        Ok(lock.get(block_hash).cloned())
-    }
-
-    fn header_by_number(&self, num: u64) -> reth_interfaces::Result<Option<Header>> {
-        let lock = self.headers.lock();
-        Ok(lock.values().find(|h| h.number == num).cloned())
-    }
-}
-
-impl BlockProvider for MockEthProvider {
-    fn chain_info(&self) -> reth_interfaces::Result<ChainInfo> {
-        todo!()
-    }
-
-    fn block(&self, id: BlockId) -> reth_interfaces::Result<Option<Block>> {
-        let lock = self.blocks.lock();
-        match id {
-            // TODO Ruint
-            BlockId::Hash(hash) => Ok(lock.get(&H256(hash.0)).cloned()),
-            BlockId::Number(BlockNumber::Number(num)) => {
-                Ok(lock.values().find(|b| b.number == num.as_u64()).cloned())
-            }
-            _ => {
-                unreachable!("unused in network tests")
-            }
-        }
-    }
-
-    fn block_number(
-        &self,
-        hash: H256,
-    ) -> reth_interfaces::Result<Option<reth_primitives::BlockNumber>> {
-        let lock = self.blocks.lock();
-        let num = lock.iter().find_map(|(h, b)| if *h == hash { Some(b.number) } else { None });
-        Ok(num)
-    }
-
-    fn block_hash(&self, number: U256) -> reth_interfaces::Result<Option<H256>> {
-        let lock = self.blocks.lock();
-
-        let hash =
-            lock.iter().find_map(
-                |(hash, b)| {
-                    if b.number == number.to::<u64>() {
-                        Some(*hash)
-                    } else {
-                        None
-                    }
-                },
-            );
-        Ok(hash)
-    }
-=======
->>>>>>> cb6ddfcc
 }