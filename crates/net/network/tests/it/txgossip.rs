--- conflicted
+++ resolved
@@ -35,13 +35,8 @@
     let mut peer0_tx_listener = peer0.pool().unwrap().pending_transactions_listener();
     let mut peer1_tx_listener = peer1.pool().unwrap().pending_transactions_listener();
 
-<<<<<<< HEAD
-    let mut tx_gen = TransactionGenerator::new(thread_rng());
-    let tx = tx_gen.gen_eip1559_pooled();
-=======
     let mut gen = TransactionGenerator::new(rand::rng());
     let tx = gen.gen_eip1559_pooled();
->>>>>>> 9f608298
 
     // ensure the sender has balance
     let sender = tx.sender();
@@ -144,11 +139,7 @@
 
     let mut peer1_tx_listener = peer1.pool().unwrap().pending_transactions_listener();
 
-<<<<<<< HEAD
-    let mut tx_gen = TransactionGenerator::new(thread_rng());
-=======
-    let mut gen = TransactionGenerator::new(rand::rng());
->>>>>>> 9f608298
+    let mut gen = TransactionGenerator::new(rand::rng());
 
     // peer 0 will be penalized for sending txs[0] over gossip
     let txs = vec![tx_gen.gen_eip4844_pooled(), tx_gen.gen_eip1559_pooled()];
