--- conflicted
+++ resolved
@@ -3,27 +3,18 @@
 //! An RLPx stream is multiplexed via the prepended message-id of a framed message.
 //! Capabilities are exchanged via the RLPx `Hello` message as pairs of `(id, version)`, <https://github.com/ethereum/devp2p/blob/master/rlpx.md#capability-messaging>
 
-use crate::NodeId;
 use futures::FutureExt;
 use reth_eth_wire::{
     capability::CapabilityMessage, BlockBodies, BlockBody, BlockHeaders, GetBlockBodies,
     GetBlockHeaders, GetNodeData, GetPooledTransactions, GetReceipts, NewBlock, NewBlockHashes,
     NewPooledTransactionHashes, NodeData, PooledTransactions, Receipts, Transactions,
 };
-<<<<<<< HEAD
 use reth_interfaces::p2p::error::RequestResult;
-use reth_primitives::{Header, Receipt, TransactionSigned, H256};
+use reth_primitives::{Header, PeerId, Receipt, TransactionSigned, H256};
 use std::{
     sync::Arc,
     task::{ready, Context, Poll},
 };
-=======
-use std::task::{ready, Context, Poll};
-
-use reth_eth_wire::capability::CapabilityMessage;
-use reth_interfaces::p2p::error::RequestResult;
-use reth_primitives::{Header, PeerId, Receipt, TransactionSigned};
->>>>>>> 92a78185
 use tokio::sync::{mpsc, mpsc::error::TrySendError, oneshot};
 
 /// Internal form of a `NewBlock` message
