--- conflicted
+++ resolved
@@ -8,11 +8,6 @@
     hash::Hash,
     num::NonZeroUsize,
 };
-<<<<<<< HEAD
-use tokio::sync::mpsc::UnboundedSender;
-use tracing::warn;
-=======
->>>>>>> 32d40244
 
 /// A minimal LRU cache based on a `LinkedHashSet` with limited capacity.
 ///
@@ -22,19 +17,12 @@
 pub struct LruCache<T: Hash + Eq> {
     limit: NonZeroUsize,
     inner: LinkedHashSet<T>,
-    tx: Option<UnboundedSender<T>>,
 }
 
 impl<T: Hash + Eq> LruCache<T> {
     /// Creates a new [`LruCache`] using the given limit
     pub fn new(limit: NonZeroUsize) -> Self {
-        Self { inner: LinkedHashSet::new(), limit, tx: None }
-    }
-
-    /// Creates a new [`LruCache`] using the given limit and with a channel for sending eviction
-    /// feedback. Note, that it is up to the caller's context to drain the buffer!
-    pub fn new_with_feedback(limit: NonZeroUsize, tx: UnboundedSender<T>) -> Self {
-        Self { inner: LinkedHashSet::new(), limit, tx: Some(tx) }
+        Self { inner: LinkedHashSet::new(), limit }
     }
 
     /// Insert an element into the set.
@@ -58,7 +46,7 @@
 
     /// Same as [`Self::insert`] but returns a tuple, where the second index is the evicted value,
     /// if one was evicted.
-    pub fn _insert_with_eviction_feedback(&mut self, entry: T) -> (bool, Option<T>) {
+    pub fn insert_with_eviction_feedback(&mut self, entry: T) -> (bool, Option<T>) {
         if self.inner.insert(entry) {
             if self.limit.get() == self.inner.len() {
                 // remove the oldest element in the set
@@ -76,14 +64,11 @@
     #[inline]
     fn remove_lru(&mut self) -> Option<T> {
         self.inner.pop_front()
-<<<<<<< HEAD
-=======
     }
 
     /// Expels the given value. Returns true if the value existed.
-    pub fn _remove(&mut self, value: &T) -> bool {
+    pub fn remove(&mut self, value: &T) -> bool {
         self.inner.remove(value)
->>>>>>> 32d40244
     }
 
     /// Returns `true` if the set contains a value.
@@ -101,12 +86,12 @@
     }
 
     /// Returns number of elements currently in cache.
-    pub fn len(&self) -> usize {
+    pub fn _len(&self) -> usize {
         self.inner.len()
     }
 
     /// Returns `true` if there are currently no elements in the cache.
-    pub fn is_empty(&self) -> bool {
+    pub fn _is_empty(&self) -> bool {
         self.inner.is_empty()
     }
 }
