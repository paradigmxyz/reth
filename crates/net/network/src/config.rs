--- conflicted
+++ resolved
@@ -225,13 +225,9 @@
     /// <https://github.com/ethereum/devp2p/blob/master/rlpx.md#initial-handshake>.
     handshake: Arc<dyn EthRlpxHandshake>,
     /// List of block hashes to check for required blocks.
-<<<<<<< HEAD
     required_block_hashes: Vec<BlockNumHash>,
-=======
-    required_block_hashes: Vec<B256>,
     /// Optional network id
     network_id: Option<u64>,
->>>>>>> abe6bf61
 }
 
 impl NetworkConfigBuilder<EthNetworkPrimitives> {
