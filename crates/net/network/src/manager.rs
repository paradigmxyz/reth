--- conflicted
+++ resolved
@@ -163,9 +163,6 @@
 }
 
 impl<N: NetworkPrimitives, P: NetworkProtocolHandler<N>> NetworkManager<N, P> {
-<<<<<<< HEAD
-    /// Sets the dedicated channel for events indented for the
-=======
     /// Sets the dedicated channel for events intended for the
     /// [`TransactionsManager`](crate::transactions::TransactionsManager).
     pub fn with_transactions(
@@ -177,7 +174,6 @@
     }
 
     /// Sets the dedicated channel for events intended for the
->>>>>>> dfe0d2b2
     /// [`TransactionsManager`](crate::transactions::TransactionsManager).
     pub fn set_transactions(&mut self, tx: mpsc::UnboundedSender<NetworkTransactionEvent<N>>) {
         self.to_transactions_manager =
