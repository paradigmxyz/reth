--- conflicted
+++ resolved
@@ -110,11 +110,7 @@
     /// Receiver half of the command channel set up between this type and the [`NetworkHandle`]
     from_handle_rx: UnboundedReceiverStream<NetworkHandleMessage<N>>,
     /// Handles block imports according to the `eth` protocol.
-<<<<<<< HEAD
     block_import: EventSender<NewBlockWithPeer<N::Block>>,
-=======
-    block_import: Box<dyn BlockImport<N::NewBlockPayload>>,
->>>>>>> 41ed7e0b
     /// Sender for high level network events.
     event_sender: EventSender<NetworkEvent<PeerRequest<N>>>,
     /// Sender half to send events to the
