//! Support for handling peer sessions.
pub use crate::message::PeerRequestSender;
<<<<<<< HEAD
use crate::{
    message::PeerMessage,
    session::{
        active::ActiveSession,
        handle::{
            ActiveSessionHandle, ActiveSessionMessage, PendingSessionEvent, PendingSessionHandle,
            SessionCommand,
        },
=======
use crate::session::{
    active::ActiveSession,
    handle::{
        ActiveSessionHandle, ActiveSessionMessage, PendingSessionEvent, PendingSessionHandle,
>>>>>>> 92a78185
    },
};
use fnv::FnvHashMap;
use futures::{future::Either, io, FutureExt, StreamExt};
use reth_ecies::stream::ECIESStream;
use reth_eth_wire::{
    capability::{Capabilities, CapabilityMessage},
    error::EthStreamError,
    HelloBuilder, HelloMessage, Status, StatusBuilder, UnauthedEthStream, UnauthedP2PStream,
};
use reth_primitives::{ForkFilter, Hardfork, PeerId};
use secp256k1::{SecretKey, SECP256K1};
use std::{
    collections::HashMap,
    future::Future,
    net::SocketAddr,
    sync::Arc,
    task::{Context, Poll},
    time::Instant,
};
use tokio::{
    net::TcpStream,
    sync::{mpsc, oneshot},
    task::JoinSet,
};
use tokio_stream::wrappers::ReceiverStream;
use tracing::{instrument, trace, warn};

mod active;
mod handle;

/// Internal identifier for active sessions.
#[derive(Debug, Clone, Copy, PartialOrd, PartialEq, Eq, Hash)]
pub struct SessionId(usize);

/// Manages a set of sessions.
#[must_use = "Session Manager must be polled to process session events."]
pub(crate) struct SessionManager {
    /// Tracks the identifier for the next session.
    next_id: usize,
    /// The secret key used for authenticating sessions.
    secret_key: SecretKey,
    /// The node id of node
    node_id: PeerId,
    /// The `Status` message to send to peers.
    status: Status,
    /// THe `Hello` message to send to peers.
    hello: HelloMessage,
    /// The [`ForkFilter`] used to validate the peer's `Status` message.
    fork_filter: ForkFilter,
    /// Size of the command buffer per session.
    session_command_buffer: usize,
    /// All spawned session tasks.
    ///
    /// Note: If dropped, the session tasks are aborted.
    spawned_tasks: JoinSet<()>,
    /// All pending session that are currently handshaking, exchanging `Hello`s.
    ///
    /// Events produced during the authentication phase are reported to this manager. Once the
    /// session is authenticated, it can be moved to the `active_session` set.
    pending_sessions: FnvHashMap<SessionId, PendingSessionHandle>,
    /// All active sessions that are ready to exchange messages.
    active_sessions: HashMap<PeerId, ActiveSessionHandle>,
    /// The original Sender half of the [`PendingSessionEvent`] channel.
    ///
    /// When a new (pending) session is created, the corresponding [`PendingSessionHandle`] will
    /// get a clone of this sender half.
    pending_sessions_tx: mpsc::Sender<PendingSessionEvent>,
    /// Receiver half that listens for [`PendingSessionEvent`] produced by pending sessions.
    pending_session_rx: ReceiverStream<PendingSessionEvent>,
    /// The original Sender half of the [`ActiveSessionEvent`] channel.
    ///
    /// When active session state is reached, the corresponding [`ActiveSessionHandle`] will get a
    /// clone of this sender half.
    active_session_tx: mpsc::Sender<ActiveSessionMessage>,
    /// Receiver half that listens for [`ActiveSessionEvent`] produced by pending sessions.
    active_session_rx: ReceiverStream<ActiveSessionMessage>,
}

// === impl SessionManager ===

impl SessionManager {
    /// Creates a new empty [`SessionManager`].
    pub(crate) fn new(secret_key: SecretKey, config: SessionsConfig) -> Self {
        let (pending_sessions_tx, pending_sessions_rx) = mpsc::channel(config.session_event_buffer);
        let (active_session_tx, active_session_rx) = mpsc::channel(config.session_event_buffer);

        let pk = secret_key.public_key(SECP256K1);
        let node_id = PeerId::from_slice(&pk.serialize_uncompressed()[1..]);

        // TODO: make sure this is the right place to put these builders - maybe per-Network rather
        // than per-Session?
        let hello = HelloBuilder::new(node_id).build();
        let status = StatusBuilder::default().build();
        let fork_filter = Hardfork::Frontier.fork_filter();

        Self {
            next_id: 0,
            secret_key,
            node_id,
            status,
            hello,
            fork_filter,
            session_command_buffer: config.session_command_buffer,
            spawned_tasks: Default::default(),
            pending_sessions: Default::default(),
            active_sessions: Default::default(),
            pending_sessions_tx,
            pending_session_rx: ReceiverStream::new(pending_sessions_rx),
            active_session_tx,
            active_session_rx: ReceiverStream::new(active_session_rx),
        }
    }

    /// Returns the next unique [`SessionId`].
    fn next_id(&mut self) -> SessionId {
        let id = self.next_id;
        self.next_id += 1;
        SessionId(id)
    }

    /// Spawns the given future onto a new task that is tracked in the `spawned_tasks` [`JoinSet`].
    fn spawn<F>(&mut self, f: F)
    where
        F: Future<Output = ()> + Send + 'static,
    {
        self.spawned_tasks.spawn(async move { f.await });
    }

    /// A incoming TCP connection was received. This starts the authentication process to turn this
    /// stream into an active peer session.
    ///
    /// Returns an error if the configured limit has been reached.
    pub(crate) fn on_incoming(
        &mut self,
        stream: TcpStream,
        remote_addr: SocketAddr,
    ) -> Result<SessionId, ExceedsSessionLimit> {
        // TODO(mattsse): enforce limits
        let session_id = self.next_id();
        let (disconnect_tx, disconnect_rx) = oneshot::channel();
        let pending_events = self.pending_sessions_tx.clone();
        self.spawn(start_pending_incoming_session(
            disconnect_rx,
            session_id,
            stream,
            pending_events,
            remote_addr,
            self.secret_key,
            self.hello.clone(),
            self.status,
            self.fork_filter.clone(),
        ));

        let handle = PendingSessionHandle { disconnect_tx };
        self.pending_sessions.insert(session_id, handle);
        Ok(session_id)
    }

    /// Starts a new pending session from the local node to the given remote node.
    pub(crate) fn dial_outbound(&mut self, remote_addr: SocketAddr, remote_node_id: PeerId) {
        let session_id = self.next_id();
        let (disconnect_tx, disconnect_rx) = oneshot::channel();
        let pending_events = self.pending_sessions_tx.clone();
        self.spawn(start_pending_outbound_session(
            disconnect_rx,
            pending_events,
            session_id,
            remote_addr,
            remote_node_id,
            self.secret_key,
            self.hello.clone(),
            self.status,
            self.fork_filter.clone(),
        ));

        let handle = PendingSessionHandle { disconnect_tx };
        self.pending_sessions.insert(session_id, handle);
    }

    /// Initiates a shutdown of the channel.
    ///
    /// This will trigger the disconnect on the session task to gracefully terminate. The result
    /// will be picked up by the receiver.
    pub(crate) fn disconnect(&self, node: PeerId) {
        if let Some(session) = self.active_sessions.get(&node) {
            session.disconnect();
        }
    }

    /// Sends a message to the peer's session
    pub(crate) fn send_message(&mut self, peer_id: &NodeId, msg: PeerMessage) {
        if let Some(session) = self.active_sessions.get_mut(peer_id) {
            let _ = session.commands_to_session.try_send(SessionCommand::Message(msg));
        }
    }

    /// This polls all the session handles and returns [`SessionEvent`].
    ///
    /// Active sessions are prioritized.
    pub(crate) fn poll(&mut self, cx: &mut Context<'_>) -> Poll<SessionEvent> {
        // Poll events from active sessions
        match self.active_session_rx.poll_next_unpin(cx) {
            Poll::Pending => {}
            Poll::Ready(None) => {
                unreachable!("Manager holds both channel halves.")
            }
            Poll::Ready(Some(event)) => {
                return match event {
                    ActiveSessionMessage::Closed { node_id, remote_addr } => {
                        trace!(?node_id, target = "net::session", "closed active session.");
                        let _ = self.active_sessions.remove(&node_id);
                        Poll::Ready(SessionEvent::Disconnected { node_id, remote_addr })
                    }
                    ActiveSessionMessage::ValidMessage { node_id, message } => {
                        // TODO: since all messages are known they should be decoded in the session
                        Poll::Ready(SessionEvent::ValidMessage { node_id, message })
                    }
                    ActiveSessionMessage::InvalidMessage { node_id, capabilities, message } => {
                        Poll::Ready(SessionEvent::InvalidMessage { node_id, message, capabilities })
                    }
                }
            }
        }

        // Poll the pending session event stream
        loop {
            let event = match self.pending_session_rx.poll_next_unpin(cx) {
                Poll::Pending => break,
                Poll::Ready(None) => unreachable!("Manager holds both channel halves."),
                Poll::Ready(Some(event)) => event,
            };
            match event {
                PendingSessionEvent::SuccessfulHandshake { remote_addr, session_id } => {
                    trace!(
                        ?session_id,
                        ?remote_addr,
                        target = "net::session",
                        "successful handshake"
                    );
                }
                PendingSessionEvent::Established {
                    session_id,
                    remote_addr,
                    node_id,
                    capabilities,
                    conn,
                    status,
                } => {
                    // move from pending to established.
                    let _ = self.pending_sessions.remove(&session_id);

                    let (commands_to_session, commands_rx) =
                        mpsc::channel(self.session_command_buffer);

                    let (to_session_tx, messages_rx) = mpsc::channel(self.session_command_buffer);

                    let messages = PeerRequestSender { peer: node_id, to_session_tx };

                    let session = ActiveSession {
                        next_id: 0,
                        remote_node_id: node_id,
                        remote_capabilities: Arc::clone(&capabilities),
                        session_id,
                        commands_rx: ReceiverStream::new(commands_rx),
                        to_session: self.active_session_tx.clone(),
                        request_tx: ReceiverStream::new(messages_rx).fuse(),
                        inflight_requests: Default::default(),
                        conn,
                        buffered_outgoing: Default::default(),
                    };

                    self.spawn(session);

                    let handle = ActiveSessionHandle {
                        session_id,
                        remote_id: node_id,
                        established: Instant::now(),
                        capabilities: Arc::clone(&capabilities),
                        commands_to_session,
                    };

                    self.active_sessions.insert(node_id, handle);

                    return Poll::Ready(SessionEvent::SessionEstablished {
                        node_id,
                        remote_addr,
                        capabilities,
                        status,
                        messages,
                    })
                }
                PendingSessionEvent::Disconnected { remote_addr, session_id, direction, error } => {
                    trace!(
                        ?session_id,
                        ?remote_addr,
                        target = "net::session",
                        "disconnected pending session"
                    );
                    let _ = self.pending_sessions.remove(&session_id);
                    return match direction {
                        Direction::Incoming => {
                            Poll::Ready(SessionEvent::IncomingPendingSessionClosed {
                                remote_addr,
                                error,
                            })
                        }
                        Direction::Outgoing(node_id) => {
                            Poll::Ready(SessionEvent::OutgoingPendingSessionClosed {
                                remote_addr,
                                node_id,
                                error,
                            })
                        }
                    }
                }
                PendingSessionEvent::OutgoingConnectionError {
                    remote_addr,
                    session_id,
                    node_id,
                    error,
                } => {
                    trace!(
                        ?error,
                        ?session_id,
                        ?remote_addr,
                        ?node_id,
                        target = "net::session",
                        "connection refused"
                    );
                    let _ = self.pending_sessions.remove(&session_id);
                    return Poll::Ready(SessionEvent::IncomingPendingSessionClosed {
                        remote_addr,
                        error: None,
                    })
                }
                PendingSessionEvent::EciesAuthError { remote_addr, session_id, error } => {
                    let _ = self.pending_sessions.remove(&session_id);
                    warn!(
                        ?error,
                        ?session_id,
                        ?remote_addr,
                        target = "net::session",
                        "ecies auth failed"
                    );
                    let _ = self.pending_sessions.remove(&session_id);
                    return Poll::Ready(SessionEvent::IncomingPendingSessionClosed {
                        remote_addr,
                        error: None,
                    })
                }
            }
        }

        Poll::Pending
    }
}

/// Configuration options when creating a [`SessionsManager`].
pub struct SessionsConfig {
    /// Size of the session command buffer (per session task).
    pub session_command_buffer: usize,
    /// Size of the session event channel buffer.
    pub session_event_buffer: usize,
}

impl Default for SessionsConfig {
    fn default() -> Self {
        SessionsConfig {
            // This should be sufficient to slots for handling commands sent to the session task,
            // since the manager is the sender.
            session_command_buffer: 10,
            // This should be greater since the manager is the receiver. The total size will be
            // `buffer + num sessions`. Each session can therefor fit at least 1 message in the
            // channel. The buffer size is additional capacity. The channel is always drained on
            // `poll`.
            session_event_buffer: 64,
        }
    }
}

impl SessionsConfig {
    /// Sets the buffer size for the bounded communication channel between the manager and its
    /// sessions for events emitted by the sessions.
    ///
    /// It is expected, that the background session task will stall if they outpace the manager. The
    /// buffer size provides backpressure on the network I/O.
    pub fn with_session_event_buffer(mut self, n: usize) -> Self {
        self.session_event_buffer = n;
        self
    }
}

/// Events produced by the [`SessionManager`]
pub(crate) enum SessionEvent {
    /// A new session was successfully authenticated.
    ///
    /// This session is now able to exchange data.
    SessionEstablished {
        node_id: PeerId,
        remote_addr: SocketAddr,
        capabilities: Arc<Capabilities>,
        status: Status,
        messages: PeerRequestSender,
    },
    /// A session received a valid message via RLPx.
    ValidMessage {
        node_id: PeerId,
        /// Message received from the peer.
        message: PeerMessage,
    },
    /// Received a message that does not match the announced capabilities of the peer.
    InvalidMessage {
        node_id: PeerId,
        /// Announced capabilities of the remote peer.
        capabilities: Arc<Capabilities>,
        /// Message received from the peer.
        message: CapabilityMessage,
    },
    /// Closed an incoming pending session during authentication.
    IncomingPendingSessionClosed { remote_addr: SocketAddr, error: Option<EthStreamError> },
    /// Closed an outgoing pending session during authentication.
    OutgoingPendingSessionClosed {
        remote_addr: SocketAddr,
        node_id: PeerId,
        error: Option<EthStreamError>,
    },
    /// Failed to establish a tcp stream
    OutgoingConnectionError { remote_addr: SocketAddr, node_id: PeerId, error: io::Error },
    /// Active session was disconnected.
    Disconnected { node_id: PeerId, remote_addr: SocketAddr },
}

/// The error thrown when the max configured limit has been reached and no more connections are
/// accepted.
#[derive(Debug, Clone, thiserror::Error)]
#[error("Session limit reached {0}")]
pub struct ExceedsSessionLimit(usize);

/// Starts the authentication process for a connection initiated by a remote peer.
///
/// This will wait for the _incoming_ handshake request and answer it.
async fn start_pending_incoming_session(
    disconnect_rx: oneshot::Receiver<()>,
    session_id: SessionId,
    stream: TcpStream,
    events: mpsc::Sender<PendingSessionEvent>,
    remote_addr: SocketAddr,
    secret_key: SecretKey,
    hello: HelloMessage,
    status: Status,
    fork_filter: ForkFilter,
) {
    authenticate(
        disconnect_rx,
        events,
        stream,
        session_id,
        remote_addr,
        secret_key,
        Direction::Incoming,
        hello,
        status,
        fork_filter,
    )
    .await
}

/// Starts the authentication process for a connection initiated by a remote peer.
#[instrument(skip_all, fields(%remote_addr, node_id), target = "net")]
async fn start_pending_outbound_session(
    disconnect_rx: oneshot::Receiver<()>,
    events: mpsc::Sender<PendingSessionEvent>,
    session_id: SessionId,
    remote_addr: SocketAddr,
    remote_node_id: PeerId,
    secret_key: SecretKey,
    hello: HelloMessage,
    status: Status,
    fork_filter: ForkFilter,
) {
    let stream = match TcpStream::connect(remote_addr).await {
        Ok(stream) => stream,
        Err(error) => {
            let _ = events
                .send(PendingSessionEvent::OutgoingConnectionError {
                    remote_addr,
                    session_id,
                    node_id: remote_node_id,
                    error,
                })
                .await;
            return
        }
    };
    authenticate(
        disconnect_rx,
        events,
        stream,
        session_id,
        remote_addr,
        secret_key,
        Direction::Outgoing(remote_node_id),
        hello,
        status,
        fork_filter,
    )
    .await
}

/// The direction of the connection.
#[derive(Debug, Copy, Clone)]
pub(crate) enum Direction {
    /// Incoming connection.
    Incoming,
    /// Outgoing connection to a specific node.
    Outgoing(PeerId),
}

async fn authenticate(
    disconnect_rx: oneshot::Receiver<()>,
    events: mpsc::Sender<PendingSessionEvent>,
    stream: TcpStream,
    session_id: SessionId,
    remote_addr: SocketAddr,
    secret_key: SecretKey,
    direction: Direction,
    hello: HelloMessage,
    status: Status,
    fork_filter: ForkFilter,
) {
    let stream = match direction {
        Direction::Incoming => match ECIESStream::incoming(stream, secret_key).await {
            Ok(stream) => stream,
            Err(error) => {
                let _ = events
                    .send(PendingSessionEvent::EciesAuthError { remote_addr, session_id, error })
                    .await;
                return
            }
        },
        Direction::Outgoing(remote_node_id) => {
            match ECIESStream::connect(stream, secret_key, remote_node_id).await {
                Ok(stream) => stream,
                Err(error) => {
                    let _ = events
                        .send(PendingSessionEvent::EciesAuthError {
                            remote_addr,
                            session_id,
                            error,
                        })
                        .await;
                    return
                }
            }
        }
    };

    let unauthed = UnauthedP2PStream::new(stream);
    let auth = authenticate_stream(
        unauthed,
        session_id,
        remote_addr,
        direction,
        hello,
        status,
        fork_filter,
    )
    .boxed();

    match futures::future::select(disconnect_rx, auth).await {
        Either::Left((_, _)) => {
            let _ = events
                .send(PendingSessionEvent::Disconnected {
                    remote_addr,
                    session_id,
                    direction,
                    error: None,
                })
                .await;
        }
        Either::Right((res, _)) => {
            let _ = events.send(res).await;
        }
    }
}

/// Authenticate the stream via handshake
///
/// On Success return the authenticated stream as [`PendingSessionEvent`]
async fn authenticate_stream(
    stream: UnauthedP2PStream<ECIESStream<TcpStream>>,
    session_id: SessionId,
    remote_addr: SocketAddr,
    direction: Direction,
    hello: HelloMessage,
    status: Status,
    fork_filter: ForkFilter,
) -> PendingSessionEvent {
    // conduct the p2p handshake and return the authenticated stream
    let (p2p_stream, their_hello) = match stream.handshake(hello).await {
        Ok(stream_res) => stream_res,
        Err(err) => {
            return PendingSessionEvent::Disconnected {
                remote_addr,
                session_id,
                direction,
                error: Some(err.into()),
            }
        }
    };

    // if the hello handshake was successful we can try status handshake
    let eth_unauthed = UnauthedEthStream::new(p2p_stream);
    let (eth_stream, their_status) = match eth_unauthed.handshake(status, fork_filter).await {
        Ok(stream_res) => stream_res,
        Err(err) => {
            return PendingSessionEvent::Disconnected {
                remote_addr,
                session_id,
                direction,
                error: Some(err),
            }
        }
    };

    PendingSessionEvent::Established {
        session_id,
        remote_addr,
        node_id: their_hello.id,
        capabilities: Arc::new(Capabilities::from(their_hello.capabilities)),
        status: their_status,
        conn: eth_stream,
    }
}<|MERGE_RESOLUTION|>--- conflicted
+++ resolved
@@ -1,6 +1,5 @@
 //! Support for handling peer sessions.
 pub use crate::message::PeerRequestSender;
-<<<<<<< HEAD
 use crate::{
     message::PeerMessage,
     session::{
@@ -9,12 +8,6 @@
             ActiveSessionHandle, ActiveSessionMessage, PendingSessionEvent, PendingSessionHandle,
             SessionCommand,
         },
-=======
-use crate::session::{
-    active::ActiveSession,
-    handle::{
-        ActiveSessionHandle, ActiveSessionMessage, PendingSessionEvent, PendingSessionHandle,
->>>>>>> 92a78185
     },
 };
 use fnv::FnvHashMap;
@@ -206,7 +199,7 @@
     }
 
     /// Sends a message to the peer's session
-    pub(crate) fn send_message(&mut self, peer_id: &NodeId, msg: PeerMessage) {
+    pub(crate) fn send_message(&mut self, peer_id: &PeerId, msg: PeerMessage) {
         if let Some(session) = self.active_sessions.get_mut(peer_id) {
             let _ = session.commands_to_session.try_send(SessionCommand::Message(msg));
         }
