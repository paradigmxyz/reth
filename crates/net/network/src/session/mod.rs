//! Support for handling peer sessions.
use crate::{
    message::PeerMessage,
    session::{
        active::ActiveSession,
        config::SessionCounter,
        handle::{
            ActiveSessionHandle, ActiveSessionMessage, PendingSessionEvent, PendingSessionHandle,
            SessionCommand,
        },
    },
};
pub use crate::{message::PeerRequestSender, session::handle::PeerInfo};
use fnv::FnvHashMap;
use futures::{future::Either, io, FutureExt, StreamExt};
use reth_ecies::{stream::ECIESStream, ECIESError};
use reth_eth_wire::{
    capability::{Capabilities, CapabilityMessage},
    errors::EthStreamError,
    DisconnectReason, HelloMessage, Status, UnauthedEthStream, UnauthedP2PStream,
};
<<<<<<< HEAD
use reth_net_common::{
    bandwidth_meter::{BandwidthMeter, MeteredStream},
    stream::HasRemoteAddr,
};
use reth_primitives::{ForkFilter, ForkId, ForkTransition, PeerId, H256, U256};
=======
use reth_metrics_common::metered_sender::MeteredSender;
use reth_net_common::bandwidth_meter::{BandwidthMeter, MeteredStream};
use reth_primitives::{ForkFilter, ForkId, ForkTransition, Head, PeerId};
>>>>>>> 4c765818
use reth_tasks::TaskExecutor;
use secp256k1::SecretKey;
use std::{
    collections::HashMap,
    future::Future,
    net::SocketAddr,
    sync::{atomic::AtomicU64, Arc},
    task::{Context, Poll},
    time::{Duration, Instant},
};
use tokio::{
    io::{AsyncRead, AsyncWrite},
    net::TcpStream,
    sync::{mpsc, oneshot},
};
use tokio_stream::wrappers::ReceiverStream;
use tracing::{instrument, trace};

mod active;
mod config;
mod handle;
pub use config::SessionsConfig;

/// Internal identifier for active sessions.
#[derive(Debug, Clone, Copy, PartialOrd, PartialEq, Eq, Hash)]
pub struct SessionId(usize);

/// Manages a set of sessions.
#[must_use = "Session Manager must be polled to process session events."]
#[derive(Debug)]
pub(crate) struct SessionManager {
    /// Tracks the identifier for the next session.
    next_id: usize,
    /// Keeps track of all sessions
    counter: SessionCounter,
    ///  The maximum initial time an [ActiveSession] waits for a response from the peer before it
    /// responds to an _internal_ request with a `TimeoutError`
    initial_internal_request_timeout: Duration,
    /// If an [ActiveSession] does not receive a response at all within this duration then it is
    /// considered a protocol violation and the session will initiate a drop.
    protocol_breach_request_timeout: Duration,
    /// The secret key used for authenticating sessions.
    secret_key: SecretKey,
    /// The `Status` message to send to peers.
    status: Status,
    /// THe `HelloMessage` message to send to peers.
    hello_message: HelloMessage,
    /// The [`ForkFilter`] used to validate the peer's `Status` message.
    fork_filter: ForkFilter,
    /// Size of the command buffer per session.
    session_command_buffer: usize,
    /// The executor for spawned tasks.
    executor: Option<TaskExecutor>,
    /// All pending session that are currently handshaking, exchanging `Hello`s.
    ///
    /// Events produced during the authentication phase are reported to this manager. Once the
    /// session is authenticated, it can be moved to the `active_session` set.
    pending_sessions: FnvHashMap<SessionId, PendingSessionHandle>,
    /// All active sessions that are ready to exchange messages.
    active_sessions: HashMap<PeerId, ActiveSessionHandle>,
    /// The original Sender half of the [`PendingSessionEvent`] channel.
    ///
    /// When a new (pending) session is created, the corresponding [`PendingSessionHandle`] will
    /// get a clone of this sender half.
    pending_sessions_tx: mpsc::Sender<PendingSessionEvent>,
    /// Receiver half that listens for [`PendingSessionEvent`] produced by pending sessions.
    pending_session_rx: ReceiverStream<PendingSessionEvent>,
    /// The original Sender half of the [`ActiveSessionMessage`] channel.
    ///
    /// When active session state is reached, the corresponding [`ActiveSessionHandle`] will get a
    /// clone of this sender half.
    active_session_tx: MeteredSender<ActiveSessionMessage>,
    /// Receiver half that listens for [`ActiveSessionMessage`] produced by pending sessions.
    active_session_rx: ReceiverStream<ActiveSessionMessage>,
    /// Used to measure inbound & outbound bandwidth across all managed streams
    bandwidth_meter: BandwidthMeter,
}

// === impl SessionManager ===

impl SessionManager {
    /// Creates a new empty [`SessionManager`].
    pub(crate) fn new(
        secret_key: SecretKey,
        config: SessionsConfig,
        executor: Option<TaskExecutor>,
        status: Status,
        hello_message: HelloMessage,
        fork_filter: ForkFilter,
        bandwidth_meter: BandwidthMeter,
    ) -> Self {
        let (pending_sessions_tx, pending_sessions_rx) = mpsc::channel(config.session_event_buffer);
        let (active_session_tx, active_session_rx) = mpsc::channel(config.session_event_buffer);

        Self {
            next_id: 0,
            counter: SessionCounter::new(config.limits),
            initial_internal_request_timeout: config.initial_internal_request_timeout,
            protocol_breach_request_timeout: config.protocol_breach_request_timeout,
            secret_key,
            status,
            hello_message,
            fork_filter,
            session_command_buffer: config.session_command_buffer,
            executor,
            pending_sessions: Default::default(),
            active_sessions: Default::default(),
            pending_sessions_tx,
            pending_session_rx: ReceiverStream::new(pending_sessions_rx),
            active_session_tx: MeteredSender::new(active_session_tx, "network_active_session"),
            active_session_rx: ReceiverStream::new(active_session_rx),
            bandwidth_meter,
        }
    }

    /// Check whether the provided [`ForkId`] is compatible based on the validation rules in
    /// `EIP-2124`.
    pub(crate) fn is_valid_fork_id(&self, fork_id: ForkId) -> bool {
        self.fork_filter.validate(fork_id).is_ok()
    }

    /// Returns the next unique [`SessionId`].
    fn next_id(&mut self) -> SessionId {
        let id = self.next_id;
        self.next_id += 1;
        SessionId(id)
    }

    /// Returns the current status of the session.
    pub(crate) fn status(&self) -> Status {
        self.status
    }

    /// Returns the session hello message.
    pub(crate) fn hello_message(&self) -> HelloMessage {
        self.hello_message.clone()
    }

    /// Spawns the given future onto a new task that is tracked in the `spawned_tasks`
    /// [`JoinSet`](tokio::task::JoinSet).
    fn spawn<F>(&self, f: F)
    where
        F: Future<Output = ()> + Send + 'static,
    {
        if let Some(ref executor) = self.executor {
            executor.spawn(async move { f.await })
        } else {
            tokio::task::spawn(async move { f.await });
        }
    }

    /// Invoked on a received status update.
    ///
    /// If the updated activated another fork, this will return a [`ForkTransition`] and updates the
    /// active [`ForkId`](ForkId). See also [`ForkFilter::set_head`].
    pub(crate) fn on_status_update(&mut self, head: Head) -> Option<ForkTransition> {
        self.status.blockhash = head.hash;
        self.status.total_difficulty = head.total_difficulty;
        self.fork_filter.set_head(head)
    }

    /// An incoming TCP connection was received. This starts the authentication process to turn this
    /// stream into an active peer session.
    ///
    /// Returns an error if the configured limit has been reached.
    pub(crate) fn on_incoming(
        &mut self,
        stream: TcpStream,
        remote_addr: SocketAddr,
    ) -> Result<SessionId, ExceedsSessionLimit> {
        self.counter.ensure_pending_inbound()?;

        let session_id = self.next_id();

        trace!(
            target : "net::session",
            ?remote_addr,
            ?session_id,
            "new pending incoming session"
        );

        let (disconnect_tx, disconnect_rx) = oneshot::channel();
        let pending_events = self.pending_sessions_tx.clone();
        let metered_stream = MeteredStream::new_with_meter(stream, self.bandwidth_meter.clone());
        self.spawn(start_pending_incoming_session(
            disconnect_rx,
            session_id,
            metered_stream,
            pending_events,
            remote_addr,
            self.secret_key,
            self.hello_message.clone(),
            self.status,
            self.fork_filter.clone(),
        ));

        let handle = PendingSessionHandle {
            disconnect_tx: Some(disconnect_tx),
            direction: Direction::Incoming,
        };
        self.pending_sessions.insert(session_id, handle);
        self.counter.inc_pending_inbound();
        Ok(session_id)
    }

    /// Starts a new pending session from the local node to the given remote node.
    pub(crate) fn dial_outbound(&mut self, remote_addr: SocketAddr, remote_peer_id: PeerId) {
        let session_id = self.next_id();
        let (disconnect_tx, disconnect_rx) = oneshot::channel();
        let pending_events = self.pending_sessions_tx.clone();
        self.spawn(start_pending_outbound_session(
            disconnect_rx,
            pending_events,
            session_id,
            remote_addr,
            remote_peer_id,
            self.secret_key,
            self.hello_message.clone(),
            self.status,
            self.fork_filter.clone(),
            self.bandwidth_meter.clone(),
        ));

        let handle = PendingSessionHandle {
            disconnect_tx: Some(disconnect_tx),
            direction: Direction::Outgoing(remote_peer_id),
        };
        self.pending_sessions.insert(session_id, handle);
        self.counter.inc_pending_outbound();
    }

    /// Initiates a shutdown of the channel.
    ///
    /// This will trigger the disconnect on the session task to gracefully terminate. The result
    /// will be picked up by the receiver.
    pub(crate) fn disconnect(&self, node: PeerId, reason: Option<DisconnectReason>) {
        if let Some(session) = self.active_sessions.get(&node) {
            session.disconnect(reason);
        }
    }

<<<<<<< HEAD
    /// Sends a disconnect message to the peer with the given [DisconnectReason].
    pub(crate) fn disconnect_incoming_connection(
        &mut self,
        stream: TcpStream,
        reason: DisconnectReason,
    ) {
        let secret_key = self.secret_key;

        self.spawn(async move {
            if let Ok(stream) = get_eciess_stream(stream, secret_key, Direction::Incoming).await {
                let _ = UnauthedP2PStream::new(stream).send_disconnect(reason).await;
            }
        });
=======
    /// Initiates a shutdown of all sessions.
    ///
    /// It will trigger the disconnect on all the session tasks to gracefully terminate. The result
    /// will be picked by the receiver.
    pub(crate) fn disconnect_all(&self, reason: Option<DisconnectReason>) {
        for (_, session) in self.active_sessions.iter() {
            session.disconnect(reason);
        }
    }

    /// Disconnects all pending sessions.
    pub(crate) fn disconnect_all_pending(&mut self) {
        for (_, session) in self.pending_sessions.iter_mut() {
            session.disconnect();
        }
>>>>>>> 4c765818
    }

    /// Sends a message to the peer's session
    pub(crate) fn send_message(&mut self, peer_id: &PeerId, msg: PeerMessage) {
        if let Some(session) = self.active_sessions.get_mut(peer_id) {
            let _ = session.commands_to_session.try_send(SessionCommand::Message(msg));
        }
    }

    /// Removes the [`PendingSessionHandle`] if it exists.
    fn remove_pending_session(&mut self, id: &SessionId) -> Option<PendingSessionHandle> {
        let session = self.pending_sessions.remove(id)?;
        self.counter.dec_pending(&session.direction);
        Some(session)
    }

    /// Removes the [`PendingSessionHandle`] if it exists.
    fn remove_active_session(&mut self, id: &PeerId) -> Option<ActiveSessionHandle> {
        let session = self.active_sessions.remove(id)?;
        self.counter.dec_active(&session.direction);
        Some(session)
    }

    /// This polls all the session handles and returns [`SessionEvent`].
    ///
    /// Active sessions are prioritized.
    pub(crate) fn poll(&mut self, cx: &mut Context<'_>) -> Poll<SessionEvent> {
        // Poll events from active sessions
        match self.active_session_rx.poll_next_unpin(cx) {
            Poll::Pending => {}
            Poll::Ready(None) => {
                unreachable!("Manager holds both channel halves.")
            }
            Poll::Ready(Some(event)) => {
                return match event {
                    ActiveSessionMessage::Disconnected { peer_id, remote_addr } => {
                        trace!(
                            target : "net::session",
                            ?peer_id,
                            "gracefully disconnected active session."
                        );
                        self.remove_active_session(&peer_id);
                        Poll::Ready(SessionEvent::Disconnected { peer_id, remote_addr })
                    }
                    ActiveSessionMessage::ClosedOnConnectionError {
                        peer_id,
                        remote_addr,
                        error,
                    } => {
                        trace!(target : "net::session",  ?peer_id, ?error,"closed session.");
                        self.remove_active_session(&peer_id);
                        Poll::Ready(SessionEvent::SessionClosedOnConnectionError {
                            remote_addr,
                            peer_id,
                            error,
                        })
                    }
                    ActiveSessionMessage::ValidMessage { peer_id, message } => {
                        Poll::Ready(SessionEvent::ValidMessage { peer_id, message })
                    }
                    ActiveSessionMessage::InvalidMessage { peer_id, capabilities, message } => {
                        Poll::Ready(SessionEvent::InvalidMessage { peer_id, message, capabilities })
                    }
                    ActiveSessionMessage::BadMessage { peer_id } => {
                        Poll::Ready(SessionEvent::BadMessage { peer_id })
                    }
                    ActiveSessionMessage::ProtocolBreach { peer_id } => {
                        Poll::Ready(SessionEvent::ProtocolBreach { peer_id })
                    }
                }
            }
        }

        // Poll the pending session event stream
        let event = match self.pending_session_rx.poll_next_unpin(cx) {
            Poll::Pending => return Poll::Pending,
            Poll::Ready(None) => unreachable!("Manager holds both channel halves."),
            Poll::Ready(Some(event)) => event,
        };
        match event {
            PendingSessionEvent::Established {
                session_id,
                remote_addr,
                peer_id,
                capabilities,
                conn,
                status,
                direction,
                client_id,
            } => {
                // move from pending to established.
                self.remove_pending_session(&session_id);

                // If there's already a session to the peer then we disconnect right away
                if self.active_sessions.contains_key(&peer_id) {
                    trace!(
                        target : "net::session",
                        ?session_id,
                        ?remote_addr,
                        ?peer_id,
                        ?direction,
                        "already connected"
                    );

                    self.spawn(async move {
                        // send a disconnect message
                        let _ =
                            conn.into_inner().disconnect(DisconnectReason::AlreadyConnected).await;
                    });

                    return Poll::Ready(SessionEvent::AlreadyConnected {
                        peer_id,
                        remote_addr,
                        direction,
                    })
                }

                let (commands_to_session, commands_rx) = mpsc::channel(self.session_command_buffer);

                let (to_session_tx, messages_rx) = mpsc::channel(self.session_command_buffer);

                let messages = PeerRequestSender::new(peer_id, to_session_tx);

                let timeout = Arc::new(AtomicU64::new(
                    self.initial_internal_request_timeout.as_millis() as u64,
                ));

                let session = ActiveSession {
                    next_id: 0,
                    remote_peer_id: peer_id,
                    remote_addr,
                    remote_capabilities: Arc::clone(&capabilities),
                    session_id,
                    commands_rx: ReceiverStream::new(commands_rx),
                    to_session: self.active_session_tx.clone(),
                    pending_message_to_session: None,
                    internal_request_tx: ReceiverStream::new(messages_rx).fuse(),
                    inflight_requests: Default::default(),
                    conn,
                    queued_outgoing: Default::default(),
                    received_requests_from_remote: Default::default(),
                    internal_request_timeout_interval: tokio::time::interval(
                        self.initial_internal_request_timeout,
                    ),
                    internal_request_timeout: Arc::clone(&timeout),
                    protocol_breach_request_timeout: self.protocol_breach_request_timeout,
                };

                self.spawn(session);

                let handle = ActiveSessionHandle {
                    direction,
                    session_id,
                    remote_id: peer_id,
                    established: Instant::now(),
                    capabilities: Arc::clone(&capabilities),
                    commands_to_session,
                    client_version: client_id,
                    remote_addr,
                };

                self.active_sessions.insert(peer_id, handle);
                self.counter.inc_active(&direction);

                Poll::Ready(SessionEvent::SessionEstablished {
                    peer_id,
                    remote_addr,
                    capabilities,
                    status,
                    messages,
                    direction,
                    timeout,
                })
            }
            PendingSessionEvent::Disconnected { remote_addr, session_id, direction, error } => {
                trace!(
                    target : "net::session",
                    ?session_id,
                    ?remote_addr,
                    ?error,
                    "disconnected pending session"
                );
                self.remove_pending_session(&session_id);
                match direction {
                    Direction::Incoming => {
                        Poll::Ready(SessionEvent::IncomingPendingSessionClosed {
                            remote_addr,
                            error: error.map(PendingSessionHandshakeError::Eth),
                        })
                    }
                    Direction::Outgoing(peer_id) => {
                        Poll::Ready(SessionEvent::OutgoingPendingSessionClosed {
                            remote_addr,
                            peer_id,
                            error: error.map(PendingSessionHandshakeError::Eth),
                        })
                    }
                }
            }
            PendingSessionEvent::OutgoingConnectionError {
                remote_addr,
                session_id,
                peer_id,
                error,
            } => {
                trace!(
                    target : "net::session",
                    ?error,
                    ?session_id,
                    ?remote_addr,
                    ?peer_id,
                    "connection refused"
                );
                self.remove_pending_session(&session_id);
                Poll::Ready(SessionEvent::OutgoingConnectionError { remote_addr, peer_id, error })
            }
            PendingSessionEvent::EciesAuthError { remote_addr, session_id, error, direction } => {
                self.remove_pending_session(&session_id);
                trace!(
                    target : "net::session",
                    ?error,
                    ?session_id,
                    ?remote_addr,
                    "ecies auth failed"
                );
                self.remove_pending_session(&session_id);
                match direction {
                    Direction::Incoming => {
                        Poll::Ready(SessionEvent::IncomingPendingSessionClosed {
                            remote_addr,
                            error: Some(PendingSessionHandshakeError::Ecies(error)),
                        })
                    }
                    Direction::Outgoing(peer_id) => {
                        Poll::Ready(SessionEvent::OutgoingPendingSessionClosed {
                            remote_addr,
                            peer_id,
                            error: Some(PendingSessionHandshakeError::Ecies(error)),
                        })
                    }
                }
            }
        }
    }

    /// Returns [`PeerInfo`] for all connected peers
    pub(crate) fn get_peer_info(&self) -> Vec<PeerInfo> {
        self.active_sessions
            .values()
            .map(|session| PeerInfo {
                remote_id: session.remote_id,
                direction: session.direction,
                remote_addr: session.remote_addr,
                capabilities: session.capabilities.clone(),
                client_version: session.client_version.clone(),
            })
            .collect()
    }

    /// Returns [`PeerInfo`] for a given peer.
    ///
    /// Returns `None` if there's no active session to the peer.
    pub(crate) fn get_peer_info_by_id(&self, peer_id: PeerId) -> Option<PeerInfo> {
        self.active_sessions.get(&peer_id).map(|session| PeerInfo {
            remote_id: session.remote_id,
            direction: session.direction,
            remote_addr: session.remote_addr,
            capabilities: session.capabilities.clone(),
            client_version: session.client_version.clone(),
        })
    }
}

/// Events produced by the [`SessionManager`]
#[derive(Debug)]
pub(crate) enum SessionEvent {
    /// A new session was successfully authenticated.
    ///
    /// This session is now able to exchange data.
    SessionEstablished {
        peer_id: PeerId,
        remote_addr: SocketAddr,
        capabilities: Arc<Capabilities>,
        status: Status,
        messages: PeerRequestSender,
        direction: Direction,
        timeout: Arc<AtomicU64>,
    },
    AlreadyConnected {
        peer_id: PeerId,
        remote_addr: SocketAddr,
        direction: Direction,
    },
    /// A session received a valid message via RLPx.
    ValidMessage {
        peer_id: PeerId,
        /// Message received from the peer.
        message: PeerMessage,
    },
    /// Received a message that does not match the announced capabilities of the peer.
    InvalidMessage {
        peer_id: PeerId,
        /// Announced capabilities of the remote peer.
        capabilities: Arc<Capabilities>,
        /// Message received from the peer.
        message: CapabilityMessage,
    },
    /// Received a bad message from the peer.
    BadMessage {
        /// Identifier of the remote peer.
        peer_id: PeerId,
    },
    /// Remote peer is considered in protocol violation
    ProtocolBreach {
        /// Identifier of the remote peer.
        peer_id: PeerId,
    },
    /// Closed an incoming pending session during handshaking.
    IncomingPendingSessionClosed {
        remote_addr: SocketAddr,
        error: Option<PendingSessionHandshakeError>,
    },
    /// Closed an outgoing pending session during handshaking.
    OutgoingPendingSessionClosed {
        remote_addr: SocketAddr,
        peer_id: PeerId,
        error: Option<PendingSessionHandshakeError>,
    },
    /// Failed to establish a tcp stream
    OutgoingConnectionError {
        remote_addr: SocketAddr,
        peer_id: PeerId,
        error: io::Error,
    },
    /// Session was closed due to an error
    SessionClosedOnConnectionError {
        /// The id of the remote peer.
        peer_id: PeerId,
        /// The socket we were connected to.
        remote_addr: SocketAddr,
        /// The error that caused the session to close
        error: EthStreamError,
    },
    /// Active session was gracefully disconnected.
    Disconnected {
        peer_id: PeerId,
        remote_addr: SocketAddr,
    },
}

/// Errors that can occur during handshaking/authenticating the underlying streams.
#[derive(Debug)]
pub(crate) enum PendingSessionHandshakeError {
    Eth(EthStreamError),
    Ecies(ECIESError),
}

/// The direction of the connection.
#[derive(Debug, Copy, Clone, PartialEq, Eq)]
pub enum Direction {
    /// Incoming connection.
    Incoming,
    /// Outgoing connection to a specific node.
    Outgoing(PeerId),
}

impl Direction {
    /// Returns `true` if this an incoming connection.
    pub(crate) fn is_incoming(&self) -> bool {
        matches!(self, Direction::Incoming)
    }
}

/// The error thrown when the max configured limit has been reached and no more connections are
/// accepted.
#[derive(Debug, Clone, thiserror::Error)]
#[error("Session limit reached {0}")]
pub struct ExceedsSessionLimit(pub(crate) u32);

/// Starts the authentication process for a connection initiated by a remote peer.
///
/// This will wait for the _incoming_ handshake request and answer it.
#[allow(clippy::too_many_arguments)]
pub(crate) async fn start_pending_incoming_session(
    disconnect_rx: oneshot::Receiver<()>,
    session_id: SessionId,
    stream: MeteredStream<TcpStream>,
    events: mpsc::Sender<PendingSessionEvent>,
    remote_addr: SocketAddr,
    secret_key: SecretKey,
    hello: HelloMessage,
    status: Status,
    fork_filter: ForkFilter,
) {
    authenticate(
        disconnect_rx,
        events,
        stream,
        session_id,
        remote_addr,
        secret_key,
        Direction::Incoming,
        hello,
        status,
        fork_filter,
    )
    .await
}

/// Starts the authentication process for a connection initiated by a remote peer.
#[instrument(skip_all, fields(%remote_addr, peer_id), target = "net")]
#[allow(clippy::too_many_arguments)]
async fn start_pending_outbound_session(
    disconnect_rx: oneshot::Receiver<()>,
    events: mpsc::Sender<PendingSessionEvent>,
    session_id: SessionId,
    remote_addr: SocketAddr,
    remote_peer_id: PeerId,
    secret_key: SecretKey,
    hello: HelloMessage,
    status: Status,
    fork_filter: ForkFilter,
    bandwidth_meter: BandwidthMeter,
) {
    let stream = match TcpStream::connect(remote_addr).await {
        Ok(stream) => MeteredStream::new_with_meter(stream, bandwidth_meter),
        Err(error) => {
            let _ = events
                .send(PendingSessionEvent::OutgoingConnectionError {
                    remote_addr,
                    session_id,
                    peer_id: remote_peer_id,
                    error,
                })
                .await;
            return
        }
    };
    authenticate(
        disconnect_rx,
        events,
        stream,
        session_id,
        remote_addr,
        secret_key,
        Direction::Outgoing(remote_peer_id),
        hello,
        status,
        fork_filter,
    )
    .await
}

/// Authenticates a session
#[allow(clippy::too_many_arguments)]
async fn authenticate(
    disconnect_rx: oneshot::Receiver<()>,
    events: mpsc::Sender<PendingSessionEvent>,
    stream: MeteredStream<TcpStream>,
    session_id: SessionId,
    remote_addr: SocketAddr,
    secret_key: SecretKey,
    direction: Direction,
    hello: HelloMessage,
    status: Status,
    fork_filter: ForkFilter,
) {
    let stream = match get_eciess_stream(stream, secret_key, direction).await {
        Ok(stream) => stream,
        Err(error) => {
            let _ = events
                .send(PendingSessionEvent::EciesAuthError {
                    remote_addr,
                    session_id,
                    error,
                    direction,
                })
                .await;
            return
        }
    };

    let unauthed = UnauthedP2PStream::new(stream);

    let auth = authenticate_stream(
        unauthed,
        session_id,
        remote_addr,
        direction,
        hello,
        status,
        fork_filter,
    )
    .boxed();

    match futures::future::select(disconnect_rx, auth).await {
        Either::Left((_, _)) => {
            let _ = events
                .send(PendingSessionEvent::Disconnected {
                    remote_addr,
                    session_id,
                    direction,
                    error: None,
                })
                .await;
        }
        Either::Right((res, _)) => {
            let _ = events.send(res).await;
        }
    }
}

/// Returns an [ECIESStream] if it can be built. If not, send a
/// [PendingSessionEvent::EciesAuthError] and returns `None`
async fn get_eciess_stream<Io: AsyncRead + AsyncWrite + Unpin + HasRemoteAddr>(
    stream: Io,
    secret_key: SecretKey,
    direction: Direction,
) -> Result<ECIESStream<Io>, ECIESError> {
    match direction {
        Direction::Incoming => ECIESStream::incoming(stream, secret_key).await,
        Direction::Outgoing(remote_peer_id) => {
            ECIESStream::connect(stream, secret_key, remote_peer_id).await
        }
    }
}

/// Authenticate the stream via handshake
///
/// On Success return the authenticated stream as [`PendingSessionEvent`]
#[allow(clippy::too_many_arguments)]
async fn authenticate_stream(
    stream: UnauthedP2PStream<ECIESStream<MeteredStream<TcpStream>>>,
    session_id: SessionId,
    remote_addr: SocketAddr,
    direction: Direction,
    hello: HelloMessage,
    status: Status,
    fork_filter: ForkFilter,
) -> PendingSessionEvent {
    // conduct the p2p handshake and return the authenticated stream
    let (p2p_stream, their_hello) = match stream.handshake(hello).await {
        Ok(stream_res) => stream_res,
        Err(err) => {
            return PendingSessionEvent::Disconnected {
                remote_addr,
                session_id,
                direction,
                error: Some(err.into()),
            }
        }
    };

    // if the hello handshake was successful we can try status handshake
    //
    // Before trying status handshake, set up the version to shared_capability
    let status = Status { version: p2p_stream.shared_capability().version(), ..status };
    let eth_unauthed = UnauthedEthStream::new(p2p_stream);
    let (eth_stream, their_status) = match eth_unauthed.handshake(status, fork_filter).await {
        Ok(stream_res) => stream_res,
        Err(err) => {
            return PendingSessionEvent::Disconnected {
                remote_addr,
                session_id,
                direction,
                error: Some(err),
            }
        }
    };
    PendingSessionEvent::Established {
        session_id,
        remote_addr,
        peer_id: their_hello.id,
        capabilities: Arc::new(Capabilities::from(their_hello.capabilities)),
        status: their_status,
        conn: eth_stream,
        direction,
        client_id: their_hello.client_version,
    }
}<|MERGE_RESOLUTION|>--- conflicted
+++ resolved
@@ -19,17 +19,12 @@
     errors::EthStreamError,
     DisconnectReason, HelloMessage, Status, UnauthedEthStream, UnauthedP2PStream,
 };
-<<<<<<< HEAD
+use reth_metrics_common::metered_sender::MeteredSender;
 use reth_net_common::{
     bandwidth_meter::{BandwidthMeter, MeteredStream},
     stream::HasRemoteAddr,
 };
-use reth_primitives::{ForkFilter, ForkId, ForkTransition, PeerId, H256, U256};
-=======
-use reth_metrics_common::metered_sender::MeteredSender;
-use reth_net_common::bandwidth_meter::{BandwidthMeter, MeteredStream};
 use reth_primitives::{ForkFilter, ForkId, ForkTransition, Head, PeerId};
->>>>>>> 4c765818
 use reth_tasks::TaskExecutor;
 use secp256k1::SecretKey;
 use std::{
@@ -271,7 +266,6 @@
         }
     }
 
-<<<<<<< HEAD
     /// Sends a disconnect message to the peer with the given [DisconnectReason].
     pub(crate) fn disconnect_incoming_connection(
         &mut self,
@@ -285,7 +279,8 @@
                 let _ = UnauthedP2PStream::new(stream).send_disconnect(reason).await;
             }
         });
-=======
+    }
+
     /// Initiates a shutdown of all sessions.
     ///
     /// It will trigger the disconnect on all the session tasks to gracefully terminate. The result
@@ -301,7 +296,6 @@
         for (_, session) in self.pending_sessions.iter_mut() {
             session.disconnect();
         }
->>>>>>> 4c765818
     }
 
     /// Sends a message to the peer's session
