--- conflicted
+++ resolved
@@ -25,11 +25,11 @@
 use metrics::Gauge;
 use reth_eth_wire::{
     errors::{EthHandshakeError, EthStreamError},
-<<<<<<< HEAD
+    message::{EthBroadcastMessage, MessageError},
     eth_snap_stream::EthSnapMessage,
-    message::{EthBroadcastMessage, MessageError, RequestPair},
     Capabilities, DisconnectP2P, DisconnectReason, EthMessage, NetworkPrimitives, NewBlockPayload,
 };
+use reth_eth_wire_types::{message::RequestPair};
 use reth_eth_wire_types::{
     snap::{
         AccountRangeMessage, ByteCodesMessage, SnapProtocolMessage, StorageRangesMessage,
@@ -37,12 +37,6 @@
     },
     RawCapabilityMessage,
 };
-=======
-    message::{EthBroadcastMessage, MessageError},
-    Capabilities, DisconnectP2P, DisconnectReason, EthMessage, NetworkPrimitives, NewBlockPayload,
-};
-use reth_eth_wire_types::{message::RequestPair, RawCapabilityMessage};
->>>>>>> 0808bd67
 use reth_metrics::common::mpsc::MeteredPollSender;
 use reth_network_api::PeerRequest;
 use reth_network_p2p::error::RequestError;
@@ -230,80 +224,83 @@
         }
 
         match msg {
-            EthSnapMessage::Eth(msg) => match msg {
-                message @ EthMessage::Status(_) => OnIncomingMessageOutcome::BadMessage {
-                    error: EthStreamError::EthHandshakeError(
-                        EthHandshakeError::StatusNotInHandshake,
-                    ),
-                    message,
-                },
-                EthMessage::NewBlockHashes(msg) => {
-                    self.try_emit_broadcast(PeerMessage::NewBlockHashes(msg)).into()
-                }
-                EthMessage::NewBlock(msg) => {
-                    let block: NewBlockMessage<N::NewBlockPayload> = NewBlockMessage {
-                        hash: msg.block().header().hash_slow(),
-                        block: Arc::new(*msg),
+            message @ EthMessage::Status(_) => OnIncomingMessageOutcome::BadMessage {
+                error: EthStreamError::EthHandshakeError(EthHandshakeError::StatusNotInHandshake),
+                message,
+            },
+            EthMessage::NewBlockHashes(msg) => {
+                self.try_emit_broadcast(PeerMessage::NewBlockHashes(msg)).into()
+            }
+            EthMessage::NewBlock(msg) => {
+                let block = NewBlockMessage {
+                    hash: msg.block().header().hash_slow(),
+                    block: Arc::new(*msg),
+                };
+                self.try_emit_broadcast(PeerMessage::NewBlock(block)).into()
+            }
+            EthMessage::Transactions(msg) => {
+                self.try_emit_broadcast(PeerMessage::ReceivedTransaction(msg)).into()
+            }
+            EthMessage::NewPooledTransactionHashes66(msg) => {
+                self.try_emit_broadcast(PeerMessage::PooledTransactions(msg.into())).into()
+            }
+            EthMessage::NewPooledTransactionHashes68(msg) => {
+                self.try_emit_broadcast(PeerMessage::PooledTransactions(msg.into())).into()
+            }
+            EthMessage::GetBlockHeaders(req) => {
+                on_request!(req, BlockHeaders, GetBlockHeaders)
+            }
+            EthMessage::BlockHeaders(resp) => {
+                on_response!(resp, GetBlockHeaders)
+            }
+            EthMessage::GetBlockBodies(req) => {
+                on_request!(req, BlockBodies, GetBlockBodies)
+            }
+            EthMessage::BlockBodies(resp) => {
+                on_response!(resp, GetBlockBodies)
+            }
+            EthMessage::GetPooledTransactions(req) => {
+                on_request!(req, PooledTransactions, GetPooledTransactions)
+            }
+            EthMessage::PooledTransactions(resp) => {
+                on_response!(resp, GetPooledTransactions)
+            }
+            EthMessage::GetNodeData(req) => {
+                on_request!(req, NodeData, GetNodeData)
+            }
+            EthMessage::NodeData(resp) => {
+                on_response!(resp, GetNodeData)
+            }
+            EthMessage::GetReceipts(req) => {
+                if self.conn.version() >= EthVersion::Eth69 {
+                    on_request!(req, Receipts69, GetReceipts69)
+                } else {
+                    on_request!(req, Receipts, GetReceipts)
+                }
+            }
+            EthMessage::GetReceipts70(req) => {
+                on_request!(req, Receipts70, GetReceipts70)
+            }
+            EthMessage::Receipts(resp) => {
+                on_response!(resp, GetReceipts)
+            }
+            EthMessage::Receipts69(resp) => {
+                on_response!(resp, GetReceipts69)
+            }
+            EthMessage::Receipts70(resp) => {
+                on_response!(resp, GetReceipts70)
+            }
+            EthMessage::BlockRangeUpdate(msg) => {
+                // Validate that earliest <= latest according to the spec
+                if msg.earliest > msg.latest {
+                    return OnIncomingMessageOutcome::BadMessage {
+                        error: EthStreamError::InvalidMessage(MessageError::Other(format!(
+                            "invalid block range: earliest ({}) > latest ({})",
+                            msg.earliest, msg.latest
+                        ))),
+                        message: EthMessage::BlockRangeUpdate(msg),
                     };
-                    self.try_emit_broadcast(PeerMessage::NewBlock(block)).into()
-                }
-                EthMessage::Transactions(msg) => {
-                    self.try_emit_broadcast(PeerMessage::ReceivedTransaction(msg)).into()
-                }
-                EthMessage::NewPooledTransactionHashes66(msg) => {
-                    self.try_emit_broadcast(PeerMessage::PooledTransactions(msg.into())).into()
-                }
-                EthMessage::NewPooledTransactionHashes68(msg) => {
-                    self.try_emit_broadcast(PeerMessage::PooledTransactions(msg.into())).into()
-                }
-                EthMessage::GetBlockHeaders(req) => {
-                    on_request!(req, BlockHeaders, GetBlockHeaders)
-                }
-                EthMessage::BlockHeaders(resp) => {
-                    on_response!(resp, GetBlockHeaders)
-                }
-                EthMessage::GetBlockBodies(req) => {
-                    on_request!(req, BlockBodies, GetBlockBodies)
-                }
-                EthMessage::BlockBodies(resp) => {
-                    on_response!(resp, GetBlockBodies)
-                }
-                EthMessage::GetPooledTransactions(req) => {
-                    on_request!(req, PooledTransactions, GetPooledTransactions)
-                }
-                EthMessage::PooledTransactions(resp) => {
-                    on_response!(resp, GetPooledTransactions)
-                }
-                EthMessage::GetNodeData(req) => {
-                    on_request!(req, NodeData, GetNodeData)
-                }
-                EthMessage::NodeData(resp) => {
-                    on_response!(resp, GetNodeData)
-                }
-                EthMessage::GetReceipts(req) => {
-                    if self.conn.version() >= EthVersion::Eth69 {
-                        on_request!(req, Receipts69, GetReceipts69)
-                    } else {
-                        on_request!(req, Receipts, GetReceipts)
-                    }
-                }
-                EthMessage::Receipts(resp) => {
-                    on_response!(resp, GetReceipts)
-                }
-                EthMessage::Receipts69(resp) => {
-                    on_response!(resp, GetReceipts69)
-                }
-                EthMessage::BlockRangeUpdate(msg) => {
-                    // Validate that earliest <= latest according to the spec
-                    if msg.earliest > msg.latest {
-                        return OnIncomingMessageOutcome::BadMessage {
-                            error: EthStreamError::InvalidMessage(MessageError::Other(format!(
-                                "invalid block range: earliest ({}) > latest ({})",
-                                msg.earliest, msg.latest
-                            ))),
-                            message: EthMessage::BlockRangeUpdate(msg),
-                        };
-                    }
+                }
 
                     // Validate that the latest hash is not zero
                     if msg.latest_hash.is_zero() {
@@ -398,7 +395,6 @@
                 }
                 OnIncomingMessageOutcome::Ok
             }
-<<<<<<< HEAD
             SnapProtocolMessage::StorageRanges(resp) => {
                 let request_id = resp.request_id;
                 if let Some(req) = self.inflight_requests.remove(&request_id) {
@@ -419,30 +415,6 @@
                     }
                 } else {
                     self.on_bad_message();
-=======
-            EthMessage::GetReceipts70(req) => {
-                on_request!(req, Receipts70, GetReceipts70)
-            }
-            EthMessage::Receipts(resp) => {
-                on_response!(resp, GetReceipts)
-            }
-            EthMessage::Receipts69(resp) => {
-                on_response!(resp, GetReceipts69)
-            }
-            EthMessage::Receipts70(resp) => {
-                on_response!(resp, GetReceipts70)
-            }
-            EthMessage::BlockRangeUpdate(msg) => {
-                // Validate that earliest <= latest according to the spec
-                if msg.earliest > msg.latest {
-                    return OnIncomingMessageOutcome::BadMessage {
-                        error: EthStreamError::InvalidMessage(MessageError::Other(format!(
-                            "invalid block range: earliest ({}) > latest ({})",
-                            msg.earliest, msg.latest
-                        ))),
-                        message: EthMessage::BlockRangeUpdate(msg),
-                    };
->>>>>>> 0808bd67
                 }
                 OnIncomingMessageOutcome::Ok
             }
@@ -497,56 +469,9 @@
     fn on_internal_peer_request(&mut self, request: PeerRequest<N>, deadline: Instant) {
         let request_id = self.next_id();
         trace!(?request, peer_id=?self.remote_peer_id, ?request_id, "sending request to peer");
-<<<<<<< HEAD
-        let (outgoing, stored_request) = match request {
-            PeerRequest::SnapGetAccountRange { mut request, response } => {
-                request.request_id = request_id;
-                (
-                    OutgoingMessage::SnapProtocolMessage(EthSnapMessage::Snap(
-                        SnapProtocolMessage::GetAccountRange(request.clone()),
-                    )),
-                    PeerRequest::SnapGetAccountRange { request, response },
-                )
-            }
-            PeerRequest::SnapGetStorageRanges { mut request, response } => {
-                request.request_id = request_id;
-                (
-                    OutgoingMessage::SnapProtocolMessage(EthSnapMessage::Snap(
-                        SnapProtocolMessage::GetStorageRanges(request.clone()),
-                    )),
-                    PeerRequest::SnapGetStorageRanges { request, response },
-                )
-            }
-            PeerRequest::SnapGetByteCodes { mut request, response } => {
-                request.request_id = request_id;
-                (
-                    OutgoingMessage::SnapProtocolMessage(EthSnapMessage::Snap(
-                        SnapProtocolMessage::GetByteCodes(request.clone()),
-                    )),
-                    PeerRequest::SnapGetByteCodes { request, response },
-                )
-            }
-            PeerRequest::SnapGetTrieNodes { mut request, response } => {
-                request.request_id = request_id;
-                (
-                    OutgoingMessage::SnapProtocolMessage(EthSnapMessage::Snap(
-                        SnapProtocolMessage::GetTrieNodes(request.clone()),
-                    )),
-                    PeerRequest::SnapGetTrieNodes { request, response },
-                )
-            }
-            other => {
-                let msg = other.create_request_message(request_id);
-                (msg.into(), other)
-            }
-        };
-
-        self.queued_outgoing.push_back(outgoing);
-=======
         let msg = request.create_request_message(request_id).map_versioned(self.conn.version());
 
         self.queued_outgoing.push_back(msg.into());
->>>>>>> 0808bd67
         let req = InflightRequest {
             request: RequestState::Waiting(stored_request),
             timestamp: Instant::now(),
