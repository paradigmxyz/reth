//! Represents an established session.

use core::sync::atomic::Ordering;
use std::{
    collections::VecDeque,
    future::Future,
    net::SocketAddr,
    pin::Pin,
    sync::{atomic::AtomicU64, Arc},
    task::{ready, Context, Poll},
    time::{Duration, Instant},
};

use crate::{
    message::{NewBlockMessage, PeerMessage, PeerResponse, PeerResponseResult},
    session::{
        conn::EthRlpxConnection,
        handle::{ActiveSessionMessage, SessionCommand},
        BlockRangeInfo, SessionId,
    },
};
use alloy_primitives::Sealable;
use futures::{stream::Fuse, SinkExt, StreamExt};
use metrics::Gauge;
use reth_eth_wire::{
    errors::{EthHandshakeError, EthStreamError},
    message::{EthBroadcastMessage, RequestPair},
    Capabilities, DisconnectP2P, DisconnectReason, EthMessage, NetworkPrimitives, NewBlockPayload,
};
use reth_eth_wire_types::RawCapabilityMessage;
use reth_metrics::common::mpsc::MeteredPollSender;
use reth_network_api::PeerRequest;
use reth_network_p2p::error::RequestError;
use reth_network_peers::PeerId;
use reth_network_types::session::config::INITIAL_REQUEST_TIMEOUT;
use reth_primitives_traits::Block;
use rustc_hash::FxHashMap;
use tokio::{
    sync::{mpsc::error::TrySendError, oneshot},
    time::Interval,
};
use tokio_stream::wrappers::ReceiverStream;
use tokio_util::sync::PollSender;
use tracing::{debug, trace};

// Constants for timeout updating.

/// Minimum timeout value
const MINIMUM_TIMEOUT: Duration = Duration::from_secs(2);
/// Maximum timeout value
const MAXIMUM_TIMEOUT: Duration = INITIAL_REQUEST_TIMEOUT;
/// How much the new measurements affect the current timeout (X percent)
const SAMPLE_IMPACT: f64 = 0.1;
/// Amount of RTTs before timeout
const TIMEOUT_SCALING: u32 = 3;

/// Restricts the number of queued outgoing messages for larger responses:
///  - Block Bodies
///  - Receipts
///  - Headers
///  - `PooledTransactions`
///
/// With proper softlimits in place (2MB) this targets 10MB (4+1 * 2MB) of outgoing response data.
///
/// This parameter serves as backpressure for reading additional requests from the remote.
/// Once we've queued up more responses than this, the session should prioritize message flushing
/// before reading any more messages from the remote peer, throttling the peer.
const MAX_QUEUED_OUTGOING_RESPONSES: usize = 4;

/// The type that advances an established session by listening for incoming messages (from local
/// node or read from connection) and emitting events back to the
/// [`SessionManager`](super::SessionManager).
///
/// It listens for
///    - incoming commands from the [`SessionManager`](super::SessionManager)
///    - incoming _internal_ requests/broadcasts via the request/command channel
///    - incoming requests/broadcasts _from remote_ via the connection
///    - responses for handled ETH requests received from the remote peer.
#[expect(dead_code)]
pub(crate) struct ActiveSession<N: NetworkPrimitives> {
    /// Keeps track of request ids.
    pub(crate) next_id: u64,
    /// The underlying connection.
    pub(crate) conn: EthRlpxConnection<N>,
    /// Identifier of the node we're connected to.
    pub(crate) remote_peer_id: PeerId,
    /// The address we're connected to.
    pub(crate) remote_addr: SocketAddr,
    /// All capabilities the peer announced
    pub(crate) remote_capabilities: Arc<Capabilities>,
    /// Internal identifier of this session
    pub(crate) session_id: SessionId,
    /// Incoming commands from the manager
    pub(crate) commands_rx: ReceiverStream<SessionCommand<N>>,
    /// Sink to send messages to the [`SessionManager`](super::SessionManager).
    pub(crate) to_session_manager: MeteredPollSender<ActiveSessionMessage<N>>,
    /// A message that needs to be delivered to the session manager
    pub(crate) pending_message_to_session: Option<ActiveSessionMessage<N>>,
    /// Incoming internal requests which are delegated to the remote peer.
    pub(crate) internal_request_rx: Fuse<ReceiverStream<PeerRequest<N>>>,
    /// All requests sent to the remote peer we're waiting on a response
    pub(crate) inflight_requests: FxHashMap<u64, InflightRequest<PeerRequest<N>>>,
    /// All requests that were sent by the remote peer and we're waiting on an internal response
    pub(crate) received_requests_from_remote: Vec<ReceivedRequest<N>>,
    /// Buffered messages that should be handled and sent to the peer.
    pub(crate) queued_outgoing: QueuedOutgoingMessages<N>,
    /// The maximum time we wait for a response from a peer.
    pub(crate) internal_request_timeout: Arc<AtomicU64>,
    /// Interval when to check for timed out requests.
    pub(crate) internal_request_timeout_interval: Interval,
    /// If an [`ActiveSession`] does not receive a response at all within this duration then it is
    /// considered a protocol violation and the session will initiate a drop.
    pub(crate) protocol_breach_request_timeout: Duration,
    /// Used to reserve a slot to guarantee that the termination message is delivered
    pub(crate) terminate_message:
        Option<(PollSender<ActiveSessionMessage<N>>, ActiveSessionMessage<N>)>,
    /// The eth69 range info for the remote peer.
    pub(crate) range_info: Option<BlockRangeInfo>,
}

impl<N: NetworkPrimitives> ActiveSession<N> {
    /// Returns `true` if the session is currently in the process of disconnecting
    fn is_disconnecting(&self) -> bool {
        self.conn.inner().is_disconnecting()
    }

    /// Returns the next request id
    const fn next_id(&mut self) -> u64 {
        let id = self.next_id;
        self.next_id += 1;
        id
    }

    /// Shrinks the capacity of the internal buffers.
    pub fn shrink_to_fit(&mut self) {
        self.received_requests_from_remote.shrink_to_fit();
        self.queued_outgoing.shrink_to_fit();
    }

    /// Returns how many responses we've currently queued up.
    fn queued_response_count(&self) -> usize {
        self.queued_outgoing.messages.iter().filter(|m| m.is_response()).count()
    }

    /// Handle a message read from the connection.
    ///
    /// Returns an error if the message is considered to be in violation of the protocol.
    fn on_incoming_message(&mut self, msg: EthMessage<N>) -> OnIncomingMessageOutcome<N> {
        /// A macro that handles an incoming request
        /// This creates a new channel and tries to send the sender half to the session while
        /// storing the receiver half internally so the pending response can be polled.
        macro_rules! on_request {
            ($req:ident, $resp_item:ident, $req_item:ident) => {{
                let RequestPair { request_id, message: request } = $req;
                let (tx, response) = oneshot::channel();
                let received = ReceivedRequest {
                    request_id,
                    rx: PeerResponse::$resp_item { response },
                    received: Instant::now(),
                };
                self.received_requests_from_remote.push(received);
                self.try_emit_request(PeerMessage::EthRequest(PeerRequest::$req_item {
                    request,
                    response: tx,
                }))
                .into()
            }};
        }

        /// Processes a response received from the peer
        macro_rules! on_response {
            ($resp:ident, $item:ident) => {{
                let RequestPair { request_id, message } = $resp;
                if let Some(req) = self.inflight_requests.remove(&request_id) {
                    match req.request {
                        RequestState::Waiting(PeerRequest::$item { response, .. }) => {
                            let _ = response.send(Ok(message));
                            self.update_request_timeout(req.timestamp, Instant::now());
                        }
                        RequestState::Waiting(request) => {
                            request.send_bad_response();
                        }
                        RequestState::TimedOut => {
                            // request was already timed out internally
                            self.update_request_timeout(req.timestamp, Instant::now());
                        }
                    }
                } else {
                    // we received a response to a request we never sent
                    self.on_bad_message();
                }

                OnIncomingMessageOutcome::Ok
            }};
        }

        match msg {
            message @ EthMessage::Status(_) => OnIncomingMessageOutcome::BadMessage {
                error: EthStreamError::EthHandshakeError(EthHandshakeError::StatusNotInHandshake),
                message,
            },
            EthMessage::NewBlockHashes(msg) => {
                self.try_emit_broadcast(PeerMessage::NewBlockHashes(msg)).into()
            }
            EthMessage::NewBlock(msg) => {
                let block = NewBlockMessage {
                    hash: msg.block().header().hash_slow(),
                    block: Arc::new(*msg),
                };
                self.try_emit_broadcast(PeerMessage::NewBlock(block)).into()
            }
            EthMessage::Transactions(msg) => {
                self.try_emit_broadcast(PeerMessage::ReceivedTransaction(msg)).into()
            }
            EthMessage::NewPooledTransactionHashes66(msg) => {
                self.try_emit_broadcast(PeerMessage::PooledTransactions(msg.into())).into()
            }
            EthMessage::NewPooledTransactionHashes68(msg) => {
                if msg.hashes.len() != msg.types.len() || msg.hashes.len() != msg.sizes.len() {
                    return OnIncomingMessageOutcome::BadMessage {
                        error: EthStreamError::TransactionHashesInvalidLenOfFields {
                            hashes_len: msg.hashes.len(),
                            types_len: msg.types.len(),
                            sizes_len: msg.sizes.len(),
                        },
                        message: EthMessage::NewPooledTransactionHashes68(msg),
                    }
                }
                self.try_emit_broadcast(PeerMessage::PooledTransactions(msg.into())).into()
            }
            EthMessage::GetBlockHeaders(req) => {
                on_request!(req, BlockHeaders, GetBlockHeaders)
            }
            EthMessage::BlockHeaders(resp) => {
                on_response!(resp, GetBlockHeaders)
            }
            EthMessage::GetBlockBodies(req) => {
                on_request!(req, BlockBodies, GetBlockBodies)
            }
            EthMessage::BlockBodies(resp) => {
                on_response!(resp, GetBlockBodies)
            }
            EthMessage::GetPooledTransactions(req) => {
                on_request!(req, PooledTransactions, GetPooledTransactions)
            }
            EthMessage::PooledTransactions(resp) => {
                on_response!(resp, GetPooledTransactions)
            }
            EthMessage::GetNodeData(req) => {
                on_request!(req, NodeData, GetNodeData)
            }
            EthMessage::NodeData(resp) => {
                on_response!(resp, GetNodeData)
            }
            EthMessage::GetReceipts(req) => {
                on_request!(req, Receipts, GetReceipts)
            }
            EthMessage::Receipts(resp) => {
                on_response!(resp, GetReceipts)
            }
            EthMessage::Receipts69(resp) => {
                // TODO: remove mandatory blooms
                let resp = resp.map(|receipts| receipts.into_with_bloom());
                on_response!(resp, GetReceipts)
            }
            EthMessage::BlockRangeUpdate(msg) => {
<<<<<<< HEAD
                self.try_emit_broadcast(PeerMessage::BlockRangeUpdated(msg)).into()
=======
                if let Some(range_info) = self.range_info.as_ref() {
                    range_info.update(msg.earliest, msg.latest, msg.latest_hash);
                }

                OnIncomingMessageOutcome::Ok
>>>>>>> 41ed7e0b
            }
            EthMessage::Other(bytes) => self.try_emit_broadcast(PeerMessage::Other(bytes)).into(),
        }
    }

    /// Handle an internal peer request that will be sent to the remote.
    fn on_internal_peer_request(&mut self, request: PeerRequest<N>, deadline: Instant) {
        let request_id = self.next_id();
        let msg = request.create_request_message(request_id);
        self.queued_outgoing.push_back(msg.into());
        let req = InflightRequest {
            request: RequestState::Waiting(request),
            timestamp: Instant::now(),
            deadline,
        };
        self.inflight_requests.insert(request_id, req);
    }

    /// Handle a message received from the internal network
    fn on_internal_peer_message(&mut self, msg: PeerMessage<N>) {
        match msg {
            PeerMessage::NewBlockHashes(msg) => {
                self.queued_outgoing.push_back(EthMessage::NewBlockHashes(msg).into());
            }
            PeerMessage::NewBlock(msg) => {
                self.queued_outgoing.push_back(EthBroadcastMessage::NewBlock(msg.block).into());
            }
            PeerMessage::PooledTransactions(msg) => {
                if msg.is_valid_for_version(self.conn.version()) {
                    self.queued_outgoing.push_back(EthMessage::from(msg).into());
                }
            }
            PeerMessage::EthRequest(req) => {
                let deadline = self.request_deadline();
                self.on_internal_peer_request(req, deadline);
            }
            PeerMessage::SendTransactions(msg) => {
                self.queued_outgoing.push_back(EthBroadcastMessage::Transactions(msg).into());
            }
            PeerMessage::BlockRangeUpdated(_) => {}
            PeerMessage::ReceivedTransaction(_) => {
                unreachable!("Not emitted by network")
            }
            PeerMessage::Other(other) => {
                self.queued_outgoing.push_back(OutgoingMessage::Raw(other));
            }
        }
    }

    /// Returns the deadline timestamp at which the request times out
    fn request_deadline(&self) -> Instant {
        Instant::now() +
            Duration::from_millis(self.internal_request_timeout.load(Ordering::Relaxed))
    }

    /// Handle a Response to the peer
    ///
    /// This will queue the response to be sent to the peer
    fn handle_outgoing_response(&mut self, id: u64, resp: PeerResponseResult<N>) {
        match resp.try_into_message(id) {
            Ok(msg) => {
                self.queued_outgoing.push_back(msg.into());
            }
            Err(err) => {
                debug!(target: "net", %err, "Failed to respond to received request");
            }
        }
    }

    /// Send a message back to the [`SessionManager`](super::SessionManager).
    ///
    /// Returns the message if the bounded channel is currently unable to handle this message.
    #[expect(clippy::result_large_err)]
    fn try_emit_broadcast(&self, message: PeerMessage<N>) -> Result<(), ActiveSessionMessage<N>> {
        let Some(sender) = self.to_session_manager.inner().get_ref() else { return Ok(()) };

        match sender
            .try_send(ActiveSessionMessage::ValidMessage { peer_id: self.remote_peer_id, message })
        {
            Ok(_) => Ok(()),
            Err(err) => {
                trace!(
                    target: "net",
                    %err,
                    "no capacity for incoming broadcast",
                );
                match err {
                    TrySendError::Full(msg) => Err(msg),
                    TrySendError::Closed(_) => Ok(()),
                }
            }
        }
    }

    /// Send a message back to the [`SessionManager`](super::SessionManager)
    /// covering both broadcasts and incoming requests.
    ///
    /// Returns the message if the bounded channel is currently unable to handle this message.
    #[expect(clippy::result_large_err)]
    fn try_emit_request(&self, message: PeerMessage<N>) -> Result<(), ActiveSessionMessage<N>> {
        let Some(sender) = self.to_session_manager.inner().get_ref() else { return Ok(()) };

        match sender
            .try_send(ActiveSessionMessage::ValidMessage { peer_id: self.remote_peer_id, message })
        {
            Ok(_) => Ok(()),
            Err(err) => {
                trace!(
                    target: "net",
                    %err,
                    "no capacity for incoming request",
                );
                match err {
                    TrySendError::Full(msg) => Err(msg),
                    TrySendError::Closed(_) => {
                        // Note: this would mean the `SessionManager` was dropped, which is already
                        // handled by checking if the command receiver channel has been closed.
                        Ok(())
                    }
                }
            }
        }
    }

    /// Notify the manager that the peer sent a bad message
    fn on_bad_message(&self) {
        let Some(sender) = self.to_session_manager.inner().get_ref() else { return };
        let _ = sender.try_send(ActiveSessionMessage::BadMessage { peer_id: self.remote_peer_id });
    }

    /// Report back that this session has been closed.
    fn emit_disconnect(&mut self, cx: &mut Context<'_>) -> Poll<()> {
        trace!(target: "net::session", remote_peer_id=?self.remote_peer_id, "emitting disconnect");
        let msg = ActiveSessionMessage::Disconnected {
            peer_id: self.remote_peer_id,
            remote_addr: self.remote_addr,
        };

        self.terminate_message = Some((self.to_session_manager.inner().clone(), msg));
        self.poll_terminate_message(cx).expect("message is set")
    }

    /// Report back that this session has been closed due to an error
    fn close_on_error(&mut self, error: EthStreamError, cx: &mut Context<'_>) -> Poll<()> {
        let msg = ActiveSessionMessage::ClosedOnConnectionError {
            peer_id: self.remote_peer_id,
            remote_addr: self.remote_addr,
            error,
        };
        self.terminate_message = Some((self.to_session_manager.inner().clone(), msg));
        self.poll_terminate_message(cx).expect("message is set")
    }

    /// Starts the disconnect process
    fn start_disconnect(&mut self, reason: DisconnectReason) -> Result<(), EthStreamError> {
        Ok(self.conn.inner_mut().start_disconnect(reason)?)
    }

    /// Flushes the disconnect message and emits the corresponding message
    fn poll_disconnect(&mut self, cx: &mut Context<'_>) -> Poll<()> {
        debug_assert!(self.is_disconnecting(), "not disconnecting");

        // try to close the flush out the remaining Disconnect message
        let _ = ready!(self.conn.poll_close_unpin(cx));
        self.emit_disconnect(cx)
    }

    /// Attempts to disconnect by sending the given disconnect reason
    fn try_disconnect(&mut self, reason: DisconnectReason, cx: &mut Context<'_>) -> Poll<()> {
        match self.start_disconnect(reason) {
            Ok(()) => {
                // we're done
                self.poll_disconnect(cx)
            }
            Err(err) => {
                debug!(target: "net::session", %err, remote_peer_id=?self.remote_peer_id, "could not send disconnect");
                self.close_on_error(err, cx)
            }
        }
    }

    /// Checks for _internally_ timed out requests.
    ///
    /// If a requests misses its deadline, then it is timed out internally.
    /// If a request misses the `protocol_breach_request_timeout` then this session is considered in
    /// protocol violation and will close.
    ///
    /// Returns `true` if a peer missed the `protocol_breach_request_timeout`, in which case the
    /// session should be terminated.
    #[must_use]
    fn check_timed_out_requests(&mut self, now: Instant) -> bool {
        for (id, req) in &mut self.inflight_requests {
            if req.is_timed_out(now) {
                if req.is_waiting() {
                    debug!(target: "net::session", ?id, remote_peer_id=?self.remote_peer_id, "timed out outgoing request");
                    req.timeout();
                } else if now - req.timestamp > self.protocol_breach_request_timeout {
                    return true
                }
            }
        }

        false
    }

    /// Updates the request timeout with a request's timestamps
    fn update_request_timeout(&mut self, sent: Instant, received: Instant) {
        let elapsed = received.saturating_duration_since(sent);

        let current = Duration::from_millis(self.internal_request_timeout.load(Ordering::Relaxed));
        let request_timeout = calculate_new_timeout(current, elapsed);
        self.internal_request_timeout.store(request_timeout.as_millis() as u64, Ordering::Relaxed);
        self.internal_request_timeout_interval = tokio::time::interval(request_timeout);
    }

    /// If a termination message is queued this will try to send it
    fn poll_terminate_message(&mut self, cx: &mut Context<'_>) -> Option<Poll<()>> {
        let (mut tx, msg) = self.terminate_message.take()?;
        match tx.poll_reserve(cx) {
            Poll::Pending => {
                self.terminate_message = Some((tx, msg));
                return Some(Poll::Pending)
            }
            Poll::Ready(Ok(())) => {
                let _ = tx.send_item(msg);
            }
            Poll::Ready(Err(_)) => {
                // channel closed
            }
        }
        // terminate the task
        Some(Poll::Ready(()))
    }
}

impl<N: NetworkPrimitives> Future for ActiveSession<N> {
    type Output = ();

    fn poll(self: Pin<&mut Self>, cx: &mut Context<'_>) -> Poll<Self::Output> {
        let this = self.get_mut();

        // if the session is terminate we have to send the termination message before we can close
        if let Some(terminate) = this.poll_terminate_message(cx) {
            return terminate
        }

        if this.is_disconnecting() {
            return this.poll_disconnect(cx)
        }

        // The receive loop can be CPU intensive since it involves message decoding which could take
        // up a lot of resources and increase latencies for other sessions if not yielded manually.
        // If the budget is exhausted we manually yield back control to the (coop) scheduler. This
        // manual yield point should prevent situations where polling appears to be frozen. See also <https://tokio.rs/blog/2020-04-preemption>
        // And tokio's docs on cooperative scheduling <https://docs.rs/tokio/latest/tokio/task/#cooperative-scheduling>
        let mut budget = 4;

        // The main poll loop that drives the session
        'main: loop {
            let mut progress = false;

            // we prioritize incoming commands sent from the session manager
            loop {
                match this.commands_rx.poll_next_unpin(cx) {
                    Poll::Pending => break,
                    Poll::Ready(None) => {
                        // this is only possible when the manager was dropped, in which case we also
                        // terminate this session
                        return Poll::Ready(())
                    }
                    Poll::Ready(Some(cmd)) => {
                        progress = true;
                        match cmd {
                            SessionCommand::Disconnect { reason } => {
                                debug!(
                                    target: "net::session",
                                    ?reason,
                                    remote_peer_id=?this.remote_peer_id,
                                    "Received disconnect command for session"
                                );
                                let reason =
                                    reason.unwrap_or(DisconnectReason::DisconnectRequested);

                                return this.try_disconnect(reason, cx)
                            }
                            SessionCommand::Message(msg) => {
                                this.on_internal_peer_message(msg);
                            }
                        }
                    }
                }
            }

            let deadline = this.request_deadline();

            while let Poll::Ready(Some(req)) = this.internal_request_rx.poll_next_unpin(cx) {
                progress = true;
                this.on_internal_peer_request(req, deadline);
            }

            // Advance all active requests.
            // We remove each request one by one and add them back.
            for idx in (0..this.received_requests_from_remote.len()).rev() {
                let mut req = this.received_requests_from_remote.swap_remove(idx);
                match req.rx.poll(cx) {
                    Poll::Pending => {
                        // not ready yet
                        this.received_requests_from_remote.push(req);
                    }
                    Poll::Ready(resp) => {
                        this.handle_outgoing_response(req.request_id, resp);
                    }
                }
            }

            // Send messages by advancing the sink and queuing in buffered messages
            while this.conn.poll_ready_unpin(cx).is_ready() {
                if let Some(msg) = this.queued_outgoing.pop_front() {
                    progress = true;
                    let res = match msg {
                        OutgoingMessage::Eth(msg) => this.conn.start_send_unpin(msg),
                        OutgoingMessage::Broadcast(msg) => this.conn.start_send_broadcast(msg),
                        OutgoingMessage::Raw(msg) => this.conn.start_send_raw(msg),
                    };
                    if let Err(err) = res {
                        debug!(target: "net::session", %err, remote_peer_id=?this.remote_peer_id, "failed to send message");
                        // notify the manager
                        return this.close_on_error(err, cx)
                    }
                } else {
                    // no more messages to send over the wire
                    break
                }
            }

            // read incoming messages from the wire
            'receive: loop {
                // ensure we still have enough budget for another iteration
                budget -= 1;
                if budget == 0 {
                    // make sure we're woken up again
                    cx.waker().wake_by_ref();
                    break 'main
                }

                // try to resend the pending message that we could not send because the channel was
                // full. [`PollSender`] will ensure that we're woken up again when the channel is
                // ready to receive the message, and will only error if the channel is closed.
                if let Some(msg) = this.pending_message_to_session.take() {
                    match this.to_session_manager.poll_reserve(cx) {
                        Poll::Ready(Ok(_)) => {
                            let _ = this.to_session_manager.send_item(msg);
                        }
                        Poll::Ready(Err(_)) => return Poll::Ready(()),
                        Poll::Pending => {
                            this.pending_message_to_session = Some(msg);
                            break 'receive
                        }
                    };
                }

                // check whether we should throttle incoming messages
                if this.received_requests_from_remote.len() > MAX_QUEUED_OUTGOING_RESPONSES {
                    // we're currently waiting for the responses to the peer's requests which aren't
                    // queued as outgoing yet
                    //
                    // Note: we don't need to register the waker here because we polled the requests
                    // above
                    break 'receive
                }

                // we also need to check if we have multiple responses queued up
                if this.queued_outgoing.messages.len() > MAX_QUEUED_OUTGOING_RESPONSES &&
                    this.queued_response_count() > MAX_QUEUED_OUTGOING_RESPONSES
                {
                    // if we've queued up more responses than allowed, we don't poll for new
                    // messages and break the receive loop early
                    //
                    // Note: we don't need to register the waker here because we still have
                    // queued messages and the sink impl registered the waker because we've
                    // already advanced it to `Pending` earlier
                    break 'receive
                }

                match this.conn.poll_next_unpin(cx) {
                    Poll::Pending => break,
                    Poll::Ready(None) => {
                        if this.is_disconnecting() {
                            break
                        }
                        debug!(target: "net::session", remote_peer_id=?this.remote_peer_id, "eth stream completed");
                        return this.emit_disconnect(cx)
                    }
                    Poll::Ready(Some(res)) => {
                        match res {
                            Ok(msg) => {
                                trace!(target: "net::session", msg_id=?msg.message_id(), remote_peer_id=?this.remote_peer_id, "received eth message");
                                // decode and handle message
                                match this.on_incoming_message(msg) {
                                    OnIncomingMessageOutcome::Ok => {
                                        // handled successfully
                                        progress = true;
                                    }
                                    OnIncomingMessageOutcome::BadMessage { error, message } => {
                                        debug!(target: "net::session", %error, msg=?message, remote_peer_id=?this.remote_peer_id, "received invalid protocol message");
                                        return this.close_on_error(error, cx)
                                    }
                                    OnIncomingMessageOutcome::NoCapacity(msg) => {
                                        // failed to send due to lack of capacity
                                        this.pending_message_to_session = Some(msg);
                                    }
                                }
                            }
                            Err(err) => {
                                debug!(target: "net::session", %err, remote_peer_id=?this.remote_peer_id, "failed to receive message");
                                return this.close_on_error(err, cx)
                            }
                        }
                    }
                }
            }

            if !progress {
                break 'main
            }
        }

        while this.internal_request_timeout_interval.poll_tick(cx).is_ready() {
            // check for timed out requests
            if this.check_timed_out_requests(Instant::now()) {
                if let Poll::Ready(Ok(_)) = this.to_session_manager.poll_reserve(cx) {
                    let msg = ActiveSessionMessage::ProtocolBreach { peer_id: this.remote_peer_id };
                    this.pending_message_to_session = Some(msg);
                }
            }
        }

        this.shrink_to_fit();

        Poll::Pending
    }
}

/// Tracks a request received from the peer
pub(crate) struct ReceivedRequest<N: NetworkPrimitives> {
    /// Protocol Identifier
    request_id: u64,
    /// Receiver half of the channel that's supposed to receive the proper response.
    rx: PeerResponse<N>,
    /// Timestamp when we read this msg from the wire.
    #[expect(dead_code)]
    received: Instant,
}

/// A request that waits for a response from the peer
pub(crate) struct InflightRequest<R> {
    /// Request we sent to peer and the internal response channel
    request: RequestState<R>,
    /// Instant when the request was sent
    timestamp: Instant,
    /// Time limit for the response
    deadline: Instant,
}

// === impl InflightRequest ===

impl<N: NetworkPrimitives> InflightRequest<PeerRequest<N>> {
    /// Returns true if the request is timedout
    #[inline]
    fn is_timed_out(&self, now: Instant) -> bool {
        now > self.deadline
    }

    /// Returns true if we're still waiting for a response
    #[inline]
    const fn is_waiting(&self) -> bool {
        matches!(self.request, RequestState::Waiting(_))
    }

    /// This will timeout the request by sending an error response to the internal channel
    fn timeout(&mut self) {
        let mut req = RequestState::TimedOut;
        std::mem::swap(&mut self.request, &mut req);

        if let RequestState::Waiting(req) = req {
            req.send_err_response(RequestError::Timeout);
        }
    }
}

/// All outcome variants when handling an incoming message
enum OnIncomingMessageOutcome<N: NetworkPrimitives> {
    /// Message successfully handled.
    Ok,
    /// Message is considered to be in violation of the protocol
    BadMessage { error: EthStreamError, message: EthMessage<N> },
    /// Currently no capacity to handle the message
    NoCapacity(ActiveSessionMessage<N>),
}

impl<N: NetworkPrimitives> From<Result<(), ActiveSessionMessage<N>>>
    for OnIncomingMessageOutcome<N>
{
    fn from(res: Result<(), ActiveSessionMessage<N>>) -> Self {
        match res {
            Ok(_) => Self::Ok,
            Err(msg) => Self::NoCapacity(msg),
        }
    }
}

enum RequestState<R> {
    /// Waiting for the response
    Waiting(R),
    /// Request already timed out
    TimedOut,
}

/// Outgoing messages that can be sent over the wire.
pub(crate) enum OutgoingMessage<N: NetworkPrimitives> {
    /// A message that is owned.
    Eth(EthMessage<N>),
    /// A message that may be shared by multiple sessions.
    Broadcast(EthBroadcastMessage<N>),
    /// A raw capability message
    Raw(RawCapabilityMessage),
}

impl<N: NetworkPrimitives> OutgoingMessage<N> {
    /// Returns true if this is a response.
    const fn is_response(&self) -> bool {
        match self {
            Self::Eth(msg) => msg.is_response(),
            _ => false,
        }
    }
}

impl<N: NetworkPrimitives> From<EthMessage<N>> for OutgoingMessage<N> {
    fn from(value: EthMessage<N>) -> Self {
        Self::Eth(value)
    }
}

impl<N: NetworkPrimitives> From<EthBroadcastMessage<N>> for OutgoingMessage<N> {
    fn from(value: EthBroadcastMessage<N>) -> Self {
        Self::Broadcast(value)
    }
}

/// Calculates a new timeout using an updated estimation of the RTT
#[inline]
fn calculate_new_timeout(current_timeout: Duration, estimated_rtt: Duration) -> Duration {
    let new_timeout = estimated_rtt.mul_f64(SAMPLE_IMPACT) * TIMEOUT_SCALING;

    // this dampens sudden changes by taking a weighted mean of the old and new values
    let smoothened_timeout = current_timeout.mul_f64(1.0 - SAMPLE_IMPACT) + new_timeout;

    smoothened_timeout.clamp(MINIMUM_TIMEOUT, MAXIMUM_TIMEOUT)
}

/// A helper struct that wraps the queue of outgoing messages and a metric to track their count
pub(crate) struct QueuedOutgoingMessages<N: NetworkPrimitives> {
    messages: VecDeque<OutgoingMessage<N>>,
    count: Gauge,
}

impl<N: NetworkPrimitives> QueuedOutgoingMessages<N> {
    pub(crate) const fn new(metric: Gauge) -> Self {
        Self { messages: VecDeque::new(), count: metric }
    }

    pub(crate) fn push_back(&mut self, message: OutgoingMessage<N>) {
        self.messages.push_back(message);
        self.count.increment(1);
    }

    pub(crate) fn pop_front(&mut self) -> Option<OutgoingMessage<N>> {
        self.messages.pop_front().inspect(|_| self.count.decrement(1))
    }

    pub(crate) fn shrink_to_fit(&mut self) {
        self.messages.shrink_to_fit();
    }
}

#[cfg(test)]
mod tests {
    use super::*;
    use crate::session::{handle::PendingSessionEvent, start_pending_incoming_session};
    use alloy_eips::eip2124::ForkFilter;
    use reth_chainspec::MAINNET;
    use reth_ecies::stream::ECIESStream;
    use reth_eth_wire::{
        handshake::EthHandshake, EthNetworkPrimitives, EthStream, GetBlockBodies,
        HelloMessageWithProtocols, P2PStream, StatusBuilder, UnauthedEthStream, UnauthedP2PStream,
        UnifiedStatus,
    };
    use reth_ethereum_forks::EthereumHardfork;
    use reth_network_peers::pk2id;
    use reth_network_types::session::config::PROTOCOL_BREACH_REQUEST_TIMEOUT;
    use secp256k1::{SecretKey, SECP256K1};
    use tokio::{
        net::{TcpListener, TcpStream},
        sync::mpsc,
    };

    /// Returns a testing `HelloMessage` and new secretkey
    fn eth_hello(server_key: &SecretKey) -> HelloMessageWithProtocols {
        HelloMessageWithProtocols::builder(pk2id(&server_key.public_key(SECP256K1))).build()
    }

    struct SessionBuilder<N: NetworkPrimitives = EthNetworkPrimitives> {
        _remote_capabilities: Arc<Capabilities>,
        active_session_tx: mpsc::Sender<ActiveSessionMessage<N>>,
        active_session_rx: ReceiverStream<ActiveSessionMessage<N>>,
        to_sessions: Vec<mpsc::Sender<SessionCommand<N>>>,
        secret_key: SecretKey,
        local_peer_id: PeerId,
        hello: HelloMessageWithProtocols,
        status: UnifiedStatus,
        fork_filter: ForkFilter,
        next_id: usize,
    }

    impl<N: NetworkPrimitives> SessionBuilder<N> {
        fn next_id(&mut self) -> SessionId {
            let id = self.next_id;
            self.next_id += 1;
            SessionId(id)
        }

        /// Connects a new Eth stream and executes the given closure with that established stream
        fn with_client_stream<F, O>(
            &self,
            local_addr: SocketAddr,
            f: F,
        ) -> Pin<Box<dyn Future<Output = ()> + Send>>
        where
            F: FnOnce(EthStream<P2PStream<ECIESStream<TcpStream>>, N>) -> O + Send + 'static,
            O: Future<Output = ()> + Send + Sync,
        {
            let status = self.status;
            let fork_filter = self.fork_filter.clone();
            let local_peer_id = self.local_peer_id;
            let mut hello = self.hello.clone();
            let key = SecretKey::new(&mut rand_08::thread_rng());
            hello.id = pk2id(&key.public_key(SECP256K1));
            Box::pin(async move {
                let outgoing = TcpStream::connect(local_addr).await.unwrap();
                let sink = ECIESStream::connect(outgoing, key, local_peer_id).await.unwrap();

                let (p2p_stream, _) = UnauthedP2PStream::new(sink).handshake(hello).await.unwrap();

                let (client_stream, _) = UnauthedEthStream::new(p2p_stream)
                    .handshake(status, fork_filter)
                    .await
                    .unwrap();
                f(client_stream).await
            })
        }

        async fn connect_incoming(&mut self, stream: TcpStream) -> ActiveSession<N> {
            let remote_addr = stream.local_addr().unwrap();
            let session_id = self.next_id();
            let (_disconnect_tx, disconnect_rx) = oneshot::channel();
            let (pending_sessions_tx, pending_sessions_rx) = mpsc::channel(1);

            tokio::task::spawn(start_pending_incoming_session(
                Arc::new(EthHandshake::default()),
                disconnect_rx,
                session_id,
                stream,
                pending_sessions_tx,
                remote_addr,
                self.secret_key,
                self.hello.clone(),
                self.status,
                self.fork_filter.clone(),
                Default::default(),
            ));

            let mut stream = ReceiverStream::new(pending_sessions_rx);

            match stream.next().await.unwrap() {
                PendingSessionEvent::Established {
                    session_id,
                    remote_addr,
                    peer_id,
                    capabilities,
                    conn,
                    ..
                } => {
                    let (_to_session_tx, messages_rx) = mpsc::channel(10);
                    let (commands_to_session, commands_rx) = mpsc::channel(10);
                    let poll_sender = PollSender::new(self.active_session_tx.clone());

                    self.to_sessions.push(commands_to_session);

                    ActiveSession {
                        next_id: 0,
                        remote_peer_id: peer_id,
                        remote_addr,
                        remote_capabilities: Arc::clone(&capabilities),
                        session_id,
                        commands_rx: ReceiverStream::new(commands_rx),
                        to_session_manager: MeteredPollSender::new(
                            poll_sender,
                            "network_active_session",
                        ),
                        pending_message_to_session: None,
                        internal_request_rx: ReceiverStream::new(messages_rx).fuse(),
                        inflight_requests: Default::default(),
                        conn,
                        queued_outgoing: QueuedOutgoingMessages::new(Gauge::noop()),
                        received_requests_from_remote: Default::default(),
                        internal_request_timeout_interval: tokio::time::interval(
                            INITIAL_REQUEST_TIMEOUT,
                        ),
                        internal_request_timeout: Arc::new(AtomicU64::new(
                            INITIAL_REQUEST_TIMEOUT.as_millis() as u64,
                        )),
                        protocol_breach_request_timeout: PROTOCOL_BREACH_REQUEST_TIMEOUT,
                        terminate_message: None,
                        range_info: None,
                    }
                }
                ev => {
                    panic!("unexpected message {ev:?}")
                }
            }
        }
    }

    impl Default for SessionBuilder {
        fn default() -> Self {
            let (active_session_tx, active_session_rx) = mpsc::channel(100);

            let (secret_key, pk) = SECP256K1.generate_keypair(&mut rand_08::thread_rng());
            let local_peer_id = pk2id(&pk);

            Self {
                next_id: 0,
                _remote_capabilities: Arc::new(Capabilities::from(vec![])),
                active_session_tx,
                active_session_rx: ReceiverStream::new(active_session_rx),
                to_sessions: vec![],
                hello: eth_hello(&secret_key),
                secret_key,
                local_peer_id,
                status: StatusBuilder::default().build(),
                fork_filter: MAINNET
                    .hardfork_fork_filter(EthereumHardfork::Frontier)
                    .expect("The Frontier fork filter should exist on mainnet"),
            }
        }
    }

    #[tokio::test(flavor = "multi_thread")]
    async fn test_disconnect() {
        let mut builder = SessionBuilder::default();

        let listener = TcpListener::bind("127.0.0.1:0").await.unwrap();
        let local_addr = listener.local_addr().unwrap();

        let expected_disconnect = DisconnectReason::UselessPeer;

        let fut = builder.with_client_stream(local_addr, move |mut client_stream| async move {
            let msg = client_stream.next().await.unwrap().unwrap_err();
            assert_eq!(msg.as_disconnected().unwrap(), expected_disconnect);
        });

        tokio::task::spawn(async move {
            let (incoming, _) = listener.accept().await.unwrap();
            let mut session = builder.connect_incoming(incoming).await;

            session.start_disconnect(expected_disconnect).unwrap();
            session.await
        });

        fut.await;
    }

    #[tokio::test(flavor = "multi_thread")]
    async fn handle_dropped_stream() {
        let mut builder = SessionBuilder::default();

        let listener = TcpListener::bind("127.0.0.1:0").await.unwrap();
        let local_addr = listener.local_addr().unwrap();

        let fut = builder.with_client_stream(local_addr, move |client_stream| async move {
            drop(client_stream);
            tokio::time::sleep(Duration::from_secs(1)).await
        });

        let (tx, rx) = oneshot::channel();

        tokio::task::spawn(async move {
            let (incoming, _) = listener.accept().await.unwrap();
            let session = builder.connect_incoming(incoming).await;
            session.await;

            tx.send(()).unwrap();
        });

        tokio::task::spawn(fut);

        rx.await.unwrap();
    }

    #[tokio::test(flavor = "multi_thread")]
    async fn test_send_many_messages() {
        reth_tracing::init_test_tracing();
        let mut builder = SessionBuilder::default();

        let listener = TcpListener::bind("127.0.0.1:0").await.unwrap();
        let local_addr = listener.local_addr().unwrap();

        let num_messages = 100;

        let fut = builder.with_client_stream(local_addr, move |mut client_stream| async move {
            for _ in 0..num_messages {
                client_stream
                    .send(EthMessage::NewPooledTransactionHashes66(Vec::new().into()))
                    .await
                    .unwrap();
            }
        });

        let (tx, rx) = oneshot::channel();

        tokio::task::spawn(async move {
            let (incoming, _) = listener.accept().await.unwrap();
            let session = builder.connect_incoming(incoming).await;
            session.await;

            tx.send(()).unwrap();
        });

        tokio::task::spawn(fut);

        rx.await.unwrap();
    }

    #[tokio::test(flavor = "multi_thread")]
    async fn test_request_timeout() {
        reth_tracing::init_test_tracing();

        let mut builder = SessionBuilder::default();

        let listener = TcpListener::bind("127.0.0.1:0").await.unwrap();
        let local_addr = listener.local_addr().unwrap();

        let request_timeout = Duration::from_millis(100);
        let drop_timeout = Duration::from_millis(1500);

        let fut = builder.with_client_stream(local_addr, move |client_stream| async move {
            let _client_stream = client_stream;
            tokio::time::sleep(drop_timeout * 60).await;
        });
        tokio::task::spawn(fut);

        let (incoming, _) = listener.accept().await.unwrap();
        let mut session = builder.connect_incoming(incoming).await;
        session
            .internal_request_timeout
            .store(request_timeout.as_millis() as u64, Ordering::Relaxed);
        session.protocol_breach_request_timeout = drop_timeout;
        session.internal_request_timeout_interval =
            tokio::time::interval_at(tokio::time::Instant::now(), request_timeout);
        let (tx, rx) = oneshot::channel();
        let req = PeerRequest::GetBlockBodies { request: GetBlockBodies(vec![]), response: tx };
        session.on_internal_peer_request(req, Instant::now());
        tokio::spawn(session);

        let err = rx.await.unwrap().unwrap_err();
        assert_eq!(err, RequestError::Timeout);

        // wait for protocol breach error
        let msg = builder.active_session_rx.next().await.unwrap();
        match msg {
            ActiveSessionMessage::ProtocolBreach { .. } => {}
            ev => unreachable!("{ev:?}"),
        }
    }

    #[tokio::test(flavor = "multi_thread")]
    async fn test_keep_alive() {
        let mut builder = SessionBuilder::default();

        let listener = TcpListener::bind("127.0.0.1:0").await.unwrap();
        let local_addr = listener.local_addr().unwrap();

        let fut = builder.with_client_stream(local_addr, move |mut client_stream| async move {
            let _ = tokio::time::timeout(Duration::from_secs(5), client_stream.next()).await;
            client_stream.into_inner().disconnect(DisconnectReason::UselessPeer).await.unwrap();
        });

        let (tx, rx) = oneshot::channel();

        tokio::task::spawn(async move {
            let (incoming, _) = listener.accept().await.unwrap();
            let session = builder.connect_incoming(incoming).await;
            session.await;

            tx.send(()).unwrap();
        });

        tokio::task::spawn(fut);

        rx.await.unwrap();
    }

    // This tests that incoming messages are delivered when there's capacity.
    #[tokio::test(flavor = "multi_thread")]
    async fn test_send_at_capacity() {
        let mut builder = SessionBuilder::default();

        let listener = TcpListener::bind("127.0.0.1:0").await.unwrap();
        let local_addr = listener.local_addr().unwrap();

        let fut = builder.with_client_stream(local_addr, move |mut client_stream| async move {
            client_stream
                .send(EthMessage::NewPooledTransactionHashes68(Default::default()))
                .await
                .unwrap();
            let _ = tokio::time::timeout(Duration::from_secs(100), client_stream.next()).await;
        });
        tokio::task::spawn(fut);

        let (incoming, _) = listener.accept().await.unwrap();
        let session = builder.connect_incoming(incoming).await;

        // fill the entire message buffer with an unrelated message
        let mut num_fill_messages = 0;
        loop {
            if builder
                .active_session_tx
                .try_send(ActiveSessionMessage::ProtocolBreach { peer_id: PeerId::random() })
                .is_err()
            {
                break
            }
            num_fill_messages += 1;
        }

        tokio::task::spawn(async move {
            session.await;
        });

        tokio::time::sleep(Duration::from_millis(100)).await;

        for _ in 0..num_fill_messages {
            let message = builder.active_session_rx.next().await.unwrap();
            match message {
                ActiveSessionMessage::ProtocolBreach { .. } => {}
                ev => unreachable!("{ev:?}"),
            }
        }

        let message = builder.active_session_rx.next().await.unwrap();
        match message {
            ActiveSessionMessage::ValidMessage {
                message: PeerMessage::PooledTransactions(_),
                ..
            } => {}
            _ => unreachable!(),
        }
    }

    #[test]
    fn timeout_calculation_sanity_tests() {
        let rtt = Duration::from_secs(5);
        // timeout for an RTT of `rtt`
        let timeout = rtt * TIMEOUT_SCALING;

        // if rtt hasn't changed, timeout shouldn't change
        assert_eq!(calculate_new_timeout(timeout, rtt), timeout);

        // if rtt changed, the new timeout should change less than it
        assert!(calculate_new_timeout(timeout, rtt / 2) < timeout);
        assert!(calculate_new_timeout(timeout, rtt / 2) > timeout / 2);
        assert!(calculate_new_timeout(timeout, rtt * 2) > timeout);
        assert!(calculate_new_timeout(timeout, rtt * 2) < timeout * 2);
    }
}<|MERGE_RESOLUTION|>--- conflicted
+++ resolved
@@ -264,15 +264,11 @@
                 on_response!(resp, GetReceipts)
             }
             EthMessage::BlockRangeUpdate(msg) => {
-<<<<<<< HEAD
-                self.try_emit_broadcast(PeerMessage::BlockRangeUpdated(msg)).into()
-=======
                 if let Some(range_info) = self.range_info.as_ref() {
                     range_info.update(msg.earliest, msg.latest, msg.latest_hash);
                 }
 
                 OnIncomingMessageOutcome::Ok
->>>>>>> 41ed7e0b
             }
             EthMessage::Other(bytes) => self.try_emit_broadcast(PeerMessage::Other(bytes)).into(),
         }
