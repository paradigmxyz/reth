--- conflicted
+++ resolved
@@ -608,7 +608,6 @@
             }
 
             if !progress {
-<<<<<<< HEAD
                 break 'main
             }
         }
@@ -617,26 +616,13 @@
             let _ = this.internal_request_timeout_interval.poll_tick(cx);
             // check for timed out requests
             if this.check_timed_out_requests(Instant::now()) {
-                let _ = this.to_session.clone().try_send(ActiveSessionMessage::ProtocolBreach {
-                    peer_id: this.remote_peer_id,
-                });
-=======
-                if this.internal_request_timeout_interval.poll_tick(cx).is_ready() {
-                    let _ = this.internal_request_timeout_interval.poll_tick(cx);
-                    // check for timed out requests
-                    if this.check_timed_out_requests(Instant::now()) {
-                        let _ = this.to_session_manager.clone().try_send(
-                            ActiveSessionMessage::ProtocolBreach { peer_id: this.remote_peer_id },
-                        );
-                    }
-                }
-
-                this.shrink_to_fit();
-
-                return Poll::Pending
->>>>>>> 4c84d22e
-            }
-        }
+                let _ = this.to_session_manager.clone().try_send(
+                    ActiveSessionMessage::ProtocolBreach { peer_id: this.remote_peer_id },
+                );
+            }
+        }
+
+        this.shrink_to_fit();
 
         Poll::Pending
     }
