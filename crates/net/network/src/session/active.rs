--- conflicted
+++ resolved
@@ -297,11 +297,7 @@
             }
             PeerMessage::NewBlock(msg) => {
                 self.queued_outgoing.push_back(OutgoingMessage::Broadcast(
-<<<<<<< HEAD
                     EthBroadcastMessage::NewBlock(msg.block),
-=======
-                    EthBroadcastMessage::NewBlock(msg.block).into(),
->>>>>>> dfe0d2b2
                 ));
             }
             PeerMessage::PooledTransactions(msg) => {
@@ -319,14 +315,8 @@
                 self.on_internal_peer_request(req, deadline);
             }
             PeerMessage::SendTransactions(msg) => {
-<<<<<<< HEAD
                 self.queued_outgoing
                     .push_back(OutgoingMessage::Broadcast(EthBroadcastMessage::Transactions(msg)));
-=======
-                self.queued_outgoing.push_back(OutgoingMessage::Broadcast(
-                    EthBroadcastMessage::Transactions(msg).into(),
-                ));
->>>>>>> dfe0d2b2
             }
             PeerMessage::ReceivedTransaction(_) => {
                 unreachable!("Not emitted by network")
@@ -527,11 +517,7 @@
 impl<
         N: NetworkPrimitives,
         Conn: NetworkStream<N, Message = M>,
-<<<<<<< HEAD
         M: NetworkMessage<N> + TryFromPeerMessage<N> + Into<EthMessage<N>>,
-=======
-        M: NetworkMessage<N> + TryFromPeerMessage<N>,
->>>>>>> dfe0d2b2
     > Future for ActiveSession<N, Conn, M>
 {
     type Output = ();
@@ -881,20 +867,13 @@
     }
 }
 
-<<<<<<< HEAD
 /// Helper trait to convert a [`PeerMessage`] into a [`EthMessage`]
 pub trait TryFromPeerMessage<N: NetworkPrimitives> {
     /// Try to convert a [`PeerMessage`] into a [`EthMessage`]
-=======
-/// Helper trait to convert a [`PeerMessage`] into a [`NetworkMessage`]
-pub trait TryFromPeerMessage<N: NetworkPrimitives> {
->>>>>>> dfe0d2b2
     fn try_from_peer_message(msg: PeerMessage<N>) -> Option<Self>
     where
         Self: Sized;
 }
-<<<<<<< HEAD
-=======
 
 /// Default implementation for [`TryFromPeerMessage`] for [`EthMessage`]
 impl<N: NetworkPrimitives> TryFromPeerMessage<N> for EthMessage<N> {
@@ -902,334 +881,6 @@
         match msg {
             PeerMessage::NewBlockHashes(msg) => Some(EthMessage::NewBlockHashes(msg.into())),
             PeerMessage::PooledTransactions(msg) => Some(EthMessage::from(msg).into()),
-            _ => None,
-        }
-    }
-}
-
-pub trait TryIntoPeerMessage<N: NetworkPrimitives> {
-    fn try_into_peer_message(self) -> Option<PeerMessage<N>>;
-}
-
-/// Default implementation for [`TryIntoPeerMessage`] for [`EthMessage`]
-impl<N: NetworkPrimitives> TryIntoPeerMessage<N> for EthMessage<N> {
-    fn try_into_peer_message(self) -> Option<PeerMessage<N>> {
-        match self {
-            // Convert handshake/status messages
-            EthMessage::Status(_) => None,
-
-            // Broadcast messages
-            EthMessage::NewBlockHashes(msg) => Some(PeerMessage::NewBlockHashes(msg)),
-            EthMessage::NewBlock(msg) => {
-                let block =
-                    NewBlockMessage { hash: msg.block.header().hash_slow(), block: Arc::new(*msg) };
-                Some(PeerMessage::NewBlock(block))
-            }
-            EthMessage::Transactions(msg) => Some(PeerMessage::ReceivedTransaction(msg)),
-            EthMessage::NewPooledTransactionHashes66(msg) => {
-                Some(PeerMessage::PooledTransactions(msg.into()))
-            }
-            EthMessage::NewPooledTransactionHashes68(msg) => {
-                Some(PeerMessage::PooledTransactions(msg.into()))
-            }
-
-            // Request messages
-            EthMessage::GetBlockHeaders(req) => {
-                Some(PeerMessage::EthRequest(PeerRequest::GetBlockHeaders {
-                    request: req.message,
-                    response: oneshot::channel().0,
-                }))
-            }
-            EthMessage::GetBlockBodies(req) => {
-                Some(PeerMessage::EthRequest(PeerRequest::GetBlockBodies {
-                    request: req.message,
-                    response: oneshot::channel().0,
-                }))
-            }
-            EthMessage::GetPooledTransactions(req) => {
-                Some(PeerMessage::EthRequest(PeerRequest::GetPooledTransactions {
-                    request: req.message,
-                    response: oneshot::channel().0,
-                }))
-            }
-            EthMessage::GetNodeData(req) => {
-                Some(PeerMessage::EthRequest(PeerRequest::GetNodeData {
-                    request: req.message,
-                    response: oneshot::channel().0,
-                }))
-            }
-            EthMessage::GetReceipts(req) => {
-                Some(PeerMessage::EthRequest(PeerRequest::GetReceipts {
-                    request: req.message,
-                    response: oneshot::channel().0,
-                }))
-            }
-            // TODO handle response messages
-            _ => None,
-        }
-    }
-}
-
-#[cfg(test)]
-mod tests {
-    use super::*;
-    use crate::session::{handle::PendingSessionEvent, start_pending_incoming_session};
-    use reth_chainspec::MAINNET;
-    use reth_ecies::stream::ECIESStream;
-    use reth_eth_wire::{
-        EthNetworkPrimitives, EthStream, GetBlockBodies, HelloMessageWithProtocols, P2PStream,
-        Status, StatusBuilder, UnauthedEthStream, UnauthedP2PStream,
-    };
-    use reth_network_peers::pk2id;
-    use reth_network_types::session::config::PROTOCOL_BREACH_REQUEST_TIMEOUT;
-    use reth_primitives::{EthereumHardfork, ForkFilter};
-    use secp256k1::{SecretKey, SECP256K1};
-    use tokio::{
-        net::{TcpListener, TcpStream},
-        sync::mpsc,
-    };
-
-    /// Returns a testing `HelloMessage` and new secretkey
-    fn eth_hello(server_key: &SecretKey) -> HelloMessageWithProtocols {
-        HelloMessageWithProtocols::builder(pk2id(&server_key.public_key(SECP256K1))).build()
-    }
-
-    struct SessionBuilder<N: NetworkPrimitives = EthNetworkPrimitives> {
-        _remote_capabilities: Arc<Capabilities>,
-        active_session_tx: mpsc::Sender<ActiveSessionMessage<N>>,
-        active_session_rx: ReceiverStream<ActiveSessionMessage<N>>,
-        to_sessions: Vec<mpsc::Sender<SessionCommand<N>>>,
-        secret_key: SecretKey,
-        local_peer_id: PeerId,
-        hello: HelloMessageWithProtocols,
-        status: Status,
-        fork_filter: ForkFilter,
-        next_id: usize,
-    }
-
-    impl<N: NetworkPrimitives> SessionBuilder<N> {
-        fn next_id(&mut self) -> SessionId {
-            let id = self.next_id;
-            self.next_id += 1;
-            SessionId(id)
-        }
-
-        /// Connects a new Eth stream and executes the given closure with that established stream
-        fn with_client_stream<F, O>(
-            &self,
-            local_addr: SocketAddr,
-            f: F,
-        ) -> Pin<Box<dyn Future<Output = ()> + Send>>
-        where
-            F: FnOnce(EthStream<P2PStream<ECIESStream<TcpStream>>, N>) -> O + Send + 'static,
-            O: Future<Output = ()> + Send + Sync,
-        {
-            let status = self.status;
-            let fork_filter = self.fork_filter.clone();
-            let local_peer_id = self.local_peer_id;
-            let mut hello = self.hello.clone();
-            let key = SecretKey::new(&mut rand::thread_rng());
-            hello.id = pk2id(&key.public_key(SECP256K1));
-            Box::pin(async move {
-                let outgoing = TcpStream::connect(local_addr).await.unwrap();
-                let sink = ECIESStream::connect(outgoing, key, local_peer_id).await.unwrap();
-
-                let (p2p_stream, _) = UnauthedP2PStream::new(sink).handshake(hello).await.unwrap();
-
-                let (client_stream, _) = UnauthedEthStream::new(p2p_stream)
-                    .handshake(status, fork_filter)
-                    .await
-                    .unwrap();
-                f(client_stream).await
-            })
-        }
-
-        async fn connect_incoming(&mut self, stream: TcpStream) -> ActiveSession<N> {
-            let remote_addr = stream.local_addr().unwrap();
-            let session_id = self.next_id();
-            let (_disconnect_tx, disconnect_rx) = oneshot::channel();
-            let (pending_sessions_tx, pending_sessions_rx) = mpsc::channel(1);
-
-            tokio::task::spawn(start_pending_incoming_session(
-                disconnect_rx,
-                session_id,
-                stream,
-                pending_sessions_tx,
-                remote_addr,
-                self.secret_key,
-                self.hello.clone(),
-                self.status,
-                self.fork_filter.clone(),
-                Default::default(),
-            ));
-
-            let mut stream = ReceiverStream::new(pending_sessions_rx);
-
-            match stream.next().await.unwrap() {
-                PendingSessionEvent::Established {
-                    session_id,
-                    remote_addr,
-                    peer_id,
-                    capabilities,
-                    conn,
-                    ..
-                } => {
-                    let (_to_session_tx, messages_rx) = mpsc::channel(10);
-                    let (commands_to_session, commands_rx) = mpsc::channel(10);
-                    let poll_sender = PollSender::new(self.active_session_tx.clone());
-
-                    self.to_sessions.push(commands_to_session);
-
-                    ActiveSession {
-                        next_id: 0,
-                        remote_peer_id: peer_id,
-                        remote_addr,
-                        remote_capabilities: Arc::clone(&capabilities),
-                        session_id,
-                        commands_rx: ReceiverStream::new(commands_rx),
-                        to_session_manager: MeteredPollSender::new(
-                            poll_sender,
-                            "network_active_session",
-                        ),
-                        pending_message_to_session: None,
-                        internal_request_tx: ReceiverStream::new(messages_rx).fuse(),
-                        inflight_requests: Default::default(),
-                        conn,
-                        queued_outgoing: QueuedOutgoingMessages::new(Gauge::noop()),
-                        received_requests_from_remote: Default::default(),
-                        internal_request_timeout_interval: tokio::time::interval(
-                            INITIAL_REQUEST_TIMEOUT,
-                        ),
-                        internal_request_timeout: Arc::new(AtomicU64::new(
-                            INITIAL_REQUEST_TIMEOUT.as_millis() as u64,
-                        )),
-                        protocol_breach_request_timeout: PROTOCOL_BREACH_REQUEST_TIMEOUT,
-                        terminate_message: None,
-                    }
-                }
-                ev => {
-                    panic!("unexpected message {ev:?}")
-                }
-            }
-        }
-    }
-
-    impl Default for SessionBuilder {
-        fn default() -> Self {
-            let (active_session_tx, active_session_rx) = mpsc::channel(100);
-
-            let (secret_key, pk) = SECP256K1.generate_keypair(&mut rand::thread_rng());
-            let local_peer_id = pk2id(&pk);
-
-            Self {
-                next_id: 0,
-                _remote_capabilities: Arc::new(Capabilities::from(vec![])),
-                active_session_tx,
-                active_session_rx: ReceiverStream::new(active_session_rx),
-                to_sessions: vec![],
-                hello: eth_hello(&secret_key),
-                secret_key,
-                local_peer_id,
-                status: StatusBuilder::default().build(),
-                fork_filter: MAINNET
-                    .hardfork_fork_filter(EthereumHardfork::Frontier)
-                    .expect("The Frontier fork filter should exist on mainnet"),
-            }
-        }
-    }
-
-    #[tokio::test(flavor = "multi_thread")]
-    async fn test_disconnect() {
-        let mut builder = SessionBuilder::default();
-
-        let listener = TcpListener::bind("127.0.0.1:0").await.unwrap();
-        let local_addr = listener.local_addr().unwrap();
-
-        let expected_disconnect = DisconnectReason::UselessPeer;
-
-        let fut = builder.with_client_stream(local_addr, move |mut client_stream| async move {
-            let msg = client_stream.next().await.unwrap().unwrap_err();
-            assert_eq!(msg.as_disconnected().unwrap(), expected_disconnect);
-        });
-
-        tokio::task::spawn(async move {
-            let (incoming, _) = listener.accept().await.unwrap();
-            let mut session = builder.connect_incoming(incoming).await;
-
-            session.start_disconnect(expected_disconnect).unwrap();
-            session.await
-        });
-
-        fut.await;
-    }
-
-    #[tokio::test(flavor = "multi_thread")]
-    async fn handle_dropped_stream() {
-        let mut builder = SessionBuilder::default();
-
-        let listener = TcpListener::bind("127.0.0.1:0").await.unwrap();
-        let local_addr = listener.local_addr().unwrap();
-
-        let fut = builder.with_client_stream(local_addr, move |client_stream| async move {
-            drop(client_stream);
-            tokio::time::sleep(Duration::from_secs(1)).await
-        });
-
-        let (tx, rx) = oneshot::channel();
-
-        tokio::task::spawn(async move {
-            let (incoming, _) = listener.accept().await.unwrap();
-            let session = builder.connect_incoming(incoming).await;
-            session.await;
-
-            tx.send(()).unwrap();
-        });
-
-        tokio::task::spawn(fut);
-
-        rx.await.unwrap();
-    }
-
-    #[tokio::test(flavor = "multi_thread")]
-    async fn test_send_many_messages() {
-        reth_tracing::init_test_tracing();
-        let mut builder = SessionBuilder::default();
-
-        let listener = TcpListener::bind("127.0.0.1:0").await.unwrap();
-        let local_addr = listener.local_addr().unwrap();
-
-        let num_messages = 100;
-
-        let fut = builder.with_client_stream(local_addr, move |mut client_stream| async move {
-            for _ in 0..num_messages {
-                client_stream
-                    .send(EthMessage::NewPooledTransactionHashes66(Vec::new().into()))
-                    .await
-                    .unwrap();
-            }
-        });
-
-        let (tx, rx) = oneshot::channel();
-
-        tokio::task::spawn(async move {
-            let (incoming, _) = listener.accept().await.unwrap();
-            let session = builder.connect_incoming(incoming).await;
-            session.await;
-
-            tx.send(()).unwrap();
-        });
-
-        tokio::task::spawn(fut);
-
-        rx.await.unwrap();
-    }
->>>>>>> dfe0d2b2
-
-impl<N: NetworkPrimitives> TryFromPeerMessage<N> for EthMessage<N> {
-    fn try_from_peer_message(msg: PeerMessage<N>) -> Option<Self> {
-        match msg {
-            PeerMessage::NewBlockHashes(msg) => Some(Self::NewBlockHashes(msg)),
-            PeerMessage::PooledTransactions(msg) => Some(Self::from(msg)),
             _ => None,
         }
     }
