--- conflicted
+++ resolved
@@ -220,16 +220,6 @@
             PeerMessage::Other(other) => {
                 error!(target : "net::session", message_id=%other.id, "Ignoring unsupported message");
             }
-<<<<<<< HEAD
-            PeerMessage::SendTransactions(msg) => {
-                self.queued_outgoing.push_back(EthBroadcastMessage::Transactions(msg).into());
-            }
-            PeerMessage::ReceivedTransaction(_) => {
-                unreachable!("Not emitted by network")
-            }
-            PeerMessage::Other(_) => {}
-=======
->>>>>>> 743b1bd6
         }
     }
 
