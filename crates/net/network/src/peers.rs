--- conflicted
+++ resolved
@@ -1335,28 +1335,20 @@
         task::{Context, Poll},
         time::Duration,
     };
-<<<<<<< HEAD
 
     use reth_discv4::NodeRecord;
-=======
->>>>>>> 0fece98b
     use reth_eth_wire::{
         errors::{EthHandshakeError, EthStreamError, P2PHandshakeError, P2PStreamError},
         DisconnectReason,
     };
     use reth_net_banlist::BanList;
-<<<<<<< HEAD
     use reth_network_api::Direction;
     use reth_network_peers::PeerId;
     use reth_network_types::{
         peers::reputation::DEFAULT_REPUTATION, BackoffKind, ReputationChangeKind,
     };
-=======
-    use reth_network_api::{Direction, ReputationChangeKind};
-    use reth_network_peers::{PeerId, TrustedPeer};
-    use reth_network_types::{peers::reputation::DEFAULT_REPUTATION, BackoffKind};
->>>>>>> 0fece98b
     use reth_primitives::B512;
+    use url::Host;
 
     use super::PeersManager;
     use crate::{
@@ -1367,7 +1359,6 @@
         session::PendingSessionHandshakeError,
         PeersConfig,
     };
-    use url::Host;
 
     struct PeerActionFuture<'a> {
         peers: &'a mut PeersManager,
