--- conflicted
+++ resolved
@@ -186,15 +186,12 @@
         response: oneshot::Sender<RequestResult<PooledTransactions>>,
     ) {
         if let Some(peer) = self.peers.get_mut(&peer_id) {
-<<<<<<< HEAD
             #[cfg(feature = "optimism")]
             if self.network.disable_tx_gossip() {
                 let _ = response.send(Ok(PooledTransactions::default()));
                 return
             }
             // TODO softResponseLimit 2 * 1024 * 1024
-=======
->>>>>>> b2a0548e
             let transactions = self
                 .pool
                 .get_pooled_transaction_elements(request.0, GET_POOLED_TRANSACTION_SOFT_LIMIT_SIZE);
