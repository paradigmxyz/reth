--- conflicted
+++ resolved
@@ -1830,7 +1830,6 @@
 
     use reth_transaction_pool::test_utils::{testing_pool, MockTransaction};
     use secp256k1::SecretKey;
-<<<<<<< HEAD
     use std::{future::poll_fn, hash};
 
     async fn new_tx_manager() -> TransactionsManager<impl TransactionPool> {
@@ -1875,9 +1874,6 @@
         )
     }
 
-=======
-    use std::future::poll_fn;
->>>>>>> a075c315
     #[tokio::test(flavor = "multi_thread")]
     async fn test_ignored_tx_broadcasts_while_initially_syncing() {
         reth_tracing::init_test_tracing();
