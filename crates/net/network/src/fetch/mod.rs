//! Fetch data from the network.

use crate::{message::BlockRequest, peers::PeersHandle};
use futures::StreamExt;
use reth_eth_wire::{GetBlockBodies, GetBlockHeaders};
use reth_interfaces::p2p::{
    error::{EthResponseValidator, PeerRequestResult, RequestError, RequestResult},
    headers::client::HeadersRequest,
    priority::Priority,
};
use reth_network_api::ReputationChangeKind;
use reth_primitives::{BlockBody, Header, PeerId, B256};
use std::{
    collections::{HashMap, VecDeque},
    sync::{
        atomic::{AtomicU64, AtomicUsize, Ordering},
        Arc,
    },
    task::{Context, Poll},
};
use tokio::sync::{mpsc, mpsc::UnboundedSender, oneshot};
use tokio_stream::wrappers::UnboundedReceiverStream;

mod client;
pub use client::FetchClient;

/// Manages data fetching operations.
///
/// This type is hooked into the staged sync pipeline and delegates download request to available
/// peers and sends the response once ready.
///
/// This type maintains a list of connected peers that are available for requests.
#[derive(Debug)]
pub struct StateFetcher {
    /// Currently active [`GetBlockHeaders`] requests
    inflight_headers_requests:
        HashMap<PeerId, Request<HeadersRequest, PeerRequestResult<Vec<Header>>>>,
    /// Currently active [`GetBlockBodies`] requests
    inflight_bodies_requests:
        HashMap<PeerId, Request<Vec<B256>, PeerRequestResult<Vec<BlockBody>>>>,
    /// The list of _available_ peers for requests.
    peers: HashMap<PeerId, Peer>,
    /// The handle to the peers manager
    peers_handle: PeersHandle,
    /// Number of active peer sessions the node's currently handling.
    num_active_peers: Arc<AtomicUsize>,
    /// Requests queued for processing
    queued_requests: VecDeque<DownloadRequest>,
    /// Receiver for new incoming download requests
    download_requests_rx: UnboundedReceiverStream<DownloadRequest>,
    /// Sender for download requests, used to detach a [`FetchClient`]
    download_requests_tx: UnboundedSender<DownloadRequest>,
}

// === impl StateSyncer ===

impl StateFetcher {
    pub(crate) fn new(peers_handle: PeersHandle, num_active_peers: Arc<AtomicUsize>) -> Self {
        let (download_requests_tx, download_requests_rx) = mpsc::unbounded_channel();
        Self {
            inflight_headers_requests: Default::default(),
            inflight_bodies_requests: Default::default(),
            peers: Default::default(),
            peers_handle,
            num_active_peers,
            queued_requests: Default::default(),
            download_requests_rx: UnboundedReceiverStream::new(download_requests_rx),
            download_requests_tx,
        }
    }

    /// Invoked when connected to a new peer.
    pub(crate) fn new_active_peer(
        &mut self,
        peer_id: PeerId,
        best_hash: B256,
        best_number: u64,
        timeout: Arc<AtomicU64>,
    ) {
        self.peers.insert(
            peer_id,
            Peer {
                state: PeerState::Idle,
                best_hash,
                best_number,
                timeout,
                last_response_likely_bad: false,
            },
        );
    }

    /// Removes the peer from the peer list, after which it is no longer available for future
    /// requests.
    ///
    /// Invoked when an active session was closed.
    ///
    /// This cancels also inflight request and sends an error to the receiver.
    pub(crate) fn on_session_closed(&mut self, peer: &PeerId) {
        self.peers.remove(peer);
        if let Some(req) = self.inflight_headers_requests.remove(peer) {
            let _ = req.response.send(Err(RequestError::ConnectionDropped));
        }
        if let Some(req) = self.inflight_bodies_requests.remove(peer) {
            let _ = req.response.send(Err(RequestError::ConnectionDropped));
        }
    }

    /// Updates the block information for the peer.
    ///
    /// Returns `true` if this a newer block
    pub(crate) fn update_peer_block(&mut self, peer_id: &PeerId, hash: B256, number: u64) -> bool {
        if let Some(peer) = self.peers.get_mut(peer_id) {
            if number > peer.best_number {
                peer.best_hash = hash;
                peer.best_number = number;
                return true
            }
        }
        false
    }

    /// Invoked when an active session is about to be disconnected.
    pub(crate) fn on_pending_disconnect(&mut self, peer_id: &PeerId) {
        if let Some(peer) = self.peers.get_mut(peer_id) {
            peer.state = PeerState::Closing;
        }
    }

    /// Returns the _next_ idle peer that's ready to accept a request,
    /// prioritizing those with the lowest timeout/latency and those that recently responded with
    /// adequate data.
    fn next_best_peer(&mut self) -> Option<PeerId> {
        let mut idle = self.peers.iter().filter(|(_, peer)| peer.state.is_idle());

        let mut best_peer = idle.next()?;

        for maybe_better in idle {
<<<<<<< HEAD
=======
            // replace best peer if our current best peer sent us a bad response last time
>>>>>>> 9567b256
            if best_peer.1.last_response_likely_bad && !maybe_better.1.last_response_likely_bad {
                best_peer = maybe_better;
                continue
            }

<<<<<<< HEAD
=======
            // replace best peer if this peer has better rtt
>>>>>>> 9567b256
            if maybe_better.1.timeout() < best_peer.1.timeout() &&
                !maybe_better.1.last_response_likely_bad
            {
                best_peer = maybe_better;
            }
        }

        Some(*best_peer.0)
    }

    /// Returns the next action to return
    fn poll_action(&mut self) -> PollAction {
        // we only check and not pop here since we don't know yet whether a peer is available.
        if self.queued_requests.is_empty() {
            return PollAction::NoRequests
        }

        let Some(peer_id) = self.next_best_peer() else { return PollAction::NoPeersAvailable };

        let request = self.queued_requests.pop_front().expect("not empty");
        let request = self.prepare_block_request(peer_id, request);

        PollAction::Ready(FetchAction::BlockRequest { peer_id, request })
    }

    /// Advance the state the syncer
    pub(crate) fn poll(&mut self, cx: &mut Context<'_>) -> Poll<FetchAction> {
        // drain buffered actions first
        loop {
            let no_peers_available = match self.poll_action() {
                PollAction::Ready(action) => return Poll::Ready(action),
                PollAction::NoRequests => false,
                PollAction::NoPeersAvailable => true,
            };

            loop {
                // poll incoming requests
                match self.download_requests_rx.poll_next_unpin(cx) {
                    Poll::Ready(Some(request)) => match request.get_priority() {
                        Priority::High => {
                            // find the first normal request and queue before, add this request to
                            // the back of the high-priority queue
                            let pos = self
                                .queued_requests
                                .iter()
                                .position(|req| req.is_normal_priority())
                                .unwrap_or(0);
                            self.queued_requests.insert(pos, request);
                        }
                        Priority::Normal => {
                            self.queued_requests.push_back(request);
                        }
                    },
                    Poll::Ready(None) => {
                        unreachable!("channel can't close")
                    }
                    Poll::Pending => break,
                }
            }

            if self.queued_requests.is_empty() || no_peers_available {
                return Poll::Pending
            }
        }
    }

    /// Handles a new request to a peer.
    ///
    /// Caution: this assumes the peer exists and is idle
    fn prepare_block_request(&mut self, peer_id: PeerId, req: DownloadRequest) -> BlockRequest {
        // update the peer's state
        if let Some(peer) = self.peers.get_mut(&peer_id) {
            peer.state = req.peer_state();
        }

        match req {
            DownloadRequest::GetBlockHeaders { request, response, .. } => {
                let inflight = Request { request: request.clone(), response };
                self.inflight_headers_requests.insert(peer_id, inflight);
                let HeadersRequest { start, limit, direction } = request;
                BlockRequest::GetBlockHeaders(GetBlockHeaders {
                    start_block: start,
                    limit,
                    skip: 0,
                    direction,
                })
            }
            DownloadRequest::GetBlockBodies { request, response, .. } => {
                let inflight = Request { request: request.clone(), response };
                self.inflight_bodies_requests.insert(peer_id, inflight);
                BlockRequest::GetBlockBodies(GetBlockBodies(request))
            }
        }
    }

    /// Returns a new followup request for the peer.
    ///
    /// Caution: this expects that the peer is _not_ closed.
    fn followup_request(&mut self, peer_id: PeerId) -> Option<BlockResponseOutcome> {
        let req = self.queued_requests.pop_front()?;
        let req = self.prepare_block_request(peer_id, req);
        Some(BlockResponseOutcome::Request(peer_id, req))
    }

    /// Called on a `GetBlockHeaders` response from a peer.
    ///
    /// This delegates the response and returns a [BlockResponseOutcome] to either queue in a direct
    /// followup request or get the peer reported if the response was a
    /// [EthResponseValidator::reputation_change_err]
    pub(crate) fn on_block_headers_response(
        &mut self,
        peer_id: PeerId,
        res: RequestResult<Vec<Header>>,
    ) -> Option<BlockResponseOutcome> {
        let is_error = res.is_err();
        let maybe_reputation_change = res.reputation_change_err();

        let resp = self.inflight_headers_requests.remove(&peer_id);

        let is_likely_bad_response = resp
            .as_ref()
            .map(|r| res.is_likely_bad_headers_response(&r.request))
            .unwrap_or_default();

        if let Some(resp) = resp {
            // delegate the response
            let _ = resp.response.send(res.map(|h| (peer_id, h).into()));
        }

        if let Some(peer) = self.peers.get_mut(&peer_id) {
            // update the peer's response state
            peer.last_response_likely_bad = is_likely_bad_response;

            // If the peer is still ready to accept new requests, we try to send a followup
            // request immediately.
            if peer.state.on_request_finished() && !is_error && !is_likely_bad_response {
                return self.followup_request(peer_id)
            }
        }

        // if the response was an `Err` worth reporting the peer for then we return a `BadResponse`
        // outcome
        maybe_reputation_change
            .map(|reputation_change| BlockResponseOutcome::BadResponse(peer_id, reputation_change))
    }

    /// Called on a `GetBlockBodies` response from a peer
    pub(crate) fn on_block_bodies_response(
        &mut self,
        peer_id: PeerId,
        res: RequestResult<Vec<BlockBody>>,
    ) -> Option<BlockResponseOutcome> {
        let is_likely_bad_response = res.as_ref().map_or(true, |bodies| bodies.is_empty());

        if let Some(resp) = self.inflight_bodies_requests.remove(&peer_id) {
            let _ = resp.response.send(res.map(|b| (peer_id, b).into()));
        }
        if let Some(peer) = self.peers.get_mut(&peer_id) {
            // update the peer's response state
            peer.last_response_likely_bad = is_likely_bad_response;

            if peer.state.on_request_finished() && !is_likely_bad_response {
                return self.followup_request(peer_id)
            }
        }
        None
    }

    /// Returns a new [`FetchClient`] that can send requests to this type.
    pub(crate) fn client(&self) -> FetchClient {
        FetchClient {
            request_tx: self.download_requests_tx.clone(),
            peers_handle: self.peers_handle.clone(),
            num_active_peers: Arc::clone(&self.num_active_peers),
        }
    }
}

/// The outcome of [`StateFetcher::poll_action`]
enum PollAction {
    Ready(FetchAction),
    NoRequests,
    NoPeersAvailable,
}

/// Represents a connected peer
#[derive(Debug)]
struct Peer {
    /// The state this peer currently resides in.
    state: PeerState,
    /// Best known hash that the peer has
    best_hash: B256,
    /// Tracks the best number of the peer.
    best_number: u64,
    /// Tracks the current timeout value we use for the peer.
    timeout: Arc<AtomicU64>,
    /// Tracks whether the peer has recently responded with a likely bad response.
    ///
    /// This is used to de-rank the peer if there are other peers available.
    /// This exists because empty responses may not be penalized (e.g. when blocks near the tip are
    /// downloaded), but we still want to avoid requesting from the same peer again if it has the
    /// lowest timeout.
    last_response_likely_bad: bool,
}

impl Peer {
    fn timeout(&self) -> u64 {
        self.timeout.load(Ordering::Relaxed)
    }
}

/// Tracks the state of an individual peer
#[derive(Debug)]
enum PeerState {
    /// Peer is currently not handling requests and is available.
    Idle,
    /// Peer is handling a `GetBlockHeaders` request.
    GetBlockHeaders,
    /// Peer is handling a `GetBlockBodies` request.
    GetBlockBodies,
    /// Peer session is about to close
    Closing,
}

// === impl PeerState ===

impl PeerState {
    /// Returns true if the peer is currently idle.
    fn is_idle(&self) -> bool {
        matches!(self, PeerState::Idle)
    }

    /// Resets the state on a received response.
    ///
    /// If the state was already marked as `Closing` do nothing.
    ///
    /// Returns `true` if the peer is ready for another request.
    fn on_request_finished(&mut self) -> bool {
        if !matches!(self, PeerState::Closing) {
            *self = PeerState::Idle;
            return true
        }
        false
    }
}

/// A request that waits for a response from the network, so it can send it back through the
/// response channel.
#[derive(Debug)]
struct Request<Req, Resp> {
    /// The issued request object
    // TODO: this can be attached to the response in error case
    #[allow(dead_code)]
    request: Req,
    response: oneshot::Sender<Resp>,
}

/// Requests that can be sent to the Syncer from a [`FetchClient`]
#[derive(Debug)]
pub(crate) enum DownloadRequest {
    /// Download the requested headers and send response through channel
    GetBlockHeaders {
        request: HeadersRequest,
        response: oneshot::Sender<PeerRequestResult<Vec<Header>>>,
        priority: Priority,
    },
    /// Download the requested headers and send response through channel
    GetBlockBodies {
        request: Vec<B256>,
        response: oneshot::Sender<PeerRequestResult<Vec<BlockBody>>>,
        priority: Priority,
    },
}

// === impl DownloadRequest ===

impl DownloadRequest {
    /// Returns the corresponding state for a peer that handles the request.
    fn peer_state(&self) -> PeerState {
        match self {
            DownloadRequest::GetBlockHeaders { .. } => PeerState::GetBlockHeaders,
            DownloadRequest::GetBlockBodies { .. } => PeerState::GetBlockBodies,
        }
    }

    /// Returns the requested priority of this request
    fn get_priority(&self) -> &Priority {
        match self {
            DownloadRequest::GetBlockHeaders { priority, .. } => priority,
            DownloadRequest::GetBlockBodies { priority, .. } => priority,
        }
    }

    /// Returns `true` if this request is normal priority.
    fn is_normal_priority(&self) -> bool {
        self.get_priority().is_normal()
    }
}

/// An action the syncer can emit.
pub(crate) enum FetchAction {
    /// Dispatch an eth request to the given peer.
    BlockRequest {
        /// The targeted recipient for the request
        peer_id: PeerId,
        /// The request to send
        request: BlockRequest,
    },
}

/// Outcome of a processed response.
///
/// Returned after processing a response.
#[derive(Debug, PartialEq, Eq)]
pub(crate) enum BlockResponseOutcome {
    /// Continue with another request to the peer.
    Request(PeerId, BlockRequest),
    /// How to handle a bad response and the reputation change to apply, if any.
    BadResponse(PeerId, ReputationChangeKind),
}

#[cfg(test)]
mod tests {
    use super::*;
    use crate::{peers::PeersManager, PeersConfig};
    use reth_primitives::{SealedHeader, B512};
    use std::future::poll_fn;

    #[tokio::test(flavor = "multi_thread")]
    async fn test_poll_fetcher() {
        let manager = PeersManager::new(PeersConfig::default());
        let mut fetcher = StateFetcher::new(manager.handle(), Default::default());

        poll_fn(move |cx| {
            assert!(fetcher.poll(cx).is_pending());
            let (tx, _rx) = oneshot::channel();
            fetcher.queued_requests.push_back(DownloadRequest::GetBlockBodies {
                request: vec![],
                response: tx,
                priority: Priority::default(),
            });
            assert!(fetcher.poll(cx).is_pending());

            Poll::Ready(())
        })
        .await;
    }

    #[tokio::test]
    async fn test_peer_rotation() {
        let manager = PeersManager::new(PeersConfig::default());
        let mut fetcher = StateFetcher::new(manager.handle(), Default::default());
        // Add a few random peers
        let peer1 = B512::random();
        let peer2 = B512::random();
        fetcher.new_active_peer(peer1, B256::random(), 1, Arc::new(AtomicU64::new(1)));
        fetcher.new_active_peer(peer2, B256::random(), 2, Arc::new(AtomicU64::new(1)));

        let first_peer = fetcher.next_best_peer().unwrap();
        assert!(first_peer == peer1 || first_peer == peer2);
        // Pending disconnect for first_peer
        fetcher.on_pending_disconnect(&first_peer);
        // first_peer now isn't idle, so we should get other peer
        let second_peer = fetcher.next_best_peer().unwrap();
        assert!(first_peer == peer1 || first_peer == peer2);
        assert_ne!(first_peer, second_peer);
        // without idle peers, returns None
        fetcher.on_pending_disconnect(&second_peer);
        assert_eq!(fetcher.next_best_peer(), None);
    }

    #[tokio::test]
    async fn test_peer_prioritization() {
        let manager = PeersManager::new(PeersConfig::default());
        let mut fetcher = StateFetcher::new(manager.handle(), Default::default());
        // Add a few random peers
        let peer1 = B512::random();
        let peer2 = B512::random();
        let peer3 = B512::random();

        let peer2_timeout = Arc::new(AtomicU64::new(300));

        fetcher.new_active_peer(peer1, B256::random(), 1, Arc::new(AtomicU64::new(30)));
        fetcher.new_active_peer(peer2, B256::random(), 2, Arc::clone(&peer2_timeout));
        fetcher.new_active_peer(peer3, B256::random(), 3, Arc::new(AtomicU64::new(50)));

        // Must always get peer1 (lowest timeout)
        assert_eq!(fetcher.next_best_peer(), Some(peer1));
        assert_eq!(fetcher.next_best_peer(), Some(peer1));
        // peer2's timeout changes below peer1's
        peer2_timeout.store(10, Ordering::Relaxed);
        // Then we get peer 2 always (now lowest)
        assert_eq!(fetcher.next_best_peer(), Some(peer2));
        assert_eq!(fetcher.next_best_peer(), Some(peer2));
    }

    #[tokio::test]
    async fn test_on_block_headers_response() {
        let manager = PeersManager::new(PeersConfig::default());
        let mut fetcher = StateFetcher::new(manager.handle(), Default::default());
        let peer_id = B512::random();

        assert_eq!(fetcher.on_block_headers_response(peer_id, Ok(vec![Header::default()])), None);

        assert_eq!(
            fetcher.on_block_headers_response(peer_id, Err(RequestError::Timeout)),
            Some(BlockResponseOutcome::BadResponse(peer_id, ReputationChangeKind::Timeout))
        );
        assert_eq!(
            fetcher.on_block_headers_response(peer_id, Err(RequestError::BadResponse)),
            None
        );
        assert_eq!(
            fetcher.on_block_headers_response(peer_id, Err(RequestError::ChannelClosed)),
            None
        );
        assert_eq!(
            fetcher.on_block_headers_response(peer_id, Err(RequestError::ConnectionDropped)),
            None
        );
        assert_eq!(
            fetcher.on_block_headers_response(peer_id, Err(RequestError::UnsupportedCapability)),
            None
        );
    }

    #[tokio::test]
    async fn test_header_response_outcome() {
        let manager = PeersManager::new(PeersConfig::default());
        let mut fetcher = StateFetcher::new(manager.handle(), Default::default());
        let peer_id = B512::random();

        let request_pair = || {
            let (tx, _rx) = oneshot::channel();
            let req = Request {
                request: HeadersRequest {
                    start: 0u64.into(),
                    limit: 1,
                    direction: Default::default(),
                },
                response: tx,
            };
            let mut header = SealedHeader::default().unseal();
            header.number = 0u64;
            (req, header)
        };

        fetcher.new_active_peer(
            peer_id,
            Default::default(),
            Default::default(),
            Default::default(),
        );

        let (req, header) = request_pair();
        fetcher.inflight_headers_requests.insert(peer_id, req);

        let outcome = fetcher.on_block_headers_response(peer_id, Ok(vec![header]));
        assert!(outcome.is_none());
        assert!(fetcher.peers[&peer_id].state.is_idle());

        let outcome =
            fetcher.on_block_headers_response(peer_id, Err(RequestError::Timeout)).unwrap();

        assert!(EthResponseValidator::reputation_change_err(&Err(RequestError::Timeout)).is_some());

        match outcome {
            BlockResponseOutcome::BadResponse(peer, _) => {
                assert_eq!(peer, peer_id)
            }
            BlockResponseOutcome::Request(_, _) => {
                unreachable!()
            }
        };

        assert!(fetcher.peers[&peer_id].state.is_idle());
    }
}<|MERGE_RESOLUTION|>--- conflicted
+++ resolved
@@ -135,19 +135,13 @@
         let mut best_peer = idle.next()?;
 
         for maybe_better in idle {
-<<<<<<< HEAD
-=======
             // replace best peer if our current best peer sent us a bad response last time
->>>>>>> 9567b256
             if best_peer.1.last_response_likely_bad && !maybe_better.1.last_response_likely_bad {
                 best_peer = maybe_better;
                 continue
             }
 
-<<<<<<< HEAD
-=======
             // replace best peer if this peer has better rtt
->>>>>>> 9567b256
             if maybe_better.1.timeout() < best_peer.1.timeout() &&
                 !maybe_better.1.last_response_likely_bad
             {
