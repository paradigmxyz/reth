//! Transactions management for the p2p network.
//!
//! `TransactionFetcher` is responsible for rate limiting and retry logic for fetching
//! transactions. Upon receiving an announcement, functionality of the `TransactionFetcher` is
//! used for filtering out hashes 1) for which the tx is already known and 2) unknown but the hash
//! is already seen in a previous announcement. The hashes that remain from an announcement are
//! then packed into a request with respect to the [`EthVersion`] of the announcement. Any hashes
//! that don't fit into the request, are buffered in the `TransactionFetcher`. If on the other
//! hand, space remains, hashes that the peer has previously announced are taken out of buffered
//! hashes to fill the request up. The [`GetPooledTransactions`] request is then sent to the
//! peer's session, this marks the peer as active with respect to
//! `MAX_CONCURRENT_TX_REQUESTS_PER_PEER`.
//!
//! When a peer buffers hashes in the `TransactionsManager::on_new_pooled_transaction_hashes`
//! pipeline, it is stored as fallback peer for those hashes. When [`TransactionsManager`] is
//! polled, it checks if any of fallback peer is idle. If so, it packs a request for that peer,
//! filling it from the buffered hashes. It does so until there are no more idle peers or until
//! the hashes buffer is empty.
//!
//! If a [`GetPooledTransactions`] request resolves with an error, the hashes in the request are
//! buffered with respect to `MAX_REQUEST_RETRIES_PER_TX_HASH`. So is the case if the request
//! resolves with partial success, that is some of the requested hashes are not in the response,
//! these are then buffered.
//!
//! Most healthy peers will send the same hashes in their announcements, as RLPx is a gossip
//! protocol. This means it's unlikely, that a valid hash, will be buffered for very long
//! before it's re-tried. Nonetheless, the capacity of the buffered hashes cache must be large
//! enough to buffer many hashes during network failure, to allow for recovery.

use crate::{
    cache::LruCache,
    manager::NetworkEvent,
    message::{PeerRequest, PeerRequestSender},
    metrics::{TransactionsManagerMetrics, NETWORK_POOL_TRANSACTIONS_SCOPE},
    NetworkEvents, NetworkHandle,
};
use futures::{stream::FuturesUnordered, Future, StreamExt};
use reth_eth_wire::{
    EthVersion, GetPooledTransactions, HandleAnnouncement, NewPooledTransactionHashes,
    NewPooledTransactionHashes66, NewPooledTransactionHashes68, PooledTransactions,
    RequestTxHashes, Transactions,
};
use reth_interfaces::{
    p2p::error::{RequestError, RequestResult},
    sync::SyncStateProvider,
};
use reth_metrics::common::mpsc::UnboundedMeteredReceiver;
use reth_network_api::{Peers, ReputationChangeKind};
use reth_primitives::{
    FromRecoveredPooledTransaction, PeerId, PooledTransactionsElement, TransactionSigned, TxHash,
    B256,
};
use reth_transaction_pool::{
    error::PoolResult, GetPooledTransactionLimit, PoolTransaction, PropagateKind,
    PropagatedTransactions, TransactionPool, ValidPoolTransaction,
};
use std::{
    cmp::max,
    collections::{hash_map::Entry, HashMap, HashSet},
    num::NonZeroUsize,
    pin::Pin,
    sync::{
        atomic::{AtomicUsize, Ordering},
        Arc,
    },
    task::{Context, Poll},
};
use tokio::sync::{mpsc, oneshot, oneshot::error::RecvError};
use tokio_stream::wrappers::{ReceiverStream, UnboundedReceiverStream};
use tracing::{debug, trace};

mod constants;
mod fetcher;
mod validation;

use constants::SOFT_LIMIT_COUNT_HASHES_IN_NEW_POOLED_TRANSACTIONS_BROADCAST_MESSAGE;
use fetcher::{FetchEvent, TransactionFetcher};
pub use validation::*;

use self::constants::{
    tx_manager::*, DEFAULT_SOFT_LIMIT_BYTE_SIZE_TRANSACTIONS_BROADCAST_MESSAGE,
    SOFT_LIMIT_BYTE_SIZE_POOLED_TRANSACTIONS_RESPONSE,
};

/// The future for inserting a function into the pool
pub type PoolImportFuture = Pin<Box<dyn Future<Output = Vec<PoolResult<TxHash>>> + Send + 'static>>;

/// Api to interact with [`TransactionsManager`] task.
#[derive(Debug, Clone)]
pub struct TransactionsHandle {
    /// Command channel to the [`TransactionsManager`]
    manager_tx: mpsc::UnboundedSender<TransactionsCommand>,
}

/// Implementation of the `TransactionsHandle` API.
impl TransactionsHandle {
    fn send(&self, cmd: TransactionsCommand) {
        let _ = self.manager_tx.send(cmd);
    }

    /// Fetch the [`PeerRequestSender`] for the given peer.
    async fn peer_handle(&self, peer_id: PeerId) -> Result<Option<PeerRequestSender>, RecvError> {
        let (tx, rx) = oneshot::channel();
        self.send(TransactionsCommand::GetPeerSender { peer_id, peer_request_sender: tx });
        rx.await
    }

    /// Requests the transactions directly from the given peer.
    ///
    /// Returns `None` if the peer is not connected.
    ///
    /// **Note**: this returns the response from the peer as received.
    pub async fn get_pooled_transactions_from(
        &self,
        peer_id: PeerId,
        hashes: Vec<B256>,
    ) -> Result<Option<Vec<PooledTransactionsElement>>, RequestError> {
        let Some(peer) = self.peer_handle(peer_id).await? else { return Ok(None) };

        let (tx, rx) = oneshot::channel();
        let request = PeerRequest::GetPooledTransactions { request: hashes.into(), response: tx };
        peer.try_send(request).ok();

        rx.await?.map(|res| Some(res.0))
    }

    /// Manually propagate the transaction that belongs to the hash.
    pub fn propagate(&self, hash: TxHash) {
        self.send(TransactionsCommand::PropagateHash(hash))
    }

    /// Manually propagate the transaction hash to a specific peer.
    ///
    /// Note: this only propagates if the pool contains the transaction.
    pub fn propagate_hash_to(&self, hash: TxHash, peer: PeerId) {
        self.propagate_hashes_to(Some(hash), peer)
    }

    /// Manually propagate the transaction hashes to a specific peer.
    ///
    /// Note: this only propagates the transactions that are known to the pool.
    pub fn propagate_hashes_to(&self, hash: impl IntoIterator<Item = TxHash>, peer: PeerId) {
        self.send(TransactionsCommand::PropagateHashesTo(hash.into_iter().collect(), peer))
    }

    /// Request the active peer IDs from the [`TransactionsManager`].
    pub async fn get_active_peers(&self) -> Result<HashSet<PeerId>, RecvError> {
        let (tx, rx) = oneshot::channel();
        self.send(TransactionsCommand::GetActivePeers(tx));
        rx.await
    }

    /// Manually propagate full transactions to a specific peer.
    pub fn propagate_transactions_to(&self, transactions: Vec<TxHash>, peer: PeerId) {
        self.send(TransactionsCommand::PropagateTransactionsTo(transactions, peer))
    }

    /// Request the transaction hashes known by specific peers.
    pub async fn get_transaction_hashes(
        &self,
        peers: Vec<PeerId>,
    ) -> Result<HashMap<PeerId, HashSet<TxHash>>, RecvError> {
        let (tx, rx) = oneshot::channel();
        self.send(TransactionsCommand::GetTransactionHashes { peers, tx });
        rx.await
    }

    /// Request the transaction hashes known by a specific peer.
    pub async fn get_peer_transaction_hashes(
        &self,
        peer: PeerId,
    ) -> Result<HashSet<TxHash>, RecvError> {
        let res = self.get_transaction_hashes(vec![peer]).await?;
        Ok(res.into_values().next().unwrap_or_default())
    }
}

/// Manages transactions on top of the p2p network.
///
/// This can be spawned to another task and is supposed to be run as background service while
/// [`TransactionsHandle`] is used as frontend to send commands to.
///
/// The [`TransactionsManager`] is responsible for:
///    - handling incoming eth messages for transactions.
///    - serving transaction requests.
///    - propagate transactions
///
/// This type communicates with the [`NetworkManager`](crate::NetworkManager) in both directions.
///   - receives incoming network messages.
///   - sends messages to dispatch (responses, propagate tx)
///
/// It is directly connected to the [`TransactionPool`] to retrieve requested transactions and
/// propagate new transactions over the network.
#[derive(Debug)]
#[must_use = "Manager does nothing unless polled."]
pub struct TransactionsManager<Pool> {
    /// Access to the transaction pool.
    pool: Pool,
    /// Network access.
    network: NetworkHandle,
    /// Subscriptions to all network related events.
    ///
    /// From which we get all new incoming transaction related messages.
    network_events: UnboundedReceiverStream<NetworkEvent>,
    /// Transaction fetcher to handle inflight and missing transaction requests.
    transaction_fetcher: TransactionFetcher,
    /// All currently pending transactions grouped by peers.
    ///
    /// This way we can track incoming transactions and prevent multiple pool imports for the same
    /// transaction
    transactions_by_peers: HashMap<TxHash, Vec<PeerId>>,
    /// Transactions that are currently imported into the `Pool`
    pool_imports: FuturesUnordered<PoolImportFuture>,
    /// Stats on pending pool imports that help the node self-monitor.
    pending_pool_imports_info: PendingPoolImportsInfo,
    /// Bad imports.
    bad_imports: LruCache<TxHash>,
    /// All the connected peers.
    peers: HashMap<PeerId, Peer>,
    /// Send half for the command channel.
    command_tx: mpsc::UnboundedSender<TransactionsCommand>,
    /// Incoming commands from [`TransactionsHandle`].
    command_rx: UnboundedReceiverStream<TransactionsCommand>,
    /// Incoming commands from [`TransactionsHandle`].
    pending_transactions: ReceiverStream<TxHash>,
    /// Incoming events from the [`NetworkManager`](crate::NetworkManager).
    transaction_events: UnboundedMeteredReceiver<NetworkTransactionEvent>,
    /// TransactionsManager metrics
    metrics: TransactionsManagerMetrics,
}

impl<Pool: TransactionPool> TransactionsManager<Pool> {
    /// Sets up a new instance.
    ///
    /// Note: This expects an existing [`NetworkManager`](crate::NetworkManager) instance.
    pub fn new(
        network: NetworkHandle,
        pool: Pool,
        from_network: mpsc::UnboundedReceiver<NetworkTransactionEvent>,
    ) -> Self {
        let network_events = network.event_listener();
        let (command_tx, command_rx) = mpsc::unbounded_channel();

        let transaction_fetcher = TransactionFetcher::default();

        // install a listener for new pending transactions that are allowed to be propagated over
        // the network
        let pending = pool.pending_transactions_listener();
        let pending_pool_imports_info =
            PendingPoolImportsInfo::new(DEFAULT_MAX_COUNT_PENDING_POOL_IMPORTS);

        let metrics = TransactionsManagerMetrics::default();
        metrics
            .capacity_inflight_requests
            .increment(transaction_fetcher.info.max_inflight_requests as u64);
        metrics
            .capacity_pending_pool_imports
            .increment(pending_pool_imports_info.max_pending_pool_imports as u64);

        Self {
            pool,
            network,
            network_events,
            transaction_fetcher,
            transactions_by_peers: Default::default(),
            pool_imports: Default::default(),
            pending_pool_imports_info: PendingPoolImportsInfo::new(
                DEFAULT_MAX_COUNT_PENDING_POOL_IMPORTS,
            ),
            bad_imports: LruCache::new(
                NonZeroUsize::new(DEFAULT_CAPACITY_CACHE_BAD_IMPORTS).unwrap(),
            ),
            peers: Default::default(),
            command_tx,
            command_rx: UnboundedReceiverStream::new(command_rx),
            pending_transactions: ReceiverStream::new(pending),
            transaction_events: UnboundedMeteredReceiver::new(
                from_network,
                NETWORK_POOL_TRANSACTIONS_SCOPE,
            ),
<<<<<<< HEAD
            metrics: Default::default(),
=======
            metrics,
            pending_pool_imports_info,
>>>>>>> d96d8304
        }
    }
}

// === impl TransactionsManager ===

impl<Pool> TransactionsManager<Pool>
where
    Pool: TransactionPool,
{
    /// Returns a new handle that can send commands to this type.
    pub fn handle(&self) -> TransactionsHandle {
        TransactionsHandle { manager_tx: self.command_tx.clone() }
    }
}

impl<Pool> TransactionsManager<Pool>
where
    Pool: TransactionPool + 'static,
{
    #[inline]
    fn update_fetch_metrics(&self) {
        let tx_fetcher = &self.transaction_fetcher;

        self.metrics.inflight_transaction_requests.set(tx_fetcher.inflight_requests.len() as f64);

        let hashes_pending_fetch = tx_fetcher.hashes_pending_fetch.len() as f64;
        let total_hashes = tx_fetcher.hashes_fetch_inflight_and_pending_fetch.len() as f64;

        self.metrics.hashes_pending_fetch.set(hashes_pending_fetch);
        self.metrics.hashes_inflight_transaction_requests.set(total_hashes - hashes_pending_fetch);
    }

    /// Request handler for an incoming request for transactions
    fn on_get_pooled_transactions(
        &mut self,
        peer_id: PeerId,
        request: GetPooledTransactions,
        response: oneshot::Sender<RequestResult<PooledTransactions>>,
    ) {
        if let Some(peer) = self.peers.get_mut(&peer_id) {
            if self.network.tx_gossip_disabled() {
                let _ = response.send(Ok(PooledTransactions::default()));
                return
            }
            let transactions = self.pool.get_pooled_transaction_elements(
                request.0,
                GetPooledTransactionLimit::ResponseSizeSoftLimit(
                    SOFT_LIMIT_BYTE_SIZE_POOLED_TRANSACTIONS_RESPONSE,
                ),
            );

            // we sent a response at which point we assume that the peer is aware of the
            // transactions
            peer.seen_transactions
                .extend_seen_by_peer_and_in_pool(transactions.iter().map(|tx| *tx.hash()));

            let resp = PooledTransactions(transactions);
            let _ = response.send(Ok(resp));
        }
    }

    /// Invoked when a new transaction is pending in the local pool.
    ///
    /// When new transactions appear in the pool, we propagate them to the network using the
    /// `Transactions` and `NewPooledTransactionHashes` messages. The Transactions message relays
    /// complete transaction objects and is typically sent to a small, random fraction of connected
    /// peers.
    ///
    /// All other peers receive a notification of the transaction hash and can request the
    /// complete transaction object if it is unknown to them. The dissemination of complete
    /// transactions to a fraction of peers usually ensures that all nodes receive the transaction
    /// and won't need to request it.
    fn on_new_transactions(&mut self, hashes: Vec<TxHash>) {
        // Nothing to propagate while initially syncing
        if self.network.is_initially_syncing() {
            return
        }
        if self.network.tx_gossip_disabled() {
            return
        }

        trace!(target: "net::tx", num_hashes=?hashes.len(), "Start propagating transactions");

        // This fetches all transaction from the pool, including the blob transactions, which are
        // only ever sent as hashes.
        let propagated = self.propagate_transactions(
            self.pool.get_all(hashes).into_iter().map(PropagateTransaction::new).collect(),
        );

        // notify pool so events get fired
        self.pool.on_propagated(propagated);
    }

    /// Propagate the transactions to all connected peers either as full objects or hashes
    ///
    /// The message for new pooled hashes depends on the negotiated version of the stream.
    /// See [NewPooledTransactionHashes]
    ///
    /// Note: EIP-4844 are disallowed from being broadcast in full and are only ever sent as hashes, see also <https://eips.ethereum.org/EIPS/eip-4844#networking>.
    fn propagate_transactions(
        &mut self,
        to_propagate: Vec<PropagateTransaction>,
    ) -> PropagatedTransactions {
        let mut propagated = PropagatedTransactions::default();
        if self.network.tx_gossip_disabled() {
            return propagated
        }

        // send full transactions to a fraction fo the connected peers (square root of the total
        // number of connected peers)
        let max_num_full = (self.peers.len() as f64).sqrt() as usize + 1;

        // Note: Assuming ~random~ order due to random state of the peers map hasher
        for (peer_idx, (peer_id, peer)) in self.peers.iter_mut().enumerate() {
            // filter all transactions unknown to the peer
            let mut hashes = PooledTransactionsHashesBuilder::new(peer.version);
            let mut full_transactions = FullTransactionsBuilder::default();

            // Iterate through the transactions to propagate and fill the hashes and full
            // transaction lists, before deciding whether or not to send full transactions to the
            // peer.
            for tx in to_propagate.iter() {
                if !peer.seen_transactions.has_seen_transaction(&tx.hash()) {
                    peer.seen_transactions.seen_by_peer_and_in_pool(tx.hash());

                    hashes.push(tx);

                    // Do not send full 4844 transaction hashes to peers.
                    //
                    //  Nodes MUST NOT automatically broadcast blob transactions to their peers.
                    //  Instead, those transactions are only announced using
                    //  `NewPooledTransactionHashes` messages, and can then be manually requested
                    //  via `GetPooledTransactions`.
                    //
                    // From: <https://eips.ethereum.org/EIPS/eip-4844#networking>
                    if !tx.transaction.is_eip4844() {
                        full_transactions.push(tx);
                    }
                }
            }
            let mut new_pooled_hashes = hashes.build();

            if !new_pooled_hashes.is_empty() {
                // determine whether to send full tx objects or hashes. If there are no full
                // transactions, try to send hashes.
                if peer_idx > max_num_full || full_transactions.is_empty() {
                    // enforce tx soft limit per message for the (unlikely) event the number of
                    // hashes exceeds it
                    new_pooled_hashes.truncate(
                        SOFT_LIMIT_COUNT_HASHES_IN_NEW_POOLED_TRANSACTIONS_BROADCAST_MESSAGE,
                    );

                    for hash in new_pooled_hashes.iter_hashes().copied() {
                        propagated.0.entry(hash).or_default().push(PropagateKind::Hash(*peer_id));
                    }

                    trace!(target: "net::tx", ?peer_id, num_txs=?new_pooled_hashes.len(), "Propagating tx hashes to peer");

                    // send hashes of transactions
                    self.network.send_transactions_hashes(*peer_id, new_pooled_hashes);
                } else {
                    let new_full_transactions = full_transactions.build();

                    for tx in new_full_transactions.iter() {
                        propagated
                            .0
                            .entry(tx.hash())
                            .or_default()
                            .push(PropagateKind::Full(*peer_id));
                    }

                    trace!(target: "net::tx", ?peer_id, num_txs=?new_full_transactions.len(), "Propagating full transactions to peer");

                    // send full transactions
                    self.network.send_transactions(*peer_id, new_full_transactions);
                }
            }
        }

        // Update propagated transactions metrics
        self.metrics.propagated_transactions.increment(propagated.0.len() as u64);

        propagated
    }

    /// Propagate the full transactions to a specific peer
    ///
    /// Returns the propagated transactions
    fn propagate_full_transactions_to_peer(
        &mut self,
        txs: Vec<TxHash>,
        peer_id: PeerId,
    ) -> Option<PropagatedTransactions> {
        trace!(target: "net::tx", ?peer_id, "Propagating transactions to peer");

        let peer = self.peers.get_mut(&peer_id)?;
        let mut propagated = PropagatedTransactions::default();

        // filter all transactions unknown to the peer
        let mut full_transactions = FullTransactionsBuilder::default();

        let to_propagate = self
            .pool
            .get_all(txs)
            .into_iter()
            .filter(|tx| !tx.transaction.is_eip4844())
            .map(PropagateTransaction::new);

        // Iterate through the transactions to propagate and fill the hashes and full transaction
        for tx in to_propagate {
            if !peer.seen_transactions.has_seen_transaction(&tx.hash()) {
                peer.seen_transactions.seen_by_peer_and_in_pool(tx.hash());

                full_transactions.push(&tx);
            }
        }

        if full_transactions.transactions.is_empty() {
            // nothing to propagate
            return None
        }

        let new_full_transactions = full_transactions.build();
        for tx in new_full_transactions.iter() {
            propagated.0.entry(tx.hash()).or_default().push(PropagateKind::Full(peer_id));
        }
        // send full transactions
        self.network.send_transactions(peer_id, new_full_transactions);

        // Update propagated transactions metrics
        self.metrics.propagated_transactions.increment(propagated.0.len() as u64);

        Some(propagated)
    }

    /// Propagate the transaction hashes to the given peer
    ///
    /// Note: This will only send the hashes for transactions that exist in the pool.
    fn propagate_hashes_to(&mut self, hashes: Vec<TxHash>, peer_id: PeerId) {
        trace!(target: "net::tx", "Start propagating transactions as hashes");

        // This fetches a transactions from the pool, including the blob transactions, which are
        // only ever sent as hashes.
        let propagated = {
            let Some(peer) = self.peers.get_mut(&peer_id) else {
                // no such peer
                return
            };

            let to_propagate: Vec<PropagateTransaction> =
                self.pool.get_all(hashes).into_iter().map(PropagateTransaction::new).collect();

            let mut propagated = PropagatedTransactions::default();

            // check if transaction is known to peer
            let mut hashes = PooledTransactionsHashesBuilder::new(peer.version);

            for tx in to_propagate {
                if peer.seen_transactions.has_seen_transaction(&tx.hash()) {
                    peer.seen_transactions.seen_by_peer_and_in_pool(tx.hash());
                    hashes.push(&tx);
                }
            }

            let new_pooled_hashes = hashes.build();

            if new_pooled_hashes.is_empty() {
                // nothing to propagate
                return
            }

            for hash in new_pooled_hashes.iter_hashes().copied() {
                propagated.0.entry(hash).or_default().push(PropagateKind::Hash(peer_id));
            }

            // send hashes of transactions
            self.network.send_transactions_hashes(peer_id, new_pooled_hashes);

            // Update propagated transactions metrics
            self.metrics.propagated_transactions.increment(propagated.0.len() as u64);

            propagated
        };

        // notify pool so events get fired
        self.pool.on_propagated(propagated);
    }

    /// Request handler for an incoming `NewPooledTransactionHashes`
    fn on_new_pooled_transaction_hashes(
        &mut self,
        peer_id: PeerId,
        mut msg: NewPooledTransactionHashes,
    ) {
        // If the node is initially syncing, ignore transactions
        if self.network.is_initially_syncing() {
            return
        }
        if self.network.tx_gossip_disabled() {
            return
        }

        // get handle to peer's session, if the session is still active
        let Some(peer) = self.peers.get_mut(&peer_id) else {
            debug!(
                peer_id=format!("{peer_id:#}"),
                msg=?msg,
                "discarding announcement from inactive peer"
            );

            return
        };
        let client_version = peer.client_version.clone();

        // 1. filter out known hashes
        //
        // known txns have already been successfully fetched.
        //
        // most hashes will be filtered out here since this the mempool protocol is a gossip
        // protocol, healthy peers will send many of the same hashes.
        //
        let already_known_by_pool = self.pool.retain_unknown(&mut msg);

        // keep track of the transactions the peer knows
        let mut num_already_seen = 0;
        if let Some(pools_intersection) = already_known_by_pool {
            for tx in pools_intersection.into_hashes() {
                if peer.seen_transactions.has_seen_transaction(&tx) {
                    num_already_seen += 1;
                }
                peer.seen_transactions.seen_by_peer_and_in_pool(tx);
            }
        }
        for tx in msg.iter_hashes().copied() {
            if peer.seen_transactions.has_seen_transaction(&tx) {
                num_already_seen += 1;
            }
            peer.seen_transactions.seen_in_announcement(tx);
        }

        if msg.is_empty() {
            // nothing to request
            return
        }

        // 2. filter out invalid entries
        //
        // validates messages with respect to the given network, e.g. allowed tx types
        //
        let mut valid_announcement_data = match msg {
            NewPooledTransactionHashes::Eth68(eth68_msg) => {
                // validate eth68 announcement data
                let (outcome, valid_data) =
                    self.transaction_fetcher.filter_valid_hashes.filter_valid_entries_68(eth68_msg);

                if let FilterOutcome::ReportPeer = outcome {
                    self.report_peer(peer_id, ReputationChangeKind::BadAnnouncement);
                }

                valid_data
            }
            NewPooledTransactionHashes::Eth66(eth66_msg) => {
                // validate eth66 announcement data
                let (outcome, valid_data) =
                    self.transaction_fetcher.filter_valid_hashes.filter_valid_entries_66(eth66_msg);

                if let FilterOutcome::ReportPeer = outcome {
                    self.report_peer(peer_id, ReputationChangeKind::BadAnnouncement);
                }

                valid_data
            }
        };

        if valid_announcement_data.is_empty() {
            // no valid announcement data
            return
        }

        // 3. filter out already seen unknown hashes
        //
        // seen hashes are already in the tx fetcher, pending fetch.
        //
        // for any seen hashes add the peer as fallback. unseen hashes are loaded into the tx
        // fetcher, hence they should be valid at this point.
        let bad_imports = &self.bad_imports;
        self.transaction_fetcher.filter_unseen_and_pending_hashes(
            &mut valid_announcement_data,
            |hash| bad_imports.contains(hash),
            &peer_id,
            |peer_id| self.peers.contains_key(&peer_id),
            &client_version,
        );

        if valid_announcement_data.is_empty() {
            // nothing to request
            return
        }

        debug!(target: "net::tx",
            peer_id=format!("{peer_id:#}"),
            hashes_len=valid_announcement_data.iter().count(),
            hashes=?valid_announcement_data.keys().collect::<Vec<_>>(),
            msg_version=%valid_announcement_data.msg_version(),
            client_version=%client_version,
            "received previously unseen and pending hashes in announcement from peer"
        );

        // only send request for hashes to idle peer, otherwise buffer hashes storing peer as
        // fallback
        if !self.transaction_fetcher.is_idle(&peer_id) {
            // load message version before announcement data is destructed in packing
            let msg_version = valid_announcement_data.msg_version();
            let (hashes, _version) = valid_announcement_data.into_request_hashes();

            trace!(target: "net::tx",
                peer_id=format!("{peer_id:#}"),
                hashes=?*hashes,
                msg_version=%msg_version,
                client_version=%client_version,
                "buffering hashes announced by busy peer"
            );

            self.transaction_fetcher.buffer_hashes(hashes, Some(peer_id));

            return
        }

        // load message version before announcement data is destructed in packing
        let msg_version = valid_announcement_data.msg_version();
        // demand recommended soft limit on response, however the peer may enforce an arbitrary
        // limit on the response (2MB)
        let mut hashes_to_request = RequestTxHashes::with_capacity(valid_announcement_data.len());
        let surplus_hashes =
            self.transaction_fetcher.pack_request(&mut hashes_to_request, valid_announcement_data);
        hashes_to_request.shrink_to_fit();

        if !surplus_hashes.is_empty() {
            trace!(target: "net::tx",
                peer_id=format!("{peer_id:#}"),
                surplus_hashes=?*surplus_hashes,
                msg_version=%msg_version,
                client_version=%client_version,
                "some hashes in announcement from peer didn't fit in `GetPooledTransactions` request, buffering surplus hashes"
            );

            self.transaction_fetcher.buffer_hashes(surplus_hashes, Some(peer_id));
        }

        trace!(target: "net::tx",
            peer_id=format!("{peer_id:#}"),
            hashes=?*hashes_to_request,
            msg_version=%msg_version,
            client_version=%client_version,
            "sending hashes in `GetPooledTransactions` request to peer's session"
        );

        // request the missing transactions
        //
        // get handle to peer's session again, at this point we know it exists
        let Some(peer) = self.peers.get_mut(&peer_id) else { return };
        let metrics = &self.metrics;
        if let Some(failed_to_request_hashes) =
            self.transaction_fetcher.request_transactions_from_peer(hashes_to_request, peer, || {
                metrics.egress_peer_channel_full.increment(1)
            })
        {
            let conn_eth_version = peer.version;

            debug!(target: "net::tx",
                peer_id=format!("{peer_id:#}"),
                failed_to_request_hashes=?*failed_to_request_hashes,
                conn_eth_version=%conn_eth_version,
                client_version=%client_version,
                "sending `GetPooledTransactions` request to peer's session failed, buffering hashes"
            );
            self.transaction_fetcher.buffer_hashes(failed_to_request_hashes, Some(peer_id));
            return
        }

        if num_already_seen > 0 {
            self.metrics.messages_with_already_seen_hashes.increment(1);
            trace!(target: "net::tx", num_hashes=%num_already_seen, ?peer_id, client=?client_version, "Peer sent already seen hashes");
            self.report_already_seen(peer_id);
        }
    }

    /// Handles dedicated transaction events related to the `eth` protocol.
    fn on_network_tx_event(&mut self, event: NetworkTransactionEvent) {
        match event {
            NetworkTransactionEvent::IncomingTransactions { peer_id, msg } => {
                // ensure we didn't receive any blob transactions as these are disallowed to be
                // broadcasted in full

                let has_blob_txs = msg.has_eip4844();

                let non_blob_txs = msg
                    .0
                    .into_iter()
                    .map(PooledTransactionsElement::try_from_broadcast)
                    .filter_map(Result::ok)
                    .collect::<Vec<_>>();

                // mark the transactions as received
                self.transaction_fetcher.remove_hashes_from_transaction_fetcher(
                    non_blob_txs.iter().map(|tx| *tx.hash()),
                );

                self.import_transactions(peer_id, non_blob_txs, TransactionSource::Broadcast);

                if has_blob_txs {
                    debug!(target: "net::tx", ?peer_id, "received bad full blob transaction broadcast");
                    self.report_peer_bad_transactions(peer_id);
                }
            }
            NetworkTransactionEvent::IncomingPooledTransactionHashes { peer_id, msg } => {
                self.on_new_pooled_transaction_hashes(peer_id, msg)
            }
            NetworkTransactionEvent::GetPooledTransactions { peer_id, request, response } => {
                self.on_get_pooled_transactions(peer_id, request, response)
            }
        }
    }

    /// Handles a command received from a detached [`TransactionsHandle`]
    fn on_command(&mut self, cmd: TransactionsCommand) {
        match cmd {
            TransactionsCommand::PropagateHash(hash) => self.on_new_transactions(vec![hash]),
            TransactionsCommand::PropagateHashesTo(hashes, peer) => {
                self.propagate_hashes_to(hashes, peer)
            }
            TransactionsCommand::GetActivePeers(tx) => {
                let peers = self.peers.keys().copied().collect::<HashSet<_>>();
                tx.send(peers).ok();
            }
            TransactionsCommand::PropagateTransactionsTo(_txs, _peer) => {
                if let Some(propagated) = self.propagate_full_transactions_to_peer(_txs, _peer) {
                    self.pool.on_propagated(propagated);
                }
            }
            TransactionsCommand::GetTransactionHashes { peers, tx } => {
                let mut res = HashMap::with_capacity(peers.len());
                for peer_id in peers {
                    let hashes = self
                        .peers
                        .get(&peer_id)
                        .map(|peer| {
                            peer.seen_transactions
                                .iter_transaction_hashes()
                                .copied()
                                .collect::<HashSet<_>>()
                        })
                        .unwrap_or_default();
                    res.insert(peer_id, hashes);
                }
                tx.send(res).ok();
            }
            TransactionsCommand::GetPeerSender { peer_id, peer_request_sender } => {
                let sender = self.peers.get(&peer_id).map(|peer| peer.request_tx.clone());
                peer_request_sender.send(sender).ok();
            }
        }
    }

    /// Handles a received event related to common network events.
    fn on_network_event(&mut self, event: NetworkEvent) {
        match event {
            NetworkEvent::SessionClosed { peer_id, .. } => {
                // remove the peer
                self.peers.remove(&peer_id);
            }
            NetworkEvent::SessionEstablished {
                peer_id, client_version, messages, version, ..
            } => {
                // insert a new peer into the peerset
                self.peers.insert(peer_id, Peer::new(messages, version, client_version));

                // Send a `NewPooledTransactionHashes` to the peer with up to
                // `NEW_POOLED_TRANSACTION_HASHES_SOFT_LIMIT` transactions in the
                // pool
                if !self.network.is_initially_syncing() {
                    if self.network.tx_gossip_disabled() {
                        return
                    }
                    let peer = self.peers.get_mut(&peer_id).expect("is present; qed");

                    let mut msg_builder = PooledTransactionsHashesBuilder::new(version);

                    let pooled_txs = self.pool.pooled_transactions_max(
                        SOFT_LIMIT_COUNT_HASHES_IN_NEW_POOLED_TRANSACTIONS_BROADCAST_MESSAGE,
                    );
                    if pooled_txs.is_empty() {
                        // do not send a message if there are no transactions in the pool
                        return
                    }

                    for pooled_tx in pooled_txs.into_iter() {
                        peer.seen_transactions.seen_by_peer_and_in_pool(*pooled_tx.hash());
                        msg_builder.push_pooled(pooled_tx);
                    }

                    let msg = msg_builder.build();
                    self.network.send_transactions_hashes(peer_id, msg);
                }
            }
            _ => {}
        }
    }

    /// Starts the import process for the given transactions.
    fn import_transactions(
        &mut self,
        peer_id: PeerId,
        transactions: Vec<PooledTransactionsElement>,
        source: TransactionSource,
    ) {
        // If the node is pipeline syncing, ignore transactions
        if self.network.is_initially_syncing() {
            return
        }
        if self.network.tx_gossip_disabled() {
            return
        }

        // tracks the quality of the given transactions
        let mut has_bad_transactions = false;
        let mut num_already_seen = 0;

        if let Some(peer) = self.peers.get_mut(&peer_id) {
            // pre-size to avoid reallocations, assuming ~50% of the transactions are new
            let mut new_txs = Vec::with_capacity(max(1, transactions.len() / 2));

            for tx in transactions {
                // recover transaction
                let tx = if let Ok(tx) = tx.try_into_ecrecovered() {
                    tx
                } else {
                    has_bad_transactions = true;
                    continue
                };

                // track that the peer knows this transaction, but only if this is a new broadcast.
                // If we received the transactions as the response to our GetPooledTransactions
                // requests (based on received `NewPooledTransactionHashes`) then we already
                // recorded the hashes in [`Self::on_new_pooled_transaction_hashes`] as  `peer.
                // seen_transactions.transactions_received_as_hash`. In that case, we don't move
                // hashes from `peer.seen_transactions.transactions_received_as_hash` to
                // `peer.seen_transactions.transactions_received_in_full_or_sent` here. The
                // division of the `seen_transactions` list, just serves as a hint for tx fetcher
                // of which hashes are missing. It's good enough without reallocating hashes.

                if source.is_broadcast() && peer.seen_transactions.has_seen_transaction(tx.hash()) {
                    num_already_seen += 1;
                }

                match self.transactions_by_peers.entry(*tx.hash()) {
                    Entry::Occupied(mut entry) => {
                        // transaction was already inserted
                        entry.get_mut().push(peer_id);
                    }
                    Entry::Vacant(entry) => {
                        if !self.bad_imports.contains(tx.hash()) {
                            // this is a new transaction that should be imported into the pool
                            let pool_transaction = <Pool::Transaction as FromRecoveredPooledTransaction>::from_recovered_pooled_transaction(tx);
                            new_txs.push(pool_transaction);

                            entry.insert(vec![peer_id]);
                        } else {
                            trace!(target: "net::tx",
                                peer_id=format!("{peer_id:#}"),
                                hash=%tx.hash(),
                                client_version=%peer.client_version,
                                "received an invalid transaction from peer"
                            );
                            self.metrics.bad_imports.increment(1);
                        }
                    }
                }
            }

            // import new transactions as a batch to minimize lock contention on the underlying pool
            if !new_txs.is_empty() {
                let pool = self.pool.clone();
                // update metrics
                let metric_pending_pool_imports = self.metrics.pending_pool_imports.clone();
                metric_pending_pool_imports.increment(new_txs.len() as f64);

                // update self-monitoring info
                self.pending_pool_imports_info
                    .pending_pool_imports
                    .fetch_add(new_txs.len(), Ordering::Relaxed);
                let tx_manager_info_pending_pool_imports =
                    self.pending_pool_imports_info.pending_pool_imports.clone();

                let import = Box::pin(async move {
                    let added = new_txs.len();
                    let res = pool.add_external_transactions(new_txs).await;

                    // update metrics
                    metric_pending_pool_imports.decrement(added as f64);
                    // update self-monitoring info
                    tx_manager_info_pending_pool_imports.fetch_sub(added, Ordering::Relaxed);

                    res
                });

                self.pool_imports.push(import);
            }

            if num_already_seen > 0 {
                self.metrics.messages_with_already_seen_transactions.increment(1);
                trace!(target: "net::tx", num_txs=%num_already_seen, ?peer_id, client=?peer.client_version, "Peer sent already seen transactions");
            }
        }

        if has_bad_transactions || num_already_seen > 0 {
            self.report_already_seen(peer_id);
        }
    }

    fn report_peer_bad_transactions(&self, peer_id: PeerId) {
        self.report_peer(peer_id, ReputationChangeKind::BadTransactions);
        self.metrics.reported_bad_transactions.increment(1);
    }

    fn report_peer(&self, peer_id: PeerId, kind: ReputationChangeKind) {
        trace!(target: "net::tx", ?peer_id, ?kind, "reporting reputation change");
        self.network.reputation_change(peer_id, kind);
    }

    fn on_request_error(&self, peer_id: PeerId, req_err: RequestError) {
        let kind = match req_err {
            RequestError::UnsupportedCapability => ReputationChangeKind::BadProtocol,
            RequestError::Timeout => ReputationChangeKind::Timeout,
            RequestError::ChannelClosed | RequestError::ConnectionDropped => {
                // peer is already disconnected
                return
            }
            RequestError::BadResponse => return self.report_peer_bad_transactions(peer_id),
        };
        self.report_peer(peer_id, kind);
    }

    fn report_already_seen(&self, peer_id: PeerId) {
        trace!(target: "net::tx", ?peer_id, "Penalizing peer for already seen transaction");
        self.network.reputation_change(peer_id, ReputationChangeKind::AlreadySeenTransaction);
    }

    /// Clear the transaction
    fn on_good_import(&mut self, hash: TxHash) {
        self.transactions_by_peers.remove(&hash);
    }

    /// Penalize the peers that sent the bad transaction and cache it to avoid fetching or
    /// importing it again.
    fn on_bad_import(&mut self, hash: TxHash) {
        if let Some(peers) = self.transactions_by_peers.remove(&hash) {
            for peer_id in peers {
                self.report_peer_bad_transactions(peer_id);
            }
        }
        self.transaction_fetcher.remove_hashes_from_transaction_fetcher([hash]);
        self.bad_imports.insert(hash);
    }

    /// Returns `true` if [`TransactionsManager`] has capacity to request pending hashes. Returns  
    /// `false` if [`TransactionsManager`] is operating close to full capacity.
    fn has_capacity_for_fetching_pending_hashes(&self) -> bool {
        self.pending_pool_imports_info
            .has_capacity(self.pending_pool_imports_info.max_pending_pool_imports) &&
            self.transaction_fetcher.has_capacity_for_fetching_pending_hashes()
    }
}

/// An endless future. Preemption ensure that future is non-blocking, nonetheless. See
/// [`crate::NetworkManager`] for more context on the design pattern.
///
/// This should be spawned or used as part of `tokio::select!`.
impl<Pool> Future for TransactionsManager<Pool>
where
    Pool: TransactionPool + Unpin + 'static,
{
    type Output = ();

    fn poll(self: Pin<&mut Self>, cx: &mut Context<'_>) -> Poll<Self::Output> {
        let this = self.get_mut();

        // If the budget is exhausted we manually yield back control to tokio. See
        // `NetworkManager` for more context on the design pattern.
        let mut budget = 1024;

        loop {
            let mut some_ready = false;

            // drain network/peer related events
            if let Poll::Ready(Some(event)) = this.network_events.poll_next_unpin(cx) {
                this.on_network_event(event);
                some_ready = true;
            }

            if this.has_capacity_for_fetching_pending_hashes() {
                // try drain buffered transactions.
                let info = &this.pending_pool_imports_info;
                let max_pending_pool_imports = info.max_pending_pool_imports;
                let has_capacity_wrt_pending_pool_imports =
                    |divisor| info.has_capacity(max_pending_pool_imports / divisor);

                let metrics = &this.metrics;
                let metrics_increment_egress_peer_channel_full =
                    || metrics.egress_peer_channel_full.increment(1);

                this.transaction_fetcher.on_fetch_pending_hashes(
                    &this.peers,
                    has_capacity_wrt_pending_pool_imports,
                    metrics_increment_egress_peer_channel_full,
                );
            }
            // drain commands
            if let Poll::Ready(Some(cmd)) = this.command_rx.poll_next_unpin(cx) {
                this.on_command(cmd);
                some_ready = true;
            }

            // drain incoming transaction events
            if let Poll::Ready(Some(event)) = this.transaction_events.poll_next_unpin(cx) {
                this.on_network_tx_event(event);
                some_ready = true;
            }

            this.update_fetch_metrics();

            // drain fetching transaction events
            if let Poll::Ready(Some(fetch_event)) = this.transaction_fetcher.poll_next_unpin(cx) {
                match fetch_event {
                    FetchEvent::TransactionsFetched { peer_id, transactions } => {
                        this.import_transactions(
                            peer_id,
                            transactions,
                            TransactionSource::Response,
                        );
                    }
                    FetchEvent::FetchError { peer_id, error } => {
                        trace!(target: "net::tx", ?peer_id, ?error, "requesting transactions from peer failed");
                        this.on_request_error(peer_id, error);
                    }
                }
                some_ready = true;
            }

            this.update_fetch_metrics();

            // Advance all imports
            if let Poll::Ready(Some(batch_import_res)) = this.pool_imports.poll_next_unpin(cx) {
                for res in batch_import_res {
                    match res {
                        Ok(hash) => {
                            this.on_good_import(hash);
                        }
                        Err(err) => {
                            // if we're _currently_ syncing and the transaction is bad we
                            // ignore it, otherwise we penalize the peer that sent the bad
                            // transaction with the assumption that the peer should have
                            // known that this transaction is bad. (e.g. consensus
                            // rules)
                            if err.is_bad_transaction() && !this.network.is_syncing() {
                                debug!(target: "net::tx", ?err, "bad pool transaction import");
                                this.on_bad_import(err.hash);
                                continue
                            }
                            this.on_good_import(err.hash);
                        }
                    }
                }

                some_ready = true;
            }

            // handle and propagate new transactions.
            //
            // higher priority! stream is drained
            //
            let mut new_txs = Vec::new();
            while let Poll::Ready(Some(hash)) = this.pending_transactions.poll_next_unpin(cx) {
                new_txs.push(hash);
                some_ready = true;
            }
            if !new_txs.is_empty() {
                this.on_new_transactions(new_txs);
            }

            // all channels are fully drained and import futures pending
            if !some_ready {
                return Poll::Pending
            }

            budget -= 1;
            if budget <= 0 {
                // Make sure we're woken up again
                cx.waker().wake_by_ref();
                return Poll::Pending
            }
        }
    }
}

/// A transaction that's about to be propagated to multiple peers.
struct PropagateTransaction {
    size: usize,
    transaction: Arc<TransactionSigned>,
}

// === impl PropagateTransaction ===

impl PropagateTransaction {
    fn hash(&self) -> TxHash {
        self.transaction.hash()
    }

    /// Create a new instance from a pooled transaction
    fn new<T: PoolTransaction>(tx: Arc<ValidPoolTransaction<T>>) -> Self {
        let size = tx.encoded_length();
        let transaction = Arc::new(tx.transaction.to_recovered_transaction().into_signed());
        Self { size, transaction }
    }
}

/// Helper type for constructing the full transaction message that enforces the
/// [`DEFAULT_SOFT_LIMIT_BYTE_SIZE_TRANSACTIONS_BROADCAST_MESSAGE`].
#[derive(Default)]
struct FullTransactionsBuilder {
    total_size: usize,
    transactions: Vec<Arc<TransactionSigned>>,
}

// === impl FullTransactionsBuilder ===

impl FullTransactionsBuilder {
    /// Append a transaction to the list if the total message bytes size doesn't exceed the soft
    /// maximum target byte size. The limit is soft, meaning if one single transaction goes over
    /// the limit, it will be broadcasted in its own [`Transactions`] message. The same pattern is
    /// followed in filling a [`GetPooledTransactions`] request in
    /// [`TransactionFetcher::fill_request_from_hashes_pending_fetch`].
    fn push(&mut self, transaction: &PropagateTransaction) {
        let new_size = self.total_size + transaction.size;
        if new_size > DEFAULT_SOFT_LIMIT_BYTE_SIZE_TRANSACTIONS_BROADCAST_MESSAGE &&
            self.total_size > 0
        {
            return
        }

        self.total_size = new_size;
        self.transactions.push(Arc::clone(&transaction.transaction));
    }

    /// Returns whether or not any transactions are in the [FullTransactionsBuilder].
    fn is_empty(&self) -> bool {
        self.transactions.is_empty()
    }

    /// returns the list of transactions.
    fn build(self) -> Vec<Arc<TransactionSigned>> {
        self.transactions
    }
}

/// A helper type to create the pooled transactions message based on the negotiated version of the
/// session with the peer
enum PooledTransactionsHashesBuilder {
    Eth66(NewPooledTransactionHashes66),
    Eth68(NewPooledTransactionHashes68),
}

// === impl PooledTransactionsHashesBuilder ===

impl PooledTransactionsHashesBuilder {
    /// Push a transaction from the pool to the list.
    fn push_pooled<T: PoolTransaction>(&mut self, pooled_tx: Arc<ValidPoolTransaction<T>>) {
        match self {
            PooledTransactionsHashesBuilder::Eth66(msg) => msg.0.push(*pooled_tx.hash()),
            PooledTransactionsHashesBuilder::Eth68(msg) => {
                msg.hashes.push(*pooled_tx.hash());
                msg.sizes.push(pooled_tx.encoded_length());
                msg.types.push(pooled_tx.transaction.tx_type());
            }
        }
    }

    fn push(&mut self, tx: &PropagateTransaction) {
        match self {
            PooledTransactionsHashesBuilder::Eth66(msg) => msg.0.push(tx.hash()),
            PooledTransactionsHashesBuilder::Eth68(msg) => {
                msg.hashes.push(tx.hash());
                msg.sizes.push(tx.size);
                msg.types.push(tx.transaction.tx_type().into());
            }
        }
    }

    /// Create a builder for the negotiated version of the peer's session
    fn new(version: EthVersion) -> Self {
        match version {
            EthVersion::Eth66 | EthVersion::Eth67 => {
                PooledTransactionsHashesBuilder::Eth66(Default::default())
            }
            EthVersion::Eth68 => PooledTransactionsHashesBuilder::Eth68(Default::default()),
        }
    }

    fn build(self) -> NewPooledTransactionHashes {
        match self {
            PooledTransactionsHashesBuilder::Eth66(msg) => msg.into(),
            PooledTransactionsHashesBuilder::Eth68(msg) => msg.into(),
        }
    }
}

/// How we received the transactions.
enum TransactionSource {
    /// Transactions were broadcast to us via [`Transactions`] message.
    Broadcast,
    /// Transactions were sent as the response of [`fetcher::GetPooledTxRequest`] issued by us.
    Response,
}

// === impl TransactionSource ===

impl TransactionSource {
    /// Whether the transaction were sent as broadcast.
    fn is_broadcast(&self) -> bool {
        matches!(self, TransactionSource::Broadcast)
    }
}

/// Tracks transactions a peer has seen.
#[derive(Debug)]
struct TransactionsSeenByPeer {
    /// Keeps track of transactions that we know the peer has seen because they were announced by
    /// the peer. It's possible that these transactions are pending fetch.
    transactions_received_as_hash: LruCache<B256>,
    /// Keeps track of transactions that we know the peer has seen because they were received in
    /// full from the peer or sent to the peer.
    transactions_received_in_full_or_sent: LruCache<B256>,
}

impl TransactionsSeenByPeer {
    /// Returns `true` if peer has seen transaction.
    fn has_seen_transaction(&self, hash: &TxHash) -> bool {
        self.transactions_received_in_full_or_sent.contains(hash) ||
            self.transactions_received_as_hash.contains(hash)
    }

    /// Inserts a transaction hash that has been seen in an announcement.
    fn seen_in_announcement(&mut self, hash: TxHash) {
        _ = self.transactions_received_as_hash.insert(hash);
    }

    /// Inserts a hash of a transaction that has either been sent to the peer, or has been
    /// received in full from the peer over broadcast.
    fn seen_by_peer_and_in_pool(&mut self, hash: TxHash) {
        _ = self.transactions_received_in_full_or_sent.insert(hash);
    }

    /// Inserts a list of transactions that have either been sent to the peer, or have been
    /// received in full from the peer over broadcast.
    fn extend_seen_by_peer_and_in_pool(&mut self, hashes: impl IntoIterator<Item = TxHash>) {
        self.transactions_received_in_full_or_sent.extend(hashes)
    }

    /// Returns an iterator over all transactions that the peer has seen.
    fn iter_transaction_hashes(&self) -> impl Iterator<Item = &TxHash> {
        self.transactions_received_as_hash
            .iter()
            .chain(self.transactions_received_in_full_or_sent.iter())
    }

    /// Returns an iterator over all transaction hashes that the peer has sent in an announcement.
    fn maybe_pending_transaction_hashes(&self) -> &LruCache<TxHash> {
        &self.transactions_received_as_hash
    }
}

impl Default for TransactionsSeenByPeer {
    fn default() -> Self {
        Self {
            transactions_received_as_hash: LruCache::new(
                NonZeroUsize::new(DEFAULT_CAPACITY_CACHE_SENT_BY_PEER_AND_MAYBE_IN_POOL).unwrap(),
            ),
            transactions_received_in_full_or_sent: LruCache::new(
                NonZeroUsize::new(DEFAULT_CAPACITY_CACHE_SEEN_BY_PEER_AND_IN_POOL).unwrap(),
            ),
        }
    }
}

/// Tracks a single peer
#[derive(Debug)]
struct Peer {
    /// Keeps track of transactions that we know the peer has seen.
    seen_transactions: TransactionsSeenByPeer,
    /// A communication channel directly to the peer's session task.
    request_tx: PeerRequestSender,
    /// negotiated version of the session.
    version: EthVersion,
    /// The peer's client version.
    client_version: Arc<str>,
}

impl Peer {
    fn new(request_tx: PeerRequestSender, version: EthVersion, client_version: Arc<str>) -> Self {
        Self {
            seen_transactions: TransactionsSeenByPeer::default(),
            request_tx,
            version,
            client_version,
        }
    }
}

/// Commands to send to the [`TransactionsManager`]
#[derive(Debug)]
enum TransactionsCommand {
    /// Propagate a transaction hash to the network.
    PropagateHash(B256),
    /// Propagate transaction hashes to a specific peer.
    PropagateHashesTo(Vec<B256>, PeerId),
    /// Request the list of active peer IDs from the [`TransactionsManager`].
    GetActivePeers(oneshot::Sender<HashSet<PeerId>>),
    /// Propagate a collection of full transactions to a specific peer.
    PropagateTransactionsTo(Vec<TxHash>, PeerId),
    /// Request transaction hashes known by specific peers from the [`TransactionsManager`].
    GetTransactionHashes {
        peers: Vec<PeerId>,
        tx: oneshot::Sender<HashMap<PeerId, HashSet<TxHash>>>,
    },
    /// Requests a clone of the sender sender channel to the peer.
    GetPeerSender {
        peer_id: PeerId,
        peer_request_sender: oneshot::Sender<Option<PeerRequestSender>>,
    },
}

/// All events related to transactions emitted by the network.
#[derive(Debug)]
pub enum NetworkTransactionEvent {
    /// Represents the event of receiving a list of transactions from a peer.
    ///
    /// This indicates transactions that were broadcasted to us from the peer.
    IncomingTransactions {
        /// The ID of the peer from which the transactions were received.
        peer_id: PeerId,
        /// The received transactions.
        msg: Transactions,
    },
    /// Represents the event of receiving a list of transaction hashes from a peer.
    IncomingPooledTransactionHashes {
        /// The ID of the peer from which the transaction hashes were received.
        peer_id: PeerId,
        /// The received new pooled transaction hashes.
        msg: NewPooledTransactionHashes,
    },
    /// Represents the event of receiving a `GetPooledTransactions` request from a peer.
    GetPooledTransactions {
        /// The ID of the peer from which the request was received.
        peer_id: PeerId,
        /// The received `GetPooledTransactions` request.
        request: GetPooledTransactions,
        /// The sender for responding to the request with a result of `PooledTransactions`.
        response: oneshot::Sender<RequestResult<PooledTransactions>>,
    },
}

/// Tracks stats about the [`TransactionsManager`].
#[derive(Debug)]
struct PendingPoolImportsInfo {
    /// Number of transactions about to be imported into the pool.
    pending_pool_imports: Arc<AtomicUsize>,
    /// Max number of transactions about to be imported into the pool.
    max_pending_pool_imports: usize,
}

impl PendingPoolImportsInfo {
    pub fn new(max_pending_pool_imports: usize) -> Self {
        Self { pending_pool_imports: Arc::new(AtomicUsize::default()), max_pending_pool_imports }
    }

    /// Returns `true` if the number of pool imports is under a given tolerated max.
    pub fn has_capacity(&self, max_pending_pool_imports: usize) -> bool {
        self.pending_pool_imports.load(Ordering::Relaxed) < max_pending_pool_imports
    }
}

#[cfg(test)]
mod tests {
    use constants::tx_fetcher::DEFAULT_MAX_COUNT_FALLBACK_PEERS;

    use super::*;
    use crate::{test_utils::Testnet, NetworkConfigBuilder, NetworkManager};
    use alloy_rlp::Decodable;
    use futures::FutureExt;
    use reth_interfaces::sync::{NetworkSyncUpdater, SyncState};
    use reth_network_api::NetworkInfo;
    use reth_primitives::hex;
    use reth_provider::test_utils::NoopProvider;
    use reth_transaction_pool::test_utils::{testing_pool, MockTransaction};
    use secp256k1::SecretKey;
    use std::{future::poll_fn, hash};
    use tests::fetcher::TxFetchMetadata;

    async fn new_tx_manager() -> TransactionsManager<impl TransactionPool> {
        let secret_key = SecretKey::new(&mut rand::thread_rng());
        let client = NoopProvider::default();

        let config = NetworkConfigBuilder::new(secret_key)
            // let OS choose port
            .listener_port(0)
            .disable_discovery()
            .build(client);

        let pool = testing_pool();

        let (_network_handle, _network, transactions, _) = NetworkManager::new(config)
            .await
            .unwrap()
            .into_builder()
            .transactions(pool.clone())
            .split_with_handle();

        transactions
    }

    pub(super) fn default_cache<T: hash::Hash + Eq>() -> LruCache<T> {
        let limit = NonZeroUsize::new(DEFAULT_MAX_COUNT_FALLBACK_PEERS.into()).unwrap();
        LruCache::new(limit)
    }

    // Returns (peer, channel-to-send-get-pooled-tx-response-on).
    fn new_mock_session(
        peer_id: PeerId,
        version: EthVersion,
    ) -> (Peer, mpsc::Receiver<PeerRequest>) {
        let (to_mock_session_tx, to_mock_session_rx) = mpsc::channel(1);

        (
            Peer::new(PeerRequestSender::new(peer_id, to_mock_session_tx), version, Arc::from("")),
            to_mock_session_rx,
        )
    }

    #[tokio::test(flavor = "multi_thread")]
    async fn test_ignored_tx_broadcasts_while_initially_syncing() {
        reth_tracing::init_test_tracing();
        let net = Testnet::create(3).await;

        let mut handles = net.handles();
        let handle0 = handles.next().unwrap();
        let handle1 = handles.next().unwrap();

        drop(handles);
        let handle = net.spawn();

        let listener0 = handle0.event_listener();
        handle0.add_peer(*handle1.peer_id(), handle1.local_addr());
        let secret_key = SecretKey::new(&mut rand::thread_rng());

        let client = NoopProvider::default();
        let pool = testing_pool();
        let config = NetworkConfigBuilder::new(secret_key)
            .disable_discovery()
            .listener_port(0)
            .build(client);
        let (network_handle, network, mut transactions, _) = NetworkManager::new(config)
            .await
            .unwrap()
            .into_builder()
            .transactions(pool.clone())
            .split_with_handle();

        tokio::task::spawn(network);

        // go to syncing (pipeline sync)
        network_handle.update_sync_state(SyncState::Syncing);
        assert!(NetworkInfo::is_syncing(&network_handle));
        assert!(NetworkInfo::is_initially_syncing(&network_handle));

        // wait for all initiator connections
        let mut established = listener0.take(2);
        while let Some(ev) = established.next().await {
            match ev {
                NetworkEvent::SessionEstablished {
                    peer_id,
                    remote_addr,
                    client_version,
                    capabilities,
                    messages,
                    status,
                    version,
                } => {
                    // to insert a new peer in transactions peerset
                    transactions.on_network_event(NetworkEvent::SessionEstablished {
                        peer_id,
                        remote_addr,
                        client_version,
                        capabilities,
                        messages,
                        status,
                        version,
                    })
                }
                NetworkEvent::PeerAdded(_peer_id) => continue,
                ev => {
                    panic!("unexpected event {ev:?}")
                }
            }
        }
        // random tx: <https://etherscan.io/getRawTx?tx=0x9448608d36e721ef403c53b00546068a6474d6cbab6816c3926de449898e7bce>
        let input = hex!("02f871018302a90f808504890aef60826b6c94ddf4c5025d1a5742cf12f74eec246d4432c295e487e09c3bbcc12b2b80c080a0f21a4eacd0bf8fea9c5105c543be5a1d8c796516875710fafafdf16d16d8ee23a001280915021bb446d1973501a67f93d2b38894a514b976e7b46dc2fe54598d76");
        let signed_tx = TransactionSigned::decode(&mut &input[..]).unwrap();
        transactions.on_network_tx_event(NetworkTransactionEvent::IncomingTransactions {
            peer_id: *handle1.peer_id(),
            msg: Transactions(vec![signed_tx.clone()]),
        });
        poll_fn(|cx| {
            let _ = transactions.poll_unpin(cx);
            Poll::Ready(())
        })
        .await;
        assert!(pool.is_empty());
        handle.terminate().await;
    }

    #[tokio::test(flavor = "multi_thread")]
    async fn test_tx_broadcasts_through_two_syncs() {
        reth_tracing::init_test_tracing();
        let net = Testnet::create(3).await;

        let mut handles = net.handles();
        let handle0 = handles.next().unwrap();
        let handle1 = handles.next().unwrap();

        drop(handles);
        let handle = net.spawn();

        let listener0 = handle0.event_listener();
        handle0.add_peer(*handle1.peer_id(), handle1.local_addr());
        let secret_key = SecretKey::new(&mut rand::thread_rng());

        let client = NoopProvider::default();
        let pool = testing_pool();
        let config = NetworkConfigBuilder::new(secret_key)
            .disable_discovery()
            .listener_port(0)
            .build(client);
        let (network_handle, network, mut transactions, _) = NetworkManager::new(config)
            .await
            .unwrap()
            .into_builder()
            .transactions(pool.clone())
            .split_with_handle();

        tokio::task::spawn(network);

        // go to syncing (pipeline sync) to idle and then to syncing (live)
        network_handle.update_sync_state(SyncState::Syncing);
        assert!(NetworkInfo::is_syncing(&network_handle));
        network_handle.update_sync_state(SyncState::Idle);
        assert!(!NetworkInfo::is_syncing(&network_handle));
        network_handle.update_sync_state(SyncState::Syncing);
        assert!(NetworkInfo::is_syncing(&network_handle));

        // wait for all initiator connections
        let mut established = listener0.take(2);
        while let Some(ev) = established.next().await {
            match ev {
                NetworkEvent::SessionEstablished {
                    peer_id,
                    remote_addr,
                    client_version,
                    capabilities,
                    messages,
                    status,
                    version,
                } => {
                    // to insert a new peer in transactions peerset
                    transactions.on_network_event(NetworkEvent::SessionEstablished {
                        peer_id,
                        remote_addr,
                        client_version,
                        capabilities,
                        messages,
                        status,
                        version,
                    })
                }
                NetworkEvent::PeerAdded(_peer_id) => continue,
                ev => {
                    panic!("unexpected event {ev:?}")
                }
            }
        }
        // random tx: <https://etherscan.io/getRawTx?tx=0x9448608d36e721ef403c53b00546068a6474d6cbab6816c3926de449898e7bce>
        let input = hex!("02f871018302a90f808504890aef60826b6c94ddf4c5025d1a5742cf12f74eec246d4432c295e487e09c3bbcc12b2b80c080a0f21a4eacd0bf8fea9c5105c543be5a1d8c796516875710fafafdf16d16d8ee23a001280915021bb446d1973501a67f93d2b38894a514b976e7b46dc2fe54598d76");
        let signed_tx = TransactionSigned::decode(&mut &input[..]).unwrap();
        transactions.on_network_tx_event(NetworkTransactionEvent::IncomingTransactions {
            peer_id: *handle1.peer_id(),
            msg: Transactions(vec![signed_tx.clone()]),
        });
        poll_fn(|cx| {
            let _ = transactions.poll_unpin(cx);
            Poll::Ready(())
        })
        .await;
        assert!(!NetworkInfo::is_initially_syncing(&network_handle));
        assert!(NetworkInfo::is_syncing(&network_handle));
        assert!(!pool.is_empty());
        handle.terminate().await;
    }

    #[tokio::test(flavor = "multi_thread")]
    async fn test_handle_incoming_transactions() {
        reth_tracing::init_test_tracing();
        let net = Testnet::create(3).await;

        let mut handles = net.handles();
        let handle0 = handles.next().unwrap();
        let handle1 = handles.next().unwrap();

        drop(handles);
        let handle = net.spawn();

        let listener0 = handle0.event_listener();

        handle0.add_peer(*handle1.peer_id(), handle1.local_addr());
        let secret_key = SecretKey::new(&mut rand::thread_rng());

        let client = NoopProvider::default();
        let pool = testing_pool();
        let config = NetworkConfigBuilder::new(secret_key)
            .disable_discovery()
            .listener_port(0)
            .build(client);
        let (network_handle, network, mut transactions, _) = NetworkManager::new(config)
            .await
            .unwrap()
            .into_builder()
            .transactions(pool.clone())
            .split_with_handle();
        tokio::task::spawn(network);

        network_handle.update_sync_state(SyncState::Idle);

        assert!(!NetworkInfo::is_syncing(&network_handle));

        // wait for all initiator connections
        let mut established = listener0.take(2);
        while let Some(ev) = established.next().await {
            match ev {
                NetworkEvent::SessionEstablished {
                    peer_id,
                    remote_addr,
                    client_version,
                    capabilities,
                    messages,
                    status,
                    version,
                } => {
                    // to insert a new peer in transactions peerset
                    transactions.on_network_event(NetworkEvent::SessionEstablished {
                        peer_id,
                        remote_addr,
                        client_version,
                        capabilities,
                        messages,
                        status,
                        version,
                    })
                }
                NetworkEvent::PeerAdded(_peer_id) => continue,
                ev => {
                    panic!("unexpected event {ev:?}")
                }
            }
        }
        // random tx: <https://etherscan.io/getRawTx?tx=0x9448608d36e721ef403c53b00546068a6474d6cbab6816c3926de449898e7bce>
        let input = hex!("02f871018302a90f808504890aef60826b6c94ddf4c5025d1a5742cf12f74eec246d4432c295e487e09c3bbcc12b2b80c080a0f21a4eacd0bf8fea9c5105c543be5a1d8c796516875710fafafdf16d16d8ee23a001280915021bb446d1973501a67f93d2b38894a514b976e7b46dc2fe54598d76");
        let signed_tx = TransactionSigned::decode(&mut &input[..]).unwrap();
        transactions.on_network_tx_event(NetworkTransactionEvent::IncomingTransactions {
            peer_id: *handle1.peer_id(),
            msg: Transactions(vec![signed_tx.clone()]),
        });
        assert_eq!(
            *handle1.peer_id(),
            transactions.transactions_by_peers.get(&signed_tx.hash()).unwrap()[0]
        );

        // advance the transaction manager future
        poll_fn(|cx| {
            let _ = transactions.poll_unpin(cx);
            Poll::Ready(())
        })
        .await;

        assert!(!pool.is_empty());
        assert!(pool.get(&signed_tx.hash).is_some());
        handle.terminate().await;
    }

    #[tokio::test(flavor = "multi_thread")]
    async fn test_on_get_pooled_transactions_network() {
        reth_tracing::init_test_tracing();
        let net = Testnet::create(2).await;

        let mut handles = net.handles();
        let handle0 = handles.next().unwrap();
        let handle1 = handles.next().unwrap();

        drop(handles);
        let handle = net.spawn();

        let listener0 = handle0.event_listener();

        handle0.add_peer(*handle1.peer_id(), handle1.local_addr());
        let secret_key = SecretKey::new(&mut rand::thread_rng());

        let client = NoopProvider::default();
        let pool = testing_pool();
        let config = NetworkConfigBuilder::new(secret_key)
            .disable_discovery()
            .listener_port(0)
            .build(client);
        let (network_handle, network, mut transactions, _) = NetworkManager::new(config)
            .await
            .unwrap()
            .into_builder()
            .transactions(pool.clone())
            .split_with_handle();
        tokio::task::spawn(network);

        network_handle.update_sync_state(SyncState::Idle);

        assert!(!NetworkInfo::is_syncing(&network_handle));

        // wait for all initiator connections
        let mut established = listener0.take(2);
        while let Some(ev) = established.next().await {
            match ev {
                NetworkEvent::SessionEstablished {
                    peer_id,
                    remote_addr,
                    client_version,
                    capabilities,
                    messages,
                    status,
                    version,
                } => transactions.on_network_event(NetworkEvent::SessionEstablished {
                    peer_id,
                    remote_addr,
                    client_version,
                    capabilities,
                    messages,
                    status,
                    version,
                }),
                NetworkEvent::PeerAdded(_peer_id) => continue,
                ev => {
                    panic!("unexpected event {ev:?}")
                }
            }
        }
        handle.terminate().await;

        let tx = MockTransaction::eip1559();
        let _ = transactions
            .pool
            .add_transaction(reth_transaction_pool::TransactionOrigin::External, tx.clone())
            .await;

        let request = GetPooledTransactions(vec![tx.get_hash()]);

        let (send, receive) = oneshot::channel::<RequestResult<PooledTransactions>>();

        transactions.on_network_tx_event(NetworkTransactionEvent::GetPooledTransactions {
            peer_id: *handle1.peer_id(),
            request,
            response: send,
        });

        match receive.await.unwrap() {
            Ok(PooledTransactions(transactions)) => {
                assert_eq!(transactions.len(), 1);
            }
            Err(e) => {
                panic!("error: {:?}", e);
            }
        }
    }

    #[tokio::test]
    async fn max_retries_tx_request() {
        reth_tracing::init_test_tracing();

        let mut tx_manager = new_tx_manager().await;
        let tx_fetcher = &mut tx_manager.transaction_fetcher;

        let peer_id_1 = PeerId::new([1; 64]);
        let peer_id_2 = PeerId::new([2; 64]);
        let eth_version = EthVersion::Eth66;
        let seen_hashes = [B256::from_slice(&[1; 32]), B256::from_slice(&[2; 32])];

        let (mut peer_1, mut to_mock_session_rx) = new_mock_session(peer_id_1, eth_version);
        // mark hashes as seen by peer so it can fish them out from the cache for hashes pending
        // fetch
        peer_1.seen_transactions.seen_in_announcement(seen_hashes[0]);
        peer_1.seen_transactions.seen_in_announcement(seen_hashes[1]);
        tx_manager.peers.insert(peer_id_1, peer_1);

        // hashes are seen and currently not inflight, with one fallback peer, and are buffered
        // for first retry in reverse order to make index 0 lru
        let retries = 1;
        let mut backups = default_cache();
        backups.insert(peer_id_1);
        tx_fetcher
            .hashes_fetch_inflight_and_pending_fetch
            .insert(seen_hashes[1], TxFetchMetadata::new(retries, backups.clone(), None));
        tx_fetcher
            .hashes_fetch_inflight_and_pending_fetch
            .insert(seen_hashes[0], TxFetchMetadata::new(retries, backups, None));
        tx_fetcher.hashes_pending_fetch.insert(seen_hashes[1]);
        tx_fetcher.hashes_pending_fetch.insert(seen_hashes[0]);

        // peer_1 is idle
        assert!(tx_fetcher.is_idle(&peer_id_1));

        // sends request for buffered hashes to peer_1
        tx_fetcher.on_fetch_pending_hashes(&tx_manager.peers, |_| true, || ());

        let tx_fetcher = &mut tx_manager.transaction_fetcher;

        assert!(tx_fetcher.hashes_pending_fetch.is_empty());
        // as long as request is in inflight peer_1 is not idle
        assert!(!tx_fetcher.is_idle(&peer_id_1));

        // mock session of peer_1 receives request
        let req = to_mock_session_rx
            .recv()
            .await
            .expect("peer_1 session should receive request with buffered hashes");
        let PeerRequest::GetPooledTransactions { request, response } = req else { unreachable!() };
        let GetPooledTransactions(hashes) = request;

        assert_eq!(hashes, seen_hashes);

        // fail request to peer_1
        response
            .send(Err(RequestError::BadResponse))
            .expect("should send peer_1 response to tx manager");
        let Some(FetchEvent::FetchError { peer_id, .. }) = tx_fetcher.next().await else {
            unreachable!()
        };

        // request has resolved, peer_1 is idle again
        assert!(tx_fetcher.is_idle(&peer_id));
        // failing peer_1's request buffers requested hashes for retry
        assert_eq!(tx_fetcher.hashes_pending_fetch.len(), 2);

        let (peer_2, mut to_mock_session_rx) = new_mock_session(peer_id_2, eth_version);
        tx_manager.peers.insert(peer_id_2, peer_2);

        // peer_2 announces same hashes as peer_1
        let msg =
            NewPooledTransactionHashes::Eth66(NewPooledTransactionHashes66(seen_hashes.to_vec()));
        tx_manager.on_new_pooled_transaction_hashes(peer_id_2, msg);

        let tx_fetcher = &mut tx_manager.transaction_fetcher;

        // since hashes are already seen, no changes to length of unknown hashes
        assert_eq!(tx_fetcher.hashes_fetch_inflight_and_pending_fetch.len(), 2);
        // but hashes are taken out of buffer and packed into request to peer_2
        assert!(tx_fetcher.hashes_pending_fetch.is_empty());

        // mock session of peer_2 receives request
        let req = to_mock_session_rx
            .recv()
            .await
            .expect("peer_2 session should receive request with buffered hashes");
        let PeerRequest::GetPooledTransactions { response, .. } = req else { unreachable!() };

        // report failed request to tx manager
        response
            .send(Err(RequestError::BadResponse))
            .expect("should send peer_2 response to tx manager");
        let Some(FetchEvent::FetchError { .. }) = tx_fetcher.next().await else { unreachable!() };

        // `MAX_REQUEST_RETRIES_PER_TX_HASH`, 2, for hashes reached so this time won't be buffered
        // for retry
        assert!(tx_fetcher.hashes_pending_fetch.is_empty());
    }

    /*#[tokio::test]
    async fn fill_eth68_request_for_peer() {
        reth_tracing::init_test_tracing();

        let mut tx_manager = new_tx_manager().await;
        let tx_fetcher = &mut tx_manager.transaction_fetcher;

        let peer_id = PeerId::new([1; 64]);
        let eth_version = EthVersion::Eth68;
        let unseen_eth68_hashes = [B256::from_slice(&[1; 32]), B256::from_slice(&[2; 32])];
        let unseen_eth68_hashes_sizes = [
            POOLED_TRANSACTIONS_RESPONSE_SOFT_LIMIT_BYTE_SIZE / 4 - 1,
            POOLED_TRANSACTIONS_RESPONSE_SOFT_LIMIT_BYTE_SIZE / 4 - 5,
        ];
        // hashes and sizes to buffer in reverse order so that seen_eth68_hashes[0] and
        // seen_eth68_hashes_sizes[0] are lru
        let seen_eth68_hashes =
            [B256::from_slice(&[3; 32]), B256::from_slice(&[4; 32]), B256::from_slice(&[5; 32])];
        let seen_eth68_hashes_sizes = [
            5,
            3, // the second hash should be filled into the request because there is space for it
            4, // then there is no space for the last anymore
        ];

        // insert peer in tx manager
        let (peer, _to_mock_session_rx) = new_mock_session(peer_id, eth_version);
        tx_manager.peers.insert(peer_id, peer);

        // hashes are seen and currently not inflight, with one fallback peer, and are buffered
        // for first try to fetch.
        let mut backups = default_cache();
        backups.insert(peer_id);

        // load in reverse order so index 0 in seen_eth68_hashes and seen_eth68_hashes_sizes is
        // lru!

        for i in (0..3).rev() {
            tx_fetcher.unknown_hashes.insert(seen_eth68_hashes[i], (0, backups.clone()));
            tx_fetcher.eth68_meta.insert(seen_eth68_hashes[i], seen_eth68_hashes_sizes[i]);
            tx_fetcher.buffered_hashes.insert(seen_eth68_hashes[i]);
        }

        // insert buffered hash for some other peer too, to verify response size accumulation and
        // hash selection for peer from buffered hashes
        let peer_id_other = PeerId::new([2; 64]);
        let hash_other = B256::from_slice(&[6; 32]);
        let mut backups = default_cache();
        backups.insert(peer_id_other);
        tx_fetcher.unknown_hashes.insert(hash_other, (0, backups));
        tx_fetcher
            .eth68_meta
            .insert(hash_other, POOLED_TRANSACTIONS_RESPONSE_SOFT_LIMIT_BYTE_SIZE - 2); // a big tx
        tx_fetcher.buffered_hashes.insert(hash_other);

        let (peer, mut to_mock_session_rx) = new_mock_session(peer_id, eth_version);
        tx_manager.peers.insert(peer_id, peer);

        // peer announces previously unseen hashes
        let msg = NewPooledTransactionHashes::Eth68(NewPooledTransactionHashes68 {
            hashes: unseen_eth68_hashes.to_vec(),
            sizes: unseen_eth68_hashes_sizes.to_vec(),
            types: [0; 2].to_vec(),
        });
        tx_manager.request_buffered_hashes();

        let tx_fetcher = &mut tx_manager.transaction_fetcher;

        // since hashes are unseen, length of unknown hashes increases
        assert_eq!(tx_fetcher.unknown_hashes.len(), 6);
        // seen_eth68_hashes[1] should be taken out of buffer and packed into request
        assert_eq!(tx_fetcher.buffered_hashes.len(), 3);
        assert!(tx_fetcher.buffered_hashes.contains(&seen_eth68_hashes[0]));

        // mock session of peer receives request
        let req = to_mock_session_rx
            .recv()
            .await
            .expect("peer session should receive request with buffered hashes");
        let PeerRequest::GetPooledTransactions { request, .. } = req else { unreachable!() };
        let GetPooledTransactions(mut hashes) = request;

        let mut expected_request = unseen_eth68_hashes.to_vec();
        expected_request.push(seen_eth68_hashes[1]);

        hashes.sort();

        assert_eq!(hashes, expected_request);
    }*/
}<|MERGE_RESOLUTION|>--- conflicted
+++ resolved
@@ -278,12 +278,8 @@
                 from_network,
                 NETWORK_POOL_TRANSACTIONS_SCOPE,
             ),
-<<<<<<< HEAD
-            metrics: Default::default(),
-=======
             metrics,
             pending_pool_imports_info,
->>>>>>> d96d8304
         }
     }
 }
