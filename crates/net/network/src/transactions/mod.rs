//! Transactions management for the p2p network.
//!
//! `TransactionFetcher` is responsible for rate limiting and retry logic for fetching
//! transactions. Upon receiving an announcement, functionality of the `TransactionFetcher` is
//! used for filtering out hashes 1) for which the tx is already known and 2) unknown but the hash
//! is already seen in a previous announcement. The hashes that remain from an announcement are
//! then packed into a request with respect to the [`EthVersion`] of the announcement. Any hashes
//! that don't fit into the request, are buffered in the `TransactionFetcher`. If on the other
//! hand, space remains, hashes that the peer has previously announced are taken out of buffered
//! hashes to fill the request up. The [`GetPooledTransactions`] request is then sent to the
//! peer's session, this marks the peer as active with respect to
//! `MAX_CONCURRENT_TX_REQUESTS_PER_PEER`.
//!
//! When a peer buffers hashes in the `TransactionsManager::on_new_pooled_transaction_hashes`
//! pipeline, it is stored as fallback peer for those hashes. When [`TransactionsManager`] is
//! polled, it checks if any of fallback peer is idle. If so, it packs a request for that peer,
//! filling it from the buffered hashes. It does so until there are no more idle peers or until
//! the hashes buffer is empty.
//!
//! If a [`GetPooledTransactions`] request resolves with an error, the hashes in the request are
//! buffered with respect to `MAX_REQUEST_RETRIES_PER_TX_HASH`. So is the case if the request
//! resolves with partial success, that is some of the requested hashes are not in the response,
//! these are then buffered.
//!
//! Most healthy peers will send the same hashes in their announcements, as RLPx is a gossip
//! protocol. This means it's unlikely, that a valid hash, will be buffered for very long
//! before it's re-tried. Nonetheless, the capacity of the buffered hashes cache must be large
//! enough to buffer many hashes during network failure, to allow for recovery.

use crate::{
    cache::LruCache,
    manager::NetworkEvent,
    message::{PeerRequest, PeerRequestSender},
    metrics::{TransactionsManagerMetrics, NETWORK_POOL_TRANSACTIONS_SCOPE},
    NetworkEvents, NetworkHandle,
};
use futures::{stream::FuturesUnordered, Future, StreamExt};
use reth_eth_wire::{
    EthVersion, GetPooledTransactions, HandleAnnouncement, NewPooledTransactionHashes,
    NewPooledTransactionHashes66, NewPooledTransactionHashes68, PooledTransactions,
    RequestTxHashes, Transactions,
};
use reth_interfaces::{
    p2p::error::{RequestError, RequestResult},
    sync::SyncStateProvider,
};
use reth_metrics::common::mpsc::UnboundedMeteredReceiver;
use reth_network_api::{Peers, ReputationChangeKind};
use reth_primitives::{
    FromRecoveredPooledTransaction, PeerId, PooledTransactionsElement, TransactionSigned, TxHash,
    B256,
};
use reth_transaction_pool::{
    error::PoolResult, GetPooledTransactionLimit, PoolTransaction, PropagateKind,
    PropagatedTransactions, TransactionPool, ValidPoolTransaction,
};
use std::{
    cmp::max,
    collections::{hash_map::Entry, HashMap, HashSet},
    num::NonZeroUsize,
    pin::Pin,
    sync::{
        atomic::{AtomicUsize, Ordering},
        Arc,
    },
    task::{Context, Poll},
};
use tokio::sync::{mpsc, oneshot, oneshot::error::RecvError};
use tokio_stream::wrappers::{ReceiverStream, UnboundedReceiverStream};
use tracing::{debug, trace};

mod constants;
mod fetcher;
mod validation;

use constants::SOFT_LIMIT_COUNT_HASHES_IN_NEW_POOLED_TRANSACTIONS_BROADCAST_MESSAGE;
pub(crate) use fetcher::{FetchEvent, TransactionFetcher};
pub use validation::*;

use self::constants::{
    tx_manager::*, DEFAULT_SOFT_LIMIT_BYTE_SIZE_TRANSACTIONS_BROADCAST_MESSAGE,
    SOFT_LIMIT_BYTE_SIZE_POOLED_TRANSACTIONS_RESPONSE,
};

/// The future for inserting a function into the pool
pub type PoolImportFuture = Pin<Box<dyn Future<Output = Vec<PoolResult<TxHash>>> + Send + 'static>>;

/// Api to interact with [`TransactionsManager`] task.
#[derive(Debug, Clone)]
pub struct TransactionsHandle {
    /// Command channel to the [`TransactionsManager`]
    manager_tx: mpsc::UnboundedSender<TransactionsCommand>,
}

/// Implementation of the `TransactionsHandle` API.
impl TransactionsHandle {
    fn send(&self, cmd: TransactionsCommand) {
        let _ = self.manager_tx.send(cmd);
    }

    /// Fetch the [`PeerRequestSender`] for the given peer.
    async fn peer_handle(&self, peer_id: PeerId) -> Result<Option<PeerRequestSender>, RecvError> {
        let (tx, rx) = oneshot::channel();
        self.send(TransactionsCommand::GetPeerSender { peer_id, peer_request_sender: tx });
        rx.await
    }

    /// Requests the transactions directly from the given peer.
    ///
    /// Returns `None` if the peer is not connected.
    ///
    /// **Note**: this returns the response from the peer as received.
    pub async fn get_pooled_transactions_from(
        &self,
        peer_id: PeerId,
        hashes: Vec<B256>,
    ) -> Result<Option<Vec<PooledTransactionsElement>>, RequestError> {
        let Some(peer) = self.peer_handle(peer_id).await? else { return Ok(None) };

        let (tx, rx) = oneshot::channel();
        let request = PeerRequest::GetPooledTransactions { request: hashes.into(), response: tx };
        peer.try_send(request).ok();

        rx.await?.map(|res| Some(res.0))
    }

    /// Manually propagate the transaction that belongs to the hash.
    pub fn propagate(&self, hash: TxHash) {
        self.send(TransactionsCommand::PropagateHash(hash))
    }

    /// Manually propagate the transaction hash to a specific peer.
    ///
    /// Note: this only propagates if the pool contains the transaction.
    pub fn propagate_hash_to(&self, hash: TxHash, peer: PeerId) {
        self.propagate_hashes_to(Some(hash), peer)
    }

    /// Manually propagate the transaction hashes to a specific peer.
    ///
    /// Note: this only propagates the transactions that are known to the pool.
    pub fn propagate_hashes_to(&self, hash: impl IntoIterator<Item = TxHash>, peer: PeerId) {
        self.send(TransactionsCommand::PropagateHashesTo(hash.into_iter().collect(), peer))
    }

    /// Request the active peer IDs from the [`TransactionsManager`].
    pub async fn get_active_peers(&self) -> Result<HashSet<PeerId>, RecvError> {
        let (tx, rx) = oneshot::channel();
        self.send(TransactionsCommand::GetActivePeers(tx));
        rx.await
    }

    /// Manually propagate full transactions to a specific peer.
    pub fn propagate_transactions_to(&self, transactions: Vec<TxHash>, peer: PeerId) {
        self.send(TransactionsCommand::PropagateTransactionsTo(transactions, peer))
    }

    /// Request the transaction hashes known by specific peers.
    pub async fn get_transaction_hashes(
        &self,
        peers: Vec<PeerId>,
    ) -> Result<HashMap<PeerId, HashSet<TxHash>>, RecvError> {
        let (tx, rx) = oneshot::channel();
        self.send(TransactionsCommand::GetTransactionHashes { peers, tx });
        rx.await
    }

    /// Request the transaction hashes known by a specific peer.
    pub async fn get_peer_transaction_hashes(
        &self,
        peer: PeerId,
    ) -> Result<HashSet<TxHash>, RecvError> {
        let res = self.get_transaction_hashes(vec![peer]).await?;
        Ok(res.into_values().next().unwrap_or_default())
    }
}

/// Manages transactions on top of the p2p network.
///
/// This can be spawned to another task and is supposed to be run as background service while
/// [`TransactionsHandle`] is used as frontend to send commands to.
///
/// The [`TransactionsManager`] is responsible for:
///    - handling incoming eth messages for transactions.
///    - serving transaction requests.
///    - propagate transactions
///
/// This type communicates with the [`NetworkManager`](crate::NetworkManager) in both directions.
///   - receives incoming network messages.
///   - sends messages to dispatch (responses, propagate tx)
///
/// It is directly connected to the [`TransactionPool`] to retrieve requested transactions and
/// propagate new transactions over the network.
#[derive(Debug)]
#[must_use = "Manager does nothing unless polled."]
pub struct TransactionsManager<Pool> {
    /// Access to the transaction pool.
    pool: Pool,
    /// Network access.
    network: NetworkHandle,
    /// Subscriptions to all network related events.
    ///
    /// From which we get all new incoming transaction related messages.
    network_events: UnboundedReceiverStream<NetworkEvent>,
    /// Transaction fetcher to handle inflight and missing transaction requests.
    transaction_fetcher: TransactionFetcher,
    /// All currently pending transactions grouped by peers.
    ///
    /// This way we can track incoming transactions and prevent multiple pool imports for the same
    /// transaction
    transactions_by_peers: HashMap<TxHash, Vec<PeerId>>,
    /// Transactions that are currently imported into the `Pool`
    pool_imports: FuturesUnordered<PoolImportFuture>,
    /// Stats on pending pool imports that help the node self-monitor.
    pending_pool_imports_info: PendingPoolImportsInfo,
    /// All the connected peers.
    peers: HashMap<PeerId, Peer>,
    /// Send half for the command channel.
    command_tx: mpsc::UnboundedSender<TransactionsCommand>,
    /// Incoming commands from [`TransactionsHandle`].
    command_rx: UnboundedReceiverStream<TransactionsCommand>,
    /// Incoming commands from [`TransactionsHandle`].
    pending_transactions: ReceiverStream<TxHash>,
    /// Incoming events from the [`NetworkManager`](crate::NetworkManager).
    transaction_events: UnboundedMeteredReceiver<NetworkTransactionEvent>,
    /// TransactionsManager metrics
    metrics: TransactionsManagerMetrics,
}

impl<Pool: TransactionPool> TransactionsManager<Pool> {
    /// Sets up a new instance.
    ///
    /// Note: This expects an existing [`NetworkManager`](crate::NetworkManager) instance.
    pub fn new(
        network: NetworkHandle,
        pool: Pool,
        from_network: mpsc::UnboundedReceiver<NetworkTransactionEvent>,
    ) -> Self {
        let network_events = network.event_listener();
        let (command_tx, command_rx) = mpsc::unbounded_channel();

        let transaction_fetcher = TransactionFetcher::default();

        // install a listener for new pending transactions that are allowed to be propagated over
        // the network
        let pending = pool.pending_transactions_listener();
        let pending_pool_imports_info =
            PendingPoolImportsInfo::new(DEFAULT_MAX_COUNT_PENDING_POOL_IMPORTS);

        let metrics = TransactionsManagerMetrics::default();
        metrics
            .capacity_inflight_requests
            .increment(transaction_fetcher.info.max_inflight_requests as u64);
        metrics
            .capacity_pending_pool_imports
            .increment(pending_pool_imports_info.max_pending_pool_imports as u64);

        Self {
            pool,
            network,
            network_events,
            transaction_fetcher,
            transactions_by_peers: Default::default(),
            pool_imports: Default::default(),
            peers: Default::default(),
            command_tx,
            command_rx: UnboundedReceiverStream::new(command_rx),
            pending_transactions: ReceiverStream::new(pending),
            transaction_events: UnboundedMeteredReceiver::new(
                from_network,
                NETWORK_POOL_TRANSACTIONS_SCOPE,
            ),
            metrics,
            pending_pool_imports_info,
        }
    }
}

// === impl TransactionsManager ===

impl<Pool> TransactionsManager<Pool>
where
    Pool: TransactionPool,
{
    /// Returns a new handle that can send commands to this type.
    pub fn handle(&self) -> TransactionsHandle {
        TransactionsHandle { manager_tx: self.command_tx.clone() }
    }
}

impl<Pool> TransactionsManager<Pool>
where
    Pool: TransactionPool + 'static,
{
    #[inline]
    fn update_fetch_metrics(&self) {
        let tx_fetcher = &self.transaction_fetcher;

        self.metrics.inflight_transaction_requests.set(tx_fetcher.inflight_requests.len() as f64);

        let hashes_pending_fetch = tx_fetcher.hashes_pending_fetch.len() as f64;
        let total_hashes = tx_fetcher.hashes_fetch_inflight_and_pending_fetch.len() as f64;

        self.metrics.hashes_pending_fetch.set(hashes_pending_fetch);
        self.metrics.hashes_inflight_transaction_requests.set(total_hashes - hashes_pending_fetch);
    }

    /// Request handler for an incoming request for transactions
    fn on_get_pooled_transactions(
        &mut self,
        peer_id: PeerId,
        request: GetPooledTransactions,
        response: oneshot::Sender<RequestResult<PooledTransactions>>,
    ) {
        if let Some(peer) = self.peers.get_mut(&peer_id) {
            if self.network.tx_gossip_disabled() {
                let _ = response.send(Ok(PooledTransactions::default()));
                return
            }
            let transactions = self.pool.get_pooled_transaction_elements(
                request.0,
                GetPooledTransactionLimit::ResponseSizeSoftLimit(
                    SOFT_LIMIT_BYTE_SIZE_POOLED_TRANSACTIONS_RESPONSE,
                ),
            );

            // we sent a response at which point we assume that the peer is aware of the
            // transactions
            peer.seen_transactions
                .extend_seen_by_peer_and_in_pool(transactions.iter().map(|tx| *tx.hash()));

            let resp = PooledTransactions(transactions);
            let _ = response.send(Ok(resp));
        }
    }

    /// Invoked when a new transaction is pending in the local pool.
    ///
    /// When new transactions appear in the pool, we propagate them to the network using the
    /// `Transactions` and `NewPooledTransactionHashes` messages. The Transactions message relays
    /// complete transaction objects and is typically sent to a small, random fraction of connected
    /// peers.
    ///
    /// All other peers receive a notification of the transaction hash and can request the
    /// complete transaction object if it is unknown to them. The dissemination of complete
    /// transactions to a fraction of peers usually ensures that all nodes receive the transaction
    /// and won't need to request it.
    fn on_new_transactions(&mut self, hashes: Vec<TxHash>) {
        // Nothing to propagate while initially syncing
        if self.network.is_initially_syncing() {
            return
        }
        if self.network.tx_gossip_disabled() {
            return
        }

        trace!(target: "net::tx", num_hashes=?hashes.len(), "Start propagating transactions");

        // This fetches all transaction from the pool, including the blob transactions, which are
        // only ever sent as hashes.
        let propagated = self.propagate_transactions(
            self.pool.get_all(hashes).into_iter().map(PropagateTransaction::new).collect(),
        );

        // notify pool so events get fired
        self.pool.on_propagated(propagated);
    }

    /// Propagate the transactions to all connected peers either as full objects or hashes
    ///
    /// The message for new pooled hashes depends on the negotiated version of the stream.
    /// See [NewPooledTransactionHashes]
    ///
    /// Note: EIP-4844 are disallowed from being broadcast in full and are only ever sent as hashes, see also <https://eips.ethereum.org/EIPS/eip-4844#networking>.
    fn propagate_transactions(
        &mut self,
        to_propagate: Vec<PropagateTransaction>,
    ) -> PropagatedTransactions {
        let mut propagated = PropagatedTransactions::default();
        if self.network.tx_gossip_disabled() {
            return propagated
        }

        // send full transactions to a fraction fo the connected peers (square root of the total
        // number of connected peers)
        let max_num_full = (self.peers.len() as f64).sqrt() as usize + 1;

        // Note: Assuming ~random~ order due to random state of the peers map hasher
        for (peer_idx, (peer_id, peer)) in self.peers.iter_mut().enumerate() {
            // filter all transactions unknown to the peer
            let mut hashes = PooledTransactionsHashesBuilder::new(peer.version);
            let mut full_transactions = FullTransactionsBuilder::default();

            // Iterate through the transactions to propagate and fill the hashes and full
            // transaction lists, before deciding whether or not to send full transactions to the
            // peer.
            for tx in to_propagate.iter() {
                if !peer.seen_transactions.has_seen_transaction(&tx.hash()) {
                    peer.seen_transactions.seen_by_peer_and_in_pool(tx.hash());

                    hashes.push(tx);

                    // Do not send full 4844 transaction hashes to peers.
                    //
                    //  Nodes MUST NOT automatically broadcast blob transactions to their peers.
                    //  Instead, those transactions are only announced using
                    //  `NewPooledTransactionHashes` messages, and can then be manually requested
                    //  via `GetPooledTransactions`.
                    //
                    // From: <https://eips.ethereum.org/EIPS/eip-4844#networking>
                    if !tx.transaction.is_eip4844() {
                        full_transactions.push(tx);
                    }
                }
            }
            let mut new_pooled_hashes = hashes.build();

            if !new_pooled_hashes.is_empty() {
                // determine whether to send full tx objects or hashes. If there are no full
                // transactions, try to send hashes.
                if peer_idx > max_num_full || full_transactions.is_empty() {
                    // enforce tx soft limit per message for the (unlikely) event the number of
                    // hashes exceeds it
                    new_pooled_hashes.truncate(
                        SOFT_LIMIT_COUNT_HASHES_IN_NEW_POOLED_TRANSACTIONS_BROADCAST_MESSAGE,
                    );

                    for hash in new_pooled_hashes.iter_hashes().copied() {
                        propagated.0.entry(hash).or_default().push(PropagateKind::Hash(*peer_id));
                    }

                    trace!(target: "net::tx", ?peer_id, num_txs=?new_pooled_hashes.len(), "Propagating tx hashes to peer");

                    // send hashes of transactions
                    self.network.send_transactions_hashes(*peer_id, new_pooled_hashes);
                } else {
                    let new_full_transactions = full_transactions.build();

                    for tx in new_full_transactions.iter() {
                        propagated
                            .0
                            .entry(tx.hash())
                            .or_default()
                            .push(PropagateKind::Full(*peer_id));
                    }

                    trace!(target: "net::tx", ?peer_id, num_txs=?new_full_transactions.len(), "Propagating full transactions to peer");

                    // send full transactions
                    self.network.send_transactions(*peer_id, new_full_transactions);
                }
            }
        }

        // Update propagated transactions metrics
        self.metrics.propagated_transactions.increment(propagated.0.len() as u64);

        propagated
    }

    /// Propagate the full transactions to a specific peer
    ///
    /// Returns the propagated transactions
    fn propagate_full_transactions_to_peer(
        &mut self,
        txs: Vec<TxHash>,
        peer_id: PeerId,
    ) -> Option<PropagatedTransactions> {
        trace!(target: "net::tx", ?peer_id, "Propagating transactions to peer");

        let peer = self.peers.get_mut(&peer_id)?;
        let mut propagated = PropagatedTransactions::default();

        // filter all transactions unknown to the peer
        let mut full_transactions = FullTransactionsBuilder::default();

        let to_propagate = self
            .pool
            .get_all(txs)
            .into_iter()
            .filter(|tx| !tx.transaction.is_eip4844())
            .map(PropagateTransaction::new);

        // Iterate through the transactions to propagate and fill the hashes and full transaction
        for tx in to_propagate {
            if !peer.seen_transactions.has_seen_transaction(&tx.hash()) {
                peer.seen_transactions.seen_by_peer_and_in_pool(tx.hash());

                full_transactions.push(&tx);
            }
        }

        if full_transactions.transactions.is_empty() {
            // nothing to propagate
            return None
        }

        let new_full_transactions = full_transactions.build();
        for tx in new_full_transactions.iter() {
            propagated.0.entry(tx.hash()).or_default().push(PropagateKind::Full(peer_id));
        }
        // send full transactions
        self.network.send_transactions(peer_id, new_full_transactions);

        // Update propagated transactions metrics
        self.metrics.propagated_transactions.increment(propagated.0.len() as u64);

        Some(propagated)
    }

    /// Propagate the transaction hashes to the given peer
    ///
    /// Note: This will only send the hashes for transactions that exist in the pool.
    fn propagate_hashes_to(&mut self, hashes: Vec<TxHash>, peer_id: PeerId) {
        trace!(target: "net::tx", "Start propagating transactions as hashes");

        // This fetches a transactions from the pool, including the blob transactions, which are
        // only ever sent as hashes.
        let propagated = {
            let Some(peer) = self.peers.get_mut(&peer_id) else {
                // no such peer
                return
            };

            let to_propagate: Vec<PropagateTransaction> =
                self.pool.get_all(hashes).into_iter().map(PropagateTransaction::new).collect();

            let mut propagated = PropagatedTransactions::default();

            // check if transaction is known to peer
            let mut hashes = PooledTransactionsHashesBuilder::new(peer.version);

            for tx in to_propagate {
                if peer.seen_transactions.has_seen_transaction(&tx.hash()) {
                    peer.seen_transactions.seen_by_peer_and_in_pool(tx.hash());
                    hashes.push(&tx);
                }
            }

            let new_pooled_hashes = hashes.build();

            if new_pooled_hashes.is_empty() {
                // nothing to propagate
                return
            }

            for hash in new_pooled_hashes.iter_hashes().copied() {
                propagated.0.entry(hash).or_default().push(PropagateKind::Hash(peer_id));
            }

            // send hashes of transactions
            self.network.send_transactions_hashes(peer_id, new_pooled_hashes);

            // Update propagated transactions metrics
            self.metrics.propagated_transactions.increment(propagated.0.len() as u64);

            propagated
        };

        // notify pool so events get fired
        self.pool.on_propagated(propagated);
    }

    /// Request handler for an incoming `NewPooledTransactionHashes`
    fn on_new_pooled_transaction_hashes(
        &mut self,
        peer_id: PeerId,
        mut msg: NewPooledTransactionHashes,
    ) {
        // If the node is initially syncing, ignore transactions
        if self.network.is_initially_syncing() {
            return
        }
        if self.network.tx_gossip_disabled() {
            return
        }

        // get handle to peer's session, if the session is still active
        let Some(peer) = self.peers.get_mut(&peer_id) else {
            debug!(
                peer_id=format!("{peer_id:#}"),
                msg=?msg,
                "discarding announcement from inactive peer"
            );

            return
        };
        let client_version = peer.client_version.clone();

        // 1. filter out known hashes
        //
        // known txns have already been successfully fetched.
        //
        // most hashes will be filtered out here since this the mempool protocol is a gossip
        // protocol, healthy peers will send many of the same hashes.
        //
        let already_known_by_pool = self.pool.retain_unknown(&mut msg);

        // keep track of the transactions the peer knows
        let mut num_already_seen = 0;
        if let Some(pools_intersection) = already_known_by_pool {
            for tx in pools_intersection.into_hashes() {
                if peer.seen_transactions.has_seen_transaction(&tx) {
                    num_already_seen += 1;
                }
                peer.seen_transactions.seen_by_peer_and_in_pool(tx);
            }
        }
        for tx in msg.iter_hashes().copied() {
            if peer.seen_transactions.has_seen_transaction(&tx) {
                num_already_seen += 1;
            }
            peer.seen_transactions.seen_in_announcement(tx);
        }

        if msg.is_empty() {
            // nothing to request
            return
        }

        // 2. filter out invalid entries
        //
        // validates messages with respect to the given network, e.g. allowed tx types
        //
        let mut valid_announcement_data = match msg {
            NewPooledTransactionHashes::Eth68(eth68_msg) => {
                // validate eth68 announcement data
                let (outcome, valid_data) =
                    self.transaction_fetcher.filter_valid_hashes.filter_valid_entries_68(eth68_msg);

                if let FilterOutcome::ReportPeer = outcome {
                    self.report_peer(peer_id, ReputationChangeKind::BadAnnouncement);
                }

                valid_data
            }
            NewPooledTransactionHashes::Eth66(eth66_msg) => {
                // validate eth66 announcement data
                let (outcome, valid_data) =
                    self.transaction_fetcher.filter_valid_hashes.filter_valid_entries_66(eth66_msg);

                if let FilterOutcome::ReportPeer = outcome {
                    self.report_peer(peer_id, ReputationChangeKind::BadAnnouncement);
                }

                valid_data
            }
        };

        if valid_announcement_data.is_empty() {
            // no valid announcement data
            return
        }

        // 3. filter out already seen unknown hashes
        //
        // seen hashes are already in the tx fetcher, pending fetch.
        //
        // for any seen hashes add the peer as fallback. unseen hashes are loaded into the tx
        // fetcher, hence they should be valid at this point.
        //
        self.transaction_fetcher.filter_unseen_and_pending_hashes(
            &mut valid_announcement_data,
            &peer_id,
            |peer_id| self.peers.contains_key(&peer_id),
            &client_version,
        );

        if valid_announcement_data.is_empty() {
            // nothing to request
            return
        }

        trace!(target: "net::tx",
            peer_id=format!("{peer_id:#}"),
            hashes_len=valid_announcement_data.iter().count(),
            hashes=?valid_announcement_data.keys().collect::<Vec<_>>(),
            msg_version=%valid_announcement_data.msg_version(),
            client_version=%client_version,
            "received previously unseen and pending hashes in announcement from peer"
        );

        // only send request for hashes to idle peer, otherwise buffer hashes storing peer as
        // fallback
        if !self.transaction_fetcher.is_idle(&peer_id) {
            // load message version before announcement data is destructed in packing
            let msg_version = valid_announcement_data.msg_version();
            let (hashes, _version) = valid_announcement_data.into_request_hashes();

            trace!(target: "net::tx",
                peer_id=format!("{peer_id:#}"),
                hashes=?*hashes,
                msg_version=%msg_version,
                client_version=%client_version,
                "buffering hashes announced by busy peer"
            );

            self.transaction_fetcher.buffer_hashes(hashes, Some(peer_id));

            return
        }

        // load message version before announcement data is destructed in packing
        let msg_version = valid_announcement_data.msg_version();
        // demand recommended soft limit on response, however the peer may enforce an arbitrary
        // limit on the response (2MB)
        let mut hashes_to_request = RequestTxHashes::with_capacity(valid_announcement_data.len());
        let surplus_hashes =
            self.transaction_fetcher.pack_request(&mut hashes_to_request, valid_announcement_data);
        hashes_to_request.shrink_to_fit();

        if !surplus_hashes.is_empty() {
            trace!(target: "net::tx",
                peer_id=format!("{peer_id:#}"),
                surplus_hashes=?*surplus_hashes,
                msg_version=%msg_version,
                client_version=%client_version,
                "some hashes in announcement from peer didn't fit in `GetPooledTransactions` request, buffering surplus hashes"
            );

            self.transaction_fetcher.buffer_hashes(surplus_hashes, Some(peer_id));
        }

        trace!(target: "net::tx",
            peer_id=format!("{peer_id:#}"),
            hashes=?*hashes_to_request,
            msg_version=%msg_version,
            client_version=%client_version,
            "sending hashes in `GetPooledTransactions` request to peer's session"
        );

        // request the missing transactions
        //
        // get handle to peer's session again, at this point we know it exists
        let Some(peer) = self.peers.get_mut(&peer_id) else { return };
        let metrics = &self.metrics;
        if let Some(failed_to_request_hashes) =
            self.transaction_fetcher.request_transactions_from_peer(hashes_to_request, peer, || {
                metrics.egress_peer_channel_full.increment(1)
            })
        {
            let conn_eth_version = peer.version;

            debug!(target: "net::tx",
                peer_id=format!("{peer_id:#}"),
                failed_to_request_hashes=?*failed_to_request_hashes,
                conn_eth_version=%conn_eth_version,
                client_version=%client_version,
                "sending `GetPooledTransactions` request to peer's session failed, buffering hashes"
            );
            self.transaction_fetcher.buffer_hashes(failed_to_request_hashes, Some(peer_id));
            return
        }

        if num_already_seen > 0 {
            self.metrics.messages_with_already_seen_hashes.increment(1);
            trace!(target: "net::tx", num_hashes=%num_already_seen, ?peer_id, client=?client_version, "Peer sent already seen hashes");
            self.report_already_seen(peer_id);
        }
    }

<<<<<<< HEAD
=======
    /// Tries to request hashes in buffer.
    ///
    /// If any idle fallback peer exists for any hash in the buffer, that hash is taken out of the
    /// buffer and put into a request to that peer. Before sending, the request is filled with
    /// additional hashes out of the buffer, for which the peer is listed as fallback, as long as
    /// space remains in the respective transactions response.
    fn request_buffered_hashes(&mut self, mut budget: u32) {
        loop {
            let mut hashes = vec![];
            let Some(peer_id) = self.pop_any_idle_peer(&mut hashes) else { return };

            debug_assert!(
                self.peers.contains_key(&peer_id),
                "a dead peer has been returned as idle by `@pop_any_idle_peer`, broken invariant `@peers` and `@transaction_fetcher`,
`%peer_id`: {},
`@peers`: {:?},
`@transaction_fetcher`: {:?}",
                peer_id, self.peers, self.transaction_fetcher
            );

            // fill the request with other buffered hashes that have been announced by the peer
            let Some(peer) = self.peers.get(&peer_id) else { return };
            let Some(hash) = hashes.first() else { return };

            let mut eth68_size = self.transaction_fetcher.eth68_meta.get(hash).copied();
            if let Some(ref mut size) = eth68_size {
                self.transaction_fetcher.fill_eth68_request_for_peer(&mut hashes, peer_id, size);
            } else {
                self.transaction_fetcher.fill_eth66_request_for_peer(&mut hashes, peer_id);
            }

            let msg_version = peer.version;

            trace!(target: "net::tx",
                peer_id=format!("{peer_id:#}"),
                hashes=?hashes,
                msg_version=%msg_version,
                "requesting buffered hashes from idle peer"
            );

            // request the buffered missing transactions
            let metrics = &self.metrics;
            if let Some(failed_to_request_hashes) =
                self.transaction_fetcher.request_transactions_from_peer(
                    ValidTxHashes::new(hashes, msg_version),
                    peer,
                    || metrics.egress_peer_channel_full.increment(1),
                )
            {
                debug!(target: "net::tx",
                    peer_id=format!("{peer_id:#}"),
                    failed_to_request_hashes=?failed_to_request_hashes,
                    msg_version=%msg_version,
                    "failed sending request to peer's session, buffering hashes"
                );

                self.transaction_fetcher.buffer_hashes(failed_to_request_hashes, Some(peer_id));
                return
            }

            budget = budget.saturating_sub(1);
            if budget == 0 {
                return
            }
        }
    }

    /// Returns any idle peer for any buffered unknown hash, and writes that hash to the request's
    /// hashes buffer that is passed as parameter.
    ///
    /// Loops through the fallback peers of each buffered hashes, until an idle fallback peer is
    /// found. As a side effect, dead fallback peers are filtered out for visited hashes.
    fn pop_any_idle_peer(&mut self, hashes: &mut Vec<TxHash>) -> Option<PeerId> {
        let mut ended_sessions = vec![];
        let mut buffered_hashes_iter = self.transaction_fetcher.buffered_hashes.iter();
        let peers = &self.peers;

        let idle_peer = loop {
            let Some(&hash) = buffered_hashes_iter.next() else { break None };

            let idle_peer =
                self.transaction_fetcher.get_idle_peer_for(hash, &mut ended_sessions, |peer_id| {
                    peers.contains_key(&peer_id)
                });
            for peer_id in ended_sessions.drain(..) {
                let (_, peers) = self.transaction_fetcher.unknown_hashes.peek_mut(&hash)?;
                _ = peers.remove(&peer_id);
            }
            if idle_peer.is_some() {
                hashes.push(hash);
                break idle_peer
            }
        };

        let peer_id = &idle_peer?;
        let hash = hashes.first()?;

        let (_, peers) = self.transaction_fetcher.unknown_hashes.get(hash)?;
        // pop peer from fallback peers
        _ = peers.remove(peer_id);
        // pop hash that is loaded in request buffer from buffered hashes
        drop(buffered_hashes_iter);
        _ = self.transaction_fetcher.buffered_hashes.remove(hash);

        idle_peer
    }

>>>>>>> 01592f2c
    /// Handles dedicated transaction events related to the `eth` protocol.
    fn on_network_tx_event(&mut self, event: NetworkTransactionEvent) {
        match event {
            NetworkTransactionEvent::IncomingTransactions { peer_id, msg } => {
                // ensure we didn't receive any blob transactions as these are disallowed to be
                // broadcasted in full

                let has_blob_txs = msg.has_eip4844();

                let non_blob_txs = msg
                    .0
                    .into_iter()
                    .map(PooledTransactionsElement::try_from_broadcast)
                    .filter_map(Result::ok)
                    .collect::<Vec<_>>();

                // mark the transactions as received
                self.transaction_fetcher.on_received_full_transactions_broadcast(
                    non_blob_txs.iter().map(|tx| *tx.hash()),
                );

                self.import_transactions(peer_id, non_blob_txs, TransactionSource::Broadcast);

                if has_blob_txs {
                    debug!(target: "net::tx", ?peer_id, "received bad full blob transaction broadcast");
                    self.report_peer_bad_transactions(peer_id);
                }
            }
            NetworkTransactionEvent::IncomingPooledTransactionHashes { peer_id, msg } => {
                self.on_new_pooled_transaction_hashes(peer_id, msg)
            }
            NetworkTransactionEvent::GetPooledTransactions { peer_id, request, response } => {
                self.on_get_pooled_transactions(peer_id, request, response)
            }
        }
    }

    /// Handles a command received from a detached [`TransactionsHandle`]
    fn on_command(&mut self, cmd: TransactionsCommand) {
        match cmd {
            TransactionsCommand::PropagateHash(hash) => self.on_new_transactions(vec![hash]),
            TransactionsCommand::PropagateHashesTo(hashes, peer) => {
                self.propagate_hashes_to(hashes, peer)
            }
            TransactionsCommand::GetActivePeers(tx) => {
                let peers = self.peers.keys().copied().collect::<HashSet<_>>();
                tx.send(peers).ok();
            }
            TransactionsCommand::PropagateTransactionsTo(_txs, _peer) => {
                if let Some(propagated) = self.propagate_full_transactions_to_peer(_txs, _peer) {
                    self.pool.on_propagated(propagated);
                }
            }
            TransactionsCommand::GetTransactionHashes { peers, tx } => {
                let mut res = HashMap::with_capacity(peers.len());
                for peer_id in peers {
                    let hashes = self
                        .peers
                        .get(&peer_id)
                        .map(|peer| {
                            peer.seen_transactions
                                .iter_transaction_hashes()
                                .copied()
                                .collect::<HashSet<_>>()
                        })
                        .unwrap_or_default();
                    res.insert(peer_id, hashes);
                }
                tx.send(res).ok();
            }
            TransactionsCommand::GetPeerSender { peer_id, peer_request_sender } => {
                let sender = self.peers.get(&peer_id).map(|peer| peer.request_tx.clone());
                peer_request_sender.send(sender).ok();
            }
        }
    }

    /// Handles a received event related to common network events.
    fn on_network_event(&mut self, event: NetworkEvent) {
        match event {
            NetworkEvent::SessionClosed { peer_id, .. } => {
                // remove the peer
                self.peers.remove(&peer_id);
            }
            NetworkEvent::SessionEstablished {
                peer_id, client_version, messages, version, ..
            } => {
                // insert a new peer into the peerset
                self.peers.insert(peer_id, Peer::new(messages, version, client_version));

                // Send a `NewPooledTransactionHashes` to the peer with up to
                // `NEW_POOLED_TRANSACTION_HASHES_SOFT_LIMIT` transactions in the
                // pool
                if !self.network.is_initially_syncing() {
                    if self.network.tx_gossip_disabled() {
                        return
                    }
                    let peer = self.peers.get_mut(&peer_id).expect("is present; qed");

                    let mut msg_builder = PooledTransactionsHashesBuilder::new(version);

                    let pooled_txs = self.pool.pooled_transactions_max(
                        SOFT_LIMIT_COUNT_HASHES_IN_NEW_POOLED_TRANSACTIONS_BROADCAST_MESSAGE,
                    );
                    if pooled_txs.is_empty() {
                        // do not send a message if there are no transactions in the pool
                        return
                    }

                    for pooled_tx in pooled_txs.into_iter() {
                        peer.seen_transactions.seen_by_peer_and_in_pool(*pooled_tx.hash());
                        msg_builder.push_pooled(pooled_tx);
                    }

                    let msg = msg_builder.build();
                    self.network.send_transactions_hashes(peer_id, msg);
                }
            }
            _ => {}
        }
    }

    /// Starts the import process for the given transactions.
    fn import_transactions(
        &mut self,
        peer_id: PeerId,
        transactions: Vec<PooledTransactionsElement>,
        source: TransactionSource,
    ) {
        // If the node is pipeline syncing, ignore transactions
        if self.network.is_initially_syncing() {
            return
        }
        if self.network.tx_gossip_disabled() {
            return
        }

        // tracks the quality of the given transactions
        let mut has_bad_transactions = false;
        let mut num_already_seen = 0;

        if let Some(peer) = self.peers.get_mut(&peer_id) {
            // pre-size to avoid reallocations, assuming ~50% of the transactions are new
            let mut new_txs = Vec::with_capacity(max(1, transactions.len() / 2));

            for tx in transactions {
                // recover transaction
                let tx = if let Ok(tx) = tx.try_into_ecrecovered() {
                    tx
                } else {
                    has_bad_transactions = true;
                    continue
                };

                // track that the peer knows this transaction, but only if this is a new broadcast.
                // If we received the transactions as the response to our GetPooledTransactions
                // requests (based on received `NewPooledTransactionHashes`) then we already
                // recorded the hashes in [`Self::on_new_pooled_transaction_hashes`] as  `peer.
                // seen_transactions.transactions_received_as_hash`. In that case, we don't move
                // hashes from `peer.seen_transactions.transactions_received_as_hash` to
                // `peer.seen_transactions.transactions_received_in_full_or_sent` here. The
                // division of the `seen_transactions` list, just serves as a hint for tx fetcher
                // of which hashes are missing. It's good enough without reallocating hashes.

                if source.is_broadcast() && peer.seen_transactions.has_seen_transaction(tx.hash()) {
                    num_already_seen += 1;
                }

                match self.transactions_by_peers.entry(*tx.hash()) {
                    Entry::Occupied(mut entry) => {
                        // transaction was already inserted
                        entry.get_mut().push(peer_id);
                    }
                    Entry::Vacant(entry) => {
                        // this is a new transaction that should be imported into the pool
                        let pool_transaction = <Pool::Transaction as FromRecoveredPooledTransaction>::from_recovered_pooled_transaction(tx);
                        new_txs.push(pool_transaction);

                        entry.insert(vec![peer_id]);
                    }
                }
            }

            // import new transactions as a batch to minimize lock contention on the underlying pool
            if !new_txs.is_empty() {
                let pool = self.pool.clone();
                // update metrics
                let metric_pending_pool_imports = self.metrics.pending_pool_imports.clone();
                metric_pending_pool_imports.increment(new_txs.len() as f64);

                // update self-monitoring info
                self.pending_pool_imports_info
                    .pending_pool_imports
                    .fetch_add(new_txs.len(), Ordering::Relaxed);
                let tx_manager_info_pending_pool_imports =
                    self.pending_pool_imports_info.pending_pool_imports.clone();

                let import = Box::pin(async move {
                    let added = new_txs.len();
                    let res = pool.add_external_transactions(new_txs).await;

                    // update metrics
                    metric_pending_pool_imports.decrement(added as f64);
                    // update self-monitoring info
                    tx_manager_info_pending_pool_imports.fetch_sub(added, Ordering::Relaxed);

                    res
                });

                self.pool_imports.push(import);
            }

            if num_already_seen > 0 {
                self.metrics.messages_with_already_seen_transactions.increment(1);
                trace!(target: "net::tx", num_txs=%num_already_seen, ?peer_id, client=?peer.client_version, "Peer sent already seen transactions");
            }
        }

        if has_bad_transactions || num_already_seen > 0 {
            self.report_already_seen(peer_id);
        }
    }

    fn report_peer_bad_transactions(&self, peer_id: PeerId) {
        self.report_peer(peer_id, ReputationChangeKind::BadTransactions);
        self.metrics.reported_bad_transactions.increment(1);
    }

    fn report_peer(&self, peer_id: PeerId, kind: ReputationChangeKind) {
        trace!(target: "net::tx", ?peer_id, ?kind, "reporting reputation change");
        self.network.reputation_change(peer_id, kind);
    }

    fn on_request_error(&self, peer_id: PeerId, req_err: RequestError) {
        let kind = match req_err {
            RequestError::UnsupportedCapability => ReputationChangeKind::BadProtocol,
            RequestError::Timeout => ReputationChangeKind::Timeout,
            RequestError::ChannelClosed | RequestError::ConnectionDropped => {
                // peer is already disconnected
                return
            }
            RequestError::BadResponse => return self.report_peer_bad_transactions(peer_id),
        };
        self.report_peer(peer_id, kind);
    }

    fn report_already_seen(&self, peer_id: PeerId) {
        trace!(target: "net::tx", ?peer_id, "Penalizing peer for already seen transaction");
        self.network.reputation_change(peer_id, ReputationChangeKind::AlreadySeenTransaction);
    }

    /// Clear the transaction
    fn on_good_import(&mut self, hash: TxHash) {
        self.transactions_by_peers.remove(&hash);
    }

    /// Penalize the peers that sent the bad transaction and cache it to avoid fetching or
    /// importing it again.
    fn on_bad_import(&mut self, hash: TxHash) {
        if let Some(peers) = self.transactions_by_peers.remove(&hash) {
            for peer_id in peers {
                self.report_peer_bad_transactions(peer_id);
            }
        }
    }

    /// Returns `true` if [`TransactionsManager`] has capacity to request pending hashes. Returns  
    /// `false` if [`TransactionsManager`] is operating close to full capacity.
    fn has_capacity_for_fetching_pending_hashes(&self) -> bool {
        self.pending_pool_imports_info
            .has_capacity(self.pending_pool_imports_info.max_pending_pool_imports) &&
            self.transaction_fetcher.has_capacity_for_fetching_pending_hashes()
    }
}

/// An endless future. Preemption ensure that future is non-blocking, nonetheless. See
/// [`crate::NetworkManager`] for more context on the design pattern.
///
/// This should be spawned or used as part of `tokio::select!`.
impl<Pool> Future for TransactionsManager<Pool>
where
    Pool: TransactionPool + Unpin + 'static,
{
    type Output = ();

    fn poll(self: Pin<&mut Self>, cx: &mut Context<'_>) -> Poll<Self::Output> {
        let this = self.get_mut();

        // All streams are polled until their corresponding budget is exhausted, then we manually
        // yield back control to tokio. See `NetworkManager` for more context on the design
        // pattern.
        let mut budget_tx_manager = 1024;
        let mut maybe_more_work = false;

        macro_rules! poll_nested_stream_with_yield_points {
            ($budget:literal, $poll_stream:expr, $on_ready_some:expr) => {
                let mut budget = $budget;

                loop {
                    match $poll_stream {
                        Poll::Ready(Some(item)) => {
                            let mut f = $on_ready_some;
                            f(item);

                            maybe_more_work = true;

                            budget -= 1;
                            if budget <= 0 {
                                break
                            }
                        }
                        Poll::Ready(None) => break, // todo: handle stream closed as error
                        Poll::Pending => break,
                    }
                }
            };
        }

        loop {
            // drain network/peer related events
            poll_nested_stream_with_yield_points!(
                1,
                this.network_events.poll_next_unpin(cx),
                |event| this.on_network_event(event)
            );

            if this.has_capacity_for_fetching_pending_hashes() {
                // try drain buffered transactions.
                let info = &this.pending_pool_imports_info;
                let max_pending_pool_imports = info.max_pending_pool_imports;
                let has_capacity_wrt_pending_pool_imports =
                    |divisor| info.has_capacity(max_pending_pool_imports / divisor);

                let metrics = &this.metrics;
                let metrics_increment_egress_peer_channel_full =
                    || metrics.egress_peer_channel_full.increment(1);

                this.transaction_fetcher.on_fetch_pending_hashes(
                    &this.peers,
                    has_capacity_wrt_pending_pool_imports,
                    metrics_increment_egress_peer_channel_full,
                );
            }
            // drain commands
            poll_nested_stream_with_yield_points!(1, this.command_rx.poll_next_unpin(cx), |cmd| {
                this.on_command(cmd)
            });

            // drain incoming transaction events
            poll_nested_stream_with_yield_points!(
                1,
                this.transaction_events.poll_next_unpin(cx),
                |event| this.on_network_tx_event(event)
            );

            this.update_fetch_metrics();

            // drain fetching transaction events
            poll_nested_stream_with_yield_points!(
                1,
                this.transaction_fetcher.poll_next_unpin(cx),
                |fetch_event| {
                    match fetch_event {
                        FetchEvent::TransactionsFetched { peer_id, transactions } => {
                            this.import_transactions(
                                peer_id,
                                transactions,
                                TransactionSource::Response,
                            );
                        }
                        FetchEvent::FetchError { peer_id, error } => {
                            trace!(target: "net::tx", ?peer_id, ?error, "requesting transactions from peer failed");
                            this.on_request_error(peer_id, error);
                        }
                    }
                }
            );

<<<<<<< HEAD
            this.update_fetch_metrics();
=======
            if this.enable_tx_refetch {
                // try drain buffered transactions
                this.request_buffered_hashes(256);
            }

            this.update_request_metrics();
>>>>>>> 01592f2c

            // Advance all imports
            poll_nested_stream_with_yield_points!(
                1,
                this.pool_imports.poll_next_unpin(cx),
                |batch_import_res: Vec<PoolResult<TxHash>>| {
                    for res in batch_import_res {
                        match res {
                            Ok(hash) => {
                                this.on_good_import(hash);
                            }
                            Err(err) => {
                                // if we're _currently_ syncing and the transaction is
                                // bad we ignore it, otherwise we penalize the peer
                                // that sent the bad transaction with the assumption
                                // that the peer should have known that this
                                // transaction is bad. (e.g. consensus rules)
                                if err.is_bad_transaction() && !this.network.is_syncing() {
                                    debug!(target: "net::tx", ?err, "bad pool transaction import");
                                    this.on_bad_import(err.hash);
                                    continue
                                }
                                this.on_good_import(err.hash);
                            }
                        }
                    }
                }
            );

            // handle and propagate new transactions. this is highly prioritized, hence the budget
            // is high.
            let mut new_txs = Vec::new();
            poll_nested_stream_with_yield_points!(
                1024,
                this.pending_transactions.poll_next_unpin(cx),
                |hash| new_txs.push(hash)
            );

            if !new_txs.is_empty() {
                this.on_new_transactions(new_txs);
            }

            // all channels are fully drained and import futures pending
            if !maybe_more_work {
                return Poll::Pending
            }

            // some streams are still ready, continue looping with respect to budget depletion
            budget_tx_manager -= 1;
            if budget_tx_manager <= 0 {
                // Make sure we're woken up again
                cx.waker().wake_by_ref();
                return Poll::Pending
            }
        }
    }
}

/// A transaction that's about to be propagated to multiple peers.
struct PropagateTransaction {
    size: usize,
    transaction: Arc<TransactionSigned>,
}

// === impl PropagateTransaction ===

impl PropagateTransaction {
    fn hash(&self) -> TxHash {
        self.transaction.hash()
    }

    /// Create a new instance from a pooled transaction
    fn new<T: PoolTransaction>(tx: Arc<ValidPoolTransaction<T>>) -> Self {
        let size = tx.encoded_length();
        let transaction = Arc::new(tx.transaction.to_recovered_transaction().into_signed());
        Self { size, transaction }
    }
}

/// Helper type for constructing the full transaction message that enforces the
/// [`DEFAULT_SOFT_LIMIT_BYTE_SIZE_TRANSACTIONS_BROADCAST_MESSAGE`].
#[derive(Default)]
struct FullTransactionsBuilder {
    total_size: usize,
    transactions: Vec<Arc<TransactionSigned>>,
}

// === impl FullTransactionsBuilder ===

impl FullTransactionsBuilder {
    /// Append a transaction to the list if the total message bytes size doesn't exceed the soft
    /// maximum target byte size. The limit is soft, meaning if one single transaction goes over
    /// the limit, it will be broadcasted in its own [`Transactions`] message. The same pattern is
    /// followed in filling a [`GetPooledTransactions`] request in
    /// [`TransactionFetcher::fill_request_from_hashes_pending_fetch`].
    fn push(&mut self, transaction: &PropagateTransaction) {
        let new_size = self.total_size + transaction.size;
        if new_size > DEFAULT_SOFT_LIMIT_BYTE_SIZE_TRANSACTIONS_BROADCAST_MESSAGE &&
            self.total_size > 0
        {
            return
        }

        self.total_size = new_size;
        self.transactions.push(Arc::clone(&transaction.transaction));
    }

    /// Returns whether or not any transactions are in the [FullTransactionsBuilder].
    fn is_empty(&self) -> bool {
        self.transactions.is_empty()
    }

    /// returns the list of transactions.
    fn build(self) -> Vec<Arc<TransactionSigned>> {
        self.transactions
    }
}

/// A helper type to create the pooled transactions message based on the negotiated version of the
/// session with the peer
enum PooledTransactionsHashesBuilder {
    Eth66(NewPooledTransactionHashes66),
    Eth68(NewPooledTransactionHashes68),
}

// === impl PooledTransactionsHashesBuilder ===

impl PooledTransactionsHashesBuilder {
    /// Push a transaction from the pool to the list.
    fn push_pooled<T: PoolTransaction>(&mut self, pooled_tx: Arc<ValidPoolTransaction<T>>) {
        match self {
            PooledTransactionsHashesBuilder::Eth66(msg) => msg.0.push(*pooled_tx.hash()),
            PooledTransactionsHashesBuilder::Eth68(msg) => {
                msg.hashes.push(*pooled_tx.hash());
                msg.sizes.push(pooled_tx.encoded_length());
                msg.types.push(pooled_tx.transaction.tx_type());
            }
        }
    }

    fn push(&mut self, tx: &PropagateTransaction) {
        match self {
            PooledTransactionsHashesBuilder::Eth66(msg) => msg.0.push(tx.hash()),
            PooledTransactionsHashesBuilder::Eth68(msg) => {
                msg.hashes.push(tx.hash());
                msg.sizes.push(tx.size);
                msg.types.push(tx.transaction.tx_type().into());
            }
        }
    }

    /// Create a builder for the negotiated version of the peer's session
    fn new(version: EthVersion) -> Self {
        match version {
            EthVersion::Eth66 | EthVersion::Eth67 => {
                PooledTransactionsHashesBuilder::Eth66(Default::default())
            }
            EthVersion::Eth68 => PooledTransactionsHashesBuilder::Eth68(Default::default()),
        }
    }

    fn build(self) -> NewPooledTransactionHashes {
        match self {
            PooledTransactionsHashesBuilder::Eth66(msg) => msg.into(),
            PooledTransactionsHashesBuilder::Eth68(msg) => msg.into(),
        }
    }
}

/// How we received the transactions.
enum TransactionSource {
    /// Transactions were broadcast to us via [`Transactions`] message.
    Broadcast,
    /// Transactions were sent as the response of [`fetcher::GetPooledTxRequest`] issued by us.
    Response,
}

// === impl TransactionSource ===

impl TransactionSource {
    /// Whether the transaction were sent as broadcast.
    fn is_broadcast(&self) -> bool {
        matches!(self, TransactionSource::Broadcast)
    }
}

/// Tracks transactions a peer has seen.
#[derive(Debug)]
struct TransactionsSeenByPeer {
    /// Keeps track of transactions that we know the peer has seen because they were announced by
    /// the peer. It's possible that these transactions are pending fetch.
    transactions_received_as_hash: LruCache<B256>,
    /// Keeps track of transactions that we know the peer has seen because they were received in
    /// full from the peer or sent to the peer.
    transactions_received_in_full_or_sent: LruCache<B256>,
}

impl TransactionsSeenByPeer {
    /// Returns `true` if peer has seen transaction.
    fn has_seen_transaction(&self, hash: &TxHash) -> bool {
        self.transactions_received_in_full_or_sent.contains(hash) ||
            self.transactions_received_as_hash.contains(hash)
    }

    /// Inserts a transaction hash that has been seen in an announcement.
    fn seen_in_announcement(&mut self, hash: TxHash) {
        _ = self.transactions_received_as_hash.insert(hash);
    }

    /// Inserts a hash of a transaction that has either been sent to the peer, or has been
    /// received in full from the peer over broadcast.
    fn seen_by_peer_and_in_pool(&mut self, hash: TxHash) {
        _ = self.transactions_received_in_full_or_sent.insert(hash);
    }

    /// Inserts a list of transactions that have either been sent to the peer, or have been
    /// received in full from the peer over broadcast.
    fn extend_seen_by_peer_and_in_pool(&mut self, hashes: impl IntoIterator<Item = TxHash>) {
        self.transactions_received_in_full_or_sent.extend(hashes)
    }

    /// Returns an iterator over all transactions that the peer has seen.
    fn iter_transaction_hashes(&self) -> impl Iterator<Item = &TxHash> {
        self.transactions_received_as_hash
            .iter()
            .chain(self.transactions_received_in_full_or_sent.iter())
    }

    /// Returns an iterator over all transaction hashes that the peer has sent in an announcement.
    fn maybe_pending_transaction_hashes(&self) -> &LruCache<TxHash> {
        &self.transactions_received_as_hash
    }
}

impl Default for TransactionsSeenByPeer {
    fn default() -> Self {
        Self {
            transactions_received_as_hash: LruCache::new(
                NonZeroUsize::new(DEFAULT_CAPACITY_CACHE_SENT_BY_PEER_AND_MAYBE_IN_POOL).unwrap(),
            ),
            transactions_received_in_full_or_sent: LruCache::new(
                NonZeroUsize::new(DEFAULT_CAPACITY_CACHE_SEEN_BY_PEER_AND_IN_POOL).unwrap(),
            ),
        }
    }
}

/// Tracks a single peer
#[derive(Debug)]
struct Peer {
    /// Keeps track of transactions that we know the peer has seen.
    seen_transactions: TransactionsSeenByPeer,
    /// A communication channel directly to the peer's session task.
    request_tx: PeerRequestSender,
    /// negotiated version of the session.
    version: EthVersion,
    /// The peer's client version.
    client_version: Arc<str>,
}

impl Peer {
    fn new(request_tx: PeerRequestSender, version: EthVersion, client_version: Arc<str>) -> Self {
        Self {
            seen_transactions: TransactionsSeenByPeer::default(),
            request_tx,
            version,
            client_version,
        }
    }
}

/// Commands to send to the [`TransactionsManager`]
#[derive(Debug)]
enum TransactionsCommand {
    /// Propagate a transaction hash to the network.
    PropagateHash(B256),
    /// Propagate transaction hashes to a specific peer.
    PropagateHashesTo(Vec<B256>, PeerId),
    /// Request the list of active peer IDs from the [`TransactionsManager`].
    GetActivePeers(oneshot::Sender<HashSet<PeerId>>),
    /// Propagate a collection of full transactions to a specific peer.
    PropagateTransactionsTo(Vec<TxHash>, PeerId),
    /// Request transaction hashes known by specific peers from the [`TransactionsManager`].
    GetTransactionHashes {
        peers: Vec<PeerId>,
        tx: oneshot::Sender<HashMap<PeerId, HashSet<TxHash>>>,
    },
    /// Requests a clone of the sender sender channel to the peer.
    GetPeerSender {
        peer_id: PeerId,
        peer_request_sender: oneshot::Sender<Option<PeerRequestSender>>,
    },
}

/// All events related to transactions emitted by the network.
#[derive(Debug)]
pub enum NetworkTransactionEvent {
    /// Represents the event of receiving a list of transactions from a peer.
    ///
    /// This indicates transactions that were broadcasted to us from the peer.
    IncomingTransactions {
        /// The ID of the peer from which the transactions were received.
        peer_id: PeerId,
        /// The received transactions.
        msg: Transactions,
    },
    /// Represents the event of receiving a list of transaction hashes from a peer.
    IncomingPooledTransactionHashes {
        /// The ID of the peer from which the transaction hashes were received.
        peer_id: PeerId,
        /// The received new pooled transaction hashes.
        msg: NewPooledTransactionHashes,
    },
    /// Represents the event of receiving a `GetPooledTransactions` request from a peer.
    GetPooledTransactions {
        /// The ID of the peer from which the request was received.
        peer_id: PeerId,
        /// The received `GetPooledTransactions` request.
        request: GetPooledTransactions,
        /// The sender for responding to the request with a result of `PooledTransactions`.
        response: oneshot::Sender<RequestResult<PooledTransactions>>,
    },
}

/// Tracks stats about the [`TransactionsManager`].
#[derive(Debug)]
struct PendingPoolImportsInfo {
    /// Number of transactions about to be imported into the pool.
    pending_pool_imports: Arc<AtomicUsize>,
    /// Max number of transactions about to be imported into the pool.
    max_pending_pool_imports: usize,
}

impl PendingPoolImportsInfo {
    pub fn new(max_pending_pool_imports: usize) -> Self {
        Self { pending_pool_imports: Arc::new(AtomicUsize::default()), max_pending_pool_imports }
    }

    /// Returns `true` if the number of pool imports is under a given tolerated max.
    pub fn has_capacity(&self, max_pending_pool_imports: usize) -> bool {
        self.pending_pool_imports.load(Ordering::Relaxed) < max_pending_pool_imports
    }
}

#[cfg(test)]
mod tests {
    use constants::tx_fetcher::DEFAULT_MAX_COUNT_FALLBACK_PEERS;

    use super::*;
    use crate::{test_utils::Testnet, NetworkConfigBuilder, NetworkManager};
    use alloy_rlp::Decodable;
    use futures::FutureExt;
    use reth_interfaces::sync::{NetworkSyncUpdater, SyncState};
    use reth_network_api::NetworkInfo;
    use reth_primitives::hex;
    use reth_provider::test_utils::NoopProvider;
    use reth_transaction_pool::test_utils::{testing_pool, MockTransaction};
    use secp256k1::SecretKey;
    use std::{future::poll_fn, hash};
    use tests::fetcher::TxFetchMetadata;

    async fn new_tx_manager() -> TransactionsManager<impl TransactionPool> {
        let secret_key = SecretKey::new(&mut rand::thread_rng());
        let client = NoopProvider::default();

        let config = NetworkConfigBuilder::new(secret_key)
            // let OS choose port
            .listener_port(0)
            .disable_discovery()
            .build(client);

        let pool = testing_pool();

        let (_network_handle, _network, transactions, _) = NetworkManager::new(config)
            .await
            .unwrap()
            .into_builder()
            .transactions(pool.clone())
            .split_with_handle();

        transactions
    }

    pub(super) fn default_cache<T: hash::Hash + Eq>() -> LruCache<T> {
        let limit = NonZeroUsize::new(DEFAULT_MAX_COUNT_FALLBACK_PEERS.into()).unwrap();
        LruCache::new(limit)
    }

    // Returns (peer, channel-to-send-get-pooled-tx-response-on).
    pub(super) fn new_mock_session(
        peer_id: PeerId,
        version: EthVersion,
    ) -> (Peer, mpsc::Receiver<PeerRequest>) {
        let (to_mock_session_tx, to_mock_session_rx) = mpsc::channel(1);

        (
            Peer::new(PeerRequestSender::new(peer_id, to_mock_session_tx), version, Arc::from("")),
            to_mock_session_rx,
        )
    }

    #[tokio::test(flavor = "multi_thread")]
    async fn test_ignored_tx_broadcasts_while_initially_syncing() {
        reth_tracing::init_test_tracing();
        let net = Testnet::create(3).await;

        let mut handles = net.handles();
        let handle0 = handles.next().unwrap();
        let handle1 = handles.next().unwrap();

        drop(handles);
        let handle = net.spawn();

        let listener0 = handle0.event_listener();
        handle0.add_peer(*handle1.peer_id(), handle1.local_addr());
        let secret_key = SecretKey::new(&mut rand::thread_rng());

        let client = NoopProvider::default();
        let pool = testing_pool();
        let config = NetworkConfigBuilder::new(secret_key)
            .disable_discovery()
            .listener_port(0)
            .build(client);
        let (network_handle, network, mut transactions, _) = NetworkManager::new(config)
            .await
            .unwrap()
            .into_builder()
            .transactions(pool.clone())
            .split_with_handle();

        tokio::task::spawn(network);

        // go to syncing (pipeline sync)
        network_handle.update_sync_state(SyncState::Syncing);
        assert!(NetworkInfo::is_syncing(&network_handle));
        assert!(NetworkInfo::is_initially_syncing(&network_handle));

        // wait for all initiator connections
        let mut established = listener0.take(2);
        while let Some(ev) = established.next().await {
            match ev {
                NetworkEvent::SessionEstablished {
                    peer_id,
                    remote_addr,
                    client_version,
                    capabilities,
                    messages,
                    status,
                    version,
                } => {
                    // to insert a new peer in transactions peerset
                    transactions.on_network_event(NetworkEvent::SessionEstablished {
                        peer_id,
                        remote_addr,
                        client_version,
                        capabilities,
                        messages,
                        status,
                        version,
                    })
                }
                NetworkEvent::PeerAdded(_peer_id) => continue,
                ev => {
                    panic!("unexpected event {ev:?}")
                }
            }
        }
        // random tx: <https://etherscan.io/getRawTx?tx=0x9448608d36e721ef403c53b00546068a6474d6cbab6816c3926de449898e7bce>
        let input = hex!("02f871018302a90f808504890aef60826b6c94ddf4c5025d1a5742cf12f74eec246d4432c295e487e09c3bbcc12b2b80c080a0f21a4eacd0bf8fea9c5105c543be5a1d8c796516875710fafafdf16d16d8ee23a001280915021bb446d1973501a67f93d2b38894a514b976e7b46dc2fe54598d76");
        let signed_tx = TransactionSigned::decode(&mut &input[..]).unwrap();
        transactions.on_network_tx_event(NetworkTransactionEvent::IncomingTransactions {
            peer_id: *handle1.peer_id(),
            msg: Transactions(vec![signed_tx.clone()]),
        });
        poll_fn(|cx| {
            let _ = transactions.poll_unpin(cx);
            Poll::Ready(())
        })
        .await;
        assert!(pool.is_empty());
        handle.terminate().await;
    }

    #[tokio::test(flavor = "multi_thread")]
    async fn test_tx_broadcasts_through_two_syncs() {
        reth_tracing::init_test_tracing();
        let net = Testnet::create(3).await;

        let mut handles = net.handles();
        let handle0 = handles.next().unwrap();
        let handle1 = handles.next().unwrap();

        drop(handles);
        let handle = net.spawn();

        let listener0 = handle0.event_listener();
        handle0.add_peer(*handle1.peer_id(), handle1.local_addr());
        let secret_key = SecretKey::new(&mut rand::thread_rng());

        let client = NoopProvider::default();
        let pool = testing_pool();
        let config = NetworkConfigBuilder::new(secret_key)
            .disable_discovery()
            .listener_port(0)
            .build(client);
        let (network_handle, network, mut transactions, _) = NetworkManager::new(config)
            .await
            .unwrap()
            .into_builder()
            .transactions(pool.clone())
            .split_with_handle();

        tokio::task::spawn(network);

        // go to syncing (pipeline sync) to idle and then to syncing (live)
        network_handle.update_sync_state(SyncState::Syncing);
        assert!(NetworkInfo::is_syncing(&network_handle));
        network_handle.update_sync_state(SyncState::Idle);
        assert!(!NetworkInfo::is_syncing(&network_handle));
        network_handle.update_sync_state(SyncState::Syncing);
        assert!(NetworkInfo::is_syncing(&network_handle));

        // wait for all initiator connections
        let mut established = listener0.take(2);
        while let Some(ev) = established.next().await {
            match ev {
                NetworkEvent::SessionEstablished {
                    peer_id,
                    remote_addr,
                    client_version,
                    capabilities,
                    messages,
                    status,
                    version,
                } => {
                    // to insert a new peer in transactions peerset
                    transactions.on_network_event(NetworkEvent::SessionEstablished {
                        peer_id,
                        remote_addr,
                        client_version,
                        capabilities,
                        messages,
                        status,
                        version,
                    })
                }
                NetworkEvent::PeerAdded(_peer_id) => continue,
                ev => {
                    panic!("unexpected event {ev:?}")
                }
            }
        }
        // random tx: <https://etherscan.io/getRawTx?tx=0x9448608d36e721ef403c53b00546068a6474d6cbab6816c3926de449898e7bce>
        let input = hex!("02f871018302a90f808504890aef60826b6c94ddf4c5025d1a5742cf12f74eec246d4432c295e487e09c3bbcc12b2b80c080a0f21a4eacd0bf8fea9c5105c543be5a1d8c796516875710fafafdf16d16d8ee23a001280915021bb446d1973501a67f93d2b38894a514b976e7b46dc2fe54598d76");
        let signed_tx = TransactionSigned::decode(&mut &input[..]).unwrap();
        transactions.on_network_tx_event(NetworkTransactionEvent::IncomingTransactions {
            peer_id: *handle1.peer_id(),
            msg: Transactions(vec![signed_tx.clone()]),
        });
        poll_fn(|cx| {
            let _ = transactions.poll_unpin(cx);
            Poll::Ready(())
        })
        .await;
        assert!(!NetworkInfo::is_initially_syncing(&network_handle));
        assert!(NetworkInfo::is_syncing(&network_handle));
        assert!(!pool.is_empty());
        handle.terminate().await;
    }

    #[tokio::test(flavor = "multi_thread")]
    async fn test_handle_incoming_transactions() {
        reth_tracing::init_test_tracing();
        let net = Testnet::create(3).await;

        let mut handles = net.handles();
        let handle0 = handles.next().unwrap();
        let handle1 = handles.next().unwrap();

        drop(handles);
        let handle = net.spawn();

        let listener0 = handle0.event_listener();

        handle0.add_peer(*handle1.peer_id(), handle1.local_addr());
        let secret_key = SecretKey::new(&mut rand::thread_rng());

        let client = NoopProvider::default();
        let pool = testing_pool();
        let config = NetworkConfigBuilder::new(secret_key)
            .disable_discovery()
            .listener_port(0)
            .build(client);
        let (network_handle, network, mut transactions, _) = NetworkManager::new(config)
            .await
            .unwrap()
            .into_builder()
            .transactions(pool.clone())
            .split_with_handle();
        tokio::task::spawn(network);

        network_handle.update_sync_state(SyncState::Idle);

        assert!(!NetworkInfo::is_syncing(&network_handle));

        // wait for all initiator connections
        let mut established = listener0.take(2);
        while let Some(ev) = established.next().await {
            match ev {
                NetworkEvent::SessionEstablished {
                    peer_id,
                    remote_addr,
                    client_version,
                    capabilities,
                    messages,
                    status,
                    version,
                } => {
                    // to insert a new peer in transactions peerset
                    transactions.on_network_event(NetworkEvent::SessionEstablished {
                        peer_id,
                        remote_addr,
                        client_version,
                        capabilities,
                        messages,
                        status,
                        version,
                    })
                }
                NetworkEvent::PeerAdded(_peer_id) => continue,
                ev => {
                    panic!("unexpected event {ev:?}")
                }
            }
        }
        // random tx: <https://etherscan.io/getRawTx?tx=0x9448608d36e721ef403c53b00546068a6474d6cbab6816c3926de449898e7bce>
        let input = hex!("02f871018302a90f808504890aef60826b6c94ddf4c5025d1a5742cf12f74eec246d4432c295e487e09c3bbcc12b2b80c080a0f21a4eacd0bf8fea9c5105c543be5a1d8c796516875710fafafdf16d16d8ee23a001280915021bb446d1973501a67f93d2b38894a514b976e7b46dc2fe54598d76");
        let signed_tx = TransactionSigned::decode(&mut &input[..]).unwrap();
        transactions.on_network_tx_event(NetworkTransactionEvent::IncomingTransactions {
            peer_id: *handle1.peer_id(),
            msg: Transactions(vec![signed_tx.clone()]),
        });
        assert_eq!(
            *handle1.peer_id(),
            transactions.transactions_by_peers.get(&signed_tx.hash()).unwrap()[0]
        );

        // advance the transaction manager future
        poll_fn(|cx| {
            let _ = transactions.poll_unpin(cx);
            Poll::Ready(())
        })
        .await;

        assert!(!pool.is_empty());
        assert!(pool.get(&signed_tx.hash).is_some());
        handle.terminate().await;
    }

    #[tokio::test(flavor = "multi_thread")]
    async fn test_on_get_pooled_transactions_network() {
        reth_tracing::init_test_tracing();
        let net = Testnet::create(2).await;

        let mut handles = net.handles();
        let handle0 = handles.next().unwrap();
        let handle1 = handles.next().unwrap();

        drop(handles);
        let handle = net.spawn();

        let listener0 = handle0.event_listener();

        handle0.add_peer(*handle1.peer_id(), handle1.local_addr());
        let secret_key = SecretKey::new(&mut rand::thread_rng());

        let client = NoopProvider::default();
        let pool = testing_pool();
        let config = NetworkConfigBuilder::new(secret_key)
            .disable_discovery()
            .listener_port(0)
            .build(client);
        let (network_handle, network, mut transactions, _) = NetworkManager::new(config)
            .await
            .unwrap()
            .into_builder()
            .transactions(pool.clone())
            .split_with_handle();
        tokio::task::spawn(network);

        network_handle.update_sync_state(SyncState::Idle);

        assert!(!NetworkInfo::is_syncing(&network_handle));

        // wait for all initiator connections
        let mut established = listener0.take(2);
        while let Some(ev) = established.next().await {
            match ev {
                NetworkEvent::SessionEstablished {
                    peer_id,
                    remote_addr,
                    client_version,
                    capabilities,
                    messages,
                    status,
                    version,
                } => transactions.on_network_event(NetworkEvent::SessionEstablished {
                    peer_id,
                    remote_addr,
                    client_version,
                    capabilities,
                    messages,
                    status,
                    version,
                }),
                NetworkEvent::PeerAdded(_peer_id) => continue,
                ev => {
                    panic!("unexpected event {ev:?}")
                }
            }
        }
        handle.terminate().await;

        let tx = MockTransaction::eip1559();
        let _ = transactions
            .pool
            .add_transaction(reth_transaction_pool::TransactionOrigin::External, tx.clone())
            .await;

        let request = GetPooledTransactions(vec![tx.get_hash()]);

        let (send, receive) = oneshot::channel::<RequestResult<PooledTransactions>>();

        transactions.on_network_tx_event(NetworkTransactionEvent::GetPooledTransactions {
            peer_id: *handle1.peer_id(),
            request,
            response: send,
        });

        match receive.await.unwrap() {
            Ok(PooledTransactions(transactions)) => {
                assert_eq!(transactions.len(), 1);
            }
            Err(e) => {
                panic!("error: {:?}", e);
            }
        }
    }

    #[tokio::test]
    async fn test_max_retries_tx_request() {
        reth_tracing::init_test_tracing();

        let mut tx_manager = new_tx_manager().await;
        let tx_fetcher = &mut tx_manager.transaction_fetcher;

        let peer_id_1 = PeerId::new([1; 64]);
        let peer_id_2 = PeerId::new([2; 64]);
        let eth_version = EthVersion::Eth66;
        let seen_hashes = [B256::from_slice(&[1; 32]), B256::from_slice(&[2; 32])];

        let (mut peer_1, mut to_mock_session_rx) = new_mock_session(peer_id_1, eth_version);
        // mark hashes as seen by peer so it can fish them out from the cache for hashes pending
        // fetch
        peer_1.seen_transactions.seen_in_announcement(seen_hashes[0]);
        peer_1.seen_transactions.seen_in_announcement(seen_hashes[1]);
        tx_manager.peers.insert(peer_id_1, peer_1);

        // hashes are seen and currently not inflight, with one fallback peer, and are buffered
        // for first retry in reverse order to make index 0 lru
        let retries = 1;
        let mut backups = default_cache();
        backups.insert(peer_id_1);
        tx_fetcher
            .hashes_fetch_inflight_and_pending_fetch
            .insert(seen_hashes[1], TxFetchMetadata::new(retries, backups.clone(), None));
        tx_fetcher
            .hashes_fetch_inflight_and_pending_fetch
            .insert(seen_hashes[0], TxFetchMetadata::new(retries, backups, None));
        tx_fetcher.hashes_pending_fetch.insert(seen_hashes[1]);
        tx_fetcher.hashes_pending_fetch.insert(seen_hashes[0]);

        // peer_1 is idle
        assert!(tx_fetcher.is_idle(&peer_id_1));

        // sends request for buffered hashes to peer_1
<<<<<<< HEAD
        tx_fetcher.on_fetch_pending_hashes(&tx_manager.peers, |_| true, || ());
=======
        tx_manager.request_buffered_hashes(1);
>>>>>>> 01592f2c

        let tx_fetcher = &mut tx_manager.transaction_fetcher;

        assert!(tx_fetcher.hashes_pending_fetch.is_empty());
        // as long as request is in inflight peer_1 is not idle
        assert!(!tx_fetcher.is_idle(&peer_id_1));

        // mock session of peer_1 receives request
        let req = to_mock_session_rx
            .recv()
            .await
            .expect("peer_1 session should receive request with buffered hashes");
        let PeerRequest::GetPooledTransactions { request, response } = req else { unreachable!() };
        let GetPooledTransactions(hashes) = request;

        assert_eq!(hashes, seen_hashes);

        // fail request to peer_1
        response
            .send(Err(RequestError::BadResponse))
            .expect("should send peer_1 response to tx manager");
        let Some(FetchEvent::FetchError { peer_id, .. }) = tx_fetcher.next().await else {
            unreachable!()
        };

        // request has resolved, peer_1 is idle again
        assert!(tx_fetcher.is_idle(&peer_id));
        // failing peer_1's request buffers requested hashes for retry
        assert_eq!(tx_fetcher.hashes_pending_fetch.len(), 2);

        let (peer_2, mut to_mock_session_rx) = new_mock_session(peer_id_2, eth_version);
        tx_manager.peers.insert(peer_id_2, peer_2);

        // peer_2 announces same hashes as peer_1
        let msg =
            NewPooledTransactionHashes::Eth66(NewPooledTransactionHashes66(seen_hashes.to_vec()));
        tx_manager.on_new_pooled_transaction_hashes(peer_id_2, msg);

        let tx_fetcher = &mut tx_manager.transaction_fetcher;

        // since hashes are already seen, no changes to length of unknown hashes
        assert_eq!(tx_fetcher.hashes_fetch_inflight_and_pending_fetch.len(), 2);
        // but hashes are taken out of buffer and packed into request to peer_2
        assert!(tx_fetcher.hashes_pending_fetch.is_empty());

        // mock session of peer_2 receives request
        let req = to_mock_session_rx
            .recv()
            .await
            .expect("peer_2 session should receive request with buffered hashes");
        let PeerRequest::GetPooledTransactions { response, .. } = req else { unreachable!() };

        // report failed request to tx manager
        response
            .send(Err(RequestError::BadResponse))
            .expect("should send peer_2 response to tx manager");
        let Some(FetchEvent::FetchError { .. }) = tx_fetcher.next().await else { unreachable!() };

        // `MAX_REQUEST_RETRIES_PER_TX_HASH`, 2, for hashes reached so this time won't be buffered
        // for retry
        assert!(tx_fetcher.hashes_pending_fetch.is_empty());
    }
}<|MERGE_RESOLUTION|>--- conflicted
+++ resolved
@@ -759,116 +759,6 @@
         }
     }
 
-<<<<<<< HEAD
-=======
-    /// Tries to request hashes in buffer.
-    ///
-    /// If any idle fallback peer exists for any hash in the buffer, that hash is taken out of the
-    /// buffer and put into a request to that peer. Before sending, the request is filled with
-    /// additional hashes out of the buffer, for which the peer is listed as fallback, as long as
-    /// space remains in the respective transactions response.
-    fn request_buffered_hashes(&mut self, mut budget: u32) {
-        loop {
-            let mut hashes = vec![];
-            let Some(peer_id) = self.pop_any_idle_peer(&mut hashes) else { return };
-
-            debug_assert!(
-                self.peers.contains_key(&peer_id),
-                "a dead peer has been returned as idle by `@pop_any_idle_peer`, broken invariant `@peers` and `@transaction_fetcher`,
-`%peer_id`: {},
-`@peers`: {:?},
-`@transaction_fetcher`: {:?}",
-                peer_id, self.peers, self.transaction_fetcher
-            );
-
-            // fill the request with other buffered hashes that have been announced by the peer
-            let Some(peer) = self.peers.get(&peer_id) else { return };
-            let Some(hash) = hashes.first() else { return };
-
-            let mut eth68_size = self.transaction_fetcher.eth68_meta.get(hash).copied();
-            if let Some(ref mut size) = eth68_size {
-                self.transaction_fetcher.fill_eth68_request_for_peer(&mut hashes, peer_id, size);
-            } else {
-                self.transaction_fetcher.fill_eth66_request_for_peer(&mut hashes, peer_id);
-            }
-
-            let msg_version = peer.version;
-
-            trace!(target: "net::tx",
-                peer_id=format!("{peer_id:#}"),
-                hashes=?hashes,
-                msg_version=%msg_version,
-                "requesting buffered hashes from idle peer"
-            );
-
-            // request the buffered missing transactions
-            let metrics = &self.metrics;
-            if let Some(failed_to_request_hashes) =
-                self.transaction_fetcher.request_transactions_from_peer(
-                    ValidTxHashes::new(hashes, msg_version),
-                    peer,
-                    || metrics.egress_peer_channel_full.increment(1),
-                )
-            {
-                debug!(target: "net::tx",
-                    peer_id=format!("{peer_id:#}"),
-                    failed_to_request_hashes=?failed_to_request_hashes,
-                    msg_version=%msg_version,
-                    "failed sending request to peer's session, buffering hashes"
-                );
-
-                self.transaction_fetcher.buffer_hashes(failed_to_request_hashes, Some(peer_id));
-                return
-            }
-
-            budget = budget.saturating_sub(1);
-            if budget == 0 {
-                return
-            }
-        }
-    }
-
-    /// Returns any idle peer for any buffered unknown hash, and writes that hash to the request's
-    /// hashes buffer that is passed as parameter.
-    ///
-    /// Loops through the fallback peers of each buffered hashes, until an idle fallback peer is
-    /// found. As a side effect, dead fallback peers are filtered out for visited hashes.
-    fn pop_any_idle_peer(&mut self, hashes: &mut Vec<TxHash>) -> Option<PeerId> {
-        let mut ended_sessions = vec![];
-        let mut buffered_hashes_iter = self.transaction_fetcher.buffered_hashes.iter();
-        let peers = &self.peers;
-
-        let idle_peer = loop {
-            let Some(&hash) = buffered_hashes_iter.next() else { break None };
-
-            let idle_peer =
-                self.transaction_fetcher.get_idle_peer_for(hash, &mut ended_sessions, |peer_id| {
-                    peers.contains_key(&peer_id)
-                });
-            for peer_id in ended_sessions.drain(..) {
-                let (_, peers) = self.transaction_fetcher.unknown_hashes.peek_mut(&hash)?;
-                _ = peers.remove(&peer_id);
-            }
-            if idle_peer.is_some() {
-                hashes.push(hash);
-                break idle_peer
-            }
-        };
-
-        let peer_id = &idle_peer?;
-        let hash = hashes.first()?;
-
-        let (_, peers) = self.transaction_fetcher.unknown_hashes.get(hash)?;
-        // pop peer from fallback peers
-        _ = peers.remove(peer_id);
-        // pop hash that is loaded in request buffer from buffered hashes
-        drop(buffered_hashes_iter);
-        _ = self.transaction_fetcher.buffered_hashes.remove(hash);
-
-        idle_peer
-    }
-
->>>>>>> 01592f2c
     /// Handles dedicated transaction events related to the `eth` protocol.
     fn on_network_tx_event(&mut self, event: NetworkTransactionEvent) {
         match event {
@@ -1212,6 +1102,7 @@
                     metrics_increment_egress_peer_channel_full,
                 );
             }
+            
             // drain commands
             poll_nested_stream_with_yield_points!(1, this.command_rx.poll_next_unpin(cx), |cmd| {
                 this.on_command(cmd)
@@ -1247,16 +1138,7 @@
                 }
             );
 
-<<<<<<< HEAD
             this.update_fetch_metrics();
-=======
-            if this.enable_tx_refetch {
-                // try drain buffered transactions
-                this.request_buffered_hashes(256);
-            }
-
-            this.update_request_metrics();
->>>>>>> 01592f2c
 
             // Advance all imports
             poll_nested_stream_with_yield_points!(
@@ -2043,11 +1925,7 @@
         assert!(tx_fetcher.is_idle(&peer_id_1));
 
         // sends request for buffered hashes to peer_1
-<<<<<<< HEAD
         tx_fetcher.on_fetch_pending_hashes(&tx_manager.peers, |_| true, || ());
-=======
-        tx_manager.request_buffered_hashes(1);
->>>>>>> 01592f2c
 
         let tx_fetcher = &mut tx_manager.transaction_fetcher;
 
