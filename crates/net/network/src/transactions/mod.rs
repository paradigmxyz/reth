//! Transactions management for the p2p network.
//!
//! `TransactionFetcher` is responsible for rate limiting and retry logic for fetching
//! transactions. Upon receiving an announcement, functionality of the `TransactionFetcher` is
//! used for filtering out hashes 1) for which the tx is already known and 2) unknown but the hash
//! is already seen in a previous announcement. The hashes that remain from an announcement are
//! then packed into a request with respect to the [`EthVersion`] of the announcement. Any hashes
//! that don't fit into the request, are buffered in the `TransactionFetcher`. If on the other
//! hand, space remains, hashes that the peer has previously announced are taken out of buffered
//! hashes to fill the request up. The [`GetPooledTransactions`] request is then sent to the
//! peer's session, this marks the peer as active with respect to
//! `MAX_CONCURRENT_TX_REQUESTS_PER_PEER`.
//!
//! When a peer buffers hashes in the `TransactionsManager::on_new_pooled_transaction_hashes`
//! pipeline, it is stored as fallback peer for those hashes. When [`TransactionsManager`] is
//! polled, it checks if any of fallback peer is idle. If so, it packs a request for that peer,
//! filling it from the buffered hashes. It does so until there are no more idle peers or until
//! the hashes buffer is empty.
//!
//! If a [`GetPooledTransactions`] request resolves with an error, the hashes in the request are
//! buffered with respect to `MAX_REQUEST_RETRIES_PER_TX_HASH`. So is the case if the request
//! resolves with partial success, that is some of the requested hashes are not in the response,
//! these are then buffered.
//!
//! Most healthy peers will send the same hashes in their announcements, as RLPx is a gossip
//! protocol. This means it's unlikely, that a valid hash, will be buffered for very long
//! before it's re-tried. Nonetheless, the capacity of the buffered hashes cache must be large
//! enough to buffer many hashes during network failure, to allow for recovery.

use crate::{
    cache::LruCache,
    duration_metered_exec,
    manager::NetworkEvent,
    message::{PeerRequest, PeerRequestSender},
    metrics::{TransactionsManagerMetrics, NETWORK_POOL_TRANSACTIONS_SCOPE},
    NetworkEvents, NetworkHandle,
};
use futures::{stream::FuturesUnordered, Future, StreamExt};
use reth_eth_wire::{
    EthVersion, GetPooledTransactions, HandleMempoolData, HandleVersionedMempoolData,
    NewPooledTransactionHashes, NewPooledTransactionHashes66, NewPooledTransactionHashes68,
    PooledTransactions, RequestTxHashes, Transactions,
};
use reth_interfaces::{
    p2p::error::{RequestError, RequestResult},
    sync::SyncStateProvider,
};
use reth_metrics::common::mpsc::UnboundedMeteredReceiver;
use reth_network_api::{Peers, ReputationChangeKind};
use reth_primitives::{
    FromRecoveredPooledTransaction, PeerId, PooledTransactionsElement, TransactionSigned, TxHash,
    B256,
};
use reth_transaction_pool::{
    error::PoolResult, GetPooledTransactionLimit, PoolTransaction, PropagateKind,
    PropagatedTransactions, TransactionPool, ValidPoolTransaction,
};
use std::{
    collections::{hash_map::Entry, HashMap, HashSet},
    num::NonZeroUsize,
    pin::Pin,
    sync::{
        atomic::{AtomicUsize, Ordering},
        Arc,
    },
    task::{Context, Poll},
    time::{Duration, Instant},
};
use tokio::sync::{mpsc, oneshot, oneshot::error::RecvError};
use tokio_stream::wrappers::{ReceiverStream, UnboundedReceiverStream};
use tracing::{debug, trace};

/// Aggregation on configurable parameters for [`TransactionsManager`].
pub mod config;
/// Default and spec'd bounds.
pub mod constants;
/// Component responsible for fetching transactions from [`NewPooledTransactionHashes`].
pub mod fetcher;
pub mod validation;
pub use config::{TransactionFetcherConfig, TransactionsManagerConfig};

use constants::SOFT_LIMIT_COUNT_HASHES_IN_NEW_POOLED_TRANSACTIONS_BROADCAST_MESSAGE;
pub(crate) use fetcher::{FetchEvent, TransactionFetcher};
pub use validation::*;

pub use self::constants::{
    tx_fetcher::DEFAULT_SOFT_LIMIT_BYTE_SIZE_POOLED_TRANSACTIONS_RESP_ON_PACK_GET_POOLED_TRANSACTIONS_REQ,
    SOFT_LIMIT_BYTE_SIZE_POOLED_TRANSACTIONS_RESPONSE,
};
use self::constants::{tx_manager::*, DEFAULT_SOFT_LIMIT_BYTE_SIZE_TRANSACTIONS_BROADCAST_MESSAGE};

/// The future for importing transactions into the pool.
///
/// Resolves with the result of each transaction import.
pub type PoolImportFuture = Pin<Box<dyn Future<Output = Vec<PoolResult<TxHash>>> + Send + 'static>>;

/// Api to interact with [TransactionsManager] task.
///
/// This can be obtained via [TransactionsManager::handle] and can be used to manually interact with
/// the [TransactionsManager] task once it is spawned.
///
/// For example [TransactionsHandle::get_peer_transaction_hashes] returns the transaction hashes
/// known by a specific peer.
#[derive(Debug, Clone)]
pub struct TransactionsHandle {
    /// Command channel to the [`TransactionsManager`]
    manager_tx: mpsc::UnboundedSender<TransactionsCommand>,
}

/// Implementation of the `TransactionsHandle` API for use in testnet via type
/// [`PeerHandle`](crate::test_utils::PeerHandle).
impl TransactionsHandle {
    fn send(&self, cmd: TransactionsCommand) {
        let _ = self.manager_tx.send(cmd);
    }

    /// Fetch the [`PeerRequestSender`] for the given peer.
    async fn peer_handle(&self, peer_id: PeerId) -> Result<Option<PeerRequestSender>, RecvError> {
        let (tx, rx) = oneshot::channel();
        self.send(TransactionsCommand::GetPeerSender { peer_id, peer_request_sender: tx });
        rx.await
    }

    /// Requests the transactions directly from the given peer.
    ///
    /// Returns `None` if the peer is not connected.
    ///
    /// **Note**: this returns the response from the peer as received.
    pub async fn get_pooled_transactions_from(
        &self,
        peer_id: PeerId,
        hashes: Vec<B256>,
    ) -> Result<Option<Vec<PooledTransactionsElement>>, RequestError> {
        let Some(peer) = self.peer_handle(peer_id).await? else { return Ok(None) };

        let (tx, rx) = oneshot::channel();
        let request = PeerRequest::GetPooledTransactions { request: hashes.into(), response: tx };
        peer.try_send(request).ok();

        rx.await?.map(|res| Some(res.0))
    }

    /// Manually propagate the transaction that belongs to the hash.
    pub fn propagate(&self, hash: TxHash) {
        self.send(TransactionsCommand::PropagateHash(hash))
    }

    /// Manually propagate the transaction hash to a specific peer.
    ///
    /// Note: this only propagates if the pool contains the transaction.
    pub fn propagate_hash_to(&self, hash: TxHash, peer: PeerId) {
        self.propagate_hashes_to(Some(hash), peer)
    }

    /// Manually propagate the transaction hashes to a specific peer.
    ///
    /// Note: this only propagates the transactions that are known to the pool.
    pub fn propagate_hashes_to(&self, hash: impl IntoIterator<Item = TxHash>, peer: PeerId) {
        self.send(TransactionsCommand::PropagateHashesTo(hash.into_iter().collect(), peer))
    }

    /// Request the active peer IDs from the [`TransactionsManager`].
    pub async fn get_active_peers(&self) -> Result<HashSet<PeerId>, RecvError> {
        let (tx, rx) = oneshot::channel();
        self.send(TransactionsCommand::GetActivePeers(tx));
        rx.await
    }

    /// Manually propagate full transactions to a specific peer.
    pub fn propagate_transactions_to(&self, transactions: Vec<TxHash>, peer: PeerId) {
        self.send(TransactionsCommand::PropagateTransactionsTo(transactions, peer))
    }

    /// Request the transaction hashes known by specific peers.
    pub async fn get_transaction_hashes(
        &self,
        peers: Vec<PeerId>,
    ) -> Result<HashMap<PeerId, HashSet<TxHash>>, RecvError> {
        let (tx, rx) = oneshot::channel();
        self.send(TransactionsCommand::GetTransactionHashes { peers, tx });
        rx.await
    }

    /// Request the transaction hashes known by a specific peer.
    pub async fn get_peer_transaction_hashes(
        &self,
        peer: PeerId,
    ) -> Result<HashSet<TxHash>, RecvError> {
        let res = self.get_transaction_hashes(vec![peer]).await?;
        Ok(res.into_values().next().unwrap_or_default())
    }
}

/// Manages transactions on top of the p2p network.
///
/// This can be spawned to another task and is supposed to be run as background service.
/// [`TransactionsHandle`] can be used as frontend to programmatically send commands to it and
/// interact with it.
///
/// The [`TransactionsManager`] is responsible for:
///    - handling incoming eth messages for transactions.
///    - serving transaction requests.
///    - propagate transactions
///
/// This type communicates with the [`NetworkManager`](crate::NetworkManager) in both directions.
///   - receives incoming network messages.
///   - sends messages to dispatch (responses, propagate tx)
///
/// It is directly connected to the [`TransactionPool`] to retrieve requested transactions and
/// propagate new transactions over the network.
#[derive(Debug)]
#[must_use = "Manager does nothing unless polled."]
pub struct TransactionsManager<Pool> {
    /// Access to the transaction pool.
    pool: Pool,
    /// Network access.
    network: NetworkHandle,
    /// Subscriptions to all network related events.
    ///
    /// From which we get all new incoming transaction related messages.
    network_events: UnboundedReceiverStream<NetworkEvent>,
    /// Transaction fetcher to handle inflight and missing transaction requests.
    transaction_fetcher: TransactionFetcher,
    /// All currently pending transactions grouped by peers.
    ///
    /// This way we can track incoming transactions and prevent multiple pool imports for the same
    /// transaction
    transactions_by_peers: HashMap<TxHash, Vec<PeerId>>,
    /// Transactions that are currently imported into the `Pool`.
    ///
    /// The import process includes:
    ///  - validation of the transactions, e.g. transaction is well formed: valid tx type, fees are
    ///    valid, or for 4844 transaction the blobs are valid. See also
    ///    [EthTransactionValidator](reth_transaction_pool::validate::EthTransactionValidator)
    /// - if the transaction is valid, it is added into the pool.
    ///
    /// Once the new transaction reaches the __pending__ state it will be emitted by the pool via
    /// [TransactionPool::pending_transactions_listener] and arrive at the `pending_transactions`
    /// receiver.
    pool_imports: FuturesUnordered<PoolImportFuture>,
    /// Stats on pending pool imports that help the node self-monitor.
    pending_pool_imports_info: PendingPoolImportsInfo,
    /// Bad imports.
    bad_imports: LruCache<TxHash>,
    /// All the connected peers.
    peers: HashMap<PeerId, PeerMetadata>,
    /// Send half for the command channel.
    ///
    /// This is kept so that a new [TransactionsHandle] can be created at any time.
    command_tx: mpsc::UnboundedSender<TransactionsCommand>,
    /// Incoming commands from [`TransactionsHandle`].
    ///
    /// This will only receive commands if a user manually sends a command to the manager through
    /// the [TransactionsHandle] to interact with this type directly.
    command_rx: UnboundedReceiverStream<TransactionsCommand>,
    /// A stream that yields new __pending__ transactions.
    ///
    /// A transaction is considered __pending__ if it is executable on the current state of the
    /// chain. In other words, this only yields transactions that satisfy all consensus
    /// requirements, these include:
    ///   - no nonce gaps
    ///   - all dynamic fee requirements are (currently) met
    ///   - account has enough balance to cover the transaction's gas
    pending_transactions: ReceiverStream<TxHash>,
    /// Incoming events from the [`NetworkManager`](crate::NetworkManager).
    transaction_events: UnboundedMeteredReceiver<NetworkTransactionEvent>,
    /// TransactionsManager metrics
    metrics: TransactionsManagerMetrics,
}

impl<Pool: TransactionPool> TransactionsManager<Pool> {
    /// Sets up a new instance.
    ///
    /// Note: This expects an existing [`NetworkManager`](crate::NetworkManager) instance.
    pub fn new(
        network: NetworkHandle,
        pool: Pool,
        from_network: mpsc::UnboundedReceiver<NetworkTransactionEvent>,
        transactions_manager_config: TransactionsManagerConfig,
    ) -> Self {
        let network_events = network.event_listener();

        let (command_tx, command_rx) = mpsc::unbounded_channel();

        let transaction_fetcher = TransactionFetcher::default().with_transaction_fetcher_config(
            &transactions_manager_config.transaction_fetcher_config,
        );

        // install a listener for new __pending__ transactions that are allowed to be propagated
        // over the network
        let pending = pool.pending_transactions_listener();
        let pending_pool_imports_info = PendingPoolImportsInfo::default();

        let metrics = TransactionsManagerMetrics::default();
        metrics
            .capacity_inflight_requests
            .increment(transaction_fetcher.info.max_inflight_requests as u64);
        metrics
            .capacity_pending_pool_imports
            .increment(pending_pool_imports_info.max_pending_pool_imports as u64);

        Self {
            pool,
            network,
            network_events,
            transaction_fetcher,
            transactions_by_peers: Default::default(),
            pool_imports: Default::default(),
            pending_pool_imports_info: PendingPoolImportsInfo::new(
                DEFAULT_MAX_COUNT_PENDING_POOL_IMPORTS,
            ),
            bad_imports: LruCache::new(
                NonZeroUsize::new(DEFAULT_CAPACITY_CACHE_BAD_IMPORTS).unwrap(),
            ),
            peers: Default::default(),
            command_tx,
            command_rx: UnboundedReceiverStream::new(command_rx),
            pending_transactions: ReceiverStream::new(pending),
            transaction_events: UnboundedMeteredReceiver::new(
                from_network,
                NETWORK_POOL_TRANSACTIONS_SCOPE,
            ),
            metrics,
        }
    }
}

// === impl TransactionsManager ===

impl<Pool> TransactionsManager<Pool>
where
    Pool: TransactionPool,
{
    /// Returns a new handle that can send commands to this type.
    pub fn handle(&self) -> TransactionsHandle {
        TransactionsHandle { manager_tx: self.command_tx.clone() }
    }
}

impl<Pool> TransactionsManager<Pool>
where
    Pool: TransactionPool + 'static,
{
    #[inline]
    fn update_fetch_metrics(&self) {
        let tx_fetcher = &self.transaction_fetcher;

        self.metrics.inflight_transaction_requests.set(tx_fetcher.inflight_requests.len() as f64);

        let hashes_pending_fetch = tx_fetcher.hashes_pending_fetch.len() as f64;
        let total_hashes = tx_fetcher.hashes_fetch_inflight_and_pending_fetch.len() as f64;

        self.metrics.hashes_pending_fetch.set(hashes_pending_fetch);
        self.metrics.hashes_inflight_transaction_requests.set(total_hashes - hashes_pending_fetch);
    }

    #[inline]
    fn update_poll_metrics(&self, start: Instant, poll_durations: TxManagerPollDurations) {
        let metrics = &self.metrics;

        let TxManagerPollDurations {
            acc_network_events,
            acc_pending_imports,
            acc_tx_events,
            acc_imported_txns,
            acc_fetch_events,
            acc_pending_fetch,
            acc_cmds,
        } = poll_durations;

        // update metrics for whole poll function
<<<<<<< HEAD
        metrics.duration_poll_tx_manager.set(start.elapsed());
        // update metrics for nested items
=======
        metrics.duration_poll_tx_manager.set(start.elapsed().as_secs_f64());
        // update poll metrics for nested streams
>>>>>>> 00ac218d
        metrics.acc_duration_poll_network_events.set(acc_network_events.as_secs_f64());
        metrics.acc_duration_poll_pending_pool_imports.set(acc_pending_imports.as_secs_f64());
        metrics.acc_duration_poll_transaction_events.set(acc_tx_events.as_secs_f64());
        metrics.acc_duration_poll_imported_transactions.set(acc_imported_txns.as_secs_f64());
        metrics.acc_duration_poll_fetch_events.set(acc_fetch_events.as_secs_f64());
        metrics.acc_duration_fetch_pending_hashes.set(acc_pending_fetch.as_secs_f64());
        metrics.acc_duration_poll_commands.set(acc_cmds.as_secs_f64());
    }

    /// Request handler for an incoming request for transactions
    fn on_get_pooled_transactions(
        &mut self,
        peer_id: PeerId,
        request: GetPooledTransactions,
        response: oneshot::Sender<RequestResult<PooledTransactions>>,
    ) {
        if let Some(peer) = self.peers.get_mut(&peer_id) {
            if self.network.tx_gossip_disabled() {
                let _ = response.send(Ok(PooledTransactions::default()));
                return
            }
            let transactions = self.pool.get_pooled_transaction_elements(
                request.0,
                GetPooledTransactionLimit::ResponseSizeSoftLimit(
                    self.transaction_fetcher.info.soft_limit_byte_size_pooled_transactions_response,
                ),
            );

            // we sent a response at which point we assume that the peer is aware of the
            // transactions
            peer.seen_transactions.extend(transactions.iter().map(|tx| *tx.hash()));

            let resp = PooledTransactions(transactions);
            let _ = response.send(Ok(resp));
        }
    }

    /// Invoked when transactions in the local mempool are considered __pending__.
    ///
    /// When a transaction in the local mempool is moved to the pending pool, we propagate them to
    /// connected peers over network using the `Transactions` and `NewPooledTransactionHashes`
    /// messages. The Transactions message relays complete transaction objects and is typically
    /// sent to a small, random fraction of connected peers.
    ///
    /// All other peers receive a notification of the transaction hash and can request the
    /// complete transaction object if it is unknown to them. The dissemination of complete
    /// transactions to a fraction of peers usually ensures that all nodes receive the transaction
    /// and won't need to request it.
    fn on_new_pending_transactions(&mut self, hashes: Vec<TxHash>) {
        // Nothing to propagate while initially syncing
        if self.network.is_initially_syncing() {
            return
        }
        if self.network.tx_gossip_disabled() {
            return
        }

        trace!(target: "net::tx", num_hashes=?hashes.len(), "Start propagating transactions");

        // This fetches all transaction from the pool, including the 4844 blob transactions but
        // __without__ their sidecar, because 4844 transactions are only ever announced as hashes.
        let propagated = self.propagate_transactions(
            self.pool.get_all(hashes).into_iter().map(PropagateTransaction::new).collect(),
        );

        // notify pool so events get fired
        self.pool.on_propagated(propagated);
    }

    /// Propagate the transactions to all connected peers either as full objects or hashes.
    ///
    /// The message for new pooled hashes depends on the negotiated version of the stream.
    /// See [NewPooledTransactionHashes]
    ///
    /// Note: EIP-4844 are disallowed from being broadcast in full and are only ever sent as hashes, see also <https://eips.ethereum.org/EIPS/eip-4844#networking>.
    fn propagate_transactions(
        &mut self,
        to_propagate: Vec<PropagateTransaction>,
    ) -> PropagatedTransactions {
        let mut propagated = PropagatedTransactions::default();
        if self.network.tx_gossip_disabled() {
            return propagated
        }

        // send full transactions to a fraction of the connected peers (square root of the total
        // number of connected peers)
        let max_num_full = (self.peers.len() as f64).sqrt() as usize + 1;

        // Note: Assuming ~random~ order due to random state of the peers map hasher
        for (peer_idx, (peer_id, peer)) in self.peers.iter_mut().enumerate() {
            // filter all transactions unknown to the peer
            let mut hashes = PooledTransactionsHashesBuilder::new(peer.version);
            let mut full_transactions = FullTransactionsBuilder::default();

            // Iterate through the transactions to propagate and fill the hashes and full
            // transaction lists, before deciding whether or not to send full transactions to the
            // peer.
            for tx in to_propagate.iter() {
                if peer.seen_transactions.insert(tx.hash()) {
                    hashes.push(tx);

                    // Do not send full 4844 transaction hashes to peers.
                    //
                    //  Nodes MUST NOT automatically broadcast blob transactions to their peers.
                    //  Instead, those transactions are only announced using
                    //  `NewPooledTransactionHashes` messages, and can then be manually requested
                    //  via `GetPooledTransactions`.
                    //
                    // From: <https://eips.ethereum.org/EIPS/eip-4844#networking>
                    if !tx.transaction.is_eip4844() {
                        full_transactions.push(tx);
                    }
                }
            }
            let mut new_pooled_hashes = hashes.build();

            if !new_pooled_hashes.is_empty() {
                // determine whether to send full tx objects or hashes. If there are no full
                // transactions, try to send hashes.
                if peer_idx > max_num_full || full_transactions.is_empty() {
                    // enforce tx soft limit per message for the (unlikely) event the number of
                    // hashes exceeds it
                    new_pooled_hashes.truncate(
                        SOFT_LIMIT_COUNT_HASHES_IN_NEW_POOLED_TRANSACTIONS_BROADCAST_MESSAGE,
                    );

                    for hash in new_pooled_hashes.iter_hashes().copied() {
                        propagated.0.entry(hash).or_default().push(PropagateKind::Hash(*peer_id));
                    }

                    trace!(target: "net::tx", ?peer_id, num_txs=?new_pooled_hashes.len(), "Propagating tx hashes to peer");

                    // send hashes of transactions
                    self.network.send_transactions_hashes(*peer_id, new_pooled_hashes);
                } else {
                    let new_full_transactions = full_transactions.build();

                    for tx in new_full_transactions.iter() {
                        propagated
                            .0
                            .entry(tx.hash())
                            .or_default()
                            .push(PropagateKind::Full(*peer_id));
                    }

                    trace!(target: "net::tx", ?peer_id, num_txs=?new_full_transactions.len(), "Propagating full transactions to peer");

                    // send full transactions
                    self.network.send_transactions(*peer_id, new_full_transactions);
                }
            }
        }

        // Update propagated transactions metrics
        self.metrics.propagated_transactions.increment(propagated.0.len() as u64);

        propagated
    }

    /// Propagate the full transactions to a specific peer
    ///
    /// Returns the propagated transactions
    fn propagate_full_transactions_to_peer(
        &mut self,
        txs: Vec<TxHash>,
        peer_id: PeerId,
    ) -> Option<PropagatedTransactions> {
        trace!(target: "net::tx", ?peer_id, "Propagating transactions to peer");

        let peer = self.peers.get_mut(&peer_id)?;
        let mut propagated = PropagatedTransactions::default();

        // filter all transactions unknown to the peer
        let mut full_transactions = FullTransactionsBuilder::default();

        let to_propagate = self
            .pool
            .get_all(txs)
            .into_iter()
            .filter(|tx| !tx.transaction.is_eip4844())
            .map(PropagateTransaction::new);

        // Iterate through the transactions to propagate and fill the hashes and full transaction
        for tx in to_propagate {
            if peer.seen_transactions.insert(tx.hash()) {
                full_transactions.push(&tx);
            }
        }

        if full_transactions.transactions.is_empty() {
            // nothing to propagate
            return None
        }

        let new_full_transactions = full_transactions.build();
        for tx in new_full_transactions.iter() {
            propagated.0.entry(tx.hash()).or_default().push(PropagateKind::Full(peer_id));
        }
        // send full transactions
        self.network.send_transactions(peer_id, new_full_transactions);

        // Update propagated transactions metrics
        self.metrics.propagated_transactions.increment(propagated.0.len() as u64);

        Some(propagated)
    }

    /// Propagate the transaction hashes to the given peer
    ///
    /// Note: This will only send the hashes for transactions that exist in the pool.
    fn propagate_hashes_to(&mut self, hashes: Vec<TxHash>, peer_id: PeerId) {
        trace!(target: "net::tx", "Start propagating transactions as hashes");

        // This fetches a transactions from the pool, including the blob transactions, which are
        // only ever sent as hashes.
        let propagated = {
            let Some(peer) = self.peers.get_mut(&peer_id) else {
                // no such peer
                return
            };

            let to_propagate: Vec<PropagateTransaction> =
                self.pool.get_all(hashes).into_iter().map(PropagateTransaction::new).collect();

            let mut propagated = PropagatedTransactions::default();

            // check if transaction is known to peer
            let mut hashes = PooledTransactionsHashesBuilder::new(peer.version);

            for tx in to_propagate {
                if !peer.seen_transactions.insert(tx.hash()) {
                    hashes.push(&tx);
                }
            }

            let new_pooled_hashes = hashes.build();

            if new_pooled_hashes.is_empty() {
                // nothing to propagate
                return
            }

            for hash in new_pooled_hashes.iter_hashes().copied() {
                propagated.0.entry(hash).or_default().push(PropagateKind::Hash(peer_id));
            }

            // send hashes of transactions
            self.network.send_transactions_hashes(peer_id, new_pooled_hashes);

            // Update propagated transactions metrics
            self.metrics.propagated_transactions.increment(propagated.0.len() as u64);

            propagated
        };

        // notify pool so events get fired
        self.pool.on_propagated(propagated);
    }

    /// Request handler for an incoming `NewPooledTransactionHashes`
    fn on_new_pooled_transaction_hashes(
        &mut self,
        peer_id: PeerId,
        msg: NewPooledTransactionHashes,
    ) {
        // If the node is initially syncing, ignore transactions
        if self.network.is_initially_syncing() {
            return
        }
        if self.network.tx_gossip_disabled() {
            return
        }

        // get handle to peer's session, if the session is still active
        let Some(peer) = self.peers.get_mut(&peer_id) else {
            trace!(
                peer_id=format!("{peer_id:#}"),
                msg=?msg,
                "discarding announcement from inactive peer"
            );

            return
        };
        let client = peer.client_version.clone();

        // keep track of the transactions the peer knows
        let mut count_txns_already_seen_by_peer = 0;
        for tx in msg.iter_hashes().copied() {
            if !peer.seen_transactions.insert(tx) {
                count_txns_already_seen_by_peer += 1;
            }
        }
        if count_txns_already_seen_by_peer > 0 {
            // this may occur if transactions are sent or announced to a peer, at the same time as
            // the peer sends/announces those hashes to us. this is because, marking
            // txns as seen by a peer is done optimistically upon sending them to the
            // peer.
            self.metrics.messages_with_hashes_already_seen_by_peer.increment(1);
            self.metrics
                .occurrences_hash_already_seen_by_peer
                .increment(count_txns_already_seen_by_peer);

            trace!(target: "net::tx",
                count_txns_already_seen_by_peer=%count_txns_already_seen_by_peer,
                peer_id=format!("{peer_id:#}"),
                client=?client,
                "Peer sent hashes that have already been marked as seen by peer"
            );

            self.report_already_seen(peer_id);
        }

        // 1. filter out spam
        let (validation_outcome, mut partially_valid_msg) =
            self.transaction_fetcher.filter_valid_message.partially_filter_valid_entries(msg);

        if let FilterOutcome::ReportPeer = validation_outcome {
            self.report_peer(peer_id, ReputationChangeKind::BadAnnouncement);
        }

        // 2. filter out known hashes
        //
        // known txns have already been successfully fetched or received over gossip.
        //
        // most hashes will be filtered out here since this the mempool protocol is a gossip
        // protocol, healthy peers will send many of the same hashes.
        //
        let hashes_count_pre_pool_filter = partially_valid_msg.len();
        self.pool.retain_unknown(&mut partially_valid_msg);
        if hashes_count_pre_pool_filter > partially_valid_msg.len() {
            let already_known_hashes_count =
                hashes_count_pre_pool_filter - partially_valid_msg.len();
            self.metrics
                .occurrences_hashes_already_in_pool
                .increment(already_known_hashes_count as u64);
        }

        if partially_valid_msg.is_empty() {
            // nothing to request
            return
        }

        // 3. filter out invalid entries (spam)
        //
        // validates messages with respect to the given network, e.g. allowed tx types
        //
        let (validation_outcome, mut valid_announcement_data) = if partially_valid_msg
            .msg_version()
            .expect("partially valid announcement should have version")
            .is_eth68()
        {
            // validate eth68 announcement data
            self.transaction_fetcher
                .filter_valid_message
                .filter_valid_entries_68(partially_valid_msg)
        } else {
            // validate eth66 announcement data
            self.transaction_fetcher
                .filter_valid_message
                .filter_valid_entries_66(partially_valid_msg)
        };

        if let FilterOutcome::ReportPeer = validation_outcome {
            self.report_peer(peer_id, ReputationChangeKind::BadAnnouncement);
        }

        if valid_announcement_data.is_empty() {
            // no valid announcement data
            return
        }

        // 4. filter out already seen unknown hashes
        //
        // seen hashes are already in the tx fetcher, pending fetch.
        //
        // for any seen hashes add the peer as fallback. unseen hashes are loaded into the tx
        // fetcher, hence they should be valid at this point.
        let bad_imports = &self.bad_imports;
        self.transaction_fetcher.filter_unseen_and_pending_hashes(
            &mut valid_announcement_data,
            |hash| bad_imports.contains(hash),
            &peer_id,
            |peer_id| self.peers.contains_key(&peer_id),
            &client,
        );

        if valid_announcement_data.is_empty() {
            // nothing to request
            return
        }

        trace!(target: "net::tx",
            peer_id=format!("{peer_id:#}"),
            hashes_len=valid_announcement_data.iter().count(),
            hashes=?valid_announcement_data.keys().collect::<Vec<_>>(),
            msg_version=%valid_announcement_data.msg_version(),
            client_version=%client,
            "received previously unseen and pending hashes in announcement from peer"
        );

        // only send request for hashes to idle peer, otherwise buffer hashes storing peer as
        // fallback
        if !self.transaction_fetcher.is_idle(&peer_id) {
            // load message version before announcement data is destructed in packing
            let msg_version = valid_announcement_data.msg_version();
            let (hashes, _version) = valid_announcement_data.into_request_hashes();

            trace!(target: "net::tx",
                peer_id=format!("{peer_id:#}"),
                hashes=?*hashes,
                msg_version=%msg_version,
                client_version=%client,
                "buffering hashes announced by busy peer"
            );

            self.transaction_fetcher.buffer_hashes(hashes, Some(peer_id));

            return
        }

        // load message version before announcement data type is destructed in packing
        let msg_version = valid_announcement_data.msg_version();
        //
        // demand recommended soft limit on response, however the peer may enforce an arbitrary
        // limit on the response (2MB)
        //
        // request buffer is shrunk via call to pack request!
        let init_capacity_req =
            self.transaction_fetcher.approx_capacity_get_pooled_transactions_req(msg_version);
        let mut hashes_to_request = RequestTxHashes::with_capacity(init_capacity_req);
        let surplus_hashes =
            self.transaction_fetcher.pack_request(&mut hashes_to_request, valid_announcement_data);

        if !surplus_hashes.is_empty() {
            trace!(target: "net::tx",
                peer_id=format!("{peer_id:#}"),
                surplus_hashes=?*surplus_hashes,
                msg_version=%msg_version,
                client_version=%client,
                "some hashes in announcement from peer didn't fit in `GetPooledTransactions` request, buffering surplus hashes"
            );

            self.transaction_fetcher.buffer_hashes(surplus_hashes, Some(peer_id));
        }

        trace!(target: "net::tx",
            peer_id=format!("{peer_id:#}"),
            hashes=?*hashes_to_request,
            msg_version=%msg_version,
            client_version=%client,
            "sending hashes in `GetPooledTransactions` request to peer's session"
        );

        // request the missing transactions
        //
        // get handle to peer's session again, at this point we know it exists
        let Some(peer) = self.peers.get_mut(&peer_id) else { return };
        let metrics = &self.metrics;
        if let Some(failed_to_request_hashes) =
            self.transaction_fetcher.request_transactions_from_peer(hashes_to_request, peer, || {
                metrics.egress_peer_channel_full.increment(1)
            })
        {
            let conn_eth_version = peer.version;

            debug!(target: "net::tx",
                peer_id=format!("{peer_id:#}"),
                failed_to_request_hashes=?*failed_to_request_hashes,
                conn_eth_version=%conn_eth_version,
                client_version=%client,
                "sending `GetPooledTransactions` request to peer's session failed, buffering hashes"
            );
            self.transaction_fetcher.buffer_hashes(failed_to_request_hashes, Some(peer_id));
        }
    }

    /// Handles dedicated transaction events related to the `eth` protocol.
    fn on_network_tx_event(&mut self, event: NetworkTransactionEvent) {
        match event {
            NetworkTransactionEvent::IncomingTransactions { peer_id, msg } => {
                // ensure we didn't receive any blob transactions as these are disallowed to be
                // broadcasted in full

                let has_blob_txs = msg.has_eip4844();

                let non_blob_txs = msg
                    .0
                    .into_iter()
                    .map(PooledTransactionsElement::try_from_broadcast)
                    .filter_map(Result::ok)
                    .collect::<PooledTransactions>();

                // mark the transactions as received
                self.transaction_fetcher.remove_hashes_from_transaction_fetcher(
                    non_blob_txs.iter().map(|tx| *tx.hash()),
                );

                self.import_transactions(peer_id, non_blob_txs, TransactionSource::Broadcast);

                if has_blob_txs {
                    debug!(target: "net::tx", ?peer_id, "received bad full blob transaction broadcast");
                    self.report_peer_bad_transactions(peer_id);
                }
            }
            NetworkTransactionEvent::IncomingPooledTransactionHashes { peer_id, msg } => {
                self.on_new_pooled_transaction_hashes(peer_id, msg)
            }
            NetworkTransactionEvent::GetPooledTransactions { peer_id, request, response } => {
                self.on_get_pooled_transactions(peer_id, request, response)
            }
            NetworkTransactionEvent::GetTransactionsHandle(response) => {
                let _ = response.send(Some(self.handle()));
            }
        }
    }

    /// Handles a command received from a detached [`TransactionsHandle`]
    fn on_command(&mut self, cmd: TransactionsCommand) {
        match cmd {
            TransactionsCommand::PropagateHash(hash) => {
                self.on_new_pending_transactions(vec![hash])
            }
            TransactionsCommand::PropagateHashesTo(hashes, peer) => {
                self.propagate_hashes_to(hashes, peer)
            }
            TransactionsCommand::GetActivePeers(tx) => {
                let peers = self.peers.keys().copied().collect::<HashSet<_>>();
                tx.send(peers).ok();
            }
            TransactionsCommand::PropagateTransactionsTo(_txs, _peer) => {
                if let Some(propagated) = self.propagate_full_transactions_to_peer(_txs, _peer) {
                    self.pool.on_propagated(propagated);
                }
            }
            TransactionsCommand::GetTransactionHashes { peers, tx } => {
                let mut res = HashMap::with_capacity(peers.len());
                for peer_id in peers {
                    let hashes = self
                        .peers
                        .get(&peer_id)
                        .map(|peer| peer.seen_transactions.iter().copied().collect::<HashSet<_>>())
                        .unwrap_or_default();
                    res.insert(peer_id, hashes);
                }
                tx.send(res).ok();
            }
            TransactionsCommand::GetPeerSender { peer_id, peer_request_sender } => {
                let sender = self.peers.get(&peer_id).map(|peer| peer.request_tx.clone());
                peer_request_sender.send(sender).ok();
            }
        }
    }

    /// Handles a received event related to common network events.
    fn on_network_event(&mut self, event: NetworkEvent) {
        match event {
            NetworkEvent::SessionClosed { peer_id, .. } => {
                // remove the peer
                self.peers.remove(&peer_id);
            }
            NetworkEvent::SessionEstablished {
                peer_id, client_version, messages, version, ..
            } => {
                // Insert a new peer into the peerset.
                let peer = PeerMetadata::new(messages, version, client_version);
                let peer = match self.peers.entry(peer_id) {
                    Entry::Occupied(mut entry) => {
                        entry.insert(peer);
                        entry.into_mut()
                    }
                    Entry::Vacant(entry) => entry.insert(peer),
                };

                // Send a `NewPooledTransactionHashes` to the peer with up to
                // `SOFT_LIMIT_COUNT_HASHES_IN_NEW_POOLED_TRANSACTIONS_BROADCAST_MESSAGE`
                // transactions in the pool.
                if self.network.is_initially_syncing() || self.network.tx_gossip_disabled() {
                    return
                }

                let pooled_txs = self.pool.pooled_transactions_max(
                    SOFT_LIMIT_COUNT_HASHES_IN_NEW_POOLED_TRANSACTIONS_BROADCAST_MESSAGE,
                );
                if pooled_txs.is_empty() {
                    // do not send a message if there are no transactions in the pool
                    return
                }

                let mut msg_builder = PooledTransactionsHashesBuilder::new(version);
                for pooled_tx in pooled_txs {
                    peer.seen_transactions.insert(*pooled_tx.hash());
                    msg_builder.push_pooled(pooled_tx);
                }

                let msg = msg_builder.build();
                self.network.send_transactions_hashes(peer_id, msg);
            }
            _ => {}
        }
    }

    /// Starts the import process for the given transactions.
    fn import_transactions(
        &mut self,
        peer_id: PeerId,
        transactions: PooledTransactions,
        source: TransactionSource,
    ) {
        // If the node is pipeline syncing, ignore transactions
        if self.network.is_initially_syncing() {
            return
        }
        if self.network.tx_gossip_disabled() {
            return
        }

        let mut transactions = transactions.0;

        let Some(peer) = self.peers.get_mut(&peer_id) else { return };

        // track that the peer knows these transaction, but only if this is a new broadcast.
        // If we received the transactions as the response to our `GetPooledTransactions``
        // requests (based on received `NewPooledTransactionHashes`) then we already
        // recorded the hashes as seen by this peer in `Self::on_new_pooled_transaction_hashes`.
        let mut num_already_seen_by_peer = 0;
        for tx in transactions.iter() {
            if source.is_broadcast() && !peer.seen_transactions.insert(*tx.hash()) {
                num_already_seen_by_peer += 1;
            }
        }

        // 1. filter out txns already inserted into pool
        let txns_count_pre_pool_filter = transactions.len();
        self.pool.retain_unknown(&mut transactions);
        if txns_count_pre_pool_filter > transactions.len() {
            let already_known_txns_count = txns_count_pre_pool_filter - transactions.len();
            self.metrics
                .occurrences_transactions_already_in_pool
                .increment(already_known_txns_count as u64);
        }

        // tracks the quality of the given transactions
        let mut has_bad_transactions = false;

        // 2. filter out transactions that are invalid or already pending import
        if let Some(peer) = self.peers.get_mut(&peer_id) {
            // pre-size to avoid reallocations
            let mut new_txs = Vec::with_capacity(transactions.len());
            for tx in transactions {
                // recover transaction
                let tx = match tx.try_into_ecrecovered() {
                    Ok(tx) => tx,
                    Err(badtx) => {
                        trace!(target: "net::tx",
                            peer_id=format!("{peer_id:#}"),
                            hash=%badtx.hash(),
                            client_version=%peer.client_version,
                            "failed ecrecovery for transaction"
                        );
                        has_bad_transactions = true;
                        continue
                    }
                };

                match self.transactions_by_peers.entry(*tx.hash()) {
                    Entry::Occupied(mut entry) => {
                        // transaction was already inserted
                        entry.get_mut().push(peer_id);
                    }
                    Entry::Vacant(entry) => {
                        if !self.bad_imports.contains(tx.hash()) {
                            // this is a new transaction that should be imported into the pool
                            let pool_transaction = <Pool::Transaction as FromRecoveredPooledTransaction>::from_recovered_pooled_transaction(tx);
                            new_txs.push(pool_transaction);

                            entry.insert(vec![peer_id]);
                        } else {
                            trace!(target: "net::tx",
                                peer_id=format!("{peer_id:#}"),
                                hash=%tx.hash(),
                                client_version=%peer.client_version,
                                "received an invalid transaction from peer"
                            );
                            self.metrics.bad_imports.increment(1);
                        }
                    }
                }
            }
            new_txs.shrink_to_fit();

            // 3. import new transactions as a batch to minimize lock contention on the underlying
            // pool
            if !new_txs.is_empty() {
                let pool = self.pool.clone();
                // update metrics
                let metric_pending_pool_imports = self.metrics.pending_pool_imports.clone();
                metric_pending_pool_imports.increment(new_txs.len() as f64);

                // update self-monitoring info
                self.pending_pool_imports_info
                    .pending_pool_imports
                    .fetch_add(new_txs.len(), Ordering::Relaxed);
                let tx_manager_info_pending_pool_imports =
                    self.pending_pool_imports_info.pending_pool_imports.clone();

                let import = Box::pin(async move {
                    let added = new_txs.len();
                    let res = pool.add_external_transactions(new_txs).await;

                    // update metrics
                    metric_pending_pool_imports.decrement(added as f64);
                    // update self-monitoring info
                    tx_manager_info_pending_pool_imports.fetch_sub(added, Ordering::Relaxed);

                    res
                });

                self.pool_imports.push(import);
            }

            if num_already_seen_by_peer > 0 {
                self.metrics.messages_with_transactions_already_seen_by_peer.increment(1);
                self.metrics
                    .occurrences_of_transaction_already_seen_by_peer
                    .increment(num_already_seen_by_peer);
                trace!(target: "net::tx", num_txs=%num_already_seen_by_peer, ?peer_id, client=?peer.client_version, "Peer sent already seen transactions");
            }
        }

        if has_bad_transactions {
            // peer sent us invalid transactions
            self.report_peer_bad_transactions(peer_id)
        }

        if num_already_seen_by_peer > 0 {
            self.report_already_seen(peer_id);
        }
    }

    fn report_peer_bad_transactions(&self, peer_id: PeerId) {
        self.report_peer(peer_id, ReputationChangeKind::BadTransactions);
        self.metrics.reported_bad_transactions.increment(1);
    }

    fn report_peer(&self, peer_id: PeerId, kind: ReputationChangeKind) {
        trace!(target: "net::tx", ?peer_id, ?kind, "reporting reputation change");
        self.network.reputation_change(peer_id, kind);
    }

    fn on_request_error(&self, peer_id: PeerId, req_err: RequestError) {
        let kind = match req_err {
            RequestError::UnsupportedCapability => ReputationChangeKind::BadProtocol,
            RequestError::Timeout => ReputationChangeKind::Timeout,
            RequestError::ChannelClosed | RequestError::ConnectionDropped => {
                // peer is already disconnected
                return
            }
            RequestError::BadResponse => return self.report_peer_bad_transactions(peer_id),
        };
        self.report_peer(peer_id, kind);
    }

    fn report_already_seen(&self, peer_id: PeerId) {
        trace!(target: "net::tx", ?peer_id, "Penalizing peer for already seen transaction");
        self.network.reputation_change(peer_id, ReputationChangeKind::AlreadySeenTransaction);
    }

    /// Clear the transaction
    fn on_good_import(&mut self, hash: TxHash) {
        self.transactions_by_peers.remove(&hash);
    }

    /// Penalize the peers that sent the bad transaction and cache it to avoid fetching or
    /// importing it again.
    fn on_bad_import(&mut self, hash: TxHash) {
        if let Some(peers) = self.transactions_by_peers.remove(&hash) {
            for peer_id in peers {
                self.report_peer_bad_transactions(peer_id);
            }
        }
        self.transaction_fetcher.remove_hashes_from_transaction_fetcher([hash]);
        self.bad_imports.insert(hash);
    }

    /// Returns `true` if [`TransactionsManager`] has capacity to request pending hashes. Returns  
    /// `false` if [`TransactionsManager`] is operating close to full capacity.
    fn has_capacity_for_fetching_pending_hashes(&self) -> bool {
        self.pending_pool_imports_info
            .has_capacity(self.pending_pool_imports_info.max_pending_pool_imports) &&
            self.transaction_fetcher.has_capacity_for_fetching_pending_hashes()
    }
}

#[derive(Debug, Default)]
struct TxManagerPollDurations {
    acc_network_events: Duration,
    acc_pending_imports: Duration,
    acc_tx_events: Duration,
    acc_imported_txns: Duration,
    acc_fetch_events: Duration,
    acc_pending_fetch: Duration,
    acc_cmds: Duration,
}

/// An endless future. Preemption ensure that future is non-blocking, nonetheless. See
/// [`crate::NetworkManager`] for more context on the design pattern.
///
/// This should be spawned or used as part of `tokio::select!`.
impl<Pool> Future for TransactionsManager<Pool>
where
    Pool: TransactionPool + Unpin + 'static,
{
    type Output = ();

    fn poll(self: Pin<&mut Self>, cx: &mut Context<'_>) -> Poll<Self::Output> {
        let start = Instant::now();
        let mut poll_durations = TxManagerPollDurations::default();

        let this = self.get_mut();

        // If the budget is exhausted we manually yield back control to tokio. See
        // `NetworkManager` for more context on the design pattern.
        let mut budget = 1024;

        loop {
            let mut some_ready = false;

            let acc = &mut poll_durations.acc_network_events;
            duration_metered_exec!(
                {
                    // advance network/peer related events
                    if let Poll::Ready(Some(event)) = this.network_events.poll_next_unpin(cx) {
                        this.on_network_event(event);
                        some_ready = true;
                    }
                },
                acc
            );

            let acc = &mut poll_durations.acc_pending_fetch;
            duration_metered_exec!(
                {
                    if this.has_capacity_for_fetching_pending_hashes() {
                        // try drain transaction hashes pending fetch
                        let info = &this.pending_pool_imports_info;
                        let max_pending_pool_imports = info.max_pending_pool_imports;
                        let has_capacity_wrt_pending_pool_imports =
                            |divisor| info.has_capacity(max_pending_pool_imports / divisor);

                        let metrics = &this.metrics;
                        let metrics_increment_egress_peer_channel_full =
                            || metrics.egress_peer_channel_full.increment(1);

                        this.transaction_fetcher.on_fetch_pending_hashes(
                            &this.peers,
                            has_capacity_wrt_pending_pool_imports,
                            metrics_increment_egress_peer_channel_full,
                        );
                    }
                },
                acc
            );

            let acc = &mut poll_durations.acc_cmds;
            duration_metered_exec!(
                {
                    // advance commands
                    if let Poll::Ready(Some(cmd)) = this.command_rx.poll_next_unpin(cx) {
                        this.on_command(cmd);
                        some_ready = true;
                    }
                },
                acc
            );

            let acc = &mut poll_durations.acc_tx_events;
            duration_metered_exec!(
                {
                    // advance incoming transaction events
                    if let Poll::Ready(Some(event)) = this.transaction_events.poll_next_unpin(cx) {
                        this.on_network_tx_event(event);
                        some_ready = true;
                    }
                },
                acc
            );

            let acc = &mut poll_durations.acc_fetch_events;
            duration_metered_exec!(
                {
                    this.update_fetch_metrics();

                    // advance fetching transaction events
                    if let Poll::Ready(Some(fetch_event)) =
                        this.transaction_fetcher.poll_next_unpin(cx)
                    {
                        match fetch_event {
                            FetchEvent::TransactionsFetched { peer_id, transactions } => {
                                this.import_transactions(
                                    peer_id,
                                    transactions,
                                    TransactionSource::Response,
                                );
                            }
                            FetchEvent::FetchError { peer_id, error } => {
                                trace!(target: "net::tx", ?peer_id, %error, "requesting transactions from peer failed");
                                this.on_request_error(peer_id, error);
                            }
                        }
                        some_ready = true;
                    }

                    this.update_fetch_metrics();
                },
                acc
            );

            let acc = &mut poll_durations.acc_pending_imports;
            duration_metered_exec!(
                {
                    // Advance all imports
                    if let Poll::Ready(Some(batch_import_res)) =
                        this.pool_imports.poll_next_unpin(cx)
                    {
                        for res in batch_import_res {
                            match res {
                                Ok(hash) => {
                                    this.on_good_import(hash);
                                }
                                Err(err) => {
                                    // if we're _currently_ syncing and the transaction is bad we
                                    // ignore it, otherwise we penalize the peer that sent the bad
                                    // transaction with the assumption that the peer should have
                                    // known that this transaction is bad. (e.g. consensus
                                    // rules)
                                    if err.is_bad_transaction() && !this.network.is_syncing() {
                                        debug!(target: "net::tx", %err, "bad pool transaction import");
                                        this.on_bad_import(err.hash);
                                        continue
                                    }
                                    this.on_good_import(err.hash);
                                }
                            }
                        }

                        some_ready = true;
                    }
                },
                acc
            );

            let acc = &mut poll_durations.acc_imported_txns;
            duration_metered_exec!(
                {
                    // drain new __pending__ transactions handle and propagate transactions.
                    // we drain this to batch the transactions in a single message.
                    // we don't expect this buffer to be large, since only pending transactions are
                    // emitted here.
                    let mut new_txs = Vec::new();
                    while let Poll::Ready(Some(hash)) =
                        this.pending_transactions.poll_next_unpin(cx)
                    {
                        new_txs.push(hash);
                    }
                    if !new_txs.is_empty() {
                        this.on_new_pending_transactions(new_txs);
                    }
                },
                acc
            );

            // all channels are fully drained and import futures pending
            if !some_ready {
                break
            }

            budget -= 1;
            if budget <= 0 {
                // Make sure we're woken up again
                cx.waker().wake_by_ref();
                break
            }
        }

        this.update_poll_metrics(start, poll_durations);

        Poll::Pending
    }
}

/// A transaction that's about to be propagated to multiple peers.
struct PropagateTransaction {
    size: usize,
    transaction: Arc<TransactionSigned>,
}

// === impl PropagateTransaction ===

impl PropagateTransaction {
    fn hash(&self) -> TxHash {
        self.transaction.hash()
    }

    /// Create a new instance from a pooled transaction
    fn new<T: PoolTransaction>(tx: Arc<ValidPoolTransaction<T>>) -> Self {
        let size = tx.encoded_length();
        let transaction = Arc::new(tx.transaction.to_recovered_transaction().into_signed());
        Self { size, transaction }
    }
}

/// Helper type for constructing the full transaction message that enforces the
/// [`DEFAULT_SOFT_LIMIT_BYTE_SIZE_TRANSACTIONS_BROADCAST_MESSAGE`].
#[derive(Default)]
struct FullTransactionsBuilder {
    total_size: usize,
    transactions: Vec<Arc<TransactionSigned>>,
}

// === impl FullTransactionsBuilder ===

impl FullTransactionsBuilder {
    /// Append a transaction to the list if the total message bytes size doesn't exceed the soft
    /// maximum target byte size. The limit is soft, meaning if one single transaction goes over
    /// the limit, it will be broadcasted in its own [`Transactions`] message. The same pattern is
    /// followed in filling a [`GetPooledTransactions`] request in
    /// [`TransactionFetcher::fill_request_from_hashes_pending_fetch`].
    fn push(&mut self, transaction: &PropagateTransaction) {
        let new_size = self.total_size + transaction.size;
        if new_size > DEFAULT_SOFT_LIMIT_BYTE_SIZE_TRANSACTIONS_BROADCAST_MESSAGE &&
            self.total_size > 0
        {
            return
        }

        self.total_size = new_size;
        self.transactions.push(Arc::clone(&transaction.transaction));
    }

    /// Returns whether or not any transactions are in the [FullTransactionsBuilder].
    fn is_empty(&self) -> bool {
        self.transactions.is_empty()
    }

    /// returns the list of transactions.
    fn build(self) -> Vec<Arc<TransactionSigned>> {
        self.transactions
    }
}

/// A helper type to create the pooled transactions message based on the negotiated version of the
/// session with the peer
enum PooledTransactionsHashesBuilder {
    Eth66(NewPooledTransactionHashes66),
    Eth68(NewPooledTransactionHashes68),
}

// === impl PooledTransactionsHashesBuilder ===

impl PooledTransactionsHashesBuilder {
    /// Push a transaction from the pool to the list.
    fn push_pooled<T: PoolTransaction>(&mut self, pooled_tx: Arc<ValidPoolTransaction<T>>) {
        match self {
            PooledTransactionsHashesBuilder::Eth66(msg) => msg.0.push(*pooled_tx.hash()),
            PooledTransactionsHashesBuilder::Eth68(msg) => {
                msg.hashes.push(*pooled_tx.hash());
                msg.sizes.push(pooled_tx.encoded_length());
                msg.types.push(pooled_tx.transaction.tx_type());
            }
        }
    }

    fn push(&mut self, tx: &PropagateTransaction) {
        match self {
            PooledTransactionsHashesBuilder::Eth66(msg) => msg.0.push(tx.hash()),
            PooledTransactionsHashesBuilder::Eth68(msg) => {
                msg.hashes.push(tx.hash());
                msg.sizes.push(tx.size);
                msg.types.push(tx.transaction.tx_type().into());
            }
        }
    }

    /// Create a builder for the negotiated version of the peer's session
    fn new(version: EthVersion) -> Self {
        match version {
            EthVersion::Eth66 | EthVersion::Eth67 => {
                PooledTransactionsHashesBuilder::Eth66(Default::default())
            }
            EthVersion::Eth68 => PooledTransactionsHashesBuilder::Eth68(Default::default()),
        }
    }

    fn build(self) -> NewPooledTransactionHashes {
        match self {
            PooledTransactionsHashesBuilder::Eth66(msg) => msg.into(),
            PooledTransactionsHashesBuilder::Eth68(msg) => msg.into(),
        }
    }
}

/// How we received the transactions.
enum TransactionSource {
    /// Transactions were broadcast to us via [`Transactions`] message.
    Broadcast,
    /// Transactions were sent as the response of [`fetcher::GetPooledTxRequest`] issued by us.
    Response,
}

// === impl TransactionSource ===

impl TransactionSource {
    /// Whether the transaction were sent as broadcast.
    fn is_broadcast(&self) -> bool {
        matches!(self, TransactionSource::Broadcast)
    }
}

/// Tracks a single peer in the context of [`TransactionsManager`].
#[derive(Debug)]
pub struct PeerMetadata {
    /// Optimistically keeps track of transactions that we know the peer has seen. Optimistic, in
    /// the sense that transactions are preemptively marked as seen by peer when they are sent to
    /// the peer.
    seen_transactions: LruCache<TxHash>,
    /// A communication channel directly to the peer's session task.
    request_tx: PeerRequestSender,
    /// negotiated version of the session.
    version: EthVersion,
    /// The peer's client version.
    client_version: Arc<str>,
}

impl PeerMetadata {
    /// Returns a new instance of [`PeerMetadata`].
    fn new(request_tx: PeerRequestSender, version: EthVersion, client_version: Arc<str>) -> Self {
        Self {
            seen_transactions: LruCache::new(
                NonZeroUsize::new(DEFAULT_CAPACITY_CACHE_SEEN_BY_PEER).expect("infallible"),
            ),
            request_tx,
            version,
            client_version,
        }
    }
}

/// Commands to send to the [`TransactionsManager`]
#[derive(Debug)]
enum TransactionsCommand {
    /// Propagate a transaction hash to the network.
    PropagateHash(B256),
    /// Propagate transaction hashes to a specific peer.
    PropagateHashesTo(Vec<B256>, PeerId),
    /// Request the list of active peer IDs from the [`TransactionsManager`].
    GetActivePeers(oneshot::Sender<HashSet<PeerId>>),
    /// Propagate a collection of full transactions to a specific peer.
    PropagateTransactionsTo(Vec<TxHash>, PeerId),
    /// Request transaction hashes known by specific peers from the [`TransactionsManager`].
    GetTransactionHashes {
        peers: Vec<PeerId>,
        tx: oneshot::Sender<HashMap<PeerId, HashSet<TxHash>>>,
    },
    /// Requests a clone of the sender sender channel to the peer.
    GetPeerSender {
        peer_id: PeerId,
        peer_request_sender: oneshot::Sender<Option<PeerRequestSender>>,
    },
}

/// All events related to transactions emitted by the network.
#[derive(Debug)]
pub enum NetworkTransactionEvent {
    /// Represents the event of receiving a list of transactions from a peer.
    ///
    /// This indicates transactions that were broadcasted to us from the peer.
    IncomingTransactions {
        /// The ID of the peer from which the transactions were received.
        peer_id: PeerId,
        /// The received transactions.
        msg: Transactions,
    },
    /// Represents the event of receiving a list of transaction hashes from a peer.
    IncomingPooledTransactionHashes {
        /// The ID of the peer from which the transaction hashes were received.
        peer_id: PeerId,
        /// The received new pooled transaction hashes.
        msg: NewPooledTransactionHashes,
    },
    /// Represents the event of receiving a `GetPooledTransactions` request from a peer.
    GetPooledTransactions {
        /// The ID of the peer from which the request was received.
        peer_id: PeerId,
        /// The received `GetPooledTransactions` request.
        request: GetPooledTransactions,
        /// The sender for responding to the request with a result of `PooledTransactions`.
        response: oneshot::Sender<RequestResult<PooledTransactions>>,
    },
    /// Represents the event of receiving a `GetTransactionsHandle` request.
    GetTransactionsHandle(oneshot::Sender<Option<TransactionsHandle>>),
}

/// Tracks stats about the [`TransactionsManager`].
#[derive(Debug)]
pub struct PendingPoolImportsInfo {
    /// Number of transactions about to be inserted into the pool.
    pending_pool_imports: Arc<AtomicUsize>,
    /// Max number of transactions allowed to be imported concurrently.
    max_pending_pool_imports: usize,
}

impl PendingPoolImportsInfo {
    /// Returns a new [`PendingPoolImportsInfo`].
    pub fn new(max_pending_pool_imports: usize) -> Self {
        Self { pending_pool_imports: Arc::new(AtomicUsize::default()), max_pending_pool_imports }
    }

    /// Returns `true` if the number of pool imports is under a given tolerated max.
    pub fn has_capacity(&self, max_pending_pool_imports: usize) -> bool {
        self.pending_pool_imports.load(Ordering::Relaxed) < max_pending_pool_imports
    }
}

impl Default for PendingPoolImportsInfo {
    fn default() -> Self {
        Self::new(DEFAULT_MAX_COUNT_PENDING_POOL_IMPORTS)
    }
}

#[cfg(test)]
mod tests {
    use super::*;
    use crate::{test_utils::Testnet, NetworkConfigBuilder, NetworkManager};
    use alloy_rlp::Decodable;
    use constants::tx_fetcher::DEFAULT_MAX_COUNT_FALLBACK_PEERS;
    use futures::FutureExt;
    use reth_interfaces::sync::{NetworkSyncUpdater, SyncState};
    use reth_network_api::NetworkInfo;
    use reth_primitives::hex;
    use reth_provider::test_utils::NoopProvider;
    use reth_transaction_pool::test_utils::{testing_pool, MockTransaction};
    use secp256k1::SecretKey;
    use std::{future::poll_fn, hash};
    use tests::fetcher::TxFetchMetadata;

    async fn new_tx_manager() -> TransactionsManager<impl TransactionPool> {
        let secret_key = SecretKey::new(&mut rand::thread_rng());
        let client = NoopProvider::default();

        let config = NetworkConfigBuilder::new(secret_key)
            // let OS choose port
            .listener_port(0)
            .disable_discovery()
            .build(client);

        let pool = testing_pool();

        let transactions_manager_config = config.transactions_manager_config.clone();
        let (_network_handle, _network, transactions, _) = NetworkManager::new(config)
            .await
            .unwrap()
            .into_builder()
            .transactions(pool.clone(), transactions_manager_config)
            .split_with_handle();

        transactions
    }

    pub(super) fn default_cache<T: hash::Hash + Eq>() -> LruCache<T> {
        let limit = NonZeroUsize::new(DEFAULT_MAX_COUNT_FALLBACK_PEERS.into()).unwrap();
        LruCache::new(limit)
    }

    // Returns (peer, channel-to-send-get-pooled-tx-response-on).
    pub(super) fn new_mock_session(
        peer_id: PeerId,
        version: EthVersion,
    ) -> (PeerMetadata, mpsc::Receiver<PeerRequest>) {
        let (to_mock_session_tx, to_mock_session_rx) = mpsc::channel(1);

        (
            PeerMetadata::new(
                PeerRequestSender::new(peer_id, to_mock_session_tx),
                version,
                Arc::from(""),
            ),
            to_mock_session_rx,
        )
    }

    #[tokio::test(flavor = "multi_thread")]
    async fn test_ignored_tx_broadcasts_while_initially_syncing() {
        reth_tracing::init_test_tracing();
        let net = Testnet::create(3).await;

        let mut handles = net.handles();
        let handle0 = handles.next().unwrap();
        let handle1 = handles.next().unwrap();

        drop(handles);
        let handle = net.spawn();

        let listener0 = handle0.event_listener();
        handle0.add_peer(*handle1.peer_id(), handle1.local_addr());
        let secret_key = SecretKey::new(&mut rand::thread_rng());

        let client = NoopProvider::default();
        let pool = testing_pool();
        let config = NetworkConfigBuilder::new(secret_key)
            .disable_discovery()
            .listener_port(0)
            .build(client);
        let transactions_manager_config = config.transactions_manager_config.clone();
        let (network_handle, network, mut transactions, _) = NetworkManager::new(config)
            .await
            .unwrap()
            .into_builder()
            .transactions(pool.clone(), transactions_manager_config)
            .split_with_handle();

        tokio::task::spawn(network);

        // go to syncing (pipeline sync)
        network_handle.update_sync_state(SyncState::Syncing);
        assert!(NetworkInfo::is_syncing(&network_handle));
        assert!(NetworkInfo::is_initially_syncing(&network_handle));

        // wait for all initiator connections
        let mut established = listener0.take(2);
        while let Some(ev) = established.next().await {
            match ev {
                NetworkEvent::SessionEstablished {
                    peer_id,
                    remote_addr,
                    client_version,
                    capabilities,
                    messages,
                    status,
                    version,
                } => {
                    // to insert a new peer in transactions peerset
                    transactions.on_network_event(NetworkEvent::SessionEstablished {
                        peer_id,
                        remote_addr,
                        client_version,
                        capabilities,
                        messages,
                        status,
                        version,
                    })
                }
                NetworkEvent::PeerAdded(_peer_id) => continue,
                ev => {
                    panic!("unexpected event {ev:?}")
                }
            }
        }
        // random tx: <https://etherscan.io/getRawTx?tx=0x9448608d36e721ef403c53b00546068a6474d6cbab6816c3926de449898e7bce>
        let input = hex!("02f871018302a90f808504890aef60826b6c94ddf4c5025d1a5742cf12f74eec246d4432c295e487e09c3bbcc12b2b80c080a0f21a4eacd0bf8fea9c5105c543be5a1d8c796516875710fafafdf16d16d8ee23a001280915021bb446d1973501a67f93d2b38894a514b976e7b46dc2fe54598d76");
        let signed_tx = TransactionSigned::decode(&mut &input[..]).unwrap();
        transactions.on_network_tx_event(NetworkTransactionEvent::IncomingTransactions {
            peer_id: *handle1.peer_id(),
            msg: Transactions(vec![signed_tx.clone()]),
        });
        poll_fn(|cx| {
            let _ = transactions.poll_unpin(cx);
            Poll::Ready(())
        })
        .await;
        assert!(pool.is_empty());
        handle.terminate().await;
    }

    #[tokio::test(flavor = "multi_thread")]
    async fn test_tx_broadcasts_through_two_syncs() {
        reth_tracing::init_test_tracing();
        let net = Testnet::create(3).await;

        let mut handles = net.handles();
        let handle0 = handles.next().unwrap();
        let handle1 = handles.next().unwrap();

        drop(handles);
        let handle = net.spawn();

        let listener0 = handle0.event_listener();
        handle0.add_peer(*handle1.peer_id(), handle1.local_addr());
        let secret_key = SecretKey::new(&mut rand::thread_rng());

        let client = NoopProvider::default();
        let pool = testing_pool();
        let config = NetworkConfigBuilder::new(secret_key)
            .disable_discovery()
            .listener_port(0)
            .build(client);
        let transactions_manager_config = config.transactions_manager_config.clone();
        let (network_handle, network, mut transactions, _) = NetworkManager::new(config)
            .await
            .unwrap()
            .into_builder()
            .transactions(pool.clone(), transactions_manager_config)
            .split_with_handle();

        tokio::task::spawn(network);

        // go to syncing (pipeline sync) to idle and then to syncing (live)
        network_handle.update_sync_state(SyncState::Syncing);
        assert!(NetworkInfo::is_syncing(&network_handle));
        network_handle.update_sync_state(SyncState::Idle);
        assert!(!NetworkInfo::is_syncing(&network_handle));
        network_handle.update_sync_state(SyncState::Syncing);
        assert!(NetworkInfo::is_syncing(&network_handle));

        // wait for all initiator connections
        let mut established = listener0.take(2);
        while let Some(ev) = established.next().await {
            match ev {
                NetworkEvent::SessionEstablished {
                    peer_id,
                    remote_addr,
                    client_version,
                    capabilities,
                    messages,
                    status,
                    version,
                } => {
                    // to insert a new peer in transactions peerset
                    transactions.on_network_event(NetworkEvent::SessionEstablished {
                        peer_id,
                        remote_addr,
                        client_version,
                        capabilities,
                        messages,
                        status,
                        version,
                    })
                }
                NetworkEvent::PeerAdded(_peer_id) => continue,
                ev => {
                    panic!("unexpected event {ev:?}")
                }
            }
        }
        // random tx: <https://etherscan.io/getRawTx?tx=0x9448608d36e721ef403c53b00546068a6474d6cbab6816c3926de449898e7bce>
        let input = hex!("02f871018302a90f808504890aef60826b6c94ddf4c5025d1a5742cf12f74eec246d4432c295e487e09c3bbcc12b2b80c080a0f21a4eacd0bf8fea9c5105c543be5a1d8c796516875710fafafdf16d16d8ee23a001280915021bb446d1973501a67f93d2b38894a514b976e7b46dc2fe54598d76");
        let signed_tx = TransactionSigned::decode(&mut &input[..]).unwrap();
        transactions.on_network_tx_event(NetworkTransactionEvent::IncomingTransactions {
            peer_id: *handle1.peer_id(),
            msg: Transactions(vec![signed_tx.clone()]),
        });
        poll_fn(|cx| {
            let _ = transactions.poll_unpin(cx);
            Poll::Ready(())
        })
        .await;
        assert!(!NetworkInfo::is_initially_syncing(&network_handle));
        assert!(NetworkInfo::is_syncing(&network_handle));
        assert!(!pool.is_empty());
        handle.terminate().await;
    }

    #[tokio::test(flavor = "multi_thread")]
    async fn test_handle_incoming_transactions() {
        reth_tracing::init_test_tracing();
        let net = Testnet::create(3).await;

        let mut handles = net.handles();
        let handle0 = handles.next().unwrap();
        let handle1 = handles.next().unwrap();

        drop(handles);
        let handle = net.spawn();

        let listener0 = handle0.event_listener();

        handle0.add_peer(*handle1.peer_id(), handle1.local_addr());
        let secret_key = SecretKey::new(&mut rand::thread_rng());

        let client = NoopProvider::default();
        let pool = testing_pool();
        let config = NetworkConfigBuilder::new(secret_key)
            .disable_discovery()
            .listener_port(0)
            .build(client);
        let transactions_manager_config = config.transactions_manager_config.clone();
        let (network_handle, network, mut transactions, _) = NetworkManager::new(config)
            .await
            .unwrap()
            .into_builder()
            .transactions(pool.clone(), transactions_manager_config)
            .split_with_handle();
        tokio::task::spawn(network);

        network_handle.update_sync_state(SyncState::Idle);

        assert!(!NetworkInfo::is_syncing(&network_handle));

        // wait for all initiator connections
        let mut established = listener0.take(2);
        while let Some(ev) = established.next().await {
            match ev {
                NetworkEvent::SessionEstablished {
                    peer_id,
                    remote_addr,
                    client_version,
                    capabilities,
                    messages,
                    status,
                    version,
                } => {
                    // to insert a new peer in transactions peerset
                    transactions.on_network_event(NetworkEvent::SessionEstablished {
                        peer_id,
                        remote_addr,
                        client_version,
                        capabilities,
                        messages,
                        status,
                        version,
                    })
                }
                NetworkEvent::PeerAdded(_peer_id) => continue,
                ev => {
                    panic!("unexpected event {ev:?}")
                }
            }
        }
        // random tx: <https://etherscan.io/getRawTx?tx=0x9448608d36e721ef403c53b00546068a6474d6cbab6816c3926de449898e7bce>
        let input = hex!("02f871018302a90f808504890aef60826b6c94ddf4c5025d1a5742cf12f74eec246d4432c295e487e09c3bbcc12b2b80c080a0f21a4eacd0bf8fea9c5105c543be5a1d8c796516875710fafafdf16d16d8ee23a001280915021bb446d1973501a67f93d2b38894a514b976e7b46dc2fe54598d76");
        let signed_tx = TransactionSigned::decode(&mut &input[..]).unwrap();
        transactions.on_network_tx_event(NetworkTransactionEvent::IncomingTransactions {
            peer_id: *handle1.peer_id(),
            msg: Transactions(vec![signed_tx.clone()]),
        });
        assert_eq!(
            *handle1.peer_id(),
            transactions.transactions_by_peers.get(&signed_tx.hash()).unwrap()[0]
        );

        // advance the transaction manager future
        poll_fn(|cx| {
            let _ = transactions.poll_unpin(cx);
            Poll::Ready(())
        })
        .await;

        assert!(!pool.is_empty());
        assert!(pool.get(&signed_tx.hash).is_some());
        handle.terminate().await;
    }

    #[tokio::test(flavor = "multi_thread")]
    async fn test_on_get_pooled_transactions_network() {
        reth_tracing::init_test_tracing();
        let net = Testnet::create(2).await;

        let mut handles = net.handles();
        let handle0 = handles.next().unwrap();
        let handle1 = handles.next().unwrap();

        drop(handles);
        let handle = net.spawn();

        let listener0 = handle0.event_listener();

        handle0.add_peer(*handle1.peer_id(), handle1.local_addr());
        let secret_key = SecretKey::new(&mut rand::thread_rng());

        let client = NoopProvider::default();
        let pool = testing_pool();
        let config = NetworkConfigBuilder::new(secret_key)
            .disable_discovery()
            .listener_port(0)
            .build(client);
        let transactions_manager_config = config.transactions_manager_config.clone();
        let (network_handle, network, mut transactions, _) = NetworkManager::new(config)
            .await
            .unwrap()
            .into_builder()
            .transactions(pool.clone(), transactions_manager_config)
            .split_with_handle();
        tokio::task::spawn(network);

        network_handle.update_sync_state(SyncState::Idle);

        assert!(!NetworkInfo::is_syncing(&network_handle));

        // wait for all initiator connections
        let mut established = listener0.take(2);
        while let Some(ev) = established.next().await {
            match ev {
                NetworkEvent::SessionEstablished {
                    peer_id,
                    remote_addr,
                    client_version,
                    capabilities,
                    messages,
                    status,
                    version,
                } => transactions.on_network_event(NetworkEvent::SessionEstablished {
                    peer_id,
                    remote_addr,
                    client_version,
                    capabilities,
                    messages,
                    status,
                    version,
                }),
                NetworkEvent::PeerAdded(_peer_id) => continue,
                ev => {
                    panic!("unexpected event {ev:?}")
                }
            }
        }
        handle.terminate().await;

        let tx = MockTransaction::eip1559();
        let _ = transactions
            .pool
            .add_transaction(reth_transaction_pool::TransactionOrigin::External, tx.clone())
            .await;

        let request = GetPooledTransactions(vec![tx.get_hash()]);

        let (send, receive) = oneshot::channel::<RequestResult<PooledTransactions>>();

        transactions.on_network_tx_event(NetworkTransactionEvent::GetPooledTransactions {
            peer_id: *handle1.peer_id(),
            request,
            response: send,
        });

        match receive.await.unwrap() {
            Ok(PooledTransactions(transactions)) => {
                assert_eq!(transactions.len(), 1);
            }
            Err(e) => {
                panic!("error: {:?}", e);
            }
        }
    }

    #[tokio::test]
    async fn test_max_retries_tx_request() {
        reth_tracing::init_test_tracing();

        let mut tx_manager = new_tx_manager().await;
        let tx_fetcher = &mut tx_manager.transaction_fetcher;

        let peer_id_1 = PeerId::new([1; 64]);
        let peer_id_2 = PeerId::new([2; 64]);
        let eth_version = EthVersion::Eth66;
        let seen_hashes = [B256::from_slice(&[1; 32]), B256::from_slice(&[2; 32])];

        let (mut peer_1, mut to_mock_session_rx) = new_mock_session(peer_id_1, eth_version);
        // mark hashes as seen by peer so it can fish them out from the cache for hashes pending
        // fetch
        peer_1.seen_transactions.insert(seen_hashes[0]);
        peer_1.seen_transactions.insert(seen_hashes[1]);
        tx_manager.peers.insert(peer_id_1, peer_1);

        // hashes are seen and currently not inflight, with one fallback peer, and are buffered
        // for first retry in reverse order to make index 0 lru
        let retries = 1;
        let mut backups = default_cache();
        backups.insert(peer_id_1);
        tx_fetcher
            .hashes_fetch_inflight_and_pending_fetch
            .insert(seen_hashes[1], TxFetchMetadata::new(retries, backups.clone(), None));
        tx_fetcher
            .hashes_fetch_inflight_and_pending_fetch
            .insert(seen_hashes[0], TxFetchMetadata::new(retries, backups, None));
        tx_fetcher.hashes_pending_fetch.insert(seen_hashes[1]);
        tx_fetcher.hashes_pending_fetch.insert(seen_hashes[0]);

        // peer_1 is idle
        assert!(tx_fetcher.is_idle(&peer_id_1));

        // sends request for buffered hashes to peer_1
        tx_fetcher.on_fetch_pending_hashes(&tx_manager.peers, |_| true, || ());

        let tx_fetcher = &mut tx_manager.transaction_fetcher;

        assert!(tx_fetcher.hashes_pending_fetch.is_empty());
        // as long as request is in inflight peer_1 is not idle
        assert!(!tx_fetcher.is_idle(&peer_id_1));

        // mock session of peer_1 receives request
        let req = to_mock_session_rx
            .recv()
            .await
            .expect("peer_1 session should receive request with buffered hashes");
        let PeerRequest::GetPooledTransactions { request, response } = req else { unreachable!() };
        let GetPooledTransactions(hashes) = request;

        assert_eq!(hashes, seen_hashes);

        // fail request to peer_1
        response
            .send(Err(RequestError::BadResponse))
            .expect("should send peer_1 response to tx manager");
        let Some(FetchEvent::FetchError { peer_id, .. }) = tx_fetcher.next().await else {
            unreachable!()
        };

        // request has resolved, peer_1 is idle again
        assert!(tx_fetcher.is_idle(&peer_id));
        // failing peer_1's request buffers requested hashes for retry
        assert_eq!(tx_fetcher.hashes_pending_fetch.len(), 2);

        let (peer_2, mut to_mock_session_rx) = new_mock_session(peer_id_2, eth_version);
        tx_manager.peers.insert(peer_id_2, peer_2);

        // peer_2 announces same hashes as peer_1
        let msg =
            NewPooledTransactionHashes::Eth66(NewPooledTransactionHashes66(seen_hashes.to_vec()));
        tx_manager.on_new_pooled_transaction_hashes(peer_id_2, msg);

        let tx_fetcher = &mut tx_manager.transaction_fetcher;

        // since hashes are already seen, no changes to length of unknown hashes
        assert_eq!(tx_fetcher.hashes_fetch_inflight_and_pending_fetch.len(), 2);
        // but hashes are taken out of buffer and packed into request to peer_2
        assert!(tx_fetcher.hashes_pending_fetch.is_empty());

        // mock session of peer_2 receives request
        let req = to_mock_session_rx
            .recv()
            .await
            .expect("peer_2 session should receive request with buffered hashes");
        let PeerRequest::GetPooledTransactions { response, .. } = req else { unreachable!() };

        // report failed request to tx manager
        response
            .send(Err(RequestError::BadResponse))
            .expect("should send peer_2 response to tx manager");
        let Some(FetchEvent::FetchError { .. }) = tx_fetcher.next().await else { unreachable!() };

        // `MAX_REQUEST_RETRIES_PER_TX_HASH`, 2, for hashes reached so this time won't be buffered
        // for retry
        assert!(tx_fetcher.hashes_pending_fetch.is_empty());
    }
}<|MERGE_RESOLUTION|>--- conflicted
+++ resolved
@@ -369,13 +369,8 @@
         } = poll_durations;
 
         // update metrics for whole poll function
-<<<<<<< HEAD
-        metrics.duration_poll_tx_manager.set(start.elapsed());
-        // update metrics for nested items
-=======
         metrics.duration_poll_tx_manager.set(start.elapsed().as_secs_f64());
-        // update poll metrics for nested streams
->>>>>>> 00ac218d
+        // update metrics for nested expressions
         metrics.acc_duration_poll_network_events.set(acc_network_events.as_secs_f64());
         metrics.acc_duration_poll_pending_pool_imports.set(acc_pending_imports.as_secs_f64());
         metrics.acc_duration_poll_transaction_events.set(acc_tx_events.as_secs_f64());
