//! Transactions management for the p2p network.
//!
//! `TransactionFetcher` is responsible for rate limiting and retry logic for fetching
//! transactions. Upon receiving an announcement, functionality of the `TransactionFetcher` is
//! used for filtering out hashes 1) for which the tx is already known and 2) unknown but the hash
//! is already seen in a previous announcement. The hashes that remain from an announcement are
//! then packed into a request with respect to the [`EthVersion`] of the announcement. Any hashes
//! that don't fit into the request, are buffered in the `TransactionFetcher`. If on the other
//! hand, space remains, hashes that the peer has previously announced are taken out of buffered
//! hashes to fill the request up. The [`GetPooledTransactions`] request is then sent to the
//! peer's session, this marks the peer as active with respect to
//! `fetcher::MAX_CONCURRENT_TX_REQUESTS_PER_PEER`.
//!
//! When a peer buffers hashes in the `TransactionsManager::on_new_pooled_transaction_hashes`
//! pipeline, it is stored as fallback peer for those hashes. When [`TransactionsManager`] is
//! polled, it checks if any of fallback peer is idle. If so, it packs a request for that peer,
//! filling it from the buffered hashes. It does so until there are no more idle peers or until
//! the hashes buffer is empty.
//!
//! If a [`GetPooledTransactions`] request resolves with an error, the hashes in the request are
//! buffered with respect to `MAX_REQUEST_RETRIES_PER_TX_HASH`. So is the case if the request
//! resolves with partial success, that is some of the requested hashes are not in the response,
//! these are then buffered.
//!
//! Most healthy peers will send the same hashes in their announcements, as RLPx is a gossip
//! protocol. This means it's unlikely, that a valid hash, will be buffered for very long
//! before it's re-tried. Nonetheless, the capacity of the buffered hashes cache must be large
//! enough to buffer many hashes during network failure, to allow for recovery.

use crate::{
    cache::LruCache,
    manager::NetworkEvent,
    message::{PeerRequest, PeerRequestSender},
    metrics::{TransactionsManagerMetrics, NETWORK_POOL_TRANSACTIONS_SCOPE},
    NetworkEvents, NetworkHandle,
};
use futures::{stream::FuturesUnordered, Future, StreamExt};
use reth_eth_wire::{
    EthVersion, GetPooledTransactions, HandleAnnouncement, NewPooledTransactionHashes,
    NewPooledTransactionHashes66, NewPooledTransactionHashes68, PooledTransactions, Transactions,
    ValidTxHashes,
};
use reth_interfaces::{
    p2p::error::{RequestError, RequestResult},
    sync::SyncStateProvider,
};
use reth_metrics::common::mpsc::UnboundedMeteredReceiver;
use reth_network_api::{Peers, ReputationChangeKind};
use reth_primitives::{
    FromRecoveredPooledTransaction, PeerId, PooledTransactionsElement, TransactionSigned, TxHash,
    B256,
};
use reth_transaction_pool::{
    error::PoolResult, GetPooledTransactionLimit, PoolTransaction, PropagateKind,
    PropagatedTransactions, TransactionPool, ValidPoolTransaction,
};
use std::{
    cmp::max,
    collections::{hash_map::Entry, HashMap, HashSet},
    num::NonZeroUsize,
    pin::Pin,
    sync::{
        atomic::{AtomicUsize, Ordering},
        Arc,
    },
    task::{Context, Poll},
};
use tokio::sync::{mpsc, oneshot, oneshot::error::RecvError};
use tokio_stream::wrappers::{ReceiverStream, UnboundedReceiverStream};
use tracing::{debug, trace};

mod fetcher;
mod validation;

use fetcher::{
    FetchEvent, TransactionFetcher, DEFAULT_MAX_CONCURRENT_TX_REQUESTS,
    GET_POOLED_TRANSACTION_SOFT_LIMIT_NUM_HASHES,
};
pub use validation::*;

/// Cache limit of transactions to keep track of for a single peer, that the peer's pool and local
/// pool have in common.
const CAPACITY_CACHE_TRANSACTION_HASHES_SEEN_BY_PEER_AND_IN_POOL: usize = 7 * 1024;

/// Cache limit of transactions to keep track of for a single peer, that are in the peer's pool
/// but maybe not in the local pool yet.
const CAPACITY_CACHE_TRANSACTION_HASHES_SENT_BY_PEER_AND_MAYBE_IN_POOL: usize = 3 * 1024;

/// Soft limit for NewPooledTransactions
const SOFT_LIMIT_COUNT_HASHES_IN_NEW_POOLED_TRANSACTIONS_MEMPOOL_PACKET: usize = 4096;

/// Soft limit for the message of full transactions in bytes.
const SOFT_LIMIT_BYTE_SIZE_FULL_TRANSACTIONS_MEMPOOL_MESSAGE: usize = 128 * 1024;

/// Soft limit for the response size of a [`GetPooledTransactions`] message (128 KiB) in bytes.
/// Standard maximum response size is 2 MiB. See specs
///
/// <https://github.com/ethereum/devp2p/blob/master/caps/eth.md#protocol-messages>.
const SOFT_LIMIT_BYTE_SIZE_POOLED_TRANSACTIONS_RESPONSE_MESSAGE: usize = 128 * 1024;

/// Default maximum pending pool imports to tolerate.
const DEFAULT_MAX_PENDING_POOL_IMPORTS: usize =
    GET_POOLED_TRANSACTION_SOFT_LIMIT_NUM_HASHES * DEFAULT_MAX_CONCURRENT_TX_REQUESTS as usize;

/// The future for inserting a function into the pool
pub type PoolImportFuture = Pin<Box<dyn Future<Output = Vec<PoolResult<TxHash>>> + Send + 'static>>;

/// Api to interact with [`TransactionsManager`] task.
#[derive(Debug, Clone)]
pub struct TransactionsHandle {
    /// Command channel to the [`TransactionsManager`]
    manager_tx: mpsc::UnboundedSender<TransactionsCommand>,
}

/// Implementation of the `TransactionsHandle` API.
impl TransactionsHandle {
    fn send(&self, cmd: TransactionsCommand) {
        let _ = self.manager_tx.send(cmd);
    }

    /// Fetch the [`PeerRequestSender`] for the given peer.
    async fn peer_handle(&self, peer_id: PeerId) -> Result<Option<PeerRequestSender>, RecvError> {
        let (tx, rx) = oneshot::channel();
        self.send(TransactionsCommand::GetPeerSender { peer_id, peer_request_sender: tx });
        rx.await
    }

    /// Requests the transactions directly from the given peer.
    ///
    /// Returns `None` if the peer is not connected.
    ///
    /// **Note**: this returns the response from the peer as received.
    pub async fn get_pooled_transactions_from(
        &self,
        peer_id: PeerId,
        hashes: Vec<B256>,
    ) -> Result<Option<Vec<PooledTransactionsElement>>, RequestError> {
        let Some(peer) = self.peer_handle(peer_id).await? else { return Ok(None) };

        let (tx, rx) = oneshot::channel();
        let request = PeerRequest::GetPooledTransactions { request: hashes.into(), response: tx };
        peer.try_send(request).ok();

        rx.await?.map(|res| Some(res.0))
    }

    /// Manually propagate the transaction that belongs to the hash.
    pub fn propagate(&self, hash: TxHash) {
        self.send(TransactionsCommand::PropagateHash(hash))
    }

    /// Manually propagate the transaction hash to a specific peer.
    ///
    /// Note: this only propagates if the pool contains the transaction.
    pub fn propagate_hash_to(&self, hash: TxHash, peer: PeerId) {
        self.propagate_hashes_to(Some(hash), peer)
    }

    /// Manually propagate the transaction hashes to a specific peer.
    ///
    /// Note: this only propagates the transactions that are known to the pool.
    pub fn propagate_hashes_to(&self, hash: impl IntoIterator<Item = TxHash>, peer: PeerId) {
        self.send(TransactionsCommand::PropagateHashesTo(hash.into_iter().collect(), peer))
    }

    /// Request the active peer IDs from the [`TransactionsManager`].
    pub async fn get_active_peers(&self) -> Result<HashSet<PeerId>, RecvError> {
        let (tx, rx) = oneshot::channel();
        self.send(TransactionsCommand::GetActivePeers(tx));
        rx.await
    }

    /// Manually propagate full transactions to a specific peer.
    pub fn propagate_transactions_to(&self, transactions: Vec<TxHash>, peer: PeerId) {
        self.send(TransactionsCommand::PropagateTransactionsTo(transactions, peer))
    }

    /// Request the transaction hashes known by specific peers.
    pub async fn get_transaction_hashes(
        &self,
        peers: Vec<PeerId>,
    ) -> Result<HashMap<PeerId, HashSet<TxHash>>, RecvError> {
        let (tx, rx) = oneshot::channel();
        self.send(TransactionsCommand::GetTransactionHashes { peers, tx });
        rx.await
    }

    /// Request the transaction hashes known by a specific peer.
    pub async fn get_peer_transaction_hashes(
        &self,
        peer: PeerId,
    ) -> Result<HashSet<TxHash>, RecvError> {
        let res = self.get_transaction_hashes(vec![peer]).await?;
        Ok(res.into_values().next().unwrap_or_default())
    }
}

/// Manages transactions on top of the p2p network.
///
/// This can be spawned to another task and is supposed to be run as background service while
/// [`TransactionsHandle`] is used as frontend to send commands to.
///
/// The [`TransactionsManager`] is responsible for:
///    - handling incoming eth messages for transactions.
///    - serving transaction requests.
///    - propagate transactions
///
/// This type communicates with the [`NetworkManager`](crate::NetworkManager) in both directions.
///   - receives incoming network messages.
///   - sends messages to dispatch (responses, propagate tx)
///
/// It is directly connected to the [`TransactionPool`] to retrieve requested transactions and
/// propagate new transactions over the network.
#[derive(Debug)]
#[must_use = "Manager does nothing unless polled."]
pub struct TransactionsManager<Pool> {
    /// Access to the transaction pool.
    pool: Pool,
    /// Network access.
    network: NetworkHandle,
    /// Subscriptions to all network related events.
    ///
    /// From which we get all new incoming transaction related messages.
    network_events: UnboundedReceiverStream<NetworkEvent>,
    /// Transaction fetcher to handle inflight and missing transaction requests.
    transaction_fetcher: TransactionFetcher,
    /// All currently pending transactions grouped by peers.
    ///
    /// This way we can track incoming transactions and prevent multiple pool imports for the same
    /// transaction
    transactions_by_peers: HashMap<TxHash, Vec<PeerId>>,
    /// Transactions that are currently imported into the `Pool`
    pool_imports: FuturesUnordered<PoolImportFuture>,
    /// Stats on pool imports that help the node self-monitor.
    pool_imports_info: PoolImportsInfo,
    /// All the connected peers.
    peers: HashMap<PeerId, Peer>,
    /// Send half for the command channel.
    command_tx: mpsc::UnboundedSender<TransactionsCommand>,
    /// Incoming commands from [`TransactionsHandle`].
    command_rx: UnboundedReceiverStream<TransactionsCommand>,
    /// Incoming commands from [`TransactionsHandle`].
    pending_transactions: ReceiverStream<TxHash>,
    /// Incoming events from the [`NetworkManager`](crate::NetworkManager).
    transaction_events: UnboundedMeteredReceiver<NetworkTransactionEvent>,
    /// TransactionsManager metrics
    metrics: TransactionsManagerMetrics,
}

impl<Pool: TransactionPool> TransactionsManager<Pool> {
    /// Sets up a new instance.
    ///
    /// Note: This expects an existing [`NetworkManager`](crate::NetworkManager) instance.
    pub fn new(
        network: NetworkHandle,
        pool: Pool,
        from_network: mpsc::UnboundedReceiver<NetworkTransactionEvent>,
    ) -> Self {
        let network_events = network.event_listener();
        let (command_tx, command_rx) = mpsc::unbounded_channel();

        // install a listener for new pending transactions that are allowed to be propagated over
        // the network
        let pending = pool.pending_transactions_listener();

        Self {
            pool,
            network,
            network_events,
            transaction_fetcher: Default::default(),
            transactions_by_peers: Default::default(),
            pool_imports: Default::default(),
            peers: Default::default(),
            command_tx,
            command_rx: UnboundedReceiverStream::new(command_rx),
            pending_transactions: ReceiverStream::new(pending),
            transaction_events: UnboundedMeteredReceiver::new(
                from_network,
                NETWORK_POOL_TRANSACTIONS_SCOPE,
            ),
            metrics: Default::default(),
            pool_imports_info: PoolImportsInfo::new(DEFAULT_MAX_PENDING_POOL_IMPORTS),
        }
    }
}

// === impl TransactionsManager ===

impl<Pool> TransactionsManager<Pool>
where
    Pool: TransactionPool,
{
    /// Returns a new handle that can send commands to this type.
    pub fn handle(&self) -> TransactionsHandle {
        TransactionsHandle { manager_tx: self.command_tx.clone() }
    }
}

impl<Pool> TransactionsManager<Pool>
where
    Pool: TransactionPool + 'static,
{
    #[inline]
    fn update_request_metrics(&self) {
        self.metrics
            .inflight_transaction_requests
            .set(self.transaction_fetcher.inflight_requests.len() as f64);
    }

    /// Request handler for an incoming request for transactions
    fn on_get_pooled_transactions(
        &mut self,
        peer_id: PeerId,
        request: GetPooledTransactions,
        response: oneshot::Sender<RequestResult<PooledTransactions>>,
    ) {
        if let Some(peer) = self.peers.get_mut(&peer_id) {
            if self.network.tx_gossip_disabled() {
                let _ = response.send(Ok(PooledTransactions::default()));
                return
            }
            let transactions = self.pool.get_pooled_transaction_elements(
                request.0,
                GetPooledTransactionLimit::ResponseSizeSoftLimit(
                    SOFT_LIMIT_BYTE_SIZE_POOLED_TRANSACTIONS_RESPONSE_MESSAGE,
                ),
            );

            // we sent a response at which point we assume that the peer is aware of the
            // transactions
            peer.seen_transactions
                .extend_seen_by_peer_and_in_pool(transactions.iter().map(|tx| *tx.hash()));

            let resp = PooledTransactions(transactions);
            let _ = response.send(Ok(resp));
        }
    }

    /// Invoked when a new transaction is pending in the local pool.
    ///
    /// When new transactions appear in the pool, we propagate them to the network using the
    /// `Transactions` and `NewPooledTransactionHashes` messages. The Transactions message relays
    /// complete transaction objects and is typically sent to a small, random fraction of connected
    /// peers.
    ///
    /// All other peers receive a notification of the transaction hash and can request the
    /// complete transaction object if it is unknown to them. The dissemination of complete
    /// transactions to a fraction of peers usually ensures that all nodes receive the transaction
    /// and won't need to request it.
    fn on_new_transactions(&mut self, hashes: Vec<TxHash>) {
        // Nothing to propagate while initially syncing
        if self.network.is_initially_syncing() {
            return
        }
        if self.network.tx_gossip_disabled() {
            return
        }

        trace!(target: "net::tx", num_hashes=?hashes.len(), "Start propagating transactions");

        // This fetches all transaction from the pool, including the blob transactions, which are
        // only ever sent as hashes.
        let propagated = self.propagate_transactions(
            self.pool.get_all(hashes).into_iter().map(PropagateTransaction::new).collect(),
        );

        // notify pool so events get fired
        self.pool.on_propagated(propagated);
    }

    /// Propagate the transactions to all connected peers either as full objects or hashes
    ///
    /// The message for new pooled hashes depends on the negotiated version of the stream.
    /// See [NewPooledTransactionHashes]
    ///
    /// Note: EIP-4844 are disallowed from being broadcast in full and are only ever sent as hashes, see also <https://eips.ethereum.org/EIPS/eip-4844#networking>.
    fn propagate_transactions(
        &mut self,
        to_propagate: Vec<PropagateTransaction>,
    ) -> PropagatedTransactions {
        let mut propagated = PropagatedTransactions::default();
        if self.network.tx_gossip_disabled() {
            return propagated
        }

        // send full transactions to a fraction fo the connected peers (square root of the total
        // number of connected peers)
        let max_num_full = (self.peers.len() as f64).sqrt() as usize + 1;

        // Note: Assuming ~random~ order due to random state of the peers map hasher
        for (peer_idx, (peer_id, peer)) in self.peers.iter_mut().enumerate() {
            // filter all transactions unknown to the peer
            let mut hashes = PooledTransactionsHashesBuilder::new(peer.version);
            let mut full_transactions = FullTransactionsBuilder::default();

            // Iterate through the transactions to propagate and fill the hashes and full
            // transaction lists, before deciding whether or not to send full transactions to the
            // peer.
            for tx in to_propagate.iter() {
                if !peer.seen_transactions.has_seen_transaction(&tx.hash()) {
                    peer.seen_transactions.seen_by_peer_and_in_pool(tx.hash());

                    hashes.push(tx);

                    // Do not send full 4844 transaction hashes to peers.
                    //
                    //  Nodes MUST NOT automatically broadcast blob transactions to their peers.
                    //  Instead, those transactions are only announced using
                    //  `NewPooledTransactionHashes` messages, and can then be manually requested
                    //  via `GetPooledTransactions`.
                    //
                    // From: <https://eips.ethereum.org/EIPS/eip-4844#networking>
                    if !tx.transaction.is_eip4844() {
                        full_transactions.push(tx);
                    }
                }
            }
            let mut new_pooled_hashes = hashes.build();

            if !new_pooled_hashes.is_empty() {
                // determine whether to send full tx objects or hashes. If there are no full
                // transactions, try to send hashes.
                if peer_idx > max_num_full || full_transactions.is_empty() {
                    // enforce tx soft limit per message for the (unlikely) event the number of
                    // hashes exceeds it
                    new_pooled_hashes.truncate(
                        SOFT_LIMIT_COUNT_HASHES_IN_NEW_POOLED_TRANSACTIONS_MEMPOOL_PACKET,
                    );

                    for hash in new_pooled_hashes.iter_hashes().copied() {
                        propagated.0.entry(hash).or_default().push(PropagateKind::Hash(*peer_id));
                    }

                    trace!(target: "net::tx", ?peer_id, num_txs=?new_pooled_hashes.len(), "Propagating tx hashes to peer");

                    // send hashes of transactions
                    self.network.send_transactions_hashes(*peer_id, new_pooled_hashes);
                } else {
                    let new_full_transactions = full_transactions.build();

                    for tx in new_full_transactions.iter() {
                        propagated
                            .0
                            .entry(tx.hash())
                            .or_default()
                            .push(PropagateKind::Full(*peer_id));
                    }

                    trace!(target: "net::tx", ?peer_id, num_txs=?new_full_transactions.len(), "Propagating full transactions to peer");

                    // send full transactions
                    self.network.send_transactions(*peer_id, new_full_transactions);
                }
            }
        }

        // Update propagated transactions metrics
        self.metrics.propagated_transactions.increment(propagated.0.len() as u64);

        propagated
    }

    /// Propagate the full transactions to a specific peer
    ///
    /// Returns the propagated transactions
    fn propagate_full_transactions_to_peer(
        &mut self,
        txs: Vec<TxHash>,
        peer_id: PeerId,
    ) -> Option<PropagatedTransactions> {
        trace!(target: "net::tx", ?peer_id, "Propagating transactions to peer");

        let peer = self.peers.get_mut(&peer_id)?;
        let mut propagated = PropagatedTransactions::default();

        // filter all transactions unknown to the peer
        let mut full_transactions = FullTransactionsBuilder::default();

        let to_propagate = self
            .pool
            .get_all(txs)
            .into_iter()
            .filter(|tx| !tx.transaction.is_eip4844())
            .map(PropagateTransaction::new);

        // Iterate through the transactions to propagate and fill the hashes and full transaction
        for tx in to_propagate {
            if !peer.seen_transactions.has_seen_transaction(&tx.hash()) {
                peer.seen_transactions.seen_by_peer_and_in_pool(tx.hash());

                full_transactions.push(&tx);
            }
        }

        if full_transactions.transactions.is_empty() {
            // nothing to propagate
            return None
        }

        let new_full_transactions = full_transactions.build();
        for tx in new_full_transactions.iter() {
            propagated.0.entry(tx.hash()).or_default().push(PropagateKind::Full(peer_id));
        }
        // send full transactions
        self.network.send_transactions(peer_id, new_full_transactions);

        // Update propagated transactions metrics
        self.metrics.propagated_transactions.increment(propagated.0.len() as u64);

        Some(propagated)
    }

    /// Propagate the transaction hashes to the given peer
    ///
    /// Note: This will only send the hashes for transactions that exist in the pool.
    fn propagate_hashes_to(&mut self, hashes: Vec<TxHash>, peer_id: PeerId) {
        trace!(target: "net::tx", "Start propagating transactions as hashes");

        // This fetches a transactions from the pool, including the blob transactions, which are
        // only ever sent as hashes.
        let propagated = {
            let Some(peer) = self.peers.get_mut(&peer_id) else {
                // no such peer
                return
            };

            let to_propagate: Vec<PropagateTransaction> =
                self.pool.get_all(hashes).into_iter().map(PropagateTransaction::new).collect();

            let mut propagated = PropagatedTransactions::default();

            // check if transaction is known to peer
            let mut hashes = PooledTransactionsHashesBuilder::new(peer.version);

            for tx in to_propagate {
                if peer.seen_transactions.has_seen_transaction(&tx.hash()) {
                    peer.seen_transactions.seen_by_peer_and_in_pool(tx.hash());
                    hashes.push(&tx);
                }
            }

            let new_pooled_hashes = hashes.build();

            if new_pooled_hashes.is_empty() {
                // nothing to propagate
                return
            }

            for hash in new_pooled_hashes.iter_hashes().copied() {
                propagated.0.entry(hash).or_default().push(PropagateKind::Hash(peer_id));
            }

            // send hashes of transactions
            self.network.send_transactions_hashes(peer_id, new_pooled_hashes);

            // Update propagated transactions metrics
            self.metrics.propagated_transactions.increment(propagated.0.len() as u64);

            propagated
        };

        // notify pool so events get fired
        self.pool.on_propagated(propagated);
    }

    /// Request handler for an incoming `NewPooledTransactionHashes`
    fn on_new_pooled_transaction_hashes(
        &mut self,
        peer_id: PeerId,
        mut msg: NewPooledTransactionHashes,
    ) {
        // If the node is initially syncing, ignore transactions
        if self.network.is_initially_syncing() {
            return
        }
        if self.network.tx_gossip_disabled() {
            return
        }

        // get handle to peer's session, if the session is still active
        let Some(peer) = self.peers.get_mut(&peer_id) else {
            debug!(
                peer_id=format!("{peer_id:#}"),
                msg=?msg,
                "discarding announcement from inactive peer"
            );

            return
        };

        // 1. filter out known hashes
        //
        // known txns have already been successfully fetched.
        //
        // most hashes will be filtered out here since this the mempool protocol is a gossip
        // protocol, healthy peers will send many of the same hashes.
        //
        let already_known_by_pool = self.pool.retain_unknown(&mut msg);

        // keep track of the transactions the peer knows
        let mut num_already_seen = 0;
        if let Some(pools_intersection) = already_known_by_pool {
            for tx in pools_intersection.into_hashes() {
                if peer.seen_transactions.has_seen_transaction(&tx) {
                    num_already_seen += 1;
                }
                peer.seen_transactions.seen_by_peer_and_in_pool(tx);
            }
        }
        for tx in msg.iter_hashes().copied() {
            if peer.seen_transactions.has_seen_transaction(&tx) {
                num_already_seen += 1;
            }
            peer.seen_transactions.seen_in_announcement(tx);
        }

        if msg.is_empty() {
            // nothing to request
            return
        }

        // 2. filter out invalid entries
        //
        // validates messages with respect to the given network, e.g. allowed tx types
        //
        let mut valid_announcement_data = match msg {
            NewPooledTransactionHashes::Eth68(eth68_msg) => {
                // validate eth68 announcement data
                let (outcome, valid_data) =
                    self.transaction_fetcher.filter_valid_hashes.filter_valid_entries_68(eth68_msg);

                if let FilterOutcome::ReportPeer = outcome {
                    self.report_peer(peer_id, ReputationChangeKind::BadAnnouncement);
                }
<<<<<<< HEAD
                valid_data
=======
                let hashes = valid_data.into_iter().map(|(hash, metadata)| {
                    // cache eth68 metadata
                    if let Some((_ty, size)) = metadata {
                        // check if this peer is announcing a different size for an already seen 
                        // hash
                        if let Some(previously_seen_size) = self.transaction_fetcher.eth68_meta.get(&hash) {
                            if size != *previously_seen_size {
                                // todo: store both sizes as a `(size, peer_id)` tuple to catch peers 
                                // that respond with another size tx than they announced
                                debug!(target: "net::tx",
                                    peer_id=format!("{peer_id:#}"),
                                    size=size,
                                    previously_seen_size=previously_seen_size,
                                    "peer announced a different size for tx, this is especially worrying if either size is very big..."
                                );
                            }
                        }
                        self.transaction_fetcher.eth68_meta.insert(hash, size);
                    }
                    hash
                }).collect::<Vec<_>>();

                ValidTxHashes::new_eth68(hashes)
>>>>>>> 5c69eecb
            }
            NewPooledTransactionHashes::Eth66(eth66_msg) => {
                // validate eth66 announcement data
                let (outcome, valid_data) =
                    self.transaction_fetcher.filter_valid_hashes.filter_valid_entries_66(eth66_msg);

                if let FilterOutcome::ReportPeer = outcome {
                    self.report_peer(peer_id, ReputationChangeKind::BadAnnouncement);
                }

<<<<<<< HEAD
                valid_data
=======
                let valid_hashes = valid_data.into_data().into_keys().collect::<Vec<_>>();

                ValidTxHashes::new_eth66(valid_hashes)
>>>>>>> 5c69eecb
            }
        };

        // 3. filter out already seen unknown hashes
        //
        // seen hashes are already in the tx fetcher, pending fetch.
        //
        // for any seen hashes add the peer as fallback. unseen hashes are loaded into the tx
        // fetcher, hence they should be valid at this point.
        //
<<<<<<< HEAD
        self.transaction_fetcher.filter_unseen_hashes(
            &mut valid_announcement_data,
            &peer_id,
=======
        self.transaction_fetcher.filter_unseen_and_pending_hashes(
            &mut hashes,
            peer_id,
>>>>>>> 5c69eecb
            |peer_id| self.peers.contains_key(&peer_id),
        );

        if valid_announcement_data.is_empty() {
            // nothing to request
            return
        }

        debug!(target: "net::tx",
            peer_id=format!("{peer_id:#}"),
<<<<<<< HEAD
            hashes=?valid_announcement_data.keys(),
            msg_version=%msg_version,
            "received previously unseen hashes in announcement from peer"
=======
            hashes_len=hashes.len(),
            hashes=?*hashes,
            msg_version=%hashes.msg_version(),
            "received previously unseen and pending hashes in announcement from peer"
>>>>>>> 5c69eecb
        );

        // only send request for hashes to idle peer, otherwise buffer hashes storing peer as
        // fallback
        if !self.transaction_fetcher.is_idle(&peer_id) {
            trace!(target: "net::tx",
                peer_id=format!("{peer_id:#}"),
<<<<<<< HEAD
                hashes=?valid_announcement_data.keys(),
                msg_version=%msg_version,
=======
                hashes=?*hashes,
                msg_version=%hashes.msg_version(),
>>>>>>> 5c69eecb
                "buffering hashes announced by busy peer"
            );

            let hashes = valid_announcement_data.into_keys().collect::<Vec<_>>();

            self.transaction_fetcher.buffer_hashes(hashes, Some(peer_id));
            return
        }
        // demand recommended soft limit on response, however the peer may enforce an arbitrary
        // limit on the response (2MB)
        let mut hashes_to_request = Vec::with_capacity(valid_announcement_data.len());
        let surplus_hashes = if msg_version.is_eth68() {
            self.transaction_fetcher
                .pack_hashes_eth68(&mut hashes_to_request, valid_announcement_data)
        } else {
            self.transaction_fetcher
                .pack_hashes_eth66(&mut hashes_to_request, valid_announcement_data)
        };

        if !surplus_hashes.is_empty() {
            trace!(target: "net::tx",
                peer_id=format!("{peer_id:#}"),
                surplus_hashes=?*surplus_hashes,
                msg_version=%surplus_hashes.msg_version(),
                "some hashes in announcement from peer didn't fit in `GetPooledTransactions` request, buffering surplus hashes"
            );

            self.transaction_fetcher.buffer_hashes(surplus_hashes, Some(peer_id));
        }

        trace!(target: "net::tx",
            peer_id=format!("{peer_id:#}"),
<<<<<<< HEAD
            hashes=?hashes_to_request,
            msg_version=%msg_version,
=======
            hashes=?*hashes,
            msg_version=%hashes.msg_version(),
>>>>>>> 5c69eecb
            "sending hashes in `GetPooledTransactions` request to peer's session"
        );

        // request the missing transactions
        //
        // get handle to peer's session again, at this point we know it exists
        let Some(peer) = self.peers.get_mut(&peer_id) else { return };
        let metrics = &self.metrics;
        if let Some(failed_to_request_hashes) =
            self.transaction_fetcher.request_transactions_from_peer(hashes_to_request, peer, || {
                metrics.egress_peer_channel_full.increment(1)
            })
        {
            debug!(target: "net::tx",
                peer_id=format!("{peer_id:#}"),
                failed_to_request_hashes=?*failed_to_request_hashes,
                msg_version=%failed_to_request_hashes.msg_version(),
                "sending `GetPooledTransactions` request to peer's session failed, buffering hashes"
            );
            self.transaction_fetcher.buffer_hashes(failed_to_request_hashes, Some(peer_id));
            return
        }

        if num_already_seen > 0 {
            self.metrics.messages_with_already_seen_hashes.increment(1);
            trace!(target: "net::tx", num_hashes=%num_already_seen, ?peer_id, client=?peer.client_version, "Peer sent already seen hashes");
            self.report_already_seen(peer_id);
        }
    }

<<<<<<< HEAD
=======
    /// Tries to request hashes in buffer.
    ///
    /// If any idle fallback peer exists for any hash in the buffer, that hash is taken out of the
    /// buffer and put into a request to that peer. Before sending, the request is filled with
    /// additional hashes out of the buffer, for which the peer is listed as fallback, as long as
    /// space remains in the respective transactions response.
    fn request_buffered_hashes(&mut self) {
        loop {
            let mut hashes = vec![];
            let Some(peer_id) = self.pop_any_idle_peer(&mut hashes) else { return };

            debug_assert!(
                self.peers.contains_key(&peer_id),
                "a dead peer has been returned as idle by `@pop_any_idle_peer`, broken invariant `@peers` and `@transaction_fetcher`,
`%peer_id`: {},
`@peers`: {:?},
`@transaction_fetcher`: {:?}",
                peer_id, self.peers, self.transaction_fetcher
            );

            // fill the request with other buffered hashes that have been announced by the peer
            let Some(peer) = self.peers.get(&peer_id) else { return };
            let Some(hash) = hashes.first() else { return };

            let mut eth68_size = self.transaction_fetcher.eth68_meta.get(hash).copied();
            if let Some(ref mut size) = eth68_size {
                self.transaction_fetcher.fill_eth68_request_for_peer(&mut hashes, peer_id, size);
            } else {
                self.transaction_fetcher.fill_eth66_request_for_peer(&mut hashes, peer_id);
            }

            let msg_version = peer.version;

            trace!(target: "net::tx",
                peer_id=format!("{peer_id:#}"),
                hashes=?hashes,
                msg_version=%msg_version,
                "requesting buffered hashes from idle peer"
            );

            // request the buffered missing transactions
            let metrics = &self.metrics;
            if let Some(failed_to_request_hashes) =
                self.transaction_fetcher.request_transactions_from_peer(
                    ValidTxHashes::new(hashes, msg_version),
                    peer,
                    || metrics.egress_peer_channel_full.increment(1),
                )
            {
                debug!(target: "net::tx",
                    peer_id=format!("{peer_id:#}"),
                    failed_to_request_hashes=?failed_to_request_hashes,
                    msg_version=%msg_version,
                    "failed sending request to peer's session, buffering hashes"
                );

                self.transaction_fetcher.buffer_hashes(failed_to_request_hashes, Some(peer_id));
                return
            }
        }
    }

    /// Returns any idle peer for any buffered unknown hash, and writes that hash to the request's
    /// hashes buffer that is passed as parameter.
    ///
    /// Loops through the fallback peers of each buffered hashes, until an idle fallback peer is
    /// found. As a side effect, dead fallback peers are filtered out for visited hashes.
    fn pop_any_idle_peer(&mut self, hashes: &mut Vec<TxHash>) -> Option<PeerId> {
        let mut ended_sessions = vec![];
        let mut buffered_hashes_iter = self.transaction_fetcher.buffered_hashes.iter();
        let peers = &self.peers;

        let idle_peer = loop {
            let Some(&hash) = buffered_hashes_iter.next() else { break None };

            let idle_peer =
                self.transaction_fetcher.get_idle_peer_for(hash, &mut ended_sessions, |peer_id| {
                    peers.contains_key(&peer_id)
                });
            for peer_id in ended_sessions.drain(..) {
                let (_, peers) = self.transaction_fetcher.unknown_hashes.peek_mut(&hash)?;
                _ = peers.remove(&peer_id);
            }
            if idle_peer.is_some() {
                hashes.push(hash);
                break idle_peer
            }
        };

        let peer_id = &idle_peer?;
        let hash = hashes.first()?;

        let (_, peers) = self.transaction_fetcher.unknown_hashes.get(hash)?;
        // pop peer from fallback peers
        _ = peers.remove(peer_id);
        // pop hash that is loaded in request buffer from buffered hashes
        drop(buffered_hashes_iter);
        _ = self.transaction_fetcher.buffered_hashes.remove(hash);

        idle_peer
    }

>>>>>>> 5c69eecb
    /// Handles dedicated transaction events related to the `eth` protocol.
    fn on_network_tx_event(&mut self, event: NetworkTransactionEvent) {
        match event {
            NetworkTransactionEvent::IncomingTransactions { peer_id, msg } => {
                // ensure we didn't receive any blob transactions as these are disallowed to be
                // broadcasted in full

                let has_blob_txs = msg.has_eip4844();

                let non_blob_txs = msg
                    .0
                    .into_iter()
                    .map(PooledTransactionsElement::try_from_broadcast)
                    .filter_map(Result::ok)
                    .collect::<Vec<_>>();

                // mark the transactions as received
                self.transaction_fetcher.on_received_full_transactions_broadcast(
                    non_blob_txs.iter().map(|tx| *tx.hash()),
                );

                self.import_transactions(peer_id, non_blob_txs, TransactionSource::Broadcast);

                if has_blob_txs {
                    debug!(target: "net::tx", ?peer_id, "received bad full blob transaction broadcast");
                    self.report_peer_bad_transactions(peer_id);
                }
            }
            NetworkTransactionEvent::IncomingPooledTransactionHashes { peer_id, msg } => {
                self.on_new_pooled_transaction_hashes(peer_id, msg)
            }
            NetworkTransactionEvent::GetPooledTransactions { peer_id, request, response } => {
                self.on_get_pooled_transactions(peer_id, request, response)
            }
        }
    }

    /// Handles a command received from a detached [`TransactionsHandle`]
    fn on_command(&mut self, cmd: TransactionsCommand) {
        match cmd {
            TransactionsCommand::PropagateHash(hash) => self.on_new_transactions(vec![hash]),
            TransactionsCommand::PropagateHashesTo(hashes, peer) => {
                self.propagate_hashes_to(hashes, peer)
            }
            TransactionsCommand::GetActivePeers(tx) => {
                let peers = self.peers.keys().copied().collect::<HashSet<_>>();
                tx.send(peers).ok();
            }
            TransactionsCommand::PropagateTransactionsTo(_txs, _peer) => {
                if let Some(propagated) = self.propagate_full_transactions_to_peer(_txs, _peer) {
                    self.pool.on_propagated(propagated);
                }
            }
            TransactionsCommand::GetTransactionHashes { peers, tx } => {
                let mut res = HashMap::with_capacity(peers.len());
                for peer_id in peers {
                    let hashes = self
                        .peers
                        .get(&peer_id)
                        .map(|peer| {
                            peer.seen_transactions
                                .iter_transaction_hashes()
                                .copied()
                                .collect::<HashSet<_>>()
                        })
                        .unwrap_or_default();
                    res.insert(peer_id, hashes);
                }
                tx.send(res).ok();
            }
            TransactionsCommand::GetPeerSender { peer_id, peer_request_sender } => {
                let sender = self.peers.get(&peer_id).map(|peer| peer.request_tx.clone());
                peer_request_sender.send(sender).ok();
            }
        }
    }

    /// Handles a received event related to common network events.
    fn on_network_event(&mut self, event: NetworkEvent) {
        match event {
            NetworkEvent::SessionClosed { peer_id, .. } => {
                // remove the peer
                self.peers.remove(&peer_id);
            }
            NetworkEvent::SessionEstablished {
                peer_id, client_version, messages, version, ..
            } => {
                // insert a new peer into the peerset
                self.peers.insert(peer_id, Peer::new(messages, version, client_version));

                // Send a `NewPooledTransactionHashes` to the peer with up to
                // `NEW_POOLED_TRANSACTION_HASHES_SOFT_LIMIT` transactions in the
                // pool
                if !self.network.is_initially_syncing() {
                    if self.network.tx_gossip_disabled() {
                        return
                    }
                    let peer = self.peers.get_mut(&peer_id).expect("is present; qed");

                    let mut msg_builder = PooledTransactionsHashesBuilder::new(version);

                    let pooled_txs = self.pool.pooled_transactions_max(
                        SOFT_LIMIT_COUNT_HASHES_IN_NEW_POOLED_TRANSACTIONS_MEMPOOL_PACKET,
                    );
                    if pooled_txs.is_empty() {
                        // do not send a message if there are no transactions in the pool
                        return
                    }

                    for pooled_tx in pooled_txs.into_iter() {
                        peer.seen_transactions.seen_by_peer_and_in_pool(*pooled_tx.hash());
                        msg_builder.push_pooled(pooled_tx);
                    }

                    let msg = msg_builder.build();
                    self.network.send_transactions_hashes(peer_id, msg);
                }
            }
            _ => {}
        }
    }

    /// Starts the import process for the given transactions.
    fn import_transactions(
        &mut self,
        peer_id: PeerId,
        transactions: Vec<PooledTransactionsElement>,
        source: TransactionSource,
    ) {
        // If the node is pipeline syncing, ignore transactions
        if self.network.is_initially_syncing() {
            return
        }
        if self.network.tx_gossip_disabled() {
            return
        }

        // tracks the quality of the given transactions
        let mut has_bad_transactions = false;
        let mut num_already_seen = 0;

        if let Some(peer) = self.peers.get_mut(&peer_id) {
            // pre-size to avoid reallocations, assuming ~50% of the transactions are new
            let mut new_txs = Vec::with_capacity(max(1, transactions.len() / 2));

            for tx in transactions {
                // recover transaction
                let tx = if let Ok(tx) = tx.try_into_ecrecovered() {
                    tx
                } else {
                    has_bad_transactions = true;
                    continue
                };

                // track that the peer knows this transaction, but only if this is a new broadcast.
                // If we received the transactions as the response to our GetPooledTransactions
                // requests (based on received `NewPooledTransactionHashes`) then we already
                // recorded the hashes in [`Self::on_new_pooled_transaction_hashes`] as  `peer.
                // seen_transactions.transactions_received_as_hash`. In that case, we don't move
                // hashes from `peer.seen_transactions.transactions_received_as_hash` to
                // `peer.seen_transactions.transactions_received_in_full_or_sent` here. The
                // division of the `seen_transactions` list, just serves as a hint for tx fetcher
                // of which hashes are missing. It's good enough without reallocating hashes.

                if source.is_broadcast() && peer.seen_transactions.has_seen_transaction(tx.hash()) {
                    num_already_seen += 1;
                }

                match self.transactions_by_peers.entry(*tx.hash()) {
                    Entry::Occupied(mut entry) => {
                        // transaction was already inserted
                        entry.get_mut().push(peer_id);
                    }
                    Entry::Vacant(entry) => {
                        // this is a new transaction that should be imported into the pool
                        let pool_transaction = <Pool::Transaction as FromRecoveredPooledTransaction>::from_recovered_pooled_transaction(tx);
                        new_txs.push(pool_transaction);

                        entry.insert(vec![peer_id]);
                    }
                }
            }

            // import new transactions as a batch to minimize lock contention on the underlying pool
            if !new_txs.is_empty() {
                let pool = self.pool.clone();
                // update metrics
                let metric_pending_pool_imports = self.metrics.pending_pool_imports.clone();
                metric_pending_pool_imports.increment(new_txs.len() as f64);

                // update self-monitoring info
                self.pool_imports_info
                    .pending_pool_imports
                    .fetch_add(new_txs.len(), Ordering::Relaxed);
                let tx_manager_info_pending_pool_imports =
                    self.pool_imports_info.pending_pool_imports.clone();

                let import = Box::pin(async move {
                    let added = new_txs.len();
                    let res = pool.add_external_transactions(new_txs).await;

                    // update metrics
                    metric_pending_pool_imports.decrement(added as f64);
                    // update self-monitoring info
                    tx_manager_info_pending_pool_imports.fetch_sub(added, Ordering::Relaxed);

                    res
                });

                self.pool_imports.push(import);
            }

            if num_already_seen > 0 {
                self.metrics.messages_with_already_seen_transactions.increment(1);
                trace!(target: "net::tx", num_txs=%num_already_seen, ?peer_id, client=?peer.client_version, "Peer sent already seen transactions");
            }
        }

        if has_bad_transactions || num_already_seen > 0 {
            self.report_already_seen(peer_id);
        }
    }

    fn report_peer_bad_transactions(&self, peer_id: PeerId) {
        self.report_peer(peer_id, ReputationChangeKind::BadTransactions);
        self.metrics.reported_bad_transactions.increment(1);
    }

    fn report_peer(&self, peer_id: PeerId, kind: ReputationChangeKind) {
        trace!(target: "net::tx", ?peer_id, ?kind, "reporting reputation change");
        self.network.reputation_change(peer_id, kind);
    }

    fn on_request_error(&self, peer_id: PeerId, req_err: RequestError) {
        let kind = match req_err {
            RequestError::UnsupportedCapability => ReputationChangeKind::BadProtocol,
            RequestError::Timeout => ReputationChangeKind::Timeout,
            RequestError::ChannelClosed | RequestError::ConnectionDropped => {
                // peer is already disconnected
                return
            }
            RequestError::BadResponse => return self.report_peer_bad_transactions(peer_id),
        };
        self.report_peer(peer_id, kind);
    }

    fn report_already_seen(&self, peer_id: PeerId) {
        trace!(target: "net::tx", ?peer_id, "Penalizing peer for already seen transaction");
        self.network.reputation_change(peer_id, ReputationChangeKind::AlreadySeenTransaction);
    }

    /// Clear the transaction
    fn on_good_import(&mut self, hash: TxHash) {
        self.transactions_by_peers.remove(&hash);
    }

    /// Penalize the peers that sent the bad transaction
    fn on_bad_import(&mut self, hash: TxHash) {
        if let Some(peers) = self.transactions_by_peers.remove(&hash) {
            for peer_id in peers {
                self.report_peer_bad_transactions(peer_id);
            }
        }
    }

    fn has_capacity_for_fetching_pending_hashes(&self) -> bool {
        if self.network.is_initially_syncing() {
            return false
        }
        let info = &self.pool_imports_info;

        info.pending_pool_imports.load(Ordering::Relaxed) < info.max_pending_pool_imports &&
            self.transaction_fetcher.has_capacity_for_fetching_pending_hashes()
    }
}

/// An endless future. Preemption ensure that future is non-blocking, nonetheless. See
/// [`crate::NetworkManager`] for more context on the design pattern.
///
/// This should be spawned or used as part of `tokio::select!`.
impl<Pool> Future for TransactionsManager<Pool>
where
    Pool: TransactionPool + Unpin + 'static,
{
    type Output = ();

    fn poll(self: Pin<&mut Self>, cx: &mut Context<'_>) -> Poll<Self::Output> {
        let this = self.get_mut();

        // If the budget is exhausted we manually yield back control to tokio. See
        // `NetworkManager` for more context on the design pattern.
        let mut budget = 1024;

        loop {
            let mut some_ready = false;

            // drain network/peer related events
            if let Poll::Ready(Some(event)) = this.network_events.poll_next_unpin(cx) {
                this.on_network_event(event);
                some_ready = true;
            }

            if this.has_capacity_for_fetching_pending_hashes() {
                // try drain buffered transactions.
                this.transaction_fetcher.request_hashes_pending_fetch(
                    &this.peers,
                    &this.metrics,
                    this.transaction_fetcher.search_breadth_budget_find_idle_fallback_peer(),
                );
            }
            // drain commands
            if let Poll::Ready(Some(cmd)) = this.command_rx.poll_next_unpin(cx) {
                this.on_command(cmd);
                some_ready = true;
            }

            // drain incoming transaction events
            if let Poll::Ready(Some(event)) = this.transaction_events.poll_next_unpin(cx) {
                this.on_network_tx_event(event);
                some_ready = true;
            }

            this.update_request_metrics();

            // drain fetching transaction events
            if let Poll::Ready(Some(fetch_event)) = this.transaction_fetcher.poll_next_unpin(cx) {
                match fetch_event {
                    FetchEvent::TransactionsFetched { peer_id, transactions } => {
                        this.import_transactions(
                            peer_id,
                            transactions,
                            TransactionSource::Response,
                        );
                    }
                    FetchEvent::FetchError { peer_id, error } => {
                        trace!(target: "net::tx", ?peer_id, ?error, "requesting transactions from peer failed");
                        this.on_request_error(peer_id, error);
                    }
                }
                some_ready = true;
            }

            this.update_request_metrics();

            // Advance all imports
            if let Poll::Ready(Some(batch_import_res)) = this.pool_imports.poll_next_unpin(cx) {
                for res in batch_import_res {
                    match res {
                        Ok(hash) => {
                            this.on_good_import(hash);
                        }
                        Err(err) => {
                            // if we're _currently_ syncing and the transaction is bad we
                            // ignore it, otherwise we penalize the peer that sent the bad
                            // transaction with the assumption that the peer should have
                            // known that this transaction is bad. (e.g. consensus
                            // rules)
                            if err.is_bad_transaction() && !this.network.is_syncing() {
                                debug!(target: "net::tx", ?err, "bad pool transaction import");
                                this.on_bad_import(err.hash);
                                continue
                            }
                            this.on_good_import(err.hash);
                        }
                    }
                }

                some_ready = true;
            }

            // handle and propagate new transactions.
            //
            // higher priority! stream is drained
            //
            let mut new_txs = Vec::new();
            while let Poll::Ready(Some(hash)) = this.pending_transactions.poll_next_unpin(cx) {
                new_txs.push(hash);
                some_ready = true;
            }
            if !new_txs.is_empty() {
                this.on_new_transactions(new_txs);
            }

            // all channels are fully drained and import futures pending
            if !some_ready {
                return Poll::Pending
            }

            budget -= 1;
            if budget <= 0 {
                // Make sure we're woken up again
                cx.waker().wake_by_ref();
                return Poll::Pending
            }
        }
    }
}

/// A transaction that's about to be propagated to multiple peers.
struct PropagateTransaction {
    size: usize,
    transaction: Arc<TransactionSigned>,
}

// === impl PropagateTransaction ===

impl PropagateTransaction {
    fn hash(&self) -> TxHash {
        self.transaction.hash()
    }

    /// Create a new instance from a pooled transaction
    fn new<T: PoolTransaction>(tx: Arc<ValidPoolTransaction<T>>) -> Self {
        let size = tx.encoded_length();
        let transaction = Arc::new(tx.transaction.to_recovered_transaction().into_signed());
        Self { size, transaction }
    }
}

/// Helper type for constructing the full transaction message that enforces the
/// [`SOFT_LIMIT_BYTE_SIZE_FULL_TRANSACTIONS_MEMPOOL_MESSAGE`].
#[derive(Default)]
struct FullTransactionsBuilder {
    total_size: usize,
    transactions: Vec<Arc<TransactionSigned>>,
}

// === impl FullTransactionsBuilder ===

impl FullTransactionsBuilder {
    /// Append a transaction to the list if the total message bytes size doesn't exceed the soft
    /// maximum target byte size. The limit is soft, meaning if one single transaction goes over
    /// the limit, it will be broadcasted in its own [`Transactions`] message. The same pattern is
    /// followed in filling a [`GetPooledTransactions`] request in
    /// [`TransactionFetcher::fill_eth68_request_for_peer`].
    fn push(&mut self, transaction: &PropagateTransaction) {
        let new_size = self.total_size + transaction.size;
        if new_size > SOFT_LIMIT_BYTE_SIZE_FULL_TRANSACTIONS_MEMPOOL_MESSAGE && self.total_size > 0
        {
            return
        }

        self.total_size = new_size;
        self.transactions.push(Arc::clone(&transaction.transaction));
    }

    /// Returns whether or not any transactions are in the [FullTransactionsBuilder].
    fn is_empty(&self) -> bool {
        self.transactions.is_empty()
    }

    /// returns the list of transactions.
    fn build(self) -> Vec<Arc<TransactionSigned>> {
        self.transactions
    }
}

/// A helper type to create the pooled transactions message based on the negotiated version of the
/// session with the peer
enum PooledTransactionsHashesBuilder {
    Eth66(NewPooledTransactionHashes66),
    Eth68(NewPooledTransactionHashes68),
}

// === impl PooledTransactionsHashesBuilder ===

impl PooledTransactionsHashesBuilder {
    /// Push a transaction from the pool to the list.
    fn push_pooled<T: PoolTransaction>(&mut self, pooled_tx: Arc<ValidPoolTransaction<T>>) {
        match self {
            PooledTransactionsHashesBuilder::Eth66(msg) => msg.0.push(*pooled_tx.hash()),
            PooledTransactionsHashesBuilder::Eth68(msg) => {
                msg.hashes.push(*pooled_tx.hash());
                msg.sizes.push(pooled_tx.encoded_length());
                msg.types.push(pooled_tx.transaction.tx_type());
            }
        }
    }

    fn push(&mut self, tx: &PropagateTransaction) {
        match self {
            PooledTransactionsHashesBuilder::Eth66(msg) => msg.0.push(tx.hash()),
            PooledTransactionsHashesBuilder::Eth68(msg) => {
                msg.hashes.push(tx.hash());
                msg.sizes.push(tx.size);
                msg.types.push(tx.transaction.tx_type().into());
            }
        }
    }

    /// Create a builder for the negotiated version of the peer's session
    fn new(version: EthVersion) -> Self {
        match version {
            EthVersion::Eth66 | EthVersion::Eth67 => {
                PooledTransactionsHashesBuilder::Eth66(Default::default())
            }
            EthVersion::Eth68 => PooledTransactionsHashesBuilder::Eth68(Default::default()),
        }
    }

    fn build(self) -> NewPooledTransactionHashes {
        match self {
            PooledTransactionsHashesBuilder::Eth66(msg) => msg.into(),
            PooledTransactionsHashesBuilder::Eth68(msg) => msg.into(),
        }
    }
}

/// How we received the transactions.
enum TransactionSource {
    /// Transactions were broadcast to us via [`Transactions`] message.
    Broadcast,
    /// Transactions were sent as the response of [`fetcher::GetPooledTxRequest`] issued by us.
    Response,
}

// === impl TransactionSource ===

impl TransactionSource {
    /// Whether the transaction were sent as broadcast.
    fn is_broadcast(&self) -> bool {
        matches!(self, TransactionSource::Broadcast)
    }
}

/// Tracks transactions a peer has seen.
#[derive(Debug)]
struct TransactionsSeenByPeer {
    /// Keeps track of transactions that we know the peer has seen because they were announced by
    /// the peer. It's possible that these transactions are pending fetch.
    transactions_received_as_hash: LruCache<B256>,
    /// Keeps track of transactions that we know the peer has seen because they were received in
    /// full from the peer or sent to the peer.
    transactions_received_in_full_or_sent: LruCache<B256>,
}

impl TransactionsSeenByPeer {
    /// Returns `true` if peer has seen transaction.
    fn has_seen_transaction(&self, hash: &TxHash) -> bool {
        self.transactions_received_in_full_or_sent.contains(hash) ||
            self.transactions_received_as_hash.contains(hash)
    }

    /// Inserts a transaction hash that has been seen in an announcement.
    fn seen_in_announcement(&mut self, hash: TxHash) {
        _ = self.transactions_received_as_hash.insert(hash);
    }

    /// Inserts a hash of a transaction that has either been sent to the peer, or has been
    /// received in full from the peer over broadcast.
    fn seen_by_peer_and_in_pool(&mut self, hash: TxHash) {
        _ = self.transactions_received_in_full_or_sent.insert(hash);
    }

    /// Inserts a list of transactions that have either been sent to the peer, or have been
    /// received in full from the peer over broadcast.
    fn extend_seen_by_peer_and_in_pool(&mut self, hashes: impl IntoIterator<Item = TxHash>) {
        self.transactions_received_in_full_or_sent.extend(hashes)
    }

    /// Returns an iterator over all transactions that the peer has seen.
    fn iter_transaction_hashes(&self) -> impl Iterator<Item = &TxHash> {
        self.transactions_received_as_hash
            .iter()
            .chain(self.transactions_received_in_full_or_sent.iter())
    }

    /// Returns an iterator over all transaction hashes that the peer has sent in an announcement.
    fn maybe_pending_transaction_hashes(&self) -> &LruCache<TxHash> {
        &self.transactions_received_as_hash
    }
}

impl Default for TransactionsSeenByPeer {
    fn default() -> Self {
        Self {
            transactions_received_as_hash: LruCache::new(
                NonZeroUsize::new(CAPACITY_CACHE_TRANSACTION_HASHES_SENT_BY_PEER_AND_MAYBE_IN_POOL)
                    .unwrap(),
            ),
            transactions_received_in_full_or_sent: LruCache::new(
                NonZeroUsize::new(CAPACITY_CACHE_TRANSACTION_HASHES_SEEN_BY_PEER_AND_IN_POOL)
                    .unwrap(),
            ),
        }
    }
}

/// Tracks a single peer
#[derive(Debug)]
struct Peer {
    /// Keeps track of transactions that we know the peer has seen.
    seen_transactions: TransactionsSeenByPeer,
    /// A communication channel directly to the peer's session task.
    request_tx: PeerRequestSender,
    /// negotiated version of the session.
    version: EthVersion,
    /// The peer's client version.
    client_version: Arc<str>,
}

impl Peer {
    fn new(request_tx: PeerRequestSender, version: EthVersion, client_version: Arc<str>) -> Self {
        Self {
            seen_transactions: TransactionsSeenByPeer::default(),
            request_tx,
            version,
            client_version,
        }
    }
}

/// Commands to send to the [`TransactionsManager`]
#[derive(Debug)]
enum TransactionsCommand {
    /// Propagate a transaction hash to the network.
    PropagateHash(B256),
    /// Propagate transaction hashes to a specific peer.
    PropagateHashesTo(Vec<B256>, PeerId),
    /// Request the list of active peer IDs from the [`TransactionsManager`].
    GetActivePeers(oneshot::Sender<HashSet<PeerId>>),
    /// Propagate a collection of full transactions to a specific peer.
    PropagateTransactionsTo(Vec<TxHash>, PeerId),
    /// Request transaction hashes known by specific peers from the [`TransactionsManager`].
    GetTransactionHashes {
        peers: Vec<PeerId>,
        tx: oneshot::Sender<HashMap<PeerId, HashSet<TxHash>>>,
    },
    /// Requests a clone of the sender sender channel to the peer.
    GetPeerSender {
        peer_id: PeerId,
        peer_request_sender: oneshot::Sender<Option<PeerRequestSender>>,
    },
}

/// All events related to transactions emitted by the network.
#[derive(Debug)]
pub enum NetworkTransactionEvent {
    /// Represents the event of receiving a list of transactions from a peer.
    ///
    /// This indicates transactions that were broadcasted to us from the peer.
    IncomingTransactions {
        /// The ID of the peer from which the transactions were received.
        peer_id: PeerId,
        /// The received transactions.
        msg: Transactions,
    },
    /// Represents the event of receiving a list of transaction hashes from a peer.
    IncomingPooledTransactionHashes {
        /// The ID of the peer from which the transaction hashes were received.
        peer_id: PeerId,
        /// The received new pooled transaction hashes.
        msg: NewPooledTransactionHashes,
    },
    /// Represents the event of receiving a `GetPooledTransactions` request from a peer.
    GetPooledTransactions {
        /// The ID of the peer from which the request was received.
        peer_id: PeerId,
        /// The received `GetPooledTransactions` request.
        request: GetPooledTransactions,
        /// The sender for responding to the request with a result of `PooledTransactions`.
        response: oneshot::Sender<RequestResult<PooledTransactions>>,
    },
}

/// Tracks stats about the [`TransactionsManager`].
#[derive(Debug)]
struct PoolImportsInfo {
    /// Number of transactions about to be imported into the pool.
    pending_pool_imports: Arc<AtomicUsize>,
    /// Max number of transactions about to be imported into the pool.
    max_pending_pool_imports: usize,
}

impl PoolImportsInfo {
    pub fn new(max_pending_pool_imports: usize) -> Self {
        Self { pending_pool_imports: Arc::new(AtomicUsize::default()), max_pending_pool_imports }
    }
}

#[cfg(test)]
mod tests {
    use super::*;
    use crate::{test_utils::Testnet, NetworkConfigBuilder, NetworkManager};
    use alloy_rlp::Decodable;
    use fetcher::MAX_ALTERNATIVE_PEERS_PER_TX;
    use futures::FutureExt;
    use reth_interfaces::sync::{NetworkSyncUpdater, SyncState};
    use reth_network_api::NetworkInfo;
    use reth_primitives::hex;
    use reth_provider::test_utils::NoopProvider;
    use reth_transaction_pool::test_utils::{testing_pool, MockTransaction};
    use secp256k1::SecretKey;
    use std::{future::poll_fn, hash};
    use tests::fetcher::TxUnknownToPool;

    async fn new_tx_manager() -> TransactionsManager<impl TransactionPool> {
        let secret_key = SecretKey::new(&mut rand::thread_rng());
        let client = NoopProvider::default();

        let config = NetworkConfigBuilder::new(secret_key)
            // let OS choose port
            .listener_port(0)
            .disable_discovery()
            .build(client);

        let pool = testing_pool();

        let (_network_handle, _network, transactions, _) = NetworkManager::new(config)
            .await
            .unwrap()
            .into_builder()
            .transactions(pool.clone())
            .split_with_handle();

        transactions
    }

    pub(super) fn default_cache<T: hash::Hash + Eq>() -> LruCache<T> {
        let limit = NonZeroUsize::new(MAX_ALTERNATIVE_PEERS_PER_TX.into()).unwrap();
        LruCache::new(limit)
    }

    // Returns (peer, channel-to-send-get-pooled-tx-response-on).
    fn new_mock_session(
        peer_id: PeerId,
        version: EthVersion,
    ) -> (Peer, mpsc::Receiver<PeerRequest>) {
        let (to_mock_session_tx, to_mock_session_rx) = mpsc::channel(1);

        (
            Peer::new(PeerRequestSender::new(peer_id, to_mock_session_tx), version, Arc::from("")),
            to_mock_session_rx,
        )
    }

    #[tokio::test(flavor = "multi_thread")]
    async fn test_ignored_tx_broadcasts_while_initially_syncing() {
        reth_tracing::init_test_tracing();
        let net = Testnet::create(3).await;

        let mut handles = net.handles();
        let handle0 = handles.next().unwrap();
        let handle1 = handles.next().unwrap();

        drop(handles);
        let handle = net.spawn();

        let listener0 = handle0.event_listener();
        handle0.add_peer(*handle1.peer_id(), handle1.local_addr());
        let secret_key = SecretKey::new(&mut rand::thread_rng());

        let client = NoopProvider::default();
        let pool = testing_pool();
        let config = NetworkConfigBuilder::new(secret_key)
            .disable_discovery()
            .listener_port(0)
            .build(client);
        let (network_handle, network, mut transactions, _) = NetworkManager::new(config)
            .await
            .unwrap()
            .into_builder()
            .transactions(pool.clone())
            .split_with_handle();

        tokio::task::spawn(network);

        // go to syncing (pipeline sync)
        network_handle.update_sync_state(SyncState::Syncing);
        assert!(NetworkInfo::is_syncing(&network_handle));
        assert!(NetworkInfo::is_initially_syncing(&network_handle));

        // wait for all initiator connections
        let mut established = listener0.take(2);
        while let Some(ev) = established.next().await {
            match ev {
                NetworkEvent::SessionEstablished {
                    peer_id,
                    remote_addr,
                    client_version,
                    capabilities,
                    messages,
                    status,
                    version,
                } => {
                    // to insert a new peer in transactions peerset
                    transactions.on_network_event(NetworkEvent::SessionEstablished {
                        peer_id,
                        remote_addr,
                        client_version,
                        capabilities,
                        messages,
                        status,
                        version,
                    })
                }
                NetworkEvent::PeerAdded(_peer_id) => continue,
                ev => {
                    panic!("unexpected event {ev:?}")
                }
            }
        }
        // random tx: <https://etherscan.io/getRawTx?tx=0x9448608d36e721ef403c53b00546068a6474d6cbab6816c3926de449898e7bce>
        let input = hex!("02f871018302a90f808504890aef60826b6c94ddf4c5025d1a5742cf12f74eec246d4432c295e487e09c3bbcc12b2b80c080a0f21a4eacd0bf8fea9c5105c543be5a1d8c796516875710fafafdf16d16d8ee23a001280915021bb446d1973501a67f93d2b38894a514b976e7b46dc2fe54598d76");
        let signed_tx = TransactionSigned::decode(&mut &input[..]).unwrap();
        transactions.on_network_tx_event(NetworkTransactionEvent::IncomingTransactions {
            peer_id: *handle1.peer_id(),
            msg: Transactions(vec![signed_tx.clone()]),
        });
        poll_fn(|cx| {
            let _ = transactions.poll_unpin(cx);
            Poll::Ready(())
        })
        .await;
        assert!(pool.is_empty());
        handle.terminate().await;
    }

    #[tokio::test(flavor = "multi_thread")]
    async fn test_tx_broadcasts_through_two_syncs() {
        reth_tracing::init_test_tracing();
        let net = Testnet::create(3).await;

        let mut handles = net.handles();
        let handle0 = handles.next().unwrap();
        let handle1 = handles.next().unwrap();

        drop(handles);
        let handle = net.spawn();

        let listener0 = handle0.event_listener();
        handle0.add_peer(*handle1.peer_id(), handle1.local_addr());
        let secret_key = SecretKey::new(&mut rand::thread_rng());

        let client = NoopProvider::default();
        let pool = testing_pool();
        let config = NetworkConfigBuilder::new(secret_key)
            .disable_discovery()
            .listener_port(0)
            .build(client);
        let (network_handle, network, mut transactions, _) = NetworkManager::new(config)
            .await
            .unwrap()
            .into_builder()
            .transactions(pool.clone())
            .split_with_handle();

        tokio::task::spawn(network);

        // go to syncing (pipeline sync) to idle and then to syncing (live)
        network_handle.update_sync_state(SyncState::Syncing);
        assert!(NetworkInfo::is_syncing(&network_handle));
        network_handle.update_sync_state(SyncState::Idle);
        assert!(!NetworkInfo::is_syncing(&network_handle));
        network_handle.update_sync_state(SyncState::Syncing);
        assert!(NetworkInfo::is_syncing(&network_handle));

        // wait for all initiator connections
        let mut established = listener0.take(2);
        while let Some(ev) = established.next().await {
            match ev {
                NetworkEvent::SessionEstablished {
                    peer_id,
                    remote_addr,
                    client_version,
                    capabilities,
                    messages,
                    status,
                    version,
                } => {
                    // to insert a new peer in transactions peerset
                    transactions.on_network_event(NetworkEvent::SessionEstablished {
                        peer_id,
                        remote_addr,
                        client_version,
                        capabilities,
                        messages,
                        status,
                        version,
                    })
                }
                NetworkEvent::PeerAdded(_peer_id) => continue,
                ev => {
                    panic!("unexpected event {ev:?}")
                }
            }
        }
        // random tx: <https://etherscan.io/getRawTx?tx=0x9448608d36e721ef403c53b00546068a6474d6cbab6816c3926de449898e7bce>
        let input = hex!("02f871018302a90f808504890aef60826b6c94ddf4c5025d1a5742cf12f74eec246d4432c295e487e09c3bbcc12b2b80c080a0f21a4eacd0bf8fea9c5105c543be5a1d8c796516875710fafafdf16d16d8ee23a001280915021bb446d1973501a67f93d2b38894a514b976e7b46dc2fe54598d76");
        let signed_tx = TransactionSigned::decode(&mut &input[..]).unwrap();
        transactions.on_network_tx_event(NetworkTransactionEvent::IncomingTransactions {
            peer_id: *handle1.peer_id(),
            msg: Transactions(vec![signed_tx.clone()]),
        });
        poll_fn(|cx| {
            let _ = transactions.poll_unpin(cx);
            Poll::Ready(())
        })
        .await;
        assert!(!NetworkInfo::is_initially_syncing(&network_handle));
        assert!(NetworkInfo::is_syncing(&network_handle));
        assert!(!pool.is_empty());
        handle.terminate().await;
    }

    #[tokio::test(flavor = "multi_thread")]
    async fn test_handle_incoming_transactions() {
        reth_tracing::init_test_tracing();
        let net = Testnet::create(3).await;

        let mut handles = net.handles();
        let handle0 = handles.next().unwrap();
        let handle1 = handles.next().unwrap();

        drop(handles);
        let handle = net.spawn();

        let listener0 = handle0.event_listener();

        handle0.add_peer(*handle1.peer_id(), handle1.local_addr());
        let secret_key = SecretKey::new(&mut rand::thread_rng());

        let client = NoopProvider::default();
        let pool = testing_pool();
        let config = NetworkConfigBuilder::new(secret_key)
            .disable_discovery()
            .listener_port(0)
            .build(client);
        let (network_handle, network, mut transactions, _) = NetworkManager::new(config)
            .await
            .unwrap()
            .into_builder()
            .transactions(pool.clone())
            .split_with_handle();
        tokio::task::spawn(network);

        network_handle.update_sync_state(SyncState::Idle);

        assert!(!NetworkInfo::is_syncing(&network_handle));

        // wait for all initiator connections
        let mut established = listener0.take(2);
        while let Some(ev) = established.next().await {
            match ev {
                NetworkEvent::SessionEstablished {
                    peer_id,
                    remote_addr,
                    client_version,
                    capabilities,
                    messages,
                    status,
                    version,
                } => {
                    // to insert a new peer in transactions peerset
                    transactions.on_network_event(NetworkEvent::SessionEstablished {
                        peer_id,
                        remote_addr,
                        client_version,
                        capabilities,
                        messages,
                        status,
                        version,
                    })
                }
                NetworkEvent::PeerAdded(_peer_id) => continue,
                ev => {
                    panic!("unexpected event {ev:?}")
                }
            }
        }
        // random tx: <https://etherscan.io/getRawTx?tx=0x9448608d36e721ef403c53b00546068a6474d6cbab6816c3926de449898e7bce>
        let input = hex!("02f871018302a90f808504890aef60826b6c94ddf4c5025d1a5742cf12f74eec246d4432c295e487e09c3bbcc12b2b80c080a0f21a4eacd0bf8fea9c5105c543be5a1d8c796516875710fafafdf16d16d8ee23a001280915021bb446d1973501a67f93d2b38894a514b976e7b46dc2fe54598d76");
        let signed_tx = TransactionSigned::decode(&mut &input[..]).unwrap();
        transactions.on_network_tx_event(NetworkTransactionEvent::IncomingTransactions {
            peer_id: *handle1.peer_id(),
            msg: Transactions(vec![signed_tx.clone()]),
        });
        assert_eq!(
            *handle1.peer_id(),
            transactions.transactions_by_peers.get(&signed_tx.hash()).unwrap()[0]
        );

        // advance the transaction manager future
        poll_fn(|cx| {
            let _ = transactions.poll_unpin(cx);
            Poll::Ready(())
        })
        .await;

        assert!(!pool.is_empty());
        assert!(pool.get(&signed_tx.hash).is_some());
        handle.terminate().await;
    }

    #[tokio::test(flavor = "multi_thread")]
    async fn test_on_get_pooled_transactions_network() {
        reth_tracing::init_test_tracing();
        let net = Testnet::create(2).await;

        let mut handles = net.handles();
        let handle0 = handles.next().unwrap();
        let handle1 = handles.next().unwrap();

        drop(handles);
        let handle = net.spawn();

        let listener0 = handle0.event_listener();

        handle0.add_peer(*handle1.peer_id(), handle1.local_addr());
        let secret_key = SecretKey::new(&mut rand::thread_rng());

        let client = NoopProvider::default();
        let pool = testing_pool();
        let config = NetworkConfigBuilder::new(secret_key)
            .disable_discovery()
            .listener_port(0)
            .build(client);
        let (network_handle, network, mut transactions, _) = NetworkManager::new(config)
            .await
            .unwrap()
            .into_builder()
            .transactions(pool.clone())
            .split_with_handle();
        tokio::task::spawn(network);

        network_handle.update_sync_state(SyncState::Idle);

        assert!(!NetworkInfo::is_syncing(&network_handle));

        // wait for all initiator connections
        let mut established = listener0.take(2);
        while let Some(ev) = established.next().await {
            match ev {
                NetworkEvent::SessionEstablished {
                    peer_id,
                    remote_addr,
                    client_version,
                    capabilities,
                    messages,
                    status,
                    version,
                } => transactions.on_network_event(NetworkEvent::SessionEstablished {
                    peer_id,
                    remote_addr,
                    client_version,
                    capabilities,
                    messages,
                    status,
                    version,
                }),
                NetworkEvent::PeerAdded(_peer_id) => continue,
                ev => {
                    panic!("unexpected event {ev:?}")
                }
            }
        }
        handle.terminate().await;

        let tx = MockTransaction::eip1559();
        let _ = transactions
            .pool
            .add_transaction(reth_transaction_pool::TransactionOrigin::External, tx.clone())
            .await;

        let request = GetPooledTransactions(vec![tx.get_hash()]);

        let (send, receive) = oneshot::channel::<RequestResult<PooledTransactions>>();

        transactions.on_network_tx_event(NetworkTransactionEvent::GetPooledTransactions {
            peer_id: *handle1.peer_id(),
            request,
            response: send,
        });

        match receive.await.unwrap() {
            Ok(PooledTransactions(transactions)) => {
                assert_eq!(transactions.len(), 1);
            }
            Err(e) => {
                panic!("error: {:?}", e);
            }
        }
    }

    #[tokio::test]
    async fn max_retries_tx_request() {
        reth_tracing::init_test_tracing();

        let mut tx_manager = new_tx_manager().await;
        let tx_fetcher = &mut tx_manager.transaction_fetcher;

        let peer_id_1 = PeerId::new([1; 64]);
        let peer_id_2 = PeerId::new([2; 64]);
        let eth_version = EthVersion::Eth66;
        let seen_hashes = [B256::from_slice(&[1; 32]), B256::from_slice(&[2; 32])];

        let (mut peer_1, mut to_mock_session_rx) = new_mock_session(peer_id_1, eth_version);
        // mark hashes as seen by peer so it can fish them out from the cache for hashes pending
        // fetch
        peer_1.seen_transactions.seen_in_announcement(seen_hashes[0]);
        peer_1.seen_transactions.seen_in_announcement(seen_hashes[1]);
        tx_manager.peers.insert(peer_id_1, peer_1);

        // hashes are seen and currently not inflight, with one fallback peer, and are buffered
        // for first retry in reverse order to make index 0 lru
        let retries = 1;
        let mut backups = default_cache();
        backups.insert(peer_id_1);
        tx_fetcher
            .hashes_unknown_to_pool
            .insert(seen_hashes[1], TxUnknownToPool::new(retries, backups.clone(), None));
        tx_fetcher
            .hashes_unknown_to_pool
            .insert(seen_hashes[0], TxUnknownToPool::new(retries, backups, None));
        tx_fetcher.hashes_pending_fetch.insert(seen_hashes[1]);
        tx_fetcher.hashes_pending_fetch.insert(seen_hashes[0]);

        // peer_1 is idle
        assert!(tx_fetcher.is_idle(&peer_id_1));

        // sends request for buffered hashes to peer_1
        tx_fetcher.request_hashes_pending_fetch(&tx_manager.peers, &tx_manager.metrics, Some(1));

        let tx_fetcher = &mut tx_manager.transaction_fetcher;

        assert!(tx_fetcher.hashes_pending_fetch.is_empty());
        // as long as request is in inflight peer_1 is not idle
        assert!(!tx_fetcher.is_idle(&peer_id_1));

        // mock session of peer_1 receives request
        let req = to_mock_session_rx
            .recv()
            .await
            .expect("peer_1 session should receive request with buffered hashes");
        let PeerRequest::GetPooledTransactions { request, response } = req else { unreachable!() };
        let GetPooledTransactions(hashes) = request;

        assert_eq!(hashes, seen_hashes);

        // fail request to peer_1
        response
            .send(Err(RequestError::BadResponse))
            .expect("should send peer_1 response to tx manager");
        let Some(FetchEvent::FetchError { peer_id, .. }) = tx_fetcher.next().await else {
            unreachable!()
        };

        // request has resolved, peer_1 is idle again
        assert!(tx_fetcher.is_idle(&peer_id));
        // failing peer_1's request buffers requested hashes for retry
        assert_eq!(tx_fetcher.hashes_pending_fetch.len(), 2);

        let (peer_2, mut to_mock_session_rx) = new_mock_session(peer_id_2, eth_version);
        tx_manager.peers.insert(peer_id_2, peer_2);

        // peer_2 announces same hashes as peer_1
        let msg =
            NewPooledTransactionHashes::Eth66(NewPooledTransactionHashes66(seen_hashes.to_vec()));
        tx_manager.on_new_pooled_transaction_hashes(peer_id_2, msg);

        let tx_fetcher = &mut tx_manager.transaction_fetcher;

        // since hashes are already seen, no changes to length of unknown hashes
        assert_eq!(tx_fetcher.hashes_unknown_to_pool.len(), 2);
        // but hashes are taken out of buffer and packed into request to peer_2
        assert!(tx_fetcher.hashes_pending_fetch.is_empty());

        // mock session of peer_2 receives request
        let req = to_mock_session_rx
            .recv()
            .await
            .expect("peer_2 session should receive request with buffered hashes");
        let PeerRequest::GetPooledTransactions { response, .. } = req else { unreachable!() };

        // report failed request to tx manager
        response
            .send(Err(RequestError::BadResponse))
            .expect("should send peer_2 response to tx manager");
        let Some(FetchEvent::FetchError { .. }) = tx_fetcher.next().await else { unreachable!() };

        // `MAX_REQUEST_RETRIES_PER_TX_HASH`, 2, for hashes reached so this time won't be buffered
        // for retry
        assert!(tx_fetcher.hashes_pending_fetch.is_empty());
    }

    /*#[tokio::test]
    async fn fill_eth68_request_for_peer() {
        reth_tracing::init_test_tracing();

        let mut tx_manager = new_tx_manager().await;
        let tx_fetcher = &mut tx_manager.transaction_fetcher;

        let peer_id = PeerId::new([1; 64]);
        let eth_version = EthVersion::Eth68;
        let unseen_eth68_hashes = [B256::from_slice(&[1; 32]), B256::from_slice(&[2; 32])];
        let unseen_eth68_hashes_sizes = [
            POOLED_TRANSACTIONS_RESPONSE_SOFT_LIMIT_BYTE_SIZE / 4 - 1,
            POOLED_TRANSACTIONS_RESPONSE_SOFT_LIMIT_BYTE_SIZE / 4 - 5,
        ];
        // hashes and sizes to buffer in reverse order so that seen_eth68_hashes[0] and
        // seen_eth68_hashes_sizes[0] are lru
        let seen_eth68_hashes =
            [B256::from_slice(&[3; 32]), B256::from_slice(&[4; 32]), B256::from_slice(&[5; 32])];
        let seen_eth68_hashes_sizes = [
            5,
            3, // the second hash should be filled into the request because there is space for it
            4, // then there is no space for the last anymore
        ];

        // insert peer in tx manager
        let (peer, _to_mock_session_rx) = new_mock_session(peer_id, eth_version);
        tx_manager.peers.insert(peer_id, peer);

        // hashes are seen and currently not inflight, with one fallback peer, and are buffered
        // for first try to fetch.
        let mut backups = default_cache();
        backups.insert(peer_id);

        // load in reverse order so index 0 in seen_eth68_hashes and seen_eth68_hashes_sizes is
        // lru!

        for i in (0..3).rev() {
            tx_fetcher.unknown_hashes.insert(seen_eth68_hashes[i], (0, backups.clone()));
            tx_fetcher.eth68_meta.insert(seen_eth68_hashes[i], seen_eth68_hashes_sizes[i]);
            tx_fetcher.buffered_hashes.insert(seen_eth68_hashes[i]);
        }

        // insert buffered hash for some other peer too, to verify response size accumulation and
        // hash selection for peer from buffered hashes
        let peer_id_other = PeerId::new([2; 64]);
        let hash_other = B256::from_slice(&[6; 32]);
        let mut backups = default_cache();
        backups.insert(peer_id_other);
        tx_fetcher.unknown_hashes.insert(hash_other, (0, backups));
        tx_fetcher
            .eth68_meta
            .insert(hash_other, POOLED_TRANSACTIONS_RESPONSE_SOFT_LIMIT_BYTE_SIZE - 2); // a big tx
        tx_fetcher.buffered_hashes.insert(hash_other);

        let (peer, mut to_mock_session_rx) = new_mock_session(peer_id, eth_version);
        tx_manager.peers.insert(peer_id, peer);

        // peer announces previously unseen hashes
        let msg = NewPooledTransactionHashes::Eth68(NewPooledTransactionHashes68 {
            hashes: unseen_eth68_hashes.to_vec(),
            sizes: unseen_eth68_hashes_sizes.to_vec(),
            types: [0; 2].to_vec(),
        });
        tx_manager.request_buffered_hashes();

        let tx_fetcher = &mut tx_manager.transaction_fetcher;

        // since hashes are unseen, length of unknown hashes increases
        assert_eq!(tx_fetcher.unknown_hashes.len(), 6);
        // seen_eth68_hashes[1] should be taken out of buffer and packed into request
        assert_eq!(tx_fetcher.buffered_hashes.len(), 3);
        assert!(tx_fetcher.buffered_hashes.contains(&seen_eth68_hashes[0]));

        // mock session of peer receives request
        let req = to_mock_session_rx
            .recv()
            .await
            .expect("peer session should receive request with buffered hashes");
        let PeerRequest::GetPooledTransactions { request, .. } = req else { unreachable!() };
        let GetPooledTransactions(mut hashes) = request;

        let mut expected_request = unseen_eth68_hashes.to_vec();
        expected_request.push(seen_eth68_hashes[1]);

        hashes.sort();

        assert_eq!(hashes, expected_request);
    }*/
}<|MERGE_RESOLUTION|>--- conflicted
+++ resolved
@@ -632,33 +632,8 @@
                 if let FilterOutcome::ReportPeer = outcome {
                     self.report_peer(peer_id, ReputationChangeKind::BadAnnouncement);
                 }
-<<<<<<< HEAD
+
                 valid_data
-=======
-                let hashes = valid_data.into_iter().map(|(hash, metadata)| {
-                    // cache eth68 metadata
-                    if let Some((_ty, size)) = metadata {
-                        // check if this peer is announcing a different size for an already seen 
-                        // hash
-                        if let Some(previously_seen_size) = self.transaction_fetcher.eth68_meta.get(&hash) {
-                            if size != *previously_seen_size {
-                                // todo: store both sizes as a `(size, peer_id)` tuple to catch peers 
-                                // that respond with another size tx than they announced
-                                debug!(target: "net::tx",
-                                    peer_id=format!("{peer_id:#}"),
-                                    size=size,
-                                    previously_seen_size=previously_seen_size,
-                                    "peer announced a different size for tx, this is especially worrying if either size is very big..."
-                                );
-                            }
-                        }
-                        self.transaction_fetcher.eth68_meta.insert(hash, size);
-                    }
-                    hash
-                }).collect::<Vec<_>>();
-
-                ValidTxHashes::new_eth68(hashes)
->>>>>>> 5c69eecb
             }
             NewPooledTransactionHashes::Eth66(eth66_msg) => {
                 // validate eth66 announcement data
@@ -669,13 +644,7 @@
                     self.report_peer(peer_id, ReputationChangeKind::BadAnnouncement);
                 }
 
-<<<<<<< HEAD
                 valid_data
-=======
-                let valid_hashes = valid_data.into_data().into_keys().collect::<Vec<_>>();
-
-                ValidTxHashes::new_eth66(valid_hashes)
->>>>>>> 5c69eecb
             }
         };
 
@@ -686,15 +655,9 @@
         // for any seen hashes add the peer as fallback. unseen hashes are loaded into the tx
         // fetcher, hence they should be valid at this point.
         //
-<<<<<<< HEAD
-        self.transaction_fetcher.filter_unseen_hashes(
+        self.transaction_fetcher.filter_unseen_and_pending_hashes(
             &mut valid_announcement_data,
             &peer_id,
-=======
-        self.transaction_fetcher.filter_unseen_and_pending_hashes(
-            &mut hashes,
-            peer_id,
->>>>>>> 5c69eecb
             |peer_id| self.peers.contains_key(&peer_id),
         );
 
@@ -705,49 +668,30 @@
 
         debug!(target: "net::tx",
             peer_id=format!("{peer_id:#}"),
-<<<<<<< HEAD
-            hashes=?valid_announcement_data.keys(),
-            msg_version=%msg_version,
-            "received previously unseen hashes in announcement from peer"
-=======
-            hashes_len=hashes.len(),
-            hashes=?*hashes,
-            msg_version=%hashes.msg_version(),
+            hashes=?valid_announcement_data.keys().collect::<Vec<_>>(),
+            msg_version=%valid_announcement_data.msg_version(),
             "received previously unseen and pending hashes in announcement from peer"
->>>>>>> 5c69eecb
         );
 
         // only send request for hashes to idle peer, otherwise buffer hashes storing peer as
         // fallback
         if !self.transaction_fetcher.is_idle(&peer_id) {
+            let hashes = valid_announcement_data.into_keys().collect::<Vec<_>>();
+            self.transaction_fetcher.buffer_hashes(hashes, Some(peer_id));
+          
             trace!(target: "net::tx",
                 peer_id=format!("{peer_id:#}"),
-<<<<<<< HEAD
-                hashes=?valid_announcement_data.keys(),
-                msg_version=%msg_version,
-=======
-                hashes=?*hashes,
-                msg_version=%hashes.msg_version(),
->>>>>>> 5c69eecb
-                "buffering hashes announced by busy peer"
+                hashes=?hashes,
+                msg_version=%valid_announcement_data.msg_version(),
+                "buffered hashes announced by busy peer"
             );
-
-            let hashes = valid_announcement_data.into_keys().collect::<Vec<_>>();
-
-            self.transaction_fetcher.buffer_hashes(hashes, Some(peer_id));
             return
         }
         // demand recommended soft limit on response, however the peer may enforce an arbitrary
         // limit on the response (2MB)
-        let mut hashes_to_request = Vec::with_capacity(valid_announcement_data.len());
-        let surplus_hashes = if msg_version.is_eth68() {
-            self.transaction_fetcher
-                .pack_hashes_eth68(&mut hashes_to_request, valid_announcement_data)
-        } else {
-            self.transaction_fetcher
-                .pack_hashes_eth66(&mut hashes_to_request, valid_announcement_data)
-        };
-
+        let mut hashes_to_request = ValidTxHashes::new(Vec::with_capacity(valid_announcement_data.len(), valid_announcement_data.version());
+        let surplus_hashes = self.transaction_fetcher.pack_hashes(&mut hashes_to_request, valid_announcement_data);
+          
         if !surplus_hashes.is_empty() {
             trace!(target: "net::tx",
                 peer_id=format!("{peer_id:#}"),
@@ -761,13 +705,8 @@
 
         trace!(target: "net::tx",
             peer_id=format!("{peer_id:#}"),
-<<<<<<< HEAD
-            hashes=?hashes_to_request,
-            msg_version=%msg_version,
-=======
             hashes=?*hashes,
             msg_version=%hashes.msg_version(),
->>>>>>> 5c69eecb
             "sending hashes in `GetPooledTransactions` request to peer's session"
         );
 
@@ -798,70 +737,6 @@
         }
     }
 
-<<<<<<< HEAD
-=======
-    /// Tries to request hashes in buffer.
-    ///
-    /// If any idle fallback peer exists for any hash in the buffer, that hash is taken out of the
-    /// buffer and put into a request to that peer. Before sending, the request is filled with
-    /// additional hashes out of the buffer, for which the peer is listed as fallback, as long as
-    /// space remains in the respective transactions response.
-    fn request_buffered_hashes(&mut self) {
-        loop {
-            let mut hashes = vec![];
-            let Some(peer_id) = self.pop_any_idle_peer(&mut hashes) else { return };
-
-            debug_assert!(
-                self.peers.contains_key(&peer_id),
-                "a dead peer has been returned as idle by `@pop_any_idle_peer`, broken invariant `@peers` and `@transaction_fetcher`,
-`%peer_id`: {},
-`@peers`: {:?},
-`@transaction_fetcher`: {:?}",
-                peer_id, self.peers, self.transaction_fetcher
-            );
-
-            // fill the request with other buffered hashes that have been announced by the peer
-            let Some(peer) = self.peers.get(&peer_id) else { return };
-            let Some(hash) = hashes.first() else { return };
-
-            let mut eth68_size = self.transaction_fetcher.eth68_meta.get(hash).copied();
-            if let Some(ref mut size) = eth68_size {
-                self.transaction_fetcher.fill_eth68_request_for_peer(&mut hashes, peer_id, size);
-            } else {
-                self.transaction_fetcher.fill_eth66_request_for_peer(&mut hashes, peer_id);
-            }
-
-            let msg_version = peer.version;
-
-            trace!(target: "net::tx",
-                peer_id=format!("{peer_id:#}"),
-                hashes=?hashes,
-                msg_version=%msg_version,
-                "requesting buffered hashes from idle peer"
-            );
-
-            // request the buffered missing transactions
-            let metrics = &self.metrics;
-            if let Some(failed_to_request_hashes) =
-                self.transaction_fetcher.request_transactions_from_peer(
-                    ValidTxHashes::new(hashes, msg_version),
-                    peer,
-                    || metrics.egress_peer_channel_full.increment(1),
-                )
-            {
-                debug!(target: "net::tx",
-                    peer_id=format!("{peer_id:#}"),
-                    failed_to_request_hashes=?failed_to_request_hashes,
-                    msg_version=%msg_version,
-                    "failed sending request to peer's session, buffering hashes"
-                );
-
-                self.transaction_fetcher.buffer_hashes(failed_to_request_hashes, Some(peer_id));
-                return
-            }
-        }
-    }
-
     /// Returns any idle peer for any buffered unknown hash, and writes that hash to the request's
     /// hashes buffer that is passed as parameter.
     ///
@@ -902,7 +777,6 @@
         idle_peer
     }
 
->>>>>>> 5c69eecb
     /// Handles dedicated transaction events related to the `eth` protocol.
     fn on_network_tx_event(&mut self, event: NetworkTransactionEvent) {
         match event {
