//! Transactions management for the p2p network.
//!
//! `TransactionFetcher` is responsible for rate limiting and retry logic for fetching
//! transactions. Upon receiving an announcement, functionality of the `TransactionFetcher` is
//! used for filtering out hashes 1) for which the tx is already known and 2) unknown but the hash
//! is already seen in a previous announcement. The hashes that remain from an announcement are
//! then packed into a request with respect to the [`EthVersion`] of the announcement. Any hashes
//! that don't fit into the request, are buffered in the `TransactionFetcher`. If on the other
//! hand, space remains, hashes that the peer has previously announced are taken out of buffered
//! hashes to fill the request up. The [`GetPooledTransactions`] request is then sent to the
//! peer's session, this marks the peer as active with respect to
//! `fetcher::MAX_CONCURRENT_TX_REQUESTS_PER_PEER`.
//!
//! When a peer buffers hashes in the `TransactionsManager::on_new_pooled_transaction_hashes`
//! pipeline, it is stored as fallback peer for those hashes. When [`TransactionsManager`] is
//! polled, it checks if any of fallback peer is idle. If so, it packs a request for that peer,
//! filling it from the buffered hashes. It does so until there are no more idle peers or until
//! the hashes buffer is empty.
//!
//! If a [`GetPooledTransactions`] request resolves with an error, the hashes in the request are
//! buffered with respect to `MAX_REQUEST_RETRIES_PER_TX_HASH`. So is the case if the request
//! resolves with partial success, that is some of the requested hashes are not in the response,
//! these are then buffered.
//!
//! Most healthy peers will send the same hashes in their announcements, as RLPx is a gossip
//! protocol. This means it's unlikely, that a valid hash, will be buffered for very long
//! before it's re-tried. Nonetheless, the capacity of the buffered hashes cache must be large
//! enough to buffer many hashes during network failure, to allow for recovery.

use crate::{
    cache::LruCache,
    manager::NetworkEvent,
    message::{PeerRequest, PeerRequestSender},
    metrics::{TransactionsManagerMetrics, NETWORK_POOL_TRANSACTIONS_SCOPE},
    NetworkEvents, NetworkHandle,
};
use futures::{stream::FuturesUnordered, Future, StreamExt};
use reth_eth_wire::{
    EthVersion, GetPooledTransactions, NewPooledTransactionHashes, NewPooledTransactionHashes66,
    NewPooledTransactionHashes68, PooledTransactions, Transactions,
};
use reth_interfaces::{
    p2p::error::{RequestError, RequestResult},
    sync::SyncStateProvider,
};
use reth_metrics::common::mpsc::UnboundedMeteredReceiver;
use reth_network_api::{Peers, ReputationChangeKind};
use reth_primitives::{
    FromRecoveredPooledTransaction, PeerId, PooledTransactionsElement, TransactionSigned, TxHash,
    B256,
};
use reth_transaction_pool::{
    error::PoolResult, GetPooledTransactionLimit, PoolTransaction, PropagateKind,
    PropagatedTransactions, TransactionPool, ValidPoolTransaction,
};
use std::{
    collections::{hash_map::Entry, HashMap, HashSet},
    num::NonZeroUsize,
    pin::Pin,
    sync::Arc,
    task::{Context, Poll},
};
use tokio::sync::{mpsc, oneshot, oneshot::error::RecvError};
use tokio_stream::wrappers::{ReceiverStream, UnboundedReceiverStream};
use tracing::{debug, trace};

mod fetcher;

use fetcher::{FetchEvent, TransactionFetcher};

/// Cache limit of transactions to keep track of for a single peer.
const PEER_TRANSACTION_CACHE_LIMIT: usize = 1024 * 10;

/// Soft limit for NewPooledTransactions
const NEW_POOLED_TRANSACTION_HASHES_SOFT_LIMIT: usize = 4096;

/// The target size for the message of full transactions in bytes.
const MAX_FULL_TRANSACTIONS_PACKET_SIZE: usize = 100 * 1024;

/// Softlimit for the response size of a GetPooledTransactions message (2MB)
const GET_POOLED_TRANSACTION_SOFT_LIMIT_SIZE: GetPooledTransactionLimit =
    GetPooledTransactionLimit::SizeSoftLimit(2 * 1024 * 1024);

/// The future for inserting a function into the pool
pub type PoolImportFuture = Pin<Box<dyn Future<Output = PoolResult<TxHash>> + Send + 'static>>;

/// Api to interact with [`TransactionsManager`] task.
#[derive(Debug, Clone)]
pub struct TransactionsHandle {
    /// Command channel to the [`TransactionsManager`]
    manager_tx: mpsc::UnboundedSender<TransactionsCommand>,
}

/// Implementation of the `TransactionsHandle` API.
impl TransactionsHandle {
    fn send(&self, cmd: TransactionsCommand) {
        let _ = self.manager_tx.send(cmd);
    }

    /// Fetch the [`PeerRequestSender`] for the given peer.
    async fn peer_handle(&self, peer_id: PeerId) -> Result<Option<PeerRequestSender>, RecvError> {
        let (tx, rx) = oneshot::channel();
        self.send(TransactionsCommand::GetPeerSender { peer_id, peer_request_sender: tx });
        rx.await
    }

    /// Requests the transactions directly from the given peer.
    ///
    /// Returns `None` if the peer is not connected.
    ///
    /// **Note**: this returns the response from the peer as received.
    pub async fn get_pooled_transactions_from(
        &self,
        peer_id: PeerId,
        hashes: Vec<B256>,
    ) -> Result<Option<Vec<PooledTransactionsElement>>, RequestError> {
        let Some(peer) = self.peer_handle(peer_id).await? else { return Ok(None) };

        let (tx, rx) = oneshot::channel();
        let request = PeerRequest::GetPooledTransactions { request: hashes.into(), response: tx };
        peer.try_send(request).ok();

        rx.await?.map(|res| Some(res.0))
    }

    /// Manually propagate the transaction that belongs to the hash.
    pub fn propagate(&self, hash: TxHash) {
        self.send(TransactionsCommand::PropagateHash(hash))
    }

    /// Manually propagate the transaction hash to a specific peer.
    ///
    /// Note: this only propagates if the pool contains the transaction.
    pub fn propagate_hash_to(&self, hash: TxHash, peer: PeerId) {
        self.propagate_hashes_to(Some(hash), peer)
    }

    /// Manually propagate the transaction hashes to a specific peer.
    ///
    /// Note: this only propagates the transactions that are known to the pool.
    pub fn propagate_hashes_to(&self, hash: impl IntoIterator<Item = TxHash>, peer: PeerId) {
        self.send(TransactionsCommand::PropagateHashesTo(hash.into_iter().collect(), peer))
    }

    /// Request the active peer IDs from the [`TransactionsManager`].
    pub async fn get_active_peers(&self) -> Result<HashSet<PeerId>, RecvError> {
        let (tx, rx) = oneshot::channel();
        self.send(TransactionsCommand::GetActivePeers(tx));
        rx.await
    }

    /// Manually propagate full transactions to a specific peer.
    pub fn propagate_transactions_to(&self, transactions: Vec<TxHash>, peer: PeerId) {
        self.send(TransactionsCommand::PropagateTransactionsTo(transactions, peer))
    }

    /// Request the transaction hashes known by specific peers.
    pub async fn get_transaction_hashes(
        &self,
        peers: Vec<PeerId>,
    ) -> Result<HashMap<PeerId, HashSet<TxHash>>, RecvError> {
        let (tx, rx) = oneshot::channel();
        self.send(TransactionsCommand::GetTransactionHashes { peers, tx });
        rx.await
    }

    /// Request the transaction hashes known by a specific peer.
    pub async fn get_peer_transaction_hashes(
        &self,
        peer: PeerId,
    ) -> Result<HashSet<TxHash>, RecvError> {
        let res = self.get_transaction_hashes(vec![peer]).await?;
        Ok(res.into_values().next().unwrap_or_default())
    }
}

/// Manages transactions on top of the p2p network.
///
/// This can be spawned to another task and is supposed to be run as background service while
/// [`TransactionsHandle`] is used as frontend to send commands to.
///
/// The [`TransactionsManager`] is responsible for:
///    - handling incoming eth messages for transactions.
///    - serving transaction requests.
///    - propagate transactions
///
/// This type communicates with the [`NetworkManager`](crate::NetworkManager) in both directions.
///   - receives incoming network messages.
///   - sends messages to dispatch (responses, propagate tx)
///
/// It is directly connected to the [`TransactionPool`] to retrieve requested transactions and
/// propagate new transactions over the network.
#[derive(Debug)]
#[must_use = "Manager does nothing unless polled."]
pub struct TransactionsManager<Pool> {
    /// Access to the transaction pool.
    pool: Pool,
    /// Network access.
    network: NetworkHandle,
    /// Subscriptions to all network related events.
    ///
    /// From which we get all new incoming transaction related messages.
    network_events: UnboundedReceiverStream<NetworkEvent>,
    /// Transaction fetcher to handle inflight and missing transaction requests.
    transaction_fetcher: TransactionFetcher,
    /// All currently pending transactions grouped by peers.
    ///
    /// This way we can track incoming transactions and prevent multiple pool imports for the same
    /// transaction
    transactions_by_peers: HashMap<TxHash, Vec<PeerId>>,
    /// Transactions that are currently imported into the `Pool`
    pool_imports: FuturesUnordered<PoolImportFuture>,
    /// All the connected peers.
    peers: HashMap<PeerId, Peer>,
    /// Send half for the command channel.
    command_tx: mpsc::UnboundedSender<TransactionsCommand>,
    /// Incoming commands from [`TransactionsHandle`].
    command_rx: UnboundedReceiverStream<TransactionsCommand>,
    /// Incoming commands from [`TransactionsHandle`].
    pending_transactions: ReceiverStream<TxHash>,
    /// Incoming events from the [`NetworkManager`](crate::NetworkManager).
    transaction_events: UnboundedMeteredReceiver<NetworkTransactionEvent>,
    /// TransactionsManager metrics
    metrics: TransactionsManagerMetrics,
}

impl<Pool: TransactionPool> TransactionsManager<Pool> {
    /// Sets up a new instance.
    ///
    /// Note: This expects an existing [`NetworkManager`](crate::NetworkManager) instance.
    pub fn new(
        network: NetworkHandle,
        pool: Pool,
        from_network: mpsc::UnboundedReceiver<NetworkTransactionEvent>,
    ) -> Self {
        let network_events = network.event_listener();
        let (command_tx, command_rx) = mpsc::unbounded_channel();

        // install a listener for new pending transactions that are allowed to be propagated over
        // the network
        let pending = pool.pending_transactions_listener();

        Self {
            pool,
            network,
            network_events,
            transaction_fetcher: Default::default(),
            transactions_by_peers: Default::default(),
            pool_imports: Default::default(),
            peers: Default::default(),
            command_tx,
            command_rx: UnboundedReceiverStream::new(command_rx),
            pending_transactions: ReceiverStream::new(pending),
            transaction_events: UnboundedMeteredReceiver::new(
                from_network,
                NETWORK_POOL_TRANSACTIONS_SCOPE,
            ),
            metrics: Default::default(),
        }
    }
}

// === impl TransactionsManager ===

impl<Pool> TransactionsManager<Pool>
where
    Pool: TransactionPool,
{
    /// Returns a new handle that can send commands to this type.
    pub fn handle(&self) -> TransactionsHandle {
        TransactionsHandle { manager_tx: self.command_tx.clone() }
    }
}

impl<Pool> TransactionsManager<Pool>
where
    Pool: TransactionPool + 'static,
{
    #[inline]
    fn update_import_metrics(&self) {
        self.metrics.pending_pool_imports.set(self.pool_imports.len() as f64);
    }

    #[inline]
    fn update_request_metrics(&self) {
        self.metrics
            .inflight_transaction_requests
            .set(self.transaction_fetcher.inflight_requests.len() as f64);
    }

    /// Request handler for an incoming request for transactions
    fn on_get_pooled_transactions(
        &mut self,
        peer_id: PeerId,
        request: GetPooledTransactions,
        response: oneshot::Sender<RequestResult<PooledTransactions>>,
    ) {
        if let Some(peer) = self.peers.get_mut(&peer_id) {
            if self.network.tx_gossip_disabled() {
                let _ = response.send(Ok(PooledTransactions::default()));
                return
            }
            let transactions = self
                .pool
                .get_pooled_transaction_elements(request.0, GET_POOLED_TRANSACTION_SOFT_LIMIT_SIZE);

            // we sent a response at which point we assume that the peer is aware of the
            // transactions
            peer.transactions.extend(transactions.iter().map(|tx| *tx.hash()));

            let resp = PooledTransactions(transactions);
            let _ = response.send(Ok(resp));
        }
    }

    /// Invoked when a new transaction is pending in the local pool.
    ///
    /// When new transactions appear in the pool, we propagate them to the network using the
    /// `Transactions` and `NewPooledTransactionHashes` messages. The Transactions message relays
    /// complete transaction objects and is typically sent to a small, random fraction of connected
    /// peers.
    ///
    /// All other peers receive a notification of the transaction hash and can request the
    /// complete transaction object if it is unknown to them. The dissemination of complete
    /// transactions to a fraction of peers usually ensures that all nodes receive the transaction
    /// and won't need to request it.
    fn on_new_transactions(&mut self, hashes: Vec<TxHash>) {
        // Nothing to propagate while initially syncing
        if self.network.is_initially_syncing() {
            return
        }
        if self.network.tx_gossip_disabled() {
            return
        }

        trace!(target: "net::tx", num_hashes=?hashes.len(), "Start propagating transactions");

        // This fetches all transaction from the pool, including the blob transactions, which are
        // only ever sent as hashes.
        let propagated = self.propagate_transactions(
            self.pool.get_all(hashes).into_iter().map(PropagateTransaction::new).collect(),
        );

        // notify pool so events get fired
        self.pool.on_propagated(propagated);
    }

    /// Propagate the transactions to all connected peers either as full objects or hashes
    ///
    /// The message for new pooled hashes depends on the negotiated version of the stream.
    /// See [NewPooledTransactionHashes]
    ///
    /// Note: EIP-4844 are disallowed from being broadcast in full and are only ever sent as hashes, see also <https://eips.ethereum.org/EIPS/eip-4844#networking>.
    fn propagate_transactions(
        &mut self,
        to_propagate: Vec<PropagateTransaction>,
    ) -> PropagatedTransactions {
        let mut propagated = PropagatedTransactions::default();
        if self.network.tx_gossip_disabled() {
            return propagated
        }

        // send full transactions to a fraction fo the connected peers (square root of the total
        // number of connected peers)
        let max_num_full = (self.peers.len() as f64).sqrt() as usize + 1;

        // Note: Assuming ~random~ order due to random state of the peers map hasher
        for (peer_idx, (peer_id, peer)) in self.peers.iter_mut().enumerate() {
            // filter all transactions unknown to the peer
            let mut hashes = PooledTransactionsHashesBuilder::new(peer.version);
            let mut full_transactions = FullTransactionsBuilder::default();

            // Iterate through the transactions to propagate and fill the hashes and full
            // transaction lists, before deciding whether or not to send full transactions to the
            // peer.
            for tx in to_propagate.iter() {
                if peer.transactions.insert(tx.hash()) {
                    hashes.push(tx);

                    // Do not send full 4844 transaction hashes to peers.
                    //
                    //  Nodes MUST NOT automatically broadcast blob transactions to their peers.
                    //  Instead, those transactions are only announced using
                    //  `NewPooledTransactionHashes` messages, and can then be manually requested
                    //  via `GetPooledTransactions`.
                    //
                    // From: <https://eips.ethereum.org/EIPS/eip-4844#networking>
                    if !tx.transaction.is_eip4844() {
                        full_transactions.push(tx);
                    }
                }
            }
            let mut new_pooled_hashes = hashes.build();

            if !new_pooled_hashes.is_empty() {
                // determine whether to send full tx objects or hashes. If there are no full
                // transactions, try to send hashes.
                if peer_idx > max_num_full || full_transactions.is_empty() {
                    // enforce tx soft limit per message for the (unlikely) event the number of
                    // hashes exceeds it
                    new_pooled_hashes.truncate(NEW_POOLED_TRANSACTION_HASHES_SOFT_LIMIT);

                    for hash in new_pooled_hashes.iter_hashes().copied() {
                        propagated.0.entry(hash).or_default().push(PropagateKind::Hash(*peer_id));
                    }

                    trace!(target: "net::tx", ?peer_id, num_txs=?new_pooled_hashes.len(), "Propagating tx hashes to peer");

                    // send hashes of transactions
                    self.network.send_transactions_hashes(*peer_id, new_pooled_hashes);
                } else {
                    let new_full_transactions = full_transactions.build();

                    for tx in new_full_transactions.iter() {
                        propagated
                            .0
                            .entry(tx.hash())
                            .or_default()
                            .push(PropagateKind::Full(*peer_id));
                    }

                    trace!(target: "net::tx", ?peer_id, num_txs=?new_full_transactions.len(), "Propagating full transactions to peer");

                    // send full transactions
                    self.network.send_transactions(*peer_id, new_full_transactions);
                }
            }
        }

        // Update propagated transactions metrics
        self.metrics.propagated_transactions.increment(propagated.0.len() as u64);

        propagated
    }

    /// Propagate the full transactions to a specific peer
    ///
    /// Returns the propagated transactions
    fn propagate_full_transactions_to_peer(
        &mut self,
        txs: Vec<TxHash>,
        peer_id: PeerId,
    ) -> Option<PropagatedTransactions> {
        trace!(target: "net::tx", ?peer_id, "Propagating transactions to peer");

        let peer = self.peers.get_mut(&peer_id)?;
        let mut propagated = PropagatedTransactions::default();

        // filter all transactions unknown to the peer
        let mut full_transactions = FullTransactionsBuilder::default();

        let to_propagate = self
            .pool
            .get_all(txs)
            .into_iter()
            .filter(|tx| !tx.transaction.is_eip4844())
            .map(PropagateTransaction::new);

        // Iterate through the transactions to propagate and fill the hashes and full transaction
        for tx in to_propagate {
            if peer.transactions.insert(tx.hash()) {
                full_transactions.push(&tx);
            }
        }

        if full_transactions.transactions.is_empty() {
            // nothing to propagate
            return None
        }

        let new_full_transactions = full_transactions.build();
        for tx in new_full_transactions.iter() {
            propagated.0.entry(tx.hash()).or_default().push(PropagateKind::Full(peer_id));
        }
        // send full transactions
        self.network.send_transactions(peer_id, new_full_transactions);

        // Update propagated transactions metrics
        self.metrics.propagated_transactions.increment(propagated.0.len() as u64);

        Some(propagated)
    }

    /// Propagate the transaction hashes to the given peer
    ///
    /// Note: This will only send the hashes for transactions that exist in the pool.
    fn propagate_hashes_to(&mut self, hashes: Vec<TxHash>, peer_id: PeerId) {
        trace!(target: "net::tx", "Start propagating transactions as hashes");

        // This fetches a transactions from the pool, including the blob transactions, which are
        // only ever sent as hashes.
        let propagated = {
            let Some(peer) = self.peers.get_mut(&peer_id) else {
                // no such peer
                return
            };

            let to_propagate: Vec<PropagateTransaction> =
                self.pool.get_all(hashes).into_iter().map(PropagateTransaction::new).collect();

            let mut propagated = PropagatedTransactions::default();

            // check if transaction is known to peer
            let mut hashes = PooledTransactionsHashesBuilder::new(peer.version);

            for tx in to_propagate {
                if peer.transactions.insert(tx.hash()) {
                    hashes.push(&tx);
                }
            }

            let new_pooled_hashes = hashes.build();

            if new_pooled_hashes.is_empty() {
                // nothing to propagate
                return
            }

            for hash in new_pooled_hashes.iter_hashes().copied() {
                propagated.0.entry(hash).or_default().push(PropagateKind::Hash(peer_id));
            }

            // send hashes of transactions
            self.network.send_transactions_hashes(peer_id, new_pooled_hashes);

            // Update propagated transactions metrics
            self.metrics.propagated_transactions.increment(propagated.0.len() as u64);

            propagated
        };

        // notify pool so events get fired
        self.pool.on_propagated(propagated);
    }

    /// Request handler for an incoming `NewPooledTransactionHashes`
    fn on_new_pooled_transaction_hashes(
        &mut self,
        peer_id: PeerId,
        msg: NewPooledTransactionHashes,
    ) {
        // If the node is initially syncing, ignore transactions
        if self.network.is_initially_syncing() {
            return
        }
        if self.network.tx_gossip_disabled() {
            return
        }

        // get handle to peer's session, if the session is still active
        let Some(peer) = self.peers.get_mut(&peer_id) else {
            debug!(
                peer_id=format!("{peer_id:#}"),
                msg=?msg,
                "discarding announcement from inactive peer"
            );
            return
        };

        // message version decides how hashes are packed
        let msg_version = msg.version();
        // extract hashes payload, and sizes if version eth68
        let sizes = msg.as_eth68().map(|eth68_msg| {
            eth68_msg
                .metadata_iter()
                .map(|(&hash, (_type, size))| (hash, size))
                .collect::<HashMap<_, _>>()
        });
        let mut hashes = msg.into_hashes();

        // keep track of the transactions the peer knows
        let mut num_already_seen = 0;
        for tx in hashes.iter().copied() {
            if !peer.transactions.insert(tx) {
                num_already_seen += 1;
            }
        }

        // filter out known hashes, those txns have already been successfully fetched
        self.pool.retain_unknown(&mut hashes);
        if hashes.is_empty() {
            // nothing to request
            return
        }
        // filter out already seen unknown hashes, for those hashes add the peer as fallback
        let peers = &self.peers;
        self.transaction_fetcher
            .filter_unseen_hashes(&mut hashes, peer_id, |peer_id| peers.contains_key(&peer_id));
        if hashes.is_empty() {
            // nothing to request
            return
        }

        debug!(target: "net::tx",
            peer_id=format!("{peer_id:#}"),
            hashes=?hashes,
            msg_version=?msg_version,
            "received previously unseen hashes in announcement from peer"
        );

        if msg_version == EthVersion::Eth68 {
            // cache size metadata of unseen hashes
            for (hash, size) in sizes.expect("should be at least empty map") {
                if hashes.contains(&hash) {
                    self.transaction_fetcher.eth68_meta.insert(hash, size);
                }
            }
        }

        // only send request for hashes to idle peer, otherwise buffer hashes storing peer as
        // fallback
        if !self.transaction_fetcher.is_idle(peer_id) {
            trace!(target: "net::tx",
                peer_id=format!("{peer_id:#}"),
                hashes=?hashes,
                msg_version=?msg_version,
                "buffering hashes announced by busy peer"
            );

            self.transaction_fetcher.buffer_hashes(hashes, Some(peer_id));
            return
        }
        // demand recommended soft limit on response, however the peer may enforce an arbitrary
        // limit on the response (2MB)
        let surplus_hashes = self.transaction_fetcher.pack_hashes(&mut hashes, peer_id);

        if !surplus_hashes.is_empty() {
            trace!(target: "net::tx",
                peer_id=format!("{peer_id:#}"),
                surplus_hashes=?surplus_hashes,
                msg_version=?msg_version,
                "some hashes in announcement from peer didn't fit in `GetPooledTransactions` request, buffering surplus hashes"
            );

            self.transaction_fetcher.buffer_hashes(surplus_hashes, Some(peer_id));
        }

        trace!(target: "net::tx",
            peer_id=format!("{peer_id:#}"),
            hashes=?hashes,
            msg_version=?msg_version,
            "sending hashes in `GetPooledTransactions` request to peer's session"
        );

        // request the missing transactions
        //
        // get handle to peer's session again, at this point we know it exists
        let Some(peer) = self.peers.get_mut(&peer_id) else { return };
        let metrics = &self.metrics;
        if let Some(failed_to_request_hashes) =
            self.transaction_fetcher.request_transactions_from_peer(hashes, peer, || {
                metrics.egress_peer_channel_full.increment(1)
            })
        {
            debug!(target: "net::tx",
                peer_id=format!("{peer_id:#}"),
                failed_to_request_hashes=?failed_to_request_hashes,
                msg_version=?msg_version,
                "sending `GetPooledTransactions` request to peer's session failed, buffering hashes"
            );
            self.transaction_fetcher.buffer_hashes(failed_to_request_hashes, Some(peer_id));
            return
        }

        if num_already_seen > 0 {
            self.metrics.messages_with_already_seen_hashes.increment(1);
            trace!(target: "net::tx", num_hashes=%num_already_seen, ?peer_id, client=?peer.client_version, "Peer sent already seen hashes");
            self.report_already_seen(peer_id);
        }
    }

    /// Tries to request hashes in buffer.
    ///
    /// If any idle fallback peer exists for any hash in the buffer, that hash is taken out of the
    /// buffer and put into a request to that peer. Before sending, the request is filled with
    /// additional hashes out of the buffer, for which the peer is listed as fallback, as long as
    /// space remains in the respective transactions response.
    fn request_buffered_hashes(&mut self) {
        loop {
            let mut hashes = vec![];
            let Some(peer_id) = self.pop_any_idle_peer(&mut hashes) else { return };

            debug_assert!(
                self.peers.contains_key(&peer_id),
                "a dead peer has been returned as idle by `@pop_any_idle_peer`, broken invariant `@peers` and `@transaction_fetcher`,
`%peer_id`: {:?},
`@peers`: {:?},
`@transaction_fetcher`: {:?}",
                peer_id, self.peers, self.transaction_fetcher
            );

            // fill the request with other buffered hashes that have been announced by the peer
            let Some(peer) = self.peers.get(&peer_id) else { return };

            let Some(hash) = hashes.first() else { return };
<<<<<<< HEAD
            let mut eth68_size = self.transaction_fetcher.eth68_meta.get(hash).copied();
            let msg_version = if let Some(ref mut size) = eth68_size {
                self.transaction_fetcher.fill_eth68_request_for_peer(&mut hashes, peer_id, size);

                EthVersion::Eth68
            } else {
                self.transaction_fetcher.fill_eth66_request_for_peer(&mut hashes, peer_id);

                EthVersion::Eth66
            };
=======
            let acc_eth68_size = self.transaction_fetcher.eth68_meta.get(hash).copied();
            let msg_version =
                acc_eth68_size.map(|_| EthVersion::Eth68).unwrap_or(EthVersion::Eth66);
            self.transaction_fetcher.fill_request_for_peer(&mut hashes, peer_id, acc_eth68_size);
>>>>>>> b7134083

            trace!(target: "net::tx",
                peer_id=format!("{peer_id:#}"),
                hashes=?hashes,
                msg_version=?msg_version,
                "requesting buffered hashes from idle peer"
            );

            // request the buffered missing transactions
            let metrics = &self.metrics;
            if let Some(failed_to_request_hashes) =
                self.transaction_fetcher.request_transactions_from_peer(hashes, peer, || {
                    metrics.egress_peer_channel_full.increment(1)
                })
            {
                debug!(target: "net::tx",
                    peer_id=format!("{peer_id:#}"),
                    failed_to_request_hashes=?failed_to_request_hashes,
                    msg_version=?msg_version,
                    "failed sending request to peer's session, buffering hashes"
                );

                self.transaction_fetcher.buffer_hashes(failed_to_request_hashes, Some(peer_id));
                return
            }
        }
    }

    /// Returns any idle peer for any buffered unknown hash, and writes that hash to the request's
    /// hashes buffer that is passed as parameter.
    ///
    /// Loops through the fallback peers of each buffered hashes, until an idle fallback peer is
    /// found. As a side effect, dead fallback peers are filtered out for visited hashes.
    fn pop_any_idle_peer(&mut self, hashes: &mut Vec<TxHash>) -> Option<PeerId> {
        let mut ended_sessions = vec![];
        let mut buffered_hashes_iter = self.transaction_fetcher.buffered_hashes.iter();
        let peers = &self.peers;

        let idle_peer = loop {
            let Some(&hash) = buffered_hashes_iter.next() else { break None };

            let idle_peer =
                self.transaction_fetcher.get_idle_peer_for(hash, &mut ended_sessions, |peer_id| {
                    peers.contains_key(&peer_id)
                });
            for peer_id in ended_sessions.drain(..) {
                let (_, peers) = self.transaction_fetcher.unknown_hashes.peek_mut(&hash)?;
                _ = peers.remove(&peer_id);
            }
            if idle_peer.is_some() {
                hashes.push(hash);
                break idle_peer
            }
        };

        let peer_id = &idle_peer?;
        let hash = hashes.first()?;

        let (_, peers) = self.transaction_fetcher.unknown_hashes.get(hash)?;
        // pop peer from fallback peers
        _ = peers.remove(peer_id);
        // pop hash that is loaded in request buffer from buffered hashes
        drop(buffered_hashes_iter);
        _ = self.transaction_fetcher.buffered_hashes.remove(hash);

        idle_peer
    }

    /// Handles dedicated transaction events related to the `eth` protocol.
    fn on_network_tx_event(&mut self, event: NetworkTransactionEvent) {
        match event {
            NetworkTransactionEvent::IncomingTransactions { peer_id, msg } => {
                // ensure we didn't receive any blob transactions as these are disallowed to be
                // broadcasted in full

                let has_blob_txs = msg.has_eip4844();

                let non_blob_txs = msg
                    .0
                    .into_iter()
                    .map(PooledTransactionsElement::try_from_broadcast)
                    .filter_map(Result::ok)
                    .collect::<Vec<_>>();

                // mark the transactions as received
                self.transaction_fetcher.on_received_full_transactions_broadcast(
                    non_blob_txs.iter().map(|tx| *tx.hash()),
                );

                self.import_transactions(peer_id, non_blob_txs, TransactionSource::Broadcast);

                if has_blob_txs {
                    debug!(target: "net::tx", ?peer_id, "received bad full blob transaction broadcast");
                    self.report_peer(peer_id, ReputationChangeKind::BadTransactions);
                }
            }
            NetworkTransactionEvent::IncomingPooledTransactionHashes { peer_id, msg } => {
                self.on_new_pooled_transaction_hashes(peer_id, msg)
            }
            NetworkTransactionEvent::GetPooledTransactions { peer_id, request, response } => {
                self.on_get_pooled_transactions(peer_id, request, response)
            }
        }
    }

    /// Handles a command received from a detached [`TransactionsHandle`]
    fn on_command(&mut self, cmd: TransactionsCommand) {
        match cmd {
            TransactionsCommand::PropagateHash(hash) => self.on_new_transactions(vec![hash]),
            TransactionsCommand::PropagateHashesTo(hashes, peer) => {
                self.propagate_hashes_to(hashes, peer)
            }
            TransactionsCommand::GetActivePeers(tx) => {
                let peers = self.peers.keys().copied().collect::<HashSet<_>>();
                tx.send(peers).ok();
            }
            TransactionsCommand::PropagateTransactionsTo(_txs, _peer) => {
                if let Some(propagated) = self.propagate_full_transactions_to_peer(_txs, _peer) {
                    self.pool.on_propagated(propagated);
                }
            }
            TransactionsCommand::GetTransactionHashes { peers, tx } => {
                let mut res = HashMap::with_capacity(peers.len());
                for peer_id in peers {
                    let hashes = self
                        .peers
                        .get(&peer_id)
                        .map(|peer| peer.transactions.iter().copied().collect::<HashSet<_>>())
                        .unwrap_or_default();
                    res.insert(peer_id, hashes);
                }
                tx.send(res).ok();
            }
            TransactionsCommand::GetPeerSender { peer_id, peer_request_sender } => {
                let sender = self.peers.get(&peer_id).map(|peer| peer.request_tx.clone());
                peer_request_sender.send(sender).ok();
            }
        }
    }

    /// Handles a received event related to common network events.
    fn on_network_event(&mut self, event: NetworkEvent) {
        match event {
            NetworkEvent::SessionClosed { peer_id, .. } => {
                // remove the peer
                self.peers.remove(&peer_id);
            }
            NetworkEvent::SessionEstablished {
                peer_id, client_version, messages, version, ..
            } => {
                // insert a new peer into the peerset
                self.peers.insert(
                    peer_id,
                    Peer {
                        transactions: LruCache::new(
                            NonZeroUsize::new(PEER_TRANSACTION_CACHE_LIMIT).unwrap(),
                        ),
                        request_tx: messages,
                        version,
                        client_version,
                    },
                );

                // Send a `NewPooledTransactionHashes` to the peer with up to
                // `NEW_POOLED_TRANSACTION_HASHES_SOFT_LIMIT` transactions in the
                // pool
                if !self.network.is_initially_syncing() {
                    if self.network.tx_gossip_disabled() {
                        return
                    }
                    let peer = self.peers.get_mut(&peer_id).expect("is present; qed");

                    let mut msg_builder = PooledTransactionsHashesBuilder::new(version);

                    let pooled_txs =
                        self.pool.pooled_transactions_max(NEW_POOLED_TRANSACTION_HASHES_SOFT_LIMIT);
                    if pooled_txs.is_empty() {
                        // do not send a message if there are no transactions in the pool
                        return
                    }

                    for pooled_tx in pooled_txs.into_iter() {
                        peer.transactions.insert(*pooled_tx.hash());
                        msg_builder.push_pooled(pooled_tx);
                    }

                    let msg = msg_builder.build();
                    self.network.send_transactions_hashes(peer_id, msg);
                }
            }
            _ => {}
        }
    }

    /// Starts the import process for the given transactions.
    fn import_transactions(
        &mut self,
        peer_id: PeerId,
        transactions: Vec<PooledTransactionsElement>,
        source: TransactionSource,
    ) {
        // If the node is pipeline syncing, ignore transactions
        if self.network.is_initially_syncing() {
            return
        }
        if self.network.tx_gossip_disabled() {
            return
        }

        // tracks the quality of the given transactions
        let mut has_bad_transactions = false;
        let mut num_already_seen = 0;

        if let Some(peer) = self.peers.get_mut(&peer_id) {
            for tx in transactions {
                // recover transaction
                let tx = if let Ok(tx) = tx.try_into_ecrecovered() {
                    tx
                } else {
                    has_bad_transactions = true;
                    continue
                };

                // track that the peer knows this transaction, but only if this is a new broadcast.
                // If we received the transactions as the response to our GetPooledTransactions
                // requests (based on received `NewPooledTransactionHashes`) then we already
                // recorded the hashes in [`Self::on_new_pooled_transaction_hashes`]
                if source.is_broadcast() && !peer.transactions.insert(*tx.hash()) {
                    num_already_seen += 1;
                }

                match self.transactions_by_peers.entry(*tx.hash()) {
                    Entry::Occupied(mut entry) => {
                        // transaction was already inserted
                        entry.get_mut().push(peer_id);
                    }
                    Entry::Vacant(entry) => {
                        // this is a new transaction that should be imported into the pool
                        let pool_transaction = <Pool::Transaction as FromRecoveredPooledTransaction>::from_recovered_pooled_transaction(tx);

                        let pool = self.pool.clone();

                        let import = Box::pin(async move {
                            pool.add_external_transaction(pool_transaction).await
                        });

                        self.pool_imports.push(import);
                        entry.insert(vec![peer_id]);
                    }
                }
            }

            if num_already_seen > 0 {
                self.metrics.messages_with_already_seen_transactions.increment(1);
                trace!(target: "net::tx", num_txs=%num_already_seen, ?peer_id, client=?peer.client_version, "Peer sent already seen transactions");
            }
        }

        if has_bad_transactions || num_already_seen > 0 {
            self.report_already_seen(peer_id);
        }
    }

    fn report_peer(&self, peer_id: PeerId, kind: ReputationChangeKind) {
        trace!(target: "net::tx", ?peer_id, ?kind, "reporting reputation change");
        self.network.reputation_change(peer_id, kind);
        self.metrics.reported_bad_transactions.increment(1);
    }

    fn on_request_error(&self, peer_id: PeerId, req_err: RequestError) {
        let kind = match req_err {
            RequestError::UnsupportedCapability => ReputationChangeKind::BadProtocol,
            RequestError::Timeout => ReputationChangeKind::Timeout,
            RequestError::ChannelClosed | RequestError::ConnectionDropped => {
                // peer is already disconnected
                return
            }
            RequestError::BadResponse => ReputationChangeKind::BadTransactions,
        };
        self.report_peer(peer_id, kind);
    }

    fn report_already_seen(&self, peer_id: PeerId) {
        trace!(target: "net::tx", ?peer_id, "Penalizing peer for already seen transaction");
        self.network.reputation_change(peer_id, ReputationChangeKind::AlreadySeenTransaction);
    }

    /// Clear the transaction
    fn on_good_import(&mut self, hash: TxHash) {
        self.transactions_by_peers.remove(&hash);
    }

    /// Penalize the peers that sent the bad transaction
    fn on_bad_import(&mut self, hash: TxHash) {
        if let Some(peers) = self.transactions_by_peers.remove(&hash) {
            for peer_id in peers {
                self.report_peer(peer_id, ReputationChangeKind::BadTransactions);
            }
        }
    }
}

/// An endless future.
///
/// This should be spawned or used as part of `tokio::select!`.
impl<Pool> Future for TransactionsManager<Pool>
where
    Pool: TransactionPool + Unpin + 'static,
{
    type Output = ();

    fn poll(self: Pin<&mut Self>, cx: &mut Context<'_>) -> Poll<Self::Output> {
        let this = self.get_mut();

        // drain network/peer related events
        while let Poll::Ready(Some(event)) = this.network_events.poll_next_unpin(cx) {
            this.on_network_event(event);
        }

        // drain commands
        while let Poll::Ready(Some(cmd)) = this.command_rx.poll_next_unpin(cx) {
            this.on_command(cmd);
        }

        // drain incoming transaction events
        while let Poll::Ready(Some(event)) = this.transaction_events.poll_next_unpin(cx) {
            this.on_network_tx_event(event);
        }

        this.update_request_metrics();

        // drain fetching transaction events
        while let Poll::Ready(Some(fetch_event)) = this.transaction_fetcher.poll_next_unpin(cx) {
            match fetch_event {
                FetchEvent::TransactionsFetched { peer_id, transactions } => {
                    this.import_transactions(peer_id, transactions, TransactionSource::Response);
                }
                FetchEvent::FetchError { peer_id, error } => {
                    trace!(target: "net::tx", ?peer_id, ?error, "requesting transactions from peer failed");
                    this.on_request_error(peer_id, error);
                }
            }
        }

        // try drain buffered transactions
        this.request_buffered_hashes();

        this.update_request_metrics();
        this.update_import_metrics();

        // Advance all imports
        while let Poll::Ready(Some(import_res)) = this.pool_imports.poll_next_unpin(cx) {
            match import_res {
                Ok(hash) => {
                    this.on_good_import(hash);
                }
                Err(err) => {
                    // if we're _currently_ syncing and the transaction is bad we ignore it,
                    // otherwise we penalize the peer that sent the bad
                    // transaction with the assumption that the peer should have
                    // known that this transaction is bad. (e.g. consensus
                    // rules)
                    if err.is_bad_transaction() && !this.network.is_syncing() {
                        debug!(target: "net::tx", ?err, "bad pool transaction import");
                        this.on_bad_import(err.hash);
                        continue
                    }
                    this.on_good_import(err.hash);
                }
            }
        }

        this.update_import_metrics();

        // handle and propagate new transactions
        let mut new_txs = Vec::new();
        while let Poll::Ready(Some(hash)) = this.pending_transactions.poll_next_unpin(cx) {
            new_txs.push(hash);
        }
        if !new_txs.is_empty() {
            this.on_new_transactions(new_txs);
        }

        // all channels are fully drained and import futures pending

        Poll::Pending
    }
}

/// A transaction that's about to be propagated to multiple peers.
struct PropagateTransaction {
    size: usize,
    transaction: Arc<TransactionSigned>,
}

// === impl PropagateTransaction ===

impl PropagateTransaction {
    fn hash(&self) -> TxHash {
        self.transaction.hash()
    }

    /// Create a new instance from a pooled transaction
    fn new<T: PoolTransaction>(tx: Arc<ValidPoolTransaction<T>>) -> Self {
        let size = tx.encoded_length();
        let transaction = Arc::new(tx.transaction.to_recovered_transaction().into_signed());
        Self { size, transaction }
    }
}

/// Helper type for constructing the full transaction message that enforces the
/// `MAX_FULL_TRANSACTIONS_PACKET_SIZE`
#[derive(Default)]
struct FullTransactionsBuilder {
    total_size: usize,
    transactions: Vec<Arc<TransactionSigned>>,
}

// === impl FullTransactionsBuilder ===

impl FullTransactionsBuilder {
    /// Append a transaction to the list if it doesn't exceed the maximum size.
    fn push(&mut self, transaction: &PropagateTransaction) {
        let new_size = self.total_size + transaction.size;
        if new_size > MAX_FULL_TRANSACTIONS_PACKET_SIZE {
            return
        }

        self.total_size = new_size;
        self.transactions.push(Arc::clone(&transaction.transaction));
    }

    /// Returns whether or not any transactions are in the [FullTransactionsBuilder].
    fn is_empty(&self) -> bool {
        self.transactions.is_empty()
    }

    /// returns the list of transactions.
    fn build(self) -> Vec<Arc<TransactionSigned>> {
        self.transactions
    }
}

/// A helper type to create the pooled transactions message based on the negotiated version of the
/// session with the peer
enum PooledTransactionsHashesBuilder {
    Eth66(NewPooledTransactionHashes66),
    Eth68(NewPooledTransactionHashes68),
}

// === impl PooledTransactionsHashesBuilder ===

impl PooledTransactionsHashesBuilder {
    /// Push a transaction from the pool to the list.
    fn push_pooled<T: PoolTransaction>(&mut self, pooled_tx: Arc<ValidPoolTransaction<T>>) {
        match self {
            PooledTransactionsHashesBuilder::Eth66(msg) => msg.0.push(*pooled_tx.hash()),
            PooledTransactionsHashesBuilder::Eth68(msg) => {
                msg.hashes.push(*pooled_tx.hash());
                msg.sizes.push(pooled_tx.encoded_length());
                msg.types.push(pooled_tx.transaction.tx_type());
            }
        }
    }

    fn push(&mut self, tx: &PropagateTransaction) {
        match self {
            PooledTransactionsHashesBuilder::Eth66(msg) => msg.0.push(tx.hash()),
            PooledTransactionsHashesBuilder::Eth68(msg) => {
                msg.hashes.push(tx.hash());
                msg.sizes.push(tx.size);
                msg.types.push(tx.transaction.tx_type().into());
            }
        }
    }

    /// Create a builder for the negotiated version of the peer's session
    fn new(version: EthVersion) -> Self {
        match version {
            EthVersion::Eth66 | EthVersion::Eth67 => {
                PooledTransactionsHashesBuilder::Eth66(Default::default())
            }
            EthVersion::Eth68 => PooledTransactionsHashesBuilder::Eth68(Default::default()),
        }
    }

    fn build(self) -> NewPooledTransactionHashes {
        match self {
            PooledTransactionsHashesBuilder::Eth66(msg) => msg.into(),
            PooledTransactionsHashesBuilder::Eth68(msg) => msg.into(),
        }
    }
}

/// How we received the transactions.
enum TransactionSource {
    /// Transactions were broadcast to us via [`Transactions`] message.
    Broadcast,
    /// Transactions were sent as the response of [`fetcher::GetPooledTxRequest`] issued by us.
    Response,
}

// === impl TransactionSource ===

impl TransactionSource {
    /// Whether the transaction were sent as broadcast.
    fn is_broadcast(&self) -> bool {
        matches!(self, TransactionSource::Broadcast)
    }
}

/// Tracks a single peer
#[derive(Debug)]
struct Peer {
    /// Keeps track of transactions that we know the peer has seen.
    transactions: LruCache<B256>,
    /// A communication channel directly to the peer's session task.
    request_tx: PeerRequestSender,
    /// negotiated version of the session.
    version: EthVersion,
    /// The peer's client version.
    client_version: Arc<str>,
}

/// Commands to send to the [`TransactionsManager`]
#[derive(Debug)]
enum TransactionsCommand {
    /// Propagate a transaction hash to the network.
    PropagateHash(B256),
    /// Propagate transaction hashes to a specific peer.
    PropagateHashesTo(Vec<B256>, PeerId),
    /// Request the list of active peer IDs from the [`TransactionsManager`].
    GetActivePeers(oneshot::Sender<HashSet<PeerId>>),
    /// Propagate a collection of full transactions to a specific peer.
    PropagateTransactionsTo(Vec<TxHash>, PeerId),
    /// Request transaction hashes known by specific peers from the [`TransactionsManager`].
    GetTransactionHashes {
        peers: Vec<PeerId>,
        tx: oneshot::Sender<HashMap<PeerId, HashSet<TxHash>>>,
    },
    /// Requests a clone of the sender sender channel to the peer.
    GetPeerSender {
        peer_id: PeerId,
        peer_request_sender: oneshot::Sender<Option<PeerRequestSender>>,
    },
}

/// All events related to transactions emitted by the network.
#[derive(Debug)]
pub enum NetworkTransactionEvent {
    /// Represents the event of receiving a list of transactions from a peer.
    ///
    /// This indicates transactions that were broadcasted to us from the peer.
    IncomingTransactions {
        /// The ID of the peer from which the transactions were received.
        peer_id: PeerId,
        /// The received transactions.
        msg: Transactions,
    },
    /// Represents the event of receiving a list of transaction hashes from a peer.
    IncomingPooledTransactionHashes {
        /// The ID of the peer from which the transaction hashes were received.
        peer_id: PeerId,
        /// The received new pooled transaction hashes.
        msg: NewPooledTransactionHashes,
    },
    /// Represents the event of receiving a `GetPooledTransactions` request from a peer.
    GetPooledTransactions {
        /// The ID of the peer from which the request was received.
        peer_id: PeerId,
        /// The received `GetPooledTransactions` request.
        request: GetPooledTransactions,
        /// The sender for responding to the request with a result of `PooledTransactions`.
        response: oneshot::Sender<RequestResult<PooledTransactions>>,
    },
}

#[cfg(test)]
mod tests {
    use super::*;
    use crate::{test_utils::Testnet, NetworkConfigBuilder, NetworkManager};
    use alloy_rlp::Decodable;
    use fetcher::MAX_ALTERNATIVE_PEERS_PER_TX;
    use futures::FutureExt;
    use reth_interfaces::sync::{NetworkSyncUpdater, SyncState};
    use reth_network_api::NetworkInfo;
    use reth_primitives::hex;
    use reth_provider::test_utils::NoopProvider;
    use reth_transaction_pool::test_utils::{testing_pool, MockTransaction};
    use secp256k1::SecretKey;
    use std::{future::poll_fn, hash};

    async fn new_tx_manager() -> TransactionsManager<impl TransactionPool> {
        let secret_key = SecretKey::new(&mut rand::thread_rng());
        let client = NoopProvider::default();

        let config = NetworkConfigBuilder::new(secret_key)
            // let OS choose port
            .listener_port(0)
            .disable_discovery()
            .build(client);

        let pool = testing_pool();

        let (_network_handle, _network, transactions, _) = NetworkManager::new(config)
            .await
            .unwrap()
            .into_builder()
            .transactions(pool.clone())
            .split_with_handle();

        transactions
    }

    pub(super) fn default_cache<T: hash::Hash + Eq>() -> LruCache<T> {
        let limit = NonZeroUsize::new(MAX_ALTERNATIVE_PEERS_PER_TX.into()).unwrap();
        LruCache::new(limit)
    }

    // Returns (peer, channel-to-send-get-pooled-tx-response-on).
    fn new_mock_session(
        peer_id: PeerId,
        version: EthVersion,
    ) -> (Peer, mpsc::Receiver<PeerRequest>) {
        let (to_mock_session_tx, to_mock_session_rx) = mpsc::channel(1);

        (
            Peer {
                transactions: default_cache(),
                request_tx: PeerRequestSender::new(peer_id, to_mock_session_tx),
                version,
                client_version: Arc::from(""),
            },
            to_mock_session_rx,
        )
    }

    #[tokio::test(flavor = "multi_thread")]
    async fn test_ignored_tx_broadcasts_while_initially_syncing() {
        reth_tracing::init_test_tracing();
        let net = Testnet::create(3).await;

        let mut handles = net.handles();
        let handle0 = handles.next().unwrap();
        let handle1 = handles.next().unwrap();

        drop(handles);
        let handle = net.spawn();

        let listener0 = handle0.event_listener();
        handle0.add_peer(*handle1.peer_id(), handle1.local_addr());
        let secret_key = SecretKey::new(&mut rand::thread_rng());

        let client = NoopProvider::default();
        let pool = testing_pool();
        let config = NetworkConfigBuilder::new(secret_key)
            .disable_discovery()
            .listener_port(0)
            .build(client);
        let (network_handle, network, mut transactions, _) = NetworkManager::new(config)
            .await
            .unwrap()
            .into_builder()
            .transactions(pool.clone())
            .split_with_handle();

        tokio::task::spawn(network);

        // go to syncing (pipeline sync)
        network_handle.update_sync_state(SyncState::Syncing);
        assert!(NetworkInfo::is_syncing(&network_handle));
        assert!(NetworkInfo::is_initially_syncing(&network_handle));

        // wait for all initiator connections
        let mut established = listener0.take(2);
        while let Some(ev) = established.next().await {
            match ev {
                NetworkEvent::SessionEstablished {
                    peer_id,
                    remote_addr,
                    client_version,
                    capabilities,
                    messages,
                    status,
                    version,
                } => {
                    // to insert a new peer in transactions peerset
                    transactions.on_network_event(NetworkEvent::SessionEstablished {
                        peer_id,
                        remote_addr,
                        client_version,
                        capabilities,
                        messages,
                        status,
                        version,
                    })
                }
                NetworkEvent::PeerAdded(_peer_id) => continue,
                ev => {
                    panic!("unexpected event {ev:?}")
                }
            }
        }
        // random tx: <https://etherscan.io/getRawTx?tx=0x9448608d36e721ef403c53b00546068a6474d6cbab6816c3926de449898e7bce>
        let input = hex!("02f871018302a90f808504890aef60826b6c94ddf4c5025d1a5742cf12f74eec246d4432c295e487e09c3bbcc12b2b80c080a0f21a4eacd0bf8fea9c5105c543be5a1d8c796516875710fafafdf16d16d8ee23a001280915021bb446d1973501a67f93d2b38894a514b976e7b46dc2fe54598d76");
        let signed_tx = TransactionSigned::decode(&mut &input[..]).unwrap();
        transactions.on_network_tx_event(NetworkTransactionEvent::IncomingTransactions {
            peer_id: *handle1.peer_id(),
            msg: Transactions(vec![signed_tx.clone()]),
        });
        poll_fn(|cx| {
            let _ = transactions.poll_unpin(cx);
            Poll::Ready(())
        })
        .await;
        assert!(pool.is_empty());
        handle.terminate().await;
    }

    #[tokio::test(flavor = "multi_thread")]
    async fn test_tx_broadcasts_through_two_syncs() {
        reth_tracing::init_test_tracing();
        let net = Testnet::create(3).await;

        let mut handles = net.handles();
        let handle0 = handles.next().unwrap();
        let handle1 = handles.next().unwrap();

        drop(handles);
        let handle = net.spawn();

        let listener0 = handle0.event_listener();
        handle0.add_peer(*handle1.peer_id(), handle1.local_addr());
        let secret_key = SecretKey::new(&mut rand::thread_rng());

        let client = NoopProvider::default();
        let pool = testing_pool();
        let config = NetworkConfigBuilder::new(secret_key)
            .disable_discovery()
            .listener_port(0)
            .build(client);
        let (network_handle, network, mut transactions, _) = NetworkManager::new(config)
            .await
            .unwrap()
            .into_builder()
            .transactions(pool.clone())
            .split_with_handle();

        tokio::task::spawn(network);

        // go to syncing (pipeline sync) to idle and then to syncing (live)
        network_handle.update_sync_state(SyncState::Syncing);
        assert!(NetworkInfo::is_syncing(&network_handle));
        network_handle.update_sync_state(SyncState::Idle);
        assert!(!NetworkInfo::is_syncing(&network_handle));
        network_handle.update_sync_state(SyncState::Syncing);
        assert!(NetworkInfo::is_syncing(&network_handle));

        // wait for all initiator connections
        let mut established = listener0.take(2);
        while let Some(ev) = established.next().await {
            match ev {
                NetworkEvent::SessionEstablished {
                    peer_id,
                    remote_addr,
                    client_version,
                    capabilities,
                    messages,
                    status,
                    version,
                } => {
                    // to insert a new peer in transactions peerset
                    transactions.on_network_event(NetworkEvent::SessionEstablished {
                        peer_id,
                        remote_addr,
                        client_version,
                        capabilities,
                        messages,
                        status,
                        version,
                    })
                }
                NetworkEvent::PeerAdded(_peer_id) => continue,
                ev => {
                    panic!("unexpected event {ev:?}")
                }
            }
        }
        // random tx: <https://etherscan.io/getRawTx?tx=0x9448608d36e721ef403c53b00546068a6474d6cbab6816c3926de449898e7bce>
        let input = hex!("02f871018302a90f808504890aef60826b6c94ddf4c5025d1a5742cf12f74eec246d4432c295e487e09c3bbcc12b2b80c080a0f21a4eacd0bf8fea9c5105c543be5a1d8c796516875710fafafdf16d16d8ee23a001280915021bb446d1973501a67f93d2b38894a514b976e7b46dc2fe54598d76");
        let signed_tx = TransactionSigned::decode(&mut &input[..]).unwrap();
        transactions.on_network_tx_event(NetworkTransactionEvent::IncomingTransactions {
            peer_id: *handle1.peer_id(),
            msg: Transactions(vec![signed_tx.clone()]),
        });
        poll_fn(|cx| {
            let _ = transactions.poll_unpin(cx);
            Poll::Ready(())
        })
        .await;
        assert!(!NetworkInfo::is_initially_syncing(&network_handle));
        assert!(NetworkInfo::is_syncing(&network_handle));
        assert!(!pool.is_empty());
        handle.terminate().await;
    }

    #[tokio::test(flavor = "multi_thread")]
    async fn test_handle_incoming_transactions() {
        reth_tracing::init_test_tracing();
        let net = Testnet::create(3).await;

        let mut handles = net.handles();
        let handle0 = handles.next().unwrap();
        let handle1 = handles.next().unwrap();

        drop(handles);
        let handle = net.spawn();

        let listener0 = handle0.event_listener();

        handle0.add_peer(*handle1.peer_id(), handle1.local_addr());
        let secret_key = SecretKey::new(&mut rand::thread_rng());

        let client = NoopProvider::default();
        let pool = testing_pool();
        let config = NetworkConfigBuilder::new(secret_key)
            .disable_discovery()
            .listener_port(0)
            .build(client);
        let (network_handle, network, mut transactions, _) = NetworkManager::new(config)
            .await
            .unwrap()
            .into_builder()
            .transactions(pool.clone())
            .split_with_handle();
        tokio::task::spawn(network);

        network_handle.update_sync_state(SyncState::Idle);

        assert!(!NetworkInfo::is_syncing(&network_handle));

        // wait for all initiator connections
        let mut established = listener0.take(2);
        while let Some(ev) = established.next().await {
            match ev {
                NetworkEvent::SessionEstablished {
                    peer_id,
                    remote_addr,
                    client_version,
                    capabilities,
                    messages,
                    status,
                    version,
                } => {
                    // to insert a new peer in transactions peerset
                    transactions.on_network_event(NetworkEvent::SessionEstablished {
                        peer_id,
                        remote_addr,
                        client_version,
                        capabilities,
                        messages,
                        status,
                        version,
                    })
                }
                NetworkEvent::PeerAdded(_peer_id) => continue,
                ev => {
                    panic!("unexpected event {ev:?}")
                }
            }
        }
        // random tx: <https://etherscan.io/getRawTx?tx=0x9448608d36e721ef403c53b00546068a6474d6cbab6816c3926de449898e7bce>
        let input = hex!("02f871018302a90f808504890aef60826b6c94ddf4c5025d1a5742cf12f74eec246d4432c295e487e09c3bbcc12b2b80c080a0f21a4eacd0bf8fea9c5105c543be5a1d8c796516875710fafafdf16d16d8ee23a001280915021bb446d1973501a67f93d2b38894a514b976e7b46dc2fe54598d76");
        let signed_tx = TransactionSigned::decode(&mut &input[..]).unwrap();
        transactions.on_network_tx_event(NetworkTransactionEvent::IncomingTransactions {
            peer_id: *handle1.peer_id(),
            msg: Transactions(vec![signed_tx.clone()]),
        });
        assert_eq!(
            *handle1.peer_id(),
            transactions.transactions_by_peers.get(&signed_tx.hash()).unwrap()[0]
        );

        // advance the transaction manager future
        poll_fn(|cx| {
            let _ = transactions.poll_unpin(cx);
            Poll::Ready(())
        })
        .await;

        assert!(!pool.is_empty());
        assert!(pool.get(&signed_tx.hash).is_some());
        handle.terminate().await;
    }

    #[tokio::test(flavor = "multi_thread")]
    async fn test_on_get_pooled_transactions_network() {
        reth_tracing::init_test_tracing();
        let net = Testnet::create(2).await;

        let mut handles = net.handles();
        let handle0 = handles.next().unwrap();
        let handle1 = handles.next().unwrap();

        drop(handles);
        let handle = net.spawn();

        let listener0 = handle0.event_listener();

        handle0.add_peer(*handle1.peer_id(), handle1.local_addr());
        let secret_key = SecretKey::new(&mut rand::thread_rng());

        let client = NoopProvider::default();
        let pool = testing_pool();
        let config = NetworkConfigBuilder::new(secret_key)
            .disable_discovery()
            .listener_port(0)
            .build(client);
        let (network_handle, network, mut transactions, _) = NetworkManager::new(config)
            .await
            .unwrap()
            .into_builder()
            .transactions(pool.clone())
            .split_with_handle();
        tokio::task::spawn(network);

        network_handle.update_sync_state(SyncState::Idle);

        assert!(!NetworkInfo::is_syncing(&network_handle));

        // wait for all initiator connections
        let mut established = listener0.take(2);
        while let Some(ev) = established.next().await {
            match ev {
                NetworkEvent::SessionEstablished {
                    peer_id,
                    remote_addr,
                    client_version,
                    capabilities,
                    messages,
                    status,
                    version,
                } => transactions.on_network_event(NetworkEvent::SessionEstablished {
                    peer_id,
                    remote_addr,
                    client_version,
                    capabilities,
                    messages,
                    status,
                    version,
                }),
                NetworkEvent::PeerAdded(_peer_id) => continue,
                ev => {
                    panic!("unexpected event {ev:?}")
                }
            }
        }
        handle.terminate().await;

        let tx = MockTransaction::eip1559();
        let _ = transactions
            .pool
            .add_transaction(reth_transaction_pool::TransactionOrigin::External, tx.clone())
            .await;

        let request = GetPooledTransactions(vec![tx.get_hash()]);

        let (send, receive) = oneshot::channel::<RequestResult<PooledTransactions>>();

        transactions.on_network_tx_event(NetworkTransactionEvent::GetPooledTransactions {
            peer_id: *handle1.peer_id(),
            request,
            response: send,
        });

        match receive.await.unwrap() {
            Ok(PooledTransactions(transactions)) => {
                assert_eq!(transactions.len(), 1);
            }
            Err(e) => {
                panic!("error: {:?}", e);
            }
        }
    }

    #[tokio::test]
    async fn max_retries_tx_request() {
        reth_tracing::init_test_tracing();

        let mut tx_manager = new_tx_manager().await;
        let tx_fetcher = &mut tx_manager.transaction_fetcher;

        let peer_id_1 = PeerId::new([1; 64]);
        let peer_id_2 = PeerId::new([2; 64]);
        let eth_version = EthVersion::Eth66;
        let seen_hashes = [B256::from_slice(&[1; 32]), B256::from_slice(&[2; 32])];

        let (peer_1, mut to_mock_session_rx) = new_mock_session(peer_id_1, eth_version);
        tx_manager.peers.insert(peer_id_1, peer_1);

        // hashes are seen and currently not inflight, with one fallback peer, and are buffered
        // for first retry in reverse order to make index 0 lru
        let retries = 1;
        let mut backups = default_cache();
        backups.insert(peer_id_1);
        tx_fetcher.unknown_hashes.insert(seen_hashes[1], (retries, backups.clone()));
        tx_fetcher.unknown_hashes.insert(seen_hashes[0], (retries, backups));
        tx_fetcher.buffered_hashes.insert(seen_hashes[1]);
        tx_fetcher.buffered_hashes.insert(seen_hashes[0]);

        // peer_1 is idle
        assert!(tx_fetcher.is_idle(peer_id_1));

        // sends request for buffered hashes to peer_1
        tx_manager.request_buffered_hashes();

        let tx_fetcher = &mut tx_manager.transaction_fetcher;

        assert!(tx_fetcher.buffered_hashes.is_empty());
        // as long as request is in inflight peer_1 is not idle
        assert!(!tx_fetcher.is_idle(peer_id_1));

        // mock session of peer_1 receives request
        let req = to_mock_session_rx
            .recv()
            .await
            .expect("peer_1 session should receive request with buffered hashes");
        let PeerRequest::GetPooledTransactions { request, response } = req else { unreachable!() };
        let GetPooledTransactions(hashes) = request;

        assert_eq!(hashes, seen_hashes);

        // fail request to peer_1
        response
            .send(Err(RequestError::BadResponse))
            .expect("should send peer_1 response to tx manager");
        let Some(FetchEvent::FetchError { peer_id, .. }) = tx_fetcher.next().await else {
            unreachable!()
        };

        // request has resolved, peer_1 is idle again
        assert!(tx_fetcher.is_idle(peer_id));
        // failing peer_1's request buffers requested hashes for retry
        assert_eq!(tx_fetcher.buffered_hashes.len(), 2);

        let (peer_2, mut to_mock_session_rx) = new_mock_session(peer_id_2, eth_version);
        tx_manager.peers.insert(peer_id_2, peer_2);

        // peer_2 announces same hashes as peer_1
        let msg =
            NewPooledTransactionHashes::Eth66(NewPooledTransactionHashes66(seen_hashes.to_vec()));
        tx_manager.on_new_pooled_transaction_hashes(peer_id_2, msg);

        let tx_fetcher = &mut tx_manager.transaction_fetcher;

        // since hashes are already seen, no changes to length of unknown hashes
        assert_eq!(tx_fetcher.unknown_hashes.len(), 2);
        // but hashes are taken out of buffer and packed into request to peer_2
        assert!(tx_fetcher.buffered_hashes.is_empty());

        // mock session of peer_2 receives request
        let req = to_mock_session_rx
            .recv()
            .await
            .expect("peer_2 session should receive request with buffered hashes");
        let PeerRequest::GetPooledTransactions { response, .. } = req else { unreachable!() };

        // report failed request to tx manager
        response
            .send(Err(RequestError::BadResponse))
            .expect("should send peer_2 response to tx manager");
        let Some(FetchEvent::FetchError { .. }) = tx_fetcher.next().await else { unreachable!() };

        // `MAX_REQUEST_RETRIES_PER_TX_HASH`, 2, for hashes reached however this time won't be
        // buffered for retry
        assert!(tx_fetcher.buffered_hashes.is_empty());
    }

    #[tokio::test]
    async fn fill_eth68_request_for_peer() {
        reth_tracing::init_test_tracing();

        let mut tx_manager = new_tx_manager().await;
        let tx_fetcher = &mut tx_manager.transaction_fetcher;

        let peer_id = PeerId::new([1; 64]);
        let eth_version = EthVersion::Eth68;
        let unseen_eth68_hashes = [B256::from_slice(&[1; 32]), B256::from_slice(&[2; 32])];
        let unseen_eth68_hashes_sizes =
            [MAX_FULL_TRANSACTIONS_PACKET_SIZE / 2, MAX_FULL_TRANSACTIONS_PACKET_SIZE / 2 - 4];
        // hashes and sizes to buffer in reverse order so that seen_eth68_hashes[0] and
        // seen_eth68_hashes_sizes[0] are lru
        let seen_eth68_hashes =
            [B256::from_slice(&[3; 32]), B256::from_slice(&[4; 32]), B256::from_slice(&[5; 32])];
        let seen_eth68_hashes_sizes = [
            5,
            3, // the second hash should be filled into the request because there is space for it
            4, // then there is no space for the last anymore
        ];

        // insert peer in tx manager
        let (peer, _to_mock_session_rx) = new_mock_session(peer_id, eth_version);
        tx_manager.peers.insert(peer_id, peer);

        // hashes are seen and currently not inflight, with one fallback peer, and are buffered
        // for first try to fetch.
        let mut backups = default_cache();
        backups.insert(peer_id);

        // load in reverse order so index 0 in seen_eth68_hashes and seen_eth68_hashes_sizes is
        // lru!

        for i in (0..3).rev() {
            tx_fetcher.unknown_hashes.insert(seen_eth68_hashes[i], (0, backups.clone()));
            tx_fetcher.eth68_meta.insert(seen_eth68_hashes[i], seen_eth68_hashes_sizes[i]);
            tx_fetcher.buffered_hashes.insert(seen_eth68_hashes[i]);
        }

        // insert buffered hash for some other peer too, to verify response size accumulation and
        // selection from buffered hashes
        let peer_id_other = PeerId::new([2; 64]);
        let hash_other = B256::from_slice(&[6; 32]);
        let mut backups = default_cache();
        backups.insert(peer_id_other);
        tx_fetcher.unknown_hashes.insert(hash_other, (0, backups));
        tx_fetcher.eth68_meta.insert(hash_other, MAX_FULL_TRANSACTIONS_PACKET_SIZE - 2); // a big tx
        tx_fetcher.buffered_hashes.insert(hash_other);

        let (peer, mut to_mock_session_rx) = new_mock_session(peer_id, eth_version);
        tx_manager.peers.insert(peer_id, peer);

        // peer announces previously unseen hashes
        let msg = NewPooledTransactionHashes::Eth68(NewPooledTransactionHashes68 {
            hashes: unseen_eth68_hashes.to_vec(),
            sizes: unseen_eth68_hashes_sizes.to_vec(),
            types: [0; 2].to_vec(),
        });
        tx_manager.on_new_pooled_transaction_hashes(peer_id, msg);

        let tx_fetcher = &mut tx_manager.transaction_fetcher;

        // since hashes are unseen, length of unknown hashes increases
        assert_eq!(tx_fetcher.unknown_hashes.len(), 6);
        // seen_eth68_hashes[1] should be taken out of buffer and packed into request
        assert_eq!(tx_fetcher.buffered_hashes.len(), 3);
        assert!(tx_fetcher.buffered_hashes.contains(&seen_eth68_hashes[0]));

        // mock session of peer receives request
        let req = to_mock_session_rx
            .recv()
            .await
            .expect("peer session should receive request with buffered hashes");
        let PeerRequest::GetPooledTransactions { request, .. } = req else { unreachable!() };
        let GetPooledTransactions(hashes) = request;

        let mut expected_request = unseen_eth68_hashes.to_vec();
        expected_request.push(seen_eth68_hashes[1]);
        assert_eq!(hashes, expected_request);
    }
}<|MERGE_RESOLUTION|>--- conflicted
+++ resolved
@@ -693,23 +693,10 @@
             let Some(peer) = self.peers.get(&peer_id) else { return };
 
             let Some(hash) = hashes.first() else { return };
-<<<<<<< HEAD
-            let mut eth68_size = self.transaction_fetcher.eth68_meta.get(hash).copied();
-            let msg_version = if let Some(ref mut size) = eth68_size {
-                self.transaction_fetcher.fill_eth68_request_for_peer(&mut hashes, peer_id, size);
-
-                EthVersion::Eth68
-            } else {
-                self.transaction_fetcher.fill_eth66_request_for_peer(&mut hashes, peer_id);
-
-                EthVersion::Eth66
-            };
-=======
             let acc_eth68_size = self.transaction_fetcher.eth68_meta.get(hash).copied();
             let msg_version =
                 acc_eth68_size.map(|_| EthVersion::Eth68).unwrap_or(EthVersion::Eth66);
             self.transaction_fetcher.fill_request_for_peer(&mut hashes, peer_id, acc_eth68_size);
->>>>>>> b7134083
 
             trace!(target: "net::tx",
                 peer_id=format!("{peer_id:#}"),
