//! Transactions management for the p2p network.
//!
//! `TransactionFetcher` is responsible for rate limiting and retry logic for fetching
//! transactions. Upon receiving an announcement, functionality of the `TransactionFetcher` is
//! used for filtering out hashes 1) for which the tx is already known and 2) unknown but the hash
//! is already seen in a previous announcement. The hashes that remain from an announcement are
//! then packed into a request with respect to the [`EthVersion`] of the announcement. Any hashes
//! that don't fit into the request, are buffered in the `TransactionFetcher`. If on the other
//! hand, space remains, hashes that the peer has previously announced are taken out of buffered
//! hashes to fill the request up. The [`GetPooledTransactions`] request is then sent to the
//! peer's session, this marks the peer as active with respect to
//! `MAX_CONCURRENT_TX_REQUESTS_PER_PEER`.
//!
//! When a peer buffers hashes in the `TransactionsManager::on_new_pooled_transaction_hashes`
//! pipeline, it is stored as fallback peer for those hashes. When [`TransactionsManager`] is
//! polled, it checks if any of fallback peer is idle. If so, it packs a request for that peer,
//! filling it from the buffered hashes. It does so until there are no more idle peers or until
//! the hashes buffer is empty.
//!
//! If a [`GetPooledTransactions`] request resolves with an error, the hashes in the request are
//! buffered with respect to `MAX_REQUEST_RETRIES_PER_TX_HASH`. So is the case if the request
//! resolves with partial success, that is some of the requested hashes are not in the response,
//! these are then buffered.
//!
//! Most healthy peers will send the same hashes in their announcements, as RLPx is a gossip
//! protocol. This means it's unlikely, that a valid hash, will be buffered for very long
//! before it's re-tried. Nonetheless, the capacity of the buffered hashes cache must be large
//! enough to buffer many hashes during network failure, to allow for recovery.

use crate::{
    cache::LruCache,
    manager::NetworkEvent,
    message::{PeerRequest, PeerRequestSender},
    metrics::{TransactionsManagerMetrics, NETWORK_POOL_TRANSACTIONS_SCOPE},
    NetworkEvents, NetworkHandle,
};
use futures::{stream::FuturesUnordered, Future, StreamExt};
use reth_eth_wire::{
    EthVersion, GetPooledTransactions, HandleMempoolData, HandleVersionedMempoolData,
    NewPooledTransactionHashes, NewPooledTransactionHashes66, NewPooledTransactionHashes68,
    PooledTransactions, RequestTxHashes, Transactions,
};
use reth_interfaces::{
    p2p::error::{RequestError, RequestResult},
    sync::SyncStateProvider,
};
use reth_metrics::common::mpsc::UnboundedMeteredReceiver;
use reth_network_api::{Peers, ReputationChangeKind};
use reth_primitives::{
    FromRecoveredPooledTransaction, PeerId, PooledTransactionsElement, TransactionSigned, TxHash,
    B256,
};
use reth_transaction_pool::{
    error::PoolResult, GetPooledTransactionLimit, PoolTransaction, PropagateKind,
    PropagatedTransactions, TransactionPool, ValidPoolTransaction,
};
use std::{
    collections::{hash_map::Entry, HashMap, HashSet},
    num::NonZeroUsize,
    pin::Pin,
    sync::{
        atomic::{AtomicUsize, Ordering},
        Arc,
    },
    task::{Context, Poll},
};
use tokio::sync::{mpsc, oneshot, oneshot::error::RecvError};
use tokio_stream::wrappers::{ReceiverStream, UnboundedReceiverStream};
use tracing::{debug, trace};

mod config;
mod constants;
mod fetcher;
mod validation;
pub use config::{TransactionFetcherConfig, TransactionsManagerConfig};

use constants::SOFT_LIMIT_COUNT_HASHES_IN_NEW_POOLED_TRANSACTIONS_BROADCAST_MESSAGE;
pub(crate) use fetcher::{FetchEvent, TransactionFetcher};
pub use validation::*;

pub use self::constants::{
    tx_fetcher::DEFAULT_SOFT_LIMIT_BYTE_SIZE_POOLED_TRANSACTIONS_RESP_ON_PACK_GET_POOLED_TRANSACTIONS_REQ,
    SOFT_LIMIT_BYTE_SIZE_POOLED_TRANSACTIONS_RESPONSE,
};
use self::constants::{tx_manager::*, DEFAULT_SOFT_LIMIT_BYTE_SIZE_TRANSACTIONS_BROADCAST_MESSAGE};

/// The future for inserting a function into the pool
pub type PoolImportFuture = Pin<Box<dyn Future<Output = Vec<PoolResult<TxHash>>> + Send + 'static>>;

/// Api to interact with [`TransactionsManager`] task.
#[derive(Debug, Clone)]
pub struct TransactionsHandle {
    /// Command channel to the [`TransactionsManager`]
    manager_tx: mpsc::UnboundedSender<TransactionsCommand>,
}

/// Implementation of the `TransactionsHandle` API.
impl TransactionsHandle {
    fn send(&self, cmd: TransactionsCommand) {
        let _ = self.manager_tx.send(cmd);
    }

    /// Fetch the [`PeerRequestSender`] for the given peer.
    async fn peer_handle(&self, peer_id: PeerId) -> Result<Option<PeerRequestSender>, RecvError> {
        let (tx, rx) = oneshot::channel();
        self.send(TransactionsCommand::GetPeerSender { peer_id, peer_request_sender: tx });
        rx.await
    }

    /// Requests the transactions directly from the given peer.
    ///
    /// Returns `None` if the peer is not connected.
    ///
    /// **Note**: this returns the response from the peer as received.
    pub async fn get_pooled_transactions_from(
        &self,
        peer_id: PeerId,
        hashes: Vec<B256>,
    ) -> Result<Option<Vec<PooledTransactionsElement>>, RequestError> {
        let Some(peer) = self.peer_handle(peer_id).await? else { return Ok(None) };

        let (tx, rx) = oneshot::channel();
        let request = PeerRequest::GetPooledTransactions { request: hashes.into(), response: tx };
        peer.try_send(request).ok();

        rx.await?.map(|res| Some(res.0))
    }

    /// Manually propagate the transaction that belongs to the hash.
    pub fn propagate(&self, hash: TxHash) {
        self.send(TransactionsCommand::PropagateHash(hash))
    }

    /// Manually propagate the transaction hash to a specific peer.
    ///
    /// Note: this only propagates if the pool contains the transaction.
    pub fn propagate_hash_to(&self, hash: TxHash, peer: PeerId) {
        self.propagate_hashes_to(Some(hash), peer)
    }

    /// Manually propagate the transaction hashes to a specific peer.
    ///
    /// Note: this only propagates the transactions that are known to the pool.
    pub fn propagate_hashes_to(&self, hash: impl IntoIterator<Item = TxHash>, peer: PeerId) {
        self.send(TransactionsCommand::PropagateHashesTo(hash.into_iter().collect(), peer))
    }

    /// Request the active peer IDs from the [`TransactionsManager`].
    pub async fn get_active_peers(&self) -> Result<HashSet<PeerId>, RecvError> {
        let (tx, rx) = oneshot::channel();
        self.send(TransactionsCommand::GetActivePeers(tx));
        rx.await
    }

    /// Manually propagate full transactions to a specific peer.
    pub fn propagate_transactions_to(&self, transactions: Vec<TxHash>, peer: PeerId) {
        self.send(TransactionsCommand::PropagateTransactionsTo(transactions, peer))
    }

    /// Request the transaction hashes known by specific peers.
    pub async fn get_transaction_hashes(
        &self,
        peers: Vec<PeerId>,
    ) -> Result<HashMap<PeerId, HashSet<TxHash>>, RecvError> {
        let (tx, rx) = oneshot::channel();
        self.send(TransactionsCommand::GetTransactionHashes { peers, tx });
        rx.await
    }

    /// Request the transaction hashes known by a specific peer.
    pub async fn get_peer_transaction_hashes(
        &self,
        peer: PeerId,
    ) -> Result<HashSet<TxHash>, RecvError> {
        let res = self.get_transaction_hashes(vec![peer]).await?;
        Ok(res.into_values().next().unwrap_or_default())
    }
}

/// Manages transactions on top of the p2p network.
///
/// This can be spawned to another task and is supposed to be run as background service while
/// [`TransactionsHandle`] is used as frontend to send commands to.
///
/// The [`TransactionsManager`] is responsible for:
///    - handling incoming eth messages for transactions.
///    - serving transaction requests.
///    - propagate transactions
///
/// This type communicates with the [`NetworkManager`](crate::NetworkManager) in both directions.
///   - receives incoming network messages.
///   - sends messages to dispatch (responses, propagate tx)
///
/// It is directly connected to the [`TransactionPool`] to retrieve requested transactions and
/// propagate new transactions over the network.
#[derive(Debug)]
#[must_use = "Manager does nothing unless polled."]
pub struct TransactionsManager<Pool> {
    /// Access to the transaction pool.
    pool: Pool,
    /// Network access.
    network: NetworkHandle,
    /// Subscriptions to all network related events.
    ///
    /// From which we get all new incoming transaction related messages.
    network_events: UnboundedReceiverStream<NetworkEvent>,
    /// Transaction fetcher to handle inflight and missing transaction requests.
    transaction_fetcher: TransactionFetcher,
    /// All currently pending transactions grouped by peers.
    ///
    /// This way we can track incoming transactions and prevent multiple pool imports for the same
    /// transaction
    transactions_by_peers: HashMap<TxHash, Vec<PeerId>>,
    /// Transactions that are currently imported into the `Pool`
    pool_imports: FuturesUnordered<PoolImportFuture>,
    /// Stats on pending pool imports that help the node self-monitor.
    pending_pool_imports_info: PendingPoolImportsInfo,
    /// Bad imports.
    bad_imports: LruCache<TxHash>,
    /// All the connected peers.
    peers: HashMap<PeerId, Peer>,
    /// Send half for the command channel.
    command_tx: mpsc::UnboundedSender<TransactionsCommand>,
    /// Incoming commands from [`TransactionsHandle`].
    command_rx: UnboundedReceiverStream<TransactionsCommand>,
    /// Incoming commands from [`TransactionsHandle`].
    pending_transactions: ReceiverStream<TxHash>,
    /// Incoming events from the [`NetworkManager`](crate::NetworkManager).
    transaction_events: UnboundedMeteredReceiver<NetworkTransactionEvent>,
    /// TransactionsManager metrics
    metrics: TransactionsManagerMetrics,
}

impl<Pool: TransactionPool> TransactionsManager<Pool> {
    /// Sets up a new instance.
    ///
    /// Note: This expects an existing [`NetworkManager`](crate::NetworkManager) instance.
    pub fn new(
        network: NetworkHandle,
        pool: Pool,
        from_network: mpsc::UnboundedReceiver<NetworkTransactionEvent>,
        transactions_manager_config: TransactionsManagerConfig,
    ) -> Self {
        let network_events = network.event_listener();
        let (command_tx, command_rx) = mpsc::unbounded_channel();

        let transaction_fetcher = TransactionFetcher::default().with_transaction_fetcher_config(
            &transactions_manager_config.transaction_fetcher_config,
        );

        // install a listener for new pending transactions that are allowed to be propagated over
        // the network
        let pending = pool.pending_transactions_listener();
        let pending_pool_imports_info = PendingPoolImportsInfo::default();

        let metrics = TransactionsManagerMetrics::default();
        metrics
            .capacity_inflight_requests
            .increment(transaction_fetcher.info.max_inflight_requests as u64);
        metrics
            .capacity_pending_pool_imports
            .increment(pending_pool_imports_info.max_pending_pool_imports as u64);

        Self {
            pool,
            network,
            network_events,
            transaction_fetcher,
            transactions_by_peers: Default::default(),
            pool_imports: Default::default(),
            pending_pool_imports_info: PendingPoolImportsInfo::new(
                DEFAULT_MAX_COUNT_PENDING_POOL_IMPORTS,
            ),
            bad_imports: LruCache::new(
                NonZeroUsize::new(DEFAULT_CAPACITY_CACHE_BAD_IMPORTS).unwrap(),
            ),
            peers: Default::default(),
            command_tx,
            command_rx: UnboundedReceiverStream::new(command_rx),
            pending_transactions: ReceiverStream::new(pending),
            transaction_events: UnboundedMeteredReceiver::new(
                from_network,
                NETWORK_POOL_TRANSACTIONS_SCOPE,
            ),
            metrics,
        }
    }
}

// === impl TransactionsManager ===

impl<Pool> TransactionsManager<Pool>
where
    Pool: TransactionPool,
{
    /// Returns a new handle that can send commands to this type.
    pub fn handle(&self) -> TransactionsHandle {
        TransactionsHandle { manager_tx: self.command_tx.clone() }
    }
}

impl<Pool> TransactionsManager<Pool>
where
    Pool: TransactionPool + 'static,
{
    #[inline]
    fn update_fetch_metrics(&self) {
        let tx_fetcher = &self.transaction_fetcher;

        self.metrics.inflight_transaction_requests.set(tx_fetcher.inflight_requests.len() as f64);

        let hashes_pending_fetch = tx_fetcher.hashes_pending_fetch.len() as f64;
        let total_hashes = tx_fetcher.hashes_fetch_inflight_and_pending_fetch.len() as f64;

        self.metrics.hashes_pending_fetch.set(hashes_pending_fetch);
        self.metrics.hashes_inflight_transaction_requests.set(total_hashes - hashes_pending_fetch);
    }

    /// Request handler for an incoming request for transactions
    fn on_get_pooled_transactions(
        &mut self,
        peer_id: PeerId,
        request: GetPooledTransactions,
        response: oneshot::Sender<RequestResult<PooledTransactions>>,
    ) {
        if let Some(peer) = self.peers.get_mut(&peer_id) {
            if self.network.tx_gossip_disabled() {
                let _ = response.send(Ok(PooledTransactions::default()));
                return
            }
            let transactions = self.pool.get_pooled_transaction_elements(
                request.0,
                GetPooledTransactionLimit::ResponseSizeSoftLimit(
                    self.transaction_fetcher.info.soft_limit_byte_size_pooled_transactions_response,
                ),
            );

            // we sent a response at which point we assume that the peer is aware of the
            // transactions
            peer.seen_transactions.extend(transactions.iter().map(|tx| *tx.hash()));

            let resp = PooledTransactions(transactions);
            let _ = response.send(Ok(resp));
        }
    }

    /// Invoked when a new transaction is pending in the local pool.
    ///
    /// When new transactions appear in the pool, we propagate them to the network using the
    /// `Transactions` and `NewPooledTransactionHashes` messages. The Transactions message relays
    /// complete transaction objects and is typically sent to a small, random fraction of connected
    /// peers.
    ///
    /// All other peers receive a notification of the transaction hash and can request the
    /// complete transaction object if it is unknown to them. The dissemination of complete
    /// transactions to a fraction of peers usually ensures that all nodes receive the transaction
    /// and won't need to request it.
    fn on_new_transactions(&mut self, hashes: Vec<TxHash>) {
        // Nothing to propagate while initially syncing
        if self.network.is_initially_syncing() {
            return
        }
        if self.network.tx_gossip_disabled() {
            return
        }

        trace!(target: "net::tx", num_hashes=?hashes.len(), "Start propagating transactions");

        // This fetches all transaction from the pool, including the blob transactions, which are
        // only ever sent as hashes.
        let propagated = self.propagate_transactions(
            self.pool.get_all(hashes).into_iter().map(PropagateTransaction::new).collect(),
        );

        // notify pool so events get fired
        self.pool.on_propagated(propagated);
    }

    /// Propagate the transactions to all connected peers either as full objects or hashes
    ///
    /// The message for new pooled hashes depends on the negotiated version of the stream.
    /// See [NewPooledTransactionHashes]
    ///
    /// Note: EIP-4844 are disallowed from being broadcast in full and are only ever sent as hashes, see also <https://eips.ethereum.org/EIPS/eip-4844#networking>.
    fn propagate_transactions(
        &mut self,
        to_propagate: Vec<PropagateTransaction>,
    ) -> PropagatedTransactions {
        let mut propagated = PropagatedTransactions::default();
        if self.network.tx_gossip_disabled() {
            return propagated
        }

        // send full transactions to a fraction fo the connected peers (square root of the total
        // number of connected peers)
        let max_num_full = (self.peers.len() as f64).sqrt() as usize + 1;

        // Note: Assuming ~random~ order due to random state of the peers map hasher
        for (peer_idx, (peer_id, peer)) in self.peers.iter_mut().enumerate() {
            // filter all transactions unknown to the peer
            let mut hashes = PooledTransactionsHashesBuilder::new(peer.version);
            let mut full_transactions = FullTransactionsBuilder::default();

            // Iterate through the transactions to propagate and fill the hashes and full
            // transaction lists, before deciding whether or not to send full transactions to the
            // peer.
            for tx in to_propagate.iter() {
                if peer.seen_transactions.insert(tx.hash()) {
                    hashes.push(tx);

                    // Do not send full 4844 transaction hashes to peers.
                    //
                    //  Nodes MUST NOT automatically broadcast blob transactions to their peers.
                    //  Instead, those transactions are only announced using
                    //  `NewPooledTransactionHashes` messages, and can then be manually requested
                    //  via `GetPooledTransactions`.
                    //
                    // From: <https://eips.ethereum.org/EIPS/eip-4844#networking>
                    if !tx.transaction.is_eip4844() {
                        full_transactions.push(tx);
                    }
                }
            }
            let mut new_pooled_hashes = hashes.build();

            if !new_pooled_hashes.is_empty() {
                // determine whether to send full tx objects or hashes. If there are no full
                // transactions, try to send hashes.
                if peer_idx > max_num_full || full_transactions.is_empty() {
                    // enforce tx soft limit per message for the (unlikely) event the number of
                    // hashes exceeds it
                    new_pooled_hashes.truncate(
                        SOFT_LIMIT_COUNT_HASHES_IN_NEW_POOLED_TRANSACTIONS_BROADCAST_MESSAGE,
                    );

                    for hash in new_pooled_hashes.iter_hashes().copied() {
                        propagated.0.entry(hash).or_default().push(PropagateKind::Hash(*peer_id));
                    }

                    trace!(target: "net::tx", ?peer_id, num_txs=?new_pooled_hashes.len(), "Propagating tx hashes to peer");

                    // send hashes of transactions
                    self.network.send_transactions_hashes(*peer_id, new_pooled_hashes);
                } else {
                    let new_full_transactions = full_transactions.build();

                    for tx in new_full_transactions.iter() {
                        propagated
                            .0
                            .entry(tx.hash())
                            .or_default()
                            .push(PropagateKind::Full(*peer_id));
                    }

                    trace!(target: "net::tx", ?peer_id, num_txs=?new_full_transactions.len(), "Propagating full transactions to peer");

                    // send full transactions
                    self.network.send_transactions(*peer_id, new_full_transactions);
                }
            }
        }

        // Update propagated transactions metrics
        self.metrics.propagated_transactions.increment(propagated.0.len() as u64);

        propagated
    }

    /// Propagate the full transactions to a specific peer
    ///
    /// Returns the propagated transactions
    fn propagate_full_transactions_to_peer(
        &mut self,
        txs: Vec<TxHash>,
        peer_id: PeerId,
    ) -> Option<PropagatedTransactions> {
        trace!(target: "net::tx", ?peer_id, "Propagating transactions to peer");

        let peer = self.peers.get_mut(&peer_id)?;
        let mut propagated = PropagatedTransactions::default();

        // filter all transactions unknown to the peer
        let mut full_transactions = FullTransactionsBuilder::default();

        let to_propagate = self
            .pool
            .get_all(txs)
            .into_iter()
            .filter(|tx| !tx.transaction.is_eip4844())
            .map(PropagateTransaction::new);

        // Iterate through the transactions to propagate and fill the hashes and full transaction
        for tx in to_propagate {
            if peer.seen_transactions.insert(tx.hash()) {
                full_transactions.push(&tx);
            }
        }

        if full_transactions.transactions.is_empty() {
            // nothing to propagate
            return None
        }

        let new_full_transactions = full_transactions.build();
        for tx in new_full_transactions.iter() {
            propagated.0.entry(tx.hash()).or_default().push(PropagateKind::Full(peer_id));
        }
        // send full transactions
        self.network.send_transactions(peer_id, new_full_transactions);

        // Update propagated transactions metrics
        self.metrics.propagated_transactions.increment(propagated.0.len() as u64);

        Some(propagated)
    }

    /// Propagate the transaction hashes to the given peer
    ///
    /// Note: This will only send the hashes for transactions that exist in the pool.
    fn propagate_hashes_to(&mut self, hashes: Vec<TxHash>, peer_id: PeerId) {
        trace!(target: "net::tx", "Start propagating transactions as hashes");

        // This fetches a transactions from the pool, including the blob transactions, which are
        // only ever sent as hashes.
        let propagated = {
            let Some(peer) = self.peers.get_mut(&peer_id) else {
                // no such peer
                return
            };

            let to_propagate: Vec<PropagateTransaction> =
                self.pool.get_all(hashes).into_iter().map(PropagateTransaction::new).collect();

            let mut propagated = PropagatedTransactions::default();

            // check if transaction is known to peer
            let mut hashes = PooledTransactionsHashesBuilder::new(peer.version);

            for tx in to_propagate {
                if !peer.seen_transactions.insert(tx.hash()) {
                    hashes.push(&tx);
                }
            }

            let new_pooled_hashes = hashes.build();

            if new_pooled_hashes.is_empty() {
                // nothing to propagate
                return
            }

            for hash in new_pooled_hashes.iter_hashes().copied() {
                propagated.0.entry(hash).or_default().push(PropagateKind::Hash(peer_id));
            }

            // send hashes of transactions
            self.network.send_transactions_hashes(peer_id, new_pooled_hashes);

            // Update propagated transactions metrics
            self.metrics.propagated_transactions.increment(propagated.0.len() as u64);

            propagated
        };

        // notify pool so events get fired
        self.pool.on_propagated(propagated);
    }

    /// Request handler for an incoming `NewPooledTransactionHashes`
    fn on_new_pooled_transaction_hashes(
        &mut self,
        peer_id: PeerId,
        mut msg: NewPooledTransactionHashes,
    ) {
        // If the node is initially syncing, ignore transactions
        if self.network.is_initially_syncing() {
            return
        }
        if self.network.tx_gossip_disabled() {
            return
        }

        // get handle to peer's session, if the session is still active
        let Some(peer) = self.peers.get_mut(&peer_id) else {
            trace!(
                peer_id=format!("{peer_id:#}"),
                msg=?msg,
                "discarding announcement from inactive peer"
            );

            return
        };
        let client = peer.client_version.clone();

        // keep track of the transactions the peer knows
        let mut count_txns_already_seen_by_peer = 0;
        for tx in msg.iter_hashes().copied() {
            if !peer.seen_transactions.insert(tx) {
                count_txns_already_seen_by_peer += 1;
            }
        }
        if count_txns_already_seen_by_peer > 0 {
            // this may occur if transactions are sent or announced to a peer, at the same time as
            // the peer sends/announces those hashes to us. this is because, marking
            // txns as seen by a peer is done optimistically upon sending them to the
            // peer.
            self.metrics.messages_with_hashes_already_seen_by_peer.increment(1);
            self.metrics
                .occurrences_hash_already_seen_by_peer
                .increment(count_txns_already_seen_by_peer);

            trace!(target: "net::tx",
                count_txns_already_seen_by_peer=%count_txns_already_seen_by_peer,
                peer_id=format!("{peer_id:#}"),
                client=?client,
                "Peer sent hashes that have already been marked as seen by peer"
            );

            self.report_already_seen(peer_id);
        }

        // 1. filter out known hashes
        //
        // known txns have already been successfully fetched.
        //
        // most hashes will be filtered out here since this the mempool protocol is a gossip
        // protocol, healthy peers will send many of the same hashes.
        //
<<<<<<< HEAD
        let already_known_by_pool = self.pool.retain_unknown(&mut msg);
        if let Some(intersection) = already_known_by_pool {
            self.metrics.occurrences_hashes_already_in_pool.increment(intersection.len() as u64);
        }
=======
        let _already_known_by_pool = self.pool.retain_unknown(&mut msg);
>>>>>>> a4c03490

        if msg.is_empty() {
            // nothing to request
            return
        }

        // 2. filter out invalid entries
        //
        // validates messages with respect to the given network, e.g. allowed tx types
        //
        let mut valid_announcement_data = match msg {
            NewPooledTransactionHashes::Eth68(eth68_msg) => {
                // validate eth68 announcement data
                let (outcome, valid_data) =
                    self.transaction_fetcher.filter_valid_hashes.filter_valid_entries_68(eth68_msg);

                if let FilterOutcome::ReportPeer = outcome {
                    self.report_peer(peer_id, ReputationChangeKind::BadAnnouncement);
                }

                valid_data
            }
            NewPooledTransactionHashes::Eth66(eth66_msg) => {
                // validate eth66 announcement data
                let (outcome, valid_data) =
                    self.transaction_fetcher.filter_valid_hashes.filter_valid_entries_66(eth66_msg);

                if let FilterOutcome::ReportPeer = outcome {
                    self.report_peer(peer_id, ReputationChangeKind::BadAnnouncement);
                }

                valid_data
            }
        };

        if valid_announcement_data.is_empty() {
            // no valid announcement data
            return
        }

        // 3. filter out already seen unknown hashes
        //
        // seen hashes are already in the tx fetcher, pending fetch.
        //
        // for any seen hashes add the peer as fallback. unseen hashes are loaded into the tx
        // fetcher, hence they should be valid at this point.
        let bad_imports = &self.bad_imports;
        self.transaction_fetcher.filter_unseen_and_pending_hashes(
            &mut valid_announcement_data,
            |hash| bad_imports.contains(hash),
            &peer_id,
            |peer_id| self.peers.contains_key(&peer_id),
            &client,
        );

        if valid_announcement_data.is_empty() {
            // nothing to request
            return
        }

        trace!(target: "net::tx",
            peer_id=format!("{peer_id:#}"),
            hashes_len=valid_announcement_data.iter().count(),
            hashes=?valid_announcement_data.keys().collect::<Vec<_>>(),
            msg_version=%valid_announcement_data.msg_version(),
            client_version=%client,
            "received previously unseen and pending hashes in announcement from peer"
        );

        // only send request for hashes to idle peer, otherwise buffer hashes storing peer as
        // fallback
        if !self.transaction_fetcher.is_idle(&peer_id) {
            // load message version before announcement data is destructed in packing
            let msg_version = valid_announcement_data.msg_version();
            let (hashes, _version) = valid_announcement_data.into_request_hashes();

            trace!(target: "net::tx",
                peer_id=format!("{peer_id:#}"),
                hashes=?*hashes,
                msg_version=%msg_version,
                client_version=%client,
                "buffering hashes announced by busy peer"
            );

            self.transaction_fetcher.buffer_hashes(hashes, Some(peer_id));

            return
        }

        // load message version before announcement data type is destructed in packing
        let msg_version = valid_announcement_data.msg_version();
        //
        // demand recommended soft limit on response, however the peer may enforce an arbitrary
        // limit on the response (2MB)
        //
        // request buffer is shrunk via call to pack request!
        let init_capacity_req =
            self.transaction_fetcher.approx_capacity_get_pooled_transactions_req(msg_version);
        let mut hashes_to_request = RequestTxHashes::with_capacity(init_capacity_req);
        let surplus_hashes =
            self.transaction_fetcher.pack_request(&mut hashes_to_request, valid_announcement_data);

        if !surplus_hashes.is_empty() {
            trace!(target: "net::tx",
                peer_id=format!("{peer_id:#}"),
                surplus_hashes=?*surplus_hashes,
                msg_version=%msg_version,
                client_version=%client,
                "some hashes in announcement from peer didn't fit in `GetPooledTransactions` request, buffering surplus hashes"
            );

            self.transaction_fetcher.buffer_hashes(surplus_hashes, Some(peer_id));
        }

        trace!(target: "net::tx",
            peer_id=format!("{peer_id:#}"),
            hashes=?*hashes_to_request,
            msg_version=%msg_version,
            client_version=%client,
            "sending hashes in `GetPooledTransactions` request to peer's session"
        );

        // request the missing transactions
        //
        // get handle to peer's session again, at this point we know it exists
        let Some(peer) = self.peers.get_mut(&peer_id) else { return };
        let metrics = &self.metrics;
        if let Some(failed_to_request_hashes) =
            self.transaction_fetcher.request_transactions_from_peer(hashes_to_request, peer, || {
                metrics.egress_peer_channel_full.increment(1)
            })
        {
            let conn_eth_version = peer.version;

            debug!(target: "net::tx",
                peer_id=format!("{peer_id:#}"),
                failed_to_request_hashes=?*failed_to_request_hashes,
                conn_eth_version=%conn_eth_version,
                client_version=%client,
                "sending `GetPooledTransactions` request to peer's session failed, buffering hashes"
            );
            self.transaction_fetcher.buffer_hashes(failed_to_request_hashes, Some(peer_id));
        }
    }

    /// Handles dedicated transaction events related to the `eth` protocol.
    fn on_network_tx_event(&mut self, event: NetworkTransactionEvent) {
        match event {
            NetworkTransactionEvent::IncomingTransactions { peer_id, msg } => {
                // ensure we didn't receive any blob transactions as these are disallowed to be
                // broadcasted in full

                let has_blob_txs = msg.has_eip4844();

                let non_blob_txs = msg
                    .0
                    .into_iter()
                    .map(PooledTransactionsElement::try_from_broadcast)
                    .filter_map(Result::ok)
                    .collect::<Vec<_>>();

                // mark the transactions as received
                self.transaction_fetcher.remove_hashes_from_transaction_fetcher(
                    non_blob_txs.iter().map(|tx| *tx.hash()),
                );

                self.import_transactions(peer_id, non_blob_txs, TransactionSource::Broadcast);

                if has_blob_txs {
                    debug!(target: "net::tx", ?peer_id, "received bad full blob transaction broadcast");
                    self.report_peer_bad_transactions(peer_id);
                }
            }
            NetworkTransactionEvent::IncomingPooledTransactionHashes { peer_id, msg } => {
                self.on_new_pooled_transaction_hashes(peer_id, msg)
            }
            NetworkTransactionEvent::GetPooledTransactions { peer_id, request, response } => {
                self.on_get_pooled_transactions(peer_id, request, response)
            }
        }
    }

    /// Handles a command received from a detached [`TransactionsHandle`]
    fn on_command(&mut self, cmd: TransactionsCommand) {
        match cmd {
            TransactionsCommand::PropagateHash(hash) => self.on_new_transactions(vec![hash]),
            TransactionsCommand::PropagateHashesTo(hashes, peer) => {
                self.propagate_hashes_to(hashes, peer)
            }
            TransactionsCommand::GetActivePeers(tx) => {
                let peers = self.peers.keys().copied().collect::<HashSet<_>>();
                tx.send(peers).ok();
            }
            TransactionsCommand::PropagateTransactionsTo(_txs, _peer) => {
                if let Some(propagated) = self.propagate_full_transactions_to_peer(_txs, _peer) {
                    self.pool.on_propagated(propagated);
                }
            }
            TransactionsCommand::GetTransactionHashes { peers, tx } => {
                let mut res = HashMap::with_capacity(peers.len());
                for peer_id in peers {
                    let hashes = self
                        .peers
                        .get(&peer_id)
                        .map(|peer| peer.seen_transactions.iter().copied().collect::<HashSet<_>>())
                        .unwrap_or_default();
                    res.insert(peer_id, hashes);
                }
                tx.send(res).ok();
            }
            TransactionsCommand::GetPeerSender { peer_id, peer_request_sender } => {
                let sender = self.peers.get(&peer_id).map(|peer| peer.request_tx.clone());
                peer_request_sender.send(sender).ok();
            }
        }
    }

    /// Handles a received event related to common network events.
    fn on_network_event(&mut self, event: NetworkEvent) {
        match event {
            NetworkEvent::SessionClosed { peer_id, .. } => {
                // remove the peer
                self.peers.remove(&peer_id);
            }
            NetworkEvent::SessionEstablished {
                peer_id, client_version, messages, version, ..
            } => {
                // insert a new peer into the peerset
                self.peers.insert(peer_id, Peer::new(messages, version, client_version));

                // Send a `NewPooledTransactionHashes` to the peer with up to
                // `NEW_POOLED_TRANSACTION_HASHES_SOFT_LIMIT` transactions in the
                // pool
                if !self.network.is_initially_syncing() {
                    if self.network.tx_gossip_disabled() {
                        return
                    }
                    let peer = self.peers.get_mut(&peer_id).expect("is present; qed");

                    let mut msg_builder = PooledTransactionsHashesBuilder::new(version);

                    let pooled_txs = self.pool.pooled_transactions_max(
                        SOFT_LIMIT_COUNT_HASHES_IN_NEW_POOLED_TRANSACTIONS_BROADCAST_MESSAGE,
                    );
                    if pooled_txs.is_empty() {
                        // do not send a message if there are no transactions in the pool
                        return
                    }

                    for pooled_tx in pooled_txs.into_iter() {
                        peer.seen_transactions.insert(*pooled_tx.hash());
                        msg_builder.push_pooled(pooled_tx);
                    }

                    let msg = msg_builder.build();
                    self.network.send_transactions_hashes(peer_id, msg);
                }
            }
            _ => {}
        }
    }

    /// Starts the import process for the given transactions.
    fn import_transactions(
        &mut self,
        peer_id: PeerId,
        mut transactions: Vec<PooledTransactionsElement>,
        source: TransactionSource,
    ) {
        // If the node is pipeline syncing, ignore transactions
        if self.network.is_initially_syncing() {
            return
        }
        if self.network.tx_gossip_disabled() {
            return
        }

        let Some(peer) = self.peers.get_mut(&peer_id) else { return };

        // track that the peer knows these transaction, but only if this is a new broadcast.
        // If we received the transactions as the response to our `GetPooledTransactions``
        // requests (based on received `NewPooledTransactionHashes`) then we already
        // recorded the hashes as seen by this peer in `Self::on_new_pooled_transaction_hashes`.
        let mut num_already_seen_by_peer = 0;
        for tx in transactions.iter() {
            if source.is_broadcast() && !peer.seen_transactions.insert(*tx.hash()) {
                num_already_seen_by_peer += 1;
            }
        }

        // 1. filter out already imported txns
        let already_known_by_pool = self.pool.retain_unknown(&mut transactions);
        if let Some(intersection) = already_known_by_pool {
            self.metrics
                .occurrences_transactions_already_in_pool
                .increment(intersection.len() as u64);
        }

        // tracks the quality of the given transactions
        let mut has_bad_transactions = false;
<<<<<<< HEAD

        // 2. filter out transactions that are invalid or already pending import

=======
        let mut num_already_seen_by_peer = 0;

>>>>>>> a4c03490
        if let Some(peer) = self.peers.get_mut(&peer_id) {
            // pre-size to avoid reallocations
            let mut new_txs = Vec::with_capacity(transactions.len());
            for tx in transactions {
                // recover transaction
                let tx = match tx.try_into_ecrecovered() {
                    Ok(tx) => tx,
                    Err(badtx) => {
                        trace!(target: "net::tx",
                            peer_id=format!("{peer_id:#}"),
                            hash=%badtx.hash(),
                            client_version=%peer.client_version,
                            "failed ecrecovery for transaction"
                        );
                        has_bad_transactions = true;
                        continue
                    }
                };

<<<<<<< HEAD
=======
                // track that the peer knows this transaction, but only if this is a new broadcast.
                // If we received the transactions as the response to our GetPooledTransactions
                // requests (based on received `NewPooledTransactionHashes`) then we already
                // recorded the hashes in [`Self::on_new_pooled_transaction_hashes`].

                if source.is_broadcast() && !peer.seen_transactions.insert(*tx.hash()) {
                    num_already_seen_by_peer += 1;
                }

>>>>>>> a4c03490
                match self.transactions_by_peers.entry(*tx.hash()) {
                    Entry::Occupied(mut entry) => {
                        // transaction was already inserted
                        entry.get_mut().push(peer_id);
                    }
                    Entry::Vacant(entry) => {
                        if !self.bad_imports.contains(tx.hash()) {
                            // this is a new transaction that should be imported into the pool
                            let pool_transaction = <Pool::Transaction as FromRecoveredPooledTransaction>::from_recovered_pooled_transaction(tx);
                            new_txs.push(pool_transaction);

                            entry.insert(vec![peer_id]);
                        } else {
                            trace!(target: "net::tx",
                                peer_id=format!("{peer_id:#}"),
                                hash=%tx.hash(),
                                client_version=%peer.client_version,
                                "received an invalid transaction from peer"
                            );
                            self.metrics.bad_imports.increment(1);
                        }
                    }
                }
            }
            new_txs.shrink_to_fit();

            // 3. import new transactions as a batch to minimize lock contention on the underlying
            // pool
            if !new_txs.is_empty() {
                let pool = self.pool.clone();
                // update metrics
                let metric_pending_pool_imports = self.metrics.pending_pool_imports.clone();
                metric_pending_pool_imports.increment(new_txs.len() as f64);

                // update self-monitoring info
                self.pending_pool_imports_info
                    .pending_pool_imports
                    .fetch_add(new_txs.len(), Ordering::Relaxed);
                let tx_manager_info_pending_pool_imports =
                    self.pending_pool_imports_info.pending_pool_imports.clone();

                let import = Box::pin(async move {
                    let added = new_txs.len();
                    let res = pool.add_external_transactions(new_txs).await;

                    // update metrics
                    metric_pending_pool_imports.decrement(added as f64);
                    // update self-monitoring info
                    tx_manager_info_pending_pool_imports.fetch_sub(added, Ordering::Relaxed);

                    res
                });

                self.pool_imports.push(import);
            }

            if num_already_seen_by_peer > 0 {
                self.metrics.messages_with_transactions_already_seen_by_peer.increment(1);
                self.metrics
                    .occurrences_of_transaction_already_seen_by_peer
                    .increment(num_already_seen_by_peer);
                trace!(target: "net::tx", num_txs=%num_already_seen_by_peer, ?peer_id, client=?peer.client_version, "Peer sent already seen transactions");
            }
        }

        if has_bad_transactions {
            // peer sent us invalid transactions
            self.report_peer_bad_transactions(peer_id)
        }

        if num_already_seen_by_peer > 0 {
            self.report_already_seen(peer_id);
        }
    }

    fn report_peer_bad_transactions(&self, peer_id: PeerId) {
        self.report_peer(peer_id, ReputationChangeKind::BadTransactions);
        self.metrics.reported_bad_transactions.increment(1);
    }

    fn report_peer(&self, peer_id: PeerId, kind: ReputationChangeKind) {
        trace!(target: "net::tx", ?peer_id, ?kind, "reporting reputation change");
        self.network.reputation_change(peer_id, kind);
    }

    fn on_request_error(&self, peer_id: PeerId, req_err: RequestError) {
        let kind = match req_err {
            RequestError::UnsupportedCapability => ReputationChangeKind::BadProtocol,
            RequestError::Timeout => ReputationChangeKind::Timeout,
            RequestError::ChannelClosed | RequestError::ConnectionDropped => {
                // peer is already disconnected
                return
            }
            RequestError::BadResponse => return self.report_peer_bad_transactions(peer_id),
        };
        self.report_peer(peer_id, kind);
    }

    fn report_already_seen(&self, peer_id: PeerId) {
        trace!(target: "net::tx", ?peer_id, "Penalizing peer for already seen transaction");
        self.network.reputation_change(peer_id, ReputationChangeKind::AlreadySeenTransaction);
    }

    /// Clear the transaction
    fn on_good_import(&mut self, hash: TxHash) {
        self.transactions_by_peers.remove(&hash);
    }

    /// Penalize the peers that sent the bad transaction and cache it to avoid fetching or
    /// importing it again.
    fn on_bad_import(&mut self, hash: TxHash) {
        if let Some(peers) = self.transactions_by_peers.remove(&hash) {
            for peer_id in peers {
                self.report_peer_bad_transactions(peer_id);
            }
        }
        self.transaction_fetcher.remove_hashes_from_transaction_fetcher([hash]);
        self.bad_imports.insert(hash);
    }

    /// Returns `true` if [`TransactionsManager`] has capacity to request pending hashes. Returns  
    /// `false` if [`TransactionsManager`] is operating close to full capacity.
    fn has_capacity_for_fetching_pending_hashes(&self) -> bool {
        self.pending_pool_imports_info
            .has_capacity(self.pending_pool_imports_info.max_pending_pool_imports) &&
            self.transaction_fetcher.has_capacity_for_fetching_pending_hashes()
    }
}

/// An endless future. Preemption ensure that future is non-blocking, nonetheless. See
/// [`crate::NetworkManager`] for more context on the design pattern.
///
/// This should be spawned or used as part of `tokio::select!`.
impl<Pool> Future for TransactionsManager<Pool>
where
    Pool: TransactionPool + Unpin + 'static,
{
    type Output = ();

    fn poll(self: Pin<&mut Self>, cx: &mut Context<'_>) -> Poll<Self::Output> {
        let this = self.get_mut();

        // If the budget is exhausted we manually yield back control to tokio. See
        // `NetworkManager` for more context on the design pattern.
        let mut budget = 1024;

        loop {
            let mut some_ready = false;

            // drain network/peer related events
            if let Poll::Ready(Some(event)) = this.network_events.poll_next_unpin(cx) {
                this.on_network_event(event);
                some_ready = true;
            }

            if this.has_capacity_for_fetching_pending_hashes() {
                // try drain buffered transactions.
                let info = &this.pending_pool_imports_info;
                let max_pending_pool_imports = info.max_pending_pool_imports;
                let has_capacity_wrt_pending_pool_imports =
                    |divisor| info.has_capacity(max_pending_pool_imports / divisor);

                let metrics = &this.metrics;
                let metrics_increment_egress_peer_channel_full =
                    || metrics.egress_peer_channel_full.increment(1);

                this.transaction_fetcher.on_fetch_pending_hashes(
                    &this.peers,
                    has_capacity_wrt_pending_pool_imports,
                    metrics_increment_egress_peer_channel_full,
                );
            }
            // drain commands
            if let Poll::Ready(Some(cmd)) = this.command_rx.poll_next_unpin(cx) {
                this.on_command(cmd);
                some_ready = true;
            }

            // drain incoming transaction events
            if let Poll::Ready(Some(event)) = this.transaction_events.poll_next_unpin(cx) {
                this.on_network_tx_event(event);
                some_ready = true;
            }

            this.update_fetch_metrics();

            // drain fetching transaction events
            if let Poll::Ready(Some(fetch_event)) = this.transaction_fetcher.poll_next_unpin(cx) {
                match fetch_event {
                    FetchEvent::TransactionsFetched { peer_id, transactions } => {
                        this.import_transactions(
                            peer_id,
                            transactions,
                            TransactionSource::Response,
                        );
                    }
                    FetchEvent::FetchError { peer_id, error } => {
                        trace!(target: "net::tx", ?peer_id, ?error, "requesting transactions from peer failed");
                        this.on_request_error(peer_id, error);
                    }
                }
                some_ready = true;
            }

            this.update_fetch_metrics();

            // Advance all imports
            if let Poll::Ready(Some(batch_import_res)) = this.pool_imports.poll_next_unpin(cx) {
                for res in batch_import_res {
                    match res {
                        Ok(hash) => {
                            this.on_good_import(hash);
                        }
                        Err(err) => {
                            // if we're _currently_ syncing and the transaction is bad we
                            // ignore it, otherwise we penalize the peer that sent the bad
                            // transaction with the assumption that the peer should have
                            // known that this transaction is bad. (e.g. consensus
                            // rules)
                            if err.is_bad_transaction() && !this.network.is_syncing() {
                                debug!(target: "net::tx", ?err, "bad pool transaction import");
                                this.on_bad_import(err.hash);
                                continue
                            }
                            this.on_good_import(err.hash);
                        }
                    }
                }

                some_ready = true;
            }

            // handle and propagate new transactions.
            //
            // higher priority! stream is drained
            //
            let mut new_txs = Vec::new();
            while let Poll::Ready(Some(hash)) = this.pending_transactions.poll_next_unpin(cx) {
                new_txs.push(hash);
            }
            if !new_txs.is_empty() {
                this.on_new_transactions(new_txs);
            }

            // all channels are fully drained and import futures pending
            if !some_ready {
                return Poll::Pending
            }

            budget -= 1;
            if budget <= 0 {
                // Make sure we're woken up again
                cx.waker().wake_by_ref();
                return Poll::Pending
            }
        }
    }
}

/// A transaction that's about to be propagated to multiple peers.
struct PropagateTransaction {
    size: usize,
    transaction: Arc<TransactionSigned>,
}

// === impl PropagateTransaction ===

impl PropagateTransaction {
    fn hash(&self) -> TxHash {
        self.transaction.hash()
    }

    /// Create a new instance from a pooled transaction
    fn new<T: PoolTransaction>(tx: Arc<ValidPoolTransaction<T>>) -> Self {
        let size = tx.encoded_length();
        let transaction = Arc::new(tx.transaction.to_recovered_transaction().into_signed());
        Self { size, transaction }
    }
}

/// Helper type for constructing the full transaction message that enforces the
/// [`DEFAULT_SOFT_LIMIT_BYTE_SIZE_TRANSACTIONS_BROADCAST_MESSAGE`].
#[derive(Default)]
struct FullTransactionsBuilder {
    total_size: usize,
    transactions: Vec<Arc<TransactionSigned>>,
}

// === impl FullTransactionsBuilder ===

impl FullTransactionsBuilder {
    /// Append a transaction to the list if the total message bytes size doesn't exceed the soft
    /// maximum target byte size. The limit is soft, meaning if one single transaction goes over
    /// the limit, it will be broadcasted in its own [`Transactions`] message. The same pattern is
    /// followed in filling a [`GetPooledTransactions`] request in
    /// [`TransactionFetcher::fill_request_from_hashes_pending_fetch`].
    fn push(&mut self, transaction: &PropagateTransaction) {
        let new_size = self.total_size + transaction.size;
        if new_size > DEFAULT_SOFT_LIMIT_BYTE_SIZE_TRANSACTIONS_BROADCAST_MESSAGE &&
            self.total_size > 0
        {
            return
        }

        self.total_size = new_size;
        self.transactions.push(Arc::clone(&transaction.transaction));
    }

    /// Returns whether or not any transactions are in the [FullTransactionsBuilder].
    fn is_empty(&self) -> bool {
        self.transactions.is_empty()
    }

    /// returns the list of transactions.
    fn build(self) -> Vec<Arc<TransactionSigned>> {
        self.transactions
    }
}

/// A helper type to create the pooled transactions message based on the negotiated version of the
/// session with the peer
enum PooledTransactionsHashesBuilder {
    Eth66(NewPooledTransactionHashes66),
    Eth68(NewPooledTransactionHashes68),
}

// === impl PooledTransactionsHashesBuilder ===

impl PooledTransactionsHashesBuilder {
    /// Push a transaction from the pool to the list.
    fn push_pooled<T: PoolTransaction>(&mut self, pooled_tx: Arc<ValidPoolTransaction<T>>) {
        match self {
            PooledTransactionsHashesBuilder::Eth66(msg) => msg.0.push(*pooled_tx.hash()),
            PooledTransactionsHashesBuilder::Eth68(msg) => {
                msg.hashes.push(*pooled_tx.hash());
                msg.sizes.push(pooled_tx.encoded_length());
                msg.types.push(pooled_tx.transaction.tx_type());
            }
        }
    }

    fn push(&mut self, tx: &PropagateTransaction) {
        match self {
            PooledTransactionsHashesBuilder::Eth66(msg) => msg.0.push(tx.hash()),
            PooledTransactionsHashesBuilder::Eth68(msg) => {
                msg.hashes.push(tx.hash());
                msg.sizes.push(tx.size);
                msg.types.push(tx.transaction.tx_type().into());
            }
        }
    }

    /// Create a builder for the negotiated version of the peer's session
    fn new(version: EthVersion) -> Self {
        match version {
            EthVersion::Eth66 | EthVersion::Eth67 => {
                PooledTransactionsHashesBuilder::Eth66(Default::default())
            }
            EthVersion::Eth68 => PooledTransactionsHashesBuilder::Eth68(Default::default()),
        }
    }

    fn build(self) -> NewPooledTransactionHashes {
        match self {
            PooledTransactionsHashesBuilder::Eth66(msg) => msg.into(),
            PooledTransactionsHashesBuilder::Eth68(msg) => msg.into(),
        }
    }
}

/// How we received the transactions.
enum TransactionSource {
    /// Transactions were broadcast to us via [`Transactions`] message.
    Broadcast,
    /// Transactions were sent as the response of [`fetcher::GetPooledTxRequest`] issued by us.
    Response,
}

// === impl TransactionSource ===

impl TransactionSource {
    /// Whether the transaction were sent as broadcast.
    fn is_broadcast(&self) -> bool {
        matches!(self, TransactionSource::Broadcast)
    }
}

/// Tracks a single peer
#[derive(Debug)]
struct Peer {
    /// Optimistically keeps track of transactions that we know the peer has seen. Optimistic, in
    /// the sense that transactions are preemptively marked as seen by peer when they are sent to
    /// the peer.
    seen_transactions: LruCache<B256>,
    /// A communication channel directly to the peer's session task.
    request_tx: PeerRequestSender,
    /// negotiated version of the session.
    version: EthVersion,
    /// The peer's client version.
    client_version: Arc<str>,
}

impl Peer {
    fn new(request_tx: PeerRequestSender, version: EthVersion, client_version: Arc<str>) -> Self {
        Self {
            seen_transactions: LruCache::new(
                NonZeroUsize::new(DEFAULT_CAPACITY_CACHE_SEEN_BY_PEER).expect("infallible"),
            ),
            request_tx,
            version,
            client_version,
        }
    }
}

/// Commands to send to the [`TransactionsManager`]
#[derive(Debug)]
enum TransactionsCommand {
    /// Propagate a transaction hash to the network.
    PropagateHash(B256),
    /// Propagate transaction hashes to a specific peer.
    PropagateHashesTo(Vec<B256>, PeerId),
    /// Request the list of active peer IDs from the [`TransactionsManager`].
    GetActivePeers(oneshot::Sender<HashSet<PeerId>>),
    /// Propagate a collection of full transactions to a specific peer.
    PropagateTransactionsTo(Vec<TxHash>, PeerId),
    /// Request transaction hashes known by specific peers from the [`TransactionsManager`].
    GetTransactionHashes {
        peers: Vec<PeerId>,
        tx: oneshot::Sender<HashMap<PeerId, HashSet<TxHash>>>,
    },
    /// Requests a clone of the sender sender channel to the peer.
    GetPeerSender {
        peer_id: PeerId,
        peer_request_sender: oneshot::Sender<Option<PeerRequestSender>>,
    },
}

/// All events related to transactions emitted by the network.
#[derive(Debug)]
pub enum NetworkTransactionEvent {
    /// Represents the event of receiving a list of transactions from a peer.
    ///
    /// This indicates transactions that were broadcasted to us from the peer.
    IncomingTransactions {
        /// The ID of the peer from which the transactions were received.
        peer_id: PeerId,
        /// The received transactions.
        msg: Transactions,
    },
    /// Represents the event of receiving a list of transaction hashes from a peer.
    IncomingPooledTransactionHashes {
        /// The ID of the peer from which the transaction hashes were received.
        peer_id: PeerId,
        /// The received new pooled transaction hashes.
        msg: NewPooledTransactionHashes,
    },
    /// Represents the event of receiving a `GetPooledTransactions` request from a peer.
    GetPooledTransactions {
        /// The ID of the peer from which the request was received.
        peer_id: PeerId,
        /// The received `GetPooledTransactions` request.
        request: GetPooledTransactions,
        /// The sender for responding to the request with a result of `PooledTransactions`.
        response: oneshot::Sender<RequestResult<PooledTransactions>>,
    },
}

/// Tracks stats about the [`TransactionsManager`].
#[derive(Debug)]
struct PendingPoolImportsInfo {
    /// Number of transactions about to be imported into the pool.
    pending_pool_imports: Arc<AtomicUsize>,
    /// Max number of transactions about to be imported into the pool.
    max_pending_pool_imports: usize,
}

impl PendingPoolImportsInfo {
    pub fn new(max_pending_pool_imports: usize) -> Self {
        Self { pending_pool_imports: Arc::new(AtomicUsize::default()), max_pending_pool_imports }
    }

    /// Returns `true` if the number of pool imports is under a given tolerated max.
    pub fn has_capacity(&self, max_pending_pool_imports: usize) -> bool {
        self.pending_pool_imports.load(Ordering::Relaxed) < max_pending_pool_imports
    }
}

impl Default for PendingPoolImportsInfo {
    fn default() -> Self {
        Self::new(DEFAULT_MAX_COUNT_PENDING_POOL_IMPORTS)
    }
}

#[cfg(test)]
mod tests {
    use super::*;
    use crate::{test_utils::Testnet, NetworkConfigBuilder, NetworkManager};
    use alloy_rlp::Decodable;
    use constants::tx_fetcher::DEFAULT_MAX_COUNT_FALLBACK_PEERS;
    use futures::FutureExt;
    use reth_interfaces::sync::{NetworkSyncUpdater, SyncState};
    use reth_network_api::NetworkInfo;
    use reth_primitives::hex;
    use reth_provider::test_utils::NoopProvider;
    use reth_transaction_pool::test_utils::{testing_pool, MockTransaction};
    use secp256k1::SecretKey;
    use std::{future::poll_fn, hash};
    use tests::fetcher::TxFetchMetadata;

    async fn new_tx_manager() -> TransactionsManager<impl TransactionPool> {
        let secret_key = SecretKey::new(&mut rand::thread_rng());
        let client = NoopProvider::default();

        let config = NetworkConfigBuilder::new(secret_key)
            // let OS choose port
            .listener_port(0)
            .disable_discovery()
            .build(client);

        let pool = testing_pool();

        let transactions_manager_config = config.transactions_manager_config.clone();
        let (_network_handle, _network, transactions, _) = NetworkManager::new(config)
            .await
            .unwrap()
            .into_builder()
            .transactions(pool.clone(), transactions_manager_config)
            .split_with_handle();

        transactions
    }

    pub(super) fn default_cache<T: hash::Hash + Eq>() -> LruCache<T> {
        let limit = NonZeroUsize::new(DEFAULT_MAX_COUNT_FALLBACK_PEERS.into()).unwrap();
        LruCache::new(limit)
    }

    // Returns (peer, channel-to-send-get-pooled-tx-response-on).
    pub(super) fn new_mock_session(
        peer_id: PeerId,
        version: EthVersion,
    ) -> (Peer, mpsc::Receiver<PeerRequest>) {
        let (to_mock_session_tx, to_mock_session_rx) = mpsc::channel(1);

        (
            Peer::new(PeerRequestSender::new(peer_id, to_mock_session_tx), version, Arc::from("")),
            to_mock_session_rx,
        )
    }

    #[tokio::test(flavor = "multi_thread")]
    async fn test_ignored_tx_broadcasts_while_initially_syncing() {
        reth_tracing::init_test_tracing();
        let net = Testnet::create(3).await;

        let mut handles = net.handles();
        let handle0 = handles.next().unwrap();
        let handle1 = handles.next().unwrap();

        drop(handles);
        let handle = net.spawn();

        let listener0 = handle0.event_listener();
        handle0.add_peer(*handle1.peer_id(), handle1.local_addr());
        let secret_key = SecretKey::new(&mut rand::thread_rng());

        let client = NoopProvider::default();
        let pool = testing_pool();
        let config = NetworkConfigBuilder::new(secret_key)
            .disable_discovery()
            .listener_port(0)
            .build(client);
        let transactions_manager_config = config.transactions_manager_config.clone();
        let (network_handle, network, mut transactions, _) = NetworkManager::new(config)
            .await
            .unwrap()
            .into_builder()
            .transactions(pool.clone(), transactions_manager_config)
            .split_with_handle();

        tokio::task::spawn(network);

        // go to syncing (pipeline sync)
        network_handle.update_sync_state(SyncState::Syncing);
        assert!(NetworkInfo::is_syncing(&network_handle));
        assert!(NetworkInfo::is_initially_syncing(&network_handle));

        // wait for all initiator connections
        let mut established = listener0.take(2);
        while let Some(ev) = established.next().await {
            match ev {
                NetworkEvent::SessionEstablished {
                    peer_id,
                    remote_addr,
                    client_version,
                    capabilities,
                    messages,
                    status,
                    version,
                } => {
                    // to insert a new peer in transactions peerset
                    transactions.on_network_event(NetworkEvent::SessionEstablished {
                        peer_id,
                        remote_addr,
                        client_version,
                        capabilities,
                        messages,
                        status,
                        version,
                    })
                }
                NetworkEvent::PeerAdded(_peer_id) => continue,
                ev => {
                    panic!("unexpected event {ev:?}")
                }
            }
        }
        // random tx: <https://etherscan.io/getRawTx?tx=0x9448608d36e721ef403c53b00546068a6474d6cbab6816c3926de449898e7bce>
        let input = hex!("02f871018302a90f808504890aef60826b6c94ddf4c5025d1a5742cf12f74eec246d4432c295e487e09c3bbcc12b2b80c080a0f21a4eacd0bf8fea9c5105c543be5a1d8c796516875710fafafdf16d16d8ee23a001280915021bb446d1973501a67f93d2b38894a514b976e7b46dc2fe54598d76");
        let signed_tx = TransactionSigned::decode(&mut &input[..]).unwrap();
        transactions.on_network_tx_event(NetworkTransactionEvent::IncomingTransactions {
            peer_id: *handle1.peer_id(),
            msg: Transactions(vec![signed_tx.clone()]),
        });
        poll_fn(|cx| {
            let _ = transactions.poll_unpin(cx);
            Poll::Ready(())
        })
        .await;
        assert!(pool.is_empty());
        handle.terminate().await;
    }

    #[tokio::test(flavor = "multi_thread")]
    async fn test_tx_broadcasts_through_two_syncs() {
        reth_tracing::init_test_tracing();
        let net = Testnet::create(3).await;

        let mut handles = net.handles();
        let handle0 = handles.next().unwrap();
        let handle1 = handles.next().unwrap();

        drop(handles);
        let handle = net.spawn();

        let listener0 = handle0.event_listener();
        handle0.add_peer(*handle1.peer_id(), handle1.local_addr());
        let secret_key = SecretKey::new(&mut rand::thread_rng());

        let client = NoopProvider::default();
        let pool = testing_pool();
        let config = NetworkConfigBuilder::new(secret_key)
            .disable_discovery()
            .listener_port(0)
            .build(client);
        let transactions_manager_config = config.transactions_manager_config.clone();
        let (network_handle, network, mut transactions, _) = NetworkManager::new(config)
            .await
            .unwrap()
            .into_builder()
            .transactions(pool.clone(), transactions_manager_config)
            .split_with_handle();

        tokio::task::spawn(network);

        // go to syncing (pipeline sync) to idle and then to syncing (live)
        network_handle.update_sync_state(SyncState::Syncing);
        assert!(NetworkInfo::is_syncing(&network_handle));
        network_handle.update_sync_state(SyncState::Idle);
        assert!(!NetworkInfo::is_syncing(&network_handle));
        network_handle.update_sync_state(SyncState::Syncing);
        assert!(NetworkInfo::is_syncing(&network_handle));

        // wait for all initiator connections
        let mut established = listener0.take(2);
        while let Some(ev) = established.next().await {
            match ev {
                NetworkEvent::SessionEstablished {
                    peer_id,
                    remote_addr,
                    client_version,
                    capabilities,
                    messages,
                    status,
                    version,
                } => {
                    // to insert a new peer in transactions peerset
                    transactions.on_network_event(NetworkEvent::SessionEstablished {
                        peer_id,
                        remote_addr,
                        client_version,
                        capabilities,
                        messages,
                        status,
                        version,
                    })
                }
                NetworkEvent::PeerAdded(_peer_id) => continue,
                ev => {
                    panic!("unexpected event {ev:?}")
                }
            }
        }
        // random tx: <https://etherscan.io/getRawTx?tx=0x9448608d36e721ef403c53b00546068a6474d6cbab6816c3926de449898e7bce>
        let input = hex!("02f871018302a90f808504890aef60826b6c94ddf4c5025d1a5742cf12f74eec246d4432c295e487e09c3bbcc12b2b80c080a0f21a4eacd0bf8fea9c5105c543be5a1d8c796516875710fafafdf16d16d8ee23a001280915021bb446d1973501a67f93d2b38894a514b976e7b46dc2fe54598d76");
        let signed_tx = TransactionSigned::decode(&mut &input[..]).unwrap();
        transactions.on_network_tx_event(NetworkTransactionEvent::IncomingTransactions {
            peer_id: *handle1.peer_id(),
            msg: Transactions(vec![signed_tx.clone()]),
        });
        poll_fn(|cx| {
            let _ = transactions.poll_unpin(cx);
            Poll::Ready(())
        })
        .await;
        assert!(!NetworkInfo::is_initially_syncing(&network_handle));
        assert!(NetworkInfo::is_syncing(&network_handle));
        assert!(!pool.is_empty());
        handle.terminate().await;
    }

    #[tokio::test(flavor = "multi_thread")]
    async fn test_handle_incoming_transactions() {
        reth_tracing::init_test_tracing();
        let net = Testnet::create(3).await;

        let mut handles = net.handles();
        let handle0 = handles.next().unwrap();
        let handle1 = handles.next().unwrap();

        drop(handles);
        let handle = net.spawn();

        let listener0 = handle0.event_listener();

        handle0.add_peer(*handle1.peer_id(), handle1.local_addr());
        let secret_key = SecretKey::new(&mut rand::thread_rng());

        let client = NoopProvider::default();
        let pool = testing_pool();
        let config = NetworkConfigBuilder::new(secret_key)
            .disable_discovery()
            .listener_port(0)
            .build(client);
        let transactions_manager_config = config.transactions_manager_config.clone();
        let (network_handle, network, mut transactions, _) = NetworkManager::new(config)
            .await
            .unwrap()
            .into_builder()
            .transactions(pool.clone(), transactions_manager_config)
            .split_with_handle();
        tokio::task::spawn(network);

        network_handle.update_sync_state(SyncState::Idle);

        assert!(!NetworkInfo::is_syncing(&network_handle));

        // wait for all initiator connections
        let mut established = listener0.take(2);
        while let Some(ev) = established.next().await {
            match ev {
                NetworkEvent::SessionEstablished {
                    peer_id,
                    remote_addr,
                    client_version,
                    capabilities,
                    messages,
                    status,
                    version,
                } => {
                    // to insert a new peer in transactions peerset
                    transactions.on_network_event(NetworkEvent::SessionEstablished {
                        peer_id,
                        remote_addr,
                        client_version,
                        capabilities,
                        messages,
                        status,
                        version,
                    })
                }
                NetworkEvent::PeerAdded(_peer_id) => continue,
                ev => {
                    panic!("unexpected event {ev:?}")
                }
            }
        }
        // random tx: <https://etherscan.io/getRawTx?tx=0x9448608d36e721ef403c53b00546068a6474d6cbab6816c3926de449898e7bce>
        let input = hex!("02f871018302a90f808504890aef60826b6c94ddf4c5025d1a5742cf12f74eec246d4432c295e487e09c3bbcc12b2b80c080a0f21a4eacd0bf8fea9c5105c543be5a1d8c796516875710fafafdf16d16d8ee23a001280915021bb446d1973501a67f93d2b38894a514b976e7b46dc2fe54598d76");
        let signed_tx = TransactionSigned::decode(&mut &input[..]).unwrap();
        transactions.on_network_tx_event(NetworkTransactionEvent::IncomingTransactions {
            peer_id: *handle1.peer_id(),
            msg: Transactions(vec![signed_tx.clone()]),
        });
        assert_eq!(
            *handle1.peer_id(),
            transactions.transactions_by_peers.get(&signed_tx.hash()).unwrap()[0]
        );

        // advance the transaction manager future
        poll_fn(|cx| {
            let _ = transactions.poll_unpin(cx);
            Poll::Ready(())
        })
        .await;

        assert!(!pool.is_empty());
        assert!(pool.get(&signed_tx.hash).is_some());
        handle.terminate().await;
    }

    #[tokio::test(flavor = "multi_thread")]
    async fn test_on_get_pooled_transactions_network() {
        reth_tracing::init_test_tracing();
        let net = Testnet::create(2).await;

        let mut handles = net.handles();
        let handle0 = handles.next().unwrap();
        let handle1 = handles.next().unwrap();

        drop(handles);
        let handle = net.spawn();

        let listener0 = handle0.event_listener();

        handle0.add_peer(*handle1.peer_id(), handle1.local_addr());
        let secret_key = SecretKey::new(&mut rand::thread_rng());

        let client = NoopProvider::default();
        let pool = testing_pool();
        let config = NetworkConfigBuilder::new(secret_key)
            .disable_discovery()
            .listener_port(0)
            .build(client);
        let transactions_manager_config = config.transactions_manager_config.clone();
        let (network_handle, network, mut transactions, _) = NetworkManager::new(config)
            .await
            .unwrap()
            .into_builder()
            .transactions(pool.clone(), transactions_manager_config)
            .split_with_handle();
        tokio::task::spawn(network);

        network_handle.update_sync_state(SyncState::Idle);

        assert!(!NetworkInfo::is_syncing(&network_handle));

        // wait for all initiator connections
        let mut established = listener0.take(2);
        while let Some(ev) = established.next().await {
            match ev {
                NetworkEvent::SessionEstablished {
                    peer_id,
                    remote_addr,
                    client_version,
                    capabilities,
                    messages,
                    status,
                    version,
                } => transactions.on_network_event(NetworkEvent::SessionEstablished {
                    peer_id,
                    remote_addr,
                    client_version,
                    capabilities,
                    messages,
                    status,
                    version,
                }),
                NetworkEvent::PeerAdded(_peer_id) => continue,
                ev => {
                    panic!("unexpected event {ev:?}")
                }
            }
        }
        handle.terminate().await;

        let tx = MockTransaction::eip1559();
        let _ = transactions
            .pool
            .add_transaction(reth_transaction_pool::TransactionOrigin::External, tx.clone())
            .await;

        let request = GetPooledTransactions(vec![tx.get_hash()]);

        let (send, receive) = oneshot::channel::<RequestResult<PooledTransactions>>();

        transactions.on_network_tx_event(NetworkTransactionEvent::GetPooledTransactions {
            peer_id: *handle1.peer_id(),
            request,
            response: send,
        });

        match receive.await.unwrap() {
            Ok(PooledTransactions(transactions)) => {
                assert_eq!(transactions.len(), 1);
            }
            Err(e) => {
                panic!("error: {:?}", e);
            }
        }
    }

    #[tokio::test]
    async fn test_max_retries_tx_request() {
        reth_tracing::init_test_tracing();

        let mut tx_manager = new_tx_manager().await;
        let tx_fetcher = &mut tx_manager.transaction_fetcher;

        let peer_id_1 = PeerId::new([1; 64]);
        let peer_id_2 = PeerId::new([2; 64]);
        let eth_version = EthVersion::Eth66;
        let seen_hashes = [B256::from_slice(&[1; 32]), B256::from_slice(&[2; 32])];

        let (mut peer_1, mut to_mock_session_rx) = new_mock_session(peer_id_1, eth_version);
        // mark hashes as seen by peer so it can fish them out from the cache for hashes pending
        // fetch
        peer_1.seen_transactions.insert(seen_hashes[0]);
        peer_1.seen_transactions.insert(seen_hashes[1]);
        tx_manager.peers.insert(peer_id_1, peer_1);

        // hashes are seen and currently not inflight, with one fallback peer, and are buffered
        // for first retry in reverse order to make index 0 lru
        let retries = 1;
        let mut backups = default_cache();
        backups.insert(peer_id_1);
        tx_fetcher
            .hashes_fetch_inflight_and_pending_fetch
            .insert(seen_hashes[1], TxFetchMetadata::new(retries, backups.clone(), None));
        tx_fetcher
            .hashes_fetch_inflight_and_pending_fetch
            .insert(seen_hashes[0], TxFetchMetadata::new(retries, backups, None));
        tx_fetcher.hashes_pending_fetch.insert(seen_hashes[1]);
        tx_fetcher.hashes_pending_fetch.insert(seen_hashes[0]);

        // peer_1 is idle
        assert!(tx_fetcher.is_idle(&peer_id_1));

        // sends request for buffered hashes to peer_1
        tx_fetcher.on_fetch_pending_hashes(&tx_manager.peers, |_| true, || ());

        let tx_fetcher = &mut tx_manager.transaction_fetcher;

        assert!(tx_fetcher.hashes_pending_fetch.is_empty());
        // as long as request is in inflight peer_1 is not idle
        assert!(!tx_fetcher.is_idle(&peer_id_1));

        // mock session of peer_1 receives request
        let req = to_mock_session_rx
            .recv()
            .await
            .expect("peer_1 session should receive request with buffered hashes");
        let PeerRequest::GetPooledTransactions { request, response } = req else { unreachable!() };
        let GetPooledTransactions(hashes) = request;

        assert_eq!(hashes, seen_hashes);

        // fail request to peer_1
        response
            .send(Err(RequestError::BadResponse))
            .expect("should send peer_1 response to tx manager");
        let Some(FetchEvent::FetchError { peer_id, .. }) = tx_fetcher.next().await else {
            unreachable!()
        };

        // request has resolved, peer_1 is idle again
        assert!(tx_fetcher.is_idle(&peer_id));
        // failing peer_1's request buffers requested hashes for retry
        assert_eq!(tx_fetcher.hashes_pending_fetch.len(), 2);

        let (peer_2, mut to_mock_session_rx) = new_mock_session(peer_id_2, eth_version);
        tx_manager.peers.insert(peer_id_2, peer_2);

        // peer_2 announces same hashes as peer_1
        let msg =
            NewPooledTransactionHashes::Eth66(NewPooledTransactionHashes66(seen_hashes.to_vec()));
        tx_manager.on_new_pooled_transaction_hashes(peer_id_2, msg);

        let tx_fetcher = &mut tx_manager.transaction_fetcher;

        // since hashes are already seen, no changes to length of unknown hashes
        assert_eq!(tx_fetcher.hashes_fetch_inflight_and_pending_fetch.len(), 2);
        // but hashes are taken out of buffer and packed into request to peer_2
        assert!(tx_fetcher.hashes_pending_fetch.is_empty());

        // mock session of peer_2 receives request
        let req = to_mock_session_rx
            .recv()
            .await
            .expect("peer_2 session should receive request with buffered hashes");
        let PeerRequest::GetPooledTransactions { response, .. } = req else { unreachable!() };

        // report failed request to tx manager
        response
            .send(Err(RequestError::BadResponse))
            .expect("should send peer_2 response to tx manager");
        let Some(FetchEvent::FetchError { .. }) = tx_fetcher.next().await else { unreachable!() };

        // `MAX_REQUEST_RETRIES_PER_TX_HASH`, 2, for hashes reached so this time won't be buffered
        // for retry
        assert!(tx_fetcher.hashes_pending_fetch.is_empty());
    }
}<|MERGE_RESOLUTION|>--- conflicted
+++ resolved
@@ -626,14 +626,10 @@
         // most hashes will be filtered out here since this the mempool protocol is a gossip
         // protocol, healthy peers will send many of the same hashes.
         //
-<<<<<<< HEAD
         let already_known_by_pool = self.pool.retain_unknown(&mut msg);
         if let Some(intersection) = already_known_by_pool {
             self.metrics.occurrences_hashes_already_in_pool.increment(intersection.len() as u64);
         }
-=======
-        let _already_known_by_pool = self.pool.retain_unknown(&mut msg);
->>>>>>> a4c03490
 
         if msg.is_empty() {
             // nothing to request
@@ -934,14 +930,8 @@
 
         // tracks the quality of the given transactions
         let mut has_bad_transactions = false;
-<<<<<<< HEAD
 
         // 2. filter out transactions that are invalid or already pending import
-
-=======
-        let mut num_already_seen_by_peer = 0;
-
->>>>>>> a4c03490
         if let Some(peer) = self.peers.get_mut(&peer_id) {
             // pre-size to avoid reallocations
             let mut new_txs = Vec::with_capacity(transactions.len());
@@ -961,18 +951,6 @@
                     }
                 };
 
-<<<<<<< HEAD
-=======
-                // track that the peer knows this transaction, but only if this is a new broadcast.
-                // If we received the transactions as the response to our GetPooledTransactions
-                // requests (based on received `NewPooledTransactionHashes`) then we already
-                // recorded the hashes in [`Self::on_new_pooled_transaction_hashes`].
-
-                if source.is_broadcast() && !peer.seen_transactions.insert(*tx.hash()) {
-                    num_already_seen_by_peer += 1;
-                }
-
->>>>>>> a4c03490
                 match self.transactions_by_peers.entry(*tx.hash()) {
                     Entry::Occupied(mut entry) => {
                         // transaction was already inserted
