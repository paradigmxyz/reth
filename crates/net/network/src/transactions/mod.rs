//! Transactions management for the p2p network.
//!
//! `TransactionFetcher` is responsible for rate limiting and retry logic for fetching
//! transactions. Upon receiving an announcement, functionality of the `TransactionFetcher` is
//! used for filtering out hashes 1) for which the tx is already known and 2) unknown but the hash
//! is already seen in a previous announcement. The hashes that remain from an announcement are
//! then packed into a request with respect to the [`EthVersion`] of the announcement. Any hashes
//! that don't fit into the request, are buffered in the `TransactionFetcher`. If on the other
//! hand, space remains, hashes that the peer has previously announced are taken out of buffered
//! hashes to fill the request up. The [`GetPooledTransactions`] request is then sent to the
//! peer's session, this marks the peer as active with respect to
//! `MAX_CONCURRENT_TX_REQUESTS_PER_PEER`.
//!
//! When a peer buffers hashes in the `TransactionsManager::on_new_pooled_transaction_hashes`
//! pipeline, it is stored as fallback peer for those hashes. When [`TransactionsManager`] is
//! polled, it checks if any of fallback peer is idle. If so, it packs a request for that peer,
//! filling it from the buffered hashes. It does so until there are no more idle peers or until
//! the hashes buffer is empty.
//!
//! If a [`GetPooledTransactions`] request resolves with an error, the hashes in the request are
//! buffered with respect to `MAX_REQUEST_RETRIES_PER_TX_HASH`. So is the case if the request
//! resolves with partial success, that is some of the requested hashes are not in the response,
//! these are then buffered.
//!
//! Most healthy peers will send the same hashes in their announcements, as RLPx is a gossip
//! protocol. This means it's unlikely, that a valid hash, will be buffered for very long
//! before it's re-tried. Nonetheless, the capacity of the buffered hashes cache must be large
//! enough to buffer many hashes during network failure, to allow for recovery.

use crate::{
    cache::LruCache,
    manager::NetworkEvent,
    message::{PeerRequest, PeerRequestSender},
    metrics::{TransactionsManagerMetrics, NETWORK_POOL_TRANSACTIONS_SCOPE},
    NetworkEvents, NetworkHandle,
};
use futures::{stream::FuturesUnordered, Future, StreamExt};
use reth_eth_wire::{
    EthVersion, GetPooledTransactions, HandleMempoolData, HandleVersionedMempoolData,
    NewPooledTransactionHashes, NewPooledTransactionHashes66, NewPooledTransactionHashes68,
    PooledTransactions, RequestTxHashes, Transactions,
};
use reth_interfaces::{
    p2p::error::{RequestError, RequestResult},
    sync::SyncStateProvider,
};
use reth_metrics::common::mpsc::UnboundedMeteredReceiver;
use reth_network_api::{Peers, ReputationChangeKind};
use reth_primitives::{
    FromRecoveredPooledTransaction, PeerId, PooledTransactionsElement, TransactionSigned, TxHash,
    B256,
};
use reth_transaction_pool::{
    error::PoolResult, GetPooledTransactionLimit, PoolTransaction, PropagateKind,
    PropagatedTransactions, TransactionPool, ValidPoolTransaction,
};
use std::{
    collections::{hash_map::Entry, HashMap, HashSet},
    num::NonZeroUsize,
    pin::Pin,
    sync::{
        atomic::{AtomicUsize, Ordering},
        Arc,
    },
    task::{Context, Poll},
};
use tokio::sync::{mpsc, oneshot, oneshot::error::RecvError};
use tokio_stream::wrappers::{ReceiverStream, UnboundedReceiverStream};
use tracing::{debug, trace};

/// Aggregation on configurable parameters for [`TransactionsManager`].
pub mod config;
/// Default and spec'd bounds.
pub mod constants;
/// Component responsible for fetching transactions from [`NewPooledTransactionHashes`].
pub mod fetcher;
pub mod validation;
pub use config::{TransactionFetcherConfig, TransactionsManagerConfig};

use constants::SOFT_LIMIT_COUNT_HASHES_IN_NEW_POOLED_TRANSACTIONS_BROADCAST_MESSAGE;
pub(crate) use fetcher::{FetchEvent, TransactionFetcher};
pub use validation::*;

pub use self::constants::{
    tx_fetcher::DEFAULT_SOFT_LIMIT_BYTE_SIZE_POOLED_TRANSACTIONS_RESP_ON_PACK_GET_POOLED_TRANSACTIONS_REQ,
    SOFT_LIMIT_BYTE_SIZE_POOLED_TRANSACTIONS_RESPONSE,
};
use self::constants::{tx_manager::*, DEFAULT_SOFT_LIMIT_BYTE_SIZE_TRANSACTIONS_BROADCAST_MESSAGE};

/// The future for inserting a function into the pool
pub type PoolImportFuture = Pin<Box<dyn Future<Output = Vec<PoolResult<TxHash>>> + Send + 'static>>;

/// Api to interact with [`TransactionsManager`] task.
#[derive(Debug, Clone)]
pub struct TransactionsHandle {
    /// Command channel to the [`TransactionsManager`]
    manager_tx: mpsc::UnboundedSender<TransactionsCommand>,
}

/// Implementation of the `TransactionsHandle` API.
impl TransactionsHandle {
    fn send(&self, cmd: TransactionsCommand) {
        let _ = self.manager_tx.send(cmd);
    }

    /// Fetch the [`PeerRequestSender`] for the given peer.
    async fn peer_handle(&self, peer_id: PeerId) -> Result<Option<PeerRequestSender>, RecvError> {
        let (tx, rx) = oneshot::channel();
        self.send(TransactionsCommand::GetPeerSender { peer_id, peer_request_sender: tx });
        rx.await
    }

    /// Requests the transactions directly from the given peer.
    ///
    /// Returns `None` if the peer is not connected.
    ///
    /// **Note**: this returns the response from the peer as received.
    pub async fn get_pooled_transactions_from(
        &self,
        peer_id: PeerId,
        hashes: Vec<B256>,
    ) -> Result<Option<Vec<PooledTransactionsElement>>, RequestError> {
        let Some(peer) = self.peer_handle(peer_id).await? else { return Ok(None) };

        let (tx, rx) = oneshot::channel();
        let request = PeerRequest::GetPooledTransactions { request: hashes.into(), response: tx };
        peer.try_send(request).ok();

        rx.await?.map(|res| Some(res.0))
    }

    /// Manually propagate the transaction that belongs to the hash.
    pub fn propagate(&self, hash: TxHash) {
        self.send(TransactionsCommand::PropagateHash(hash))
    }

    /// Manually propagate the transaction hash to a specific peer.
    ///
    /// Note: this only propagates if the pool contains the transaction.
    pub fn propagate_hash_to(&self, hash: TxHash, peer: PeerId) {
        self.propagate_hashes_to(Some(hash), peer)
    }

    /// Manually propagate the transaction hashes to a specific peer.
    ///
    /// Note: this only propagates the transactions that are known to the pool.
    pub fn propagate_hashes_to(&self, hash: impl IntoIterator<Item = TxHash>, peer: PeerId) {
        self.send(TransactionsCommand::PropagateHashesTo(hash.into_iter().collect(), peer))
    }

    /// Request the active peer IDs from the [`TransactionsManager`].
    pub async fn get_active_peers(&self) -> Result<HashSet<PeerId>, RecvError> {
        let (tx, rx) = oneshot::channel();
        self.send(TransactionsCommand::GetActivePeers(tx));
        rx.await
    }

    /// Manually propagate full transactions to a specific peer.
    pub fn propagate_transactions_to(&self, transactions: Vec<TxHash>, peer: PeerId) {
        self.send(TransactionsCommand::PropagateTransactionsTo(transactions, peer))
    }

    /// Request the transaction hashes known by specific peers.
    pub async fn get_transaction_hashes(
        &self,
        peers: Vec<PeerId>,
    ) -> Result<HashMap<PeerId, HashSet<TxHash>>, RecvError> {
        let (tx, rx) = oneshot::channel();
        self.send(TransactionsCommand::GetTransactionHashes { peers, tx });
        rx.await
    }

    /// Request the transaction hashes known by a specific peer.
    pub async fn get_peer_transaction_hashes(
        &self,
        peer: PeerId,
    ) -> Result<HashSet<TxHash>, RecvError> {
        let res = self.get_transaction_hashes(vec![peer]).await?;
        Ok(res.into_values().next().unwrap_or_default())
    }
}

/// Manages transactions on top of the p2p network.
///
/// This can be spawned to another task and is supposed to be run as background service while
/// [`TransactionsHandle`] is used as frontend to send commands to.
///
/// The [`TransactionsManager`] is responsible for:
///    - handling incoming eth messages for transactions.
///    - serving transaction requests.
///    - propagate transactions
///
/// This type communicates with the [`NetworkManager`](crate::NetworkManager) in both directions.
///   - receives incoming network messages.
///   - sends messages to dispatch (responses, propagate tx)
///
/// It is directly connected to the [`TransactionPool`] to retrieve requested transactions and
/// propagate new transactions over the network.
#[derive(Debug)]
#[must_use = "Manager does nothing unless polled."]
pub struct TransactionsManager<Pool> {
    /// Access to the transaction pool.
    pool: Pool,
    /// Network access.
    network: NetworkHandle,
    /// Subscriptions to all network related events.
    ///
    /// From which we get all new incoming transaction related messages.
    network_events: UnboundedReceiverStream<NetworkEvent>,
    /// Transaction fetcher to handle inflight and missing transaction requests.
    transaction_fetcher: TransactionFetcher,
    /// All currently pending transactions grouped by peers.
    ///
    /// This way we can track incoming transactions and prevent multiple pool imports for the same
    /// transaction
    transactions_by_peers: HashMap<TxHash, Vec<PeerId>>,
    /// Transactions that are currently imported into the `Pool`
    pool_imports: FuturesUnordered<PoolImportFuture>,
    /// Stats on pending pool imports that help the node self-monitor.
    pending_pool_imports_info: PendingPoolImportsInfo,
    /// Bad imports.
    bad_imports: LruCache<TxHash>,
    /// All the connected peers.
    peers: HashMap<PeerId, PeerMetadata>,
    /// Send half for the command channel.
    command_tx: mpsc::UnboundedSender<TransactionsCommand>,
    /// Incoming commands from [`TransactionsHandle`].
    command_rx: UnboundedReceiverStream<TransactionsCommand>,
    /// Incoming commands from [`TransactionsHandle`].
    pending_transactions: ReceiverStream<TxHash>,
    /// Incoming events from the [`NetworkManager`](crate::NetworkManager).
    transaction_events: UnboundedMeteredReceiver<NetworkTransactionEvent>,
    /// TransactionsManager metrics
    metrics: TransactionsManagerMetrics,
}

impl<Pool: TransactionPool> TransactionsManager<Pool> {
    /// Sets up a new instance.
    ///
    /// Note: This expects an existing [`NetworkManager`](crate::NetworkManager) instance.
    pub fn new(
        network: NetworkHandle,
        pool: Pool,
        from_network: mpsc::UnboundedReceiver<NetworkTransactionEvent>,
        transactions_manager_config: TransactionsManagerConfig,
    ) -> Self {
        let network_events = network.event_listener();
        let (command_tx, command_rx) = mpsc::unbounded_channel();

        let transaction_fetcher = TransactionFetcher::default().with_transaction_fetcher_config(
            &transactions_manager_config.transaction_fetcher_config,
        );

        // install a listener for new pending transactions that are allowed to be propagated over
        // the network
        let pending = pool.pending_transactions_listener();
        let pending_pool_imports_info = PendingPoolImportsInfo::default();

        let metrics = TransactionsManagerMetrics::default();
        metrics
            .capacity_inflight_requests
            .increment(transaction_fetcher.info.max_inflight_requests as u64);
        metrics
            .capacity_pending_pool_imports
            .increment(pending_pool_imports_info.max_pending_pool_imports as u64);

        Self {
            pool,
            network,
            network_events,
            transaction_fetcher,
            transactions_by_peers: Default::default(),
            pool_imports: Default::default(),
            pending_pool_imports_info: PendingPoolImportsInfo::new(
                DEFAULT_MAX_COUNT_PENDING_POOL_IMPORTS,
            ),
            bad_imports: LruCache::new(
                NonZeroUsize::new(DEFAULT_CAPACITY_CACHE_BAD_IMPORTS).unwrap(),
            ),
            peers: Default::default(),
            command_tx,
            command_rx: UnboundedReceiverStream::new(command_rx),
            pending_transactions: ReceiverStream::new(pending),
            transaction_events: UnboundedMeteredReceiver::new(
                from_network,
                NETWORK_POOL_TRANSACTIONS_SCOPE,
            ),
            metrics,
        }
    }
}

// === impl TransactionsManager ===

impl<Pool> TransactionsManager<Pool>
where
    Pool: TransactionPool,
{
    /// Returns a new handle that can send commands to this type.
    pub fn handle(&self) -> TransactionsHandle {
        TransactionsHandle { manager_tx: self.command_tx.clone() }
    }
}

impl<Pool> TransactionsManager<Pool>
where
    Pool: TransactionPool + 'static,
{
    #[inline]
    fn update_fetch_metrics(&self) {
        let tx_fetcher = &self.transaction_fetcher;

        self.metrics.inflight_transaction_requests.set(tx_fetcher.inflight_requests.len() as f64);

        let hashes_pending_fetch = tx_fetcher.hashes_pending_fetch.len() as f64;
        let total_hashes = tx_fetcher.hashes_fetch_inflight_and_pending_fetch.len() as f64;

        self.metrics.hashes_pending_fetch.set(hashes_pending_fetch);
        self.metrics.hashes_inflight_transaction_requests.set(total_hashes - hashes_pending_fetch);
    }

    /// Request handler for an incoming request for transactions
    fn on_get_pooled_transactions(
        &mut self,
        peer_id: PeerId,
        request: GetPooledTransactions,
        response: oneshot::Sender<RequestResult<PooledTransactions>>,
    ) {
        if let Some(peer) = self.peers.get_mut(&peer_id) {
            if self.network.tx_gossip_disabled() {
                let _ = response.send(Ok(PooledTransactions::default()));
                return
            }
            let transactions = self.pool.get_pooled_transaction_elements(
                request.0,
                GetPooledTransactionLimit::ResponseSizeSoftLimit(
                    self.transaction_fetcher.info.soft_limit_byte_size_pooled_transactions_response,
                ),
            );

            // we sent a response at which point we assume that the peer is aware of the
            // transactions
            peer.seen_transactions.extend(transactions.iter().map(|tx| *tx.hash()));

            let resp = PooledTransactions(transactions);
            let _ = response.send(Ok(resp));
        }
    }

    /// Invoked when a new transaction is pending in the local pool.
    ///
    /// When new transactions appear in the pool, we propagate them to the network using the
    /// `Transactions` and `NewPooledTransactionHashes` messages. The Transactions message relays
    /// complete transaction objects and is typically sent to a small, random fraction of connected
    /// peers.
    ///
    /// All other peers receive a notification of the transaction hash and can request the
    /// complete transaction object if it is unknown to them. The dissemination of complete
    /// transactions to a fraction of peers usually ensures that all nodes receive the transaction
    /// and won't need to request it.
    fn on_new_transactions(&mut self, hashes: Vec<TxHash>) {
        // Nothing to propagate while initially syncing
        if self.network.is_initially_syncing() {
            return
        }
        if self.network.tx_gossip_disabled() {
            return
        }

        trace!(target: "net::tx", num_hashes=?hashes.len(), "Start propagating transactions");

        // This fetches all transaction from the pool, including the blob transactions, which are
        // only ever sent as hashes.
        let propagated = self.propagate_transactions(
            self.pool.get_all(hashes).into_iter().map(PropagateTransaction::new).collect(),
        );

        // notify pool so events get fired
        self.pool.on_propagated(propagated);
    }

    /// Propagate the transactions to all connected peers either as full objects or hashes
    ///
    /// The message for new pooled hashes depends on the negotiated version of the stream.
    /// See [NewPooledTransactionHashes]
    ///
    /// Note: EIP-4844 are disallowed from being broadcast in full and are only ever sent as hashes, see also <https://eips.ethereum.org/EIPS/eip-4844#networking>.
    fn propagate_transactions(
        &mut self,
        to_propagate: Vec<PropagateTransaction>,
    ) -> PropagatedTransactions {
        let mut propagated = PropagatedTransactions::default();
        if self.network.tx_gossip_disabled() {
            return propagated
        }

        // send full transactions to a fraction fo the connected peers (square root of the total
        // number of connected peers)
        let max_num_full = (self.peers.len() as f64).sqrt() as usize + 1;

        // Note: Assuming ~random~ order due to random state of the peers map hasher
        for (peer_idx, (peer_id, peer)) in self.peers.iter_mut().enumerate() {
            // filter all transactions unknown to the peer
            let mut hashes = PooledTransactionsHashesBuilder::new(peer.version);
            let mut full_transactions = FullTransactionsBuilder::default();

            // Iterate through the transactions to propagate and fill the hashes and full
            // transaction lists, before deciding whether or not to send full transactions to the
            // peer.
            for tx in to_propagate.iter() {
                if peer.seen_transactions.insert(tx.hash()) {
                    hashes.push(tx);

                    // Do not send full 4844 transaction hashes to peers.
                    //
                    //  Nodes MUST NOT automatically broadcast blob transactions to their peers.
                    //  Instead, those transactions are only announced using
                    //  `NewPooledTransactionHashes` messages, and can then be manually requested
                    //  via `GetPooledTransactions`.
                    //
                    // From: <https://eips.ethereum.org/EIPS/eip-4844#networking>
                    if !tx.transaction.is_eip4844() {
                        full_transactions.push(tx);
                    }
                }
            }
            let mut new_pooled_hashes = hashes.build();

            if !new_pooled_hashes.is_empty() {
                // determine whether to send full tx objects or hashes. If there are no full
                // transactions, try to send hashes.
                if peer_idx > max_num_full || full_transactions.is_empty() {
                    // enforce tx soft limit per message for the (unlikely) event the number of
                    // hashes exceeds it
                    new_pooled_hashes.truncate(
                        SOFT_LIMIT_COUNT_HASHES_IN_NEW_POOLED_TRANSACTIONS_BROADCAST_MESSAGE,
                    );

                    for hash in new_pooled_hashes.iter_hashes().copied() {
                        propagated.0.entry(hash).or_default().push(PropagateKind::Hash(*peer_id));
                    }

                    trace!(target: "net::tx", ?peer_id, num_txs=?new_pooled_hashes.len(), "Propagating tx hashes to peer");

                    // send hashes of transactions
                    self.network.send_transactions_hashes(*peer_id, new_pooled_hashes);
                } else {
                    let new_full_transactions = full_transactions.build();

                    for tx in new_full_transactions.iter() {
                        propagated
                            .0
                            .entry(tx.hash())
                            .or_default()
                            .push(PropagateKind::Full(*peer_id));
                    }

                    trace!(target: "net::tx", ?peer_id, num_txs=?new_full_transactions.len(), "Propagating full transactions to peer");

                    // send full transactions
                    self.network.send_transactions(*peer_id, new_full_transactions);
                }
            }
        }

        // Update propagated transactions metrics
        self.metrics.propagated_transactions.increment(propagated.0.len() as u64);

        propagated
    }

    /// Propagate the full transactions to a specific peer
    ///
    /// Returns the propagated transactions
    fn propagate_full_transactions_to_peer(
        &mut self,
        txs: Vec<TxHash>,
        peer_id: PeerId,
    ) -> Option<PropagatedTransactions> {
        trace!(target: "net::tx", ?peer_id, "Propagating transactions to peer");

        let peer = self.peers.get_mut(&peer_id)?;
        let mut propagated = PropagatedTransactions::default();

        // filter all transactions unknown to the peer
        let mut full_transactions = FullTransactionsBuilder::default();

        let to_propagate = self
            .pool
            .get_all(txs)
            .into_iter()
            .filter(|tx| !tx.transaction.is_eip4844())
            .map(PropagateTransaction::new);

        // Iterate through the transactions to propagate and fill the hashes and full transaction
        for tx in to_propagate {
            if peer.seen_transactions.insert(tx.hash()) {
                full_transactions.push(&tx);
            }
        }

        if full_transactions.transactions.is_empty() {
            // nothing to propagate
            return None
        }

        let new_full_transactions = full_transactions.build();
        for tx in new_full_transactions.iter() {
            propagated.0.entry(tx.hash()).or_default().push(PropagateKind::Full(peer_id));
        }
        // send full transactions
        self.network.send_transactions(peer_id, new_full_transactions);

        // Update propagated transactions metrics
        self.metrics.propagated_transactions.increment(propagated.0.len() as u64);

        Some(propagated)
    }

    /// Propagate the transaction hashes to the given peer
    ///
    /// Note: This will only send the hashes for transactions that exist in the pool.
    fn propagate_hashes_to(&mut self, hashes: Vec<TxHash>, peer_id: PeerId) {
        trace!(target: "net::tx", "Start propagating transactions as hashes");

        // This fetches a transactions from the pool, including the blob transactions, which are
        // only ever sent as hashes.
        let propagated = {
            let Some(peer) = self.peers.get_mut(&peer_id) else {
                // no such peer
                return
            };

            let to_propagate: Vec<PropagateTransaction> =
                self.pool.get_all(hashes).into_iter().map(PropagateTransaction::new).collect();

            let mut propagated = PropagatedTransactions::default();

            // check if transaction is known to peer
            let mut hashes = PooledTransactionsHashesBuilder::new(peer.version);

            for tx in to_propagate {
                if !peer.seen_transactions.insert(tx.hash()) {
                    hashes.push(&tx);
                }
            }

            let new_pooled_hashes = hashes.build();

            if new_pooled_hashes.is_empty() {
                // nothing to propagate
                return
            }

            for hash in new_pooled_hashes.iter_hashes().copied() {
                propagated.0.entry(hash).or_default().push(PropagateKind::Hash(peer_id));
            }

            // send hashes of transactions
            self.network.send_transactions_hashes(peer_id, new_pooled_hashes);

            // Update propagated transactions metrics
            self.metrics.propagated_transactions.increment(propagated.0.len() as u64);

            propagated
        };

        // notify pool so events get fired
        self.pool.on_propagated(propagated);
    }

    /// Request handler for an incoming `NewPooledTransactionHashes`
    fn on_new_pooled_transaction_hashes(
        &mut self,
        peer_id: PeerId,
        mut msg: NewPooledTransactionHashes,
        cx: &mut Context<'_>,
    ) {
        // If the node is initially syncing, ignore transactions
        if self.network.is_initially_syncing() {
            return
        }
        if self.network.tx_gossip_disabled() {
            return
        }

        // try to free up active peers
        self.transaction_fetcher.try_drain_inflight_requests(cx);

        // get handle to peer's session, if the session is still active
        let Some(peer) = self.peers.get_mut(&peer_id) else {
            trace!(
                peer_id=format!("{peer_id:#}"),
                msg=?msg,
                "discarding announcement from inactive peer"
            );

            return
        };
        let client = peer.client_version.clone();

        // keep track of the transactions the peer knows
        let mut count_txns_already_seen_by_peer = 0;
        for tx in msg.iter_hashes().copied() {
            if !peer.seen_transactions.insert(tx) {
                count_txns_already_seen_by_peer += 1;
            }
        }
        if count_txns_already_seen_by_peer > 0 {
            // this may occur if transactions are sent or announced to a peer, at the same time as
            // the peer sends/announces those hashes to us. this is because, marking
            // txns as seen by a peer is done optimistically upon sending them to the
            // peer.
            self.metrics.messages_with_hashes_already_seen_by_peer.increment(1);
            self.metrics
                .occurrences_hash_already_seen_by_peer
                .increment(count_txns_already_seen_by_peer);

            trace!(target: "net::tx",
                count_txns_already_seen_by_peer=%count_txns_already_seen_by_peer,
                peer_id=format!("{peer_id:#}"),
                client=?client,
                "Peer sent hashes that have already been marked as seen by peer"
            );

            self.report_already_seen(peer_id);
        }

        // 1. filter out known hashes
        //
        // known txns have already been successfully fetched.
        //
        // most hashes will be filtered out here since this the mempool protocol is a gossip
        // protocol, healthy peers will send many of the same hashes.
        //
        let already_known_by_pool = self.pool.retain_unknown(&mut msg);
        if let Some(intersection) = already_known_by_pool {
            self.metrics.occurrences_hashes_already_in_pool.increment(intersection.len() as u64);
        }

        if msg.is_empty() {
            // nothing to request
            return
        }

        // 2. filter out invalid entries
        //
        // validates messages with respect to the given network, e.g. allowed tx types
        //
        let mut valid_announcement_data = match msg {
            NewPooledTransactionHashes::Eth68(eth68_msg) => {
                // validate eth68 announcement data
                let (outcome, valid_data) =
                    self.transaction_fetcher.filter_valid_hashes.filter_valid_entries_68(eth68_msg);

                if let FilterOutcome::ReportPeer = outcome {
                    self.report_peer(peer_id, ReputationChangeKind::BadAnnouncement);
                }

                valid_data
            }
            NewPooledTransactionHashes::Eth66(eth66_msg) => {
                // validate eth66 announcement data
                let (outcome, valid_data) =
                    self.transaction_fetcher.filter_valid_hashes.filter_valid_entries_66(eth66_msg);

                if let FilterOutcome::ReportPeer = outcome {
                    self.report_peer(peer_id, ReputationChangeKind::BadAnnouncement);
                }

                valid_data
            }
        };

        if valid_announcement_data.is_empty() {
            // no valid announcement data
            return
        }

        // 3. filter out already seen unknown hashes
        //
        // seen hashes are already in the tx fetcher, pending fetch.
        //
        // for any seen hashes add the peer as fallback. unseen hashes are loaded into the tx
        // fetcher, hence they should be valid at this point.
        let bad_imports = &self.bad_imports;
        self.transaction_fetcher.filter_unseen_and_pending_hashes(
            &mut valid_announcement_data,
            |hash| bad_imports.contains(hash),
            &peer_id,
            |peer_id| self.peers.contains_key(&peer_id),
            &client,
        );

        if valid_announcement_data.is_empty() {
            // nothing to request
            return
        }

        trace!(target: "net::tx",
            peer_id=format!("{peer_id:#}"),
            hashes_len=valid_announcement_data.iter().count(),
            hashes=?valid_announcement_data.keys().collect::<Vec<_>>(),
            msg_version=%valid_announcement_data.msg_version(),
            client_version=%client,
            "received previously unseen and pending hashes in announcement from peer"
        );

        // only send request for hashes to idle peer, otherwise buffer hashes storing peer as
        // fallback
        if !self.transaction_fetcher.is_idle(&peer_id) {
            // load message version before announcement data is destructed in packing
            let msg_version = valid_announcement_data.msg_version();
            let (hashes, _version) = valid_announcement_data.into_request_hashes();

            trace!(target: "net::tx",
                peer_id=format!("{peer_id:#}"),
                hashes=?*hashes,
                msg_version=%msg_version,
                client_version=%client,
                "buffering hashes announced by busy peer"
            );

            self.transaction_fetcher.buffer_hashes(hashes, Some(peer_id));

            return
        }

        // load message version before announcement data type is destructed in packing
        let msg_version = valid_announcement_data.msg_version();
        //
        // demand recommended soft limit on response, however the peer may enforce an arbitrary
        // limit on the response (2MB)
        //
        // request buffer is shrunk via call to pack request!
        let init_capacity_req =
            self.transaction_fetcher.approx_capacity_get_pooled_transactions_req(msg_version);
        let mut hashes_to_request = RequestTxHashes::with_capacity(init_capacity_req);
        let surplus_hashes =
            self.transaction_fetcher.pack_request(&mut hashes_to_request, valid_announcement_data);

        if !surplus_hashes.is_empty() {
            trace!(target: "net::tx",
                peer_id=format!("{peer_id:#}"),
                surplus_hashes=?*surplus_hashes,
                msg_version=%msg_version,
                client_version=%client,
                "some hashes in announcement from peer didn't fit in `GetPooledTransactions` request, buffering surplus hashes"
            );

            self.transaction_fetcher.buffer_hashes(surplus_hashes, Some(peer_id));
        }

        trace!(target: "net::tx",
            peer_id=format!("{peer_id:#}"),
            hashes=?*hashes_to_request,
            msg_version=%msg_version,
            client_version=%client,
            "sending hashes in `GetPooledTransactions` request to peer's session"
        );

        // request the missing transactions
        //
        // get handle to peer's session again, at this point we know it exists
        let Some(peer) = self.peers.get_mut(&peer_id) else { return };
        let metrics = &self.metrics;
        if let Some(failed_to_request_hashes) =
            self.transaction_fetcher.request_transactions_from_peer(hashes_to_request, peer, || {
                metrics.egress_peer_channel_full.increment(1)
            })
        {
            let conn_eth_version = peer.version;

            debug!(target: "net::tx",
                peer_id=format!("{peer_id:#}"),
                failed_to_request_hashes=?*failed_to_request_hashes,
                conn_eth_version=%conn_eth_version,
                client_version=%client,
                "sending `GetPooledTransactions` request to peer's session failed, buffering hashes"
            );
            self.transaction_fetcher.buffer_hashes(failed_to_request_hashes, Some(peer_id));
        }
    }

    /// Handles dedicated transaction events related to the `eth` protocol.
    fn on_network_tx_event(&mut self, event: NetworkTransactionEvent, cx: &mut Context<'_>) {
        match event {
            NetworkTransactionEvent::IncomingTransactions { peer_id, msg } => {
                // ensure we didn't receive any blob transactions as these are disallowed to be
                // broadcasted in full

                let has_blob_txs = msg.has_eip4844();

                let non_blob_txs = msg
                    .0
                    .into_iter()
                    .map(PooledTransactionsElement::try_from_broadcast)
                    .filter_map(Result::ok)
                    .collect::<Vec<_>>();

                // mark the transactions as received
                self.transaction_fetcher.remove_hashes_from_transaction_fetcher(
                    non_blob_txs.iter().map(|tx| *tx.hash()),
                );

                self.import_transactions(peer_id, non_blob_txs, TransactionSource::Broadcast);

                if has_blob_txs {
                    debug!(target: "net::tx", ?peer_id, "received bad full blob transaction broadcast");
                    self.report_peer_bad_transactions(peer_id);
                }
            }
            NetworkTransactionEvent::IncomingPooledTransactionHashes { peer_id, msg } => {
                self.on_new_pooled_transaction_hashes(peer_id, msg, cx)
            }
            NetworkTransactionEvent::GetPooledTransactions { peer_id, request, response } => {
                self.on_get_pooled_transactions(peer_id, request, response)
            }
        }
    }

    /// Handles a command received from a detached [`TransactionsHandle`]
    fn on_command(&mut self, cmd: TransactionsCommand) {
        match cmd {
            TransactionsCommand::PropagateHash(hash) => self.on_new_transactions(vec![hash]),
            TransactionsCommand::PropagateHashesTo(hashes, peer) => {
                self.propagate_hashes_to(hashes, peer)
            }
            TransactionsCommand::GetActivePeers(tx) => {
                let peers = self.peers.keys().copied().collect::<HashSet<_>>();
                tx.send(peers).ok();
            }
            TransactionsCommand::PropagateTransactionsTo(_txs, _peer) => {
                if let Some(propagated) = self.propagate_full_transactions_to_peer(_txs, _peer) {
                    self.pool.on_propagated(propagated);
                }
            }
            TransactionsCommand::GetTransactionHashes { peers, tx } => {
                let mut res = HashMap::with_capacity(peers.len());
                for peer_id in peers {
                    let hashes = self
                        .peers
                        .get(&peer_id)
                        .map(|peer| peer.seen_transactions.iter().copied().collect::<HashSet<_>>())
                        .unwrap_or_default();
                    res.insert(peer_id, hashes);
                }
                tx.send(res).ok();
            }
            TransactionsCommand::GetPeerSender { peer_id, peer_request_sender } => {
                let sender = self.peers.get(&peer_id).map(|peer| peer.request_tx.clone());
                peer_request_sender.send(sender).ok();
            }
        }
    }

    /// Handles a received event related to common network events.
    fn on_network_event(&mut self, event: NetworkEvent) {
        match event {
            NetworkEvent::SessionClosed { peer_id, .. } => {
                // remove the peer
                self.peers.remove(&peer_id);
            }
            NetworkEvent::SessionEstablished {
                peer_id, client_version, messages, version, ..
            } => {
                // insert a new peer into the peerset
                self.peers.insert(peer_id, PeerMetadata::new(messages, version, client_version));

                // Send a `NewPooledTransactionHashes` to the peer with up to
                // `NEW_POOLED_TRANSACTION_HASHES_SOFT_LIMIT` transactions in the
                // pool
                if !self.network.is_initially_syncing() {
                    if self.network.tx_gossip_disabled() {
                        return
                    }
                    let peer = self.peers.get_mut(&peer_id).expect("is present; qed");

                    let mut msg_builder = PooledTransactionsHashesBuilder::new(version);

                    let pooled_txs = self.pool.pooled_transactions_max(
                        SOFT_LIMIT_COUNT_HASHES_IN_NEW_POOLED_TRANSACTIONS_BROADCAST_MESSAGE,
                    );
                    if pooled_txs.is_empty() {
                        // do not send a message if there are no transactions in the pool
                        return
                    }

                    for pooled_tx in pooled_txs.into_iter() {
                        peer.seen_transactions.insert(*pooled_tx.hash());
                        msg_builder.push_pooled(pooled_tx);
                    }

                    let msg = msg_builder.build();
                    self.network.send_transactions_hashes(peer_id, msg);
                }
            }
            _ => {}
        }
    }

    /// Starts the import process for the given transactions.
    fn import_transactions(
        &mut self,
        peer_id: PeerId,
        mut transactions: Vec<PooledTransactionsElement>,
        source: TransactionSource,
    ) {
        // If the node is pipeline syncing, ignore transactions
        if self.network.is_initially_syncing() {
            return
        }
        if self.network.tx_gossip_disabled() {
            return
        }

        let Some(peer) = self.peers.get_mut(&peer_id) else { return };

        // track that the peer knows these transaction, but only if this is a new broadcast.
        // If we received the transactions as the response to our `GetPooledTransactions``
        // requests (based on received `NewPooledTransactionHashes`) then we already
        // recorded the hashes as seen by this peer in `Self::on_new_pooled_transaction_hashes`.
        let mut num_already_seen_by_peer = 0;
        for tx in transactions.iter() {
            if source.is_broadcast() && !peer.seen_transactions.insert(*tx.hash()) {
                num_already_seen_by_peer += 1;
            }
        }

        // 1. filter out already imported txns
        let already_known_by_pool = self.pool.retain_unknown(&mut transactions);
        if let Some(intersection) = already_known_by_pool {
            self.metrics
                .occurrences_transactions_already_in_pool
                .increment(intersection.len() as u64);
        }

        // tracks the quality of the given transactions
        let mut has_bad_transactions = false;

        // 2. filter out transactions that are invalid or already pending import
        if let Some(peer) = self.peers.get_mut(&peer_id) {
            // pre-size to avoid reallocations
            let mut new_txs = Vec::with_capacity(transactions.len());
            for tx in transactions {
                // recover transaction
                let tx = match tx.try_into_ecrecovered() {
                    Ok(tx) => tx,
                    Err(badtx) => {
                        trace!(target: "net::tx",
                            peer_id=format!("{peer_id:#}"),
                            hash=%badtx.hash(),
                            client_version=%peer.client_version,
                            "failed ecrecovery for transaction"
                        );
                        has_bad_transactions = true;
                        continue
                    }
                };

                match self.transactions_by_peers.entry(*tx.hash()) {
                    Entry::Occupied(mut entry) => {
                        // transaction was already inserted
                        entry.get_mut().push(peer_id);
                    }
                    Entry::Vacant(entry) => {
                        if !self.bad_imports.contains(tx.hash()) {
                            // this is a new transaction that should be imported into the pool
                            let pool_transaction = <Pool::Transaction as FromRecoveredPooledTransaction>::from_recovered_pooled_transaction(tx);
                            new_txs.push(pool_transaction);

                            entry.insert(vec![peer_id]);
                        } else {
                            trace!(target: "net::tx",
                                peer_id=format!("{peer_id:#}"),
                                hash=%tx.hash(),
                                client_version=%peer.client_version,
                                "received an invalid transaction from peer"
                            );
                            self.metrics.bad_imports.increment(1);
                        }
                    }
                }
            }
            new_txs.shrink_to_fit();

            // 3. import new transactions as a batch to minimize lock contention on the underlying
            // pool
            if !new_txs.is_empty() {
                let pool = self.pool.clone();
                // update metrics
                let metric_pending_pool_imports = self.metrics.pending_pool_imports.clone();
                metric_pending_pool_imports.increment(new_txs.len() as f64);

                // update self-monitoring info
                self.pending_pool_imports_info
                    .pending_pool_imports
                    .fetch_add(new_txs.len(), Ordering::Relaxed);
                let tx_manager_info_pending_pool_imports =
                    self.pending_pool_imports_info.pending_pool_imports.clone();

                let import = Box::pin(async move {
                    let added = new_txs.len();
                    let res = pool.add_external_transactions(new_txs).await;

                    // update metrics
                    metric_pending_pool_imports.decrement(added as f64);
                    // update self-monitoring info
                    tx_manager_info_pending_pool_imports.fetch_sub(added, Ordering::Relaxed);

                    res
                });

                self.pool_imports.push(import);
            }

            if num_already_seen_by_peer > 0 {
                self.metrics.messages_with_transactions_already_seen_by_peer.increment(1);
                self.metrics
                    .occurrences_of_transaction_already_seen_by_peer
                    .increment(num_already_seen_by_peer);
                trace!(target: "net::tx", num_txs=%num_already_seen_by_peer, ?peer_id, client=?peer.client_version, "Peer sent already seen transactions");
            }
        }

        if has_bad_transactions {
            // peer sent us invalid transactions
            self.report_peer_bad_transactions(peer_id)
        }

        if num_already_seen_by_peer > 0 {
            self.report_already_seen(peer_id);
        }
    }

    fn report_peer_bad_transactions(&self, peer_id: PeerId) {
        self.report_peer(peer_id, ReputationChangeKind::BadTransactions);
        self.metrics.reported_bad_transactions.increment(1);
    }

    fn report_peer(&self, peer_id: PeerId, kind: ReputationChangeKind) {
        trace!(target: "net::tx", ?peer_id, ?kind, "reporting reputation change");
        self.network.reputation_change(peer_id, kind);
    }

    fn on_request_error(&self, peer_id: PeerId, req_err: RequestError) {
        let kind = match req_err {
            RequestError::UnsupportedCapability => ReputationChangeKind::BadProtocol,
            RequestError::Timeout => ReputationChangeKind::Timeout,
            RequestError::ChannelClosed | RequestError::ConnectionDropped => {
                // peer is already disconnected
                return
            }
            RequestError::BadResponse => return self.report_peer_bad_transactions(peer_id),
        };
        self.report_peer(peer_id, kind);
    }

    fn report_already_seen(&self, peer_id: PeerId) {
        trace!(target: "net::tx", ?peer_id, "Penalizing peer for already seen transaction");
        self.network.reputation_change(peer_id, ReputationChangeKind::AlreadySeenTransaction);
    }

    /// Clear the transaction
    fn on_good_import(&mut self, hash: TxHash) {
        self.transactions_by_peers.remove(&hash);
    }

    /// Penalize the peers that sent the bad transaction and cache it to avoid fetching or
    /// importing it again.
    fn on_bad_import(&mut self, hash: TxHash) {
        if let Some(peers) = self.transactions_by_peers.remove(&hash) {
            for peer_id in peers {
                self.report_peer_bad_transactions(peer_id);
            }
        }
        self.transaction_fetcher.remove_hashes_from_transaction_fetcher([hash]);
        self.bad_imports.insert(hash);
    }

    /// Returns `true` if [`TransactionsManager`] has capacity to request pending hashes. Returns  
    /// `false` if [`TransactionsManager`] is operating close to full capacity.
    fn has_capacity_for_fetching_pending_hashes(&self) -> bool {
        self.pending_pool_imports_info
            .has_capacity(self.pending_pool_imports_info.max_pending_pool_imports) &&
            self.transaction_fetcher.has_capacity_for_fetching_pending_hashes()
    }
}

/// An endless future. Preemption ensure that future is non-blocking, nonetheless. See
/// [`crate::NetworkManager`] for more context on the design pattern.
///
/// This should be spawned or used as part of `tokio::select!`.
impl<Pool> Future for TransactionsManager<Pool>
where
    Pool: TransactionPool + Unpin + 'static,
{
    type Output = ();

    fn poll(self: Pin<&mut Self>, cx: &mut Context<'_>) -> Poll<Self::Output> {
        let this = self.get_mut();

        // If the budget is exhausted we manually yield back control to tokio. See
        // `NetworkManager` for more context on the design pattern.
        let mut budget = 1024;

        loop {
            let mut some_ready = false;

            // drain network/peer related events
            if let Poll::Ready(Some(event)) = this.network_events.poll_next_unpin(cx) {
                this.on_network_event(event);
                some_ready = true;
            }

            if this.has_capacity_for_fetching_pending_hashes() {
                // try drain buffered transactions.
                let info = &this.pending_pool_imports_info;
                let max_pending_pool_imports = info.max_pending_pool_imports;
                let has_capacity_wrt_pending_pool_imports =
                    |divisor| info.has_capacity(max_pending_pool_imports / divisor);

                let metrics = &this.metrics;
                let metrics_increment_egress_peer_channel_full =
                    || metrics.egress_peer_channel_full.increment(1);

                this.transaction_fetcher.on_fetch_pending_hashes(
                    &this.peers,
                    has_capacity_wrt_pending_pool_imports,
                    metrics_increment_egress_peer_channel_full,
                    cx,
                );
            }
            // drain commands
            if let Poll::Ready(Some(cmd)) = this.command_rx.poll_next_unpin(cx) {
                this.on_command(cmd);
                some_ready = true;
            }

            // drain incoming transaction events
            if let Poll::Ready(Some(event)) = this.transaction_events.poll_next_unpin(cx) {
                this.on_network_tx_event(event, cx);
                some_ready = true;
            }

            this.update_fetch_metrics();

            // drain fetching transaction events
            if let Poll::Ready(Some(fetch_event)) = this.transaction_fetcher.poll_next_unpin(cx) {
                match fetch_event {
                    FetchEvent::TransactionsFetched { peer_id, transactions } => {
                        this.import_transactions(
                            peer_id,
                            transactions,
                            TransactionSource::Response,
                        );
                    }
                    FetchEvent::FetchError { peer_id, error } => {
                        trace!(target: "net::tx", ?peer_id, ?error, "requesting transactions from peer failed");
                        this.on_request_error(peer_id, error);
                    }
                }
                some_ready = true;
            }

            this.update_fetch_metrics();

            // Advance all imports
            if let Poll::Ready(Some(batch_import_res)) = this.pool_imports.poll_next_unpin(cx) {
                for res in batch_import_res {
                    match res {
                        Ok(hash) => {
                            this.on_good_import(hash);
                        }
                        Err(err) => {
                            // if we're _currently_ syncing and the transaction is bad we
                            // ignore it, otherwise we penalize the peer that sent the bad
                            // transaction with the assumption that the peer should have
                            // known that this transaction is bad. (e.g. consensus
                            // rules)
                            if err.is_bad_transaction() && !this.network.is_syncing() {
                                debug!(target: "net::tx", ?err, "bad pool transaction import");
                                this.on_bad_import(err.hash);
                                continue
                            }
                            this.on_good_import(err.hash);
                        }
                    }
                }

                some_ready = true;
            }

            // handle and propagate new transactions.
            //
            // higher priority! stream is drained
            //
            let mut new_txs = Vec::new();
            while let Poll::Ready(Some(hash)) = this.pending_transactions.poll_next_unpin(cx) {
                new_txs.push(hash);
            }
            if !new_txs.is_empty() {
                this.on_new_transactions(new_txs);
            }

            // all channels are fully drained and import futures pending
            if !some_ready {
                return Poll::Pending
            }

            budget -= 1;
            if budget <= 0 {
                // Make sure we're woken up again
                cx.waker().wake_by_ref();
                return Poll::Pending
            }
        }
    }
}

/// A transaction that's about to be propagated to multiple peers.
struct PropagateTransaction {
    size: usize,
    transaction: Arc<TransactionSigned>,
}

// === impl PropagateTransaction ===

impl PropagateTransaction {
    fn hash(&self) -> TxHash {
        self.transaction.hash()
    }

    /// Create a new instance from a pooled transaction
    fn new<T: PoolTransaction>(tx: Arc<ValidPoolTransaction<T>>) -> Self {
        let size = tx.encoded_length();
        let transaction = Arc::new(tx.transaction.to_recovered_transaction().into_signed());
        Self { size, transaction }
    }
}

/// Helper type for constructing the full transaction message that enforces the
/// [`DEFAULT_SOFT_LIMIT_BYTE_SIZE_TRANSACTIONS_BROADCAST_MESSAGE`].
#[derive(Default)]
struct FullTransactionsBuilder {
    total_size: usize,
    transactions: Vec<Arc<TransactionSigned>>,
}

// === impl FullTransactionsBuilder ===

impl FullTransactionsBuilder {
    /// Append a transaction to the list if the total message bytes size doesn't exceed the soft
    /// maximum target byte size. The limit is soft, meaning if one single transaction goes over
    /// the limit, it will be broadcasted in its own [`Transactions`] message. The same pattern is
    /// followed in filling a [`GetPooledTransactions`] request in
    /// [`TransactionFetcher::fill_request_from_hashes_pending_fetch`].
    fn push(&mut self, transaction: &PropagateTransaction) {
        let new_size = self.total_size + transaction.size;
        if new_size > DEFAULT_SOFT_LIMIT_BYTE_SIZE_TRANSACTIONS_BROADCAST_MESSAGE &&
            self.total_size > 0
        {
            return
        }

        self.total_size = new_size;
        self.transactions.push(Arc::clone(&transaction.transaction));
    }

    /// Returns whether or not any transactions are in the [FullTransactionsBuilder].
    fn is_empty(&self) -> bool {
        self.transactions.is_empty()
    }

    /// returns the list of transactions.
    fn build(self) -> Vec<Arc<TransactionSigned>> {
        self.transactions
    }
}

/// A helper type to create the pooled transactions message based on the negotiated version of the
/// session with the peer
enum PooledTransactionsHashesBuilder {
    Eth66(NewPooledTransactionHashes66),
    Eth68(NewPooledTransactionHashes68),
}

// === impl PooledTransactionsHashesBuilder ===

impl PooledTransactionsHashesBuilder {
    /// Push a transaction from the pool to the list.
    fn push_pooled<T: PoolTransaction>(&mut self, pooled_tx: Arc<ValidPoolTransaction<T>>) {
        match self {
            PooledTransactionsHashesBuilder::Eth66(msg) => msg.0.push(*pooled_tx.hash()),
            PooledTransactionsHashesBuilder::Eth68(msg) => {
                msg.hashes.push(*pooled_tx.hash());
                msg.sizes.push(pooled_tx.encoded_length());
                msg.types.push(pooled_tx.transaction.tx_type());
            }
        }
    }

    fn push(&mut self, tx: &PropagateTransaction) {
        match self {
            PooledTransactionsHashesBuilder::Eth66(msg) => msg.0.push(tx.hash()),
            PooledTransactionsHashesBuilder::Eth68(msg) => {
                msg.hashes.push(tx.hash());
                msg.sizes.push(tx.size);
                msg.types.push(tx.transaction.tx_type().into());
            }
        }
    }

    /// Create a builder for the negotiated version of the peer's session
    fn new(version: EthVersion) -> Self {
        match version {
            EthVersion::Eth66 | EthVersion::Eth67 => {
                PooledTransactionsHashesBuilder::Eth66(Default::default())
            }
            EthVersion::Eth68 => PooledTransactionsHashesBuilder::Eth68(Default::default()),
        }
    }

    fn build(self) -> NewPooledTransactionHashes {
        match self {
            PooledTransactionsHashesBuilder::Eth66(msg) => msg.into(),
            PooledTransactionsHashesBuilder::Eth68(msg) => msg.into(),
        }
    }
}

/// How we received the transactions.
enum TransactionSource {
    /// Transactions were broadcast to us via [`Transactions`] message.
    Broadcast,
    /// Transactions were sent as the response of [`fetcher::GetPooledTxRequest`] issued by us.
    Response,
}

// === impl TransactionSource ===

impl TransactionSource {
    /// Whether the transaction were sent as broadcast.
    fn is_broadcast(&self) -> bool {
        matches!(self, TransactionSource::Broadcast)
    }
}

<<<<<<< HEAD
/// Tracks transactions a peer has seen.
#[derive(Debug)]
struct TransactionsSeenByPeer {
    /// Keeps track of transactions that we know the peer has seen because they were announced by
    /// the peer. It's possible that these transactions are pending fetch.
    transactions_received_as_hash: LruCache<B256>,
    /// Keeps track of transactions that we know the peer has seen because they were received in
    /// full from the peer or sent to the peer.
    transactions_received_in_full_or_sent: LruCache<B256>,
}

impl TransactionsSeenByPeer {
    /// Returns `true` if peer has seen transaction.
    fn has_seen_transaction(&self, hash: &TxHash) -> bool {
        self.transactions_received_in_full_or_sent.contains(hash) ||
            self.transactions_received_as_hash.contains(hash)
    }

    /// Inserts a transaction hash that has been seen in an announcement.
    fn seen_in_announcement(&mut self, hash: TxHash) {
        _ = self.transactions_received_as_hash.insert(hash);
    }

    /// Inserts a hash of a transaction that has either been sent to the peer, or has been
    /// received in full from the peer over broadcast.
    fn seen_by_peer_and_in_pool(&mut self, hash: TxHash) {
        _ = self.transactions_received_in_full_or_sent.insert(hash);
    }

    /// Inserts a list of transactions that have either been sent to the peer, or have been
    /// received in full from the peer over broadcast.
    fn extend_seen_by_peer_and_in_pool(&mut self, hashes: impl IntoIterator<Item = TxHash>) {
        self.transactions_received_in_full_or_sent.extend(hashes)
    }

    /// Returns an iterator over all transactions that the peer has seen.
    fn iter_transaction_hashes(&self) -> impl Iterator<Item = &TxHash> {
        self.transactions_received_as_hash
            .iter()
            .chain(self.transactions_received_in_full_or_sent.iter())
    }

    /// Returns an iterator over all transaction hashes that the peer has sent in an announcement.
    fn maybe_pending_transaction_hashes(&self) -> &LruCache<TxHash> {
        &self.transactions_received_as_hash
    }
}

impl Default for TransactionsSeenByPeer {
    fn default() -> Self {
        Self {
            transactions_received_as_hash: LruCache::new(
                NonZeroUsize::new(DEFAULT_CAPACITY_CACHE_SENT_BY_PEER_AND_MAYBE_IN_POOL).unwrap(),
            ),
            transactions_received_in_full_or_sent: LruCache::new(
                NonZeroUsize::new(DEFAULT_CAPACITY_CACHE_SEEN_BY_PEER_AND_IN_POOL).unwrap(),
            ),
        }
    }
}

/// Tracks a single peer in the context of [`TransactionsManager`].
#[derive(Debug)]
pub struct PeerMetadata {
    /// Keeps track of transactions that we know the peer has seen.
    seen_transactions: TransactionsSeenByPeer,
=======
/// Tracks a single peer
#[derive(Debug)]
struct Peer {
    /// Optimistically keeps track of transactions that we know the peer has seen. Optimistic, in
    /// the sense that transactions are preemptively marked as seen by peer when they are sent to
    /// the peer.
    seen_transactions: LruCache<B256>,
>>>>>>> 755ce9ef
    /// A communication channel directly to the peer's session task.
    request_tx: PeerRequestSender,
    /// negotiated version of the session.
    version: EthVersion,
    /// The peer's client version.
    client_version: Arc<str>,
}

impl PeerMetadata {
    /// Returns a new instance of [`PeerMetadata`].
    fn new(request_tx: PeerRequestSender, version: EthVersion, client_version: Arc<str>) -> Self {
        Self {
            seen_transactions: LruCache::new(
                NonZeroUsize::new(DEFAULT_CAPACITY_CACHE_SEEN_BY_PEER).expect("infallible"),
            ),
            request_tx,
            version,
            client_version,
        }
    }
}

/// Commands to send to the [`TransactionsManager`]
#[derive(Debug)]
enum TransactionsCommand {
    /// Propagate a transaction hash to the network.
    PropagateHash(B256),
    /// Propagate transaction hashes to a specific peer.
    PropagateHashesTo(Vec<B256>, PeerId),
    /// Request the list of active peer IDs from the [`TransactionsManager`].
    GetActivePeers(oneshot::Sender<HashSet<PeerId>>),
    /// Propagate a collection of full transactions to a specific peer.
    PropagateTransactionsTo(Vec<TxHash>, PeerId),
    /// Request transaction hashes known by specific peers from the [`TransactionsManager`].
    GetTransactionHashes {
        peers: Vec<PeerId>,
        tx: oneshot::Sender<HashMap<PeerId, HashSet<TxHash>>>,
    },
    /// Requests a clone of the sender sender channel to the peer.
    GetPeerSender {
        peer_id: PeerId,
        peer_request_sender: oneshot::Sender<Option<PeerRequestSender>>,
    },
}

/// All events related to transactions emitted by the network.
#[derive(Debug)]
pub enum NetworkTransactionEvent {
    /// Represents the event of receiving a list of transactions from a peer.
    ///
    /// This indicates transactions that were broadcasted to us from the peer.
    IncomingTransactions {
        /// The ID of the peer from which the transactions were received.
        peer_id: PeerId,
        /// The received transactions.
        msg: Transactions,
    },
    /// Represents the event of receiving a list of transaction hashes from a peer.
    IncomingPooledTransactionHashes {
        /// The ID of the peer from which the transaction hashes were received.
        peer_id: PeerId,
        /// The received new pooled transaction hashes.
        msg: NewPooledTransactionHashes,
    },
    /// Represents the event of receiving a `GetPooledTransactions` request from a peer.
    GetPooledTransactions {
        /// The ID of the peer from which the request was received.
        peer_id: PeerId,
        /// The received `GetPooledTransactions` request.
        request: GetPooledTransactions,
        /// The sender for responding to the request with a result of `PooledTransactions`.
        response: oneshot::Sender<RequestResult<PooledTransactions>>,
    },
}

/// Tracks stats about the [`TransactionsManager`].
#[derive(Debug)]
pub struct PendingPoolImportsInfo {
    /// Number of transactions about to be imported into the pool.
    pending_pool_imports: Arc<AtomicUsize>,
    /// Max number of transactions about to be imported into the pool.
    max_pending_pool_imports: usize,
}

impl PendingPoolImportsInfo {
    /// Returns a new [`PendingPoolImportsInfo`].
    pub fn new(max_pending_pool_imports: usize) -> Self {
        Self { pending_pool_imports: Arc::new(AtomicUsize::default()), max_pending_pool_imports }
    }

    /// Returns `true` if the number of pool imports is under a given tolerated max.
    pub fn has_capacity(&self, max_pending_pool_imports: usize) -> bool {
        self.pending_pool_imports.load(Ordering::Relaxed) < max_pending_pool_imports
    }
}

impl Default for PendingPoolImportsInfo {
    fn default() -> Self {
        Self::new(DEFAULT_MAX_COUNT_PENDING_POOL_IMPORTS)
    }
}

#[cfg(test)]
mod tests {
    use super::*;
    use crate::{test_utils::Testnet, NetworkConfigBuilder, NetworkManager};
    use alloy_rlp::Decodable;
    use constants::tx_fetcher::DEFAULT_MAX_COUNT_FALLBACK_PEERS;
    use futures::FutureExt;
    use futures_test::task::noop_context;
    use reth_interfaces::sync::{NetworkSyncUpdater, SyncState};
    use reth_network_api::NetworkInfo;
    use reth_primitives::hex;
    use reth_provider::test_utils::NoopProvider;
    use reth_transaction_pool::test_utils::{testing_pool, MockTransaction};
    use secp256k1::SecretKey;
    use std::{future::poll_fn, hash};
    use tests::fetcher::TxFetchMetadata;

    async fn new_tx_manager() -> TransactionsManager<impl TransactionPool> {
        let secret_key = SecretKey::new(&mut rand::thread_rng());
        let client = NoopProvider::default();

        let config = NetworkConfigBuilder::new(secret_key)
            // let OS choose port
            .listener_port(0)
            .disable_discovery()
            .build(client);

        let pool = testing_pool();

        let transactions_manager_config = config.transactions_manager_config.clone();
        let (_network_handle, _network, transactions, _) = NetworkManager::new(config)
            .await
            .unwrap()
            .into_builder()
            .transactions(pool.clone(), transactions_manager_config)
            .split_with_handle();

        transactions
    }

    pub(super) fn default_cache<T: hash::Hash + Eq>() -> LruCache<T> {
        let limit = NonZeroUsize::new(DEFAULT_MAX_COUNT_FALLBACK_PEERS.into()).unwrap();
        LruCache::new(limit)
    }

    // Returns (peer, channel-to-send-get-pooled-tx-response-on).
    pub(super) fn new_mock_session(
        peer_id: PeerId,
        version: EthVersion,
    ) -> (PeerMetadata, mpsc::Receiver<PeerRequest>) {
        let (to_mock_session_tx, to_mock_session_rx) = mpsc::channel(1);

        (
            PeerMetadata::new(
                PeerRequestSender::new(peer_id, to_mock_session_tx),
                version,
                Arc::from(""),
            ),
            to_mock_session_rx,
        )
    }

    #[tokio::test(flavor = "multi_thread")]
    async fn test_ignored_tx_broadcasts_while_initially_syncing() {
        reth_tracing::init_test_tracing();
        let net = Testnet::create(3).await;

        let mut handles = net.handles();
        let handle0 = handles.next().unwrap();
        let handle1 = handles.next().unwrap();

        drop(handles);
        let handle = net.spawn();

        let listener0 = handle0.event_listener();
        handle0.add_peer(*handle1.peer_id(), handle1.local_addr());
        let secret_key = SecretKey::new(&mut rand::thread_rng());

        let client = NoopProvider::default();
        let pool = testing_pool();
        let config = NetworkConfigBuilder::new(secret_key)
            .disable_discovery()
            .listener_port(0)
            .build(client);
        let transactions_manager_config = config.transactions_manager_config.clone();
        let (network_handle, network, mut transactions, _) = NetworkManager::new(config)
            .await
            .unwrap()
            .into_builder()
            .transactions(pool.clone(), transactions_manager_config)
            .split_with_handle();

        tokio::task::spawn(network);

        // go to syncing (pipeline sync)
        network_handle.update_sync_state(SyncState::Syncing);
        assert!(NetworkInfo::is_syncing(&network_handle));
        assert!(NetworkInfo::is_initially_syncing(&network_handle));

        // wait for all initiator connections
        let mut established = listener0.take(2);
        while let Some(ev) = established.next().await {
            match ev {
                NetworkEvent::SessionEstablished {
                    peer_id,
                    remote_addr,
                    client_version,
                    capabilities,
                    messages,
                    status,
                    version,
                } => {
                    // to insert a new peer in transactions peerset
                    transactions.on_network_event(NetworkEvent::SessionEstablished {
                        peer_id,
                        remote_addr,
                        client_version,
                        capabilities,
                        messages,
                        status,
                        version,
                    })
                }
                NetworkEvent::PeerAdded(_peer_id) => continue,
                ev => {
                    panic!("unexpected event {ev:?}")
                }
            }
        }
        // random tx: <https://etherscan.io/getRawTx?tx=0x9448608d36e721ef403c53b00546068a6474d6cbab6816c3926de449898e7bce>
        let input = hex!("02f871018302a90f808504890aef60826b6c94ddf4c5025d1a5742cf12f74eec246d4432c295e487e09c3bbcc12b2b80c080a0f21a4eacd0bf8fea9c5105c543be5a1d8c796516875710fafafdf16d16d8ee23a001280915021bb446d1973501a67f93d2b38894a514b976e7b46dc2fe54598d76");
        let signed_tx = TransactionSigned::decode(&mut &input[..]).unwrap();
        transactions.on_network_tx_event(
            NetworkTransactionEvent::IncomingTransactions {
                peer_id: *handle1.peer_id(),
                msg: Transactions(vec![signed_tx.clone()]),
            },
            &mut noop_context(),
        );
        poll_fn(|cx| {
            let _ = transactions.poll_unpin(cx);
            Poll::Ready(())
        })
        .await;
        assert!(pool.is_empty());
        handle.terminate().await;
    }

    #[tokio::test(flavor = "multi_thread")]
    async fn test_tx_broadcasts_through_two_syncs() {
        reth_tracing::init_test_tracing();
        let net = Testnet::create(3).await;

        let mut handles = net.handles();
        let handle0 = handles.next().unwrap();
        let handle1 = handles.next().unwrap();

        drop(handles);
        let handle = net.spawn();

        let listener0 = handle0.event_listener();
        handle0.add_peer(*handle1.peer_id(), handle1.local_addr());
        let secret_key = SecretKey::new(&mut rand::thread_rng());

        let client = NoopProvider::default();
        let pool = testing_pool();
        let config = NetworkConfigBuilder::new(secret_key)
            .disable_discovery()
            .listener_port(0)
            .build(client);
        let transactions_manager_config = config.transactions_manager_config.clone();
        let (network_handle, network, mut transactions, _) = NetworkManager::new(config)
            .await
            .unwrap()
            .into_builder()
            .transactions(pool.clone(), transactions_manager_config)
            .split_with_handle();

        tokio::task::spawn(network);

        // go to syncing (pipeline sync) to idle and then to syncing (live)
        network_handle.update_sync_state(SyncState::Syncing);
        assert!(NetworkInfo::is_syncing(&network_handle));
        network_handle.update_sync_state(SyncState::Idle);
        assert!(!NetworkInfo::is_syncing(&network_handle));
        network_handle.update_sync_state(SyncState::Syncing);
        assert!(NetworkInfo::is_syncing(&network_handle));

        // wait for all initiator connections
        let mut established = listener0.take(2);
        while let Some(ev) = established.next().await {
            match ev {
                NetworkEvent::SessionEstablished {
                    peer_id,
                    remote_addr,
                    client_version,
                    capabilities,
                    messages,
                    status,
                    version,
                } => {
                    // to insert a new peer in transactions peerset
                    transactions.on_network_event(NetworkEvent::SessionEstablished {
                        peer_id,
                        remote_addr,
                        client_version,
                        capabilities,
                        messages,
                        status,
                        version,
                    })
                }
                NetworkEvent::PeerAdded(_peer_id) => continue,
                ev => {
                    panic!("unexpected event {ev:?}")
                }
            }
        }
        // random tx: <https://etherscan.io/getRawTx?tx=0x9448608d36e721ef403c53b00546068a6474d6cbab6816c3926de449898e7bce>
        let input = hex!("02f871018302a90f808504890aef60826b6c94ddf4c5025d1a5742cf12f74eec246d4432c295e487e09c3bbcc12b2b80c080a0f21a4eacd0bf8fea9c5105c543be5a1d8c796516875710fafafdf16d16d8ee23a001280915021bb446d1973501a67f93d2b38894a514b976e7b46dc2fe54598d76");
        let signed_tx = TransactionSigned::decode(&mut &input[..]).unwrap();
        transactions.on_network_tx_event(
            NetworkTransactionEvent::IncomingTransactions {
                peer_id: *handle1.peer_id(),
                msg: Transactions(vec![signed_tx.clone()]),
            },
            &mut noop_context(),
        );
        poll_fn(|cx| {
            let _ = transactions.poll_unpin(cx);
            Poll::Ready(())
        })
        .await;
        assert!(!NetworkInfo::is_initially_syncing(&network_handle));
        assert!(NetworkInfo::is_syncing(&network_handle));
        assert!(!pool.is_empty());
        handle.terminate().await;
    }

    #[tokio::test(flavor = "multi_thread")]
    async fn test_handle_incoming_transactions() {
        reth_tracing::init_test_tracing();
        let net = Testnet::create(3).await;

        let mut handles = net.handles();
        let handle0 = handles.next().unwrap();
        let handle1 = handles.next().unwrap();

        drop(handles);
        let handle = net.spawn();

        let listener0 = handle0.event_listener();

        handle0.add_peer(*handle1.peer_id(), handle1.local_addr());
        let secret_key = SecretKey::new(&mut rand::thread_rng());

        let client = NoopProvider::default();
        let pool = testing_pool();
        let config = NetworkConfigBuilder::new(secret_key)
            .disable_discovery()
            .listener_port(0)
            .build(client);
        let transactions_manager_config = config.transactions_manager_config.clone();
        let (network_handle, network, mut transactions, _) = NetworkManager::new(config)
            .await
            .unwrap()
            .into_builder()
            .transactions(pool.clone(), transactions_manager_config)
            .split_with_handle();
        tokio::task::spawn(network);

        network_handle.update_sync_state(SyncState::Idle);

        assert!(!NetworkInfo::is_syncing(&network_handle));

        // wait for all initiator connections
        let mut established = listener0.take(2);
        while let Some(ev) = established.next().await {
            match ev {
                NetworkEvent::SessionEstablished {
                    peer_id,
                    remote_addr,
                    client_version,
                    capabilities,
                    messages,
                    status,
                    version,
                } => {
                    // to insert a new peer in transactions peerset
                    transactions.on_network_event(NetworkEvent::SessionEstablished {
                        peer_id,
                        remote_addr,
                        client_version,
                        capabilities,
                        messages,
                        status,
                        version,
                    })
                }
                NetworkEvent::PeerAdded(_peer_id) => continue,
                ev => {
                    panic!("unexpected event {ev:?}")
                }
            }
        }
        // random tx: <https://etherscan.io/getRawTx?tx=0x9448608d36e721ef403c53b00546068a6474d6cbab6816c3926de449898e7bce>
        let input = hex!("02f871018302a90f808504890aef60826b6c94ddf4c5025d1a5742cf12f74eec246d4432c295e487e09c3bbcc12b2b80c080a0f21a4eacd0bf8fea9c5105c543be5a1d8c796516875710fafafdf16d16d8ee23a001280915021bb446d1973501a67f93d2b38894a514b976e7b46dc2fe54598d76");
        let signed_tx = TransactionSigned::decode(&mut &input[..]).unwrap();
        transactions.on_network_tx_event(
            NetworkTransactionEvent::IncomingTransactions {
                peer_id: *handle1.peer_id(),
                msg: Transactions(vec![signed_tx.clone()]),
            },
            &mut noop_context(),
        );
        assert_eq!(
            *handle1.peer_id(),
            transactions.transactions_by_peers.get(&signed_tx.hash()).unwrap()[0]
        );

        // advance the transaction manager future
        poll_fn(|cx| {
            let _ = transactions.poll_unpin(cx);
            Poll::Ready(())
        })
        .await;

        assert!(!pool.is_empty());
        assert!(pool.get(&signed_tx.hash).is_some());
        handle.terminate().await;
    }

    #[tokio::test(flavor = "multi_thread")]
    async fn test_on_get_pooled_transactions_network() {
        reth_tracing::init_test_tracing();
        let net = Testnet::create(2).await;

        let mut handles = net.handles();
        let handle0 = handles.next().unwrap();
        let handle1 = handles.next().unwrap();

        drop(handles);
        let handle = net.spawn();

        let listener0 = handle0.event_listener();

        handle0.add_peer(*handle1.peer_id(), handle1.local_addr());
        let secret_key = SecretKey::new(&mut rand::thread_rng());

        let client = NoopProvider::default();
        let pool = testing_pool();
        let config = NetworkConfigBuilder::new(secret_key)
            .disable_discovery()
            .listener_port(0)
            .build(client);
        let transactions_manager_config = config.transactions_manager_config.clone();
        let (network_handle, network, mut transactions, _) = NetworkManager::new(config)
            .await
            .unwrap()
            .into_builder()
            .transactions(pool.clone(), transactions_manager_config)
            .split_with_handle();
        tokio::task::spawn(network);

        network_handle.update_sync_state(SyncState::Idle);

        assert!(!NetworkInfo::is_syncing(&network_handle));

        // wait for all initiator connections
        let mut established = listener0.take(2);
        while let Some(ev) = established.next().await {
            match ev {
                NetworkEvent::SessionEstablished {
                    peer_id,
                    remote_addr,
                    client_version,
                    capabilities,
                    messages,
                    status,
                    version,
                } => transactions.on_network_event(NetworkEvent::SessionEstablished {
                    peer_id,
                    remote_addr,
                    client_version,
                    capabilities,
                    messages,
                    status,
                    version,
                }),
                NetworkEvent::PeerAdded(_peer_id) => continue,
                ev => {
                    panic!("unexpected event {ev:?}")
                }
            }
        }
        handle.terminate().await;

        let tx = MockTransaction::eip1559();
        let _ = transactions
            .pool
            .add_transaction(reth_transaction_pool::TransactionOrigin::External, tx.clone())
            .await;

        let request = GetPooledTransactions(vec![tx.get_hash()]);

        let (send, receive) = oneshot::channel::<RequestResult<PooledTransactions>>();

        transactions.on_network_tx_event(
            NetworkTransactionEvent::GetPooledTransactions {
                peer_id: *handle1.peer_id(),
                request,
                response: send,
            },
            &mut noop_context(),
        );

        match receive.await.unwrap() {
            Ok(PooledTransactions(transactions)) => {
                assert_eq!(transactions.len(), 1);
            }
            Err(e) => {
                panic!("error: {:?}", e);
            }
        }
    }

    #[tokio::test]
    async fn test_max_retries_tx_request() {
        reth_tracing::init_test_tracing();

        let mut tx_manager = new_tx_manager().await;
        let tx_fetcher = &mut tx_manager.transaction_fetcher;

        let peer_id_1 = PeerId::new([1; 64]);
        let peer_id_2 = PeerId::new([2; 64]);
        let eth_version = EthVersion::Eth66;
        let seen_hashes = [B256::from_slice(&[1; 32]), B256::from_slice(&[2; 32])];

        let (mut peer_1, mut to_mock_session_rx) = new_mock_session(peer_id_1, eth_version);
        // mark hashes as seen by peer so it can fish them out from the cache for hashes pending
        // fetch
        peer_1.seen_transactions.insert(seen_hashes[0]);
        peer_1.seen_transactions.insert(seen_hashes[1]);
        tx_manager.peers.insert(peer_id_1, peer_1);

        // hashes are seen and currently not inflight, with one fallback peer, and are buffered
        // for first retry in reverse order to make index 0 lru
        let retries = 1;
        let mut backups = default_cache();
        backups.insert(peer_id_1);
        tx_fetcher
            .hashes_fetch_inflight_and_pending_fetch
            .insert(seen_hashes[1], TxFetchMetadata::new(retries, backups.clone(), None));
        tx_fetcher
            .hashes_fetch_inflight_and_pending_fetch
            .insert(seen_hashes[0], TxFetchMetadata::new(retries, backups, None));
        tx_fetcher.hashes_pending_fetch.insert(seen_hashes[1]);
        tx_fetcher.hashes_pending_fetch.insert(seen_hashes[0]);

        // peer_1 is idle
        assert!(tx_fetcher.is_idle(&peer_id_1));

        // sends request for buffered hashes to peer_1
        tx_fetcher.on_fetch_pending_hashes(&tx_manager.peers, |_| true, || (), &mut noop_context());

        let tx_fetcher = &mut tx_manager.transaction_fetcher;

        assert!(tx_fetcher.hashes_pending_fetch.is_empty());
        // as long as request is in inflight peer_1 is not idle
        assert!(!tx_fetcher.is_idle(&peer_id_1));

        // mock session of peer_1 receives request
        let req = to_mock_session_rx
            .recv()
            .await
            .expect("peer_1 session should receive request with buffered hashes");
        let PeerRequest::GetPooledTransactions { request, response } = req else { unreachable!() };
        let GetPooledTransactions(hashes) = request;

        assert_eq!(hashes, seen_hashes);

        // fail request to peer_1
        response
            .send(Err(RequestError::BadResponse))
            .expect("should send peer_1 response to tx manager");
        let Some(FetchEvent::FetchError { peer_id, .. }) = tx_fetcher.next().await else {
            unreachable!()
        };

        // request has resolved, peer_1 is idle again
        assert!(tx_fetcher.is_idle(&peer_id));
        // failing peer_1's request buffers requested hashes for retry
        assert_eq!(tx_fetcher.hashes_pending_fetch.len(), 2);

        let (peer_2, mut to_mock_session_rx) = new_mock_session(peer_id_2, eth_version);
        tx_manager.peers.insert(peer_id_2, peer_2);

        // peer_2 announces same hashes as peer_1
        let msg =
            NewPooledTransactionHashes::Eth66(NewPooledTransactionHashes66(seen_hashes.to_vec()));
        tx_manager.on_new_pooled_transaction_hashes(peer_id_2, msg, &mut noop_context());

        let tx_fetcher = &mut tx_manager.transaction_fetcher;

        // since hashes are already seen, no changes to length of unknown hashes
        assert_eq!(tx_fetcher.hashes_fetch_inflight_and_pending_fetch.len(), 2);
        // but hashes are taken out of buffer and packed into request to peer_2
        assert!(tx_fetcher.hashes_pending_fetch.is_empty());

        // mock session of peer_2 receives request
        let req = to_mock_session_rx
            .recv()
            .await
            .expect("peer_2 session should receive request with buffered hashes");
        let PeerRequest::GetPooledTransactions { response, .. } = req else { unreachable!() };

        // report failed request to tx manager
        response
            .send(Err(RequestError::BadResponse))
            .expect("should send peer_2 response to tx manager");
        let Some(FetchEvent::FetchError { .. }) = tx_fetcher.next().await else { unreachable!() };

        // `MAX_REQUEST_RETRIES_PER_TX_HASH`, 2, for hashes reached so this time won't be buffered
        // for retry
        assert!(tx_fetcher.hashes_pending_fetch.is_empty());
    }
}<|MERGE_RESOLUTION|>--- conflicted
+++ resolved
@@ -1346,82 +1346,13 @@
     }
 }
 
-<<<<<<< HEAD
-/// Tracks transactions a peer has seen.
-#[derive(Debug)]
-struct TransactionsSeenByPeer {
-    /// Keeps track of transactions that we know the peer has seen because they were announced by
-    /// the peer. It's possible that these transactions are pending fetch.
-    transactions_received_as_hash: LruCache<B256>,
-    /// Keeps track of transactions that we know the peer has seen because they were received in
-    /// full from the peer or sent to the peer.
-    transactions_received_in_full_or_sent: LruCache<B256>,
-}
-
-impl TransactionsSeenByPeer {
-    /// Returns `true` if peer has seen transaction.
-    fn has_seen_transaction(&self, hash: &TxHash) -> bool {
-        self.transactions_received_in_full_or_sent.contains(hash) ||
-            self.transactions_received_as_hash.contains(hash)
-    }
-
-    /// Inserts a transaction hash that has been seen in an announcement.
-    fn seen_in_announcement(&mut self, hash: TxHash) {
-        _ = self.transactions_received_as_hash.insert(hash);
-    }
-
-    /// Inserts a hash of a transaction that has either been sent to the peer, or has been
-    /// received in full from the peer over broadcast.
-    fn seen_by_peer_and_in_pool(&mut self, hash: TxHash) {
-        _ = self.transactions_received_in_full_or_sent.insert(hash);
-    }
-
-    /// Inserts a list of transactions that have either been sent to the peer, or have been
-    /// received in full from the peer over broadcast.
-    fn extend_seen_by_peer_and_in_pool(&mut self, hashes: impl IntoIterator<Item = TxHash>) {
-        self.transactions_received_in_full_or_sent.extend(hashes)
-    }
-
-    /// Returns an iterator over all transactions that the peer has seen.
-    fn iter_transaction_hashes(&self) -> impl Iterator<Item = &TxHash> {
-        self.transactions_received_as_hash
-            .iter()
-            .chain(self.transactions_received_in_full_or_sent.iter())
-    }
-
-    /// Returns an iterator over all transaction hashes that the peer has sent in an announcement.
-    fn maybe_pending_transaction_hashes(&self) -> &LruCache<TxHash> {
-        &self.transactions_received_as_hash
-    }
-}
-
-impl Default for TransactionsSeenByPeer {
-    fn default() -> Self {
-        Self {
-            transactions_received_as_hash: LruCache::new(
-                NonZeroUsize::new(DEFAULT_CAPACITY_CACHE_SENT_BY_PEER_AND_MAYBE_IN_POOL).unwrap(),
-            ),
-            transactions_received_in_full_or_sent: LruCache::new(
-                NonZeroUsize::new(DEFAULT_CAPACITY_CACHE_SEEN_BY_PEER_AND_IN_POOL).unwrap(),
-            ),
-        }
-    }
-}
-
 /// Tracks a single peer in the context of [`TransactionsManager`].
 #[derive(Debug)]
 pub struct PeerMetadata {
-    /// Keeps track of transactions that we know the peer has seen.
-    seen_transactions: TransactionsSeenByPeer,
-=======
-/// Tracks a single peer
-#[derive(Debug)]
-struct Peer {
     /// Optimistically keeps track of transactions that we know the peer has seen. Optimistic, in
     /// the sense that transactions are preemptively marked as seen by peer when they are sent to
     /// the peer.
     seen_transactions: LruCache<B256>,
->>>>>>> 755ce9ef
     /// A communication channel directly to the peer's session task.
     request_tx: PeerRequestSender,
     /// negotiated version of the session.
