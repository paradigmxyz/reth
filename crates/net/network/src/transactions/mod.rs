//! Transactions management for the p2p network.

/// Aggregation on configurable parameters for [`TransactionsManager`].
pub mod config;
/// Default and spec'd bounds.
pub mod constants;
/// Component responsible for fetching transactions from [`NewPooledTransactionHashes`].
pub mod fetcher;
pub mod validation;

pub use self::constants::{
    tx_fetcher::DEFAULT_SOFT_LIMIT_BYTE_SIZE_POOLED_TRANSACTIONS_RESP_ON_PACK_GET_POOLED_TRANSACTIONS_REQ,
    SOFT_LIMIT_BYTE_SIZE_POOLED_TRANSACTIONS_RESPONSE,
};
pub use config::{TransactionFetcherConfig, TransactionsManagerConfig};
pub use validation::*;

pub(crate) use fetcher::{FetchEvent, TransactionFetcher};

use self::constants::{tx_manager::*, DEFAULT_SOFT_LIMIT_BYTE_SIZE_TRANSACTIONS_BROADCAST_MESSAGE};
use constants::SOFT_LIMIT_COUNT_HASHES_IN_NEW_POOLED_TRANSACTIONS_BROADCAST_MESSAGE;

use std::{
    collections::{hash_map::Entry, HashMap, HashSet},
    pin::Pin,
    sync::{
        atomic::{AtomicUsize, Ordering},
        Arc,
    },
    task::{Context, Poll},
    time::{Duration, Instant},
};

use futures::{stream::FuturesUnordered, Future, StreamExt};
use reth_eth_wire::{
<<<<<<< HEAD
    EthVersion, GetPooledTransactions, HandleMempoolData, HandleVersionedMempoolData, NetworkTypes,
=======
    DedupPayload, EthVersion, GetPooledTransactions, HandleMempoolData, HandleVersionedMempoolData,
>>>>>>> 4138b52a
    NewPooledTransactionHashes, NewPooledTransactionHashes66, NewPooledTransactionHashes68,
    PooledTransactions, PrimitiveNetworkTypes, RequestTxHashes, Transactions,
};
use reth_metrics::common::mpsc::UnboundedMeteredReceiver;
use reth_network_api::{
    NetworkEvent, NetworkEventListenerProvider, PeerRequest, PeerRequestSender, Peers,
};
use reth_network_p2p::{
    error::{RequestError, RequestResult},
    sync::SyncStateProvider,
};
use reth_network_peers::PeerId;
use reth_network_types::ReputationChangeKind;
use reth_primitives::{
    PooledTransactionsElement, TransactionSigned, TransactionSignedEcRecovered, TxHash, B256,
};
use reth_tokio_util::EventStream;
use reth_transaction_pool::{
    error::{PoolError, PoolResult},
    GetPooledTransactionLimit, PoolTransaction, PropagateKind, PropagatedTransactions,
    TransactionPool, ValidPoolTransaction,
};
use tokio::sync::{mpsc, oneshot, oneshot::error::RecvError};
use tokio_stream::wrappers::{ReceiverStream, UnboundedReceiverStream};
use tracing::{debug, trace};

use crate::{
    budget::{
        DEFAULT_BUDGET_TRY_DRAIN_NETWORK_TRANSACTION_EVENTS,
        DEFAULT_BUDGET_TRY_DRAIN_PENDING_POOL_IMPORTS, DEFAULT_BUDGET_TRY_DRAIN_POOL_IMPORTS,
        DEFAULT_BUDGET_TRY_DRAIN_STREAM,
    },
    cache::LruCache,
    duration_metered_exec, metered_poll_nested_stream_with_budget,
    metrics::{TransactionsManagerMetrics, NETWORK_POOL_TRANSACTIONS_SCOPE},
    NetworkHandle,
};

/// The future for importing transactions into the pool.
///
/// Resolves with the result of each transaction import.
pub type PoolImportFuture = Pin<Box<dyn Future<Output = Vec<PoolResult<TxHash>>> + Send + 'static>>;

/// Api to interact with [`TransactionsManager`] task.
///
/// This can be obtained via [`TransactionsManager::handle`] and can be used to manually interact
/// with the [`TransactionsManager`] task once it is spawned.
///
/// For example [`TransactionsHandle::get_peer_transaction_hashes`] returns the transaction hashes
/// known by a specific peer.
#[derive(Debug, Clone)]
pub struct TransactionsHandle<T: NetworkTypes = PrimitiveNetworkTypes> {
    /// Command channel to the [`TransactionsManager`]
    manager_tx: mpsc::UnboundedSender<TransactionsCommand<T>>,
}

/// Implementation of the `TransactionsHandle` API for use in testnet via type
/// [`PeerHandle`](crate::test_utils::PeerHandle).
impl<T: NetworkTypes> TransactionsHandle<T> {
    fn send(&self, cmd: TransactionsCommand<T>) {
        let _ = self.manager_tx.send(cmd);
    }

    /// Fetch the [`PeerRequestSender`] for the given peer.
    async fn peer_handle(
        &self,
        peer_id: PeerId,
    ) -> Result<Option<PeerRequestSender<T>>, RecvError> {
        let (tx, rx) = oneshot::channel();
        self.send(TransactionsCommand::GetPeerSender { peer_id, peer_request_sender: tx });
        rx.await
    }

    /// Requests the transactions directly from the given peer.
    ///
    /// Returns `None` if the peer is not connected.
    ///
    /// **Note**: this returns the response from the peer as received.
    pub async fn get_pooled_transactions_from(
        &self,
        peer_id: PeerId,
        hashes: Vec<B256>,
    ) -> Result<Option<Vec<PooledTransactionsElement>>, RequestError> {
        let Some(peer) = self.peer_handle(peer_id).await? else { return Ok(None) };

        let (tx, rx) = oneshot::channel();
        let request = PeerRequest::GetPooledTransactions { request: hashes.into(), response: tx };
        peer.try_send(request).ok();

        rx.await?.map(|res| Some(res.0))
    }

    /// Manually propagate the transaction that belongs to the hash.
    pub fn propagate(&self, hash: TxHash) {
        self.send(TransactionsCommand::PropagateHash(hash))
    }

    /// Manually propagate the transaction hash to a specific peer.
    ///
    /// Note: this only propagates if the pool contains the transaction.
    pub fn propagate_hash_to(&self, hash: TxHash, peer: PeerId) {
        self.propagate_hashes_to(Some(hash), peer)
    }

    /// Manually propagate the transaction hashes to a specific peer.
    ///
    /// Note: this only propagates the transactions that are known to the pool.
    pub fn propagate_hashes_to(&self, hash: impl IntoIterator<Item = TxHash>, peer: PeerId) {
        self.send(TransactionsCommand::PropagateHashesTo(hash.into_iter().collect(), peer))
    }

    /// Request the active peer IDs from the [`TransactionsManager`].
    pub async fn get_active_peers(&self) -> Result<HashSet<PeerId>, RecvError> {
        let (tx, rx) = oneshot::channel();
        self.send(TransactionsCommand::GetActivePeers(tx));
        rx.await
    }

    /// Manually propagate full transactions to a specific peer.
    pub fn propagate_transactions_to(&self, transactions: Vec<TxHash>, peer: PeerId) {
        self.send(TransactionsCommand::PropagateTransactionsTo(transactions, peer))
    }

    /// Request the transaction hashes known by specific peers.
    pub async fn get_transaction_hashes(
        &self,
        peers: Vec<PeerId>,
    ) -> Result<HashMap<PeerId, HashSet<TxHash>>, RecvError> {
        let (tx, rx) = oneshot::channel();
        self.send(TransactionsCommand::GetTransactionHashes { peers, tx });
        rx.await
    }

    /// Request the transaction hashes known by a specific peer.
    pub async fn get_peer_transaction_hashes(
        &self,
        peer: PeerId,
    ) -> Result<HashSet<TxHash>, RecvError> {
        let res = self.get_transaction_hashes(vec![peer]).await?;
        Ok(res.into_values().next().unwrap_or_default())
    }
}

/// Manages transactions on top of the p2p network.
///
/// This can be spawned to another task and is supposed to be run as background service.
/// [`TransactionsHandle`] can be used as frontend to programmatically send commands to it and
/// interact with it.
///
/// The [`TransactionsManager`] is responsible for:
///    - handling incoming eth messages for transactions.
///    - serving transaction requests.
///    - propagate transactions
///
/// This type communicates with the [`NetworkManager`](crate::NetworkManager) in both directions.
///   - receives incoming network messages.
///   - sends messages to dispatch (responses, propagate tx)
///
/// It is directly connected to the [`TransactionPool`] to retrieve requested transactions and
/// propagate new transactions over the network.
#[derive(Debug)]
#[must_use = "Manager does nothing unless polled."]
pub struct TransactionsManager<Pool, T: NetworkTypes = PrimitiveNetworkTypes> {
    /// Access to the transaction pool.
    pool: Pool,
    /// Network access.
    network: NetworkHandle<T>,
    /// Subscriptions to all network related events.
    ///
    /// From which we get all new incoming transaction related messages.
    network_events: EventStream<NetworkEvent<T>>,
    /// Transaction fetcher to handle inflight and missing transaction requests.
    transaction_fetcher: TransactionFetcher,
    /// All currently pending transactions grouped by peers.
    ///
    /// This way we can track incoming transactions and prevent multiple pool imports for the same
    /// transaction
    transactions_by_peers: HashMap<TxHash, HashSet<PeerId>>,
    /// Transactions that are currently imported into the `Pool`.
    ///
    /// The import process includes:
    ///  - validation of the transactions, e.g. transaction is well formed: valid tx type, fees are
    ///    valid, or for 4844 transaction the blobs are valid. See also
    ///    [`EthTransactionValidator`](reth_transaction_pool::validate::EthTransactionValidator)
    /// - if the transaction is valid, it is added into the pool.
    ///
    /// Once the new transaction reaches the __pending__ state it will be emitted by the pool via
    /// [`TransactionPool::pending_transactions_listener`] and arrive at the `pending_transactions`
    /// receiver.
    pool_imports: FuturesUnordered<PoolImportFuture>,
    /// Stats on pending pool imports that help the node self-monitor.
    pending_pool_imports_info: PendingPoolImportsInfo,
    /// Bad imports.
    bad_imports: LruCache<TxHash>,
    /// All the connected peers.
    peers: HashMap<PeerId, PeerMetadata<T>>,
    /// Send half for the command channel.
    ///
    /// This is kept so that a new [`TransactionsHandle`] can be created at any time.
    command_tx: mpsc::UnboundedSender<TransactionsCommand<T>>,
    /// Incoming commands from [`TransactionsHandle`].
    ///
    /// This will only receive commands if a user manually sends a command to the manager through
    /// the [`TransactionsHandle`] to interact with this type directly.
    command_rx: UnboundedReceiverStream<TransactionsCommand<T>>,
    /// A stream that yields new __pending__ transactions.
    ///
    /// A transaction is considered __pending__ if it is executable on the current state of the
    /// chain. In other words, this only yields transactions that satisfy all consensus
    /// requirements, these include:
    ///   - no nonce gaps
    ///   - all dynamic fee requirements are (currently) met
    ///   - account has enough balance to cover the transaction's gas
    pending_transactions: ReceiverStream<TxHash>,
    /// Incoming events from the [`NetworkManager`](crate::NetworkManager).
<<<<<<< HEAD
    transaction_events: UnboundedMeteredReceiver<NetworkTransactionEvent<T>>,
=======
    transaction_events: UnboundedMeteredReceiver<NetworkTransactionEvent>,
    /// Max number of seen transactions to store for each peer.
    max_transactions_seen_by_peer_history: u32,
>>>>>>> 4138b52a
    /// `TransactionsManager` metrics
    metrics: TransactionsManagerMetrics,
}

impl<Pool: TransactionPool, T: NetworkTypes> TransactionsManager<Pool, T> {
    /// Sets up a new instance.
    ///
    /// Note: This expects an existing [`NetworkManager`](crate::NetworkManager) instance.
    pub fn new(
        network: NetworkHandle<T>,
        pool: Pool,
        from_network: mpsc::UnboundedReceiver<NetworkTransactionEvent<T>>,
        transactions_manager_config: TransactionsManagerConfig,
    ) -> Self {
        let network_events = network.event_listener();

        let (command_tx, command_rx) = mpsc::unbounded_channel();

        let transaction_fetcher = TransactionFetcher::with_transaction_fetcher_config(
            &transactions_manager_config.transaction_fetcher_config,
        );

        // install a listener for new __pending__ transactions that are allowed to be propagated
        // over the network
        let pending = pool.pending_transactions_listener();
        let pending_pool_imports_info = PendingPoolImportsInfo::default();
        let metrics = TransactionsManagerMetrics::default();
        metrics
            .capacity_pending_pool_imports
            .increment(pending_pool_imports_info.max_pending_pool_imports as u64);

        Self {
            pool,
            network,
            network_events,
            transaction_fetcher,
            transactions_by_peers: Default::default(),
            pool_imports: Default::default(),
            pending_pool_imports_info: PendingPoolImportsInfo::new(
                DEFAULT_MAX_COUNT_PENDING_POOL_IMPORTS,
            ),
            bad_imports: LruCache::new(DEFAULT_MAX_COUNT_BAD_IMPORTS),
            peers: Default::default(),
            command_tx,
            command_rx: UnboundedReceiverStream::new(command_rx),
            pending_transactions: ReceiverStream::new(pending),
            transaction_events: UnboundedMeteredReceiver::new(
                from_network,
                NETWORK_POOL_TRANSACTIONS_SCOPE,
            ),
            max_transactions_seen_by_peer_history: transactions_manager_config
                .max_transactions_seen_by_peer_history,
            metrics,
        }
    }
}

// === impl TransactionsManager ===

impl<Pool, T> TransactionsManager<Pool, T>
where
    Pool: TransactionPool,
    T: NetworkTypes,
{
    /// Returns a new handle that can send commands to this type.
    pub fn handle(&self) -> TransactionsHandle<T> {
        TransactionsHandle { manager_tx: self.command_tx.clone() }
    }
}

impl<Pool, T> TransactionsManager<Pool, T>
where
    Pool: TransactionPool + 'static,
    T: NetworkTypes,
{
    #[inline]
    fn update_poll_metrics(&self, start: Instant, poll_durations: TxManagerPollDurations) {
        let metrics = &self.metrics;

        let TxManagerPollDurations {
            acc_network_events,
            acc_pending_imports,
            acc_tx_events,
            acc_imported_txns,
            acc_fetch_events,
            acc_pending_fetch,
            acc_cmds,
        } = poll_durations;

        // update metrics for whole poll function
        metrics.duration_poll_tx_manager.set(start.elapsed().as_secs_f64());
        // update metrics for nested expressions
        metrics.acc_duration_poll_network_events.set(acc_network_events.as_secs_f64());
        metrics.acc_duration_poll_pending_pool_imports.set(acc_pending_imports.as_secs_f64());
        metrics.acc_duration_poll_transaction_events.set(acc_tx_events.as_secs_f64());
        metrics.acc_duration_poll_imported_transactions.set(acc_imported_txns.as_secs_f64());
        metrics.acc_duration_poll_fetch_events.set(acc_fetch_events.as_secs_f64());
        metrics.acc_duration_fetch_pending_hashes.set(acc_pending_fetch.as_secs_f64());
        metrics.acc_duration_poll_commands.set(acc_cmds.as_secs_f64());
    }

    /// Request handler for an incoming request for transactions
    fn on_get_pooled_transactions(
        &mut self,
        peer_id: PeerId,
        request: GetPooledTransactions,
        response: oneshot::Sender<RequestResult<PooledTransactions>>,
    ) {
        if let Some(peer) = self.peers.get_mut(&peer_id) {
            if self.network.tx_gossip_disabled() {
                let _ = response.send(Ok(PooledTransactions::default()));
                return
            }
            let transactions = self.pool.get_pooled_transaction_elements(
                request.0,
                GetPooledTransactionLimit::ResponseSizeSoftLimit(
                    self.transaction_fetcher.info.soft_limit_byte_size_pooled_transactions_response,
                ),
            );

            trace!(target: "net::tx::propagation", sent_txs=?transactions.iter().map(|tx| *tx.hash()), "Sending requested transactions to peer");

            // we sent a response at which point we assume that the peer is aware of the
            // transactions
            peer.seen_transactions.extend(transactions.iter().map(|tx| *tx.hash()));

            let resp = PooledTransactions(transactions);
            let _ = response.send(Ok(resp));
        }
    }

    /// Invoked when transactions in the local mempool are considered __pending__.
    ///
    /// When a transaction in the local mempool is moved to the pending pool, we propagate them to
    /// connected peers over network using the `Transactions` and `NewPooledTransactionHashes`
    /// messages. The Transactions message relays complete transaction objects and is typically
    /// sent to a small, random fraction of connected peers.
    ///
    /// All other peers receive a notification of the transaction hash and can request the
    /// complete transaction object if it is unknown to them. The dissemination of complete
    /// transactions to a fraction of peers usually ensures that all nodes receive the transaction
    /// and won't need to request it.
    fn on_new_pending_transactions(&mut self, hashes: Vec<TxHash>) {
        // Nothing to propagate while initially syncing
        if self.network.is_initially_syncing() {
            return
        }
        if self.network.tx_gossip_disabled() {
            return
        }

        trace!(target: "net::tx", num_hashes=?hashes.len(), "Start propagating transactions");

        // This fetches all transaction from the pool, including the 4844 blob transactions but
        // __without__ their sidecar, because 4844 transactions are only ever announced as hashes.
        let propagated = self.propagate_transactions(
            self.pool.get_all(hashes).into_iter().map(PropagateTransaction::new).collect(),
        );

        // notify pool so events get fired
        self.pool.on_propagated(propagated);
    }

    /// Propagate the transactions to all connected peers either as full objects or hashes.
    ///
    /// The message for new pooled hashes depends on the negotiated version of the stream.
    /// See [`NewPooledTransactionHashes`]
    ///
    /// Note: EIP-4844 are disallowed from being broadcast in full and are only ever sent as hashes, see also <https://eips.ethereum.org/EIPS/eip-4844#networking>.
    fn propagate_transactions(
        &mut self,
        to_propagate: Vec<PropagateTransaction>,
    ) -> PropagatedTransactions {
        let mut propagated = PropagatedTransactions::default();
        if self.network.tx_gossip_disabled() {
            return propagated
        }

        // send full transactions to a fraction of the connected peers (square root of the total
        // number of connected peers)
        let max_num_full = (self.peers.len() as f64).sqrt().round() as usize;

        // Note: Assuming ~random~ order due to random state of the peers map hasher
        for (peer_idx, (peer_id, peer)) in self.peers.iter_mut().enumerate() {
            // determine whether to send full tx objects or hashes.
            let mut builder = if peer_idx > max_num_full {
                PropagateTransactionsBuilder::pooled(peer.version)
            } else {
                PropagateTransactionsBuilder::full(peer.version)
            };

            // Iterate through the transactions to propagate and fill the hashes and full
            // transaction lists, before deciding whether or not to send full transactions to the
            // peer.
            for tx in &to_propagate {
                // Only proceed if the transaction is not in the peer's list of seen transactions
                if !peer.seen_transactions.contains(&tx.hash()) {
                    // add transaction to the list of hashes to propagate
                    builder.push(tx);
                }
            }

            if builder.is_empty() {
                trace!(target: "net::tx", ?peer_id, "Nothing to propagate to peer; has seen all transactions");
                continue
            }

            let PropagateTransactions { pooled, full } = builder.build();

            // send hashes if any
            if let Some(mut new_pooled_hashes) = pooled {
                // enforce tx soft limit per message for the (unlikely) event the number of
                // hashes exceeds it
                new_pooled_hashes
                    .truncate(SOFT_LIMIT_COUNT_HASHES_IN_NEW_POOLED_TRANSACTIONS_BROADCAST_MESSAGE);

                for hash in new_pooled_hashes.iter_hashes().copied() {
                    propagated.0.entry(hash).or_default().push(PropagateKind::Hash(*peer_id));
                    // mark transaction as seen by peer
                    peer.seen_transactions.insert(hash);
                }

                trace!(target: "net::tx", ?peer_id, num_txs=?new_pooled_hashes.len(), "Propagating tx hashes to peer");

                // send hashes of transactions
                self.network.send_transactions_hashes(*peer_id, new_pooled_hashes);
            }

            // send full transactions, if any
            if let Some(new_full_transactions) = full {
                for tx in &new_full_transactions {
                    propagated.0.entry(tx.hash()).or_default().push(PropagateKind::Full(*peer_id));
                    // mark transaction as seen by peer
                    peer.seen_transactions.insert(tx.hash());
                }

                trace!(target: "net::tx", ?peer_id, num_txs=?new_full_transactions.len(), "Propagating full transactions to peer");

                // send full transactions
                self.network.send_transactions(*peer_id, new_full_transactions);
            }
        }

        // Update propagated transactions metrics
        self.metrics.propagated_transactions.increment(propagated.0.len() as u64);

        propagated
    }

    /// Propagate the full transactions to a specific peer.
    ///
    /// Returns the propagated transactions.
    fn propagate_full_transactions_to_peer(
        &mut self,
        txs: Vec<TxHash>,
        peer_id: PeerId,
    ) -> Option<PropagatedTransactions> {
        trace!(target: "net::tx", ?peer_id, "Propagating transactions to peer");

        let peer = self.peers.get_mut(&peer_id)?;
        let mut propagated = PropagatedTransactions::default();

        // filter all transactions unknown to the peer
        let mut full_transactions = FullTransactionsBuilder::new(peer.version);

        let to_propagate = self.pool.get_all(txs).into_iter().map(PropagateTransaction::new);

        // Iterate through the transactions to propagate and fill the hashes and full transaction
        for tx in to_propagate {
            if !peer.seen_transactions.contains(&tx.hash()) {
                full_transactions.push(&tx);
            }
        }

        if full_transactions.is_empty() {
            // nothing to propagate
            return None
        }

        let PropagateTransactions { pooled, full } = full_transactions.build();

        // send hashes if any
        if let Some(new_pooled_hashes) = pooled {
            for hash in new_pooled_hashes.iter_hashes().copied() {
                propagated.0.entry(hash).or_default().push(PropagateKind::Hash(peer_id));
                // mark transaction as seen by peer
                peer.seen_transactions.insert(hash);
            }
            // send hashes of transactions
            self.network.send_transactions_hashes(peer_id, new_pooled_hashes);
        }

        // send full transactions, if any
        if let Some(new_full_transactions) = full {
            for tx in &new_full_transactions {
                propagated.0.entry(tx.hash()).or_default().push(PropagateKind::Full(peer_id));
                // mark transaction as seen by peer
                peer.seen_transactions.insert(tx.hash());
            }
            // send full transactions
            self.network.send_transactions(peer_id, new_full_transactions);
        }

        // Update propagated transactions metrics
        self.metrics.propagated_transactions.increment(propagated.0.len() as u64);

        Some(propagated)
    }

    /// Propagate the transaction hashes to the given peer
    ///
    /// Note: This will only send the hashes for transactions that exist in the pool.
    fn propagate_hashes_to(&mut self, hashes: Vec<TxHash>, peer_id: PeerId) {
        trace!(target: "net::tx", "Start propagating transactions as hashes");

        // This fetches a transactions from the pool, including the blob transactions, which are
        // only ever sent as hashes.
        let propagated = {
            let Some(peer) = self.peers.get_mut(&peer_id) else {
                // no such peer
                return
            };

            let to_propagate: Vec<PropagateTransaction> =
                self.pool.get_all(hashes).into_iter().map(PropagateTransaction::new).collect();

            let mut propagated = PropagatedTransactions::default();

            // check if transaction is known to peer
            let mut hashes = PooledTransactionsHashesBuilder::new(peer.version);

            for tx in to_propagate {
                if !peer.seen_transactions.insert(tx.hash()) {
                    hashes.push(&tx);
                }
            }

            let new_pooled_hashes = hashes.build();

            if new_pooled_hashes.is_empty() {
                // nothing to propagate
                return
            }

            for hash in new_pooled_hashes.iter_hashes().copied() {
                propagated.0.entry(hash).or_default().push(PropagateKind::Hash(peer_id));
            }

            trace!(target: "net::tx::propagation", ?peer_id, ?new_pooled_hashes, "Propagating transactions to peer");

            // send hashes of transactions
            self.network.send_transactions_hashes(peer_id, new_pooled_hashes);

            // Update propagated transactions metrics
            self.metrics.propagated_transactions.increment(propagated.0.len() as u64);

            propagated
        };

        // notify pool so events get fired
        self.pool.on_propagated(propagated);
    }

    /// Request handler for an incoming `NewPooledTransactionHashes`
    fn on_new_pooled_transaction_hashes(
        &mut self,
        peer_id: PeerId,
        msg: NewPooledTransactionHashes,
    ) {
        // If the node is initially syncing, ignore transactions
        if self.network.is_initially_syncing() {
            return
        }
        if self.network.tx_gossip_disabled() {
            return
        }

        // get handle to peer's session, if the session is still active
        let Some(peer) = self.peers.get_mut(&peer_id) else {
            trace!(
                peer_id = format!("{peer_id:#}"),
                ?msg,
                "discarding announcement from inactive peer"
            );

            return
        };
        let client = peer.client_version.clone();

        // keep track of the transactions the peer knows
        let mut count_txns_already_seen_by_peer = 0;
        for tx in msg.iter_hashes().copied() {
            if !peer.seen_transactions.insert(tx) {
                count_txns_already_seen_by_peer += 1;
            }
        }
        if count_txns_already_seen_by_peer > 0 {
            // this may occur if transactions are sent or announced to a peer, at the same time as
            // the peer sends/announces those hashes to us. this is because, marking
            // txns as seen by a peer is done optimistically upon sending them to the
            // peer.
            self.metrics.messages_with_hashes_already_seen_by_peer.increment(1);
            self.metrics
                .occurrences_hash_already_seen_by_peer
                .increment(count_txns_already_seen_by_peer);

            trace!(target: "net::tx",
                %count_txns_already_seen_by_peer,
                peer_id=format!("{peer_id:#}"),
                ?client,
                "Peer sent hashes that have already been marked as seen by peer"
            );

            self.report_already_seen(peer_id);
        }

        // 1. filter out spam
        let (validation_outcome, mut partially_valid_msg) =
            self.transaction_fetcher.filter_valid_message.partially_filter_valid_entries(msg);

        if validation_outcome == FilterOutcome::ReportPeer {
            self.report_peer(peer_id, ReputationChangeKind::BadAnnouncement);
        }

        // 2. filter out transactions pending import to pool
        partially_valid_msg.retain_by_hash(|hash| !self.transactions_by_peers.contains_key(hash));

        // 3. filter out known hashes
        //
        // known txns have already been successfully fetched or received over gossip.
        //
        // most hashes will be filtered out here since this the mempool protocol is a gossip
        // protocol, healthy peers will send many of the same hashes.
        //
        let hashes_count_pre_pool_filter = partially_valid_msg.len();
        self.pool.retain_unknown(&mut partially_valid_msg);
        if hashes_count_pre_pool_filter > partially_valid_msg.len() {
            let already_known_hashes_count =
                hashes_count_pre_pool_filter - partially_valid_msg.len();
            self.metrics
                .occurrences_hashes_already_in_pool
                .increment(already_known_hashes_count as u64);
        }

        if partially_valid_msg.is_empty() {
            // nothing to request
            return
        }

        // 4. filter out invalid entries (spam)
        //
        // validates messages with respect to the given network, e.g. allowed tx types
        //
        let (validation_outcome, mut valid_announcement_data) = if partially_valid_msg
            .msg_version()
            .expect("partially valid announcement should have version")
            .is_eth68()
        {
            // validate eth68 announcement data
            self.transaction_fetcher
                .filter_valid_message
                .filter_valid_entries_68(partially_valid_msg)
        } else {
            // validate eth66 announcement data
            self.transaction_fetcher
                .filter_valid_message
                .filter_valid_entries_66(partially_valid_msg)
        };

        if validation_outcome == FilterOutcome::ReportPeer {
            self.report_peer(peer_id, ReputationChangeKind::BadAnnouncement);
        }

        if valid_announcement_data.is_empty() {
            // no valid announcement data
            return
        }

        // 5. filter out already seen unknown hashes
        //
        // seen hashes are already in the tx fetcher, pending fetch.
        //
        // for any seen hashes add the peer as fallback. unseen hashes are loaded into the tx
        // fetcher, hence they should be valid at this point.
        let bad_imports = &self.bad_imports;
        self.transaction_fetcher.filter_unseen_and_pending_hashes(
            &mut valid_announcement_data,
            |hash| bad_imports.contains(hash),
            &peer_id,
            |peer_id| self.peers.contains_key(&peer_id),
            &client,
        );

        if valid_announcement_data.is_empty() {
            // nothing to request
            return
        }

        trace!(target: "net::tx::propagation",
            peer_id=format!("{peer_id:#}"),
            hashes_len=valid_announcement_data.iter().count(),
            hashes=?valid_announcement_data.keys().collect::<Vec<_>>(),
            msg_version=%valid_announcement_data.msg_version(),
            client_version=%client,
            "received previously unseen and pending hashes in announcement from peer"
        );

        // only send request for hashes to idle peer, otherwise buffer hashes storing peer as
        // fallback
        if !self.transaction_fetcher.is_idle(&peer_id) {
            // load message version before announcement data is destructed in packing
            let msg_version = valid_announcement_data.msg_version();
            let (hashes, _version) = valid_announcement_data.into_request_hashes();

            trace!(target: "net::tx",
                peer_id=format!("{peer_id:#}"),
                hashes=?*hashes,
                %msg_version,
                %client,
                "buffering hashes announced by busy peer"
            );

            self.transaction_fetcher.buffer_hashes(hashes, Some(peer_id));

            return
        }

        // load message version before announcement data type is destructed in packing
        let msg_version = valid_announcement_data.msg_version();
        //
        // demand recommended soft limit on response, however the peer may enforce an arbitrary
        // limit on the response (2MB)
        //
        // request buffer is shrunk via call to pack request!
        let init_capacity_req =
            self.transaction_fetcher.approx_capacity_get_pooled_transactions_req(msg_version);
        let mut hashes_to_request = RequestTxHashes::with_capacity(init_capacity_req);
        let surplus_hashes =
            self.transaction_fetcher.pack_request(&mut hashes_to_request, valid_announcement_data);

        if !surplus_hashes.is_empty() {
            trace!(target: "net::tx",
                peer_id=format!("{peer_id:#}"),
                surplus_hashes=?*surplus_hashes,
                %msg_version,
                %client,
                "some hashes in announcement from peer didn't fit in `GetPooledTransactions` request, buffering surplus hashes"
            );

            self.transaction_fetcher.buffer_hashes(surplus_hashes, Some(peer_id));
        }

        trace!(target: "net::tx",
            peer_id=format!("{peer_id:#}"),
            hashes=?*hashes_to_request,
            %msg_version,
            %client,
            "sending hashes in `GetPooledTransactions` request to peer's session"
        );

        // request the missing transactions
        //
        // get handle to peer's session again, at this point we know it exists
        let Some(peer) = self.peers.get_mut(&peer_id) else { return };
        if let Some(failed_to_request_hashes) =
            self.transaction_fetcher.request_transactions_from_peer(hashes_to_request, peer)
        {
            let conn_eth_version = peer.version;

            trace!(target: "net::tx",
                peer_id=format!("{peer_id:#}"),
                failed_to_request_hashes=?*failed_to_request_hashes,
                %conn_eth_version,
                %client,
                "sending `GetPooledTransactions` request to peer's session failed, buffering hashes"
            );
            self.transaction_fetcher.buffer_hashes(failed_to_request_hashes, Some(peer_id));
        }
    }

    /// Handles dedicated transaction events related to the `eth` protocol.
    fn on_network_tx_event(&mut self, event: NetworkTransactionEvent<T>) {
        match event {
            NetworkTransactionEvent::IncomingTransactions { peer_id, msg } => {
                // ensure we didn't receive any blob transactions as these are disallowed to be
                // broadcasted in full

                let has_blob_txs = msg.has_eip4844();

                let non_blob_txs = msg
                    .0
                    .into_iter()
                    .map(PooledTransactionsElement::try_from_broadcast)
                    .filter_map(Result::ok)
                    .collect::<PooledTransactions>();

                self.import_transactions(peer_id, non_blob_txs, TransactionSource::Broadcast);

                if has_blob_txs {
                    debug!(target: "net::tx", ?peer_id, "received bad full blob transaction broadcast");
                    self.report_peer_bad_transactions(peer_id);
                }
            }
            NetworkTransactionEvent::IncomingPooledTransactionHashes { peer_id, msg } => {
                self.on_new_pooled_transaction_hashes(peer_id, msg)
            }
            NetworkTransactionEvent::GetPooledTransactions { peer_id, request, response } => {
                self.on_get_pooled_transactions(peer_id, request, response)
            }
            NetworkTransactionEvent::GetTransactionsHandle(response) => {
                let _ = response.send(Some(self.handle()));
            }
        }
    }

    /// Handles a command received from a detached [`TransactionsHandle`]
    fn on_command(&mut self, cmd: TransactionsCommand<T>) {
        match cmd {
            TransactionsCommand::PropagateHash(hash) => {
                self.on_new_pending_transactions(vec![hash])
            }
            TransactionsCommand::PropagateHashesTo(hashes, peer) => {
                self.propagate_hashes_to(hashes, peer)
            }
            TransactionsCommand::GetActivePeers(tx) => {
                let peers = self.peers.keys().copied().collect::<HashSet<_>>();
                tx.send(peers).ok();
            }
            TransactionsCommand::PropagateTransactionsTo(txs, _peer) => {
                if let Some(propagated) = self.propagate_full_transactions_to_peer(txs, _peer) {
                    self.pool.on_propagated(propagated);
                }
            }
            TransactionsCommand::GetTransactionHashes { peers, tx } => {
                let mut res = HashMap::with_capacity(peers.len());
                for peer_id in peers {
                    let hashes = self
                        .peers
                        .get(&peer_id)
                        .map(|peer| peer.seen_transactions.iter().copied().collect::<HashSet<_>>())
                        .unwrap_or_default();
                    res.insert(peer_id, hashes);
                }
                tx.send(res).ok();
            }
            TransactionsCommand::GetPeerSender { peer_id, peer_request_sender } => {
                let sender = self.peers.get(&peer_id).map(|peer| peer.request_tx.clone());
                peer_request_sender.send(sender).ok();
            }
        }
    }

    /// Handles a received event related to common network events.
    fn on_network_event(&mut self, event_result: NetworkEvent<T>) {
        match event_result {
            NetworkEvent::SessionClosed { peer_id, .. } => {
                // remove the peer
                self.peers.remove(&peer_id);
            }
            NetworkEvent::SessionEstablished {
                peer_id, client_version, messages, version, ..
            } => {
                // Insert a new peer into the peerset.
                let peer = PeerMetadata::new(
                    messages,
                    version,
                    client_version,
                    self.max_transactions_seen_by_peer_history,
                );
                let peer = match self.peers.entry(peer_id) {
                    Entry::Occupied(mut entry) => {
                        entry.insert(peer);
                        entry.into_mut()
                    }
                    Entry::Vacant(entry) => entry.insert(peer),
                };

                // Send a `NewPooledTransactionHashes` to the peer with up to
                // `SOFT_LIMIT_COUNT_HASHES_IN_NEW_POOLED_TRANSACTIONS_BROADCAST_MESSAGE`
                // transactions in the pool.
                if self.network.is_initially_syncing() || self.network.tx_gossip_disabled() {
                    return
                }

                let pooled_txs = self.pool.pooled_transactions_max(
                    SOFT_LIMIT_COUNT_HASHES_IN_NEW_POOLED_TRANSACTIONS_BROADCAST_MESSAGE,
                );
                if pooled_txs.is_empty() {
                    // do not send a message if there are no transactions in the pool
                    return
                }

                let mut msg_builder = PooledTransactionsHashesBuilder::new(version);
                for pooled_tx in pooled_txs {
                    peer.seen_transactions.insert(*pooled_tx.hash());
                    msg_builder.push_pooled(pooled_tx);
                }

                let msg = msg_builder.build();
                self.network.send_transactions_hashes(peer_id, msg);
            }
            _ => {}
        }
    }

    /// Starts the import process for the given transactions.
    fn import_transactions(
        &mut self,
        peer_id: PeerId,
        transactions: PooledTransactions,
        source: TransactionSource,
    ) {
        // If the node is pipeline syncing, ignore transactions
        if self.network.is_initially_syncing() {
            return
        }
        if self.network.tx_gossip_disabled() {
            return
        }

        let Some(peer) = self.peers.get_mut(&peer_id) else { return };
        let mut transactions = transactions.0;

        // mark the transactions as received
        self.transaction_fetcher
            .remove_hashes_from_transaction_fetcher(transactions.iter().map(|tx| *tx.hash()));

        // track that the peer knows these transaction, but only if this is a new broadcast.
        // If we received the transactions as the response to our `GetPooledTransactions``
        // requests (based on received `NewPooledTransactionHashes`) then we already
        // recorded the hashes as seen by this peer in `Self::on_new_pooled_transaction_hashes`.
        let mut num_already_seen_by_peer = 0;
        for tx in &transactions {
            if source.is_broadcast() && !peer.seen_transactions.insert(*tx.hash()) {
                num_already_seen_by_peer += 1;
            }
        }

        // 1. filter out txns already inserted into pool
        let txns_count_pre_pool_filter = transactions.len();
        self.pool.retain_unknown(&mut transactions);
        if txns_count_pre_pool_filter > transactions.len() {
            let already_known_txns_count = txns_count_pre_pool_filter - transactions.len();
            self.metrics
                .occurrences_transactions_already_in_pool
                .increment(already_known_txns_count as u64);
        }

        // tracks the quality of the given transactions
        let mut has_bad_transactions = false;

        // 2. filter out transactions that are invalid or already pending import
        if let Some(peer) = self.peers.get_mut(&peer_id) {
            // pre-size to avoid reallocations
            let mut new_txs = Vec::with_capacity(transactions.len());
            for tx in transactions {
                // recover transaction
                let tx = match tx.try_into_ecrecovered() {
                    Ok(tx) => tx,
                    Err(badtx) => {
                        trace!(target: "net::tx",
                            peer_id=format!("{peer_id:#}"),
                            hash=%badtx.hash(),
                            client_version=%peer.client_version,
                            "failed ecrecovery for transaction"
                        );
                        has_bad_transactions = true;
                        continue
                    }
                };

                match self.transactions_by_peers.entry(*tx.hash()) {
                    Entry::Occupied(mut entry) => {
                        // transaction was already inserted
                        entry.get_mut().insert(peer_id);
                    }
                    Entry::Vacant(entry) => {
                        if self.bad_imports.contains(tx.hash()) {
                            trace!(target: "net::tx",
                                peer_id=format!("{peer_id:#}"),
                                hash=%tx.hash(),
                                client_version=%peer.client_version,
                                "received a known bad transaction from peer"
                            );
                            has_bad_transactions = true;
                        } else {
                            // this is a new transaction that should be imported into the pool
                            let pool_transaction = Pool::Transaction::from_pooled(tx);
                            new_txs.push(pool_transaction);

                            entry.insert(HashSet::from([peer_id]));
                        }
                    }
                }
            }
            new_txs.shrink_to_fit();

            // 3. import new transactions as a batch to minimize lock contention on the underlying
            // pool
            if !new_txs.is_empty() {
                let pool = self.pool.clone();
                // update metrics
                let metric_pending_pool_imports = self.metrics.pending_pool_imports.clone();
                metric_pending_pool_imports.increment(new_txs.len() as f64);

                // update self-monitoring info
                self.pending_pool_imports_info
                    .pending_pool_imports
                    .fetch_add(new_txs.len(), Ordering::Relaxed);
                let tx_manager_info_pending_pool_imports =
                    self.pending_pool_imports_info.pending_pool_imports.clone();

                trace!(target: "net::tx::propagation", new_txs_len=?new_txs.len(), "Importing new transactions");
                let import = Box::pin(async move {
                    let added = new_txs.len();
                    let res = pool.add_external_transactions(new_txs).await;

                    // update metrics
                    metric_pending_pool_imports.decrement(added as f64);
                    // update self-monitoring info
                    tx_manager_info_pending_pool_imports.fetch_sub(added, Ordering::Relaxed);

                    res
                });

                self.pool_imports.push(import);
            }

            if num_already_seen_by_peer > 0 {
                self.metrics.messages_with_transactions_already_seen_by_peer.increment(1);
                self.metrics
                    .occurrences_of_transaction_already_seen_by_peer
                    .increment(num_already_seen_by_peer);
                trace!(target: "net::tx", num_txs=%num_already_seen_by_peer, ?peer_id, client=?peer.client_version, "Peer sent already seen transactions");
            }
        }

        if has_bad_transactions {
            // peer sent us invalid transactions
            self.report_peer_bad_transactions(peer_id)
        }

        if num_already_seen_by_peer > 0 {
            self.report_already_seen(peer_id);
        }
    }

    /// Processes a batch import results.
    fn on_batch_import_result(&mut self, batch_results: Vec<PoolResult<TxHash>>) {
        for res in batch_results {
            match res {
                Ok(hash) => {
                    self.on_good_import(hash);
                }
                Err(err) => {
                    self.on_bad_import(err);
                }
            }
        }
    }

    /// Processes a [`FetchEvent`].
    fn on_fetch_event(&mut self, fetch_event: FetchEvent) {
        match fetch_event {
            FetchEvent::TransactionsFetched { peer_id, transactions } => {
                self.import_transactions(peer_id, transactions, TransactionSource::Response);
            }
            FetchEvent::FetchError { peer_id, error } => {
                trace!(target: "net::tx", ?peer_id, %error, "requesting transactions from peer failed");
                self.on_request_error(peer_id, error);
            }
            FetchEvent::EmptyResponse { peer_id } => {
                trace!(target: "net::tx", ?peer_id, "peer returned empty response");
            }
        }
    }

    /// Runs an operation to fetch hashes that are cached in [`TransactionFetcher`].
    fn on_fetch_hashes_pending_fetch(&mut self) {
        // try drain transaction hashes pending fetch
        let info = &self.pending_pool_imports_info;
        let max_pending_pool_imports = info.max_pending_pool_imports;
        let has_capacity_wrt_pending_pool_imports =
            |divisor| info.has_capacity(max_pending_pool_imports / divisor);

        self.transaction_fetcher
            .on_fetch_pending_hashes(&self.peers, has_capacity_wrt_pending_pool_imports);
    }

    fn report_peer_bad_transactions(&self, peer_id: PeerId) {
        self.report_peer(peer_id, ReputationChangeKind::BadTransactions);
        self.metrics.reported_bad_transactions.increment(1);
    }

    fn report_peer(&self, peer_id: PeerId, kind: ReputationChangeKind) {
        trace!(target: "net::tx", ?peer_id, ?kind, "reporting reputation change");
        self.network.reputation_change(peer_id, kind);
    }

    fn on_request_error(&self, peer_id: PeerId, req_err: RequestError) {
        let kind = match req_err {
            RequestError::UnsupportedCapability => ReputationChangeKind::BadProtocol,
            RequestError::Timeout => ReputationChangeKind::Timeout,
            RequestError::ChannelClosed | RequestError::ConnectionDropped => {
                // peer is already disconnected
                return
            }
            RequestError::BadResponse => return self.report_peer_bad_transactions(peer_id),
        };
        self.report_peer(peer_id, kind);
    }

    fn report_already_seen(&self, peer_id: PeerId) {
        trace!(target: "net::tx", ?peer_id, "Penalizing peer for already seen transaction");
        self.network.reputation_change(peer_id, ReputationChangeKind::AlreadySeenTransaction);
    }

    /// Clear the transaction
    fn on_good_import(&mut self, hash: TxHash) {
        self.transactions_by_peers.remove(&hash);
    }

    /// Penalize the peers that intentionally sent the bad transaction, and cache it to avoid
    /// fetching or importing it again.
    ///
    /// Errors that count as bad transactions are:
    ///
    /// - intrinsic gas too low
    /// - exceeds gas limit
    /// - gas uint overflow
    /// - exceeds max init code size
    /// - oversized data
    /// - signer account has bytecode
    /// - chain id mismatch
    /// - old legacy chain id
    /// - tx type not supported
    ///
    /// (and additionally for blobs txns...)
    ///
    /// - no blobs
    /// - too many blobs
    /// - invalid kzg proof
    /// - kzg error
    /// - not blob transaction (tx type mismatch)
    /// - wrong versioned kzg commitment hash
    fn on_bad_import(&mut self, err: PoolError) {
        let peers = self.transactions_by_peers.remove(&err.hash);

        // if we're _currently_ syncing, we ignore a bad transaction
        if !err.is_bad_transaction() || self.network.is_syncing() {
            return
        }
        // otherwise we penalize the peer that sent the bad transaction, with the assumption that
        // the peer should have known that this transaction is bad (e.g. violating consensus rules)
        if let Some(peers) = peers {
            for peer_id in peers {
                self.report_peer_bad_transactions(peer_id);
            }
        }
        self.metrics.bad_imports.increment(1);
        self.bad_imports.insert(err.hash);
    }

    /// Returns `true` if [`TransactionsManager`] has capacity to request pending hashes. Returns
    /// `false` if [`TransactionsManager`] is operating close to full capacity.
    fn has_capacity_for_fetching_pending_hashes(&self) -> bool {
        self.pending_pool_imports_info
            .has_capacity(self.pending_pool_imports_info.max_pending_pool_imports) &&
            self.transaction_fetcher.has_capacity_for_fetching_pending_hashes()
    }
}

/// An endless future. Preemption ensure that future is non-blocking, nonetheless. See
/// [`crate::NetworkManager`] for more context on the design pattern.
///
/// This should be spawned or used as part of `tokio::select!`.
//
// spawned in `NodeConfig::start_network`(reth_node_core::NodeConfig) and
// `NetworkConfig::start_network`(reth_network::NetworkConfig)
impl<Pool, T> Future for TransactionsManager<Pool, T>
where
    Pool: TransactionPool + Unpin + 'static,
    T: NetworkTypes,
{
    type Output = ();

    fn poll(self: Pin<&mut Self>, cx: &mut Context<'_>) -> Poll<Self::Output> {
        let start = Instant::now();
        let mut poll_durations = TxManagerPollDurations::default();

        let this = self.get_mut();

        // All streams are polled until their corresponding budget is exhausted, then we manually
        // yield back control to tokio. See `NetworkManager` for more context on the design
        // pattern.

        // Advance pool imports (flush txns to pool).
        //
        // Note, this is done in batches. A batch is filled from one `Transactions`
        // broadcast messages or one `PooledTransactions` response at a time. The
        // minimum batch size is 1 transaction (and might often be the case with blob
        // transactions).
        //
        // The smallest decodable transaction is an empty legacy transaction, 10 bytes
        // (2 MiB / 10 bytes > 200k transactions).
        //
        // Since transactions aren't validated until they are inserted into the pool,
        // this can potentially validate >200k transactions. More if the message size
        // is bigger than the soft limit on a `PooledTransactions` response which is
        // 2 MiB (`Transactions` broadcast messages is smaller, 128 KiB).
        let maybe_more_pool_imports = metered_poll_nested_stream_with_budget!(
            poll_durations.acc_pending_imports,
            "net::tx",
            "Batched pool imports stream",
            DEFAULT_BUDGET_TRY_DRAIN_PENDING_POOL_IMPORTS,
            this.pool_imports.poll_next_unpin(cx),
            |batch_results| this.on_batch_import_result(batch_results)
        );

        // Advance network/peer related events (update peers map).
        let maybe_more_network_events = metered_poll_nested_stream_with_budget!(
            poll_durations.acc_network_events,
            "net::tx",
            "Network events stream",
            DEFAULT_BUDGET_TRY_DRAIN_STREAM,
            this.network_events.poll_next_unpin(cx),
            |event| this.on_network_event(event)
        );

        // Advances new __pending__ transactions, transactions that were successfully inserted into
        // pending set in pool (are valid), and propagates them (inform peers which
        // transactions we have seen).
        //
        // We try to drain this to batch the transactions in a single message.
        //
        // We don't expect this buffer to be large, since only pending transactions are
        // emitted here.
        let mut new_txs = Vec::new();
        let maybe_more_pending_txns = metered_poll_nested_stream_with_budget!(
            poll_durations.acc_imported_txns,
            "net::tx",
            "Pending transactions stream",
            DEFAULT_BUDGET_TRY_DRAIN_POOL_IMPORTS,
            this.pending_transactions.poll_next_unpin(cx),
            |hash| new_txs.push(hash)
        );
        if !new_txs.is_empty() {
            this.on_new_pending_transactions(new_txs);
        }

        // Advance inflight fetch requests (flush transaction fetcher and queue for
        // import to pool).
        //
        // The smallest decodable transaction is an empty legacy transaction, 10 bytes
        // (2 MiB / 10 bytes > 200k transactions).
        //
        // Since transactions aren't validated until they are inserted into the pool,
        // this can potentially queue >200k transactions for insertion to pool. More
        // if the message size is bigger than the soft limit on a `PooledTransactions`
        // response which is 2 MiB.
        let maybe_more_tx_fetch_events = metered_poll_nested_stream_with_budget!(
            poll_durations.acc_fetch_events,
            "net::tx",
            "Transaction fetch events stream",
            DEFAULT_BUDGET_TRY_DRAIN_STREAM,
            this.transaction_fetcher.poll_next_unpin(cx),
            |event| this.on_fetch_event(event),
        );

        // Advance incoming transaction events (stream new txns/announcements from
        // network manager and queue for import to pool/fetch txns).
        //
        // This will potentially remove hashes from hashes pending fetch, it the event
        // is an announcement (if same hashes are announced that didn't fit into a
        // previous request).
        //
        // The smallest decodable transaction is an empty legacy transaction, 10 bytes
        // (128 KiB / 10 bytes > 13k transactions).
        //
        // If this is an event with `Transactions` message, since transactions aren't
        // validated until they are inserted into the pool, this can potentially queue
        // >13k transactions for insertion to pool. More if the message size is bigger
        // than the soft limit on a `Transactions` broadcast message, which is 128 KiB.
        let maybe_more_tx_events = metered_poll_nested_stream_with_budget!(
            poll_durations.acc_tx_events,
            "net::tx",
            "Network transaction events stream",
            DEFAULT_BUDGET_TRY_DRAIN_NETWORK_TRANSACTION_EVENTS,
            this.transaction_events.poll_next_unpin(cx),
            |event| this.on_network_tx_event(event),
        );

        // Tries to drain hashes pending fetch cache if the tx manager currently has
        // capacity for this (fetch txns).
        //
        // Sends at most one request.
        duration_metered_exec!(
            {
                if this.has_capacity_for_fetching_pending_hashes() {
                    this.on_fetch_hashes_pending_fetch();
                }
            },
            poll_durations.acc_pending_fetch
        );

        // Advance commands (propagate/fetch/serve txns).
        let maybe_more_commands = metered_poll_nested_stream_with_budget!(
            poll_durations.acc_cmds,
            "net::tx",
            "Commands channel",
            DEFAULT_BUDGET_TRY_DRAIN_STREAM,
            this.command_rx.poll_next_unpin(cx),
            |cmd| this.on_command(cmd)
        );

        this.transaction_fetcher.update_metrics();

        // all channels are fully drained and import futures pending
        if maybe_more_network_events ||
            maybe_more_commands ||
            maybe_more_tx_events ||
            maybe_more_tx_fetch_events ||
            maybe_more_pool_imports ||
            maybe_more_pending_txns
        {
            // make sure we're woken up again
            cx.waker().wake_by_ref();
            return Poll::Pending
        }

        this.update_poll_metrics(start, poll_durations);

        Poll::Pending
    }
}

/// A transaction that's about to be propagated to multiple peers.
#[derive(Debug, Clone)]
struct PropagateTransaction {
    size: usize,
    transaction: Arc<TransactionSigned>,
}

// === impl PropagateTransaction ===

impl PropagateTransaction {
    fn hash(&self) -> TxHash {
        self.transaction.hash()
    }

    /// Create a new instance from a pooled transaction
    fn new<T: PoolTransaction<Consensus = TransactionSignedEcRecovered>>(
        tx: Arc<ValidPoolTransaction<T>>,
    ) -> Self {
        let size = tx.encoded_length();
        let transaction = Arc::new(tx.transaction.clone().into_consensus().into_signed());
        Self { size, transaction }
    }
}

/// Helper type to construct the appropriate message to send to the peer based on whether the peer
/// should receive them in full or as pooled
#[derive(Debug, Clone)]
enum PropagateTransactionsBuilder {
    Pooled(PooledTransactionsHashesBuilder),
    Full(FullTransactionsBuilder),
}

impl PropagateTransactionsBuilder {
    /// Create a builder for pooled transactions
    fn pooled(version: EthVersion) -> Self {
        Self::Pooled(PooledTransactionsHashesBuilder::new(version))
    }

    /// Create a builder that sends transactions in full and records transactions that don't fit.
    fn full(version: EthVersion) -> Self {
        Self::Full(FullTransactionsBuilder::new(version))
    }

    /// Appends a transaction to the list.
    fn push(&mut self, transaction: &PropagateTransaction) {
        match self {
            Self::Pooled(builder) => builder.push(transaction),
            Self::Full(builder) => builder.push(transaction),
        }
    }

    /// Returns true if no transactions are recorded.
    fn is_empty(&self) -> bool {
        match self {
            Self::Pooled(builder) => builder.is_empty(),
            Self::Full(builder) => builder.is_empty(),
        }
    }

    /// Consumes the type and returns the built messages that should be sent to the peer.
    fn build(self) -> PropagateTransactions {
        match self {
            Self::Pooled(pooled) => {
                PropagateTransactions { pooled: Some(pooled.build()), full: None }
            }
            Self::Full(full) => full.build(),
        }
    }
}

/// Represents how the transactions should be sent to a peer if any.
struct PropagateTransactions {
    /// The pooled transaction hashes to send.
    pooled: Option<NewPooledTransactionHashes>,
    /// The transactions to send in full.
    full: Option<Vec<Arc<TransactionSigned>>>,
}

/// Helper type for constructing the full transaction message that enforces the
/// [`DEFAULT_SOFT_LIMIT_BYTE_SIZE_TRANSACTIONS_BROADCAST_MESSAGE`] for full transaction broadcast
/// and enforces other propagation rules for EIP-4844 and tracks those transactions that can't be
/// broadcasted in full.
#[derive(Debug, Clone)]
struct FullTransactionsBuilder {
    /// The soft limit to enforce for a single broadcast message of full transactions.
    total_size: usize,
    /// All transactions to be broadcasted.
    transactions: Vec<Arc<TransactionSigned>>,
    /// Transactions that didn't fit into the broadcast message
    pooled: PooledTransactionsHashesBuilder,
}

// === impl FullTransactionsBuilder ===

impl FullTransactionsBuilder {
    /// Create a builder for the negotiated version of the peer's session
    fn new(version: EthVersion) -> Self {
        Self {
            total_size: 0,
            pooled: PooledTransactionsHashesBuilder::new(version),
            transactions: vec![],
        }
    }

    /// Append a transaction to the list of full transaction if the total message bytes size doesn't
    /// exceed the soft maximum target byte size. The limit is soft, meaning if one single
    /// transaction goes over the limit, it will be broadcasted in its own [`Transactions`]
    /// message. The same pattern is followed in filling a [`GetPooledTransactions`] request in
    /// [`TransactionFetcher::fill_request_from_hashes_pending_fetch`].
    ///
    /// If the transaction is unsuitable for broadcast or would exceed the softlimit, it is appended
    /// to list of pooled transactions, (e.g. 4844 transactions).
    fn push(&mut self, transaction: &PropagateTransaction) {
        // Do not send full 4844 transaction hashes to peers.
        //
        //  Nodes MUST NOT automatically broadcast blob transactions to their peers.
        //  Instead, those transactions are only announced using
        //  `NewPooledTransactionHashes` messages, and can then be manually requested
        //  via `GetPooledTransactions`.
        //
        // From: <https://eips.ethereum.org/EIPS/eip-4844#networking>
        if transaction.transaction.is_eip4844() {
            self.pooled.push(transaction);
            return
        }

        let new_size = self.total_size + transaction.size;
        if new_size > DEFAULT_SOFT_LIMIT_BYTE_SIZE_TRANSACTIONS_BROADCAST_MESSAGE &&
            self.total_size > 0
        {
            // transaction does not fit into the message
            self.pooled.push(transaction);
            return
        }

        self.total_size = new_size;
        self.transactions.push(Arc::clone(&transaction.transaction));
    }

    /// Returns whether or not any transactions are in the [`FullTransactionsBuilder`].
    fn is_empty(&self) -> bool {
        self.transactions.is_empty() && self.pooled.is_empty()
    }

    /// Returns the messages that should be propagated to the peer.
    fn build(self) -> PropagateTransactions {
        let pooled = Some(self.pooled.build()).filter(|pooled| !pooled.is_empty());
        let full = Some(self.transactions).filter(|full| !full.is_empty());
        PropagateTransactions { pooled, full }
    }
}

/// A helper type to create the pooled transactions message based on the negotiated version of the
/// session with the peer
#[derive(Debug, Clone)]
enum PooledTransactionsHashesBuilder {
    Eth66(NewPooledTransactionHashes66),
    Eth68(NewPooledTransactionHashes68),
}

// === impl PooledTransactionsHashesBuilder ===

impl PooledTransactionsHashesBuilder {
    /// Push a transaction from the pool to the list.
    fn push_pooled<T: PoolTransaction>(&mut self, pooled_tx: Arc<ValidPoolTransaction<T>>) {
        match self {
            Self::Eth66(msg) => msg.0.push(*pooled_tx.hash()),
            Self::Eth68(msg) => {
                msg.hashes.push(*pooled_tx.hash());
                msg.sizes.push(pooled_tx.encoded_length());
                msg.types.push(pooled_tx.transaction.tx_type());
            }
        }
    }

    /// Returns whether or not any transactions are in the [`PooledTransactionsHashesBuilder`].
    fn is_empty(&self) -> bool {
        match self {
            Self::Eth66(hashes) => hashes.is_empty(),
            Self::Eth68(hashes) => hashes.is_empty(),
        }
    }

    fn push(&mut self, tx: &PropagateTransaction) {
        match self {
            Self::Eth66(msg) => msg.0.push(tx.hash()),
            Self::Eth68(msg) => {
                msg.hashes.push(tx.hash());
                msg.sizes.push(tx.size);
                msg.types.push(tx.transaction.tx_type().into());
            }
        }
    }

    /// Create a builder for the negotiated version of the peer's session
    fn new(version: EthVersion) -> Self {
        match version {
            EthVersion::Eth66 | EthVersion::Eth67 => Self::Eth66(Default::default()),
            EthVersion::Eth68 => Self::Eth68(Default::default()),
        }
    }

    fn build(self) -> NewPooledTransactionHashes {
        match self {
            Self::Eth66(msg) => msg.into(),
            Self::Eth68(msg) => msg.into(),
        }
    }
}

/// How we received the transactions.
enum TransactionSource {
    /// Transactions were broadcast to us via [`Transactions`] message.
    Broadcast,
    /// Transactions were sent as the response of [`fetcher::GetPooledTxRequest`] issued by us.
    Response,
}

// === impl TransactionSource ===

impl TransactionSource {
    /// Whether the transaction were sent as broadcast.
    const fn is_broadcast(&self) -> bool {
        matches!(self, Self::Broadcast)
    }
}

/// Tracks a single peer in the context of [`TransactionsManager`].
#[derive(Debug)]
pub struct PeerMetadata<T: NetworkTypes = PrimitiveNetworkTypes> {
    /// Optimistically keeps track of transactions that we know the peer has seen. Optimistic, in
    /// the sense that transactions are preemptively marked as seen by peer when they are sent to
    /// the peer.
    seen_transactions: LruCache<TxHash>,
    /// A communication channel directly to the peer's session task.
    request_tx: PeerRequestSender<T>,
    /// negotiated version of the session.
    version: EthVersion,
    /// The peer's client version.
    client_version: Arc<str>,
}

impl<T: NetworkTypes> PeerMetadata<T> {
    /// Returns a new instance of [`PeerMetadata`].
    fn new(
<<<<<<< HEAD
        request_tx: PeerRequestSender<T>,
        version: EthVersion,
        client_version: Arc<str>,
=======
        request_tx: PeerRequestSender,
        version: EthVersion,
        client_version: Arc<str>,
        max_transactions_seen_by_peer: u32,
>>>>>>> 4138b52a
    ) -> Self {
        Self {
            seen_transactions: LruCache::new(max_transactions_seen_by_peer),
            request_tx,
            version,
            client_version,
        }
    }
}

/// Commands to send to the [`TransactionsManager`]
#[derive(Debug)]
enum TransactionsCommand<T: NetworkTypes> {
    /// Propagate a transaction hash to the network.
    PropagateHash(B256),
    /// Propagate transaction hashes to a specific peer.
    PropagateHashesTo(Vec<B256>, PeerId),
    /// Request the list of active peer IDs from the [`TransactionsManager`].
    GetActivePeers(oneshot::Sender<HashSet<PeerId>>),
    /// Propagate a collection of full transactions to a specific peer.
    PropagateTransactionsTo(Vec<TxHash>, PeerId),
    /// Request transaction hashes known by specific peers from the [`TransactionsManager`].
    GetTransactionHashes {
        peers: Vec<PeerId>,
        tx: oneshot::Sender<HashMap<PeerId, HashSet<TxHash>>>,
    },
    /// Requests a clone of the sender sender channel to the peer.
    GetPeerSender {
        peer_id: PeerId,
        peer_request_sender: oneshot::Sender<Option<PeerRequestSender<T>>>,
    },
}

/// All events related to transactions emitted by the network.
#[derive(Debug)]
pub enum NetworkTransactionEvent<T: NetworkTypes> {
    /// Represents the event of receiving a list of transactions from a peer.
    ///
    /// This indicates transactions that were broadcasted to us from the peer.
    IncomingTransactions {
        /// The ID of the peer from which the transactions were received.
        peer_id: PeerId,
        /// The received transactions.
        msg: Transactions,
    },
    /// Represents the event of receiving a list of transaction hashes from a peer.
    IncomingPooledTransactionHashes {
        /// The ID of the peer from which the transaction hashes were received.
        peer_id: PeerId,
        /// The received new pooled transaction hashes.
        msg: NewPooledTransactionHashes,
    },
    /// Represents the event of receiving a `GetPooledTransactions` request from a peer.
    GetPooledTransactions {
        /// The ID of the peer from which the request was received.
        peer_id: PeerId,
        /// The received `GetPooledTransactions` request.
        request: GetPooledTransactions,
        /// The sender for responding to the request with a result of `PooledTransactions`.
        response: oneshot::Sender<RequestResult<PooledTransactions>>,
    },
    /// Represents the event of receiving a `GetTransactionsHandle` request.
    GetTransactionsHandle(oneshot::Sender<Option<TransactionsHandle<T>>>),
}

/// Tracks stats about the [`TransactionsManager`].
#[derive(Debug)]
pub struct PendingPoolImportsInfo {
    /// Number of transactions about to be inserted into the pool.
    pending_pool_imports: Arc<AtomicUsize>,
    /// Max number of transactions allowed to be imported concurrently.
    max_pending_pool_imports: usize,
}

impl PendingPoolImportsInfo {
    /// Returns a new [`PendingPoolImportsInfo`].
    pub fn new(max_pending_pool_imports: usize) -> Self {
        Self { pending_pool_imports: Arc::new(AtomicUsize::default()), max_pending_pool_imports }
    }

    /// Returns `true` if the number of pool imports is under a given tolerated max.
    pub fn has_capacity(&self, max_pending_pool_imports: usize) -> bool {
        self.pending_pool_imports.load(Ordering::Relaxed) < max_pending_pool_imports
    }
}

impl Default for PendingPoolImportsInfo {
    fn default() -> Self {
        Self::new(DEFAULT_MAX_COUNT_PENDING_POOL_IMPORTS)
    }
}

#[derive(Debug, Default)]
struct TxManagerPollDurations {
    acc_network_events: Duration,
    acc_pending_imports: Duration,
    acc_tx_events: Duration,
    acc_imported_txns: Duration,
    acc_fetch_events: Duration,
    acc_pending_fetch: Duration,
    acc_cmds: Duration,
}

#[cfg(test)]
mod tests {
    use super::*;
    use crate::{test_utils::Testnet, NetworkConfigBuilder, NetworkManager};
    use alloy_rlp::Decodable;
    use constants::tx_fetcher::DEFAULT_MAX_COUNT_FALLBACK_PEERS;
    use futures::FutureExt;
    use reth_network_api::NetworkInfo;
    use reth_network_p2p::{
        error::{RequestError, RequestResult},
        sync::{NetworkSyncUpdater, SyncState},
    };
    use reth_primitives::hex;
    use reth_provider::test_utils::NoopProvider;
    use reth_transaction_pool::test_utils::{
        testing_pool, MockTransaction, MockTransactionFactory, TestPool,
    };
    use secp256k1::SecretKey;
    use std::{
        fmt,
        future::poll_fn,
        hash,
        net::{IpAddr, Ipv4Addr, SocketAddr},
    };
    use tests::fetcher::TxFetchMetadata;
    use tracing::error;

    async fn new_tx_manager() -> (TransactionsManager<TestPool>, NetworkManager) {
        let secret_key = SecretKey::new(&mut rand::thread_rng());
        let client = NoopProvider::default();

        let config = NetworkConfigBuilder::new(secret_key)
            // let OS choose port
            .listener_port(0)
            .disable_discovery()
            .build(client);

        let pool = testing_pool();

        let transactions_manager_config = config.transactions_manager_config.clone();
        let (_network_handle, network, transactions, _) = NetworkManager::new(config)
            .await
            .unwrap()
            .into_builder()
            .transactions(pool.clone(), transactions_manager_config)
            .split_with_handle();

        (transactions, network)
    }

    pub(super) fn default_cache<T: hash::Hash + Eq + fmt::Debug>() -> LruCache<T> {
        LruCache::new(DEFAULT_MAX_COUNT_FALLBACK_PEERS as u32)
    }

    // Returns (peer, channel-to-send-get-pooled-tx-response-on).
    pub(super) fn new_mock_session(
        peer_id: PeerId,
        version: EthVersion,
    ) -> (PeerMetadata, mpsc::Receiver<PeerRequest>) {
        let (to_mock_session_tx, to_mock_session_rx) = mpsc::channel(1);

        (
            PeerMetadata::new(
                PeerRequestSender::new(peer_id, to_mock_session_tx),
                version,
                Arc::from(""),
                DEFAULT_MAX_COUNT_TRANSACTIONS_SEEN_BY_PEER,
            ),
            to_mock_session_rx,
        )
    }

    #[tokio::test(flavor = "multi_thread")]
    async fn test_ignored_tx_broadcasts_while_initially_syncing() {
        reth_tracing::init_test_tracing();
        let net = Testnet::create(3).await;

        let mut handles = net.handles();
        let handle0 = handles.next().unwrap();
        let handle1 = handles.next().unwrap();

        drop(handles);
        let handle = net.spawn();

        let listener0 = handle0.event_listener();
        handle0.add_peer(*handle1.peer_id(), handle1.local_addr());
        let secret_key = SecretKey::new(&mut rand::thread_rng());

        let client = NoopProvider::default();
        let pool = testing_pool();
        let config = NetworkConfigBuilder::new(secret_key)
            .disable_discovery()
            .listener_port(0)
            .build(client);
        let transactions_manager_config = config.transactions_manager_config.clone();
        let (network_handle, network, mut transactions, _) = NetworkManager::new(config)
            .await
            .unwrap()
            .into_builder()
            .transactions(pool.clone(), transactions_manager_config)
            .split_with_handle();

        tokio::task::spawn(network);

        // go to syncing (pipeline sync)
        network_handle.update_sync_state(SyncState::Syncing);
        assert!(NetworkInfo::is_syncing(&network_handle));
        assert!(NetworkInfo::is_initially_syncing(&network_handle));

        // wait for all initiator connections
        let mut established = listener0.take(2);
        while let Some(ev) = established.next().await {
            match ev {
                NetworkEvent::SessionEstablished {
                    peer_id,
                    remote_addr,
                    client_version,
                    capabilities,
                    messages,
                    status,
                    version,
                } => {
                    // to insert a new peer in transactions peerset
                    transactions.on_network_event(NetworkEvent::SessionEstablished {
                        peer_id,
                        remote_addr,
                        client_version,
                        capabilities,
                        messages,
                        status,
                        version,
                    })
                }
                NetworkEvent::PeerAdded(_peer_id) => continue,
                ev => {
                    error!("unexpected event {ev:?}")
                }
            }
        }
        // random tx: <https://etherscan.io/getRawTx?tx=0x9448608d36e721ef403c53b00546068a6474d6cbab6816c3926de449898e7bce>
        let input = hex!("02f871018302a90f808504890aef60826b6c94ddf4c5025d1a5742cf12f74eec246d4432c295e487e09c3bbcc12b2b80c080a0f21a4eacd0bf8fea9c5105c543be5a1d8c796516875710fafafdf16d16d8ee23a001280915021bb446d1973501a67f93d2b38894a514b976e7b46dc2fe54598d76");
        let signed_tx = TransactionSigned::decode(&mut &input[..]).unwrap();
        transactions.on_network_tx_event(NetworkTransactionEvent::IncomingTransactions {
            peer_id: *handle1.peer_id(),
            msg: Transactions(vec![signed_tx.clone()]),
        });
        poll_fn(|cx| {
            let _ = transactions.poll_unpin(cx);
            Poll::Ready(())
        })
        .await;
        assert!(pool.is_empty());
        handle.terminate().await;
    }

    #[tokio::test(flavor = "multi_thread")]
    async fn test_tx_broadcasts_through_two_syncs() {
        reth_tracing::init_test_tracing();
        let net = Testnet::create(3).await;

        let mut handles = net.handles();
        let handle0 = handles.next().unwrap();
        let handle1 = handles.next().unwrap();

        drop(handles);
        let handle = net.spawn();

        let listener0 = handle0.event_listener();
        handle0.add_peer(*handle1.peer_id(), handle1.local_addr());
        let secret_key = SecretKey::new(&mut rand::thread_rng());

        let client = NoopProvider::default();
        let pool = testing_pool();
        let config = NetworkConfigBuilder::new(secret_key)
            .disable_discovery()
            .listener_port(0)
            .build(client);
        let transactions_manager_config = config.transactions_manager_config.clone();
        let (network_handle, network, mut transactions, _) = NetworkManager::new(config)
            .await
            .unwrap()
            .into_builder()
            .transactions(pool.clone(), transactions_manager_config)
            .split_with_handle();

        tokio::task::spawn(network);

        // go to syncing (pipeline sync) to idle and then to syncing (live)
        network_handle.update_sync_state(SyncState::Syncing);
        assert!(NetworkInfo::is_syncing(&network_handle));
        network_handle.update_sync_state(SyncState::Idle);
        assert!(!NetworkInfo::is_syncing(&network_handle));
        network_handle.update_sync_state(SyncState::Syncing);
        assert!(NetworkInfo::is_syncing(&network_handle));

        // wait for all initiator connections
        let mut established = listener0.take(2);
        while let Some(ev) = established.next().await {
            match ev {
                NetworkEvent::SessionEstablished {
                    peer_id,
                    remote_addr,
                    client_version,
                    capabilities,
                    messages,
                    status,
                    version,
                } => {
                    // to insert a new peer in transactions peerset
                    transactions.on_network_event(NetworkEvent::SessionEstablished {
                        peer_id,
                        remote_addr,
                        client_version,
                        capabilities,
                        messages,
                        status,
                        version,
                    })
                }
                NetworkEvent::PeerAdded(_peer_id) => continue,
                ev => {
                    error!("unexpected event {ev:?}")
                }
            }
        }
        // random tx: <https://etherscan.io/getRawTx?tx=0x9448608d36e721ef403c53b00546068a6474d6cbab6816c3926de449898e7bce>
        let input = hex!("02f871018302a90f808504890aef60826b6c94ddf4c5025d1a5742cf12f74eec246d4432c295e487e09c3bbcc12b2b80c080a0f21a4eacd0bf8fea9c5105c543be5a1d8c796516875710fafafdf16d16d8ee23a001280915021bb446d1973501a67f93d2b38894a514b976e7b46dc2fe54598d76");
        let signed_tx = TransactionSigned::decode(&mut &input[..]).unwrap();
        transactions.on_network_tx_event(NetworkTransactionEvent::IncomingTransactions {
            peer_id: *handle1.peer_id(),
            msg: Transactions(vec![signed_tx.clone()]),
        });
        poll_fn(|cx| {
            let _ = transactions.poll_unpin(cx);
            Poll::Ready(())
        })
        .await;
        assert!(!NetworkInfo::is_initially_syncing(&network_handle));
        assert!(NetworkInfo::is_syncing(&network_handle));
        assert!(!pool.is_empty());
        handle.terminate().await;
    }

    #[tokio::test(flavor = "multi_thread")]
    async fn test_handle_incoming_transactions() {
        reth_tracing::init_test_tracing();
        let net = Testnet::create(3).await;

        let mut handles = net.handles();
        let handle0 = handles.next().unwrap();
        let handle1 = handles.next().unwrap();

        drop(handles);
        let handle = net.spawn();

        let listener0 = handle0.event_listener();

        handle0.add_peer(*handle1.peer_id(), handle1.local_addr());
        let secret_key = SecretKey::new(&mut rand::thread_rng());

        let client = NoopProvider::default();
        let pool = testing_pool();
        let config = NetworkConfigBuilder::new(secret_key)
            .disable_discovery()
            .listener_port(0)
            .build(client);
        let transactions_manager_config = config.transactions_manager_config.clone();
        let (network_handle, network, mut transactions, _) = NetworkManager::new(config)
            .await
            .unwrap()
            .into_builder()
            .transactions(pool.clone(), transactions_manager_config)
            .split_with_handle();
        tokio::task::spawn(network);

        network_handle.update_sync_state(SyncState::Idle);

        assert!(!NetworkInfo::is_syncing(&network_handle));

        // wait for all initiator connections
        let mut established = listener0.take(2);
        while let Some(ev) = established.next().await {
            match ev {
                NetworkEvent::SessionEstablished {
                    peer_id,
                    remote_addr,
                    client_version,
                    capabilities,
                    messages,
                    status,
                    version,
                } => {
                    // to insert a new peer in transactions peerset
                    transactions.on_network_event(NetworkEvent::SessionEstablished {
                        peer_id,
                        remote_addr,
                        client_version,
                        capabilities,
                        messages,
                        status,
                        version,
                    })
                }
                NetworkEvent::PeerAdded(_peer_id) => continue,
                ev => {
                    error!("unexpected event {ev:?}")
                }
            }
        }
        // random tx: <https://etherscan.io/getRawTx?tx=0x9448608d36e721ef403c53b00546068a6474d6cbab6816c3926de449898e7bce>
        let input = hex!("02f871018302a90f808504890aef60826b6c94ddf4c5025d1a5742cf12f74eec246d4432c295e487e09c3bbcc12b2b80c080a0f21a4eacd0bf8fea9c5105c543be5a1d8c796516875710fafafdf16d16d8ee23a001280915021bb446d1973501a67f93d2b38894a514b976e7b46dc2fe54598d76");
        let signed_tx = TransactionSigned::decode(&mut &input[..]).unwrap();
        transactions.on_network_tx_event(NetworkTransactionEvent::IncomingTransactions {
            peer_id: *handle1.peer_id(),
            msg: Transactions(vec![signed_tx.clone()]),
        });
        assert!(transactions
            .transactions_by_peers
            .get(&signed_tx.hash())
            .unwrap()
            .contains(handle1.peer_id()));

        // advance the transaction manager future
        poll_fn(|cx| {
            let _ = transactions.poll_unpin(cx);
            Poll::Ready(())
        })
        .await;

        assert!(!pool.is_empty());
        assert!(pool.get(&signed_tx.hash).is_some());
        handle.terminate().await;
    }

    #[tokio::test(flavor = "multi_thread")]
    async fn test_on_get_pooled_transactions_network() {
        reth_tracing::init_test_tracing();
        let net = Testnet::create(2).await;

        let mut handles = net.handles();
        let handle0 = handles.next().unwrap();
        let handle1 = handles.next().unwrap();

        drop(handles);
        let handle = net.spawn();

        let listener0 = handle0.event_listener();

        handle0.add_peer(*handle1.peer_id(), handle1.local_addr());
        let secret_key = SecretKey::new(&mut rand::thread_rng());

        let client = NoopProvider::default();
        let pool = testing_pool();
        let config = NetworkConfigBuilder::new(secret_key)
            .disable_discovery()
            .listener_port(0)
            .build(client);
        let transactions_manager_config = config.transactions_manager_config.clone();
        let (network_handle, network, mut transactions, _) = NetworkManager::new(config)
            .await
            .unwrap()
            .into_builder()
            .transactions(pool.clone(), transactions_manager_config)
            .split_with_handle();
        tokio::task::spawn(network);

        network_handle.update_sync_state(SyncState::Idle);

        assert!(!NetworkInfo::is_syncing(&network_handle));

        // wait for all initiator connections
        let mut established = listener0.take(2);
        while let Some(ev) = established.next().await {
            match ev {
                NetworkEvent::SessionEstablished {
                    peer_id,
                    remote_addr,
                    client_version,
                    capabilities,
                    messages,
                    status,
                    version,
                } => transactions.on_network_event(NetworkEvent::SessionEstablished {
                    peer_id,
                    remote_addr,
                    client_version,
                    capabilities,
                    messages,
                    status,
                    version,
                }),
                NetworkEvent::PeerAdded(_peer_id) => continue,
                ev => {
                    error!("unexpected event {ev:?}")
                }
            }
        }
        handle.terminate().await;

        let tx = MockTransaction::eip1559();
        let _ = transactions
            .pool
            .add_transaction(reth_transaction_pool::TransactionOrigin::External, tx.clone())
            .await;

        let request = GetPooledTransactions(vec![tx.get_hash()]);

        let (send, receive) = oneshot::channel::<RequestResult<PooledTransactions>>();

        transactions.on_network_tx_event(NetworkTransactionEvent::GetPooledTransactions {
            peer_id: *handle1.peer_id(),
            request,
            response: send,
        });

        match receive.await.unwrap() {
            Ok(PooledTransactions(transactions)) => {
                assert_eq!(transactions.len(), 1);
            }
            Err(e) => {
                panic!("error: {e:?}");
            }
        }
    }

    #[tokio::test]
    async fn test_max_retries_tx_request() {
        reth_tracing::init_test_tracing();

        let mut tx_manager = new_tx_manager().await.0;
        let tx_fetcher = &mut tx_manager.transaction_fetcher;

        let peer_id_1 = PeerId::new([1; 64]);
        let peer_id_2 = PeerId::new([2; 64]);
        let eth_version = EthVersion::Eth66;
        let seen_hashes = [B256::from_slice(&[1; 32]), B256::from_slice(&[2; 32])];

        let (mut peer_1, mut to_mock_session_rx) = new_mock_session(peer_id_1, eth_version);
        // mark hashes as seen by peer so it can fish them out from the cache for hashes pending
        // fetch
        peer_1.seen_transactions.insert(seen_hashes[0]);
        peer_1.seen_transactions.insert(seen_hashes[1]);
        tx_manager.peers.insert(peer_id_1, peer_1);

        // hashes are seen and currently not inflight, with one fallback peer, and are buffered
        // for first retry in reverse order to make index 0 lru
        let retries = 1;
        let mut backups = default_cache();
        backups.insert(peer_id_1);

        let mut backups1 = default_cache();
        backups1.insert(peer_id_1);
        tx_fetcher
            .hashes_fetch_inflight_and_pending_fetch
            .insert(seen_hashes[1], TxFetchMetadata::new(retries, backups, None));
        tx_fetcher
            .hashes_fetch_inflight_and_pending_fetch
            .insert(seen_hashes[0], TxFetchMetadata::new(retries, backups1, None));
        tx_fetcher.hashes_pending_fetch.insert(seen_hashes[1]);
        tx_fetcher.hashes_pending_fetch.insert(seen_hashes[0]);

        // peer_1 is idle
        assert!(tx_fetcher.is_idle(&peer_id_1));
        assert_eq!(tx_fetcher.active_peers.len(), 0);

        // sends request for buffered hashes to peer_1
        tx_fetcher.on_fetch_pending_hashes(&tx_manager.peers, |_| true);

        let tx_fetcher = &mut tx_manager.transaction_fetcher;

        assert!(tx_fetcher.hashes_pending_fetch.is_empty());
        // as long as request is in inflight peer_1 is not idle
        assert!(!tx_fetcher.is_idle(&peer_id_1));
        assert_eq!(tx_fetcher.active_peers.len(), 1);

        // mock session of peer_1 receives request
        let req = to_mock_session_rx
            .recv()
            .await
            .expect("peer_1 session should receive request with buffered hashes");
        let PeerRequest::GetPooledTransactions { request, response } = req else { unreachable!() };
        let GetPooledTransactions(hashes) = request;

        let hashes = hashes.into_iter().collect::<HashSet<_>>();

        assert_eq!(hashes, seen_hashes.into_iter().collect::<HashSet<_>>());

        // fail request to peer_1
        response
            .send(Err(RequestError::BadResponse))
            .expect("should send peer_1 response to tx manager");
        let Some(FetchEvent::FetchError { peer_id, .. }) = tx_fetcher.next().await else {
            unreachable!()
        };

        // request has resolved, peer_1 is idle again
        assert!(tx_fetcher.is_idle(&peer_id));
        assert_eq!(tx_fetcher.active_peers.len(), 0);
        // failing peer_1's request buffers requested hashes for retry
        assert_eq!(tx_fetcher.hashes_pending_fetch.len(), 2);

        let (peer_2, mut to_mock_session_rx) = new_mock_session(peer_id_2, eth_version);
        tx_manager.peers.insert(peer_id_2, peer_2);

        // peer_2 announces same hashes as peer_1
        let msg =
            NewPooledTransactionHashes::Eth66(NewPooledTransactionHashes66(seen_hashes.to_vec()));
        tx_manager.on_new_pooled_transaction_hashes(peer_id_2, msg);

        let tx_fetcher = &mut tx_manager.transaction_fetcher;

        // peer_2 should be in active_peers.
        assert_eq!(tx_fetcher.active_peers.len(), 1);

        // since hashes are already seen, no changes to length of unknown hashes
        assert_eq!(tx_fetcher.hashes_fetch_inflight_and_pending_fetch.len(), 2);
        // but hashes are taken out of buffer and packed into request to peer_2
        assert!(tx_fetcher.hashes_pending_fetch.is_empty());

        // mock session of peer_2 receives request
        let req = to_mock_session_rx
            .recv()
            .await
            .expect("peer_2 session should receive request with buffered hashes");
        let PeerRequest::GetPooledTransactions { response, .. } = req else { unreachable!() };

        // report failed request to tx manager
        response
            .send(Err(RequestError::BadResponse))
            .expect("should send peer_2 response to tx manager");
        let Some(FetchEvent::FetchError { .. }) = tx_fetcher.next().await else { unreachable!() };

        // `MAX_REQUEST_RETRIES_PER_TX_HASH`, 2, for hashes reached so this time won't be buffered
        // for retry
        assert!(tx_fetcher.hashes_pending_fetch.is_empty());
        assert_eq!(tx_fetcher.active_peers.len(), 0);
    }

    #[test]
    fn test_transaction_builder_empty() {
        let mut builder = PropagateTransactionsBuilder::pooled(EthVersion::Eth68);
        assert!(builder.is_empty());

        let mut factory = MockTransactionFactory::default();
        let tx = PropagateTransaction::new(Arc::new(factory.create_eip1559()));
        builder.push(&tx);
        assert!(!builder.is_empty());

        let txs = builder.build();
        assert!(txs.full.is_none());
        let txs = txs.pooled.unwrap();
        assert_eq!(txs.len(), 1);
    }

    #[test]
    fn test_transaction_builder_large() {
        let mut builder = PropagateTransactionsBuilder::full(EthVersion::Eth68);
        assert!(builder.is_empty());

        let mut factory = MockTransactionFactory::default();
        let mut tx = factory.create_eip1559();
        // create a transaction that still fits
        tx.transaction.set_size(DEFAULT_SOFT_LIMIT_BYTE_SIZE_TRANSACTIONS_BROADCAST_MESSAGE + 1);
        let tx = Arc::new(tx);
        let tx = PropagateTransaction::new(tx);
        builder.push(&tx);
        assert!(!builder.is_empty());

        let txs = builder.clone().build();
        assert!(txs.pooled.is_none());
        let txs = txs.full.unwrap();
        assert_eq!(txs.len(), 1);

        builder.push(&tx);

        let txs = builder.clone().build();
        let pooled = txs.pooled.unwrap();
        assert_eq!(pooled.len(), 1);
        let txs = txs.full.unwrap();
        assert_eq!(txs.len(), 1);
    }

    #[test]
    fn test_transaction_builder_eip4844() {
        let mut builder = PropagateTransactionsBuilder::full(EthVersion::Eth68);
        assert!(builder.is_empty());

        let mut factory = MockTransactionFactory::default();
        let tx = PropagateTransaction::new(Arc::new(factory.create_eip4844()));
        builder.push(&tx);
        assert!(!builder.is_empty());

        let txs = builder.clone().build();
        assert!(txs.full.is_none());
        let txs = txs.pooled.unwrap();
        assert_eq!(txs.len(), 1);

        let tx = PropagateTransaction::new(Arc::new(factory.create_eip1559()));
        builder.push(&tx);

        let txs = builder.clone().build();
        let pooled = txs.pooled.unwrap();
        assert_eq!(pooled.len(), 1);
        let txs = txs.full.unwrap();
        assert_eq!(txs.len(), 1);
    }

    #[tokio::test]
    async fn test_propagate_full() {
        reth_tracing::init_test_tracing();

        let (mut tx_manager, network) = new_tx_manager().await;
        let peer_id = PeerId::random();

        // ensure not syncing
        network.handle().update_sync_state(SyncState::Idle);

        // mock a peer
        let (tx, _rx) = mpsc::channel(1);
        tx_manager.on_network_event(NetworkEvent::SessionEstablished {
            peer_id,
            remote_addr: SocketAddr::new(IpAddr::V4(Ipv4Addr::LOCALHOST), 0),
            client_version: Arc::from(""),
            capabilities: Arc::new(vec![].into()),
            messages: PeerRequestSender::new(peer_id, tx),
            status: Arc::new(Default::default()),
            version: EthVersion::Eth68,
        });

        let mut propagate = vec![];
        let mut factory = MockTransactionFactory::default();
        let eip1559_tx = Arc::new(factory.create_eip1559());
        propagate.push(PropagateTransaction::new(eip1559_tx.clone()));
        let eip4844_tx = Arc::new(factory.create_eip4844());
        propagate.push(PropagateTransaction::new(eip4844_tx.clone()));

        let propagated = tx_manager.propagate_transactions(propagate.clone());
        assert_eq!(propagated.0.len(), 2);
        let prop_txs = propagated.0.get(eip1559_tx.transaction.hash()).unwrap();
        assert_eq!(prop_txs.len(), 1);
        assert!(prop_txs[0].is_full());

        let prop_txs = propagated.0.get(eip4844_tx.transaction.hash()).unwrap();
        assert_eq!(prop_txs.len(), 1);
        assert!(prop_txs[0].is_hash());

        let peer = tx_manager.peers.get(&peer_id).unwrap();
        assert!(peer.seen_transactions.contains(eip1559_tx.transaction.hash()));
        assert!(peer.seen_transactions.contains(eip1559_tx.transaction.hash()));
        peer.seen_transactions.contains(eip4844_tx.transaction.hash());

        // propagate again
        let propagated = tx_manager.propagate_transactions(propagate);
        assert!(propagated.0.is_empty());
    }
}<|MERGE_RESOLUTION|>--- conflicted
+++ resolved
@@ -33,13 +33,10 @@
 
 use futures::{stream::FuturesUnordered, Future, StreamExt};
 use reth_eth_wire::{
-<<<<<<< HEAD
-    EthVersion, GetPooledTransactions, HandleMempoolData, HandleVersionedMempoolData, NetworkTypes,
-=======
     DedupPayload, EthVersion, GetPooledTransactions, HandleMempoolData, HandleVersionedMempoolData,
->>>>>>> 4138b52a
-    NewPooledTransactionHashes, NewPooledTransactionHashes66, NewPooledTransactionHashes68,
-    PooledTransactions, PrimitiveNetworkTypes, RequestTxHashes, Transactions,
+    NetworkTypes, NewPooledTransactionHashes, NewPooledTransactionHashes66,
+    NewPooledTransactionHashes68, PooledTransactions, PrimitiveNetworkTypes, RequestTxHashes,
+    Transactions,
 };
 use reth_metrics::common::mpsc::UnboundedMeteredReceiver;
 use reth_network_api::{
@@ -253,13 +250,9 @@
     ///   - account has enough balance to cover the transaction's gas
     pending_transactions: ReceiverStream<TxHash>,
     /// Incoming events from the [`NetworkManager`](crate::NetworkManager).
-<<<<<<< HEAD
     transaction_events: UnboundedMeteredReceiver<NetworkTransactionEvent<T>>,
-=======
-    transaction_events: UnboundedMeteredReceiver<NetworkTransactionEvent>,
     /// Max number of seen transactions to store for each peer.
     max_transactions_seen_by_peer_history: u32,
->>>>>>> 4138b52a
     /// `TransactionsManager` metrics
     metrics: TransactionsManagerMetrics,
 }
@@ -1641,16 +1634,10 @@
 impl<T: NetworkTypes> PeerMetadata<T> {
     /// Returns a new instance of [`PeerMetadata`].
     fn new(
-<<<<<<< HEAD
         request_tx: PeerRequestSender<T>,
         version: EthVersion,
         client_version: Arc<str>,
-=======
-        request_tx: PeerRequestSender,
-        version: EthVersion,
-        client_version: Arc<str>,
         max_transactions_seen_by_peer: u32,
->>>>>>> 4138b52a
     ) -> Self {
         Self {
             seen_transactions: LruCache::new(max_transactions_seen_by_peer),
