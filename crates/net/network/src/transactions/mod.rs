--- conflicted
+++ resolved
@@ -1286,48 +1286,12 @@
                         trace!(target: "net::tx", ?peer_id, %error, "requesting transactions from peer failed");
                         this.on_request_error(peer_id, error);
                     }
-<<<<<<< HEAD
+                    FetchEvent::EmptyResponse { peer_id } => {
+                        trace!(target: "net::tx", ?peer_id, "peer returned empty response");
+                    }
                 }
             }
         );
-=======
-                },
-                acc
-            );
-
-            let acc = &mut poll_durations.acc_fetch_events;
-            duration_metered_exec!(
-                {
-                    this.update_fetch_metrics();
-
-                    // advance fetching transaction events
-                    if let Poll::Ready(Some(fetch_event)) =
-                        this.transaction_fetcher.poll_next_unpin(cx)
-                    {
-                        match fetch_event {
-                            FetchEvent::TransactionsFetched { peer_id, transactions } => {
-                                this.import_transactions(
-                                    peer_id,
-                                    transactions,
-                                    TransactionSource::Response,
-                                );
-                            }
-                            FetchEvent::FetchError { peer_id, error } => {
-                                trace!(target: "net::tx", ?peer_id, %error, "requesting transactions from peer failed");
-                                this.on_request_error(peer_id, error);
-                            }
-                            FetchEvent::EmptyResponse { peer_id } => {
-                                trace!(target: "net::tx", ?peer_id, "peer returned empty response");
-                            }
-                        }
-                        some_ready = true;
-                    }
-
-                    this.update_fetch_metrics();
-                },
-                acc
-            );
->>>>>>> b7586201
 
         // try drain incoming transaction events (stream new txns/announcements from network
         // manager and queue for import to pool/fetch txns)
