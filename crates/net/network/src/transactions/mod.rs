//! Transactions management for the p2p network.

/// Aggregation on configurable parameters for [`TransactionsManager`].
pub mod config;
/// Default and spec'd bounds.
pub mod constants;
/// Component responsible for fetching transactions from [`NewPooledTransactionHashes`].
pub mod fetcher;
pub mod validation;

pub use self::constants::{
    tx_fetcher::DEFAULT_SOFT_LIMIT_BYTE_SIZE_POOLED_TRANSACTIONS_RESP_ON_PACK_GET_POOLED_TRANSACTIONS_REQ,
    SOFT_LIMIT_BYTE_SIZE_POOLED_TRANSACTIONS_RESPONSE,
};
pub use config::{TransactionFetcherConfig, TransactionsManagerConfig};
pub use validation::*;

pub(crate) use fetcher::{FetchEvent, TransactionFetcher};

use self::constants::{tx_manager::*, DEFAULT_SOFT_LIMIT_BYTE_SIZE_TRANSACTIONS_BROADCAST_MESSAGE};
use constants::SOFT_LIMIT_COUNT_HASHES_IN_NEW_POOLED_TRANSACTIONS_BROADCAST_MESSAGE;

use std::{
    collections::{hash_map::Entry, HashMap, HashSet},
    pin::Pin,
    sync::{
        atomic::{AtomicUsize, Ordering},
        Arc,
    },
    task::{Context, Poll},
    time::{Duration, Instant},
};

use futures::{stream::FuturesUnordered, Future, StreamExt};
use reth_eth_wire::{
    EthVersion, GetPooledTransactions, HandleMempoolData, HandleVersionedMempoolData,
    NewPooledTransactionHashes, NewPooledTransactionHashes66, NewPooledTransactionHashes68,
    PooledTransactions, RequestTxHashes, Transactions,
};
use reth_metrics::common::mpsc::UnboundedMeteredReceiver;
use reth_network_api::{
    NetworkEvent, NetworkEventListenerProvider, PeerRequest, PeerRequestSender, Peers,
};
use reth_network_p2p::{
    error::{RequestError, RequestResult},
    sync::SyncStateProvider,
};
use reth_network_peers::PeerId;
use reth_network_types::ReputationChangeKind;
use reth_primitives::{PooledTransactionsElement, TransactionSigned, TxHash, B256};
use reth_tokio_util::EventStream;
use reth_transaction_pool::{
    error::{PoolError, PoolResult},
    GetPooledTransactionLimit, PoolTransaction, PropagateKind, PropagatedTransactions,
    TransactionPool, ValidPoolTransaction,
};
use tokio::sync::{mpsc, oneshot, oneshot::error::RecvError};
use tokio_stream::wrappers::{ReceiverStream, UnboundedReceiverStream};
use tracing::{debug, trace};

use crate::{
    budget::{
        DEFAULT_BUDGET_TRY_DRAIN_NETWORK_TRANSACTION_EVENTS,
        DEFAULT_BUDGET_TRY_DRAIN_PENDING_POOL_IMPORTS, DEFAULT_BUDGET_TRY_DRAIN_POOL_IMPORTS,
        DEFAULT_BUDGET_TRY_DRAIN_STREAM,
    },
    cache::LruCache,
    duration_metered_exec, metered_poll_nested_stream_with_budget,
    metrics::{TransactionsManagerMetrics, NETWORK_POOL_TRANSACTIONS_SCOPE},
    NetworkHandle,
};

/// The future for importing transactions into the pool.
///
/// Resolves with the result of each transaction import.
pub type PoolImportFuture = Pin<Box<dyn Future<Output = Vec<PoolResult<TxHash>>> + Send + 'static>>;

/// Api to interact with [`TransactionsManager`] task.
///
/// This can be obtained via [`TransactionsManager::handle`] and can be used to manually interact
/// with the [`TransactionsManager`] task once it is spawned.
///
/// For example [`TransactionsHandle::get_peer_transaction_hashes`] returns the transaction hashes
/// known by a specific peer.
#[derive(Debug, Clone)]
pub struct TransactionsHandle {
    /// Command channel to the [`TransactionsManager`]
    manager_tx: mpsc::UnboundedSender<TransactionsCommand>,
}

/// Implementation of the `TransactionsHandle` API for use in testnet via type
/// [`PeerHandle`](crate::test_utils::PeerHandle).
impl TransactionsHandle {
    fn send(&self, cmd: TransactionsCommand) {
        let _ = self.manager_tx.send(cmd);
    }

    /// Fetch the [`PeerRequestSender`] for the given peer.
    async fn peer_handle(&self, peer_id: PeerId) -> Result<Option<PeerRequestSender>, RecvError> {
        let (tx, rx) = oneshot::channel();
        self.send(TransactionsCommand::GetPeerSender { peer_id, peer_request_sender: tx });
        rx.await
    }

    /// Requests the transactions directly from the given peer.
    ///
    /// Returns `None` if the peer is not connected.
    ///
    /// **Note**: this returns the response from the peer as received.
    pub async fn get_pooled_transactions_from(
        &self,
        peer_id: PeerId,
        hashes: Vec<B256>,
    ) -> Result<Option<Vec<PooledTransactionsElement>>, RequestError> {
        let Some(peer) = self.peer_handle(peer_id).await? else { return Ok(None) };

        let (tx, rx) = oneshot::channel();
        let request = PeerRequest::GetPooledTransactions { request: hashes.into(), response: tx };
        peer.try_send(request).ok();

        rx.await?.map(|res| Some(res.0))
    }

    /// Manually propagate the transaction that belongs to the hash.
    pub fn propagate(&self, hash: TxHash) {
        self.send(TransactionsCommand::PropagateHash(hash))
    }

    /// Manually propagate the transaction hash to a specific peer.
    ///
    /// Note: this only propagates if the pool contains the transaction.
    pub fn propagate_hash_to(&self, hash: TxHash, peer: PeerId) {
        self.propagate_hashes_to(Some(hash), peer)
    }

    /// Manually propagate the transaction hashes to a specific peer.
    ///
    /// Note: this only propagates the transactions that are known to the pool.
    pub fn propagate_hashes_to(&self, hash: impl IntoIterator<Item = TxHash>, peer: PeerId) {
        self.send(TransactionsCommand::PropagateHashesTo(hash.into_iter().collect(), peer))
    }

    /// Request the active peer IDs from the [`TransactionsManager`].
    pub async fn get_active_peers(&self) -> Result<HashSet<PeerId>, RecvError> {
        let (tx, rx) = oneshot::channel();
        self.send(TransactionsCommand::GetActivePeers(tx));
        rx.await
    }

    /// Manually propagate full transactions to a specific peer.
    pub fn propagate_transactions_to(&self, transactions: Vec<TxHash>, peer: PeerId) {
        self.send(TransactionsCommand::PropagateTransactionsTo(transactions, peer))
    }

    /// Request the transaction hashes known by specific peers.
    pub async fn get_transaction_hashes(
        &self,
        peers: Vec<PeerId>,
    ) -> Result<HashMap<PeerId, HashSet<TxHash>>, RecvError> {
        let (tx, rx) = oneshot::channel();
        self.send(TransactionsCommand::GetTransactionHashes { peers, tx });
        rx.await
    }

    /// Request the transaction hashes known by a specific peer.
    pub async fn get_peer_transaction_hashes(
        &self,
        peer: PeerId,
    ) -> Result<HashSet<TxHash>, RecvError> {
        let res = self.get_transaction_hashes(vec![peer]).await?;
        Ok(res.into_values().next().unwrap_or_default())
    }
}

/// Manages transactions on top of the p2p network.
///
/// This can be spawned to another task and is supposed to be run as background service.
/// [`TransactionsHandle`] can be used as frontend to programmatically send commands to it and
/// interact with it.
///
/// The [`TransactionsManager`] is responsible for:
///    - handling incoming eth messages for transactions.
///    - serving transaction requests.
///    - propagate transactions
///
/// This type communicates with the [`NetworkManager`](crate::NetworkManager) in both directions.
///   - receives incoming network messages.
///   - sends messages to dispatch (responses, propagate tx)
///
/// It is directly connected to the [`TransactionPool`] to retrieve requested transactions and
/// propagate new transactions over the network.
#[derive(Debug)]
#[must_use = "Manager does nothing unless polled."]
pub struct TransactionsManager<Pool> {
    /// Access to the transaction pool.
    pool: Pool,
    /// Network access.
    network: NetworkHandle,
    /// Subscriptions to all network related events.
    ///
    /// From which we get all new incoming transaction related messages.
    network_events: EventStream<NetworkEvent>,
    /// Transaction fetcher to handle inflight and missing transaction requests.
    transaction_fetcher: TransactionFetcher,
    /// All currently pending transactions grouped by peers.
    ///
    /// This way we can track incoming transactions and prevent multiple pool imports for the same
    /// transaction
    transactions_by_peers: HashMap<TxHash, HashSet<PeerId>>,
    /// Transactions that are currently imported into the `Pool`.
    ///
    /// The import process includes:
    ///  - validation of the transactions, e.g. transaction is well formed: valid tx type, fees are
    ///    valid, or for 4844 transaction the blobs are valid. See also
    ///    [`EthTransactionValidator`](reth_transaction_pool::validate::EthTransactionValidator)
    /// - if the transaction is valid, it is added into the pool.
    ///
    /// Once the new transaction reaches the __pending__ state it will be emitted by the pool via
    /// [`TransactionPool::pending_transactions_listener`] and arrive at the `pending_transactions`
    /// receiver.
    pool_imports: FuturesUnordered<PoolImportFuture>,
    /// Stats on pending pool imports that help the node self-monitor.
    pending_pool_imports_info: PendingPoolImportsInfo,
    /// Bad imports.
    bad_imports: LruCache<TxHash>,
    /// All the connected peers.
    peers: HashMap<PeerId, PeerMetadata>,
    /// Send half for the command channel.
    ///
    /// This is kept so that a new [`TransactionsHandle`] can be created at any time.
    command_tx: mpsc::UnboundedSender<TransactionsCommand>,
    /// Incoming commands from [`TransactionsHandle`].
    ///
    /// This will only receive commands if a user manually sends a command to the manager through
    /// the [`TransactionsHandle`] to interact with this type directly.
    command_rx: UnboundedReceiverStream<TransactionsCommand>,
    /// A stream that yields new __pending__ transactions.
    ///
    /// A transaction is considered __pending__ if it is executable on the current state of the
    /// chain. In other words, this only yields transactions that satisfy all consensus
    /// requirements, these include:
    ///   - no nonce gaps
    ///   - all dynamic fee requirements are (currently) met
    ///   - account has enough balance to cover the transaction's gas
    pending_transactions: ReceiverStream<TxHash>,
    /// Incoming events from the [`NetworkManager`](crate::NetworkManager).
    transaction_events: UnboundedMeteredReceiver<NetworkTransactionEvent>,
    /// `TransactionsManager` metrics
    metrics: TransactionsManagerMetrics,
}

impl<Pool: TransactionPool> TransactionsManager<Pool> {
    /// Sets up a new instance.
    ///
    /// Note: This expects an existing [`NetworkManager`](crate::NetworkManager) instance.
    pub fn new(
        network: NetworkHandle,
        pool: Pool,
        from_network: mpsc::UnboundedReceiver<NetworkTransactionEvent>,
        transactions_manager_config: TransactionsManagerConfig,
    ) -> Self {
        let network_events = network.event_listener();

        let (command_tx, command_rx) = mpsc::unbounded_channel();

        let transaction_fetcher = TransactionFetcher::with_transaction_fetcher_config(
            &transactions_manager_config.transaction_fetcher_config,
        );

        // install a listener for new __pending__ transactions that are allowed to be propagated
        // over the network
        let pending = pool.pending_transactions_listener();
        let pending_pool_imports_info = PendingPoolImportsInfo::default();
        let metrics = TransactionsManagerMetrics::default();
        metrics
            .capacity_pending_pool_imports
            .increment(pending_pool_imports_info.max_pending_pool_imports as u64);

        Self {
            pool,
            network,
            network_events,
            transaction_fetcher,
            transactions_by_peers: Default::default(),
            pool_imports: Default::default(),
            pending_pool_imports_info: PendingPoolImportsInfo::new(
                DEFAULT_MAX_COUNT_PENDING_POOL_IMPORTS,
            ),
            bad_imports: LruCache::new(DEFAULT_CAPACITY_CACHE_BAD_IMPORTS),
            peers: Default::default(),
            command_tx,
            command_rx: UnboundedReceiverStream::new(command_rx),
            pending_transactions: ReceiverStream::new(pending),
            transaction_events: UnboundedMeteredReceiver::new(
                from_network,
                NETWORK_POOL_TRANSACTIONS_SCOPE,
            ),
            metrics,
        }
    }
}

// === impl TransactionsManager ===

impl<Pool> TransactionsManager<Pool>
where
    Pool: TransactionPool,
{
    /// Returns a new handle that can send commands to this type.
    pub fn handle(&self) -> TransactionsHandle {
        TransactionsHandle { manager_tx: self.command_tx.clone() }
    }
}

impl<Pool> TransactionsManager<Pool>
where
    Pool: TransactionPool + 'static,
{
    #[inline]
    fn update_poll_metrics(&self, start: Instant, poll_durations: TxManagerPollDurations) {
        let metrics = &self.metrics;

        let TxManagerPollDurations {
            acc_network_events,
            acc_pending_imports,
            acc_tx_events,
            acc_imported_txns,
            acc_fetch_events,
            acc_pending_fetch,
            acc_cmds,
        } = poll_durations;

        // update metrics for whole poll function
        metrics.duration_poll_tx_manager.set(start.elapsed().as_secs_f64());
        // update metrics for nested expressions
        metrics.acc_duration_poll_network_events.set(acc_network_events.as_secs_f64());
        metrics.acc_duration_poll_pending_pool_imports.set(acc_pending_imports.as_secs_f64());
        metrics.acc_duration_poll_transaction_events.set(acc_tx_events.as_secs_f64());
        metrics.acc_duration_poll_imported_transactions.set(acc_imported_txns.as_secs_f64());
        metrics.acc_duration_poll_fetch_events.set(acc_fetch_events.as_secs_f64());
        metrics.acc_duration_fetch_pending_hashes.set(acc_pending_fetch.as_secs_f64());
        metrics.acc_duration_poll_commands.set(acc_cmds.as_secs_f64());
    }

    /// Request handler for an incoming request for transactions
    fn on_get_pooled_transactions(
        &mut self,
        peer_id: PeerId,
        request: GetPooledTransactions,
        response: oneshot::Sender<RequestResult<PooledTransactions>>,
    ) {
        if let Some(peer) = self.peers.get_mut(&peer_id) {
            if self.network.tx_gossip_disabled() {
                let _ = response.send(Ok(PooledTransactions::default()));
                return
            }
            let transactions = self.pool.get_pooled_transaction_elements(
                request.0,
                GetPooledTransactionLimit::ResponseSizeSoftLimit(
                    self.transaction_fetcher.info.soft_limit_byte_size_pooled_transactions_response,
                ),
            );

            trace!(target: "net::tx::propagation", sent_txs=?transactions.iter().map(|tx| *tx.hash()), "Sending requested transactions to peer");

            // we sent a response at which point we assume that the peer is aware of the
            // transactions
            peer.seen_transactions.extend(transactions.iter().map(|tx| *tx.hash()));

            let resp = PooledTransactions(transactions);
            let _ = response.send(Ok(resp));
        }
    }

    /// Invoked when transactions in the local mempool are considered __pending__.
    ///
    /// When a transaction in the local mempool is moved to the pending pool, we propagate them to
    /// connected peers over network using the `Transactions` and `NewPooledTransactionHashes`
    /// messages. The Transactions message relays complete transaction objects and is typically
    /// sent to a small, random fraction of connected peers.
    ///
    /// All other peers receive a notification of the transaction hash and can request the
    /// complete transaction object if it is unknown to them. The dissemination of complete
    /// transactions to a fraction of peers usually ensures that all nodes receive the transaction
    /// and won't need to request it.
    fn on_new_pending_transactions(&mut self, hashes: Vec<TxHash>) {
        // Nothing to propagate while initially syncing
        if self.network.is_initially_syncing() {
            return
        }
        if self.network.tx_gossip_disabled() {
            return
        }

        trace!(target: "net::tx", num_hashes=?hashes.len(), "Start propagating transactions");

        // This fetches all transaction from the pool, including the 4844 blob transactions but
        // __without__ their sidecar, because 4844 transactions are only ever announced as hashes.
        let propagated = self.propagate_transactions(
            self.pool.get_all(hashes).into_iter().map(PropagateTransaction::new).collect(),
        );

        // notify pool so events get fired
        self.pool.on_propagated(propagated);
    }

    /// Propagate the transactions to all connected peers either as full objects or hashes.
    ///
    /// The message for new pooled hashes depends on the negotiated version of the stream.
    /// See [`NewPooledTransactionHashes`]
    ///
    /// Note: EIP-4844 are disallowed from being broadcast in full and are only ever sent as hashes, see also <https://eips.ethereum.org/EIPS/eip-4844#networking>.
    fn propagate_transactions(
        &mut self,
        to_propagate: Vec<PropagateTransaction>,
    ) -> PropagatedTransactions {
        let mut propagated = PropagatedTransactions::default();
        if self.network.tx_gossip_disabled() {
            return propagated
        }

        // send full transactions to a fraction of the connected peers (square root of the total
        // number of connected peers)
        let max_num_full = (self.peers.len() as f64).sqrt().round() as usize;

        // Note: Assuming ~random~ order due to random state of the peers map hasher
        for (peer_idx, (peer_id, peer)) in self.peers.iter_mut().enumerate() {
            // filter all transactions unknown to the peer
            let mut hashes = PooledTransactionsHashesBuilder::new(peer.version);
            let mut full_transactions = FullTransactionsBuilder::default();

            // Iterate through the transactions to propagate and fill the hashes and full
            // transaction lists, before deciding whether or not to send full transactions to the
            // peer.
            for tx in &to_propagate {
                // Only proceed if the transaction is not in the peer's list of seen transactions
                if !peer.seen_transactions.contains(&tx.hash()) {
                    // add transaction to the list of hashes to propagate
                    hashes.push(tx);

                    // Do not send full 4844 transaction hashes to peers.
                    //
                    //  Nodes MUST NOT automatically broadcast blob transactions to their peers.
                    //  Instead, those transactions are only announced using
                    //  `NewPooledTransactionHashes` messages, and can then be manually requested
                    //  via `GetPooledTransactions`.
                    //
                    // From: <https://eips.ethereum.org/EIPS/eip-4844#networking>
                    if !tx.transaction.is_eip4844() {
                        full_transactions.push(tx);
                    }
                }
            }
            let mut new_pooled_hashes = hashes.build();

<<<<<<< HEAD
            if new_pooled_hashes.is_empty() {
                trace!(target: "net::tx", ?peer_id, "Nothing to propagate to peer; has seen all transactions");
                continue
            }
=======
            if !new_pooled_hashes.is_empty() {
                // determine whether to send full tx objects or hashes. If there are no full
                // transactions, try to send hashes.
                if peer_idx > max_num_full || full_transactions.is_empty() {
                    // enforce tx soft limit per message for the (unlikely) event the number of
                    // hashes exceeds it
                    new_pooled_hashes.truncate(
                        SOFT_LIMIT_COUNT_HASHES_IN_NEW_POOLED_TRANSACTIONS_BROADCAST_MESSAGE,
                    );

                    for hash in new_pooled_hashes.iter_hashes().copied() {
                        propagated.0.entry(hash).or_default().push(PropagateKind::Hash(*peer_id));
                        // mark transaction as seen by peer
                        peer.seen_transactions.insert(hash);
                    }
>>>>>>> 66ddc5d8

            // determine whether to send full tx objects or hashes. If there are no full
            // transactions, try to send hashes.
            if peer_idx > max_num_full || full_transactions.is_empty() {
                // enforce tx soft limit per message for the (unlikely) event the number of
                // hashes exceeds it
                new_pooled_hashes
                    .truncate(SOFT_LIMIT_COUNT_HASHES_IN_NEW_POOLED_TRANSACTIONS_BROADCAST_MESSAGE);

                for hash in new_pooled_hashes.iter_hashes().copied() {
                    propagated.0.entry(hash).or_default().push(PropagateKind::Hash(*peer_id));
                }

<<<<<<< HEAD
                trace!(target: "net::tx", ?peer_id, num_txs=?new_pooled_hashes.len(), "Propagating tx hashes to peer");
=======
                    for tx in &new_full_transactions {
                        propagated
                            .0
                            .entry(tx.hash())
                            .or_default()
                            .push(PropagateKind::Full(*peer_id));
                        // mark transaction as seen by peer
                        peer.seen_transactions.insert(tx.hash());
                    }
>>>>>>> 66ddc5d8

                // send hashes of transactions
                self.network.send_transactions_hashes(*peer_id, new_pooled_hashes);
            } else {
                let new_full_transactions = full_transactions.build();

                for tx in &new_full_transactions {
                    propagated.0.entry(tx.hash()).or_default().push(PropagateKind::Full(*peer_id));
                }

                trace!(target: "net::tx", ?peer_id, num_txs=?new_full_transactions.len(), "Propagating full transactions to peer");

                // send full transactions
                self.network.send_transactions(*peer_id, new_full_transactions);
            }
        }

        // Update propagated transactions metrics
        self.metrics.propagated_transactions.increment(propagated.0.len() as u64);

        propagated
    }

    /// Propagate the full transactions to a specific peer
    ///
    /// Returns the propagated transactions
    fn propagate_full_transactions_to_peer(
        &mut self,
        txs: Vec<TxHash>,
        peer_id: PeerId,
    ) -> Option<PropagatedTransactions> {
        trace!(target: "net::tx", ?peer_id, "Propagating transactions to peer");

        let peer = self.peers.get_mut(&peer_id)?;
        let mut propagated = PropagatedTransactions::default();

        // filter all transactions unknown to the peer
        let mut full_transactions = FullTransactionsBuilder::default();

        let to_propagate = self
            .pool
            .get_all(txs)
            .into_iter()
            .filter(|tx| !tx.transaction.is_eip4844())
            .map(PropagateTransaction::new);

        // Iterate through the transactions to propagate and fill the hashes and full transaction
        for tx in to_propagate {
            if peer.seen_transactions.insert(tx.hash()) {
                full_transactions.push(&tx);
            }
        }

        if full_transactions.transactions.is_empty() {
            // nothing to propagate
            return None
        }

        let new_full_transactions = full_transactions.build();
        for tx in &new_full_transactions {
            propagated.0.entry(tx.hash()).or_default().push(PropagateKind::Full(peer_id));
        }
        // send full transactions
        self.network.send_transactions(peer_id, new_full_transactions);

        // Update propagated transactions metrics
        self.metrics.propagated_transactions.increment(propagated.0.len() as u64);

        Some(propagated)
    }

    /// Propagate the transaction hashes to the given peer
    ///
    /// Note: This will only send the hashes for transactions that exist in the pool.
    fn propagate_hashes_to(&mut self, hashes: Vec<TxHash>, peer_id: PeerId) {
        trace!(target: "net::tx", "Start propagating transactions as hashes");

        // This fetches a transactions from the pool, including the blob transactions, which are
        // only ever sent as hashes.
        let propagated = {
            let Some(peer) = self.peers.get_mut(&peer_id) else {
                // no such peer
                return
            };

            let to_propagate: Vec<PropagateTransaction> =
                self.pool.get_all(hashes).into_iter().map(PropagateTransaction::new).collect();

            let mut propagated = PropagatedTransactions::default();

            // check if transaction is known to peer
            let mut hashes = PooledTransactionsHashesBuilder::new(peer.version);

            for tx in to_propagate {
                if !peer.seen_transactions.insert(tx.hash()) {
                    hashes.push(&tx);
                }
            }

            let new_pooled_hashes = hashes.build();

            if new_pooled_hashes.is_empty() {
                // nothing to propagate
                return
            }

            for hash in new_pooled_hashes.iter_hashes().copied() {
                propagated.0.entry(hash).or_default().push(PropagateKind::Hash(peer_id));
            }

            trace!(target: "net::tx::propagation", ?peer_id, ?new_pooled_hashes, "Propagating transactions to peer");

            // send hashes of transactions
            self.network.send_transactions_hashes(peer_id, new_pooled_hashes);

            // Update propagated transactions metrics
            self.metrics.propagated_transactions.increment(propagated.0.len() as u64);

            propagated
        };

        // notify pool so events get fired
        self.pool.on_propagated(propagated);
    }

    /// Request handler for an incoming `NewPooledTransactionHashes`
    fn on_new_pooled_transaction_hashes(
        &mut self,
        peer_id: PeerId,
        msg: NewPooledTransactionHashes,
    ) {
        // If the node is initially syncing, ignore transactions
        if self.network.is_initially_syncing() {
            return
        }
        if self.network.tx_gossip_disabled() {
            return
        }

        // get handle to peer's session, if the session is still active
        let Some(peer) = self.peers.get_mut(&peer_id) else {
            trace!(
                peer_id = format!("{peer_id:#}"),
                ?msg,
                "discarding announcement from inactive peer"
            );

            return
        };
        let client = peer.client_version.clone();

        // keep track of the transactions the peer knows
        let mut count_txns_already_seen_by_peer = 0;
        for tx in msg.iter_hashes().copied() {
            if !peer.seen_transactions.insert(tx) {
                count_txns_already_seen_by_peer += 1;
            }
        }
        if count_txns_already_seen_by_peer > 0 {
            // this may occur if transactions are sent or announced to a peer, at the same time as
            // the peer sends/announces those hashes to us. this is because, marking
            // txns as seen by a peer is done optimistically upon sending them to the
            // peer.
            self.metrics.messages_with_hashes_already_seen_by_peer.increment(1);
            self.metrics
                .occurrences_hash_already_seen_by_peer
                .increment(count_txns_already_seen_by_peer);

            trace!(target: "net::tx",
                %count_txns_already_seen_by_peer,
                peer_id=format!("{peer_id:#}"),
                ?client,
                "Peer sent hashes that have already been marked as seen by peer"
            );

            self.report_already_seen(peer_id);
        }

        // 1. filter out spam
        let (validation_outcome, mut partially_valid_msg) =
            self.transaction_fetcher.filter_valid_message.partially_filter_valid_entries(msg);

        if validation_outcome == FilterOutcome::ReportPeer {
            self.report_peer(peer_id, ReputationChangeKind::BadAnnouncement);
        }

        // 2. filter out transactions pending import to pool
        partially_valid_msg.retain_by_hash(|hash| !self.transactions_by_peers.contains_key(hash));

        // 3. filter out known hashes
        //
        // known txns have already been successfully fetched or received over gossip.
        //
        // most hashes will be filtered out here since this the mempool protocol is a gossip
        // protocol, healthy peers will send many of the same hashes.
        //
        let hashes_count_pre_pool_filter = partially_valid_msg.len();
        self.pool.retain_unknown(&mut partially_valid_msg);
        if hashes_count_pre_pool_filter > partially_valid_msg.len() {
            let already_known_hashes_count =
                hashes_count_pre_pool_filter - partially_valid_msg.len();
            self.metrics
                .occurrences_hashes_already_in_pool
                .increment(already_known_hashes_count as u64);
        }

        if partially_valid_msg.is_empty() {
            // nothing to request
            return
        }

        // 4. filter out invalid entries (spam)
        //
        // validates messages with respect to the given network, e.g. allowed tx types
        //
        let (validation_outcome, mut valid_announcement_data) = if partially_valid_msg
            .msg_version()
            .expect("partially valid announcement should have version")
            .is_eth68()
        {
            // validate eth68 announcement data
            self.transaction_fetcher
                .filter_valid_message
                .filter_valid_entries_68(partially_valid_msg)
        } else {
            // validate eth66 announcement data
            self.transaction_fetcher
                .filter_valid_message
                .filter_valid_entries_66(partially_valid_msg)
        };

        if validation_outcome == FilterOutcome::ReportPeer {
            self.report_peer(peer_id, ReputationChangeKind::BadAnnouncement);
        }

        if valid_announcement_data.is_empty() {
            // no valid announcement data
            return
        }

        // 5. filter out already seen unknown hashes
        //
        // seen hashes are already in the tx fetcher, pending fetch.
        //
        // for any seen hashes add the peer as fallback. unseen hashes are loaded into the tx
        // fetcher, hence they should be valid at this point.
        let bad_imports = &self.bad_imports;
        self.transaction_fetcher.filter_unseen_and_pending_hashes(
            &mut valid_announcement_data,
            |hash| bad_imports.contains(hash),
            &peer_id,
            |peer_id| self.peers.contains_key(&peer_id),
            &client,
        );

        if valid_announcement_data.is_empty() {
            // nothing to request
            return
        }

        trace!(target: "net::tx::propagation",
            peer_id=format!("{peer_id:#}"),
            hashes_len=valid_announcement_data.iter().count(),
            hashes=?valid_announcement_data.keys().collect::<Vec<_>>(),
            msg_version=%valid_announcement_data.msg_version(),
            client_version=%client,
            "received previously unseen and pending hashes in announcement from peer"
        );

        // only send request for hashes to idle peer, otherwise buffer hashes storing peer as
        // fallback
        if !self.transaction_fetcher.is_idle(&peer_id) {
            // load message version before announcement data is destructed in packing
            let msg_version = valid_announcement_data.msg_version();
            let (hashes, _version) = valid_announcement_data.into_request_hashes();

            trace!(target: "net::tx",
                peer_id=format!("{peer_id:#}"),
                hashes=?*hashes,
                %msg_version,
                %client,
                "buffering hashes announced by busy peer"
            );

            self.transaction_fetcher.buffer_hashes(hashes, Some(peer_id));

            return
        }

        // load message version before announcement data type is destructed in packing
        let msg_version = valid_announcement_data.msg_version();
        //
        // demand recommended soft limit on response, however the peer may enforce an arbitrary
        // limit on the response (2MB)
        //
        // request buffer is shrunk via call to pack request!
        let init_capacity_req =
            self.transaction_fetcher.approx_capacity_get_pooled_transactions_req(msg_version);
        let mut hashes_to_request = RequestTxHashes::with_capacity(init_capacity_req);
        let surplus_hashes =
            self.transaction_fetcher.pack_request(&mut hashes_to_request, valid_announcement_data);

        if !surplus_hashes.is_empty() {
            trace!(target: "net::tx",
                peer_id=format!("{peer_id:#}"),
                surplus_hashes=?*surplus_hashes,
                %msg_version,
                %client,
                "some hashes in announcement from peer didn't fit in `GetPooledTransactions` request, buffering surplus hashes"
            );

            self.transaction_fetcher.buffer_hashes(surplus_hashes, Some(peer_id));
        }

        trace!(target: "net::tx",
            peer_id=format!("{peer_id:#}"),
            hashes=?*hashes_to_request,
            %msg_version,
            %client,
            "sending hashes in `GetPooledTransactions` request to peer's session"
        );

        // request the missing transactions
        //
        // get handle to peer's session again, at this point we know it exists
        let Some(peer) = self.peers.get_mut(&peer_id) else { return };
        if let Some(failed_to_request_hashes) =
            self.transaction_fetcher.request_transactions_from_peer(hashes_to_request, peer)
        {
            let conn_eth_version = peer.version;

            trace!(target: "net::tx",
                peer_id=format!("{peer_id:#}"),
                failed_to_request_hashes=?*failed_to_request_hashes,
                %conn_eth_version,
                %client,
                "sending `GetPooledTransactions` request to peer's session failed, buffering hashes"
            );
            self.transaction_fetcher.buffer_hashes(failed_to_request_hashes, Some(peer_id));
        }
    }

    /// Handles dedicated transaction events related to the `eth` protocol.
    fn on_network_tx_event(&mut self, event: NetworkTransactionEvent) {
        match event {
            NetworkTransactionEvent::IncomingTransactions { peer_id, msg } => {
                // ensure we didn't receive any blob transactions as these are disallowed to be
                // broadcasted in full

                let has_blob_txs = msg.has_eip4844();

                let non_blob_txs = msg
                    .0
                    .into_iter()
                    .map(PooledTransactionsElement::try_from_broadcast)
                    .filter_map(Result::ok)
                    .collect::<PooledTransactions>();

                self.import_transactions(peer_id, non_blob_txs, TransactionSource::Broadcast);

                if has_blob_txs {
                    debug!(target: "net::tx", ?peer_id, "received bad full blob transaction broadcast");
                    self.report_peer_bad_transactions(peer_id);
                }
            }
            NetworkTransactionEvent::IncomingPooledTransactionHashes { peer_id, msg } => {
                self.on_new_pooled_transaction_hashes(peer_id, msg)
            }
            NetworkTransactionEvent::GetPooledTransactions { peer_id, request, response } => {
                self.on_get_pooled_transactions(peer_id, request, response)
            }
            NetworkTransactionEvent::GetTransactionsHandle(response) => {
                let _ = response.send(Some(self.handle()));
            }
        }
    }

    /// Handles a command received from a detached [`TransactionsHandle`]
    fn on_command(&mut self, cmd: TransactionsCommand) {
        match cmd {
            TransactionsCommand::PropagateHash(hash) => {
                self.on_new_pending_transactions(vec![hash])
            }
            TransactionsCommand::PropagateHashesTo(hashes, peer) => {
                self.propagate_hashes_to(hashes, peer)
            }
            TransactionsCommand::GetActivePeers(tx) => {
                let peers = self.peers.keys().copied().collect::<HashSet<_>>();
                tx.send(peers).ok();
            }
            TransactionsCommand::PropagateTransactionsTo(_txs, _peer) => {
                if let Some(propagated) = self.propagate_full_transactions_to_peer(_txs, _peer) {
                    self.pool.on_propagated(propagated);
                }
            }
            TransactionsCommand::GetTransactionHashes { peers, tx } => {
                let mut res = HashMap::with_capacity(peers.len());
                for peer_id in peers {
                    let hashes = self
                        .peers
                        .get(&peer_id)
                        .map(|peer| peer.seen_transactions.iter().copied().collect::<HashSet<_>>())
                        .unwrap_or_default();
                    res.insert(peer_id, hashes);
                }
                tx.send(res).ok();
            }
            TransactionsCommand::GetPeerSender { peer_id, peer_request_sender } => {
                let sender = self.peers.get(&peer_id).map(|peer| peer.request_tx.clone());
                peer_request_sender.send(sender).ok();
            }
        }
    }

    /// Handles a received event related to common network events.
    fn on_network_event(&mut self, event_result: NetworkEvent) {
        match event_result {
            NetworkEvent::SessionClosed { peer_id, .. } => {
                // remove the peer
                self.peers.remove(&peer_id);
            }
            NetworkEvent::SessionEstablished {
                peer_id, client_version, messages, version, ..
            } => {
                // Insert a new peer into the peerset.
                let peer = PeerMetadata::new(messages, version, client_version);
                let peer = match self.peers.entry(peer_id) {
                    Entry::Occupied(mut entry) => {
                        entry.insert(peer);
                        entry.into_mut()
                    }
                    Entry::Vacant(entry) => entry.insert(peer),
                };

                // Send a `NewPooledTransactionHashes` to the peer with up to
                // `SOFT_LIMIT_COUNT_HASHES_IN_NEW_POOLED_TRANSACTIONS_BROADCAST_MESSAGE`
                // transactions in the pool.
                if self.network.is_initially_syncing() || self.network.tx_gossip_disabled() {
                    return
                }

                let pooled_txs = self.pool.pooled_transactions_max(
                    SOFT_LIMIT_COUNT_HASHES_IN_NEW_POOLED_TRANSACTIONS_BROADCAST_MESSAGE,
                );
                if pooled_txs.is_empty() {
                    // do not send a message if there are no transactions in the pool
                    return
                }

                let mut msg_builder = PooledTransactionsHashesBuilder::new(version);
                for pooled_tx in pooled_txs {
                    peer.seen_transactions.insert(*pooled_tx.hash());
                    msg_builder.push_pooled(pooled_tx);
                }

                let msg = msg_builder.build();
                self.network.send_transactions_hashes(peer_id, msg);
            }
            _ => {}
        }
    }

    /// Starts the import process for the given transactions.
    fn import_transactions(
        &mut self,
        peer_id: PeerId,
        transactions: PooledTransactions,
        source: TransactionSource,
    ) {
        // If the node is pipeline syncing, ignore transactions
        if self.network.is_initially_syncing() {
            return
        }
        if self.network.tx_gossip_disabled() {
            return
        }

        let Some(peer) = self.peers.get_mut(&peer_id) else { return };
        let mut transactions = transactions.0;

        // mark the transactions as received
        self.transaction_fetcher
            .remove_hashes_from_transaction_fetcher(transactions.iter().map(|tx| *tx.hash()));

        // track that the peer knows these transaction, but only if this is a new broadcast.
        // If we received the transactions as the response to our `GetPooledTransactions``
        // requests (based on received `NewPooledTransactionHashes`) then we already
        // recorded the hashes as seen by this peer in `Self::on_new_pooled_transaction_hashes`.
        let mut num_already_seen_by_peer = 0;
        for tx in &transactions {
            if source.is_broadcast() && !peer.seen_transactions.insert(*tx.hash()) {
                num_already_seen_by_peer += 1;
            }
        }

        // 1. filter out txns already inserted into pool
        let txns_count_pre_pool_filter = transactions.len();
        self.pool.retain_unknown(&mut transactions);
        if txns_count_pre_pool_filter > transactions.len() {
            let already_known_txns_count = txns_count_pre_pool_filter - transactions.len();
            self.metrics
                .occurrences_transactions_already_in_pool
                .increment(already_known_txns_count as u64);
        }

        // tracks the quality of the given transactions
        let mut has_bad_transactions = false;

        // 2. filter out transactions that are invalid or already pending import
        if let Some(peer) = self.peers.get_mut(&peer_id) {
            // pre-size to avoid reallocations
            let mut new_txs = Vec::with_capacity(transactions.len());
            for tx in transactions {
                // recover transaction
                let tx = match tx.try_into_ecrecovered() {
                    Ok(tx) => tx,
                    Err(badtx) => {
                        trace!(target: "net::tx",
                            peer_id=format!("{peer_id:#}"),
                            hash=%badtx.hash(),
                            client_version=%peer.client_version,
                            "failed ecrecovery for transaction"
                        );
                        has_bad_transactions = true;
                        continue
                    }
                };

                match self.transactions_by_peers.entry(*tx.hash()) {
                    Entry::Occupied(mut entry) => {
                        // transaction was already inserted
                        entry.get_mut().insert(peer_id);
                    }
                    Entry::Vacant(entry) => {
                        if !self.bad_imports.contains(tx.hash()) {
                            // this is a new transaction that should be imported into the pool
                            let pool_transaction = Pool::Transaction::from_pooled(tx);
                            new_txs.push(pool_transaction);

                            entry.insert(HashSet::from([peer_id]));
                        } else {
                            trace!(target: "net::tx",
                                peer_id=format!("{peer_id:#}"),
                                hash=%tx.hash(),
                                client_version=%peer.client_version,
                                "received a known bad transaction from peer"
                            );
                            has_bad_transactions = true;
                        }
                    }
                }
            }
            new_txs.shrink_to_fit();

            // 3. import new transactions as a batch to minimize lock contention on the underlying
            // pool
            if !new_txs.is_empty() {
                let pool = self.pool.clone();
                // update metrics
                let metric_pending_pool_imports = self.metrics.pending_pool_imports.clone();
                metric_pending_pool_imports.increment(new_txs.len() as f64);

                // update self-monitoring info
                self.pending_pool_imports_info
                    .pending_pool_imports
                    .fetch_add(new_txs.len(), Ordering::Relaxed);
                let tx_manager_info_pending_pool_imports =
                    self.pending_pool_imports_info.pending_pool_imports.clone();

                trace!(target: "net::tx::propagation", new_txs_len=?new_txs.len(), "Importing new transactions");
                let import = Box::pin(async move {
                    let added = new_txs.len();
                    let res = pool.add_external_transactions(new_txs).await;

                    // update metrics
                    metric_pending_pool_imports.decrement(added as f64);
                    // update self-monitoring info
                    tx_manager_info_pending_pool_imports.fetch_sub(added, Ordering::Relaxed);

                    res
                });

                self.pool_imports.push(import);
            }

            if num_already_seen_by_peer > 0 {
                self.metrics.messages_with_transactions_already_seen_by_peer.increment(1);
                self.metrics
                    .occurrences_of_transaction_already_seen_by_peer
                    .increment(num_already_seen_by_peer);
                trace!(target: "net::tx", num_txs=%num_already_seen_by_peer, ?peer_id, client=?peer.client_version, "Peer sent already seen transactions");
            }
        }

        if has_bad_transactions {
            // peer sent us invalid transactions
            self.report_peer_bad_transactions(peer_id)
        }

        if num_already_seen_by_peer > 0 {
            self.report_already_seen(peer_id);
        }
    }

    /// Processes a batch import results.
    fn on_batch_import_result(&mut self, batch_results: Vec<PoolResult<TxHash>>) {
        for res in batch_results {
            match res {
                Ok(hash) => {
                    self.on_good_import(hash);
                }
                Err(err) => {
                    self.on_bad_import(err);
                }
            }
        }
    }

    /// Processes a [`FetchEvent`].
    fn on_fetch_event(&mut self, fetch_event: FetchEvent) {
        match fetch_event {
            FetchEvent::TransactionsFetched { peer_id, transactions } => {
                self.import_transactions(peer_id, transactions, TransactionSource::Response);
            }
            FetchEvent::FetchError { peer_id, error } => {
                trace!(target: "net::tx", ?peer_id, %error, "requesting transactions from peer failed");
                self.on_request_error(peer_id, error);
            }
            FetchEvent::EmptyResponse { peer_id } => {
                trace!(target: "net::tx", ?peer_id, "peer returned empty response");
            }
        }
    }

    /// Runs an operation to fetch hashes that are cached in [`TransactionFetcher`].
    fn on_fetch_hashes_pending_fetch(&mut self) {
        // try drain transaction hashes pending fetch
        let info = &self.pending_pool_imports_info;
        let max_pending_pool_imports = info.max_pending_pool_imports;
        let has_capacity_wrt_pending_pool_imports =
            |divisor| info.has_capacity(max_pending_pool_imports / divisor);

        self.transaction_fetcher
            .on_fetch_pending_hashes(&self.peers, has_capacity_wrt_pending_pool_imports);
    }

    fn report_peer_bad_transactions(&self, peer_id: PeerId) {
        self.report_peer(peer_id, ReputationChangeKind::BadTransactions);
        self.metrics.reported_bad_transactions.increment(1);
    }

    fn report_peer(&self, peer_id: PeerId, kind: ReputationChangeKind) {
        trace!(target: "net::tx", ?peer_id, ?kind, "reporting reputation change");
        self.network.reputation_change(peer_id, kind);
    }

    fn on_request_error(&self, peer_id: PeerId, req_err: RequestError) {
        let kind = match req_err {
            RequestError::UnsupportedCapability => ReputationChangeKind::BadProtocol,
            RequestError::Timeout => ReputationChangeKind::Timeout,
            RequestError::ChannelClosed | RequestError::ConnectionDropped => {
                // peer is already disconnected
                return
            }
            RequestError::BadResponse => return self.report_peer_bad_transactions(peer_id),
        };
        self.report_peer(peer_id, kind);
    }

    fn report_already_seen(&self, peer_id: PeerId) {
        trace!(target: "net::tx", ?peer_id, "Penalizing peer for already seen transaction");
        self.network.reputation_change(peer_id, ReputationChangeKind::AlreadySeenTransaction);
    }

    /// Clear the transaction
    fn on_good_import(&mut self, hash: TxHash) {
        self.transactions_by_peers.remove(&hash);
    }

    /// Penalize the peers that intentionally sent the bad transaction, and cache it to avoid
    /// fetching or importing it again.
    ///
    /// Errors that count as bad transactions are:
    ///
    /// - intrinsic gas too low
    /// - exceeds gas limit
    /// - gas uint overflow
    /// - exceeds max init code size
    /// - oversized data
    /// - signer account has bytecode
    /// - chain id mismatch
    /// - old legacy chain id
    /// - tx type not supported
    ///
    /// (and additionally for blobs txns...)
    ///
    /// - no blobs
    /// - too many blobs
    /// - invalid kzg proof
    /// - kzg error
    /// - not blob transaction (tx type mismatch)
    /// - wrong versioned kzg commitment hash
    fn on_bad_import(&mut self, err: PoolError) {
        let peers = self.transactions_by_peers.remove(&err.hash);

        // if we're _currently_ syncing, we ignore a bad transaction
        if !err.is_bad_transaction() || self.network.is_syncing() {
            return
        }
        // otherwise we penalize the peer that sent the bad transaction, with the assumption that
        // the peer should have known that this transaction is bad (e.g. violating consensus rules)
        if let Some(peers) = peers {
            for peer_id in peers {
                self.report_peer_bad_transactions(peer_id);
            }
        }
        self.metrics.bad_imports.increment(1);
        self.bad_imports.insert(err.hash);
    }

    /// Returns `true` if [`TransactionsManager`] has capacity to request pending hashes. Returns
    /// `false` if [`TransactionsManager`] is operating close to full capacity.
    fn has_capacity_for_fetching_pending_hashes(&self) -> bool {
        self.pending_pool_imports_info
            .has_capacity(self.pending_pool_imports_info.max_pending_pool_imports) &&
            self.transaction_fetcher.has_capacity_for_fetching_pending_hashes()
    }
}

/// An endless future. Preemption ensure that future is non-blocking, nonetheless. See
/// [`crate::NetworkManager`] for more context on the design pattern.
///
/// This should be spawned or used as part of `tokio::select!`.
//
// spawned in `NodeConfig::start_network`(reth_node_core::NodeConfig) and
// `NetworkConfig::start_network`(reth_network::NetworkConfig)
impl<Pool> Future for TransactionsManager<Pool>
where
    Pool: TransactionPool + Unpin + 'static,
{
    type Output = ();

    fn poll(self: Pin<&mut Self>, cx: &mut Context<'_>) -> Poll<Self::Output> {
        let start = Instant::now();
        let mut poll_durations = TxManagerPollDurations::default();

        let this = self.get_mut();

        // All streams are polled until their corresponding budget is exhausted, then we manually
        // yield back control to tokio. See `NetworkManager` for more context on the design
        // pattern.

        // Advance pool imports (flush txns to pool).
        //
        // Note, this is done in batches. A batch is filled from one `Transactions`
        // broadcast messages or one `PooledTransactions` response at a time. The
        // minimum batch size is 1 transaction (and might often be the case with blob
        // transactions).
        //
        // The smallest decodable transaction is an empty legacy transaction, 10 bytes
        // (2 MiB / 10 bytes > 200k transactions).
        //
        // Since transactions aren't validated until they are inserted into the pool,
        // this can potentially validate >200k transactions. More if the message size
        // is bigger than the soft limit on a `PooledTransactions` response which is
        // 2 MiB (`Transactions` broadcast messages is smaller, 128 KiB).
        let maybe_more_pool_imports = metered_poll_nested_stream_with_budget!(
            poll_durations.acc_pending_imports,
            "net::tx",
            "Batched pool imports stream",
            DEFAULT_BUDGET_TRY_DRAIN_PENDING_POOL_IMPORTS,
            this.pool_imports.poll_next_unpin(cx),
            |batch_results| this.on_batch_import_result(batch_results)
        );

        // Advance network/peer related events (update peers map).
        let maybe_more_network_events = metered_poll_nested_stream_with_budget!(
            poll_durations.acc_network_events,
            "net::tx",
            "Network events stream",
            DEFAULT_BUDGET_TRY_DRAIN_STREAM,
            this.network_events.poll_next_unpin(cx),
            |event| this.on_network_event(event)
        );

        // Advances new __pending__ transactions, transactions that were successfully inserted into
        // pending set in pool (are valid), and propagates them (inform peers which
        // transactions we have seen).
        //
        // We try to drain this to batch the transactions in a single message.
        //
        // We don't expect this buffer to be large, since only pending transactions are
        // emitted here.
        let mut new_txs = Vec::new();
        let maybe_more_pending_txns = metered_poll_nested_stream_with_budget!(
            poll_durations.acc_imported_txns,
            "net::tx",
            "Pending transactions stream",
            DEFAULT_BUDGET_TRY_DRAIN_POOL_IMPORTS,
            this.pending_transactions.poll_next_unpin(cx),
            |hash| new_txs.push(hash)
        );
        if !new_txs.is_empty() {
            this.on_new_pending_transactions(new_txs);
        }

        // Advance inflight fetch requests (flush transaction fetcher and queue for
        // import to pool).
        //
        // The smallest decodable transaction is an empty legacy transaction, 10 bytes
        // (2 MiB / 10 bytes > 200k transactions).
        //
        // Since transactions aren't validated until they are inserted into the pool,
        // this can potentially queue >200k transactions for insertion to pool. More
        // if the message size is bigger than the soft limit on a `PooledTransactions`
        // response which is 2 MiB.
        let maybe_more_tx_fetch_events = metered_poll_nested_stream_with_budget!(
            poll_durations.acc_fetch_events,
            "net::tx",
            "Transaction fetch events stream",
            DEFAULT_BUDGET_TRY_DRAIN_STREAM,
            this.transaction_fetcher.poll_next_unpin(cx),
            |event| this.on_fetch_event(event),
        );

        // Advance incoming transaction events (stream new txns/announcements from
        // network manager and queue for import to pool/fetch txns).
        //
        // This will potentially remove hashes from hashes pending fetch, it the event
        // is an announcement (if same hashes are announced that didn't fit into a
        // previous request).
        //
        // The smallest decodable transaction is an empty legacy transaction, 10 bytes
        // (128 KiB / 10 bytes > 13k transactions).
        //
        // If this is an event with `Transactions` message, since transactions aren't
        // validated until they are inserted into the pool, this can potentially queue
        // >13k transactions for insertion to pool. More if the message size is bigger
        // than the soft limit on a `Transactions` broadcast message, which is 128 KiB.
        let maybe_more_tx_events = metered_poll_nested_stream_with_budget!(
            poll_durations.acc_tx_events,
            "net::tx",
            "Network transaction events stream",
            DEFAULT_BUDGET_TRY_DRAIN_NETWORK_TRANSACTION_EVENTS,
            this.transaction_events.poll_next_unpin(cx),
            |event| this.on_network_tx_event(event),
        );

        // Tries to drain hashes pending fetch cache if the tx manager currently has
        // capacity for this (fetch txns).
        //
        // Sends at most one request.
        duration_metered_exec!(
            {
                if this.has_capacity_for_fetching_pending_hashes() {
                    this.on_fetch_hashes_pending_fetch();
                }
            },
            poll_durations.acc_pending_fetch
        );

        // Advance commands (propagate/fetch/serve txns).
        let maybe_more_commands = metered_poll_nested_stream_with_budget!(
            poll_durations.acc_cmds,
            "net::tx",
            "Commands channel",
            DEFAULT_BUDGET_TRY_DRAIN_STREAM,
            this.command_rx.poll_next_unpin(cx),
            |cmd| this.on_command(cmd)
        );

        this.transaction_fetcher.update_metrics();

        // all channels are fully drained and import futures pending
        if maybe_more_network_events ||
            maybe_more_commands ||
            maybe_more_tx_events ||
            maybe_more_tx_fetch_events ||
            maybe_more_pool_imports ||
            maybe_more_pending_txns
        {
            // make sure we're woken up again
            cx.waker().wake_by_ref();
            return Poll::Pending
        }

        this.update_poll_metrics(start, poll_durations);

        Poll::Pending
    }
}

/// A transaction that's about to be propagated to multiple peers.
struct PropagateTransaction {
    size: usize,
    transaction: Arc<TransactionSigned>,
}

// === impl PropagateTransaction ===

impl PropagateTransaction {
    fn hash(&self) -> TxHash {
        self.transaction.hash()
    }

    /// Create a new instance from a pooled transaction
    fn new<T: PoolTransaction>(tx: Arc<ValidPoolTransaction<T>>) -> Self {
        let size = tx.encoded_length();
        let transaction = Arc::new(tx.transaction.clone().into().into_signed());
        Self { size, transaction }
    }
}

/// Helper type for constructing the full transaction message that enforces the
/// [`DEFAULT_SOFT_LIMIT_BYTE_SIZE_TRANSACTIONS_BROADCAST_MESSAGE`].
#[derive(Default)]
struct FullTransactionsBuilder {
    total_size: usize,
    transactions: Vec<Arc<TransactionSigned>>,
}

// === impl FullTransactionsBuilder ===

impl FullTransactionsBuilder {
    /// Append a transaction to the list if the total message bytes size doesn't exceed the soft
    /// maximum target byte size. The limit is soft, meaning if one single transaction goes over
    /// the limit, it will be broadcasted in its own [`Transactions`] message. The same pattern is
    /// followed in filling a [`GetPooledTransactions`] request in
    /// [`TransactionFetcher::fill_request_from_hashes_pending_fetch`].
    fn push(&mut self, transaction: &PropagateTransaction) {
        let new_size = self.total_size + transaction.size;
        if new_size > DEFAULT_SOFT_LIMIT_BYTE_SIZE_TRANSACTIONS_BROADCAST_MESSAGE &&
            self.total_size > 0
        {
            return
        }

        self.total_size = new_size;
        self.transactions.push(Arc::clone(&transaction.transaction));
    }

    /// Returns whether or not any transactions are in the [`FullTransactionsBuilder`].
    fn is_empty(&self) -> bool {
        self.transactions.is_empty()
    }

    /// returns the list of transactions.
    fn build(self) -> Vec<Arc<TransactionSigned>> {
        self.transactions
    }
}

/// A helper type to create the pooled transactions message based on the negotiated version of the
/// session with the peer
enum PooledTransactionsHashesBuilder {
    Eth66(NewPooledTransactionHashes66),
    Eth68(NewPooledTransactionHashes68),
}

// === impl PooledTransactionsHashesBuilder ===

impl PooledTransactionsHashesBuilder {
    /// Push a transaction from the pool to the list.
    fn push_pooled<T: PoolTransaction>(&mut self, pooled_tx: Arc<ValidPoolTransaction<T>>) {
        match self {
            Self::Eth66(msg) => msg.0.push(*pooled_tx.hash()),
            Self::Eth68(msg) => {
                msg.hashes.push(*pooled_tx.hash());
                msg.sizes.push(pooled_tx.encoded_length());
                msg.types.push(pooled_tx.transaction.tx_type());
            }
        }
    }

    fn push(&mut self, tx: &PropagateTransaction) {
        match self {
            Self::Eth66(msg) => msg.0.push(tx.hash()),
            Self::Eth68(msg) => {
                msg.hashes.push(tx.hash());
                msg.sizes.push(tx.size);
                msg.types.push(tx.transaction.tx_type().into());
            }
        }
    }

    /// Create a builder for the negotiated version of the peer's session
    fn new(version: EthVersion) -> Self {
        match version {
            EthVersion::Eth66 | EthVersion::Eth67 => Self::Eth66(Default::default()),
            EthVersion::Eth68 => Self::Eth68(Default::default()),
        }
    }

    fn build(self) -> NewPooledTransactionHashes {
        match self {
            Self::Eth66(msg) => msg.into(),
            Self::Eth68(msg) => msg.into(),
        }
    }
}

/// How we received the transactions.
enum TransactionSource {
    /// Transactions were broadcast to us via [`Transactions`] message.
    Broadcast,
    /// Transactions were sent as the response of [`fetcher::GetPooledTxRequest`] issued by us.
    Response,
}

// === impl TransactionSource ===

impl TransactionSource {
    /// Whether the transaction were sent as broadcast.
    const fn is_broadcast(&self) -> bool {
        matches!(self, Self::Broadcast)
    }
}

/// Tracks a single peer in the context of [`TransactionsManager`].
#[derive(Debug)]
pub struct PeerMetadata {
    /// Optimistically keeps track of transactions that we know the peer has seen. Optimistic, in
    /// the sense that transactions are preemptively marked as seen by peer when they are sent to
    /// the peer.
    seen_transactions: LruCache<TxHash>,
    /// A communication channel directly to the peer's session task.
    request_tx: PeerRequestSender,
    /// negotiated version of the session.
    version: EthVersion,
    /// The peer's client version.
    client_version: Arc<str>,
}

impl PeerMetadata {
    /// Returns a new instance of [`PeerMetadata`].
    fn new(request_tx: PeerRequestSender, version: EthVersion, client_version: Arc<str>) -> Self {
        Self {
            seen_transactions: LruCache::new(DEFAULT_CAPACITY_CACHE_SEEN_BY_PEER),
            request_tx,
            version,
            client_version,
        }
    }
}

/// Commands to send to the [`TransactionsManager`]
#[derive(Debug)]
enum TransactionsCommand {
    /// Propagate a transaction hash to the network.
    PropagateHash(B256),
    /// Propagate transaction hashes to a specific peer.
    PropagateHashesTo(Vec<B256>, PeerId),
    /// Request the list of active peer IDs from the [`TransactionsManager`].
    GetActivePeers(oneshot::Sender<HashSet<PeerId>>),
    /// Propagate a collection of full transactions to a specific peer.
    PropagateTransactionsTo(Vec<TxHash>, PeerId),
    /// Request transaction hashes known by specific peers from the [`TransactionsManager`].
    GetTransactionHashes {
        peers: Vec<PeerId>,
        tx: oneshot::Sender<HashMap<PeerId, HashSet<TxHash>>>,
    },
    /// Requests a clone of the sender sender channel to the peer.
    GetPeerSender {
        peer_id: PeerId,
        peer_request_sender: oneshot::Sender<Option<PeerRequestSender>>,
    },
}

/// All events related to transactions emitted by the network.
#[derive(Debug)]
pub enum NetworkTransactionEvent {
    /// Represents the event of receiving a list of transactions from a peer.
    ///
    /// This indicates transactions that were broadcasted to us from the peer.
    IncomingTransactions {
        /// The ID of the peer from which the transactions were received.
        peer_id: PeerId,
        /// The received transactions.
        msg: Transactions,
    },
    /// Represents the event of receiving a list of transaction hashes from a peer.
    IncomingPooledTransactionHashes {
        /// The ID of the peer from which the transaction hashes were received.
        peer_id: PeerId,
        /// The received new pooled transaction hashes.
        msg: NewPooledTransactionHashes,
    },
    /// Represents the event of receiving a `GetPooledTransactions` request from a peer.
    GetPooledTransactions {
        /// The ID of the peer from which the request was received.
        peer_id: PeerId,
        /// The received `GetPooledTransactions` request.
        request: GetPooledTransactions,
        /// The sender for responding to the request with a result of `PooledTransactions`.
        response: oneshot::Sender<RequestResult<PooledTransactions>>,
    },
    /// Represents the event of receiving a `GetTransactionsHandle` request.
    GetTransactionsHandle(oneshot::Sender<Option<TransactionsHandle>>),
}

/// Tracks stats about the [`TransactionsManager`].
#[derive(Debug)]
pub struct PendingPoolImportsInfo {
    /// Number of transactions about to be inserted into the pool.
    pending_pool_imports: Arc<AtomicUsize>,
    /// Max number of transactions allowed to be imported concurrently.
    max_pending_pool_imports: usize,
}

impl PendingPoolImportsInfo {
    /// Returns a new [`PendingPoolImportsInfo`].
    pub fn new(max_pending_pool_imports: usize) -> Self {
        Self { pending_pool_imports: Arc::new(AtomicUsize::default()), max_pending_pool_imports }
    }

    /// Returns `true` if the number of pool imports is under a given tolerated max.
    pub fn has_capacity(&self, max_pending_pool_imports: usize) -> bool {
        self.pending_pool_imports.load(Ordering::Relaxed) < max_pending_pool_imports
    }
}

impl Default for PendingPoolImportsInfo {
    fn default() -> Self {
        Self::new(DEFAULT_MAX_COUNT_PENDING_POOL_IMPORTS)
    }
}

#[derive(Debug, Default)]
struct TxManagerPollDurations {
    acc_network_events: Duration,
    acc_pending_imports: Duration,
    acc_tx_events: Duration,
    acc_imported_txns: Duration,
    acc_fetch_events: Duration,
    acc_pending_fetch: Duration,
    acc_cmds: Duration,
}

#[cfg(test)]
mod tests {
    use super::*;
    use crate::{test_utils::Testnet, NetworkConfigBuilder, NetworkManager};
    use alloy_rlp::Decodable;
    use constants::tx_fetcher::DEFAULT_MAX_COUNT_FALLBACK_PEERS;
    use futures::FutureExt;
    use reth_network_api::NetworkInfo;
    use reth_network_p2p::{
        error::{RequestError, RequestResult},
        sync::{NetworkSyncUpdater, SyncState},
    };
    use reth_primitives::hex;
    use reth_provider::test_utils::NoopProvider;
    use reth_transaction_pool::test_utils::{testing_pool, MockTransaction};
    use secp256k1::SecretKey;
    use std::{fmt, future::poll_fn, hash};
    use tests::fetcher::TxFetchMetadata;
    use tracing::error;

    async fn new_tx_manager() -> TransactionsManager<impl TransactionPool> {
        let secret_key = SecretKey::new(&mut rand::thread_rng());
        let client = NoopProvider::default();

        let config = NetworkConfigBuilder::new(secret_key)
            // let OS choose port
            .listener_port(0)
            .disable_discovery()
            .build(client);

        let pool = testing_pool();

        let transactions_manager_config = config.transactions_manager_config.clone();
        let (_network_handle, _network, transactions, _) = NetworkManager::new(config)
            .await
            .unwrap()
            .into_builder()
            .transactions(pool.clone(), transactions_manager_config)
            .split_with_handle();

        transactions
    }

    pub(super) fn default_cache<T: hash::Hash + Eq + fmt::Debug>() -> LruCache<T> {
        LruCache::new(DEFAULT_MAX_COUNT_FALLBACK_PEERS as u32)
    }

    // Returns (peer, channel-to-send-get-pooled-tx-response-on).
    pub(super) fn new_mock_session(
        peer_id: PeerId,
        version: EthVersion,
    ) -> (PeerMetadata, mpsc::Receiver<PeerRequest>) {
        let (to_mock_session_tx, to_mock_session_rx) = mpsc::channel(1);

        (
            PeerMetadata::new(
                PeerRequestSender::new(peer_id, to_mock_session_tx),
                version,
                Arc::from(""),
            ),
            to_mock_session_rx,
        )
    }

    #[tokio::test(flavor = "multi_thread")]
    async fn test_ignored_tx_broadcasts_while_initially_syncing() {
        reth_tracing::init_test_tracing();
        let net = Testnet::create(3).await;

        let mut handles = net.handles();
        let handle0 = handles.next().unwrap();
        let handle1 = handles.next().unwrap();

        drop(handles);
        let handle = net.spawn();

        let listener0 = handle0.event_listener();
        handle0.add_peer(*handle1.peer_id(), handle1.local_addr());
        let secret_key = SecretKey::new(&mut rand::thread_rng());

        let client = NoopProvider::default();
        let pool = testing_pool();
        let config = NetworkConfigBuilder::new(secret_key)
            .disable_discovery()
            .listener_port(0)
            .build(client);
        let transactions_manager_config = config.transactions_manager_config.clone();
        let (network_handle, network, mut transactions, _) = NetworkManager::new(config)
            .await
            .unwrap()
            .into_builder()
            .transactions(pool.clone(), transactions_manager_config)
            .split_with_handle();

        tokio::task::spawn(network);

        // go to syncing (pipeline sync)
        network_handle.update_sync_state(SyncState::Syncing);
        assert!(NetworkInfo::is_syncing(&network_handle));
        assert!(NetworkInfo::is_initially_syncing(&network_handle));

        // wait for all initiator connections
        let mut established = listener0.take(2);
        while let Some(ev) = established.next().await {
            match ev {
                NetworkEvent::SessionEstablished {
                    peer_id,
                    remote_addr,
                    client_version,
                    capabilities,
                    messages,
                    status,
                    version,
                } => {
                    // to insert a new peer in transactions peerset
                    transactions.on_network_event(NetworkEvent::SessionEstablished {
                        peer_id,
                        remote_addr,
                        client_version,
                        capabilities,
                        messages,
                        status,
                        version,
                    })
                }
                NetworkEvent::PeerAdded(_peer_id) => continue,
                ev => {
                    error!("unexpected event {ev:?}")
                }
            }
        }
        // random tx: <https://etherscan.io/getRawTx?tx=0x9448608d36e721ef403c53b00546068a6474d6cbab6816c3926de449898e7bce>
        let input = hex!("02f871018302a90f808504890aef60826b6c94ddf4c5025d1a5742cf12f74eec246d4432c295e487e09c3bbcc12b2b80c080a0f21a4eacd0bf8fea9c5105c543be5a1d8c796516875710fafafdf16d16d8ee23a001280915021bb446d1973501a67f93d2b38894a514b976e7b46dc2fe54598d76");
        let signed_tx = TransactionSigned::decode(&mut &input[..]).unwrap();
        transactions.on_network_tx_event(NetworkTransactionEvent::IncomingTransactions {
            peer_id: *handle1.peer_id(),
            msg: Transactions(vec![signed_tx.clone()]),
        });
        poll_fn(|cx| {
            let _ = transactions.poll_unpin(cx);
            Poll::Ready(())
        })
        .await;
        assert!(pool.is_empty());
        handle.terminate().await;
    }

    #[tokio::test(flavor = "multi_thread")]
    async fn test_tx_broadcasts_through_two_syncs() {
        reth_tracing::init_test_tracing();
        let net = Testnet::create(3).await;

        let mut handles = net.handles();
        let handle0 = handles.next().unwrap();
        let handle1 = handles.next().unwrap();

        drop(handles);
        let handle = net.spawn();

        let listener0 = handle0.event_listener();
        handle0.add_peer(*handle1.peer_id(), handle1.local_addr());
        let secret_key = SecretKey::new(&mut rand::thread_rng());

        let client = NoopProvider::default();
        let pool = testing_pool();
        let config = NetworkConfigBuilder::new(secret_key)
            .disable_discovery()
            .listener_port(0)
            .build(client);
        let transactions_manager_config = config.transactions_manager_config.clone();
        let (network_handle, network, mut transactions, _) = NetworkManager::new(config)
            .await
            .unwrap()
            .into_builder()
            .transactions(pool.clone(), transactions_manager_config)
            .split_with_handle();

        tokio::task::spawn(network);

        // go to syncing (pipeline sync) to idle and then to syncing (live)
        network_handle.update_sync_state(SyncState::Syncing);
        assert!(NetworkInfo::is_syncing(&network_handle));
        network_handle.update_sync_state(SyncState::Idle);
        assert!(!NetworkInfo::is_syncing(&network_handle));
        network_handle.update_sync_state(SyncState::Syncing);
        assert!(NetworkInfo::is_syncing(&network_handle));

        // wait for all initiator connections
        let mut established = listener0.take(2);
        while let Some(ev) = established.next().await {
            match ev {
                NetworkEvent::SessionEstablished {
                    peer_id,
                    remote_addr,
                    client_version,
                    capabilities,
                    messages,
                    status,
                    version,
                } => {
                    // to insert a new peer in transactions peerset
                    transactions.on_network_event(NetworkEvent::SessionEstablished {
                        peer_id,
                        remote_addr,
                        client_version,
                        capabilities,
                        messages,
                        status,
                        version,
                    })
                }
                NetworkEvent::PeerAdded(_peer_id) => continue,
                ev => {
                    error!("unexpected event {ev:?}")
                }
            }
        }
        // random tx: <https://etherscan.io/getRawTx?tx=0x9448608d36e721ef403c53b00546068a6474d6cbab6816c3926de449898e7bce>
        let input = hex!("02f871018302a90f808504890aef60826b6c94ddf4c5025d1a5742cf12f74eec246d4432c295e487e09c3bbcc12b2b80c080a0f21a4eacd0bf8fea9c5105c543be5a1d8c796516875710fafafdf16d16d8ee23a001280915021bb446d1973501a67f93d2b38894a514b976e7b46dc2fe54598d76");
        let signed_tx = TransactionSigned::decode(&mut &input[..]).unwrap();
        transactions.on_network_tx_event(NetworkTransactionEvent::IncomingTransactions {
            peer_id: *handle1.peer_id(),
            msg: Transactions(vec![signed_tx.clone()]),
        });
        poll_fn(|cx| {
            let _ = transactions.poll_unpin(cx);
            Poll::Ready(())
        })
        .await;
        assert!(!NetworkInfo::is_initially_syncing(&network_handle));
        assert!(NetworkInfo::is_syncing(&network_handle));
        assert!(!pool.is_empty());
        handle.terminate().await;
    }

    #[tokio::test(flavor = "multi_thread")]
    async fn test_handle_incoming_transactions() {
        reth_tracing::init_test_tracing();
        let net = Testnet::create(3).await;

        let mut handles = net.handles();
        let handle0 = handles.next().unwrap();
        let handle1 = handles.next().unwrap();

        drop(handles);
        let handle = net.spawn();

        let listener0 = handle0.event_listener();

        handle0.add_peer(*handle1.peer_id(), handle1.local_addr());
        let secret_key = SecretKey::new(&mut rand::thread_rng());

        let client = NoopProvider::default();
        let pool = testing_pool();
        let config = NetworkConfigBuilder::new(secret_key)
            .disable_discovery()
            .listener_port(0)
            .build(client);
        let transactions_manager_config = config.transactions_manager_config.clone();
        let (network_handle, network, mut transactions, _) = NetworkManager::new(config)
            .await
            .unwrap()
            .into_builder()
            .transactions(pool.clone(), transactions_manager_config)
            .split_with_handle();
        tokio::task::spawn(network);

        network_handle.update_sync_state(SyncState::Idle);

        assert!(!NetworkInfo::is_syncing(&network_handle));

        // wait for all initiator connections
        let mut established = listener0.take(2);
        while let Some(ev) = established.next().await {
            match ev {
                NetworkEvent::SessionEstablished {
                    peer_id,
                    remote_addr,
                    client_version,
                    capabilities,
                    messages,
                    status,
                    version,
                } => {
                    // to insert a new peer in transactions peerset
                    transactions.on_network_event(NetworkEvent::SessionEstablished {
                        peer_id,
                        remote_addr,
                        client_version,
                        capabilities,
                        messages,
                        status,
                        version,
                    })
                }
                NetworkEvent::PeerAdded(_peer_id) => continue,
                ev => {
                    error!("unexpected event {ev:?}")
                }
            }
        }
        // random tx: <https://etherscan.io/getRawTx?tx=0x9448608d36e721ef403c53b00546068a6474d6cbab6816c3926de449898e7bce>
        let input = hex!("02f871018302a90f808504890aef60826b6c94ddf4c5025d1a5742cf12f74eec246d4432c295e487e09c3bbcc12b2b80c080a0f21a4eacd0bf8fea9c5105c543be5a1d8c796516875710fafafdf16d16d8ee23a001280915021bb446d1973501a67f93d2b38894a514b976e7b46dc2fe54598d76");
        let signed_tx = TransactionSigned::decode(&mut &input[..]).unwrap();
        transactions.on_network_tx_event(NetworkTransactionEvent::IncomingTransactions {
            peer_id: *handle1.peer_id(),
            msg: Transactions(vec![signed_tx.clone()]),
        });
        assert!(transactions
            .transactions_by_peers
            .get(&signed_tx.hash())
            .unwrap()
            .contains(handle1.peer_id()));

        // advance the transaction manager future
        poll_fn(|cx| {
            let _ = transactions.poll_unpin(cx);
            Poll::Ready(())
        })
        .await;

        assert!(!pool.is_empty());
        assert!(pool.get(&signed_tx.hash).is_some());
        handle.terminate().await;
    }

    #[tokio::test(flavor = "multi_thread")]
    async fn test_on_get_pooled_transactions_network() {
        reth_tracing::init_test_tracing();
        let net = Testnet::create(2).await;

        let mut handles = net.handles();
        let handle0 = handles.next().unwrap();
        let handle1 = handles.next().unwrap();

        drop(handles);
        let handle = net.spawn();

        let listener0 = handle0.event_listener();

        handle0.add_peer(*handle1.peer_id(), handle1.local_addr());
        let secret_key = SecretKey::new(&mut rand::thread_rng());

        let client = NoopProvider::default();
        let pool = testing_pool();
        let config = NetworkConfigBuilder::new(secret_key)
            .disable_discovery()
            .listener_port(0)
            .build(client);
        let transactions_manager_config = config.transactions_manager_config.clone();
        let (network_handle, network, mut transactions, _) = NetworkManager::new(config)
            .await
            .unwrap()
            .into_builder()
            .transactions(pool.clone(), transactions_manager_config)
            .split_with_handle();
        tokio::task::spawn(network);

        network_handle.update_sync_state(SyncState::Idle);

        assert!(!NetworkInfo::is_syncing(&network_handle));

        // wait for all initiator connections
        let mut established = listener0.take(2);
        while let Some(ev) = established.next().await {
            match ev {
                NetworkEvent::SessionEstablished {
                    peer_id,
                    remote_addr,
                    client_version,
                    capabilities,
                    messages,
                    status,
                    version,
                } => transactions.on_network_event(NetworkEvent::SessionEstablished {
                    peer_id,
                    remote_addr,
                    client_version,
                    capabilities,
                    messages,
                    status,
                    version,
                }),
                NetworkEvent::PeerAdded(_peer_id) => continue,
                ev => {
                    error!("unexpected event {ev:?}")
                }
            }
        }
        handle.terminate().await;

        let tx = MockTransaction::eip1559();
        let _ = transactions
            .pool
            .add_transaction(reth_transaction_pool::TransactionOrigin::External, tx.clone())
            .await;

        let request = GetPooledTransactions(vec![tx.get_hash()]);

        let (send, receive) = oneshot::channel::<RequestResult<PooledTransactions>>();

        transactions.on_network_tx_event(NetworkTransactionEvent::GetPooledTransactions {
            peer_id: *handle1.peer_id(),
            request,
            response: send,
        });

        match receive.await.unwrap() {
            Ok(PooledTransactions(transactions)) => {
                assert_eq!(transactions.len(), 1);
            }
            Err(e) => {
                panic!("error: {e:?}");
            }
        }
    }

    #[tokio::test]
    async fn test_max_retries_tx_request() {
        reth_tracing::init_test_tracing();

        let mut tx_manager = new_tx_manager().await;
        let tx_fetcher = &mut tx_manager.transaction_fetcher;

        let peer_id_1 = PeerId::new([1; 64]);
        let peer_id_2 = PeerId::new([2; 64]);
        let eth_version = EthVersion::Eth66;
        let seen_hashes = [B256::from_slice(&[1; 32]), B256::from_slice(&[2; 32])];

        let (mut peer_1, mut to_mock_session_rx) = new_mock_session(peer_id_1, eth_version);
        // mark hashes as seen by peer so it can fish them out from the cache for hashes pending
        // fetch
        peer_1.seen_transactions.insert(seen_hashes[0]);
        peer_1.seen_transactions.insert(seen_hashes[1]);
        tx_manager.peers.insert(peer_id_1, peer_1);

        // hashes are seen and currently not inflight, with one fallback peer, and are buffered
        // for first retry in reverse order to make index 0 lru
        let retries = 1;
        let mut backups = default_cache();
        backups.insert(peer_id_1);

        let mut backups1 = default_cache();
        backups1.insert(peer_id_1);
        tx_fetcher
            .hashes_fetch_inflight_and_pending_fetch
            .insert(seen_hashes[1], TxFetchMetadata::new(retries, backups, None));
        tx_fetcher
            .hashes_fetch_inflight_and_pending_fetch
            .insert(seen_hashes[0], TxFetchMetadata::new(retries, backups1, None));
        tx_fetcher.hashes_pending_fetch.insert(seen_hashes[1]);
        tx_fetcher.hashes_pending_fetch.insert(seen_hashes[0]);

        // peer_1 is idle
        assert!(tx_fetcher.is_idle(&peer_id_1));
        assert_eq!(tx_fetcher.active_peers.len(), 0);

        // sends request for buffered hashes to peer_1
        tx_fetcher.on_fetch_pending_hashes(&tx_manager.peers, |_| true);

        let tx_fetcher = &mut tx_manager.transaction_fetcher;

        assert!(tx_fetcher.hashes_pending_fetch.is_empty());
        // as long as request is in inflight peer_1 is not idle
        assert!(!tx_fetcher.is_idle(&peer_id_1));
        assert_eq!(tx_fetcher.active_peers.len(), 1);

        // mock session of peer_1 receives request
        let req = to_mock_session_rx
            .recv()
            .await
            .expect("peer_1 session should receive request with buffered hashes");
        let PeerRequest::GetPooledTransactions { request, response } = req else { unreachable!() };
        let GetPooledTransactions(hashes) = request;

        let hashes = hashes.into_iter().collect::<HashSet<_>>();

        assert_eq!(hashes, seen_hashes.into_iter().collect::<HashSet<_>>());

        // fail request to peer_1
        response
            .send(Err(RequestError::BadResponse))
            .expect("should send peer_1 response to tx manager");
        let Some(FetchEvent::FetchError { peer_id, .. }) = tx_fetcher.next().await else {
            unreachable!()
        };

        // request has resolved, peer_1 is idle again
        assert!(tx_fetcher.is_idle(&peer_id));
        assert_eq!(tx_fetcher.active_peers.len(), 0);
        // failing peer_1's request buffers requested hashes for retry
        assert_eq!(tx_fetcher.hashes_pending_fetch.len(), 2);

        let (peer_2, mut to_mock_session_rx) = new_mock_session(peer_id_2, eth_version);
        tx_manager.peers.insert(peer_id_2, peer_2);

        // peer_2 announces same hashes as peer_1
        let msg =
            NewPooledTransactionHashes::Eth66(NewPooledTransactionHashes66(seen_hashes.to_vec()));
        tx_manager.on_new_pooled_transaction_hashes(peer_id_2, msg);

        let tx_fetcher = &mut tx_manager.transaction_fetcher;

        // peer_2 should be in active_peers.
        assert_eq!(tx_fetcher.active_peers.len(), 1);

        // since hashes are already seen, no changes to length of unknown hashes
        assert_eq!(tx_fetcher.hashes_fetch_inflight_and_pending_fetch.len(), 2);
        // but hashes are taken out of buffer and packed into request to peer_2
        assert!(tx_fetcher.hashes_pending_fetch.is_empty());

        // mock session of peer_2 receives request
        let req = to_mock_session_rx
            .recv()
            .await
            .expect("peer_2 session should receive request with buffered hashes");
        let PeerRequest::GetPooledTransactions { response, .. } = req else { unreachable!() };

        // report failed request to tx manager
        response
            .send(Err(RequestError::BadResponse))
            .expect("should send peer_2 response to tx manager");
        let Some(FetchEvent::FetchError { .. }) = tx_fetcher.next().await else { unreachable!() };

        // `MAX_REQUEST_RETRIES_PER_TX_HASH`, 2, for hashes reached so this time won't be buffered
        // for retry
        assert!(tx_fetcher.hashes_pending_fetch.is_empty());
        assert_eq!(tx_fetcher.active_peers.len(), 0);
    }
}<|MERGE_RESOLUTION|>--- conflicted
+++ resolved
@@ -453,28 +453,10 @@
             }
             let mut new_pooled_hashes = hashes.build();
 
-<<<<<<< HEAD
             if new_pooled_hashes.is_empty() {
                 trace!(target: "net::tx", ?peer_id, "Nothing to propagate to peer; has seen all transactions");
                 continue
             }
-=======
-            if !new_pooled_hashes.is_empty() {
-                // determine whether to send full tx objects or hashes. If there are no full
-                // transactions, try to send hashes.
-                if peer_idx > max_num_full || full_transactions.is_empty() {
-                    // enforce tx soft limit per message for the (unlikely) event the number of
-                    // hashes exceeds it
-                    new_pooled_hashes.truncate(
-                        SOFT_LIMIT_COUNT_HASHES_IN_NEW_POOLED_TRANSACTIONS_BROADCAST_MESSAGE,
-                    );
-
-                    for hash in new_pooled_hashes.iter_hashes().copied() {
-                        propagated.0.entry(hash).or_default().push(PropagateKind::Hash(*peer_id));
-                        // mark transaction as seen by peer
-                        peer.seen_transactions.insert(hash);
-                    }
->>>>>>> 66ddc5d8
 
             // determine whether to send full tx objects or hashes. If there are no full
             // transactions, try to send hashes.
@@ -486,21 +468,11 @@
 
                 for hash in new_pooled_hashes.iter_hashes().copied() {
                     propagated.0.entry(hash).or_default().push(PropagateKind::Hash(*peer_id));
+                    // mark transaction as seen by peer
+                    peer.seen_transactions.insert(hash);
                 }
 
-<<<<<<< HEAD
                 trace!(target: "net::tx", ?peer_id, num_txs=?new_pooled_hashes.len(), "Propagating tx hashes to peer");
-=======
-                    for tx in &new_full_transactions {
-                        propagated
-                            .0
-                            .entry(tx.hash())
-                            .or_default()
-                            .push(PropagateKind::Full(*peer_id));
-                        // mark transaction as seen by peer
-                        peer.seen_transactions.insert(tx.hash());
-                    }
->>>>>>> 66ddc5d8
 
                 // send hashes of transactions
                 self.network.send_transactions_hashes(*peer_id, new_pooled_hashes);
@@ -509,6 +481,8 @@
 
                 for tx in &new_full_transactions {
                     propagated.0.entry(tx.hash()).or_default().push(PropagateKind::Full(*peer_id));
+                    // mark transaction as seen by peer
+                    peer.seen_transactions.insert(tx.hash());
                 }
 
                 trace!(target: "net::tx", ?peer_id, num_txs=?new_full_transactions.len(), "Propagating full transactions to peer");
