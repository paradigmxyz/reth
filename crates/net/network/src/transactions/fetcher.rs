--- conflicted
+++ resolved
@@ -1003,11 +1003,7 @@
     /// Soft limit for the byte size of the expected
     /// [`PooledTransactions`] response on packing a
     /// [`GetPooledTransactions`] request with hashes.
-<<<<<<< HEAD
-    soft_limit_byte_size_pooled_transactions_response_on_pack_request: usize,
-=======
     pub(super) soft_limit_byte_size_pooled_transactions_response_on_pack_request: usize,
->>>>>>> a4c03490
     /// Soft limit for the byte size of a [`PooledTransactions`]
     /// response on assembling a [`GetPooledTransactions`]
     /// request. Spec'd at 2 MiB.
@@ -1032,11 +1028,7 @@
     fn default() -> Self {
         Self::new(
             DEFAULT_MAX_COUNT_INFLIGHT_REQUESTS_ON_FETCH_PENDING_HASHES,
-<<<<<<< HEAD
-            DEFAULT_SOFT_LIMIT_BYTE_SIZE_POOLED_TRANSACTIONS_RESPONSE_ON_PACK_GET_POOLED_TRANSACTIONS_REQUEST,
-=======
             DEFAULT_SOFT_LIMIT_BYTE_SIZE_POOLED_TRANSACTIONS_RESP_ON_PACK_GET_POOLED_TRANSACTIONS_REQ,
->>>>>>> a4c03490
             SOFT_LIMIT_BYTE_SIZE_POOLED_TRANSACTIONS_RESPONSE
         )
     }
