--- conflicted
+++ resolved
@@ -134,20 +134,12 @@
     fn fill_request_from_buffer_for_peer(&mut self, hashes: &mut Vec<TxHash>, peer_id: PeerId);
 }
 
-<<<<<<< HEAD
 impl<H> AnnouncementDataStore<H>
 where
     Self: IdentifyEthVersion,
 {
     pub fn is_buffered(&self, hash: &TxHash) -> bool {
         self.buffered_hashes.contains(hash)
-=======
-    pub(super) fn buffer_hashes_for_retry(&mut self, mut hashes: Vec<TxHash>) {
-        // It could be that the txns have been received over broadcast in the time being.
-        hashes.retain(|hash| self.unknown_hashes.get(hash).is_some());
-
-        self.buffer_hashes(hashes, None)
->>>>>>> 3b44dbfa
     }
 
     /// Buffers hashes. Note: Only peers that haven't yet tried to request the hashes should be
@@ -699,8 +691,12 @@
         T: IdentifyEthVersion,
     {
         if T::version().is_eth68() {
+            // It could be that the txns have been received over broadcast in the time being.
+            hashes.retain(|hash| self.store_eth68.unknown_hashes.get(hash).is_some());
             self.store_eth68.buffer_hashes(hashes, None)
         } else if T::version().is_eth66() {
+             // It could be that the txns have been received over broadcast in the time being.
+            hashes.retain(|hash| self.store_eth66.unknown_hashes.get(hash).is_some());
             self.store_eth66.buffer_hashes(hashes, None)
         }
     }
