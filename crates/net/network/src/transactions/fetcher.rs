use crate::{
    cache::{LruCache, LruMap},
    message::PeerRequest,
};
use derive_more::Constructor;
use futures::{stream::FuturesUnordered, Future, FutureExt, Stream, StreamExt};
use pin_project::pin_project;
use reth_eth_wire::{
    GetPooledTransactions, HandleAnnouncement, RequestTxHashes, ValidAnnouncementData,
};
use reth_interfaces::p2p::error::{RequestError, RequestResult};
use reth_primitives::{PeerId, PooledTransactionsElement, TxHash};
use schnellru::{ByLength, Unlimited};
use std::{
    collections::HashMap,
    num::NonZeroUsize,
    pin::Pin,
    task::{Context, Poll},
};
use tokio::sync::{mpsc::error::TrySendError, oneshot, oneshot::error::RecvError};
use tracing::{debug, trace};

use super::{
<<<<<<< HEAD
    config::TransactionFetcherConfig,
    constants::{tx_fetcher::*, SOFT_LIMIT_COUNT_HASHES_IN_GET_POOLED_TRANSACTIONS_REQUEST},
    AnnouncementFilter, Peer, PooledTransactions,
    SOFT_LIMIT_BYTE_SIZE_POOLED_TRANSACTIONS_RESPONSE,
=======
    constants::{tx_fetcher::*, SOFT_LIMIT_COUNT_HASHES_IN_GET_POOLED_TRANSACTIONS_REQUEST},
    AnnouncementFilter, Peer, PooledTransactions,
>>>>>>> 11dbd086
};

/// The type responsible for fetching missing transactions from peers.
///
/// This will keep track of unique transaction hashes that are currently being fetched and submits
/// new requests on announced hashes.
#[derive(Debug)]
#[pin_project]
<<<<<<< HEAD
pub(super) struct TransactionFetcher {
=======
pub(crate) struct TransactionFetcher {
>>>>>>> 11dbd086
    /// All peers with to which a [`GetPooledTransactions`] request is inflight.
    pub(super) active_peers: LruMap<PeerId, u8, ByLength>,
    /// All currently active [`GetPooledTransactions`] requests.
    ///
    /// The set of hashes encompassed by these requests are a subset of all hashes in the fetcher.
    /// It's disjoint from the set of hashes which are awaiting an idle fallback peer in order to
    /// be fetched.
    #[pin]
    pub(super) inflight_requests: FuturesUnordered<GetPooledTxRequestFut>,
    /// Hashes that are awaiting an idle fallback peer so they can be fetched.
    ///
    /// This is a subset of all hashes in the fetcher, and is disjoint from the set of hashes for
    /// which a [`GetPooledTransactions`] request is inflight.
    pub(super) hashes_pending_fetch: LruCache<TxHash>,
    /// Tracks all hashes in the transaction fetcher.
    pub(super) hashes_fetch_inflight_and_pending_fetch: LruMap<TxHash, TxFetchMetadata, Unlimited>,
    /// Filter for valid eth68 announcements.
    pub(super) filter_valid_hashes: AnnouncementFilter,
    /// Info on capacity of the transaction fetcher.
    pub(super) info: TransactionFetcherInfo,
}

// === impl TransactionFetcher ===

impl TransactionFetcher {
    /// Sets up transaction fetcher with config
    pub fn with_transaction_fetcher_config(&mut self, config: &TransactionFetcherConfig) {
        self.info.soft_limit_byte_size_pooled_transactions_response =
            config.soft_limit_byte_size_pooled_transactions_response;
        self.info.soft_limit_byte_size_pooled_transactions_response_on_pack_request =
            config.soft_limit_byte_size_pooled_transactions_response_on_pack_request;
    }

    /// Removes the specified hashes from inflight tracking.
    #[inline]
    fn remove_from_unknown_hashes<I>(&mut self, hashes: I)
    where
        I: IntoIterator<Item = TxHash>,
    {
        for hash in hashes {
            self.hashes_fetch_inflight_and_pending_fetch.remove(&hash);
            self.hashes_pending_fetch.remove(&hash);
        }
    }

    /// Updates peer's activity status upon a resolved [`GetPooledTxRequest`].
    fn decrement_inflight_request_count_for(&mut self, peer_id: &PeerId) {
        let remove = || -> bool {
            if let Some(inflight_count) = self.active_peers.get(peer_id) {
                if *inflight_count <= DEFAULT_MAX_COUNT_CONCURRENT_REQUESTS_PER_PEER {
<<<<<<< HEAD
                    return true;
=======
                    return true
>>>>>>> 11dbd086
                }
                *inflight_count -= 1;
            }
            false
        }();

        if remove {
            self.active_peers.remove(peer_id);
        }
    }

    /// Returns `true` if peer is idle with respect to `self.inflight_requests`.
    pub(super) fn is_idle(&self, peer_id: &PeerId) -> bool {
        let Some(inflight_count) = self.active_peers.peek(peer_id) else { return true };
        if *inflight_count < DEFAULT_MAX_COUNT_CONCURRENT_REQUESTS_PER_PEER {
<<<<<<< HEAD
            return true;
=======
            return true
>>>>>>> 11dbd086
        }
        false
    }

    /// Returns any idle peer for the given hash.
    pub(super) fn get_idle_peer_for(
        &self,
        hash: TxHash,
        is_session_active: impl Fn(&PeerId) -> bool,
    ) -> Option<&PeerId> {
        let TxFetchMetadata { fallback_peers, .. } =
            self.hashes_fetch_inflight_and_pending_fetch.peek(&hash)?;

        for peer_id in fallback_peers.iter() {
            if self.is_idle(peer_id) && is_session_active(peer_id) {
<<<<<<< HEAD
                return Some(peer_id);
=======
                return Some(peer_id)
>>>>>>> 11dbd086
            }
        }

        None
    }

    /// Returns any idle peer for any hash pending fetch. If one is found, the corresponding
    /// hash is written to the request buffer that is passed as parameter.
    ///
    /// Loops through the hashes pending fetch in lru order until one is found with an idle
    /// fallback peer, or the budget passed as parameter is depleted, whatever happens first.
    pub(super) fn find_any_idle_fallback_peer_for_any_pending_hash(
        &mut self,
        hashes_to_request: &mut RequestTxHashes,
        is_session_active: impl Fn(&PeerId) -> bool,
        mut budget: Option<usize>, // search fallback peers for max `budget` lru pending hashes
    ) -> Option<PeerId> {
        let mut hashes_pending_fetch_iter = self.hashes_pending_fetch.iter();

        let idle_peer = loop {
            let &hash = hashes_pending_fetch_iter.next()?;

            let idle_peer = self.get_idle_peer_for(hash, &is_session_active);

            if idle_peer.is_some() {
                hashes_to_request.push(hash);
<<<<<<< HEAD
                break idle_peer.copied();
=======
                break idle_peer.copied()
>>>>>>> 11dbd086
            }

            if let Some(ref mut bud) = budget {
                *bud = bud.saturating_sub(1);
                if *bud == 0 {
<<<<<<< HEAD
                    return None;
=======
                    return None
>>>>>>> 11dbd086
                }
            }
        };
        let hash = hashes_to_request.first()?;

        // pop hash that is loaded in request buffer from cache of hashes pending fetch
        drop(hashes_pending_fetch_iter);
        _ = self.hashes_pending_fetch.remove(hash);

        idle_peer
    }

    /// Packages hashes for a [`GetPooledTxRequest`] up to limit. Returns left over hashes. Takes
    /// a [`RequestTxHashes`] buffer as parameter for filling with hashes to request.
    ///
    /// Returns left over hashes.
    pub(super) fn pack_request(
        &mut self,
        hashes_to_request: &mut RequestTxHashes,
        hashes_from_announcement: ValidAnnouncementData,
    ) -> RequestTxHashes {
        if hashes_from_announcement.msg_version().is_eth68() {
<<<<<<< HEAD
            return self.pack_request_eth68(hashes_to_request, hashes_from_announcement);
=======
            return self.pack_request_eth68(hashes_to_request, hashes_from_announcement)
>>>>>>> 11dbd086
        }
        self.pack_request_eth66(hashes_to_request, hashes_from_announcement)
    }

    /// Packages hashes for a [`GetPooledTxRequest`] from an
    /// [`Eth68`](reth_eth_wire::EthVersion::Eth68) announcement up to limit as defined by protocol
    /// version 68. Takes a [`RequestTxHashes`] buffer as parameter for filling with hashes to
    /// request.
    ///
    /// Returns left over hashes.
    ///
    /// Loops through hashes passed as parameter and checks if a hash fits in the expected
    /// response. If no, it's added to surplus hashes. If yes, it's added to hashes to the request
    /// and expected response size is accumulated.
    pub(super) fn pack_request_eth68(
        &mut self,
        hashes_to_request: &mut RequestTxHashes,
        hashes_from_announcement: ValidAnnouncementData,
    ) -> RequestTxHashes {
        let mut acc_size_response = 0;
        let hashes_from_announcement_len = hashes_from_announcement.len();

        let mut hashes_from_announcement_iter = hashes_from_announcement.into_iter();

        if let Some((hash, Some((_ty, size)))) = hashes_from_announcement_iter.next() {
            hashes_to_request.push(hash);

            // tx is really big, pack request with single tx
<<<<<<< HEAD
            if size >= self.info.soft_limit_byte_size_pooled_transactions_response_on_pack_request {
                return hashes_from_announcement_iter.collect::<RequestTxHashes>();
=======
            if size >= DEFAULT_SOFT_LIMIT_BYTE_SIZE_POOLED_TRANSACTIONS_RESPONSE_ON_PACK_GET_POOLED_TRANSACTIONS_REQUEST {
                return hashes_from_announcement_iter.collect::<RequestTxHashes>()
>>>>>>> 11dbd086
            } else {
                acc_size_response = size;
            }
        }

        let mut surplus_hashes = RequestTxHashes::with_capacity(hashes_from_announcement_len - 1);

        'fold_size: loop {
            let Some((hash, metadata)) = hashes_from_announcement_iter.next() else { break };

            let Some((_ty, size)) = metadata else {
                unreachable!("this method is called upon reception of an eth68 announcement")
            };

            let next_acc_size = acc_size_response + size;

<<<<<<< HEAD
            if next_acc_size
                <= self.info.soft_limit_byte_size_pooled_transactions_response_on_pack_request
            {
=======
            if next_acc_size <= DEFAULT_SOFT_LIMIT_BYTE_SIZE_POOLED_TRANSACTIONS_RESPONSE_ON_PACK_GET_POOLED_TRANSACTIONS_REQUEST {
>>>>>>> 11dbd086
                // only update accumulated size of tx response if tx will fit in without exceeding
                // soft limit
                acc_size_response = next_acc_size;
                hashes_to_request.push(hash)
            } else {
                surplus_hashes.push(hash)
            }

            let free_space =
<<<<<<< HEAD
                self.info.soft_limit_byte_size_pooled_transactions_response_on_pack_request
                    - acc_size_response;

            if free_space < MEDIAN_BYTE_SIZE_SMALL_LEGACY_TX_ENCODED {
                break 'fold_size;
=======
                DEFAULT_SOFT_LIMIT_BYTE_SIZE_POOLED_TRANSACTIONS_RESPONSE_ON_PACK_GET_POOLED_TRANSACTIONS_REQUEST - acc_size_response;

            if free_space < MEDIAN_BYTE_SIZE_SMALL_LEGACY_TX_ENCODED {
                break 'fold_size
>>>>>>> 11dbd086
            }
        }

        surplus_hashes.extend(hashes_from_announcement_iter.map(|(hash, _metadata)| hash));
        surplus_hashes.shrink_to_fit();

        surplus_hashes
    }

    /// Packages hashes for a [`GetPooledTxRequest`] from an
    /// [`Eth66`](reth_eth_wire::EthVersion::Eth66) announcement up to limit as defined by
    /// protocol version 66. Takes a [`RequestTxHashes`] buffer as parameter for filling with
    /// hashes to request.
    ///
    /// Returns left over hashes.
    pub(super) fn pack_request_eth66(
        &mut self,
        hashes_to_request: &mut RequestTxHashes,
        hashes_from_announcement: ValidAnnouncementData,
    ) -> RequestTxHashes {
        let (mut request_hashes, _version) = hashes_from_announcement.into_request_hashes();
        if request_hashes.len() <= SOFT_LIMIT_COUNT_HASHES_IN_GET_POOLED_TRANSACTIONS_REQUEST {
            *hashes_to_request = request_hashes;

            RequestTxHashes::default()
        } else {
            let surplus_hashes = request_hashes
                .split_off(SOFT_LIMIT_COUNT_HASHES_IN_GET_POOLED_TRANSACTIONS_REQUEST - 1);

            *hashes_to_request = request_hashes;

            RequestTxHashes::new(surplus_hashes)
        }
    }

    /// Tries to buffer hashes for retry.
    pub(super) fn buffer_hashes_for_retry(
        &mut self,
        mut hashes: RequestTxHashes,
        peer_failed_to_serve: &PeerId,
    ) {
        // It could be that the txns have been received over broadcast in the time being. Remove
        // the peer as fallback peer so it isn't request again for these hashes.
        hashes.retain(|hash| {
            if let Some(entry) = self.hashes_fetch_inflight_and_pending_fetch.get(hash) {
                entry.fallback_peers_mut().remove(peer_failed_to_serve);
<<<<<<< HEAD
                return true;
=======
                return true
>>>>>>> 11dbd086
            }
            // tx has been seen over broadcast in the time it took for the request to resolve
            false
        });

        self.buffer_hashes(hashes, None)
    }

    /// Buffers hashes. Note: Only peers that haven't yet tried to request the hashes should be
    /// passed as `fallback_peer` parameter! For re-buffering hashes on failed request, use
    /// [`TransactionFetcher::buffer_hashes_for_retry`]. Hashes that have been re-requested
    /// [`DEFAULT_MAX_RETRIES`], are dropped.
    pub(super) fn buffer_hashes(&mut self, hashes: RequestTxHashes, fallback_peer: Option<PeerId>) {
        let mut max_retried_and_evicted_hashes = vec![];

        for hash in hashes.into_iter() {
            debug_assert!(
                self.hashes_fetch_inflight_and_pending_fetch.peek(&hash).is_some(),
                "`%hash` in `@buffered_hashes` that's not in `@unknown_hashes`, `@buffered_hashes` should be a subset of keys in `@unknown_hashes`, broken invariant `@buffered_hashes` and `@unknown_hashes`,
`%hash`: {hash},
`@self`: {self:?}",
            );

            let Some(TxFetchMetadata { retries, fallback_peers, .. }) =
                self.hashes_fetch_inflight_and_pending_fetch.get(&hash)
            else {
<<<<<<< HEAD
                return;
=======
                return
>>>>>>> 11dbd086
            };

            if let Some(peer_id) = fallback_peer {
                // peer has not yet requested hash
                fallback_peers.insert(peer_id);
            } else {
                if *retries >= DEFAULT_MAX_RETRIES {
                    debug!(target: "net::tx",
                        hash=%hash,
                        retries=retries,
                        "retry limit for `GetPooledTransactions` requests reached for hash, dropping hash"
                    );

                    max_retried_and_evicted_hashes.push(hash);
                    continue;
                }
                *retries += 1;
            }
            if let (_, Some(evicted_hash)) = self.hashes_pending_fetch.insert_and_get_evicted(hash)
            {
                max_retried_and_evicted_hashes.push(evicted_hash);
            }
        }

        self.remove_from_unknown_hashes(max_retried_and_evicted_hashes);
    }

    /// Tries to request hashes pending fetch.
    ///
    /// Finds the first buffered hash with a fallback peer that is idle, if any. Fills the rest of
    /// the request by checking the transactions seen by the peer against the buffer.
    pub(super) fn on_fetch_pending_hashes(
        &mut self,
        peers: &HashMap<PeerId, Peer>,
        has_capacity_wrt_pending_pool_imports: impl Fn(usize) -> bool,
        metrics_increment_egress_peer_channel_full: impl FnOnce(),
    ) {
        let mut hashes_to_request = RequestTxHashes::with_capacity(32);
        let is_session_active = |peer_id: &PeerId| peers.contains_key(peer_id);

        // budget to look for an idle peer before giving up
        let budget_find_idle_fallback_peer = self
            .search_breadth_budget_find_idle_fallback_peer(&has_capacity_wrt_pending_pool_imports);

        let Some(peer_id) = self.find_any_idle_fallback_peer_for_any_pending_hash(
            &mut hashes_to_request,
            is_session_active,
            budget_find_idle_fallback_peer,
        ) else {
            // no peers are idle or budget is depleted
<<<<<<< HEAD
            return;
        };
=======
            return
        };
        // peer should always exist since `is_session_active` already checked
>>>>>>> 11dbd086
        let Some(peer) = peers.get(&peer_id) else { return };
        let conn_eth_version = peer.version;

        // fill the request with more hashes pending fetch that have been announced by the peer.
        // the search for more hashes is done with respect to the given budget, which determines
        // how many hashes to loop through before giving up. if no more hashes are found wrt to
        // the budget, the single hash that was taken out of the cache above is sent in a request.
        let budget_fill_request = self
            .search_breadth_budget_find_intersection_pending_hashes_and_hashes_seen_by_peer(
                &has_capacity_wrt_pending_pool_imports,
            );

        self.fill_request_from_hashes_pending_fetch(
            &mut hashes_to_request,
            peer.seen_transactions.maybe_pending_transaction_hashes(),
            budget_fill_request,
        );

        // free unused memory
        hashes_to_request.shrink_to_fit();

        trace!(target: "net::tx",
            peer_id=format!("{peer_id:#}"),
            hashes=?*hashes_to_request,
            conn_eth_version=%conn_eth_version,
            "requesting hashes that were stored pending fetch from peer"
        );

        // request the buffered missing transactions
        if let Some(failed_to_request_hashes) = self.request_transactions_from_peer(
            hashes_to_request,
            peer,
            metrics_increment_egress_peer_channel_full,
        ) {
            debug!(target: "net::tx",
                peer_id=format!("{peer_id:#}"),
                failed_to_request_hashes=?failed_to_request_hashes,
                conn_eth_version=%conn_eth_version,
                "failed sending request to peer's session, buffering hashes"
            );

            self.buffer_hashes(failed_to_request_hashes, Some(peer_id));
        }
    }

    /// Removes the provided transaction hashes from the inflight requests set.
    ///
    /// This is called when we receive full transactions that are currently scheduled for fetching.
    #[inline]
    pub(super) fn on_received_full_transactions_broadcast(
        &mut self,
        hashes: impl IntoIterator<Item = TxHash>,
    ) {
        self.remove_from_unknown_hashes(hashes)
    }

    /// Filters out hashes that have been seen before. For hashes that have already been seen, the
    /// peer is added as fallback peer.
    pub(super) fn filter_unseen_and_pending_hashes(
        &mut self,
        new_announced_hashes: &mut ValidAnnouncementData,
        peer_id: &PeerId,
        is_session_active: impl Fn(PeerId) -> bool,
        client_version: &str,
    ) {
        #[cfg(not(debug_assertions))]
        let mut previously_unseen_hashes_count = 0;
        #[cfg(debug_assertions)]
        let mut previously_unseen_hashes = Vec::with_capacity(new_announced_hashes.len() / 4);

        let msg_version = new_announced_hashes.msg_version();

        // filter out inflight hashes, and register the peer as fallback for all inflight hashes
        new_announced_hashes.retain(|hash, metadata| {
            // occupied entry
            if let Some(TxFetchMetadata{ref mut fallback_peers, tx_encoded_length: ref mut previously_seen_size, ..}) = self.hashes_fetch_inflight_and_pending_fetch.peek_mut(hash) {
                // update size metadata if available
                if let Some((_ty, size)) = metadata {
                    if let Some(prev_size) = previously_seen_size {
                        // check if this peer is announcing a different size than a previous peer
                        if size != prev_size {
                            debug!(target: "net::tx",
                                peer_id=format!("{peer_id:#}"),
                                hash=%hash,
                                size=size,
                                previously_seen_size=previously_seen_size,
                                client_version=%client_version,
                                "peer announced a different size for tx, this is especially worrying if one size is much bigger..."
                            );
                        }
                    }
                    // believe the most recent peer to announce tx
                    *previously_seen_size = Some(*size);
                }

                // hash has been seen but is not inflight
                if self.hashes_pending_fetch.remove(hash) {
                    return true
                }
                // hash has been seen and is in flight. store peer as fallback peer.
                //
                // remove any ended sessions, so that in case of a full cache, alive peers aren't 
                // removed in favour of lru dead peers
                let mut ended_sessions = vec!();
                for &peer_id in fallback_peers.iter() {
                    if is_session_active(peer_id) {
                        ended_sessions.push(peer_id);
                    }
                }
                for peer_id in ended_sessions {
                    fallback_peers.remove(&peer_id);
                }

                return false
            }

            // vacant entry

            #[cfg(not(debug_assertions))]
            {
                previously_unseen_hashes_count += 1;
            }
            #[cfg(debug_assertions)]
            previously_unseen_hashes.push(*hash);

            // todo: allow `MAX_ALTERNATIVE_PEERS_PER_TX` to be zero
            let limit = NonZeroUsize::new(DEFAULT_MAX_COUNT_FALLBACK_PEERS.into()).expect("MAX_ALTERNATIVE_PEERS_PER_TX should be non-zero");

            if self.hashes_fetch_inflight_and_pending_fetch.get_or_insert(*hash, ||
                TxFetchMetadata{retries: 0, fallback_peers: LruCache::new(limit), tx_encoded_length: None}
            ).is_none() {

                debug!(target: "net::tx",
                    peer_id=format!("{peer_id:#}"),
                    hash=%hash,
                    msg_version=%msg_version,
                    client_version=%client_version,
                    "failed to cache new announced hash from peer in schnellru::LruMap, dropping hash"
                );

                return false
            }
            true
        });

        #[cfg(not(debug_assertions))]
<<<<<<< HEAD
=======
        trace!(target: "net::tx",
            peer_id=format!("{peer_id:#}"),
            previously_unseen_hashes_count=previously_unseen_hashes_count,
            msg_version=%msg_version,
            client_version=%client_version,
            "received previously unseen hashes in announcement from peer"
        );

        #[cfg(debug_assertions)]
>>>>>>> 11dbd086
        trace!(target: "net::tx",
            peer_id=format!("{peer_id:#}"),
            previously_unseen_hashes_count=previously_unseen_hashes_count,
            msg_version=%msg_version,
            client_version=%client_version,
<<<<<<< HEAD
            "received previously unseen hashes in announcement from peer"
        );

        #[cfg(debug_assertions)]
        trace!(target: "net::tx",
            peer_id=format!("{peer_id:#}"),
            msg_version=%msg_version,
            client_version=%client_version,
=======
>>>>>>> 11dbd086
            previously_unseen_hashes_len=?previously_unseen_hashes.len(),
            previously_unseen_hashes=?previously_unseen_hashes,
            "received previously unseen hashes in announcement from peer"
        );
    }

    /// Requests the missing transactions from the previously unseen announced hashes of the peer.
    /// Returns the requested hashes if the request concurrency limit is reached or if the request
    /// fails to send over the channel to the peer's session task.
    ///
    /// This filters all announced hashes that are already in flight, and requests the missing,
    /// while marking the given peer as an alternative peer for the hashes that are already in
    /// flight.
    pub(super) fn request_transactions_from_peer(
        &mut self,
        new_announced_hashes: RequestTxHashes,
        peer: &Peer,
        metrics_increment_egress_peer_channel_full: impl FnOnce(),
    ) -> Option<RequestTxHashes> {
        let peer_id: PeerId = peer.request_tx.peer_id;
        let conn_eth_version = peer.version;

        if self.active_peers.len() >= self.info.max_inflight_requests {
            debug!(target: "net::tx",
                peer_id=format!("{peer_id:#}"),
                new_announced_hashes=?*new_announced_hashes,
                conn_eth_version=%conn_eth_version,
                max_inflight_transaction_requests=self.info.max_inflight_requests,
                "limit for concurrent `GetPooledTransactions` requests reached, dropping request for hashes to peer"
            );
            return Some(new_announced_hashes);
        }

        let Some(inflight_count) = self.active_peers.get_or_insert(peer_id, || 0) else {
            debug!(target: "net::tx",
                peer_id=format!("{peer_id:#}"),
                new_announced_hashes=?*new_announced_hashes,
                conn_eth_version=%conn_eth_version,
                "failed to cache active peer in schnellru::LruMap, dropping request to peer"
            );
            return Some(new_announced_hashes);
        };

        if *inflight_count >= DEFAULT_MAX_COUNT_CONCURRENT_REQUESTS_PER_PEER {
            debug!(target: "net::tx",
                peer_id=format!("{peer_id:#}"),
                new_announced_hashes=?*new_announced_hashes,
                conn_eth_version=%conn_eth_version,
                MAX_CONCURRENT_TX_REQUESTS_PER_PEER=DEFAULT_MAX_COUNT_CONCURRENT_REQUESTS_PER_PEER,
                "limit for concurrent `GetPooledTransactions` requests per peer reached"
            );
            return Some(new_announced_hashes);
        }

        *inflight_count += 1;

        debug_assert!(
            || -> bool {
                for hash in new_announced_hashes.iter() {
                    if self.hashes_pending_fetch.contains(hash) {
                        return false
                    }
                }
                true
            }(),
            "`%new_announced_hashes` should been taken out of buffer before packing in a request, breaks invariant `@buffered_hashes` and `@inflight_requests`,
`%new_announced_hashes`: {:?}, 
`@self`: {:?}",
            new_announced_hashes, self
        );

        let (response, rx) = oneshot::channel();
        let req: PeerRequest = PeerRequest::GetPooledTransactions {
            request: GetPooledTransactions(new_announced_hashes.clone()),
            response,
        };

        // try to send the request to the peer
        if let Err(err) = peer.request_tx.try_send(req) {
            // peer channel is full
            match err {
                TrySendError::Full(req) | TrySendError::Closed(req) => {
                    // need to do some cleanup so
                    let req = req.into_get_pooled_transactions().expect("is get pooled tx");

                    metrics_increment_egress_peer_channel_full();
<<<<<<< HEAD
                    return Some(RequestTxHashes::new(req.0));
=======
                    return Some(RequestTxHashes::new(req.0))
>>>>>>> 11dbd086
                }
            }
        } else {
            // stores a new request future for the request
            self.inflight_requests.push(GetPooledTxRequestFut::new(
                peer_id,
                new_announced_hashes,
                rx,
            ))
        }

        None
    }

    /// Tries to fill request with hashes pending fetch so that the expected [`PooledTransactions`]
    /// response is full enough. A mutable reference to a list of hashes to request is passed as
    /// parameter. A budget is passed as parameter, this ensures that the node stops searching
    /// for more hashes after the budget is depleted. Under bad network conditions, the cache of
    /// hashes pending fetch may become very full for a while. As the node recovers, the hashes
    /// pending fetch cache should get smaller. The budget should aim to be big enough to loop
    /// through all buffered hashes in good network conditions.
    ///
    /// The request hashes buffer is filled as if it's an eth68 request, i.e. smartly assemble
    /// the request based on expected response size. For any hash missing size metadata, it is
    /// guessed at [`AVERAGE_BYTE_SIZE_TX_ENCODED`].

    /// Loops through hashes pending fetch and does:
    ///
    /// 1. Check if a hash pending fetch is seen by peer.
    /// 2. Optimistically include the hash in the request.
    /// 3. Accumulate expected total response size.
    /// 4. Check if acc size and hashes count is at limit, if so stop looping.
    /// 5. Remove hashes to request from cache of hashes pending fetch.
    pub(super) fn fill_request_from_hashes_pending_fetch(
        &mut self,
        hashes_to_request: &mut RequestTxHashes,
        seen_hashes: &LruCache<TxHash>,
        mut budget_fill_request: Option<usize>, // check max `budget` lru pending hashes
    ) {
        let Some(hash) = hashes_to_request.first() else { return };

        let mut acc_size_response = self
            .hashes_fetch_inflight_and_pending_fetch
            .get(hash)
            .and_then(|entry| entry.tx_encoded_len())
            .unwrap_or(AVERAGE_BYTE_SIZE_TX_ENCODED);

        // if request full enough already, we're satisfied, send request for single tx
<<<<<<< HEAD
        if acc_size_response
            >= DEFAULT_SOFT_LIMIT_BYTE_SIZE_POOLED_TRANSACTIONS_RESPONSE_ON_FETCH_PENDING_HASHES
        {
            return;
=======
        if acc_size_response >=
            DEFAULT_SOFT_LIMIT_BYTE_SIZE_POOLED_TRANSACTIONS_RESPONSE_ON_FETCH_PENDING_HASHES
        {
            return
>>>>>>> 11dbd086
        }

        // try to fill request by checking if any other hashes pending fetch (in lru order) are
        // also seen by peer
        for hash in self.hashes_pending_fetch.iter() {
            // 1. Check if a hash pending fetch is seen by peer.
            if !seen_hashes.contains(hash) {
                continue;
            };

            // 2. Optimistically include the hash in the request.
            hashes_to_request.push(*hash);

            // 3. Accumulate expected total response size.
            let size = self
                .hashes_fetch_inflight_and_pending_fetch
                .get(hash)
                .and_then(|entry| entry.tx_encoded_len())
                .unwrap_or(AVERAGE_BYTE_SIZE_TX_ENCODED);

            acc_size_response += size;

            // 4. Check if acc size or hashes count is at limit, if so stop looping.
            // if expected response is full enough or the number of hashes in the request is
            // enough, we're satisfied
            if acc_size_response >=
                DEFAULT_SOFT_LIMIT_BYTE_SIZE_POOLED_TRANSACTIONS_RESPONSE_ON_FETCH_PENDING_HASHES ||
                hashes_to_request.len() >
                    DEFAULT_SOFT_LIMIT_COUNT_HASHES_IN_GET_POOLED_TRANSACTIONS_REQUEST_ON_FETCH_PENDING_HASHES
            {
                break
            }

            if let Some(ref mut bud) = budget_fill_request {
                *bud = bud.saturating_sub(1);
                if *bud == 0 {
<<<<<<< HEAD
                    return;
=======
                    return
>>>>>>> 11dbd086
                }
            }
        }

        // 5. Remove hashes to request from cache of hashes pending fetch.
        for hash in hashes_to_request.iter() {
            self.hashes_pending_fetch.remove(hash);
        }
    }

    /// Returns `true` if [`TransactionFetcher`] has capacity to request pending hashes. Returns  
    /// `false` if [`TransactionFetcher`] is operating close to full capacity.
    pub(super) fn has_capacity_for_fetching_pending_hashes(&self) -> bool {
        let info = &self.info;

        self.has_capacity(info.max_inflight_requests)
    }

    /// Returns `true` if the number of inflight requests are under a given tolerated max.
    fn has_capacity(&self, max_inflight_requests: usize) -> bool {
        self.inflight_requests.len() <= max_inflight_requests
    }

    /// Returns the limit to enforce when looking for any pending hash with an idle fallback peer.
    ///
    /// Returns `Some(limit)` if [`TransactionFetcher`] and the
    /// [`TransactionPool`](reth_transaction_pool::TransactionPool) are operating close to full
    /// capacity. Returns `None`, unlimited, if they are not that busy.
    pub(super) fn search_breadth_budget_find_idle_fallback_peer(
        &self,
        has_capacity_wrt_pending_pool_imports: impl Fn(usize) -> bool,
    ) -> Option<usize> {
        let info = &self.info;

        let tx_fetcher_has_capacity = self.has_capacity(
<<<<<<< HEAD
            info.max_inflight_requests
                / DEFAULT_DIVISOR_MAX_COUNT_INFLIGHT_REQUESTS_ON_FIND_IDLE_PEER,
=======
            info.max_inflight_requests /
                DEFAULT_DIVISOR_MAX_COUNT_INFLIGHT_REQUESTS_ON_FIND_IDLE_PEER,
>>>>>>> 11dbd086
        );
        let tx_pool_has_capacity = has_capacity_wrt_pending_pool_imports(
            DEFAULT_DIVISOR_MAX_COUNT_PENDING_POOL_IMPORTS_ON_FIND_IDLE_PEER,
        );

        if tx_fetcher_has_capacity && tx_pool_has_capacity {
            // unlimited search breadth
            None
        } else {
            // limited breadth of search for idle peer
            let limit = DEFAULT_BUDGET_FIND_IDLE_FALLBACK_PEER;

            trace!(target: "net::tx",
                inflight_requests=self.inflight_requests.len(),
                max_inflight_transaction_requests=info.max_inflight_requests,
                hashes_pending_fetch=self.hashes_pending_fetch.len(),
                limit=limit,
                "search breadth limited in search for idle fallback peer for some hash pending fetch"
            );

            Some(limit)
        }
    }

    /// Returns the limit to enforce when looking for the intersection between hashes announced by
    /// peer and hashes pending fetch.
    ///
    /// Returns `Some(limit)` if [`TransactionFetcher`] and the
    /// [`TransactionPool`](reth_transaction_pool::TransactionPool) are operating close to full
    /// capacity. Returns `None`, unlimited, if they are not that busy.
    pub(super) fn search_breadth_budget_find_intersection_pending_hashes_and_hashes_seen_by_peer(
        &self,
        has_capacity_wrt_pending_pool_imports: impl Fn(usize) -> bool,
    ) -> Option<usize> {
        let info = &self.info;

        let tx_fetcher_has_capacity = self.has_capacity(
<<<<<<< HEAD
            info.max_inflight_requests
                / DEFAULT_DIVISOR_MAX_COUNT_INFLIGHT_REQUESTS_ON_FIND_INTERSECTION,
=======
            info.max_inflight_requests /
                DEFAULT_DIVISOR_MAX_COUNT_INFLIGHT_REQUESTS_ON_FIND_INTERSECTION,
>>>>>>> 11dbd086
        );
        let tx_pool_has_capacity = has_capacity_wrt_pending_pool_imports(
            DEFAULT_DIVISOR_MAX_COUNT_PENDING_POOL_IMPORTS_ON_FIND_INTERSECTION,
        );

        if tx_fetcher_has_capacity && tx_pool_has_capacity {
            // unlimited search breadth
            None
        } else {
            // limited breadth of search for idle peer
            let limit = DEFAULT_BUDGET_FIND_INTERSECTION_ANNOUNCED_BY_PEER_AND_PENDING_FETCH;

            trace!(target: "net::tx",
                inflight_requests=self.inflight_requests.len(),
                max_inflight_transaction_requests=self.info.max_inflight_requests,
                hashes_pending_fetch=self.hashes_pending_fetch.len(),
                limit=limit,
                "search breadth limited in search for intersection of hashes announced by peer and hashes pending fetch"
            );

            Some(limit)
        }
    }
}

impl Stream for TransactionFetcher {
    type Item = FetchEvent;

    /// Advances all inflight requests and returns the next event.
    fn poll_next(mut self: Pin<&mut Self>, cx: &mut Context<'_>) -> Poll<Option<Self::Item>> {
        let mut this = self.as_mut().project();
        let res = this.inflight_requests.poll_next_unpin(cx);

        if let Poll::Ready(Some(response)) = res {
            // update peer activity, requests for buffered hashes can only be made to idle
            // fallback peers
            let GetPooledTxResponse { peer_id, mut requested_hashes, result } = response;

            debug_assert!(
                self.active_peers.get(&peer_id).is_some(),
                "`%peer_id` has been removed from `@active_peers` before inflight request(s) resolved, broken invariant `@active_peers` and `@inflight_requests`,
`%peer_id`: {},
`@self`: {:?}",
                peer_id, self
            );

            self.decrement_inflight_request_count_for(&peer_id);

            return match result {
                Ok(Ok(transactions)) => {
                    // clear received hashes
                    let mut fetched = Vec::with_capacity(transactions.hashes().count());
                    requested_hashes.retain(|requested_hash| {
                        if transactions.hashes().any(|hash| hash == requested_hash) {
                            // hash is now known, stop tracking
                            fetched.push(*requested_hash);
                            return false;
                        }
                        true
                    });

                    self.remove_from_unknown_hashes(fetched);
                    // buffer left over hashes
                    self.buffer_hashes_for_retry(requested_hashes, &peer_id);

                    Poll::Ready(Some(FetchEvent::TransactionsFetched {
                        peer_id,
                        transactions: transactions.0,
                    }))
                }
                Ok(Err(req_err)) => {
                    self.buffer_hashes_for_retry(requested_hashes, &peer_id);
                    Poll::Ready(Some(FetchEvent::FetchError { peer_id, error: req_err }))
                }
                Err(_) => {
                    self.buffer_hashes_for_retry(requested_hashes, &peer_id);
                    // request channel closed/dropped
                    Poll::Ready(Some(FetchEvent::FetchError {
                        peer_id,
                        error: RequestError::ChannelClosed,
                    }))
                }
            };
        }

        Poll::Pending
    }
}

impl Default for TransactionFetcher {
    fn default() -> Self {
        Self {
            active_peers: LruMap::new(DEFAULT_MAX_COUNT_CONCURRENT_REQUESTS),
            inflight_requests: Default::default(),
            hashes_pending_fetch: LruCache::new(
                NonZeroUsize::new(DEFAULT_MAX_CAPACITY_CACHE_PENDING_FETCH)
                    .expect("buffered cache limit should be non-zero"),
            ),
            hashes_fetch_inflight_and_pending_fetch: LruMap::new_unlimited(),
            filter_valid_hashes: Default::default(),
            info: TransactionFetcherInfo::default(),
        }
    }
}

/// Metadata of a transaction hash that is yet to be fetched.
<<<<<<< HEAD
#[derive(Debug)]
=======
#[derive(Debug, Constructor)]
>>>>>>> 11dbd086
pub(super) struct TxFetchMetadata {
    /// The number of times a request attempt has been made for the hash.
    retries: u8,
    /// Peers that have announced the hash, but to which a request attempt has not yet been made.
    fallback_peers: LruCache<PeerId>,
    /// Size metadata of the transaction if it has been seen in an eth68 announcement.
    // todo: store all seen sizes as a `(size, peer_id)` tuple to catch peers that respond with
    // another size tx than they announced. alt enter in request (won't catch peers announcing
    // wrong size for requests assembled from hashes pending fetch if stored in request fut)
    tx_encoded_length: Option<usize>,
}

impl TxFetchMetadata {
    pub fn fallback_peers_mut(&mut self) -> &mut LruCache<PeerId> {
        &mut self.fallback_peers
    }

    pub fn tx_encoded_len(&self) -> Option<usize> {
        self.tx_encoded_length
    }
<<<<<<< HEAD

    #[cfg(test)]
    pub fn new(
        retries: u8,
        fallback_peers: LruCache<PeerId>,
        tx_encoded_length: Option<usize>,
    ) -> Self {
        Self { retries, fallback_peers, tx_encoded_length }
    }
=======
>>>>>>> 11dbd086
}

/// Represents possible events from fetching transactions.
#[derive(Debug)]
pub(crate) enum FetchEvent {
    /// Triggered when transactions are successfully fetched.
    TransactionsFetched {
        /// The ID of the peer from which transactions were fetched.
        peer_id: PeerId,
        /// The transactions that were fetched, if available.
        transactions: Vec<PooledTransactionsElement>,
    },
    /// Triggered when there is an error in fetching transactions.
    FetchError {
        /// The ID of the peer from which an attempt to fetch transactions resulted in an error.
        peer_id: PeerId,
        /// The specific error that occurred while fetching.
        error: RequestError,
    },
}

/// An inflight request for [`PooledTransactions`] from a peer
pub(super) struct GetPooledTxRequest {
    peer_id: PeerId,
    /// Transaction hashes that were requested, for cleanup purposes
    requested_hashes: RequestTxHashes,
    response: oneshot::Receiver<RequestResult<PooledTransactions>>,
}

pub(super) struct GetPooledTxResponse {
    peer_id: PeerId,
    /// Transaction hashes that were requested, for cleanup purposes, since peer may only return a
    /// subset of requested hashes.
    requested_hashes: RequestTxHashes,
    result: Result<RequestResult<PooledTransactions>, RecvError>,
}

#[must_use = "futures do nothing unless polled"]
#[pin_project::pin_project]
pub(super) struct GetPooledTxRequestFut {
    #[pin]
    inner: Option<GetPooledTxRequest>,
}

impl GetPooledTxRequestFut {
    #[inline]
    fn new(
        peer_id: PeerId,
        requested_hashes: RequestTxHashes,
        response: oneshot::Receiver<RequestResult<PooledTransactions>>,
    ) -> Self {
        Self { inner: Some(GetPooledTxRequest { peer_id, requested_hashes, response }) }
    }
}

impl Future for GetPooledTxRequestFut {
    type Output = GetPooledTxResponse;

    fn poll(mut self: Pin<&mut Self>, cx: &mut Context<'_>) -> Poll<Self::Output> {
        let mut req = self.as_mut().project().inner.take().expect("polled after completion");
        match req.response.poll_unpin(cx) {
            Poll::Ready(result) => Poll::Ready(GetPooledTxResponse {
                peer_id: req.peer_id,
                requested_hashes: req.requested_hashes,
                result,
            }),
            Poll::Pending => {
                self.project().inner.set(Some(req));
                Poll::Pending
            }
        }
    }
}

/// Tracks stats about the [`TransactionFetcher`].
#[derive(Debug)]
pub struct TransactionFetcherInfo {
    /// Currently active outgoing [`GetPooledTransactions`] requests.
    pub(super) max_inflight_requests: usize,
<<<<<<< HEAD
    /// Soft limit for the byte size of the expected
    /// [`PooledTransactions`](reth_eth_wire::PooledTransactions) response on packing a
    /// [`GetPooledTransactions`] request with hashes.
    soft_limit_byte_size_pooled_transactions_response_on_pack_request: usize,
    /// Soft limit for the byte size of a [`PooledTransactions`](reth_eth_wire::PooledTransactions)
    /// response on assembling a [`GetPooledTransactions`](reth_eth_wire::GetPooledTransactions)
    /// request. Spec'd at 2 MiB.
    pub(super) soft_limit_byte_size_pooled_transactions_response: usize,
}

impl TransactionFetcherInfo {
    pub fn new(
        max_inflight_transaction_requests: usize,
        soft_limit_byte_size_pooled_transactions_response_on_pack_request: usize,
        soft_limit_byte_size_pooled_transactions_response: usize,
    ) -> Self {
        Self {
            max_inflight_requests: max_inflight_transaction_requests,
            soft_limit_byte_size_pooled_transactions_response_on_pack_request,
            soft_limit_byte_size_pooled_transactions_response,
        }
=======
}

impl TransactionFetcherInfo {
    pub fn new(max_inflight_transaction_requests: usize) -> Self {
        Self { max_inflight_requests: max_inflight_transaction_requests }
>>>>>>> 11dbd086
    }
}

impl Default for TransactionFetcherInfo {
    fn default() -> Self {
<<<<<<< HEAD
        Self::new(
            DEFAULT_MAX_COUNT_INFLIGHT_REQUESTS_ON_FETCH_PENDING_HASHES,
            DEFAULT_SOFT_LIMIT_BYTE_SIZE_POOLED_TRANSACTIONS_RESPONSE_ON_PACK_GET_POOLED_TRANSACTIONS_REQUEST,
            SOFT_LIMIT_BYTE_SIZE_POOLED_TRANSACTIONS_RESPONSE
        )
=======
        Self::new(DEFAULT_MAX_COUNT_INFLIGHT_REQUESTS_ON_FETCH_PENDING_HASHES)
>>>>>>> 11dbd086
    }
}

#[cfg(test)]
mod test {
    use std::collections::HashSet;
<<<<<<< HEAD

    use reth_primitives::B256;
=======

    use reth_eth_wire::EthVersion;
    use reth_primitives::B256;

    use crate::transactions::tests::{default_cache, new_mock_session};
>>>>>>> 11dbd086

    use super::*;

    #[test]
    fn pack_eth68_request() {
        reth_tracing::init_test_tracing();

        let tx_fetcher = &mut TransactionFetcher::default();

        let eth68_hashes = [
            B256::from_slice(&[1; 32]),
            B256::from_slice(&[2; 32]),
            B256::from_slice(&[3; 32]),
            B256::from_slice(&[4; 32]),
            B256::from_slice(&[5; 32]),
        ];
        let eth68_hashes_sizes = [
            DEFAULT_SOFT_LIMIT_BYTE_SIZE_POOLED_TRANSACTIONS_RESPONSE_ON_PACK_GET_POOLED_TRANSACTIONS_REQUEST - 2,
            DEFAULT_SOFT_LIMIT_BYTE_SIZE_POOLED_TRANSACTIONS_RESPONSE_ON_PACK_GET_POOLED_TRANSACTIONS_REQUEST, /* this one will
                                                                        * not fit */
            2,
            9, // this one won't
            2,
        ];

        // possible included index combinations are
        // (i) 0 and 2
        // (ii) 0 and 4
        // (iii) 1
        // (iv) 2, 3 and 4
        let possible_outcome_1 =
            [eth68_hashes[0], eth68_hashes[2]].into_iter().collect::<HashSet<_>>();
        let possible_outcome_2 =
            [eth68_hashes[0], eth68_hashes[4]].into_iter().collect::<HashSet<_>>();
        let possible_outcome_3 = [eth68_hashes[1]].into_iter().collect::<HashSet<_>>();
        let possible_outcome_4 =
            [eth68_hashes[2], eth68_hashes[3], eth68_hashes[4]].into_iter().collect::<HashSet<_>>();

        let possible_outcomes =
            [possible_outcome_1, possible_outcome_2, possible_outcome_3, possible_outcome_4];

        let mut eth68_hashes_to_request = RequestTxHashes::with_capacity(3);
        let mut valid_announcement_data = ValidAnnouncementData::empty_eth68();
        for i in 0..eth68_hashes.len() {
            valid_announcement_data.insert(eth68_hashes[i], Some((0, eth68_hashes_sizes[i])));
        }
        let surplus_eth68_hashes =
            tx_fetcher.pack_request_eth68(&mut eth68_hashes_to_request, valid_announcement_data);

        let combo_surplus_hashes = surplus_eth68_hashes.into_iter().collect::<HashSet<_>>();
        for combo in possible_outcomes.clone() {
            assert_ne!(combo, combo_surplus_hashes)
        }

        let combo_hashes_to_request = eth68_hashes_to_request.into_iter().collect::<HashSet<_>>();
<<<<<<< HEAD

        let mut combo_match = false;
        for combo in possible_outcomes {
            if combo == combo_hashes_to_request {
                combo_match = true;
            }
        }

        assert!(combo_match)
=======

        let mut combo_match = false;
        for combo in possible_outcomes {
            if combo == combo_hashes_to_request {
                combo_match = true;
            }
        }

        assert!(combo_match)
    }

    #[tokio::test]
    async fn test_on_fetch_pending_hashes() {
        reth_tracing::init_test_tracing();

        let tx_fetcher = &mut TransactionFetcher::default();

        // RIG TEST

        // hashes that will be fetched because they are stored as pending fetch
        let seen_hashes = [
            B256::from_slice(&[1; 32]),
            B256::from_slice(&[2; 32]),
            B256::from_slice(&[3; 32]),
            B256::from_slice(&[4; 32]),
        ];
        //
        // txns 1-3 are small, all will fit in request. no metadata has been made available for
        // hash 4, it has only been seen over eth66 conn, so average tx size will be assumed in
        // filling request.
        let seen_eth68_hashes_sizes = [120, 158, 116];

        // peer that will fetch seen hashes because they are pending fetch
        let peer_1 = PeerId::new([1; 64]);
        // second peer, won't do anything in this test
        let peer_2 = PeerId::new([2; 64]);

        // add seen hashes to peers seen transactions
        //
        // get handle for peer_1's session to receive request for pending hashes
        let (mut peer_1_data, mut peer_1_mock_session_rx) =
            new_mock_session(peer_1, EthVersion::Eth66);
        for hash in &seen_hashes {
            peer_1_data.seen_transactions.seen_in_announcement(*hash);
        }
        let (mut peer_2_data, _) = new_mock_session(peer_2, EthVersion::Eth66);
        for hash in &seen_hashes {
            peer_2_data.seen_transactions.seen_in_announcement(*hash);
        }
        let mut peers = HashMap::new();
        peers.insert(peer_1, peer_1_data);
        peers.insert(peer_2, peer_2_data);

        // insert peer_2 as fallback peer for seen_hashes
        let mut backups = default_cache();
        backups.insert(peer_2);
        // insert seen_hashes into tx fetcher
        for i in 0..3 {
            let meta = TxFetchMetadata::new(0, backups.clone(), Some(seen_eth68_hashes_sizes[i]));
            tx_fetcher.hashes_fetch_inflight_and_pending_fetch.insert(seen_hashes[i], meta);
        }
        let meta = TxFetchMetadata::new(0, backups.clone(), None);
        tx_fetcher.hashes_fetch_inflight_and_pending_fetch.insert(seen_hashes[3], meta);
        //
        // insert pending hash without peer_1 as fallback peer, only with peer_2 as fallback peer
        let hash_other = B256::from_slice(&[5; 32]);
        tx_fetcher
            .hashes_fetch_inflight_and_pending_fetch
            .insert(hash_other, TxFetchMetadata::new(0, backups, None));
        tx_fetcher.hashes_pending_fetch.insert(hash_other);

        // add peer_1 as lru fallback peer for seen hashes
        for hash in &seen_hashes {
            tx_fetcher
                .hashes_fetch_inflight_and_pending_fetch
                .get(hash)
                .unwrap()
                .fallback_peers_mut()
                .insert(peer_1);
        }

        // mark seen hashes as pending fetch
        for hash in &seen_hashes {
            tx_fetcher.hashes_pending_fetch.insert(*hash);
        }

        // seen hashes and the random hash from peer_2 are pending fetch
        assert_eq!(tx_fetcher.hashes_pending_fetch.len(), 5);

        // TEST

        tx_fetcher.on_fetch_pending_hashes(&peers, |_| true, || ());

        // mock session of peer_1 receives request
        let req = peer_1_mock_session_rx
            .recv()
            .await
            .expect("peer session should receive request with buffered hashes");
        let PeerRequest::GetPooledTransactions { request, .. } = req else { unreachable!() };
        let GetPooledTransactions(requested_hashes) = request;

        assert_eq!(
            requested_hashes.into_iter().collect::<HashSet<_>>(),
            seen_hashes.into_iter().collect::<HashSet<_>>()
        )
>>>>>>> 11dbd086
    }
}<|MERGE_RESOLUTION|>--- conflicted
+++ resolved
@@ -21,15 +21,10 @@
 use tracing::{debug, trace};
 
 use super::{
-<<<<<<< HEAD
     config::TransactionFetcherConfig,
     constants::{tx_fetcher::*, SOFT_LIMIT_COUNT_HASHES_IN_GET_POOLED_TRANSACTIONS_REQUEST},
     AnnouncementFilter, Peer, PooledTransactions,
     SOFT_LIMIT_BYTE_SIZE_POOLED_TRANSACTIONS_RESPONSE,
-=======
-    constants::{tx_fetcher::*, SOFT_LIMIT_COUNT_HASHES_IN_GET_POOLED_TRANSACTIONS_REQUEST},
-    AnnouncementFilter, Peer, PooledTransactions,
->>>>>>> 11dbd086
 };
 
 /// The type responsible for fetching missing transactions from peers.
@@ -38,11 +33,7 @@
 /// new requests on announced hashes.
 #[derive(Debug)]
 #[pin_project]
-<<<<<<< HEAD
-pub(super) struct TransactionFetcher {
-=======
 pub(crate) struct TransactionFetcher {
->>>>>>> 11dbd086
     /// All peers with to which a [`GetPooledTransactions`] request is inflight.
     pub(super) active_peers: LruMap<PeerId, u8, ByLength>,
     /// All currently active [`GetPooledTransactions`] requests.
@@ -93,11 +84,7 @@
         let remove = || -> bool {
             if let Some(inflight_count) = self.active_peers.get(peer_id) {
                 if *inflight_count <= DEFAULT_MAX_COUNT_CONCURRENT_REQUESTS_PER_PEER {
-<<<<<<< HEAD
-                    return true;
-=======
                     return true
->>>>>>> 11dbd086
                 }
                 *inflight_count -= 1;
             }
@@ -113,11 +100,7 @@
     pub(super) fn is_idle(&self, peer_id: &PeerId) -> bool {
         let Some(inflight_count) = self.active_peers.peek(peer_id) else { return true };
         if *inflight_count < DEFAULT_MAX_COUNT_CONCURRENT_REQUESTS_PER_PEER {
-<<<<<<< HEAD
-            return true;
-=======
             return true
->>>>>>> 11dbd086
         }
         false
     }
@@ -133,11 +116,7 @@
 
         for peer_id in fallback_peers.iter() {
             if self.is_idle(peer_id) && is_session_active(peer_id) {
-<<<<<<< HEAD
-                return Some(peer_id);
-=======
                 return Some(peer_id)
->>>>>>> 11dbd086
             }
         }
 
@@ -164,21 +143,13 @@
 
             if idle_peer.is_some() {
                 hashes_to_request.push(hash);
-<<<<<<< HEAD
-                break idle_peer.copied();
-=======
                 break idle_peer.copied()
->>>>>>> 11dbd086
             }
 
             if let Some(ref mut bud) = budget {
                 *bud = bud.saturating_sub(1);
                 if *bud == 0 {
-<<<<<<< HEAD
-                    return None;
-=======
                     return None
->>>>>>> 11dbd086
                 }
             }
         };
@@ -201,11 +172,7 @@
         hashes_from_announcement: ValidAnnouncementData,
     ) -> RequestTxHashes {
         if hashes_from_announcement.msg_version().is_eth68() {
-<<<<<<< HEAD
-            return self.pack_request_eth68(hashes_to_request, hashes_from_announcement);
-=======
             return self.pack_request_eth68(hashes_to_request, hashes_from_announcement)
->>>>>>> 11dbd086
         }
         self.pack_request_eth66(hashes_to_request, hashes_from_announcement)
     }
@@ -234,13 +201,8 @@
             hashes_to_request.push(hash);
 
             // tx is really big, pack request with single tx
-<<<<<<< HEAD
             if size >= self.info.soft_limit_byte_size_pooled_transactions_response_on_pack_request {
                 return hashes_from_announcement_iter.collect::<RequestTxHashes>();
-=======
-            if size >= DEFAULT_SOFT_LIMIT_BYTE_SIZE_POOLED_TRANSACTIONS_RESPONSE_ON_PACK_GET_POOLED_TRANSACTIONS_REQUEST {
-                return hashes_from_announcement_iter.collect::<RequestTxHashes>()
->>>>>>> 11dbd086
             } else {
                 acc_size_response = size;
             }
@@ -257,13 +219,9 @@
 
             let next_acc_size = acc_size_response + size;
 
-<<<<<<< HEAD
             if next_acc_size
                 <= self.info.soft_limit_byte_size_pooled_transactions_response_on_pack_request
             {
-=======
-            if next_acc_size <= DEFAULT_SOFT_LIMIT_BYTE_SIZE_POOLED_TRANSACTIONS_RESPONSE_ON_PACK_GET_POOLED_TRANSACTIONS_REQUEST {
->>>>>>> 11dbd086
                 // only update accumulated size of tx response if tx will fit in without exceeding
                 // soft limit
                 acc_size_response = next_acc_size;
@@ -273,18 +231,11 @@
             }
 
             let free_space =
-<<<<<<< HEAD
                 self.info.soft_limit_byte_size_pooled_transactions_response_on_pack_request
                     - acc_size_response;
 
             if free_space < MEDIAN_BYTE_SIZE_SMALL_LEGACY_TX_ENCODED {
                 break 'fold_size;
-=======
-                DEFAULT_SOFT_LIMIT_BYTE_SIZE_POOLED_TRANSACTIONS_RESPONSE_ON_PACK_GET_POOLED_TRANSACTIONS_REQUEST - acc_size_response;
-
-            if free_space < MEDIAN_BYTE_SIZE_SMALL_LEGACY_TX_ENCODED {
-                break 'fold_size
->>>>>>> 11dbd086
             }
         }
 
@@ -331,11 +282,7 @@
         hashes.retain(|hash| {
             if let Some(entry) = self.hashes_fetch_inflight_and_pending_fetch.get(hash) {
                 entry.fallback_peers_mut().remove(peer_failed_to_serve);
-<<<<<<< HEAD
-                return true;
-=======
                 return true
->>>>>>> 11dbd086
             }
             // tx has been seen over broadcast in the time it took for the request to resolve
             false
@@ -362,11 +309,7 @@
             let Some(TxFetchMetadata { retries, fallback_peers, .. }) =
                 self.hashes_fetch_inflight_and_pending_fetch.get(&hash)
             else {
-<<<<<<< HEAD
-                return;
-=======
                 return
->>>>>>> 11dbd086
             };
 
             if let Some(peer_id) = fallback_peer {
@@ -417,14 +360,9 @@
             budget_find_idle_fallback_peer,
         ) else {
             // no peers are idle or budget is depleted
-<<<<<<< HEAD
-            return;
-        };
-=======
             return
         };
         // peer should always exist since `is_session_active` already checked
->>>>>>> 11dbd086
         let Some(peer) = peers.get(&peer_id) else { return };
         let conn_eth_version = peer.version;
 
@@ -571,8 +509,6 @@
         });
 
         #[cfg(not(debug_assertions))]
-<<<<<<< HEAD
-=======
         trace!(target: "net::tx",
             peer_id=format!("{peer_id:#}"),
             previously_unseen_hashes_count=previously_unseen_hashes_count,
@@ -582,23 +518,11 @@
         );
 
         #[cfg(debug_assertions)]
->>>>>>> 11dbd086
         trace!(target: "net::tx",
             peer_id=format!("{peer_id:#}"),
             previously_unseen_hashes_count=previously_unseen_hashes_count,
             msg_version=%msg_version,
             client_version=%client_version,
-<<<<<<< HEAD
-            "received previously unseen hashes in announcement from peer"
-        );
-
-        #[cfg(debug_assertions)]
-        trace!(target: "net::tx",
-            peer_id=format!("{peer_id:#}"),
-            msg_version=%msg_version,
-            client_version=%client_version,
-=======
->>>>>>> 11dbd086
             previously_unseen_hashes_len=?previously_unseen_hashes.len(),
             previously_unseen_hashes=?previously_unseen_hashes,
             "received previously unseen hashes in announcement from peer"
@@ -685,11 +609,7 @@
                     let req = req.into_get_pooled_transactions().expect("is get pooled tx");
 
                     metrics_increment_egress_peer_channel_full();
-<<<<<<< HEAD
-                    return Some(RequestTxHashes::new(req.0));
-=======
                     return Some(RequestTxHashes::new(req.0))
->>>>>>> 11dbd086
                 }
             }
         } else {
@@ -738,17 +658,10 @@
             .unwrap_or(AVERAGE_BYTE_SIZE_TX_ENCODED);
 
         // if request full enough already, we're satisfied, send request for single tx
-<<<<<<< HEAD
-        if acc_size_response
-            >= DEFAULT_SOFT_LIMIT_BYTE_SIZE_POOLED_TRANSACTIONS_RESPONSE_ON_FETCH_PENDING_HASHES
-        {
-            return;
-=======
         if acc_size_response >=
             DEFAULT_SOFT_LIMIT_BYTE_SIZE_POOLED_TRANSACTIONS_RESPONSE_ON_FETCH_PENDING_HASHES
         {
             return
->>>>>>> 11dbd086
         }
 
         // try to fill request by checking if any other hashes pending fetch (in lru order) are
@@ -785,11 +698,7 @@
             if let Some(ref mut bud) = budget_fill_request {
                 *bud = bud.saturating_sub(1);
                 if *bud == 0 {
-<<<<<<< HEAD
-                    return;
-=======
                     return
->>>>>>> 11dbd086
                 }
             }
         }
@@ -825,13 +734,8 @@
         let info = &self.info;
 
         let tx_fetcher_has_capacity = self.has_capacity(
-<<<<<<< HEAD
-            info.max_inflight_requests
-                / DEFAULT_DIVISOR_MAX_COUNT_INFLIGHT_REQUESTS_ON_FIND_IDLE_PEER,
-=======
             info.max_inflight_requests /
                 DEFAULT_DIVISOR_MAX_COUNT_INFLIGHT_REQUESTS_ON_FIND_IDLE_PEER,
->>>>>>> 11dbd086
         );
         let tx_pool_has_capacity = has_capacity_wrt_pending_pool_imports(
             DEFAULT_DIVISOR_MAX_COUNT_PENDING_POOL_IMPORTS_ON_FIND_IDLE_PEER,
@@ -869,13 +773,8 @@
         let info = &self.info;
 
         let tx_fetcher_has_capacity = self.has_capacity(
-<<<<<<< HEAD
-            info.max_inflight_requests
-                / DEFAULT_DIVISOR_MAX_COUNT_INFLIGHT_REQUESTS_ON_FIND_INTERSECTION,
-=======
             info.max_inflight_requests /
                 DEFAULT_DIVISOR_MAX_COUNT_INFLIGHT_REQUESTS_ON_FIND_INTERSECTION,
->>>>>>> 11dbd086
         );
         let tx_pool_has_capacity = has_capacity_wrt_pending_pool_imports(
             DEFAULT_DIVISOR_MAX_COUNT_PENDING_POOL_IMPORTS_ON_FIND_INTERSECTION,
@@ -982,11 +881,7 @@
 }
 
 /// Metadata of a transaction hash that is yet to be fetched.
-<<<<<<< HEAD
-#[derive(Debug)]
-=======
 #[derive(Debug, Constructor)]
->>>>>>> 11dbd086
 pub(super) struct TxFetchMetadata {
     /// The number of times a request attempt has been made for the hash.
     retries: u8,
@@ -1007,18 +902,6 @@
     pub fn tx_encoded_len(&self) -> Option<usize> {
         self.tx_encoded_length
     }
-<<<<<<< HEAD
-
-    #[cfg(test)]
-    pub fn new(
-        retries: u8,
-        fallback_peers: LruCache<PeerId>,
-        tx_encoded_length: Option<usize>,
-    ) -> Self {
-        Self { retries, fallback_peers, tx_encoded_length }
-    }
-=======
->>>>>>> 11dbd086
 }
 
 /// Represents possible events from fetching transactions.
@@ -1098,7 +981,6 @@
 pub struct TransactionFetcherInfo {
     /// Currently active outgoing [`GetPooledTransactions`] requests.
     pub(super) max_inflight_requests: usize,
-<<<<<<< HEAD
     /// Soft limit for the byte size of the expected
     /// [`PooledTransactions`](reth_eth_wire::PooledTransactions) response on packing a
     /// [`GetPooledTransactions`] request with hashes.
@@ -1120,43 +1002,27 @@
             soft_limit_byte_size_pooled_transactions_response_on_pack_request,
             soft_limit_byte_size_pooled_transactions_response,
         }
-=======
-}
-
-impl TransactionFetcherInfo {
-    pub fn new(max_inflight_transaction_requests: usize) -> Self {
-        Self { max_inflight_requests: max_inflight_transaction_requests }
->>>>>>> 11dbd086
     }
 }
 
 impl Default for TransactionFetcherInfo {
     fn default() -> Self {
-<<<<<<< HEAD
         Self::new(
             DEFAULT_MAX_COUNT_INFLIGHT_REQUESTS_ON_FETCH_PENDING_HASHES,
             DEFAULT_SOFT_LIMIT_BYTE_SIZE_POOLED_TRANSACTIONS_RESPONSE_ON_PACK_GET_POOLED_TRANSACTIONS_REQUEST,
             SOFT_LIMIT_BYTE_SIZE_POOLED_TRANSACTIONS_RESPONSE
         )
-=======
-        Self::new(DEFAULT_MAX_COUNT_INFLIGHT_REQUESTS_ON_FETCH_PENDING_HASHES)
->>>>>>> 11dbd086
     }
 }
 
 #[cfg(test)]
 mod test {
     use std::collections::HashSet;
-<<<<<<< HEAD
-
-    use reth_primitives::B256;
-=======
 
     use reth_eth_wire::EthVersion;
     use reth_primitives::B256;
 
     use crate::transactions::tests::{default_cache, new_mock_session};
->>>>>>> 11dbd086
 
     use super::*;
 
@@ -1212,17 +1078,6 @@
         }
 
         let combo_hashes_to_request = eth68_hashes_to_request.into_iter().collect::<HashSet<_>>();
-<<<<<<< HEAD
-
-        let mut combo_match = false;
-        for combo in possible_outcomes {
-            if combo == combo_hashes_to_request {
-                combo_match = true;
-            }
-        }
-
-        assert!(combo_match)
-=======
 
         let mut combo_match = false;
         for combo in possible_outcomes {
@@ -1328,6 +1183,5 @@
             requested_hashes.into_iter().collect::<HashSet<_>>(),
             seen_hashes.into_iter().collect::<HashSet<_>>()
         )
->>>>>>> 11dbd086
     }
 }