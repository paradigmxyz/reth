--- conflicted
+++ resolved
@@ -93,7 +93,7 @@
         let remove = || -> bool {
             if let Some(inflight_count) = self.active_peers.get(&peer_id) {
                 if *inflight_count <= MAX_CONCURRENT_TX_REQUESTS_PER_PEER {
-                    return true
+                    return true;
                 }
                 *inflight_count -= 1;
             }
@@ -109,7 +109,7 @@
     pub(super) fn is_idle(&self, peer_id: PeerId) -> bool {
         let Some(inflight_count) = self.active_peers.peek(&peer_id) else { return true };
         if *inflight_count < MAX_CONCURRENT_TX_REQUESTS_PER_PEER {
-            return true
+            return true;
         }
         false
     }
@@ -127,7 +127,7 @@
         for &peer_id in peers.iter() {
             if self.is_idle(peer_id) {
                 if is_session_active(peer_id) {
-                    return Some(peer_id)
+                    return Some(peer_id);
                 } else {
                     ended_sessions_buf.push(peer_id);
                 }
@@ -142,7 +142,7 @@
         let Some(hash) = hashes.first() else { return vec![] };
 
         if self.eth68_meta.get(hash).is_some() {
-            return self.pack_hashes_eth68(hashes, peer_id)
+            return self.pack_hashes_eth68(hashes, peer_id);
         }
         self.pack_hashes_eth66(hashes)
     }
@@ -153,7 +153,7 @@
     /// Returns left over hashes.
     pub(super) fn pack_hashes_eth66(&mut self, hashes: &mut Vec<TxHash>) -> Vec<TxHash> {
         if hashes.len() <= GET_POOLED_TRANSACTION_SOFT_LIMIT_NUM_HASHES {
-            return vec![]
+            return vec![];
         }
         hashes.split_off(GET_POOLED_TRANSACTION_SOFT_LIMIT_NUM_HASHES - 1)
     }
@@ -180,7 +180,7 @@
                 // only update accumulated size of tx response if tx will fit in without exceeding
                 // soft limit
                 *acc_size_response = next_acc_size;
-                return true
+                return true;
             }
         }
 
@@ -207,7 +207,7 @@
         if let Some(hash) = hashes.first() {
             if let Some(size) = self.eth68_meta.get(hash) {
                 if *size >= SOFT_LIMIT_BYTE_SIZE_POOLED_TRANSACTIONS_RESPONSE_MESSAGE {
-                    return hashes.split_off(1)
+                    return hashes.split_off(1);
                 }
             }
         }
@@ -281,13 +281,8 @@
                         "retry limit for `GetPooledTransactions` requests reached for hash, dropping hash"
                     );
 
-<<<<<<< HEAD
-                    max_retried_hashes.push(hash);
+                    max_retried_and_evicted_hashes.push(hash);
                     continue
-=======
-                    max_retried_and_evicted_hashes.push(hash);
-                    continue;
->>>>>>> 1a8440ae
                 }
                 *retries += 1;
             }
@@ -405,7 +400,7 @@
                 limit=MAX_CONCURRENT_TX_REQUESTS,
                 "limit for concurrent `GetPooledTransactions` requests reached, dropping request for hashes to peer"
             );
-            return Some(new_announced_hashes)
+            return Some(new_announced_hashes);
         }
 
         let Some(inflight_count) = self.active_peers.get_or_insert(peer_id, || 0) else {
@@ -415,7 +410,7 @@
                 msg_version=%msg_version(),
                 "failed to cache active peer in schnellru::LruMap, dropping request to peer"
             );
-            return Some(new_announced_hashes)
+            return Some(new_announced_hashes);
         };
 
         if *inflight_count >= MAX_CONCURRENT_TX_REQUESTS_PER_PEER {
@@ -426,7 +421,7 @@
                 limit=MAX_CONCURRENT_TX_REQUESTS_PER_PEER,
                 "limit for concurrent `GetPooledTransactions` requests per peer reached"
             );
-            return Some(new_announced_hashes)
+            return Some(new_announced_hashes);
         }
 
         *inflight_count += 1;
@@ -461,7 +456,7 @@
                     let req = req.into_get_pooled_transactions().expect("is get pooled tx");
 
                     metrics_increment_egress_peer_channel_full();
-                    return Some(req.0)
+                    return Some(req.0);
                 }
             }
         } else {
@@ -498,7 +493,7 @@
         acc_size_response: &mut usize,
     ) {
         if *acc_size_response >= SOFT_LIMIT_BYTE_SIZE_POOLED_TRANSACTIONS_RESPONSE_MESSAGE / 2 {
-            return
+            return;
         }
 
         // all hashes included in request and there is still a lot of space
@@ -523,7 +518,7 @@
             // hashes reaches the soft limit number for a request (like in eth66), whatever
             // happens first
             if hashes.len() > GET_POOLED_TRANSACTION_SOFT_LIMIT_NUM_HASHES {
-                break
+                break;
             }
 
             // copy acc size
@@ -539,17 +534,17 @@
                     "request to peer full"
                 );
 
-                break
+                break;
             }
             // 2. Check if this buffered hash is an eth68 hash, else skip to next iteration.
             if self.eth68_meta.get(hash).is_none() {
-                continue
+                continue;
             }
             // 3. Check if hash can be included with respect to size metadata and acc size copy.
             //
             // mutates acc size copy
             if !self.include_eth68_hash(&mut next_acc_size, *hash) {
-                continue
+                continue;
             }
 
             debug_assert!(
@@ -611,11 +606,11 @@
         for hash in self.buffered_hashes.iter() {
             // 1. Check hashes count in request.
             if hashes.len() >= GET_POOLED_TRANSACTION_SOFT_LIMIT_NUM_HASHES {
-                break
+                break;
             }
             // 2. Check if this buffered hash is an eth66 hash.
             if self.eth68_meta.get(hash).is_some() {
-                continue
+                continue;
             }
 
             debug_assert!(
@@ -687,7 +682,7 @@
                         if transactions.hashes().any(|hash| hash == requested_hash) {
                             // hash is now known, stop tracking
                             fetched.push(*requested_hash);
-                            return false
+                            return false;
                         }
                         true
                     });
@@ -712,7 +707,7 @@
                         error: RequestError::ChannelClosed,
                     }))
                 }
-            }
+            };
         }
 
         Poll::Pending
