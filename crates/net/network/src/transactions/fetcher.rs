--- conflicted
+++ resolved
@@ -919,7 +919,7 @@
                     true
                 });
                 fetched.shrink_to_fit();
-<<<<<<< HEAD
+
                 if fetched.len() < requested_hashes_len {
                     trace!(target: "net::tx",
                         peer_id=format!("{peer_id:#}"),
@@ -928,9 +928,6 @@
                         "peer failed to serve hashes it announced"
                     );
                 }
-                self.remove_hashes_from_transaction_fetcher(fetched);
-=======
->>>>>>> 7fa77260
 
                 //
                 // 5. buffer left over hashes
