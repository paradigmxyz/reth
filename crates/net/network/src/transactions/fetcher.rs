//! `TransactionFetcher` is responsible for rate limiting and retry logic for fetching
//! transactions. Upon receiving an announcement, functionality of the `TransactionFetcher` is
//! used for filtering out hashes 1) for which the tx is already known and 2) unknown but the hash
//! is already seen in a previous announcement. The hashes that remain from an announcement are
//! then packed into a request with respect to the [`EthVersion`] of the announcement. Any hashes
//! that don't fit into the request, are buffered in the `TransactionFetcher`. If on the other
//! hand, space remains, hashes that the peer has previously announced are taken out of buffered
//! hashes to fill the request up. The [`GetPooledTransactions`] request is then sent to the
//! peer's session, this marks the peer as active with respect to
//! `MAX_CONCURRENT_TX_REQUESTS_PER_PEER`.
//!
//! When a peer buffers hashes in the `TransactionsManager::on_new_pooled_transaction_hashes`
//! pipeline, it is stored as fallback peer for those hashes. When [`TransactionsManager`] is
//! polled, it checks if any of fallback peer is idle. If so, it packs a request for that peer,
//! filling it from the buffered hashes. It does so until there are no more idle peers or until
//! the hashes buffer is empty.
//!
//! If a [`GetPooledTransactions`] request resolves with an error, the hashes in the request are
//! buffered with respect to `MAX_REQUEST_RETRIES_PER_TX_HASH`. So is the case if the request
//! resolves with partial success, that is some of the requested hashes are not in the response,
//! these are then buffered.
//!
//! Most healthy peers will send the same hashes in their announcements, as RLPx is a gossip
//! protocol. This means it's unlikely, that a valid hash, will be buffered for very long
//! before it's re-tried. Nonetheless, the capacity of the buffered hashes cache must be large
//! enough to buffer many hashes during network failure, to allow for recovery.

use super::{
    config::TransactionFetcherConfig,
    constants::{tx_fetcher::*, SOFT_LIMIT_COUNT_HASHES_IN_GET_POOLED_TRANSACTIONS_REQUEST},
    PeerMetadata, PooledTransactions, SOFT_LIMIT_BYTE_SIZE_POOLED_TRANSACTIONS_RESPONSE,
};
use crate::{
    cache::{LruCache, LruMap},
    duration_metered_exec,
    metrics::TransactionFetcherMetrics,
};
use alloy_consensus::transaction::PooledTransaction;
use alloy_primitives::TxHash;
use derive_more::{Constructor, Deref};
use futures::{stream::FuturesUnordered, Future, FutureExt, Stream, StreamExt};
use pin_project::pin_project;
use reth_eth_wire::{
    DedupPayload, GetPooledTransactions, HandleMempoolData, HandleVersionedMempoolData,
    PartiallyValidData, RequestTxHashes, ValidAnnouncementData,
};
use reth_eth_wire_types::{EthNetworkPrimitives, NetworkPrimitives};
use reth_network_api::PeerRequest;
use reth_network_p2p::error::{RequestError, RequestResult};
use reth_network_peers::PeerId;
use reth_primitives_traits::SignedTransaction;
use schnellru::ByLength;
use std::{
    collections::{HashMap, VecDeque},
    pin::Pin,
    task::{ready, Context, Poll},
    time::Duration,
};
use tokio::sync::{mpsc::error::TrySendError, oneshot, oneshot::error::RecvError};
use tracing::trace;

/// The type responsible for fetching missing transactions from peers.
///
/// This will keep track of unique transaction hashes that are currently being fetched and submits
/// new requests on announced hashes.
#[derive(Debug)]
#[pin_project]
pub struct TransactionFetcher<N: NetworkPrimitives = EthNetworkPrimitives> {
    /// Pending hashes bucketed by peer for future fetch scheduling.
    pending_by_peer: PeerPendingQueues,
    /// Whether the per-peer queue scheduler is enabled (experimental).
    use_peer_queue_scheduler: bool,
    /// All peers with to which a [`GetPooledTransactions`] request is inflight.
    pub active_peers: LruMap<PeerId, u8, ByLength>,
    /// All currently active [`GetPooledTransactions`] requests.
    ///
    /// The set of hashes encompassed by these requests are a subset of all hashes in the fetcher.
    /// It's disjoint from the set of hashes which are awaiting an idle fallback peer in order to
    /// be fetched.
    #[pin]
    pub inflight_requests: FuturesUnordered<GetPooledTxRequestFut<N::PooledTransaction>>,
    /// Hashes that are awaiting an idle fallback peer so they can be fetched.
    ///
    /// This is a subset of all hashes in the fetcher, and is disjoint from the set of hashes for
    /// which a [`GetPooledTransactions`] request is inflight.
    pub hashes_pending_fetch: LruCache<TxHash>,
    /// Tracks all hashes in the transaction fetcher.
    pub hashes_fetch_inflight_and_pending_fetch: LruMap<TxHash, TxFetchMetadata, ByLength>,
    /// Info on capacity of the transaction fetcher.
    pub info: TransactionFetcherInfo,
    #[doc(hidden)]
    metrics: TransactionFetcherMetrics,
}

impl<N: NetworkPrimitives> TransactionFetcher<N> {
    /// Returns a helper capable of constructing transaction requests from announcements or
    /// pending caches.
    #[allow(clippy::missing_const_for_fn)]
    pub fn request_builder(&mut self) -> RequestBuilder<'_, N> {
        RequestBuilder { fetcher: self }
    }

    /// Removes the peer from the active set.
    pub(crate) fn remove_peer(&mut self, peer_id: &PeerId) {
        self.active_peers.remove(peer_id);
    }

    /// Updates metrics.
    #[inline]
    pub fn update_metrics(&self) {
        let metrics = &self.metrics;

        metrics.inflight_transaction_requests.set(self.inflight_requests.len() as f64);

        let hashes_pending_fetch = self.hashes_pending_fetch.len() as f64;
        let total_hashes = self.hashes_fetch_inflight_and_pending_fetch.len() as f64;

        metrics.hashes_pending_fetch.set(hashes_pending_fetch);
        metrics.peer_queue_hashes.set(self.pending_by_peer.total_hashes() as f64);
        metrics.peer_queue_size.set(self.pending_by_peer.peer_count() as f64);
        metrics.hashes_inflight_transaction_requests.set(total_hashes - hashes_pending_fetch);
    }

    #[inline]
    fn update_pending_fetch_cache_search_metrics(&self, durations: TxFetcherSearchDurations) {
        let metrics = &self.metrics;

        let TxFetcherSearchDurations { find_idle_peer, fill_request } = durations;
        metrics
            .duration_find_idle_fallback_peer_for_any_pending_hash
            .set(find_idle_peer.as_secs_f64());
        metrics.duration_fill_request_from_hashes_pending_fetch.set(fill_request.as_secs_f64());
    }

    /// Sets up transaction fetcher with config
    pub fn with_transaction_fetcher_config(config: &TransactionFetcherConfig) -> Self {
        let TransactionFetcherConfig {
            max_inflight_requests,
            max_capacity_cache_txns_pending_fetch,
            enable_peer_queue_scheduler,
            ..
        } = *config;

        let info = config.clone().into();

        let metrics = TransactionFetcherMetrics::default();
        metrics.capacity_inflight_requests.increment(max_inflight_requests as u64);

        Self {
            pending_by_peer: PeerPendingQueues::default(),
            use_peer_queue_scheduler: enable_peer_queue_scheduler,
            active_peers: LruMap::new(max_inflight_requests),
            inflight_requests: Default::default(),
            hashes_pending_fetch: LruCache::new(max_capacity_cache_txns_pending_fetch),
            hashes_fetch_inflight_and_pending_fetch: LruMap::new(
                max_inflight_requests + max_capacity_cache_txns_pending_fetch,
            ),
            info,
            metrics,
        }
    }

    /// Removes the specified hashes from inflight tracking.
    #[inline]
    pub fn remove_hashes_from_transaction_fetcher<'a, I>(&mut self, hashes: I)
    where
        I: IntoIterator<Item = &'a TxHash>,
    {
        for hash in hashes {
            self.hashes_fetch_inflight_and_pending_fetch.remove(hash);
            if self.hashes_pending_fetch.remove(hash) {
                self.pending_by_peer.remove_hash(hash);
            }
        }
    }

    /// Convenience wrapper around [`RequestBuilder::pack_from_announcement`].
    pub fn pack_request(
        &mut self,
        hashes_to_request: &mut RequestTxHashes,
        hashes_from_announcement: ValidAnnouncementData,
    ) -> RequestTxHashes {
        self.request_builder().pack_from_announcement(hashes_to_request, hashes_from_announcement)
    }

    /// Updates peer's activity status upon a resolved [`GetPooledTxRequest`].
    fn decrement_inflight_request_count_for(&mut self, peer_id: &PeerId) {
        let remove = || -> bool {
            if let Some(inflight_count) = self.active_peers.get(peer_id) {
                *inflight_count = inflight_count.saturating_sub(1);
                if *inflight_count == 0 {
                    return true
                }
            }
            false
        }();

        if remove {
            self.active_peers.remove(peer_id);
        }
    }

    /// Returns `true` if peer is idle with respect to `self.inflight_requests`.
    #[inline]
    pub fn is_idle(&self, peer_id: &PeerId) -> bool {
        let Some(inflight_count) = self.active_peers.peek(peer_id) else { return true };
        if *inflight_count < self.info.max_inflight_requests_per_peer {
            return true
        }
        false
    }

    /// Returns any idle peer for the given hash.
    pub fn get_idle_peer_for(&self, hash: TxHash) -> Option<&PeerId> {
        let TxFetchMetadata { fallback_peers, .. } =
            self.hashes_fetch_inflight_and_pending_fetch.peek(&hash)?;

        for peer_id in fallback_peers.iter() {
            if self.is_idle(peer_id) {
                return Some(peer_id)
            }
        }

        None
    }

    /// Returns any idle peer for any hash pending fetch. If one is found, the corresponding hash
    /// is returned alongside the peer id so the caller can decide how to build the request buffer.
    ///
    /// Loops through the hashes pending fetch in lru order until one is found with an idle
    /// fallback peer, or the budget passed as parameter is depleted, whatever happens first.
    pub fn find_any_idle_fallback_peer_for_any_pending_hash(
        &mut self,
        mut budget: Option<usize>, // search fallback peers for max `budget` lru pending hashes
    ) -> Option<(PeerId, TxHash)> {
        let mut hashes_pending_fetch_iter = self.hashes_pending_fetch.iter();

        let idle_peer = loop {
            let &hash = hashes_pending_fetch_iter.next()?;

            if let Some(idle_peer) = self.get_idle_peer_for(hash) {
                break Some((*idle_peer, hash))
            }

            if let Some(ref mut bud) = budget {
                *bud = bud.saturating_sub(1);
                if *bud == 0 {
                    return None
                }
            }
        }?;
        let (peer_id, hash) = idle_peer;

        // pop hash that is loaded in request buffer from cache of hashes pending fetch
        drop(hashes_pending_fetch_iter);
        if self.hashes_pending_fetch.remove(&hash) {
            self.pending_by_peer.remove_hash(&hash);
        }

        Some((peer_id, hash))
    }

    /// Tries to buffer hashes for retry.
    pub fn try_buffer_hashes_for_retry(
        &mut self,
        mut hashes: RequestTxHashes,
        peer_failed_to_serve: &PeerId,
    ) {
        // It could be that the txns have been received over broadcast in the time being. Remove
        // the peer as fallback peer so it isn't request again for these hashes.
        hashes.retain(|hash| {
            if let Some(entry) = self.hashes_fetch_inflight_and_pending_fetch.get(hash) {
                entry.fallback_peers_mut().remove(peer_failed_to_serve);
                return true
            }
            // tx has been seen over broadcast in the time it took for the request to resolve
            false
        });

        self.buffer_hashes(hashes, None)
    }

    /// Number of hashes pending fetch.
    pub fn num_pending_hashes(&self) -> usize {
        self.hashes_pending_fetch.len()
    }

    /// Number of all transaction hashes in the fetcher.
    pub fn num_all_hashes(&self) -> usize {
        self.hashes_fetch_inflight_and_pending_fetch.len()
    }

    /// Buffers hashes. Note: Only peers that haven't yet tried to request the hashes should be
    /// passed as `fallback_peer` parameter! For re-buffering hashes on failed request, use
    /// [`TransactionFetcher::try_buffer_hashes_for_retry`]. Hashes that have been re-requested
    /// [`DEFAULT_MAX_RETRIES`], are dropped.
    pub fn buffer_hashes(&mut self, hashes: RequestTxHashes, fallback_peer: Option<PeerId>) {
        for hash in hashes {
            // hash could have been evicted from bounded lru map
            if self.hashes_fetch_inflight_and_pending_fetch.peek(&hash).is_none() {
                continue
            }

            let Some(TxFetchMetadata { retries, fallback_peers, .. }) =
                self.hashes_fetch_inflight_and_pending_fetch.get(&hash)
            else {
                return
            };

            if let Some(peer_id) = fallback_peer {
                // peer has not yet requested hash
                fallback_peers.insert(peer_id);
                self.pending_by_peer.remove_hash(&hash);
                self.pending_by_peer.assign(peer_id, hash);
            } else {
                if *retries >= DEFAULT_MAX_RETRIES {
                    trace!(target: "net::tx",
                        %hash,
                        retries,
                        "retry limit for `GetPooledTransactions` requests reached for hash, dropping hash"
                    );

                    self.hashes_fetch_inflight_and_pending_fetch.remove(&hash);
                    if self.hashes_pending_fetch.remove(&hash) {
                        self.pending_by_peer.remove_hash(&hash);
                    }
                    continue
                }
                *retries += 1;

                // pick one of the fallback peers, if any, to enqueue the hash under
                self.pending_by_peer.remove_hash(&hash);
                let fallback_iter = fallback_peers.iter().copied();
                self.pending_by_peer.assign_from_candidates(hash, fallback_iter);
            }

            if let (_, Some(evicted_hash)) = self.hashes_pending_fetch.insert_and_get_evicted(hash)
            {
                self.hashes_fetch_inflight_and_pending_fetch.remove(&evicted_hash);
                self.pending_by_peer.remove_hash(&evicted_hash);
            }
        }
    }

    /// Tries to request hashes pending fetch.
    ///
    /// Finds the first buffered hash with a fallback peer that is idle, if any. Fills the rest of
    /// the request by checking the transactions seen by the peer against the buffer.
<<<<<<< HEAD
    pub fn on_fetch_pending_hashes(&mut self, peers: &HashMap<PeerId, PeerMetadata<N>>) {
        let mut search_durations = TxFetcherSearchDurations::default();

        if self.use_peer_queue_scheduler &&
            self.try_request_via_peer_queue(peers, &mut search_durations)
        {
            self.update_pending_fetch_cache_search_metrics(search_durations);
            return
        }
=======
    pub fn on_fetch_pending_hashes(
        &mut self,
        peers: &HashMap<PeerId, PeerMetadata<N>>,
        has_capacity_wrt_pending_pool_imports: impl Fn(usize) -> bool,
    ) -> bool {
        let mut hashes_to_request = RequestTxHashes::with_capacity(
            DEFAULT_MARGINAL_COUNT_HASHES_GET_POOLED_TRANSACTIONS_REQUEST,
        );
        let mut search_durations = TxFetcherSearchDurations::default();

        // budget to look for an idle peer before giving up
        let budget_find_idle_fallback_peer = self
            .search_breadth_budget_find_idle_fallback_peer(&has_capacity_wrt_pending_pool_imports);

        let peer_id = duration_metered_exec!(
            {
                let Some(peer_id) = self.find_any_idle_fallback_peer_for_any_pending_hash(
                    &mut hashes_to_request,
                    budget_find_idle_fallback_peer,
                ) else {
                    // no peers are idle or budget is depleted
                    return false
                };
>>>>>>> 0f4d4752

        let idle_peer_and_hash = duration_metered_exec!(
            self.find_any_idle_fallback_peer_for_any_pending_hash(None),
            search_durations.find_idle_peer
        );

        let Some((peer_id, first_hash)) = idle_peer_and_hash else {
            // no peers are idle or budget is depleted
            return
        };

        let mut hashes_to_request = RequestTxHashes::with_capacity(
            DEFAULT_MARGINAL_COUNT_HASHES_GET_POOLED_TRANSACTIONS_REQUEST,
        );
        hashes_to_request.insert(first_hash);

        // peer should always exist since `is_session_active` already checked
        let Some(peer) = peers.get(&peer_id) else { return false };
        let conn_eth_version = peer.version;

        duration_metered_exec!(
            {
                self.request_builder().fill_from_pending_fetch(
                    &mut hashes_to_request,
                    &peer.seen_transactions,
                    None,
                )
            },
            search_durations.fill_request
        );

        self.update_pending_fetch_cache_search_metrics(search_durations);

        trace!(target: "net::tx",
            peer_id=format!("{peer_id:#}"),
            hashes=?*hashes_to_request,
            %conn_eth_version,
            "requesting hashes that were stored pending fetch from peer"
        );

        // request the buffered missing transactions
        if let Some(failed_to_request_hashes) =
            self.request_transactions_from_peer(hashes_to_request, peer)
        {
            trace!(target: "net::tx",
                peer_id=format!("{peer_id:#}"),
                ?failed_to_request_hashes,
                %conn_eth_version,
                "failed sending request to peer's session, buffering hashes"
            );

            self.buffer_hashes(failed_to_request_hashes, Some(peer_id));
            return false
        }

        true
    }

    /// Tries to serve pending hashes via the peer-queue scheduler.
    ///
    /// This inspects `pending_by_peer` for the next hash assigned to an idle peer, validates that
    /// the hash is still pending, fills the remainder of the request from the peer's seen set, and
    /// dispatches the `GetPooledTransactions` request immediately. The provided
    /// `search_durations` are updated with the time spent finding the candidate and filling the
    /// request so the caller can account for scheduler efficiency. Returns `true` if a request was
    /// successfully sent, or `false` if no idle peer/hash pair could be found or the candidate
    /// entry turned out to be stale.
    fn try_request_via_peer_queue(
        &mut self,
        peers: &HashMap<PeerId, PeerMetadata<N>>,
        search_durations: &mut TxFetcherSearchDurations,
    ) -> bool {
        let idle_candidate = duration_metered_exec!(
            { self.pending_by_peer.next_idle_candidate(|peer| self.is_idle(peer)) },
            search_durations.find_idle_peer
        );

        let Some((peer_id, first_hash)) = idle_candidate else { return false };

        let Some(peer) = peers.get(&peer_id) else {
            self.pending_by_peer.remove_hash(&first_hash);
            return false
        };

        if !self.hashes_pending_fetch.remove(&first_hash) {
            self.pending_by_peer.remove_hash(&first_hash);
            return false
        }
        self.pending_by_peer.remove_hash(&first_hash);

        let mut hashes_to_request = RequestTxHashes::with_capacity(
            DEFAULT_MARGINAL_COUNT_HASHES_GET_POOLED_TRANSACTIONS_REQUEST,
        );
        hashes_to_request.insert(first_hash);

        duration_metered_exec!(
            {
                self.request_builder().fill_from_pending_fetch(
                    &mut hashes_to_request,
                    &peer.seen_transactions,
                    None,
                )
            },
            search_durations.fill_request
        );

        trace!(target: "net::tx",
            peer_id=format!("{peer_id:#}"),
            hashes=?*hashes_to_request,
            %peer.version,
            "peer-queue scheduler requesting hashes pending fetch"
        );

        if let Some(failed_to_request_hashes) =
            self.request_transactions_from_peer(hashes_to_request, peer)
        {
            self.buffer_hashes(failed_to_request_hashes, Some(peer_id));
        }

        true
    }

    /// Filters out hashes that have been seen before. For hashes that have already been seen, the
    /// peer is added as fallback peer.
    pub fn filter_unseen_and_pending_hashes(
        &mut self,
        new_announced_hashes: &mut ValidAnnouncementData,
        is_tx_bad_import: impl Fn(&TxHash) -> bool,
        peer_id: &PeerId,
        client_version: &str,
    ) {
        let mut previously_unseen_hashes_count = 0;

        let msg_version = new_announced_hashes.msg_version();

        // filter out inflight hashes, and register the peer as fallback for all inflight hashes
        new_announced_hashes.retain(|hash, metadata| {

            // occupied entry
            if let Some(TxFetchMetadata{ tx_encoded_length: previously_seen_size, ..}) = self.hashes_fetch_inflight_and_pending_fetch.peek_mut(hash) {
                // update size metadata if available
                if let Some((_ty, size)) = metadata {
                    if let Some(prev_size) = previously_seen_size {
                        // check if this peer is announcing a different size than a previous peer
                        if size != prev_size {
                            trace!(target: "net::tx",
                                peer_id=format!("{peer_id:#}"),
                                %hash,
                                size,
                                previously_seen_size,
                                %client_version,
                                "peer announced a different size for tx, this is especially worrying if one size is much bigger..."
                            );
                        }
                    }
                    // believe the most recent peer to announce tx
                    *previously_seen_size = Some(*size);
                }

                // hash has been seen but is not inflight
                if self.hashes_pending_fetch.remove(hash) {
                    self.pending_by_peer.remove_hash(hash);
                    return true
                }

                return false
            }

            // vacant entry

            if is_tx_bad_import(hash) {
                return false
            }

            previously_unseen_hashes_count += 1;

            if self.hashes_fetch_inflight_and_pending_fetch.get_or_insert(*hash, ||
                TxFetchMetadata{retries: 0, fallback_peers: LruCache::new(DEFAULT_MAX_COUNT_FALLBACK_PEERS as u32), tx_encoded_length: None}
            ).is_none() {

                trace!(target: "net::tx",
                    peer_id=format!("{peer_id:#}"),
                    %hash,
                    ?msg_version,
                    %client_version,
                    "failed to cache new announced hash from peer in schnellru::LruMap, dropping hash"
                );

                return false
            }
            true
        });

        trace!(target: "net::tx",
            peer_id=format!("{peer_id:#}"),
            previously_unseen_hashes_count=previously_unseen_hashes_count,
            msg_version=?msg_version,
            client_version=%client_version,
            "received previously unseen hashes in announcement from peer"
        );
    }

    /// Requests the missing transactions from the previously unseen announced hashes of the peer.
    /// Returns the requested hashes if the request concurrency limit is reached or if the request
    /// fails to send over the channel to the peer's session task.
    ///
    /// This filters all announced hashes that are already in flight, and requests the missing,
    /// while marking the given peer as an alternative peer for the hashes that are already in
    /// flight.
    pub fn request_transactions_from_peer(
        &mut self,
        new_announced_hashes: RequestTxHashes,
        peer: &PeerMetadata<N>,
    ) -> Option<RequestTxHashes> {
        let peer_id: PeerId = peer.request_tx.peer_id;
        let conn_eth_version = peer.version;

        if self.active_peers.len() >= self.info.max_inflight_requests {
            trace!(target: "net::tx",
                peer_id=format!("{peer_id:#}"),
                hashes=?*new_announced_hashes,
                %conn_eth_version,
                max_inflight_transaction_requests=self.info.max_inflight_requests,
                "limit for concurrent `GetPooledTransactions` requests reached, dropping request for hashes to peer"
            );
            return Some(new_announced_hashes)
        }

        let Some(inflight_count) = self.active_peers.get_or_insert(peer_id, || 0) else {
            trace!(target: "net::tx",
                peer_id=format!("{peer_id:#}"),
                hashes=?*new_announced_hashes,
                conn_eth_version=%conn_eth_version,
                "failed to cache active peer in schnellru::LruMap, dropping request to peer"
            );
            return Some(new_announced_hashes)
        };

        if *inflight_count >= self.info.max_inflight_requests_per_peer {
            trace!(target: "net::tx",
                peer_id=format!("{peer_id:#}"),
                hashes=?*new_announced_hashes,
                %conn_eth_version,
                max_concurrent_tx_reqs_per_peer=self.info.max_inflight_requests_per_peer,
                "limit for concurrent `GetPooledTransactions` requests per peer reached"
            );
            return Some(new_announced_hashes)
        }

        #[cfg(debug_assertions)]
        {
            for hash in &new_announced_hashes {
                if self.hashes_pending_fetch.contains(hash) {
                    tracing::debug!(target: "net::tx", "`{}` should have been taken out of buffer before packing in a request, breaks invariant `@hashes_pending_fetch` and `@inflight_requests`, `@hashes_fetch_inflight_and_pending_fetch` for `{}`: {:?}",
                        format!("{:?}", new_announced_hashes), // Assuming new_announced_hashes can be debug-printed directly
                        format!("{:?}", new_announced_hashes),
                        new_announced_hashes.iter().map(|hash| {
                            let metadata = self.hashes_fetch_inflight_and_pending_fetch.get(hash);
                            // Assuming you only need `retries` and `tx_encoded_length` for debugging
                            (*hash, metadata.map(|m| (m.retries, m.tx_encoded_length)))
                        }).collect::<Vec<(TxHash, Option<(u8, Option<usize>)>)>>())
                }
            }
        }

        let (response, rx) = oneshot::channel();
        let req = PeerRequest::GetPooledTransactions {
            request: GetPooledTransactions(new_announced_hashes.iter().copied().collect()),
            response,
        };

        // try to send the request to the peer
        if let Err(err) = peer.request_tx.try_send(req) {
            // peer channel is full
            return match err {
                TrySendError::Full(_) | TrySendError::Closed(_) => {
                    self.metrics.egress_peer_channel_full.increment(1);
                    Some(new_announced_hashes)
                }
            }
        }

        *inflight_count += 1;
        // stores a new request future for the request
        self.inflight_requests.push(GetPooledTxRequestFut::new(peer_id, new_announced_hashes, rx));

        None
    }

    /// Processes a resolved [`GetPooledTransactions`] request. Queues the outcome as a
    /// [`FetchEvent`], which will then be streamed by
    /// [`TransactionsManager`](super::TransactionsManager).
    pub fn on_resolved_get_pooled_transactions_request_fut(
        &mut self,
        response: GetPooledTxResponse<N::PooledTransaction>,
    ) -> FetchEvent<N::PooledTransaction> {
        // update peer activity, requests for buffered hashes can only be made to idle
        // fallback peers
        let GetPooledTxResponse { peer_id, mut requested_hashes, result } = response;

        self.decrement_inflight_request_count_for(&peer_id);

        match result {
            Ok(Ok(transactions)) => {
                //
                // 1. peer has failed to serve any of the hashes it has announced to us that we,
                // as a follow, have requested
                //
                if transactions.is_empty() {
                    trace!(target: "net::tx",
                        peer_id=format!("{peer_id:#}"),
                        requested_hashes_len=requested_hashes.len(),
                        "received empty `PooledTransactions` response from peer, peer failed to serve hashes it announced"
                    );

                    return FetchEvent::EmptyResponse { peer_id }
                }

                //
                // 2. filter out hashes that we didn't request
                //
                let payload = UnverifiedPooledTransactions::new(transactions);

                let unverified_len = payload.len();
                let (verification_outcome, verified_payload) =
                    payload.verify(&requested_hashes, &peer_id);

                let unsolicited = unverified_len - verified_payload.len();
                if unsolicited > 0 {
                    self.metrics.unsolicited_transactions.increment(unsolicited as u64);
                }

                let report_peer = if verification_outcome == VerificationOutcome::ReportPeer {
                    trace!(target: "net::tx",
                        peer_id=format!("{peer_id:#}"),
                        unverified_len,
                        verified_payload_len=verified_payload.len(),
                        "received `PooledTransactions` response from peer with entries that didn't verify against request, filtered out transactions"
                    );
                    true
                } else {
                    false
                };

                // peer has only sent hashes that we didn't request
                if verified_payload.is_empty() {
                    return FetchEvent::FetchError { peer_id, error: RequestError::BadResponse }
                }

                //
                // 3. stateless validation of payload, e.g. dedup
                //
                let unvalidated_payload_len = verified_payload.len();

                let valid_payload = verified_payload.dedup();

                // todo: validate based on announced tx size/type and report peer for sending
                // invalid response <https://github.com/paradigmxyz/reth/issues/6529>. requires
                // passing the rlp encoded length down from active session along with the decoded
                // tx.

                if valid_payload.len() != unvalidated_payload_len {
                    trace!(target: "net::tx",
                    peer_id=format!("{peer_id:#}"),
                    unvalidated_payload_len,
                    valid_payload_len=valid_payload.len(),
                    "received `PooledTransactions` response from peer with duplicate entries, filtered them out"
                    );
                }
                // valid payload will have at least one transaction at this point. even if the tx
                // size/type announced by the peer is different to the actual tx size/type, pass on
                // to pending pool imports pipeline for validation.

                //
                // 4. clear received hashes
                //
                let requested_hashes_len = requested_hashes.len();
                let mut fetched = Vec::with_capacity(valid_payload.len());
                requested_hashes.retain(|requested_hash| {
                    if valid_payload.contains_key(requested_hash) {
                        // hash is now known, stop tracking
                        fetched.push(*requested_hash);
                        return false
                    }
                    true
                });
                fetched.shrink_to_fit();
                self.metrics.fetched_transactions.increment(fetched.len() as u64);

                if fetched.len() < requested_hashes_len {
                    trace!(target: "net::tx",
                        peer_id=format!("{peer_id:#}"),
                        requested_hashes_len=requested_hashes_len,
                        fetched_len=fetched.len(),
                        "peer failed to serve hashes it announced"
                    );
                }

                //
                // 5. buffer left over hashes
                //
                self.try_buffer_hashes_for_retry(requested_hashes, &peer_id);

                let transactions = valid_payload.into_data().into_values().collect();

                FetchEvent::TransactionsFetched { peer_id, transactions, report_peer }
            }
            Ok(Err(req_err)) => {
                self.try_buffer_hashes_for_retry(requested_hashes, &peer_id);
                FetchEvent::FetchError { peer_id, error: req_err }
            }
            Err(_) => {
                self.try_buffer_hashes_for_retry(requested_hashes, &peer_id);
                // request channel closed/dropped
                FetchEvent::FetchError { peer_id, error: RequestError::ChannelClosed }
            }
        }
    }
}

impl<N: NetworkPrimitives> Stream for TransactionFetcher<N> {
    type Item = FetchEvent<N::PooledTransaction>;

    /// Advances all inflight requests and returns the next event.
    fn poll_next(mut self: Pin<&mut Self>, cx: &mut Context<'_>) -> Poll<Option<Self::Item>> {
        // `FuturesUnordered` doesn't close when `None` is returned. so just return pending.
        // <https://play.rust-lang.org/?version=stable&mode=debug&edition=2021&gist=815be2b6c8003303757c3ced135f363e>
        if self.inflight_requests.is_empty() {
            return Poll::Pending
        }

        if let Some(resp) = ready!(self.inflight_requests.poll_next_unpin(cx)) {
            return Poll::Ready(Some(self.on_resolved_get_pooled_transactions_request_fut(resp)))
        }

        Poll::Pending
    }
}

impl<T: NetworkPrimitives> Default for TransactionFetcher<T> {
    fn default() -> Self {
        Self {
            pending_by_peer: PeerPendingQueues::default(),
            use_peer_queue_scheduler: false,
            active_peers: LruMap::new(DEFAULT_MAX_COUNT_CONCURRENT_REQUESTS),
            inflight_requests: Default::default(),
            hashes_pending_fetch: LruCache::new(DEFAULT_MAX_CAPACITY_CACHE_PENDING_FETCH),
            hashes_fetch_inflight_and_pending_fetch: LruMap::new(
                DEFAULT_MAX_CAPACITY_CACHE_INFLIGHT_AND_PENDING_FETCH,
            ),
            info: TransactionFetcherInfo::default(),
            metrics: Default::default(),
        }
    }
}

#[cfg(test)]
impl<N: NetworkPrimitives> TransactionFetcher<N> {
    /// Test helper exposing the Eth68 packing logic.
    pub fn pack_request_eth68(
        &mut self,
        hashes_to_request: &mut RequestTxHashes,
        hashes_from_announcement: impl HandleMempoolData
            + IntoIterator<Item = (TxHash, Option<(u8, usize)>)>,
    ) -> RequestTxHashes {
        self.request_builder().pack_eth68(hashes_to_request, hashes_from_announcement)
    }
}

/// Maintains the mapping between peers and hashes awaiting fetch so future scheduling can
/// operate on per-peer queues. This is currently auxiliary and mirrors the legacy LRU-based
/// tracking to ease migration towards a geth-like architecture.
#[derive(Default, Debug)]
struct PeerPendingQueues {
    by_peer: HashMap<PeerId, VecDeque<TxHash>>,
    owner_by_hash: HashMap<TxHash, PeerId>,
}

impl PeerPendingQueues {
    fn assign(&mut self, peer: PeerId, hash: TxHash) {
        self.remove_hash(&hash);
        let entry = self.by_peer.entry(peer).or_default();
        entry.push_back(hash);
        self.owner_by_hash.insert(hash, peer);
    }

    fn remove_hash(&mut self, hash: &TxHash) {
        if let Some(peer) = self.owner_by_hash.remove(hash) &&
            let Some(queue) = self.by_peer.get_mut(&peer)
        {
            if let Some(pos) = queue.iter().position(|h| h == hash) {
                queue.remove(pos);
            }
            if queue.is_empty() {
                self.by_peer.remove(&peer);
            }
        }
    }

    fn assign_from_candidates(&mut self, hash: TxHash, peers: impl Iterator<Item = PeerId>) {
        if let Some(peer) = peers.into_iter().next() {
            self.assign(peer, hash);
        }
    }

    fn next_idle_candidate<F>(&self, mut is_idle: F) -> Option<(PeerId, TxHash)>
    where
        F: FnMut(&PeerId) -> bool,
    {
        self.by_peer.iter().find_map(|(peer, queue)| {
            let hash = queue.front()?;
            is_idle(peer).then_some((*peer, *hash))
        })
    }

    fn total_hashes(&self) -> usize {
        self.owner_by_hash.len()
    }

    fn peer_count(&self) -> usize {
        self.by_peer.len()
    }
}

/// Helper responsible for assembling [`RequestTxHashes`] from announcements or cached pending
/// hashes while honoring byte/count limits.
#[derive(Debug)]
pub struct RequestBuilder<'a, N: NetworkPrimitives> {
    fetcher: &'a mut TransactionFetcher<N>,
}

impl<'a, N: NetworkPrimitives> RequestBuilder<'a, N> {
    const fn info(&self) -> &TransactionFetcherInfo {
        &self.fetcher.info
    }

    /// Packages hashes for a [`GetPooledTransactions`] request from a network announcement.
    pub fn pack_from_announcement(
        &mut self,
        hashes_to_request: &mut RequestTxHashes,
        hashes_from_announcement: ValidAnnouncementData,
    ) -> RequestTxHashes {
        if hashes_from_announcement.msg_version().is_eth68() {
            return self.pack_eth68(hashes_to_request, hashes_from_announcement)
        }
        self.pack_eth66(hashes_to_request, hashes_from_announcement)
    }

    /// Packs hashes from an Eth68 announcement while respecting the expected response byte limit.
    fn pack_eth68(
        &self,
        hashes_to_request: &mut RequestTxHashes,
        hashes_from_announcement: impl HandleMempoolData
            + IntoIterator<Item = (TxHash, Option<(u8, usize)>)>,
    ) -> RequestTxHashes {
        let mut acc_size_response = 0;
        let mut hashes_from_announcement_iter = hashes_from_announcement.into_iter();

        if let Some((hash, Some((_ty, size)))) = hashes_from_announcement_iter.next() {
            hashes_to_request.insert(hash);

            if size >= self.info().soft_limit_byte_size_pooled_transactions_response_on_pack_request
            {
                return hashes_from_announcement_iter.collect()
            }
            acc_size_response = size;
        }

        let mut surplus_hashes = RequestTxHashes::default();

        for (hash, metadata) in hashes_from_announcement_iter.by_ref() {
            let Some((_ty, size)) = metadata else {
                unreachable!("eth68 announcements always contain metadata")
            };

            let next_acc_size = acc_size_response + size;
            if next_acc_size <=
                self.info().soft_limit_byte_size_pooled_transactions_response_on_pack_request
            {
                acc_size_response = next_acc_size;
                _ = hashes_to_request.insert(hash);
            } else {
                _ = surplus_hashes.insert(hash);
            }

            let free_space =
                self.info().soft_limit_byte_size_pooled_transactions_response_on_pack_request -
                    acc_size_response;

            if free_space < MEDIAN_BYTE_SIZE_SMALL_LEGACY_TX_ENCODED {
                break
            }
        }

        surplus_hashes.extend(hashes_from_announcement_iter.map(|(hash, _)| hash));
        surplus_hashes
    }

    /// Packs hashes from an Eth66 announcement, returning any surplus hashes.
    fn pack_eth66(
        &self,
        hashes_to_request: &mut RequestTxHashes,
        hashes_from_announcement: ValidAnnouncementData,
    ) -> RequestTxHashes {
        let (mut hashes, _version) = hashes_from_announcement.into_request_hashes();
        if hashes.len() <= SOFT_LIMIT_COUNT_HASHES_IN_GET_POOLED_TRANSACTIONS_REQUEST {
            *hashes_to_request = hashes;
            hashes_to_request.shrink_to_fit();
            RequestTxHashes::default()
        } else {
            let surplus_hashes =
                hashes.retain_count(SOFT_LIMIT_COUNT_HASHES_IN_GET_POOLED_TRANSACTIONS_REQUEST);
            *hashes_to_request = hashes;
            hashes_to_request.shrink_to_fit();
            surplus_hashes
        }
    }

    /// Fills the provided buffer with pending hashes visible to the peer until byte/count limits
    /// are met. Removes selected hashes from the pending cache.
    pub fn fill_from_pending_fetch(
        &mut self,
        hashes_to_request: &mut RequestTxHashes,
        seen_hashes: &LruCache<TxHash>,
        mut budget_fill_request: Option<usize>,
    ) {
        let Some(hash) = hashes_to_request.iter().next() else { return };

        let mut acc_size_response = self
            .fetcher
            .hashes_fetch_inflight_and_pending_fetch
            .get(hash)
            .and_then(|entry| entry.tx_encoded_len())
            .unwrap_or(AVERAGE_BYTE_SIZE_TX_ENCODED);

        if acc_size_response >=
            DEFAULT_SOFT_LIMIT_BYTE_SIZE_POOLED_TRANSACTIONS_RESPONSE_ON_FETCH_PENDING_HASHES
        {
            return
        }

        for hash in self.fetcher.hashes_pending_fetch.iter() {
            if hashes_to_request.len() >=
                DEFAULT_SOFT_LIMIT_COUNT_HASHES_IN_GET_POOLED_TRANSACTIONS_REQUEST_ON_FETCH_PENDING_HASHES
            {
                break
            }

            if !seen_hashes.contains(hash) {
                continue
            }

            let size = self
                .fetcher
                .hashes_fetch_inflight_and_pending_fetch
                .get(hash)
                .and_then(|entry| entry.tx_encoded_len())
                .unwrap_or(AVERAGE_BYTE_SIZE_TX_ENCODED);

            let next_acc = acc_size_response + size;
            if next_acc >
                DEFAULT_SOFT_LIMIT_BYTE_SIZE_POOLED_TRANSACTIONS_RESPONSE_ON_FETCH_PENDING_HASHES
            {
                continue
            }

            acc_size_response = next_acc;
            hashes_to_request.insert(*hash);

            if let Some(ref mut bud) = budget_fill_request {
                *bud -= 1;
                if *bud == 0 {
                    break
                }
            }
        }

        for hash in hashes_to_request.iter() {
            if self.fetcher.hashes_pending_fetch.remove(hash) {
                self.fetcher.pending_by_peer.remove_hash(hash);
            }
        }
    }
}

/// Metadata of a transaction hash that is yet to be fetched.
#[derive(Debug, Constructor)]
pub struct TxFetchMetadata {
    /// The number of times a request attempt has been made for the hash.
    retries: u8,
    /// Peers that have announced the hash, but to which a request attempt has not yet been made.
    fallback_peers: LruCache<PeerId>,
    /// Size metadata of the transaction if it has been seen in an eth68 announcement.
    // todo: store all seen sizes as a `(size, peer_id)` tuple to catch peers that respond with
    // another size tx than they announced. alt enter in request (won't catch peers announcing
    // wrong size for requests assembled from hashes pending fetch if stored in request fut)
    tx_encoded_length: Option<usize>,
}

impl TxFetchMetadata {
    /// Returns a mutable reference to the fallback peers cache for this transaction hash.
    pub const fn fallback_peers_mut(&mut self) -> &mut LruCache<PeerId> {
        &mut self.fallback_peers
    }

    /// Returns the size of the transaction, if its hash has been received in any
    /// [`Eth68`](reth_eth_wire::EthVersion::Eth68) announcement. If the transaction hash has only
    /// been seen in [`Eth66`](reth_eth_wire::EthVersion::Eth66) announcements so far, this will
    /// return `None`.
    pub const fn tx_encoded_len(&self) -> Option<usize> {
        self.tx_encoded_length
    }
}

/// Represents possible events from fetching transactions.
#[derive(Debug)]
pub enum FetchEvent<T = PooledTransaction> {
    /// Triggered when transactions are successfully fetched.
    TransactionsFetched {
        /// The ID of the peer from which transactions were fetched.
        peer_id: PeerId,
        /// The transactions that were fetched, if available.
        transactions: PooledTransactions<T>,
        /// Whether the peer should be penalized for sending unsolicited transactions or for
        /// misbehavior.
        report_peer: bool,
    },
    /// Triggered when there is an error in fetching transactions.
    FetchError {
        /// The ID of the peer from which an attempt to fetch transactions resulted in an error.
        peer_id: PeerId,
        /// The specific error that occurred while fetching.
        error: RequestError,
    },
    /// An empty response was received.
    EmptyResponse {
        /// The ID of the sender.
        peer_id: PeerId,
    },
}

/// An inflight request for [`PooledTransactions`] from a peer.
#[derive(Debug)]
pub struct GetPooledTxRequest<T = PooledTransaction> {
    peer_id: PeerId,
    /// Transaction hashes that were requested, for cleanup purposes
    requested_hashes: RequestTxHashes,
    response: oneshot::Receiver<RequestResult<PooledTransactions<T>>>,
}

/// Upon reception of a response, a [`GetPooledTxRequest`] is deconstructed to form a
/// [`GetPooledTxResponse`].
#[derive(Debug)]
pub struct GetPooledTxResponse<T = PooledTransaction> {
    peer_id: PeerId,
    /// Transaction hashes that were requested, for cleanup purposes, since peer may only return a
    /// subset of requested hashes.
    requested_hashes: RequestTxHashes,
    result: Result<RequestResult<PooledTransactions<T>>, RecvError>,
}

/// Stores the response receiver made by sending a [`GetPooledTransactions`] request to a peer's
/// session.
#[must_use = "futures do nothing unless polled"]
#[pin_project::pin_project]
#[derive(Debug)]
pub struct GetPooledTxRequestFut<T = PooledTransaction> {
    #[pin]
    inner: Option<GetPooledTxRequest<T>>,
}

impl<T> GetPooledTxRequestFut<T> {
    #[inline]
    const fn new(
        peer_id: PeerId,
        requested_hashes: RequestTxHashes,
        response: oneshot::Receiver<RequestResult<PooledTransactions<T>>>,
    ) -> Self {
        Self { inner: Some(GetPooledTxRequest { peer_id, requested_hashes, response }) }
    }
}

impl<T> Future for GetPooledTxRequestFut<T> {
    type Output = GetPooledTxResponse<T>;

    fn poll(mut self: Pin<&mut Self>, cx: &mut Context<'_>) -> Poll<Self::Output> {
        let mut req = self.as_mut().project().inner.take().expect("polled after completion");
        match req.response.poll_unpin(cx) {
            Poll::Ready(result) => Poll::Ready(GetPooledTxResponse {
                peer_id: req.peer_id,
                requested_hashes: req.requested_hashes,
                result,
            }),
            Poll::Pending => {
                self.project().inner.set(Some(req));
                Poll::Pending
            }
        }
    }
}

/// Wrapper of unverified [`PooledTransactions`].
#[derive(Debug, Constructor, Deref)]
pub struct UnverifiedPooledTransactions<T> {
    txns: PooledTransactions<T>,
}

/// [`PooledTransactions`] that have been successfully verified.
#[derive(Debug, Constructor, Deref)]
pub struct VerifiedPooledTransactions<T> {
    txns: PooledTransactions<T>,
}

impl<T: SignedTransaction> DedupPayload for VerifiedPooledTransactions<T> {
    type Value = T;

    fn is_empty(&self) -> bool {
        self.txns.is_empty()
    }

    fn len(&self) -> usize {
        self.txns.len()
    }

    fn dedup(self) -> PartiallyValidData<Self::Value> {
        PartiallyValidData::from_raw_data(
            self.txns.into_iter().map(|tx| (*tx.tx_hash(), tx)).collect(),
            None,
        )
    }
}

trait VerifyPooledTransactionsResponse {
    type Transaction: SignedTransaction;

    fn verify(
        self,
        requested_hashes: &RequestTxHashes,
        peer_id: &PeerId,
    ) -> (VerificationOutcome, VerifiedPooledTransactions<Self::Transaction>);
}

impl<T: SignedTransaction> VerifyPooledTransactionsResponse for UnverifiedPooledTransactions<T> {
    type Transaction = T;

    fn verify(
        self,
        requested_hashes: &RequestTxHashes,
        _peer_id: &PeerId,
    ) -> (VerificationOutcome, VerifiedPooledTransactions<T>) {
        let mut verification_outcome = VerificationOutcome::Ok;

        let Self { mut txns } = self;

        #[cfg(debug_assertions)]
        let mut tx_hashes_not_requested: smallvec::SmallVec<[TxHash; 16]> = smallvec::smallvec!();
        #[cfg(not(debug_assertions))]
        let mut tx_hashes_not_requested_count = 0;

        txns.0.retain(|tx| {
            if !requested_hashes.contains(tx.tx_hash()) {
                verification_outcome = VerificationOutcome::ReportPeer;

                #[cfg(debug_assertions)]
                tx_hashes_not_requested.push(*tx.tx_hash());
                #[cfg(not(debug_assertions))]
                {
                    tx_hashes_not_requested_count += 1;
                }

                return false
            }
            true
        });

        #[cfg(debug_assertions)]
        if !tx_hashes_not_requested.is_empty() {
            trace!(target: "net::tx",
                peer_id=format!("{_peer_id:#}"),
                ?tx_hashes_not_requested,
                "transactions in `PooledTransactions` response from peer were not requested"
            );
        }
        #[cfg(not(debug_assertions))]
        if tx_hashes_not_requested_count != 0 {
            trace!(target: "net::tx",
                peer_id=format!("{_peer_id:#}"),
                tx_hashes_not_requested_count,
                "transactions in `PooledTransactions` response from peer were not requested"
            );
        }

        (verification_outcome, VerifiedPooledTransactions::new(txns))
    }
}

/// Outcome from verifying a [`PooledTransactions`] response. Signals to caller whether to penalize
/// the sender of the response or not.
#[derive(Debug, Clone, Copy, PartialEq, Eq)]
pub enum VerificationOutcome {
    /// Peer behaves appropriately.
    Ok,
    /// A penalty should be flagged for the peer. Peer sent a response with unacceptably
    /// invalid entries.
    ReportPeer,
}

/// Tracks stats about the [`TransactionFetcher`].
#[derive(Debug, Constructor)]
pub struct TransactionFetcherInfo {
    /// Max inflight [`GetPooledTransactions`] requests.
    pub max_inflight_requests: usize,
    /// Max inflight [`GetPooledTransactions`] requests per peer.
    pub max_inflight_requests_per_peer: u8,
    /// Soft limit for the byte size of the expected [`PooledTransactions`] response, upon packing
    /// a [`GetPooledTransactions`] request with hashes (by default less than 2 MiB worth of
    /// transactions is requested).
    pub soft_limit_byte_size_pooled_transactions_response_on_pack_request: usize,
    /// Soft limit for the byte size of a [`PooledTransactions`] response, upon assembling the
    /// response. Spec'd at 2 MiB, but can be adjusted for research purpose.
    pub soft_limit_byte_size_pooled_transactions_response: usize,
    /// Max capacity of the cache of transaction hashes, for transactions that weren't yet fetched.
    /// A transaction is pending fetch if its hash didn't fit into a [`GetPooledTransactions`] yet,
    /// or it wasn't returned upon request to peers.
    pub max_capacity_cache_txns_pending_fetch: u32,
}

impl Default for TransactionFetcherInfo {
    fn default() -> Self {
        Self::new(
            DEFAULT_MAX_COUNT_CONCURRENT_REQUESTS as usize,
            DEFAULT_MAX_COUNT_CONCURRENT_REQUESTS_PER_PEER,
            DEFAULT_SOFT_LIMIT_BYTE_SIZE_POOLED_TRANSACTIONS_RESP_ON_PACK_GET_POOLED_TRANSACTIONS_REQ,
            SOFT_LIMIT_BYTE_SIZE_POOLED_TRANSACTIONS_RESPONSE,
            DEFAULT_MAX_CAPACITY_CACHE_PENDING_FETCH,
        )
    }
}

impl From<TransactionFetcherConfig> for TransactionFetcherInfo {
    fn from(config: TransactionFetcherConfig) -> Self {
        let TransactionFetcherConfig {
            max_inflight_requests,
            max_inflight_requests_per_peer,
            soft_limit_byte_size_pooled_transactions_response,
            soft_limit_byte_size_pooled_transactions_response_on_pack_request,
            max_capacity_cache_txns_pending_fetch,
            enable_peer_queue_scheduler: _,
        } = config;

        Self::new(
            max_inflight_requests as usize,
            max_inflight_requests_per_peer,
            soft_limit_byte_size_pooled_transactions_response_on_pack_request,
            soft_limit_byte_size_pooled_transactions_response,
            max_capacity_cache_txns_pending_fetch,
        )
    }
}

#[derive(Debug, Default)]
struct TxFetcherSearchDurations {
    find_idle_peer: Duration,
    fill_request: Duration,
}

#[cfg(test)]
mod test {
    use super::*;
    use crate::test_utils::transactions::{buffer_hash_to_tx_fetcher, new_mock_session};
    use alloy_primitives::{hex, B256};
    use alloy_rlp::Decodable;
    use derive_more::IntoIterator;
    use reth_eth_wire_types::EthVersion;
    use reth_ethereum_primitives::TransactionSigned;
    use std::{collections::HashSet, str::FromStr};

    #[derive(IntoIterator)]
    struct TestValidAnnouncementData(Vec<(TxHash, Option<(u8, usize)>)>);

    impl HandleMempoolData for TestValidAnnouncementData {
        fn is_empty(&self) -> bool {
            self.0.is_empty()
        }

        fn len(&self) -> usize {
            self.0.len()
        }

        fn retain_by_hash(&mut self, mut f: impl FnMut(&TxHash) -> bool) {
            self.0.retain(|(hash, _)| f(hash))
        }
    }

    impl HandleVersionedMempoolData for TestValidAnnouncementData {
        fn msg_version(&self) -> EthVersion {
            EthVersion::Eth68
        }
    }

    #[test]
    fn pack_eth68_request() {
        reth_tracing::init_test_tracing();

        // RIG TEST

        let tx_fetcher = &mut TransactionFetcher::<EthNetworkPrimitives>::default();

        let eth68_hashes = [
            B256::from_slice(&[1; 32]),
            B256::from_slice(&[2; 32]),
            B256::from_slice(&[3; 32]),
            B256::from_slice(&[4; 32]),
            B256::from_slice(&[5; 32]),
        ];
        let eth68_sizes = [
            DEFAULT_SOFT_LIMIT_BYTE_SIZE_POOLED_TRANSACTIONS_RESP_ON_PACK_GET_POOLED_TRANSACTIONS_REQ - MEDIAN_BYTE_SIZE_SMALL_LEGACY_TX_ENCODED - 1, // first will fit
            DEFAULT_SOFT_LIMIT_BYTE_SIZE_POOLED_TRANSACTIONS_RESP_ON_PACK_GET_POOLED_TRANSACTIONS_REQ, // second won't
            2, // free space > `MEDIAN_BYTE_SIZE_SMALL_LEGACY_TX_ENCODED`, third will fit, no more after this
            9,
            0,
        ];

        let expected_request_hashes =
            [eth68_hashes[0], eth68_hashes[2]].into_iter().collect::<HashSet<_>>();

        let expected_surplus_hashes =
            [eth68_hashes[1], eth68_hashes[3], eth68_hashes[4]].into_iter().collect::<HashSet<_>>();

        let mut eth68_hashes_to_request = RequestTxHashes::with_capacity(3);

        let valid_announcement_data = TestValidAnnouncementData(
            eth68_hashes
                .into_iter()
                .zip(eth68_sizes)
                .map(|(hash, size)| (hash, Some((0u8, size))))
                .collect::<Vec<_>>(),
        );

        // TEST

        let surplus_eth68_hashes =
            tx_fetcher.pack_request_eth68(&mut eth68_hashes_to_request, valid_announcement_data);

        let eth68_hashes_to_request = eth68_hashes_to_request.into_iter().collect::<HashSet<_>>();
        let surplus_eth68_hashes = surplus_eth68_hashes.into_iter().collect::<HashSet<_>>();

        assert_eq!(expected_request_hashes, eth68_hashes_to_request);
        assert_eq!(expected_surplus_hashes, surplus_eth68_hashes);
    }

    #[test]
    fn fill_pending_respects_byte_limit() {
        reth_tracing::init_test_tracing();

        let tx_fetcher = &mut TransactionFetcher::<EthNetworkPrimitives>::default();
        let peer = PeerId::new([5; 64]);

        let hashes =
            [B256::from_slice(&[1; 32]), B256::from_slice(&[2; 32]), B256::from_slice(&[3; 32])];

        let limit =
            DEFAULT_SOFT_LIMIT_BYTE_SIZE_POOLED_TRANSACTIONS_RESPONSE_ON_FETCH_PENDING_HASHES;

        let sizes = [limit / 2, limit, MEDIAN_BYTE_SIZE_SMALL_LEGACY_TX_ENCODED];

        for (hash, size) in hashes.iter().zip(sizes) {
            buffer_hash_to_tx_fetcher(tx_fetcher, *hash, peer, 0, Some(size));
        }

        let mut seen = LruCache::new(8);
        for hash in &hashes {
            seen.insert(*hash);
        }

        let mut hashes_to_request = RequestTxHashes::default();
        hashes_to_request.insert(hashes[0]);

        tx_fetcher.request_builder().fill_from_pending_fetch(&mut hashes_to_request, &seen, None);

        assert!(hashes_to_request.contains(&hashes[0]));
        assert!(hashes_to_request.contains(&hashes[2]));
        assert!(!hashes_to_request.contains(&hashes[1]));
    }

    #[test]
    fn fill_pending_respects_hash_count_limit() {
        reth_tracing::init_test_tracing();

        let tx_fetcher = &mut TransactionFetcher::<EthNetworkPrimitives>::default();
        let peer = PeerId::new([7; 64]);

        let limit = DEFAULT_SOFT_LIMIT_COUNT_HASHES_IN_GET_POOLED_TRANSACTIONS_REQUEST_ON_FETCH_PENDING_HASHES;
        let total = limit + 5;

        let mut hashes = Vec::with_capacity(total);
        for i in 0..total {
            let mut bytes = [0u8; 32];
            bytes[31] = i as u8;
            hashes.push(B256::from(bytes));
        }

        for hash in &hashes {
            buffer_hash_to_tx_fetcher(tx_fetcher, *hash, peer, 0, None);
        }

        let mut seen = LruCache::new((total + 1) as u32);
        for hash in &hashes {
            seen.insert(*hash);
        }

        let first = hashes[0];
        let mut hashes_to_request = RequestTxHashes::default();
        hashes_to_request.insert(first);

        tx_fetcher.request_builder().fill_from_pending_fetch(&mut hashes_to_request, &seen, None);

        assert_eq!(
            limit,
            hashes_to_request.len(),
            "should cap number of hashes even if more are pending"
        );
    }

    #[tokio::test]
    async fn test_on_fetch_pending_hashes() {
        reth_tracing::init_test_tracing();

        let tx_fetcher = &mut TransactionFetcher::default();

        // RIG TEST

        // hashes that will be fetched because they are stored as pending fetch
        let seen_hashes = [
            B256::from_slice(&[1; 32]),
            B256::from_slice(&[2; 32]),
            B256::from_slice(&[3; 32]),
            B256::from_slice(&[4; 32]),
        ];
        //
        // txns 1-3 are small, all will fit in request. no metadata has been made available for
        // hash 4, it has only been seen over eth66 conn, so average tx size will be assumed in
        // filling request.
        let seen_eth68_hashes_sizes = [120, 158, 116];

        // peer that will fetch seen hashes because they are pending fetch
        let peer_1 = PeerId::new([1; 64]);
        // second peer, won't do anything in this test
        let peer_2 = PeerId::new([2; 64]);

        // add seen hashes to peers seen transactions
        //
        // get handle for peer_1's session to receive request for pending hashes
        let (mut peer_1_data, mut peer_1_mock_session_rx) =
            new_mock_session(peer_1, EthVersion::Eth66);
        for hash in &seen_hashes {
            peer_1_data.seen_transactions.insert(*hash);
        }
        let (mut peer_2_data, _) = new_mock_session(peer_2, EthVersion::Eth66);
        for hash in &seen_hashes {
            peer_2_data.seen_transactions.insert(*hash);
        }
        let mut peers = HashMap::default();
        peers.insert(peer_1, peer_1_data);
        peers.insert(peer_2, peer_2_data);

        // insert seen_hashes into tx fetcher
        for i in 0..3 {
            // insert peer_2 as fallback peer for seen_hashes
            buffer_hash_to_tx_fetcher(
                tx_fetcher,
                seen_hashes[i],
                peer_2,
                0,
                Some(seen_eth68_hashes_sizes[i]),
            );
        }
        buffer_hash_to_tx_fetcher(tx_fetcher, seen_hashes[3], peer_2, 0, None);

        // insert pending hash without peer_1 as fallback peer, only with peer_2 as fallback peer
        let hash_other = B256::from_slice(&[5; 32]);
        buffer_hash_to_tx_fetcher(tx_fetcher, hash_other, peer_2, 0, None);

        // add peer_1 as lru fallback peer for seen hashes
        for hash in &seen_hashes {
            buffer_hash_to_tx_fetcher(tx_fetcher, *hash, peer_1, 0, None);
        }

        // seen hashes and the random hash from peer_2 are pending fetch
        assert_eq!(tx_fetcher.num_pending_hashes(), 5);

        // TEST

        tx_fetcher.on_fetch_pending_hashes(&peers);

        // mock session of peer_1 receives request
        let req = peer_1_mock_session_rx
            .recv()
            .await
            .expect("peer session should receive request with buffered hashes");
        let PeerRequest::GetPooledTransactions { request, .. } = req else { unreachable!() };
        let GetPooledTransactions(requested_hashes) = request;

        assert_eq!(
            requested_hashes.into_iter().collect::<HashSet<_>>(),
            seen_hashes.into_iter().collect::<HashSet<_>>()
        )
    }

    #[test]
    fn verify_response_hashes() {
        let input = hex!(
            "02f871018302a90f808504890aef60826b6c94ddf4c5025d1a5742cf12f74eec246d4432c295e487e09c3bbcc12b2b80c080a0f21a4eacd0bf8fea9c5105c543be5a1d8c796516875710fafafdf16d16d8ee23a001280915021bb446d1973501a67f93d2b38894a514b976e7b46dc2fe54598daa"
        );
        let signed_tx_1: PooledTransaction =
            TransactionSigned::decode(&mut &input[..]).unwrap().try_into().unwrap();
        let input = hex!(
            "02f871018302a90f808504890aef60826b6c94ddf4c5025d1a5742cf12f74eec246d4432c295e487e09c3bbcc12b2b80c080a0f21a4eacd0bf8fea9c5105c543be5a1d8c796516875710fafafdf16d16d8ee23a001280915021bb446d1973501a67f93d2b38894a514b976e7b46dc2fe54598d76"
        );
        let signed_tx_2: PooledTransaction =
            TransactionSigned::decode(&mut &input[..]).unwrap().try_into().unwrap();

        // only tx 1 is requested
        let request_hashes = [
            B256::from_str("0x3b9aca00f0671c9a2a1b817a0a78d3fe0c0f776cccb2a8c3c1b412a4f4e67890")
                .unwrap(),
            *signed_tx_1.hash(),
            B256::from_str("0x3b9aca00f0671c9a2a1b817a0a78d3fe0c0f776cccb2a8c3c1b412a4f4e12345")
                .unwrap(),
            B256::from_str("0x3b9aca00f0671c9a2a1b817a0a78d3fe0c0f776cccb2a8c3c1b412a4f4edabe3")
                .unwrap(),
        ];

        for hash in &request_hashes {
            assert_ne!(hash, signed_tx_2.hash())
        }

        let request_hashes = RequestTxHashes::new(request_hashes.into_iter().collect());

        // but response contains tx 1 + another tx
        let response_txns = PooledTransactions(vec![signed_tx_1.clone(), signed_tx_2]);
        let payload = UnverifiedPooledTransactions::new(response_txns);

        let (outcome, verified_payload) = payload.verify(&request_hashes, &PeerId::ZERO);

        assert_eq!(VerificationOutcome::ReportPeer, outcome);
        assert_eq!(1, verified_payload.len());
        assert!(verified_payload.contains(&signed_tx_1));
    }
}<|MERGE_RESOLUTION|>--- conflicted
+++ resolved
@@ -346,17 +346,6 @@
     ///
     /// Finds the first buffered hash with a fallback peer that is idle, if any. Fills the rest of
     /// the request by checking the transactions seen by the peer against the buffer.
-<<<<<<< HEAD
-    pub fn on_fetch_pending_hashes(&mut self, peers: &HashMap<PeerId, PeerMetadata<N>>) {
-        let mut search_durations = TxFetcherSearchDurations::default();
-
-        if self.use_peer_queue_scheduler &&
-            self.try_request_via_peer_queue(peers, &mut search_durations)
-        {
-            self.update_pending_fetch_cache_search_metrics(search_durations);
-            return
-        }
-=======
     pub fn on_fetch_pending_hashes(
         &mut self,
         peers: &HashMap<PeerId, PeerMetadata<N>>,
@@ -367,46 +356,53 @@
         );
         let mut search_durations = TxFetcherSearchDurations::default();
 
+        if self.use_peer_queue_scheduler &&
+            self.try_request_via_peer_queue(peers, &mut search_durations)
+        {
+            self.update_pending_fetch_cache_search_metrics(search_durations);
+            return true
+        }
+
         // budget to look for an idle peer before giving up
         let budget_find_idle_fallback_peer = self
             .search_breadth_budget_find_idle_fallback_peer(&has_capacity_wrt_pending_pool_imports);
 
         let peer_id = duration_metered_exec!(
             {
-                let Some(peer_id) = self.find_any_idle_fallback_peer_for_any_pending_hash(
-                    &mut hashes_to_request,
-                    budget_find_idle_fallback_peer,
-                ) else {
+                let Some((peer_id, first_hash)) = self
+                    .find_any_idle_fallback_peer_for_any_pending_hash(
+                        budget_find_idle_fallback_peer,
+                    )
+                else {
                     // no peers are idle or budget is depleted
                     return false
                 };
->>>>>>> 0f4d4752
-
-        let idle_peer_and_hash = duration_metered_exec!(
-            self.find_any_idle_fallback_peer_for_any_pending_hash(None),
+
+                hashes_to_request.insert(first_hash);
+                peer_id
+            },
             search_durations.find_idle_peer
         );
-
-        let Some((peer_id, first_hash)) = idle_peer_and_hash else {
-            // no peers are idle or budget is depleted
-            return
-        };
-
-        let mut hashes_to_request = RequestTxHashes::with_capacity(
-            DEFAULT_MARGINAL_COUNT_HASHES_GET_POOLED_TRANSACTIONS_REQUEST,
-        );
-        hashes_to_request.insert(first_hash);
 
         // peer should always exist since `is_session_active` already checked
         let Some(peer) = peers.get(&peer_id) else { return false };
         let conn_eth_version = peer.version;
+
+        // fill the request with more hashes pending fetch that have been announced by the peer.
+        // the search for more hashes is done with respect to the given budget, which determines
+        // how many hashes to loop through before giving up. if no more hashes are found wrt to
+        // the budget, the single hash that was taken out of the cache above is sent in a request.
+        let budget_fill_request = self
+            .search_breadth_budget_find_intersection_pending_hashes_and_hashes_seen_by_peer(
+                &has_capacity_wrt_pending_pool_imports,
+            );
 
         duration_metered_exec!(
             {
                 self.request_builder().fill_from_pending_fetch(
                     &mut hashes_to_request,
                     &peer.seen_transactions,
-                    None,
+                    budget_fill_request,
                 )
             },
             search_durations.fill_request
@@ -668,6 +664,96 @@
         self.inflight_requests.push(GetPooledTxRequestFut::new(peer_id, new_announced_hashes, rx));
 
         None
+    }
+
+    /// Returns `true` if [`TransactionFetcher`] has capacity to request pending hashes. Returns
+    /// `false` if [`TransactionFetcher`] is operating close to full capacity.
+    pub fn has_capacity_for_fetching_pending_hashes(&self) -> bool {
+        let info = &self.info;
+
+        self.has_capacity(info.max_inflight_requests)
+    }
+
+    /// Returns `true` if the number of inflight requests are under a given tolerated max.
+    fn has_capacity(&self, max_inflight_requests: usize) -> bool {
+        self.inflight_requests.len() <= max_inflight_requests
+    }
+
+    /// Returns the limit to enforce when looking for any pending hash with an idle fallback peer.
+    ///
+    /// Returns `Some(limit)` if [`TransactionFetcher`] and the
+    /// [`TransactionPool`](reth_transaction_pool::TransactionPool) are operating close to full
+    /// capacity. Returns `None`, unlimited, if they are not that busy.
+    pub fn search_breadth_budget_find_idle_fallback_peer(
+        &self,
+        has_capacity_wrt_pending_pool_imports: impl Fn(usize) -> bool,
+    ) -> Option<usize> {
+        let info = &self.info;
+
+        let tx_fetcher_has_capacity = self.has_capacity(
+            info.max_inflight_requests /
+                DEFAULT_DIVISOR_MAX_COUNT_INFLIGHT_REQUESTS_ON_FIND_IDLE_PEER,
+        );
+        let tx_pool_has_capacity = has_capacity_wrt_pending_pool_imports(
+            DEFAULT_DIVISOR_MAX_COUNT_PENDING_POOL_IMPORTS_ON_FIND_IDLE_PEER,
+        );
+
+        if tx_fetcher_has_capacity && tx_pool_has_capacity {
+            // unlimited search breadth
+            None
+        } else {
+            // limited breadth of search for idle peer
+            let limit = DEFAULT_BUDGET_FIND_IDLE_FALLBACK_PEER;
+
+            trace!(target: "net::tx",
+                inflight_requests=self.inflight_requests.len(),
+                max_inflight_transaction_requests=info.max_inflight_requests,
+                hashes_pending_fetch=self.hashes_pending_fetch.len(),
+                limit,
+                "search breadth limited in search for idle fallback peer for some hash pending fetch"
+            );
+
+            Some(limit)
+        }
+    }
+
+    /// Returns the limit to enforce when looking for the intersection between hashes announced by
+    /// peer and hashes pending fetch.
+    ///
+    /// Returns `Some(limit)` if [`TransactionFetcher`] and the
+    /// [`TransactionPool`](reth_transaction_pool::TransactionPool) are operating close to full
+    /// capacity. Returns `None`, unlimited, if they are not that busy.
+    pub fn search_breadth_budget_find_intersection_pending_hashes_and_hashes_seen_by_peer(
+        &self,
+        has_capacity_wrt_pending_pool_imports: impl Fn(usize) -> bool,
+    ) -> Option<usize> {
+        let info = &self.info;
+
+        let tx_fetcher_has_capacity = self.has_capacity(
+            info.max_inflight_requests /
+                DEFAULT_DIVISOR_MAX_COUNT_INFLIGHT_REQUESTS_ON_FIND_INTERSECTION,
+        );
+        let tx_pool_has_capacity = has_capacity_wrt_pending_pool_imports(
+            DEFAULT_DIVISOR_MAX_COUNT_PENDING_POOL_IMPORTS_ON_FIND_INTERSECTION,
+        );
+
+        if tx_fetcher_has_capacity && tx_pool_has_capacity {
+            // unlimited search breadth
+            None
+        } else {
+            // limited breadth of search for idle peer
+            let limit = DEFAULT_BUDGET_FIND_INTERSECTION_ANNOUNCED_BY_PEER_AND_PENDING_FETCH;
+
+            trace!(target: "net::tx",
+                inflight_requests=self.inflight_requests.len(),
+                max_inflight_transaction_requests=self.info.max_inflight_requests,
+                hashes_pending_fetch=self.hashes_pending_fetch.len(),
+                limit=limit,
+                "search breadth limited in search for intersection of hashes announced by peer and hashes pending fetch"
+            );
+
+            Some(limit)
+        }
     }
 
     /// Processes a resolved [`GetPooledTransactions`] request. Queues the outcome as a
@@ -1574,7 +1660,7 @@
 
         // TEST
 
-        tx_fetcher.on_fetch_pending_hashes(&peers);
+        tx_fetcher.on_fetch_pending_hashes(&peers, |_| true);
 
         // mock session of peer_1 receives request
         let req = peer_1_mock_session_rx
