use crate::{
    cache::{LruCache, LruMap},
    message::PeerRequest,
};

use derive_more::Constructor;
use futures::{stream::FuturesUnordered, Future, FutureExt, Stream, StreamExt};
use pin_project::pin_project;
use reth_eth_wire::{
    EthVersion, GetPooledTransactions, HandleAnnouncement, RequestTxHashes, ValidAnnouncementData,
};
use reth_interfaces::p2p::error::{RequestError, RequestResult};
use reth_primitives::{PeerId, PooledTransactionsElement, TxHash};
use schnellru::{ByLength, Unlimited};
use std::{
    collections::HashMap,
    num::NonZeroUsize,
    pin::Pin,
    task::{Context, Poll},
};
use tokio::sync::{mpsc::error::TrySendError, oneshot, oneshot::error::RecvError};
use tracing::{debug, trace};

use super::{
    config::TransactionFetcherConfig,
    constants::{tx_fetcher::*, SOFT_LIMIT_COUNT_HASHES_IN_GET_POOLED_TRANSACTIONS_REQUEST},
    AnnouncementFilter, Peer, PooledTransactions,
    SOFT_LIMIT_BYTE_SIZE_POOLED_TRANSACTIONS_RESPONSE,
};

/// The type responsible for fetching missing transactions from peers.
///
/// This will keep track of unique transaction hashes that are currently being fetched and submits
/// new requests on announced hashes.
#[derive(Debug)]
#[pin_project]
pub(crate) struct TransactionFetcher {
    /// All peers with to which a [`GetPooledTransactions`] request is inflight.
    pub(super) active_peers: LruMap<PeerId, u8, ByLength>,
    /// All currently active [`GetPooledTransactions`] requests.
    ///
    /// The set of hashes encompassed by these requests are a subset of all hashes in the fetcher.
    /// It's disjoint from the set of hashes which are awaiting an idle fallback peer in order to
    /// be fetched.
    #[pin]
    pub(super) inflight_requests: FuturesUnordered<GetPooledTxRequestFut>,
    /// Hashes that are awaiting an idle fallback peer so they can be fetched.
    ///
    /// This is a subset of all hashes in the fetcher, and is disjoint from the set of hashes for
    /// which a [`GetPooledTransactions`] request is inflight.
    pub(super) hashes_pending_fetch: LruCache<TxHash>,
    /// Tracks all hashes in the transaction fetcher.
    pub(super) hashes_fetch_inflight_and_pending_fetch: LruMap<TxHash, TxFetchMetadata, Unlimited>,
    /// Filter for valid eth68 announcements.
    pub(super) filter_valid_hashes: AnnouncementFilter,
    /// Info on capacity of the transaction fetcher.
    pub(super) info: TransactionFetcherInfo,
}

// === impl TransactionFetcher ===

impl TransactionFetcher {
    /// Sets up transaction fetcher with config
    pub fn with_transaction_fetcher_config(mut self, config: &TransactionFetcherConfig) -> Self {
        self.info.soft_limit_byte_size_pooled_transactions_response =
            config.soft_limit_byte_size_pooled_transactions_response;
        self.info.soft_limit_byte_size_pooled_transactions_response_on_pack_request =
            config.soft_limit_byte_size_pooled_transactions_response_on_pack_request;
        self
    }

    /// Removes the specified hashes from inflight tracking.
    #[inline]
    pub fn remove_hashes_from_transaction_fetcher<I>(&mut self, hashes: I)
    where
        I: IntoIterator<Item = TxHash>,
    {
        for hash in hashes {
            self.hashes_fetch_inflight_and_pending_fetch.remove(&hash);
            self.hashes_pending_fetch.remove(&hash);
        }
    }

    /// Updates peer's activity status upon a resolved [`GetPooledTxRequest`].
    fn decrement_inflight_request_count_for(&mut self, peer_id: &PeerId) {
        let remove = || -> bool {
            if let Some(inflight_count) = self.active_peers.get(peer_id) {
                if *inflight_count <= DEFAULT_MAX_COUNT_CONCURRENT_REQUESTS_PER_PEER {
                    return true
                }
                *inflight_count -= 1;
            }
            false
        }();

        if remove {
            self.active_peers.remove(peer_id);
        }
    }

    /// Returns `true` if peer is idle with respect to `self.inflight_requests`.
    pub(super) fn is_idle(&self, peer_id: &PeerId) -> bool {
        let Some(inflight_count) = self.active_peers.peek(peer_id) else { return true };
        if *inflight_count < DEFAULT_MAX_COUNT_CONCURRENT_REQUESTS_PER_PEER {
            return true
        }
        false
    }

    /// Returns any idle peer for the given hash.
    pub(super) fn get_idle_peer_for(
        &self,
        hash: TxHash,
        is_session_active: impl Fn(&PeerId) -> bool,
    ) -> Option<&PeerId> {
        let TxFetchMetadata { fallback_peers, .. } =
            self.hashes_fetch_inflight_and_pending_fetch.peek(&hash)?;

        for peer_id in fallback_peers.iter() {
            if self.is_idle(peer_id) && is_session_active(peer_id) {
                return Some(peer_id)
            }
        }

        None
    }

    /// Returns any idle peer for any hash pending fetch. If one is found, the corresponding
    /// hash is written to the request buffer that is passed as parameter.
    ///
    /// Loops through the hashes pending fetch in lru order until one is found with an idle
    /// fallback peer, or the budget passed as parameter is depleted, whatever happens first.
    pub(super) fn find_any_idle_fallback_peer_for_any_pending_hash(
        &mut self,
        hashes_to_request: &mut RequestTxHashes,
        is_session_active: impl Fn(&PeerId) -> bool,
        mut budget: Option<usize>, // search fallback peers for max `budget` lru pending hashes
    ) -> Option<PeerId> {
        let mut hashes_pending_fetch_iter = self.hashes_pending_fetch.iter();

        let idle_peer = loop {
            let &hash = hashes_pending_fetch_iter.next()?;

            let idle_peer = self.get_idle_peer_for(hash, &is_session_active);

            if idle_peer.is_some() {
                hashes_to_request.push(hash);
                break idle_peer.copied()
            }

            if let Some(ref mut bud) = budget {
                *bud = bud.saturating_sub(1);
                if *bud == 0 {
                    return None
                }
            }
        };
        let hash = hashes_to_request.first()?;

        // pop hash that is loaded in request buffer from cache of hashes pending fetch
        drop(hashes_pending_fetch_iter);
        _ = self.hashes_pending_fetch.remove(hash);

        idle_peer
    }

    /// Packages hashes for a [`GetPooledTxRequest`] up to limit. Returns left over hashes. Takes
    /// a [`RequestTxHashes`] buffer as parameter for filling with hashes to request.
    ///
    /// Returns left over hashes.
    pub(super) fn pack_request(
        &mut self,
        hashes_to_request: &mut RequestTxHashes,
        hashes_from_announcement: ValidAnnouncementData,
    ) -> RequestTxHashes {
        if hashes_from_announcement.msg_version().is_eth68() {
            return self.pack_request_eth68(hashes_to_request, hashes_from_announcement)
        }
        self.pack_request_eth66(hashes_to_request, hashes_from_announcement)
    }

    /// Packages hashes for a [`GetPooledTxRequest`] from an
    /// [`Eth68`](reth_eth_wire::EthVersion::Eth68) announcement up to limit as defined by protocol
    /// version 68. Takes a [`RequestTxHashes`] buffer as parameter for filling with hashes to
    /// request.
    ///
    /// Returns left over hashes.
    ///
    /// Loops through hashes passed as parameter and checks if a hash fits in the expected
    /// response. If no, it's added to surplus hashes. If yes, it's added to hashes to the request
    /// and expected response size is accumulated.
    pub(super) fn pack_request_eth68(
        &mut self,
        hashes_to_request: &mut RequestTxHashes,
        hashes_from_announcement: impl HandleAnnouncement
            + IntoIterator<Item = (TxHash, Option<(u8, usize)>)>,
    ) -> RequestTxHashes {
        let mut acc_size_response = 0;
        let hashes_from_announcement_len = hashes_from_announcement.len();

        let mut hashes_from_announcement_iter = hashes_from_announcement.into_iter();

        if let Some((hash, Some((_ty, size)))) = hashes_from_announcement_iter.next() {
            hashes_to_request.push(hash);

            // tx is really big, pack request with single tx
            if size >= self.info.soft_limit_byte_size_pooled_transactions_response_on_pack_request {
                return hashes_from_announcement_iter.collect::<RequestTxHashes>();
            } else {
                acc_size_response = size;
            }
        }

        let mut surplus_hashes = RequestTxHashes::with_capacity(hashes_from_announcement_len - 1);

        // folds size based on expected response size  and adds selected hashes to the request
        // list and the other hashes to the surplus list
        loop {
            let Some((hash, metadata)) = hashes_from_announcement_iter.next() else { break };

            let Some((_ty, size)) = metadata else {
                unreachable!("this method is called upon reception of an eth68 announcement")
            };

            let next_acc_size = acc_size_response + size;

            if next_acc_size <=
                self.info.soft_limit_byte_size_pooled_transactions_response_on_pack_request
            {
                // only update accumulated size of tx response if tx will fit in without exceeding
                // soft limit
                acc_size_response = next_acc_size;
                hashes_to_request.push(hash)
            } else {
                surplus_hashes.push(hash)
            }

            let free_space =
                self.info.soft_limit_byte_size_pooled_transactions_response_on_pack_request -
                    acc_size_response;

            if free_space < MEDIAN_BYTE_SIZE_SMALL_LEGACY_TX_ENCODED {
                break
            }
        }

        surplus_hashes.extend(hashes_from_announcement_iter.map(|(hash, _metadata)| hash));
        surplus_hashes.shrink_to_fit();
        hashes_to_request.shrink_to_fit();

        surplus_hashes
    }

    /// Packages hashes for a [`GetPooledTxRequest`] from an
    /// [`Eth66`](reth_eth_wire::EthVersion::Eth66) announcement up to limit as defined by
    /// protocol version 66. Takes a [`RequestTxHashes`] buffer as parameter for filling with
    /// hashes to request.
    ///
    /// Returns left over hashes.
    pub(super) fn pack_request_eth66(
        &mut self,
        hashes_to_request: &mut RequestTxHashes,
        hashes_from_announcement: ValidAnnouncementData,
    ) -> RequestTxHashes {
        let (mut hashes, _version) = hashes_from_announcement.into_request_hashes();
        if hashes.len() <= SOFT_LIMIT_COUNT_HASHES_IN_GET_POOLED_TRANSACTIONS_REQUEST {
            *hashes_to_request = hashes;
            hashes_to_request.shrink_to_fit();

            RequestTxHashes::default()
        } else {
            let surplus_hashes =
                hashes.split_off(SOFT_LIMIT_COUNT_HASHES_IN_GET_POOLED_TRANSACTIONS_REQUEST - 1);
            *hashes_to_request = hashes;

            RequestTxHashes::new(surplus_hashes)
        }
    }

    /// Tries to buffer hashes for retry.
    pub(super) fn buffer_hashes_for_retry(
        &mut self,
        mut hashes: RequestTxHashes,
        peer_failed_to_serve: &PeerId,
    ) {
        // It could be that the txns have been received over broadcast in the time being. Remove
        // the peer as fallback peer so it isn't request again for these hashes.
        hashes.retain(|hash| {
            if let Some(entry) = self.hashes_fetch_inflight_and_pending_fetch.get(hash) {
                entry.fallback_peers_mut().remove(peer_failed_to_serve);
                return true
            }
            // tx has been seen over broadcast in the time it took for the request to resolve
            false
        });

        self.buffer_hashes(hashes, None)
    }

    /// Buffers hashes. Note: Only peers that haven't yet tried to request the hashes should be
    /// passed as `fallback_peer` parameter! For re-buffering hashes on failed request, use
    /// [`TransactionFetcher::buffer_hashes_for_retry`]. Hashes that have been re-requested
    /// [`DEFAULT_MAX_RETRIES`], are dropped.
    pub(super) fn buffer_hashes(&mut self, hashes: RequestTxHashes, fallback_peer: Option<PeerId>) {
        let mut max_retried_and_evicted_hashes = vec![];

        for hash in hashes.into_iter() {
            debug_assert!(
                self.hashes_fetch_inflight_and_pending_fetch.peek(&hash).is_some(),
                "`%hash` in `@buffered_hashes` that's not in `@unknown_hashes`, `@buffered_hashes` should be a subset of keys in `@unknown_hashes`, broken invariant `@buffered_hashes` and `@unknown_hashes`,
`%hash`: {hash},
`@self`: {self:?}",
            );

            let Some(TxFetchMetadata { retries, fallback_peers, .. }) =
                self.hashes_fetch_inflight_and_pending_fetch.get(&hash)
            else {
                return
            };

            if let Some(peer_id) = fallback_peer {
                // peer has not yet requested hash
                fallback_peers.insert(peer_id);
            } else {
                if *retries >= DEFAULT_MAX_RETRIES {
                    trace!(target: "net::tx",
                        hash=%hash,
                        retries=retries,
                        "retry limit for `GetPooledTransactions` requests reached for hash, dropping hash"
                    );

                    max_retried_and_evicted_hashes.push(hash);
                    continue;
                }
                *retries += 1;
            }
            if let (_, Some(evicted_hash)) = self.hashes_pending_fetch.insert_and_get_evicted(hash)
            {
                max_retried_and_evicted_hashes.push(evicted_hash);
            }
        }

        self.remove_hashes_from_transaction_fetcher(max_retried_and_evicted_hashes);
    }

    /// Tries to request hashes pending fetch.
    ///
    /// Finds the first buffered hash with a fallback peer that is idle, if any. Fills the rest of
    /// the request by checking the transactions seen by the peer against the buffer.
    pub(super) fn on_fetch_pending_hashes(
        &mut self,
        peers: &HashMap<PeerId, Peer>,
        has_capacity_wrt_pending_pool_imports: impl Fn(usize) -> bool,
        metrics_increment_egress_peer_channel_full: impl FnOnce(),
    ) {
        let init_capacity_req = self.approx_capacity_get_pooled_transactions_req_eth68();
        let mut hashes_to_request = RequestTxHashes::with_capacity(init_capacity_req);

        let is_session_active = |peer_id: &PeerId| peers.contains_key(peer_id);

        // budget to look for an idle peer before giving up
        let budget_find_idle_fallback_peer = self
            .search_breadth_budget_find_idle_fallback_peer(&has_capacity_wrt_pending_pool_imports);

        let Some(peer_id) = self.find_any_idle_fallback_peer_for_any_pending_hash(
            &mut hashes_to_request,
            is_session_active,
            budget_find_idle_fallback_peer,
        ) else {
            // no peers are idle or budget is depleted
            return
        };
        // peer should always exist since `is_session_active` already checked
        let Some(peer) = peers.get(&peer_id) else { return };
        let conn_eth_version = peer.version;

        // fill the request with more hashes pending fetch that have been announced by the peer.
        // the search for more hashes is done with respect to the given budget, which determines
        // how many hashes to loop through before giving up. if no more hashes are found wrt to
        // the budget, the single hash that was taken out of the cache above is sent in a request.
        let budget_fill_request = self
            .search_breadth_budget_find_intersection_pending_hashes_and_hashes_seen_by_peer(
                &has_capacity_wrt_pending_pool_imports,
            );

        self.fill_request_from_hashes_pending_fetch(
            &mut hashes_to_request,
            peer.seen_transactions.maybe_pending_transaction_hashes(),
            budget_fill_request,
        );

        // free unused memory
        hashes_to_request.shrink_to_fit();

        trace!(target: "net::tx",
            peer_id=format!("{peer_id:#}"),
            hashes=?*hashes_to_request,
            conn_eth_version=%conn_eth_version,
            "requesting hashes that were stored pending fetch from peer"
        );

        // request the buffered missing transactions
        if let Some(failed_to_request_hashes) = self.request_transactions_from_peer(
            hashes_to_request,
            peer,
            metrics_increment_egress_peer_channel_full,
        ) {
            debug!(target: "net::tx",
                peer_id=format!("{peer_id:#}"),
                failed_to_request_hashes=?failed_to_request_hashes,
                conn_eth_version=%conn_eth_version,
                "failed sending request to peer's session, buffering hashes"
            );

            self.buffer_hashes(failed_to_request_hashes, Some(peer_id));
        }
    }

    /// Filters out hashes that have been seen before. For hashes that have already been seen, the
    /// peer is added as fallback peer.
    pub(super) fn filter_unseen_and_pending_hashes(
        &mut self,
        new_announced_hashes: &mut ValidAnnouncementData,
        is_tx_bad_import: impl Fn(&TxHash) -> bool,
        peer_id: &PeerId,
        is_session_active: impl Fn(PeerId) -> bool,
        client_version: &str,
    ) {
        #[cfg(not(debug_assertions))]
        let mut previously_unseen_hashes_count = 0;
        #[cfg(debug_assertions)]
        let mut previously_unseen_hashes = Vec::with_capacity(new_announced_hashes.len() / 4);

        let msg_version = new_announced_hashes.msg_version();

        // filter out inflight hashes, and register the peer as fallback for all inflight hashes
        new_announced_hashes.retain(|hash, metadata| {

            // occupied entry

            if let Some(TxFetchMetadata{ref mut fallback_peers, tx_encoded_length: ref mut previously_seen_size, ..}) = self.hashes_fetch_inflight_and_pending_fetch.peek_mut(hash) {
                // update size metadata if available
                if let Some((_ty, size)) = metadata {
                    if let Some(prev_size) = previously_seen_size {
                        // check if this peer is announcing a different size than a previous peer
                        if size != prev_size {
                            debug!(target: "net::tx",
                                peer_id=format!("{peer_id:#}"),
                                hash=%hash,
                                size=size,
                                previously_seen_size=previously_seen_size,
                                client_version=%client_version,
                                "peer announced a different size for tx, this is especially worrying if one size is much bigger..."
                            );
                        }
                    }
                    // believe the most recent peer to announce tx
                    *previously_seen_size = Some(*size);
                }

                // hash has been seen but is not inflight
                if self.hashes_pending_fetch.remove(hash) {
                    return true
                }
                // hash has been seen and is in flight. store peer as fallback peer.
                //
                // remove any ended sessions, so that in case of a full cache, alive peers aren't 
                // removed in favour of lru dead peers
                let mut ended_sessions = vec!();
                for &peer_id in fallback_peers.iter() {
                    if is_session_active(peer_id) {
                        ended_sessions.push(peer_id);
                    }
                }
                for peer_id in ended_sessions {
                    fallback_peers.remove(&peer_id);
                }

                return false
            }

            // vacant entry

            if is_tx_bad_import(hash) {
                return false
            }

            #[cfg(not(debug_assertions))]
            {
                previously_unseen_hashes_count += 1;
            }
            #[cfg(debug_assertions)]
            previously_unseen_hashes.push(*hash);

            // todo: allow `MAX_ALTERNATIVE_PEERS_PER_TX` to be zero
            let limit = NonZeroUsize::new(DEFAULT_MAX_COUNT_FALLBACK_PEERS.into()).expect("MAX_ALTERNATIVE_PEERS_PER_TX should be non-zero");

            if self.hashes_fetch_inflight_and_pending_fetch.get_or_insert(*hash, ||
                TxFetchMetadata{retries: 0, fallback_peers: LruCache::new(limit), tx_encoded_length: None}
            ).is_none() {

                debug!(target: "net::tx",
                    peer_id=format!("{peer_id:#}"),
                    hash=%hash,
                    msg_version=%msg_version,
                    client_version=%client_version,
                    "failed to cache new announced hash from peer in schnellru::LruMap, dropping hash"
                );

                return false
            }
            true
        });

        #[cfg(not(debug_assertions))]
        trace!(target: "net::tx",
            peer_id=format!("{peer_id:#}"),
            previously_unseen_hashes_count=previously_unseen_hashes_count,
            msg_version=%msg_version,
            client_version=%client_version,
            "received previously unseen hashes in announcement from peer"
        );

        #[cfg(debug_assertions)]
        trace!(target: "net::tx",
            peer_id=format!("{peer_id:#}"),
            msg_version=%msg_version,
            client_version=%client_version,
            previously_unseen_hashes_len=?previously_unseen_hashes.len(),
            previously_unseen_hashes=?previously_unseen_hashes,
            "received previously unseen hashes in announcement from peer"
        );
    }

    /// Requests the missing transactions from the previously unseen announced hashes of the peer.
    /// Returns the requested hashes if the request concurrency limit is reached or if the request
    /// fails to send over the channel to the peer's session task.
    ///
    /// This filters all announced hashes that are already in flight, and requests the missing,
    /// while marking the given peer as an alternative peer for the hashes that are already in
    /// flight.
    pub(super) fn request_transactions_from_peer(
        &mut self,
        new_announced_hashes: RequestTxHashes,
        peer: &Peer,
        metrics_increment_egress_peer_channel_full: impl FnOnce(),
    ) -> Option<RequestTxHashes> {
        let peer_id: PeerId = peer.request_tx.peer_id;
        let conn_eth_version = peer.version;

        if self.active_peers.len() >= self.info.max_inflight_requests {
            trace!(target: "net::tx",
                peer_id=format!("{peer_id:#}"),
                new_announced_hashes=?*new_announced_hashes,
                conn_eth_version=%conn_eth_version,
                max_inflight_transaction_requests=self.info.max_inflight_requests,
                "limit for concurrent `GetPooledTransactions` requests reached, dropping request for hashes to peer"
            );
            return Some(new_announced_hashes)
        }

        let Some(inflight_count) = self.active_peers.get_or_insert(peer_id, || 0) else {
            debug!(target: "net::tx",
                peer_id=format!("{peer_id:#}"),
                new_announced_hashes=?*new_announced_hashes,
                conn_eth_version=%conn_eth_version,
                "failed to cache active peer in schnellru::LruMap, dropping request to peer"
            );
            return Some(new_announced_hashes)
        };

        if *inflight_count >= DEFAULT_MAX_COUNT_CONCURRENT_REQUESTS_PER_PEER {
            trace!(target: "net::tx",
                peer_id=format!("{peer_id:#}"),
                new_announced_hashes=?*new_announced_hashes,
                conn_eth_version=%conn_eth_version,
                MAX_CONCURRENT_TX_REQUESTS_PER_PEER=DEFAULT_MAX_COUNT_CONCURRENT_REQUESTS_PER_PEER,
                "limit for concurrent `GetPooledTransactions` requests per peer reached"
            );
            return Some(new_announced_hashes)
        }

        *inflight_count += 1;

        debug_assert!(
            || -> bool {
                for hash in new_announced_hashes.iter() {
                    if self.hashes_pending_fetch.contains(hash) {
                        return false
                    }
                }
                true
            }(),
            "`%new_announced_hashes` should been taken out of buffer before packing in a request, breaks invariant `@buffered_hashes` and `@inflight_requests`,
`%new_announced_hashes`: {:?}, 
`@self`: {:?}",
            new_announced_hashes, self
        );

        let (response, rx) = oneshot::channel();
        let req: PeerRequest = PeerRequest::GetPooledTransactions {
            request: GetPooledTransactions(new_announced_hashes.clone()),
            response,
        };

        // try to send the request to the peer
        if let Err(err) = peer.request_tx.try_send(req) {
            // peer channel is full
            match err {
                TrySendError::Full(req) | TrySendError::Closed(req) => {
                    // need to do some cleanup so
                    let req = req.into_get_pooled_transactions().expect("is get pooled tx");

                    metrics_increment_egress_peer_channel_full();
                    return Some(RequestTxHashes::new(req.0))
                }
            }
        } else {
            // stores a new request future for the request
            self.inflight_requests.push(GetPooledTxRequestFut::new(
                peer_id,
                new_announced_hashes,
                rx,
            ))
        }

        None
    }

    /// Tries to fill request with hashes pending fetch so that the expected [`PooledTransactions`]
    /// response is full enough. A mutable reference to a list of hashes to request is passed as
    /// parameter. A budget is passed as parameter, this ensures that the node stops searching
    /// for more hashes after the budget is depleted. Under bad network conditions, the cache of
    /// hashes pending fetch may become very full for a while. As the node recovers, the hashes
    /// pending fetch cache should get smaller. The budget should aim to be big enough to loop
    /// through all buffered hashes in good network conditions.
    ///
    /// The request hashes buffer is filled as if it's an eth68 request, i.e. smartly assemble
    /// the request based on expected response size. For any hash missing size metadata, it is
    /// guessed at [`AVERAGE_BYTE_SIZE_TX_ENCODED`].

    /// Loops through hashes pending fetch and does:
    ///
    /// 1. Check if a hash pending fetch is seen by peer.
    /// 2. Optimistically include the hash in the request.
    /// 3. Accumulate expected total response size.
    /// 4. Check if acc size and hashes count is at limit, if so stop looping.
    /// 5. Remove hashes to request from cache of hashes pending fetch.
    pub(super) fn fill_request_from_hashes_pending_fetch(
        &mut self,
        hashes_to_request: &mut RequestTxHashes,
        seen_hashes: &LruCache<TxHash>,
        mut budget_fill_request: Option<usize>, // check max `budget` lru pending hashes
    ) {
        let Some(hash) = hashes_to_request.first() else { return };

        let mut acc_size_response = self
            .hashes_fetch_inflight_and_pending_fetch
            .get(hash)
            .and_then(|entry| entry.tx_encoded_len())
            .unwrap_or(AVERAGE_BYTE_SIZE_TX_ENCODED);

        // if request full enough already, we're satisfied, send request for single tx
        if acc_size_response >=
            DEFAULT_SOFT_LIMIT_BYTE_SIZE_POOLED_TRANSACTIONS_RESPONSE_ON_FETCH_PENDING_HASHES
        {
            return
        }

        // try to fill request by checking if any other hashes pending fetch (in lru order) are
        // also seen by peer
        for hash in self.hashes_pending_fetch.iter() {
            // 1. Check if a hash pending fetch is seen by peer.
            if !seen_hashes.contains(hash) {
                continue
            };

            // 2. Optimistically include the hash in the request.
            hashes_to_request.push(*hash);

            // 3. Accumulate expected total response size.
            let size = self
                .hashes_fetch_inflight_and_pending_fetch
                .get(hash)
                .and_then(|entry| entry.tx_encoded_len())
                .unwrap_or(AVERAGE_BYTE_SIZE_TX_ENCODED);

            acc_size_response += size;

            // 4. Check if acc size or hashes count is at limit, if so stop looping.
            // if expected response is full enough or the number of hashes in the request is
            // enough, we're satisfied
            if acc_size_response >=
                DEFAULT_SOFT_LIMIT_BYTE_SIZE_POOLED_TRANSACTIONS_RESPONSE_ON_FETCH_PENDING_HASHES ||
                hashes_to_request.len() >
                    DEFAULT_SOFT_LIMIT_COUNT_HASHES_IN_GET_POOLED_TRANSACTIONS_REQUEST_ON_FETCH_PENDING_HASHES
            {
                break
            }

            if let Some(ref mut bud) = budget_fill_request {
                *bud = bud.saturating_sub(1);
                if *bud == 0 {
                    return
                }
            }
        }

        // 5. Remove hashes to request from cache of hashes pending fetch.
        for hash in hashes_to_request.iter() {
            self.hashes_pending_fetch.remove(hash);
        }
    }

    /// Returns `true` if [`TransactionFetcher`] has capacity to request pending hashes. Returns  
    /// `false` if [`TransactionFetcher`] is operating close to full capacity.
    pub(super) fn has_capacity_for_fetching_pending_hashes(&self) -> bool {
        let info = &self.info;

        self.has_capacity(info.max_inflight_requests)
    }

    /// Returns `true` if the number of inflight requests are under a given tolerated max.
    fn has_capacity(&self, max_inflight_requests: usize) -> bool {
        self.inflight_requests.len() <= max_inflight_requests
    }

    /// Returns the limit to enforce when looking for any pending hash with an idle fallback peer.
    ///
    /// Returns `Some(limit)` if [`TransactionFetcher`] and the
    /// [`TransactionPool`](reth_transaction_pool::TransactionPool) are operating close to full
    /// capacity. Returns `None`, unlimited, if they are not that busy.
    pub(super) fn search_breadth_budget_find_idle_fallback_peer(
        &self,
        has_capacity_wrt_pending_pool_imports: impl Fn(usize) -> bool,
    ) -> Option<usize> {
        let info = &self.info;

        let tx_fetcher_has_capacity = self.has_capacity(
            info.max_inflight_requests /
                DEFAULT_DIVISOR_MAX_COUNT_INFLIGHT_REQUESTS_ON_FIND_IDLE_PEER,
        );
        let tx_pool_has_capacity = has_capacity_wrt_pending_pool_imports(
            DEFAULT_DIVISOR_MAX_COUNT_PENDING_POOL_IMPORTS_ON_FIND_IDLE_PEER,
        );

        if tx_fetcher_has_capacity && tx_pool_has_capacity {
            // unlimited search breadth
            None
        } else {
            // limited breadth of search for idle peer
            let limit = DEFAULT_BUDGET_FIND_IDLE_FALLBACK_PEER;

            trace!(target: "net::tx",
                inflight_requests=self.inflight_requests.len(),
                max_inflight_transaction_requests=info.max_inflight_requests,
                hashes_pending_fetch=self.hashes_pending_fetch.len(),
                limit=limit,
                "search breadth limited in search for idle fallback peer for some hash pending fetch"
            );

            Some(limit)
        }
    }

    /// Returns the limit to enforce when looking for the intersection between hashes announced by
    /// peer and hashes pending fetch.
    ///
    /// Returns `Some(limit)` if [`TransactionFetcher`] and the
    /// [`TransactionPool`](reth_transaction_pool::TransactionPool) are operating close to full
    /// capacity. Returns `None`, unlimited, if they are not that busy.
    pub(super) fn search_breadth_budget_find_intersection_pending_hashes_and_hashes_seen_by_peer(
        &self,
        has_capacity_wrt_pending_pool_imports: impl Fn(usize) -> bool,
    ) -> Option<usize> {
        let info = &self.info;

        let tx_fetcher_has_capacity = self.has_capacity(
            info.max_inflight_requests /
                DEFAULT_DIVISOR_MAX_COUNT_INFLIGHT_REQUESTS_ON_FIND_INTERSECTION,
        );
        let tx_pool_has_capacity = has_capacity_wrt_pending_pool_imports(
            DEFAULT_DIVISOR_MAX_COUNT_PENDING_POOL_IMPORTS_ON_FIND_INTERSECTION,
        );

        if tx_fetcher_has_capacity && tx_pool_has_capacity {
            // unlimited search breadth
            None
        } else {
            // limited breadth of search for idle peer
            let limit = DEFAULT_BUDGET_FIND_INTERSECTION_ANNOUNCED_BY_PEER_AND_PENDING_FETCH;

            trace!(target: "net::tx",
                inflight_requests=self.inflight_requests.len(),
                max_inflight_transaction_requests=self.info.max_inflight_requests,
                hashes_pending_fetch=self.hashes_pending_fetch.len(),
                limit=limit,
                "search breadth limited in search for intersection of hashes announced by peer and hashes pending fetch"
            );

            Some(limit)
        }
    }

    /// Returns the approx number of transactions that a [`GetPooledTransactions`] request will
    /// have capacity for w.r.t. the given version of the protocol.
    pub fn approx_capacity_get_pooled_transactions_req(
        &self,
        announcement_version: EthVersion,
    ) -> usize {
        if announcement_version.is_eth68() {
            self.approx_capacity_get_pooled_transactions_req_eth68()
        } else {
            self.approx_capacity_get_pooled_transactions_req_eth66()
        }
    }

    /// Returns the approx number of transactions that a [`GetPooledTransactions`] request will
    /// have capacity for w.r.t. the [`Eth68`](EthVersion::Eth68) protocol.
    pub fn approx_capacity_get_pooled_transactions_req_eth68(&self) -> usize {
        self.info.soft_limit_byte_size_pooled_transactions_response_on_pack_request /
            MEDIAN_BYTE_SIZE_SMALL_LEGACY_TX_ENCODED +
            MARGINAL_COUNT_HASHES_GET_POOLED_TRANSACTIONS_REQUEST
    }

    /// Returns the approx number of transactions that a [`GetPooledTransactions`] request will
    /// have capacity for w.r.t. the [`Eth66`](EthVersion::Eth66) protocol.
    pub fn approx_capacity_get_pooled_transactions_req_eth66(&self) -> usize {
        SOFT_LIMIT_COUNT_HASHES_IN_GET_POOLED_TRANSACTIONS_REQUEST
    }
}

impl Stream for TransactionFetcher {
    type Item = FetchEvent;

    /// Advances all inflight requests and returns the next event.
    fn poll_next(mut self: Pin<&mut Self>, cx: &mut Context<'_>) -> Poll<Option<Self::Item>> {
        let mut this = self.as_mut().project();
        let res = this.inflight_requests.poll_next_unpin(cx);

        if let Poll::Ready(Some(response)) = res {
            // update peer activity, requests for buffered hashes can only be made to idle
            // fallback peers
            let GetPooledTxResponse { peer_id, mut requested_hashes, result } = response;

            debug_assert!(
                self.active_peers.get(&peer_id).is_some(),
                "`%peer_id` has been removed from `@active_peers` before inflight request(s) resolved, broken invariant `@active_peers` and `@inflight_requests`,
`%peer_id`: {},
`@self`: {:?}",
                peer_id, self
            );

            self.decrement_inflight_request_count_for(&peer_id);

            return match result {
                Ok(Ok(transactions)) => {
                    // clear received hashes
                    let mut fetched = Vec::with_capacity(transactions.len());
                    requested_hashes.retain(|requested_hash| {
                        if transactions.hashes().any(|hash| hash == requested_hash) {
                            // hash is now known, stop tracking
                            fetched.push(*requested_hash);
                            return false
                        }
                        true
                    });
                    fetched.shrink_to_fit();

                    self.remove_hashes_from_transaction_fetcher(fetched);

                    // buffer left over hashes
                    self.buffer_hashes_for_retry(requested_hashes, &peer_id);

                    Poll::Ready(Some(FetchEvent::TransactionsFetched {
                        peer_id,
                        transactions: transactions.0,
                    }))
                }
                Ok(Err(req_err)) => {
                    self.buffer_hashes_for_retry(requested_hashes, &peer_id);
                    Poll::Ready(Some(FetchEvent::FetchError { peer_id, error: req_err }))
                }
                Err(_) => {
                    self.buffer_hashes_for_retry(requested_hashes, &peer_id);
                    // request channel closed/dropped
                    Poll::Ready(Some(FetchEvent::FetchError {
                        peer_id,
                        error: RequestError::ChannelClosed,
                    }))
                }
            }
        }

        Poll::Pending
    }
}

impl Default for TransactionFetcher {
    fn default() -> Self {
        Self {
            active_peers: LruMap::new(DEFAULT_MAX_COUNT_CONCURRENT_REQUESTS),
            inflight_requests: Default::default(),
            hashes_pending_fetch: LruCache::new(
                NonZeroUsize::new(DEFAULT_MAX_CAPACITY_CACHE_PENDING_FETCH)
                    .expect("buffered cache limit should be non-zero"),
            ),
            hashes_fetch_inflight_and_pending_fetch: LruMap::new_unlimited(),
            filter_valid_hashes: Default::default(),
            info: TransactionFetcherInfo::default(),
        }
    }
}

/// Metadata of a transaction hash that is yet to be fetched.
#[derive(Debug, Constructor)]
pub(super) struct TxFetchMetadata {
    /// The number of times a request attempt has been made for the hash.
    retries: u8,
    /// Peers that have announced the hash, but to which a request attempt has not yet been made.
    fallback_peers: LruCache<PeerId>,
    /// Size metadata of the transaction if it has been seen in an eth68 announcement.
    // todo: store all seen sizes as a `(size, peer_id)` tuple to catch peers that respond with
    // another size tx than they announced. alt enter in request (won't catch peers announcing
    // wrong size for requests assembled from hashes pending fetch if stored in request fut)
    tx_encoded_length: Option<usize>,
}

impl TxFetchMetadata {
    pub fn fallback_peers_mut(&mut self) -> &mut LruCache<PeerId> {
        &mut self.fallback_peers
    }

    pub fn tx_encoded_len(&self) -> Option<usize> {
        self.tx_encoded_length
    }
}

/// Represents possible events from fetching transactions.
#[derive(Debug)]
pub(crate) enum FetchEvent {
    /// Triggered when transactions are successfully fetched.
    TransactionsFetched {
        /// The ID of the peer from which transactions were fetched.
        peer_id: PeerId,
        /// The transactions that were fetched, if available.
        transactions: Vec<PooledTransactionsElement>,
    },
    /// Triggered when there is an error in fetching transactions.
    FetchError {
        /// The ID of the peer from which an attempt to fetch transactions resulted in an error.
        peer_id: PeerId,
        /// The specific error that occurred while fetching.
        error: RequestError,
    },
}

/// An inflight request for [`PooledTransactions`] from a peer
pub(super) struct GetPooledTxRequest {
    peer_id: PeerId,
    /// Transaction hashes that were requested, for cleanup purposes
    requested_hashes: RequestTxHashes,
    response: oneshot::Receiver<RequestResult<PooledTransactions>>,
}

pub(super) struct GetPooledTxResponse {
    peer_id: PeerId,
    /// Transaction hashes that were requested, for cleanup purposes, since peer may only return a
    /// subset of requested hashes.
    requested_hashes: RequestTxHashes,
    result: Result<RequestResult<PooledTransactions>, RecvError>,
}

#[must_use = "futures do nothing unless polled"]
#[pin_project::pin_project]
pub(super) struct GetPooledTxRequestFut {
    #[pin]
    inner: Option<GetPooledTxRequest>,
}

impl GetPooledTxRequestFut {
    #[inline]
    fn new(
        peer_id: PeerId,
        requested_hashes: RequestTxHashes,
        response: oneshot::Receiver<RequestResult<PooledTransactions>>,
    ) -> Self {
        Self { inner: Some(GetPooledTxRequest { peer_id, requested_hashes, response }) }
    }
}

impl Future for GetPooledTxRequestFut {
    type Output = GetPooledTxResponse;

    fn poll(mut self: Pin<&mut Self>, cx: &mut Context<'_>) -> Poll<Self::Output> {
        let mut req = self.as_mut().project().inner.take().expect("polled after completion");
        match req.response.poll_unpin(cx) {
            Poll::Ready(result) => Poll::Ready(GetPooledTxResponse {
                peer_id: req.peer_id,
                requested_hashes: req.requested_hashes,
                result,
            }),
            Poll::Pending => {
                self.project().inner.set(Some(req));
                Poll::Pending
            }
        }
    }
}

/// Tracks stats about the [`TransactionFetcher`].
#[derive(Debug)]
pub struct TransactionFetcherInfo {
    /// Currently active outgoing [`GetPooledTransactions`] requests.
    pub(super) max_inflight_requests: usize,
    /// Soft limit for the byte size of the expected
    /// [`PooledTransactions`] response on packing a
    /// [`GetPooledTransactions`] request with hashes.
    soft_limit_byte_size_pooled_transactions_response_on_pack_request: usize,
    /// Soft limit for the byte size of a [`PooledTransactions`]
    /// response on assembling a [`GetPooledTransactions`]
    /// request. Spec'd at 2 MiB.
    pub(super) soft_limit_byte_size_pooled_transactions_response: usize,
}

impl TransactionFetcherInfo {
    pub fn new(
        max_inflight_transaction_requests: usize,
        soft_limit_byte_size_pooled_transactions_response_on_pack_request: usize,
        soft_limit_byte_size_pooled_transactions_response: usize,
    ) -> Self {
        Self {
            max_inflight_requests: max_inflight_transaction_requests,
            soft_limit_byte_size_pooled_transactions_response_on_pack_request,
            soft_limit_byte_size_pooled_transactions_response,
        }
    }
}

impl Default for TransactionFetcherInfo {
    fn default() -> Self {
        Self::new(
            DEFAULT_MAX_COUNT_INFLIGHT_REQUESTS_ON_FETCH_PENDING_HASHES,
            DEFAULT_SOFT_LIMIT_BYTE_SIZE_POOLED_TRANSACTIONS_RESPONSE_ON_PACK_GET_POOLED_TRANSACTIONS_REQUEST,
            SOFT_LIMIT_BYTE_SIZE_POOLED_TRANSACTIONS_RESPONSE
        )
    }
}

#[cfg(test)]
mod test {
    use std::collections::HashSet;

<<<<<<< HEAD
    use derive_more::IntoIterator;
    use reth_eth_wire::EthVersion;
=======
>>>>>>> 20cf393c
    use reth_primitives::B256;

    use crate::transactions::tests::{default_cache, new_mock_session};

    use super::*;

    #[derive(IntoIterator)]
    struct TestValidAnnouncementData(Vec<(TxHash, Option<(u8, usize)>)>);

    impl HandleAnnouncement for TestValidAnnouncementData {
        fn is_empty(&self) -> bool {
            self.0.is_empty()
        }

        fn len(&self) -> usize {
            self.0.len()
        }

        fn msg_version(&self) -> EthVersion {
            EthVersion::Eth68
        }

        fn retain_by_hash(&mut self, mut f: impl FnMut(&TxHash) -> bool) -> Self {
            let mut indices_to_remove = vec![];
            for (i, (hash, _)) in self.0.iter().enumerate() {
                if !f(hash) {
                    indices_to_remove.push(i);
                }
            }

            let mut removed_hashes = Vec::with_capacity(indices_to_remove.len());

            for index in indices_to_remove.into_iter().rev() {
                let entry = self.0.remove(index);
                removed_hashes.push(entry);
            }

            TestValidAnnouncementData(removed_hashes)
        }
    }

    #[test]
    fn pack_eth68_request() {
        reth_tracing::init_test_tracing();

        // RIG TEST

        let tx_fetcher = &mut TransactionFetcher::default();

        let eth68_hashes = [
            B256::from_slice(&[1; 32]),
            B256::from_slice(&[2; 32]),
            B256::from_slice(&[3; 32]),
            B256::from_slice(&[4; 32]),
            B256::from_slice(&[5; 32]),
        ];
        let eth68_sizes = [
            DEFAULT_SOFT_LIMIT_BYTE_SIZE_POOLED_TRANSACTIONS_RESPONSE_ON_PACK_GET_POOLED_TRANSACTIONS_REQUEST - MEDIAN_BYTE_SIZE_SMALL_LEGACY_TX_ENCODED - 1, // first will fit
            DEFAULT_SOFT_LIMIT_BYTE_SIZE_POOLED_TRANSACTIONS_RESPONSE_ON_PACK_GET_POOLED_TRANSACTIONS_REQUEST, // second won't
            2, // free space > `MEDIAN_BYTE_SIZE_SMALL_LEGACY_TX_ENCODED`, third will fit, no more after this
            9,
            0,
        ];

        let expected_request_hashes = [eth68_hashes[0], eth68_hashes[2]];

        let expected_surplus_hashes = [eth68_hashes[1], eth68_hashes[3], eth68_hashes[4]];

        let mut eth68_hashes_to_request = RequestTxHashes::with_capacity(3);
        let valid_announcement_data = TestValidAnnouncementData(
            eth68_hashes
                .into_iter()
                .zip(eth68_sizes)
                .map(|(hash, size)| (hash, Some((0u8, size))))
                .collect::<Vec<_>>(),
        );

        // TEST

        let surplus_eth68_hashes =
            tx_fetcher.pack_request_eth68(&mut eth68_hashes_to_request, valid_announcement_data);

        let eth68_hashes_to_request = eth68_hashes_to_request.into_iter().collect::<Vec<_>>();
        let surplus_eth68_hashes = surplus_eth68_hashes.into_iter().collect::<Vec<_>>();

        assert_eq!(expected_request_hashes.to_vec(), eth68_hashes_to_request);
        assert_eq!(expected_surplus_hashes.to_vec(), surplus_eth68_hashes);
    }

    #[tokio::test]
    async fn test_on_fetch_pending_hashes() {
        reth_tracing::init_test_tracing();

        let tx_fetcher = &mut TransactionFetcher::default();

        // RIG TEST

        // hashes that will be fetched because they are stored as pending fetch
        let seen_hashes = [
            B256::from_slice(&[1; 32]),
            B256::from_slice(&[2; 32]),
            B256::from_slice(&[3; 32]),
            B256::from_slice(&[4; 32]),
        ];
        //
        // txns 1-3 are small, all will fit in request. no metadata has been made available for
        // hash 4, it has only been seen over eth66 conn, so average tx size will be assumed in
        // filling request.
        let seen_eth68_hashes_sizes = [120, 158, 116];

        // peer that will fetch seen hashes because they are pending fetch
        let peer_1 = PeerId::new([1; 64]);
        // second peer, won't do anything in this test
        let peer_2 = PeerId::new([2; 64]);

        // add seen hashes to peers seen transactions
        //
        // get handle for peer_1's session to receive request for pending hashes
        let (mut peer_1_data, mut peer_1_mock_session_rx) =
            new_mock_session(peer_1, EthVersion::Eth66);
        for hash in &seen_hashes {
            peer_1_data.seen_transactions.seen_in_announcement(*hash);
        }
        let (mut peer_2_data, _) = new_mock_session(peer_2, EthVersion::Eth66);
        for hash in &seen_hashes {
            peer_2_data.seen_transactions.seen_in_announcement(*hash);
        }
        let mut peers = HashMap::new();
        peers.insert(peer_1, peer_1_data);
        peers.insert(peer_2, peer_2_data);

        // insert peer_2 as fallback peer for seen_hashes
        let mut backups = default_cache();
        backups.insert(peer_2);
        // insert seen_hashes into tx fetcher
        for i in 0..3 {
            let meta = TxFetchMetadata::new(0, backups.clone(), Some(seen_eth68_hashes_sizes[i]));
            tx_fetcher.hashes_fetch_inflight_and_pending_fetch.insert(seen_hashes[i], meta);
        }
        let meta = TxFetchMetadata::new(0, backups.clone(), None);
        tx_fetcher.hashes_fetch_inflight_and_pending_fetch.insert(seen_hashes[3], meta);
        //
        // insert pending hash without peer_1 as fallback peer, only with peer_2 as fallback peer
        let hash_other = B256::from_slice(&[5; 32]);
        tx_fetcher
            .hashes_fetch_inflight_and_pending_fetch
            .insert(hash_other, TxFetchMetadata::new(0, backups, None));
        tx_fetcher.hashes_pending_fetch.insert(hash_other);

        // add peer_1 as lru fallback peer for seen hashes
        for hash in &seen_hashes {
            tx_fetcher
                .hashes_fetch_inflight_and_pending_fetch
                .get(hash)
                .unwrap()
                .fallback_peers_mut()
                .insert(peer_1);
        }

        // mark seen hashes as pending fetch
        for hash in &seen_hashes {
            tx_fetcher.hashes_pending_fetch.insert(*hash);
        }

        // seen hashes and the random hash from peer_2 are pending fetch
        assert_eq!(tx_fetcher.hashes_pending_fetch.len(), 5);

        // TEST

        tx_fetcher.on_fetch_pending_hashes(&peers, |_| true, || ());

        // mock session of peer_1 receives request
        let req = peer_1_mock_session_rx
            .recv()
            .await
            .expect("peer session should receive request with buffered hashes");
        let PeerRequest::GetPooledTransactions { request, .. } = req else { unreachable!() };
        let GetPooledTransactions(requested_hashes) = request;

        assert_eq!(
            requested_hashes.into_iter().collect::<HashSet<_>>(),
            seen_hashes.into_iter().collect::<HashSet<_>>()
        )
    }
}<|MERGE_RESOLUTION|>--- conflicted
+++ resolved
@@ -1051,11 +1051,8 @@
 mod test {
     use std::collections::HashSet;
 
-<<<<<<< HEAD
     use derive_more::IntoIterator;
     use reth_eth_wire::EthVersion;
-=======
->>>>>>> 20cf393c
     use reth_primitives::B256;
 
     use crate::transactions::tests::{default_cache, new_mock_session};
