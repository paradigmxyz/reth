--- conflicted
+++ resolved
@@ -4,11 +4,7 @@
 };
 use futures::{stream::FuturesUnordered, Future, FutureExt, Stream, StreamExt};
 use pin_project::pin_project;
-<<<<<<< HEAD
-use reth_eth_wire::{EthVersion, GetPooledTransactions, ValidAnnouncementData};
-=======
-use reth_eth_wire::{GetPooledTransactions, HandleAnnouncement, ValidTxHashes};
->>>>>>> 5c69eecb
+use reth_eth_wire::{EthVersion, GetPooledTransactions, ValidAnnouncementData, ValidTxHashes};
 use reth_interfaces::p2p::error::{RequestError, RequestResult};
 use reth_primitives::{PeerId, PooledTransactionsElement, TxHash};
 use schnellru::{ByLength, Unlimited};
@@ -188,7 +184,6 @@
         None
     }
 
-<<<<<<< HEAD
     /// Returns any idle peer for any hash pending fetch. If one is found, the corresponding
     /// hash is written to the request buffer that is passed as parameter.
     ///
@@ -225,12 +220,13 @@
         drop(hashes_pending_fetch_iter);
         _ = self.hashes_pending_fetch.remove(hash);
 
-        idle_peer
-=======
+        idle
+    }
+  
     /// Packages hashes for [`GetPooledTxRequest`] up to limit. Returns left over hashes.
     pub(super) fn pack_hashes(
         &mut self,
-        hashes: &mut ValidTxHashes,
+        hashes: &mut ValidAnnouncementData,
         peer_id: PeerId,
     ) -> ValidTxHashes {
         if hashes.is_empty() {
@@ -241,39 +237,6 @@
             return self.pack_hashes_eth68(hashes, peer_id)
         }
         self.pack_hashes_eth66(hashes)
->>>>>>> 5c69eecb
-    }
-
-    /// Packages hashes for [`GetPooledTxRequest`] up to limit as defined by protocol version 66.
-    ///
-    /// Returns left over hashes.
-<<<<<<< HEAD
-    pub(super) fn pack_hashes_eth66(
-        &mut self,
-        hashes_to_request: &mut Vec<TxHash>,
-        hashes_from_announcement: ValidAnnouncementData,
-    ) -> Vec<TxHash> {
-        let mut hashes = hashes_from_announcement.into_keys().collect::<Vec<_>>();
-=======
-    pub(super) fn pack_hashes_eth66(&mut self, hashes: &mut ValidTxHashes) -> ValidTxHashes {
-        if hashes.len() <= GET_POOLED_TRANSACTION_SOFT_LIMIT_NUM_HASHES {
-            return ValidTxHashes::empty_eth66()
-        }
-        let surplus_hashes = hashes.split_off(GET_POOLED_TRANSACTION_SOFT_LIMIT_NUM_HASHES - 1);
-
-        ValidTxHashes::new_eth66(surplus_hashes)
-    }
->>>>>>> 5c69eecb
-
-        let surplus_hashes = if hashes.len() <= GET_POOLED_TRANSACTION_SOFT_LIMIT_NUM_HASHES {
-            vec![]
-        } else {
-            hashes.split_off(GET_POOLED_TRANSACTION_SOFT_LIMIT_NUM_HASHES - 1)
-        };
-
-        _ = mem::replace(hashes_to_request, hashes);
-
-        surplus_hashes
     }
 
     /// Evaluates wether or not to include a hash in a [`GetPooledTransactions`] version eth68
@@ -302,28 +265,26 @@
     /// expected response size is accumulated.
     pub(super) fn pack_hashes_eth68(
         &mut self,
-<<<<<<< HEAD
-        hashes_to_request: &mut Vec<TxHash>,
+        hashes_to_request: &mut ValidTxHashes,
         hashes_from_announcement: ValidAnnouncementData,
-    ) -> Vec<TxHash> {
-=======
-        hashes: &mut ValidTxHashes,
-        peer_id: PeerId,
     ) -> ValidTxHashes {
-        if let Some(hash) = hashes.first() {
+        let mut acc_size_response = 0;
+     
+        if let Some(hash) = hashes_to_request.first() {
             if let Some(size) = self.eth68_meta.get(hash) {
+                // tx is really big, pack request with single tx
                 if *size >= SOFT_LIMIT_BYTE_SIZE_POOLED_TRANSACTIONS_RESPONSE_MESSAGE {
                     let surplus_hashes = hashes.split_off(1);
                     return ValidTxHashes::new_eth68(surplus_hashes)
-                }
-            }
-        }
-
->>>>>>> 5c69eecb
-        let mut acc_size_response = 0;
+                } else {
+                    acc_size_response = size;
+                }
+            }
+        }
+
         let mut surplus_hashes = Vec::with_capacity(hashes_to_request.len() / 2);
 
-        for (hash, metadata) in hashes_from_announcement {
+        for (hash, metadata) in &hashes_from_announcement[1..] {
             let Some((_ty, size)) = metadata else {
                 unreachable!("this method is called upon reception of an eth68 announcement")
             };
@@ -336,13 +297,30 @@
 
         ValidTxHashes::new_eth68(surplus_hashes)
     }
-
-<<<<<<< HEAD
+      
+    /// Packages hashes for [`GetPooledTxRequest`] up to limit as defined by protocol version 66.
+    ///
+    /// Returns left over hashes.
+    pub(super) fn pack_hashes_eth66(
+        &mut self,
+        hashes_to_request: &mut ValidTxHashes,
+        mut hashes_from_announcement: ValidAnnouncementData,
+    ) -> ValidTxHashes {
+        if hashes.len() <= GET_POOLED_TRANSACTION_SOFT_LIMIT_NUM_HASHES {
+            ValidTxHashes::empty_eth66()
+        } else {
+            let mut hashes = hashes_from_announcement.into_keys().collect::<Vec<_>>();
+            let surplus_hashes = hashes.split_off(GET_POOLED_TRANSACTION_SOFT_LIMIT_NUM_HASHES - 1);
+            _ = mem::replace(hashes_to_request, hashes);
+            ValidTxHashes::new_eth66(surplus_hashes)
+        }
+    }
+
     /// Tries to buffer hashes for retry. Hashes that have been re-requested
     /// [`MAX_REQUEST_RETRIES_PER_TX_HASH`], are dropped.
     pub(super) fn buffer_hashes_for_retry(
         &mut self,
-        mut hashes: Vec<TxHash>,
+        mut hashes: ValidTxHashes,
         peer_failed_to_serve: &PeerId,
     ) {
         // It could be that the txns have been received over broadcast in the time being. Remove
@@ -355,31 +333,19 @@
             // tx has been seen over broadcast in the time it took for the request to resolve
             false
         });
-=======
-    pub(super) fn buffer_hashes_for_retry(&mut self, mut hashes: ValidTxHashes) {
-        // It could be that the txns have been received over broadcast in the time being.
-        hashes.retain(|hash| self.unknown_hashes.get(hash).is_some());
->>>>>>> 5c69eecb
 
         self.buffer_hashes(hashes, None)
     }
 
     /// Buffers hashes. Note: Only peers that haven't yet tried to request the hashes should be
-<<<<<<< HEAD
     /// passed as `fallback_peer` parameter! For re-buffering hashes on failed request, use
     /// [`TransactionFetcher::buffer_hashes_for_retry`].
-    pub(super) fn buffer_hashes(&mut self, hashes: Vec<TxHash>, fallback_peer: Option<PeerId>) {
-=======
-    /// passed as `fallback_peer` parameter! Hashes that have been re-requested
-    /// [`MAX_REQUEST_RETRIES_PER_TX_HASH`], are dropped.
-    pub(super) fn buffer_hashes(&mut self, hashes: ValidTxHashes, fallback_peer: Option<PeerId>) {
->>>>>>> 5c69eecb
+    pub(super) fn buffer_hashes(&mut self, hashes: ValidTxHashes, fallback_peer: Option<PeerId>)  {
         let mut max_retried_and_evicted_hashes = vec![];
 
         let msg_version = hashes.msg_version();
 
         for hash in hashes.into_iter() {
-            // todo: enforce by adding new types UnknownTxHash66 and UnknownTxHash68
             debug_assert!(
                 self.hashes_unknown_to_pool.peek(&hash).is_some(),
                 "`%hash` in `@buffered_hashes` that's not in `@unknown_hashes`, `@buffered_hashes` should be a subset of keys in `@unknown_hashes`, broken invariant `@buffered_hashes` and `@unknown_hashes`,
@@ -401,10 +367,6 @@
                     debug!(target: "net::tx",
                         hash=%hash,
                         retries=retries,
-<<<<<<< HEAD
-=======
-                        msg_version=%msg_version,
->>>>>>> 5c69eecb
                         "retry limit for `GetPooledTransactions` requests reached for hash, dropping hash"
                     );
 
@@ -458,9 +420,12 @@
             budget_lru_hashes_pending_fetch,
         );
 
+        let msg_version = peer.version;
+      
         trace!(target: "net::tx",
             peer_id=format!("{peer_id:#}"),
             hashes=?hashes_to_request,
+            msg_version=%msg_version,
             "requesting hashes that were stored pending fetch from peer"
         );
 
@@ -473,6 +438,7 @@
             debug!(target: "net::tx",
                 peer_id=format!("{peer_id:#}"),
                 failed_to_request_hashes=?failed_to_request_hashes,
+                msg_version=%msg_version,
                 "failed sending request to peer's session, buffering hashes"
             );
 
@@ -491,13 +457,9 @@
         self.remove_from_unknown_hashes(hashes)
     }
 
-<<<<<<< HEAD
     /// Filters out hashes that have been seen before. For hashes that have already been seen, the
     /// peer is added as fallback peer.
-    pub(super) fn filter_unseen_hashes(
-=======
     pub(super) fn filter_unseen_and_pending_hashes<T: HandleAnnouncement>(
->>>>>>> 5c69eecb
         &mut self,
         new_announced_hashes: &mut ValidAnnouncementData,
         peer_id: &PeerId,
@@ -549,13 +511,9 @@
                 return false
             }
 
-            // vacant entry
-<<<<<<< HEAD
-            let msg_version = || if metadata.is_some() { EthVersion::Eth68 } else { EthVersion::Eth66 };
-=======
+            // vacant entry         
             #[cfg(debug_assertions)]
             previously_unseen_hashes.push(hash);
->>>>>>> 5c69eecb
 
             trace!(target: "net::tx",
                 peer_id=format!("{peer_id:#}"),
@@ -606,23 +564,13 @@
         metrics_increment_egress_peer_channel_full: impl FnOnce(),
     ) -> Option<ValidTxHashes> {
         let peer_id: PeerId = peer.request_tx.peer_id;
-<<<<<<< HEAD
-        let msg_version = peer.version;
-=======
->>>>>>> 5c69eecb
 
         if self.active_peers.len() >= self.tx_fetcher_info.max_inflight_transaction_requests {
             debug!(target: "net::tx",
                 peer_id=format!("{peer_id:#}"),
-<<<<<<< HEAD
-                new_announced_hashes=?new_announced_hashes,
-                msg_version=%msg_version,
-                max_inflight_transaction_requests=self.tx_fetcher_info.max_inflight_transaction_requests,
-=======
                 new_announced_hashes=?*new_announced_hashes,
                 msg_version=%new_announced_hashes.msg_version(),
-                limit=MAX_CONCURRENT_TX_REQUESTS,
->>>>>>> 5c69eecb
+                max_inflight_transaction_requests=self.tx_fetcher_info.max_inflight_transaction_requests,
                 "limit for concurrent `GetPooledTransactions` requests reached, dropping request for hashes to peer"
             );
             return Some(new_announced_hashes)
@@ -631,13 +579,8 @@
         let Some(inflight_count) = self.active_peers.get_or_insert(peer_id, || 0) else {
             debug!(target: "net::tx",
                 peer_id=format!("{peer_id:#}"),
-<<<<<<< HEAD
-                new_announced_hashes=?new_announced_hashes,
-                msg_version=%msg_version,
-=======
                 new_announced_hashes=?*new_announced_hashes,
                 msg_version=%new_announced_hashes.msg_version(),
->>>>>>> 5c69eecb
                 "failed to cache active peer in schnellru::LruMap, dropping request to peer"
             );
             return Some(new_announced_hashes)
@@ -646,15 +589,9 @@
         if *inflight_count >= MAX_CONCURRENT_TX_REQUESTS_PER_PEER {
             debug!(target: "net::tx",
                 peer_id=format!("{peer_id:#}"),
-<<<<<<< HEAD
-                new_announced_hashes=?new_announced_hashes,
-                msg_version=%msg_version,
-                MAX_CONCURRENT_TX_REQUESTS_PER_PEER=MAX_CONCURRENT_TX_REQUESTS_PER_PEER,
-=======
                 new_announced_hashes=?*new_announced_hashes,
                 msg_version=%new_announced_hashes.msg_version(),
-                limit=MAX_CONCURRENT_TX_REQUESTS_PER_PEER,
->>>>>>> 5c69eecb
+                MAX_CONCURRENT_TX_REQUESTS_PER_PEER=MAX_CONCURRENT_TX_REQUESTS_PER_PEER,
                 "limit for concurrent `GetPooledTransactions` requests per peer reached"
             );
             return Some(new_announced_hashes)
@@ -664,13 +601,8 @@
 
         debug_assert!(
             || -> bool {
-<<<<<<< HEAD
-                for hash in &new_announced_hashes {
+                for hash in new_announced_hashes.iter() {
                     if self.hashes_pending_fetch.contains(hash) {
-=======
-                for hash in new_announced_hashes.iter() {
-                    if self.buffered_hashes.contains(hash) {
->>>>>>> 5c69eecb
                         return false
                     }
                 }
@@ -1044,7 +976,7 @@
         let possible_outcomes =
             [possible_outcome_1, possible_outcome_2, possible_outcome_3, possible_outcome_4];
 
-        let mut eth68_hashes_to_request = Vec::new();
+        let mut eth68_hashes_to_request = ValidTxHashes::empty_68();
         let mut valid_announcement_data = HashMap::new();
         for i in 0..eth68_hashes.len() {
             valid_announcement_data.insert(eth68_hashes[i], Some((0, eth68_hashes_sizes[i])));
@@ -1057,7 +989,6 @@
             assert_ne!(combo, combo_surplus_hashes)
         }
 
-<<<<<<< HEAD
         let combo_hashes_to_request = eth68_hashes_to_request.into_iter().collect::<HashSet<_>>();
 
         let mut combo_match = false;
@@ -1068,19 +999,5 @@
         }
 
         assert!(combo_match)
-=======
-        let mut eth68_hashes_to_request = ValidTxHashes::new_eth68(eth68_hashes.clone().to_vec());
-        let surplus_eth68_hashes =
-            tx_fetcher.pack_hashes_eth68(&mut eth68_hashes_to_request, peer_id);
-
-        assert_eq!(
-            surplus_eth68_hashes.into_hashes(),
-            vec!(eth68_hashes[1], eth68_hashes[3], eth68_hashes[5])
-        );
-        assert_eq!(
-            eth68_hashes_to_request.into_hashes(),
-            vec!(eth68_hashes[0], eth68_hashes[2], eth68_hashes[4])
-        );
->>>>>>> 5c69eecb
     }
 }