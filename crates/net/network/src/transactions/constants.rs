/* ==================== BROADCAST ==================== */

/// Soft limit for the number of hashes in a
/// [`NewPooledTransactionHashes`](reth_eth_wire::NewPooledTransactionHashes) broadcast message.
///
/// Spec'd at 4096 hashes.
///
/// <https://github.com/ethereum/devp2p/blob/master/caps/eth.md#newpooledtransactionhashes-0x08>
pub const SOFT_LIMIT_COUNT_HASHES_IN_NEW_POOLED_TRANSACTIONS_BROADCAST_MESSAGE: usize = 4096;

/// Default soft limit for the byte size of a [`Transactions`](reth_eth_wire::Transactions)
/// broadcast message.
///
/// Default is 128 KiB.
pub const DEFAULT_SOFT_LIMIT_BYTE_SIZE_TRANSACTIONS_BROADCAST_MESSAGE: usize = 128 * 1024;

/* ================ REQUEST-RESPONSE ================ */

/// Recommended soft limit for the number of hashes in a
/// [`GetPooledTransactions`](reth_eth_wire::GetPooledTransactions) request.
///
/// Spec'd at 256 hashes (8 KiB).
///
/// <https://github.com/ethereum/devp2p/blob/master/caps/eth.md#getpooledtransactions-0x09>
pub const SOFT_LIMIT_COUNT_HASHES_IN_GET_POOLED_TRANSACTIONS_REQUEST: usize = 256;

/// Soft limit for the byte size of a [`PooledTransactions`](reth_eth_wire::PooledTransactions)
/// response on assembling a [`GetPooledTransactions`](reth_eth_wire::GetPooledTransactions)
/// request.
///
/// Spec'd at 2 MiB.
///
/// <https://github.com/ethereum/devp2p/blob/master/caps/eth.md#protocol-messages>.
pub const SOFT_LIMIT_BYTE_SIZE_POOLED_TRANSACTIONS_RESPONSE: usize = 2 * 1024 * 1024;

/// Constants used by [`TransactionsManager`](crate::transactions::TransactionsManager).
pub mod tx_manager {
    use super::SOFT_LIMIT_COUNT_HASHES_IN_NEW_POOLED_TRANSACTIONS_BROADCAST_MESSAGE;

    /// Default limit for number of transactions to keep track of for a single peer.
    ///
    /// Default is 10 KiB.
    pub const DEFAULT_CAPACITY_CACHE_SEEN_BY_PEER: usize = 10 * 1024;

    /// Default maximum pending pool imports to tolerate.
    ///
    /// Default is equivalent to the number of hashes in one full announcement, which is spec'd at
    /// 4096 hashes, so 4096 pending pool imports.
    pub const DEFAULT_MAX_COUNT_PENDING_POOL_IMPORTS: usize =
        SOFT_LIMIT_COUNT_HASHES_IN_NEW_POOLED_TRANSACTIONS_BROADCAST_MESSAGE;

    /// Default limit for number of bad imports to keep track of.
    ///
    /// Default is 10 KiB.
    pub const DEFAULT_CAPACITY_CACHE_BAD_IMPORTS: usize = 100 * 1024;
}

/// Constants used by [`TransactionFetcher`](crate::transactions::TransactionFetcher).
pub mod tx_fetcher {
    use crate::{
        peers::{DEFAULT_MAX_COUNT_PEERS_INBOUND, DEFAULT_MAX_COUNT_PEERS_OUTBOUND},
        transactions::fetcher::TransactionFetcherInfo,
    };

    use super::{
        SOFT_LIMIT_BYTE_SIZE_POOLED_TRANSACTIONS_RESPONSE,
        SOFT_LIMIT_COUNT_HASHES_IN_GET_POOLED_TRANSACTIONS_REQUEST,
        SOFT_LIMIT_COUNT_HASHES_IN_NEW_POOLED_TRANSACTIONS_BROADCAST_MESSAGE,
    };

    /* ============== SCALARS OF MESSAGES ============== */

    /// Default soft limit for the byte size of a
    /// [`PooledTransactions`](reth_eth_wire::PooledTransactions) response on assembling a
    /// [`GetPooledTransactions`](reth_eth_wire::PooledTransactions) request. This defaults to less
    /// than the [`SOFT_LIMIT_BYTE_SIZE_POOLED_TRANSACTIONS_RESPONSE`], at 2 MiB, used when
    /// assembling a [`PooledTransactions`](reth_eth_wire::PooledTransactions) response.
    ///
    /// Default is 128 KiB.
    pub const DEFAULT_SOFT_LIMIT_BYTE_SIZE_POOLED_TRANSACTIONS_RESP_ON_PACK_GET_POOLED_TRANSACTIONS_REQ: usize = 128 * 1024;

    /* ==================== RETRIES ==================== */

    /// Default maximum request retires per [`TxHash`](reth_primitives::TxHash). Note, this is
    /// reset should the [`TxHash`](reth_primitives::TxHash) re-appear in an announcement after it
    /// has been evicted from the hashes pending fetch cache, i.e. the counter is restarted. If
    /// this happens, it is likely a very popular transaction, that should and can indeed be
    /// fetched hence this behaviour is favourable.
    ///
    /// Default is 2 retries.
    pub const DEFAULT_MAX_RETRIES: u8 = 2;

    /// Default number of alternative peers to keep track of for each transaction pending fetch. At
    /// most [`DEFAULT_MAX_RETRIES`], which defaults to 2 peers, can ever be needed per peer.
    ///
    /// Default is the sum of [`DEFAULT_MAX_RETRIES`] an
    /// [`DEFAULT_MARGINAL_COUNT_FALLBACK_PEERS`], which defaults to 1 peer, so 3 peers.
    pub const DEFAULT_MAX_COUNT_FALLBACK_PEERS: u8 =
        DEFAULT_MAX_RETRIES + DEFAULT_MARGINAL_COUNT_FALLBACK_PEERS;

    /// Default marginal on fallback peers. This is the case, since a transaction is only requested
<<<<<<< HEAD
    /// once from each individual peer. Default is 1 peer.
    pub const DEFAULT_MARGINAL_COUNT_FALLBACK_PEERS: u8 = 1;
=======
    /// once from each individual peer.
    ///
    /// Default is 1 peer.
    const DEFAULT_MARGINAL_COUNT_FALLBACK_PEERS: u8 = 1;
>>>>>>> 755ce9ef

    /* ==================== CONCURRENCY ==================== */

    /// Default maximum concurrent [`GetPooledTransactions`](reth_eth_wire::GetPooledTransactions)
    /// requests.
    ///
    /// Default is the product of [`DEFAULT_MAX_COUNT_CONCURRENT_REQUESTS_PER_PEER`], which
    /// defaults to 1 request, and the sum of [`DEFAULT_MAX_COUNT_PEERS_INBOUND`] and
    /// [`DEFAULT_MAX_COUNT_PEERS_OUTBOUND`], which default to 30 and 100 peers respectively, so
    /// 130 requests.
    pub const DEFAULT_MAX_COUNT_CONCURRENT_REQUESTS: u32 =
        DEFAULT_MAX_COUNT_PEERS_INBOUND + DEFAULT_MAX_COUNT_PEERS_OUTBOUND;

    /// Default maximum number of concurrent
    /// [`GetPooledTransactions`](reth_eth_wire::GetPooledTransactions)s to allow per peer. This
    /// number reflects concurrent requests for different hashes.
    ///
    /// Default is 1 request.
    pub const DEFAULT_MAX_COUNT_CONCURRENT_REQUESTS_PER_PEER: u8 = 1;

    /* =============== HASHES PENDING FETCH ================ */

    /// Default limit for number of transactions waiting for an idle peer to be fetched from.
    ///
    /// Default is 100 times the [`SOFT_LIMIT_COUNT_HASHES_IN_GET_POOLED_TRANSACTIONS_REQUEST`],
    /// which defaults to 256 hashes, so 25 600 hashes.
    pub const DEFAULT_MAX_CAPACITY_CACHE_PENDING_FETCH: usize =
        100 * SOFT_LIMIT_COUNT_HASHES_IN_GET_POOLED_TRANSACTIONS_REQUEST;

    /// Default maximum number of hashes pending fetch to tolerate at any time.
    ///
    /// Default is half of [`DEFAULT_MAX_CAPACITY_CACHE_PENDING_FETCH`], which defaults to 25 600
    /// hashes, so 12 800 hashes.
    pub const DEFAULT_MAX_COUNT_PENDING_FETCH: usize = DEFAULT_MAX_CAPACITY_CACHE_PENDING_FETCH / 2;

    /* ====== LIMITED CAPACITY ON FETCH PENDING HASHES ====== */

    /// Default budget for finding an idle fallback peer for any hash pending fetch, when said
    /// search is budget constrained.
    ///
    /// Default is a sixth of [`DEFAULT_MAX_COUNT_PENDING_FETCH`], which defaults to 12 800 hashes
    /// (the breadth of the search), divided by [`DEFAULT_MAX_COUNT_FALLBACK_PEERS`], which
    /// defaults to 3 peers (the depth of the search), so the 711 lru hashes in the pending hashes
    /// cache.
    pub const DEFAULT_BUDGET_FIND_IDLE_FALLBACK_PEER: usize =
        DEFAULT_MAX_COUNT_PENDING_FETCH / 6 / DEFAULT_MAX_COUNT_FALLBACK_PEERS as usize;

    /// Default budget for finding hashes in the intersection of transactions announced by a peer
    /// and in the cache of hashes pending fetch, when said search is budget constrained.
    ///
    /// Default is a sixth of [`DEFAULT_MAX_COUNT_PENDING_FETCH`], which defaults to 12 800 hashes
    /// (the breadth of the search), so 2133 lru hashes in the pending hashes cache.
    pub const DEFAULT_BUDGET_FIND_INTERSECTION_ANNOUNCED_BY_PEER_AND_PENDING_FETCH: usize =
        DEFAULT_MAX_COUNT_PENDING_FETCH / 6;

    /* ====== SCALARS FOR USE ON FETCH PENDING HASHES ====== */

    /// Default soft limit for the number of hashes in a
    /// [`GetPooledTransactions`](reth_eth_wire::GetPooledTransactions) request, when it is filled
    /// from hashes pending fetch.
    ///
    /// Default is half of the [`SOFT_LIMIT_COUNT_HASHES_IN_GET_POOLED_TRANSACTIONS_REQUEST`]
    /// which by spec is 256 hashes, so 128 hashes.
    pub const DEFAULT_SOFT_LIMIT_COUNT_HASHES_IN_GET_POOLED_TRANSACTIONS_REQUEST_ON_FETCH_PENDING_HASHES:
    usize = SOFT_LIMIT_COUNT_HASHES_IN_GET_POOLED_TRANSACTIONS_REQUEST / 2;

    /// Default soft limit for a [`PooledTransactions`](reth_eth_wire::PooledTransactions) response
    /// when it's used as expected response in calibrating the filling of a
    /// [`GetPooledTransactions`](reth_eth_wire::GetPooledTransactions) request, when the request
    /// is filled from hashes pending fetch.
    ///
    /// Default is half of
    /// [`DEFAULT_SOFT_LIMIT_BYTE_SIZE_POOLED_TRANSACTIONS_RESP_ON_PACK_GET_POOLED_TRANSACTIONS_REQ`],
    /// which defaults to 128 KiB, so 64 KiB.
    pub const DEFAULT_SOFT_LIMIT_BYTE_SIZE_POOLED_TRANSACTIONS_RESPONSE_ON_FETCH_PENDING_HASHES:
        usize =
        DEFAULT_SOFT_LIMIT_BYTE_SIZE_POOLED_TRANSACTIONS_RESP_ON_PACK_GET_POOLED_TRANSACTIONS_REQ /
            2;

    /// Default max inflight request when fetching pending hashes.
    ///
    /// Default is half of [`DEFAULT_MAX_COUNT_CONCURRENT_REQUESTS`], which defaults to 130
    /// requests, so 65 requests.
    pub const DEFAULT_MAX_COUNT_INFLIGHT_REQUESTS_ON_FETCH_PENDING_HASHES: usize =
        DEFAULT_MAX_COUNT_CONCURRENT_REQUESTS as usize / 2;

    /// Default divisor of the max inflight request when calculating search breadth of the search
    /// for any idle peer to which to send a request filled with hashes pending fetch. The max
    /// inflight requests is configured in [`TransactionFetcherInfo`].
    ///
    /// Default is 3 requests.
    pub const DEFAULT_DIVISOR_MAX_COUNT_INFLIGHT_REQUESTS_ON_FIND_IDLE_PEER: usize = 3;

    /// Default divisor of the max inflight request when calculating search breadth of the search
    /// for the intersection of hashes announced by a peer and hashes pending fetch. The max
    /// inflight requests is configured in [`TransactionFetcherInfo`].
    ///
    /// Default is 2 requests.
    pub const DEFAULT_DIVISOR_MAX_COUNT_INFLIGHT_REQUESTS_ON_FIND_INTERSECTION: usize = 2;

    // Default divisor to the max pending pool imports when calculating search breadth of the
    /// search for any idle peer to which to send a request filled with hashes pending fetch.
    /// The max pending pool imports is configured in
    /// [`PendingPoolImportsInfo`](crate::transactions::PendingPoolImportsInfo).
    ///
    /// Default is 4 requests.
    pub const DEFAULT_DIVISOR_MAX_COUNT_PENDING_POOL_IMPORTS_ON_FIND_IDLE_PEER: usize = 4;

    /// Default divisor to the max pending pool imports when calculating search breadth of the
    /// search for any idle peer to which to send a request filled with hashes pending fetch.
    /// The max pending pool imports is configured in
    /// [`PendingPoolImportsInfo`](crate::transactions::PendingPoolImportsInfo).
    ///
    /// Default is 3 requests.
    pub const DEFAULT_DIVISOR_MAX_COUNT_PENDING_POOL_IMPORTS_ON_FIND_INTERSECTION: usize = 3;

    /* ================== ROUGH MEASURES ================== */

    /// Average byte size of an encoded transaction.
    ///
    /// Default is [`SOFT_LIMIT_BYTE_SIZE_POOLED_TRANSACTIONS_RESPONSE`], which defaults to 2 MiB,
    /// divided by [`SOFT_LIMIT_COUNT_HASHES_IN_NEW_POOLED_TRANSACTIONS_BROADCAST_MESSAGE`], which
    /// is spec'd at 4096 hashes, so 521 bytes.
    pub const AVERAGE_BYTE_SIZE_TX_ENCODED: usize =
        SOFT_LIMIT_BYTE_SIZE_POOLED_TRANSACTIONS_RESPONSE /
            SOFT_LIMIT_COUNT_HASHES_IN_NEW_POOLED_TRANSACTIONS_BROADCAST_MESSAGE;

    /// Median observed size in bytes of a small encoded legacy transaction.
    ///
    /// Default is 120 bytes.
    pub const MEDIAN_BYTE_SIZE_SMALL_LEGACY_TX_ENCODED: usize = 120;

    /// Marginal on the number of hashes to preallocate memory for in a
    /// [`GetPooledTransactions`](reth_eth_wire::GetPooledTransactions) request, when packed
    /// according to the [`Eth68`](reth_eth_wire::EthVersion::Eth68) protocol version. To make
    /// sure enough memory is preallocated in most cases, it's sensible to use a margin. This,
    /// since the capacity is calculated based on median value
    /// [`MEDIAN_BYTE_SIZE_SMALL_LEGACY_TX_ENCODED`]. There may otherwise be a noteworthy number of
    /// cases where just 1 or 2 bytes too little memory is preallocated.
    ///
    /// Default is 8 hashes.
    pub const DEFAULT_MARGINAL_COUNT_HASHES_GET_POOLED_TRANSACTIONS_REQUEST: usize = 8;

    /// Returns the approx number of transaction hashes that a
    /// [`GetPooledTransactions`](reth_eth_wire::GetPooledTransactions) request will have capacity
    /// for w.r.t. the [`Eth68`](reth_eth_wire::EthVersion::Eth68) protocol version. This is useful
    /// for preallocating memory.
    pub const fn approx_capacity_get_pooled_transactions_req_eth68(
        info: &TransactionFetcherInfo,
    ) -> usize {
        let max_size_expected_response =
            info.soft_limit_byte_size_pooled_transactions_response_on_pack_request;

        max_size_expected_response / MEDIAN_BYTE_SIZE_SMALL_LEGACY_TX_ENCODED +
            DEFAULT_MARGINAL_COUNT_HASHES_GET_POOLED_TRANSACTIONS_REQUEST
    }

    /// Returns the approx number of transactions that a
    /// [`GetPooledTransactions`](reth_eth_wire::GetPooledTransactions) request will
    /// have capacity for w.r.t. the [`Eth66`](reth_eth_wire::EthVersion::Eth66) protocol version.
    /// This is useful for preallocating memory.
    pub const fn approx_capacity_get_pooled_transactions_req_eth66() -> usize {
        SOFT_LIMIT_COUNT_HASHES_IN_GET_POOLED_TRANSACTIONS_REQUEST
    }
}<|MERGE_RESOLUTION|>--- conflicted
+++ resolved
@@ -99,15 +99,10 @@
         DEFAULT_MAX_RETRIES + DEFAULT_MARGINAL_COUNT_FALLBACK_PEERS;
 
     /// Default marginal on fallback peers. This is the case, since a transaction is only requested
-<<<<<<< HEAD
-    /// once from each individual peer. Default is 1 peer.
-    pub const DEFAULT_MARGINAL_COUNT_FALLBACK_PEERS: u8 = 1;
-=======
     /// once from each individual peer.
     ///
     /// Default is 1 peer.
     const DEFAULT_MARGINAL_COUNT_FALLBACK_PEERS: u8 = 1;
->>>>>>> 755ce9ef
 
     /* ==================== CONCURRENCY ==================== */
 
