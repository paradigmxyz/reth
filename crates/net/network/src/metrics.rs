use reth_eth_wire::DisconnectReason;
use reth_metrics::{
    metrics::{Counter, Gauge},
    Metrics,
};

/// Scope for monitoring transactions sent from the manager to the tx manager
pub(crate) const NETWORK_POOL_TRANSACTIONS_SCOPE: &str = "network.pool.transactions";

/// Metrics for the entire network, handled by NetworkManager
#[derive(Metrics)]
#[metrics(scope = "network")]
pub struct NetworkMetrics {
    /// Number of currently connected peers
    pub(crate) connected_peers: Gauge,

    /// Number of currently backed off peers
    pub(crate) backed_off_peers: Gauge,

    /// Number of peers known to the node
    pub(crate) tracked_peers: Gauge,

    /// Cumulative number of failures of pending sessions
    pub(crate) pending_session_failures: Counter,

    /// Total number of sessions closed
    pub(crate) closed_sessions: Counter,

    /// Number of active incoming connections
    pub(crate) incoming_connections: Gauge,

    /// Number of active outgoing connections
    pub(crate) outgoing_connections: Gauge,

    /// Total Number of incoming connections handled
    pub(crate) total_incoming_connections: Counter,

    /// Total Number of outgoing connections established
    pub(crate) total_outgoing_connections: Counter,

    /// Number of invalid/malformed messages received from peers
    pub(crate) invalid_messages_received: Counter,

    /// Number of Eth Requests dropped due to channel being at full capacity
    pub(crate) total_dropped_eth_requests_at_full_capacity: Counter,
}

/// Metrics for SessionManager
#[derive(Metrics)]
#[metrics(scope = "network")]
pub struct SessionManagerMetrics {
    /// Number of dials that resulted in a peer being added to the peerset
    pub(crate) total_dial_successes: Counter,
}

<<<<<<< HEAD
/// Metrics for the [`TransactionsManager`].
=======
/// Metrics for the [`TransactionsManager`](crate::transactions::TransactionsManager).
>>>>>>> 7c93d8ef
#[derive(Metrics)]
#[metrics(scope = "network")]
pub struct TransactionsManagerMetrics {
    /// Total number of propagated transactions
    pub(crate) propagated_transactions: Counter,
    /// Total number of reported bad transactions
    pub(crate) reported_bad_transactions: Counter,
    /// Total number of messages with already seen hashes
    pub(crate) messages_with_already_seen_hashes: Counter,
    /// Total number of messages with already seen full transactions
    pub(crate) messages_with_already_seen_transactions: Counter,
    /// Number of transactions about to be imported into the pool.
    pub(crate) pending_pool_imports: Gauge,
<<<<<<< HEAD
    /// Total number of bad imports.
    pub(crate) bad_imports: Counter,
=======
>>>>>>> 7c93d8ef
    /// Number of inflight requests at which the
    /// [`TransactionPool`](reth_transaction_pool::TransactionPool) is considered to be at
    /// capacity. Note, this is not a limit to the number of inflight requests, but a health
    /// measure.
    pub(crate) capacity_pending_pool_imports: Counter,
    /// Currently active outgoing [`GetPooledTransactions`](reth_eth_wire::GetPooledTransactions)
    /// requests.
    pub(crate) inflight_transaction_requests: Gauge,
    /// Number of inflight requests at which the
    /// [`TransactionFetcher`](crate::transactions::TransactionFetcher) is considered to be at
    /// capacity. Note, this is not a limit to the number of inflight requests, but a health
    /// measure.
    pub(crate) capacity_inflight_requests: Counter,
    /// Hashes in currently active outgoing
    /// [`GetPooledTransactions`](reth_eth_wire::GetPooledTransactions) requests.
    pub(crate) hashes_inflight_transaction_requests: Gauge,
    /// How often we failed to send a request to the peer because the channel was full.
    pub(crate) egress_peer_channel_full: Counter,
    /// Total number of hashes pending fetch.
    pub(crate) hashes_pending_fetch: Gauge,
}

/// Metrics for Disconnection types
///
/// These are just counters, and ideally we would implement these metrics on a peer-by-peer basis,
/// in that we do not double-count peers for `TooManyPeers` if we make an outgoing connection and
/// get disconnected twice
#[derive(Metrics)]
#[metrics(scope = "network")]
pub struct DisconnectMetrics {
    /// Number of peer disconnects due to DisconnectRequested (0x00)
    pub(crate) disconnect_requested: Counter,

    /// Number of peer disconnects due to TcpSubsystemError (0x01)
    pub(crate) tcp_subsystem_error: Counter,

    /// Number of peer disconnects due to ProtocolBreach (0x02)
    pub(crate) protocol_breach: Counter,

    /// Number of peer disconnects due to UselessPeer (0x03)
    pub(crate) useless_peer: Counter,

    /// Number of peer disconnects due to TooManyPeers (0x04)
    pub(crate) too_many_peers: Counter,

    /// Number of peer disconnects due to AlreadyConnected (0x05)
    pub(crate) already_connected: Counter,

    /// Number of peer disconnects due to IncompatibleP2PProtocolVersion (0x06)
    pub(crate) incompatible: Counter,

    /// Number of peer disconnects due to NullNodeIdentity (0x07)
    pub(crate) null_node_identity: Counter,

    /// Number of peer disconnects due to ClientQuitting (0x08)
    pub(crate) client_quitting: Counter,

    /// Number of peer disconnects due to UnexpectedHandshakeIdentity (0x09)
    pub(crate) unexpected_identity: Counter,

    /// Number of peer disconnects due to ConnectedToSelf (0x0a)
    pub(crate) connected_to_self: Counter,

    /// Number of peer disconnects due to PingTimeout (0x0b)
    pub(crate) ping_timeout: Counter,

    /// Number of peer disconnects due to SubprotocolSpecific (0x10)
    pub(crate) subprotocol_specific: Counter,
}

impl DisconnectMetrics {
    /// Increments the proper counter for the given disconnect reason
    pub(crate) fn increment(&self, reason: DisconnectReason) {
        match reason {
            DisconnectReason::DisconnectRequested => self.disconnect_requested.increment(1),
            DisconnectReason::TcpSubsystemError => self.tcp_subsystem_error.increment(1),
            DisconnectReason::ProtocolBreach => self.protocol_breach.increment(1),
            DisconnectReason::UselessPeer => self.useless_peer.increment(1),
            DisconnectReason::TooManyPeers => self.too_many_peers.increment(1),
            DisconnectReason::AlreadyConnected => self.already_connected.increment(1),
            DisconnectReason::IncompatibleP2PProtocolVersion => self.incompatible.increment(1),
            DisconnectReason::NullNodeIdentity => self.null_node_identity.increment(1),
            DisconnectReason::ClientQuitting => self.client_quitting.increment(1),
            DisconnectReason::UnexpectedHandshakeIdentity => self.unexpected_identity.increment(1),
            DisconnectReason::ConnectedToSelf => self.connected_to_self.increment(1),
            DisconnectReason::PingTimeout => self.ping_timeout.increment(1),
            DisconnectReason::SubprotocolSpecific => self.subprotocol_specific.increment(1),
        }
    }
}

/// Metrics for the EthRequestHandler
#[derive(Metrics)]
#[metrics(scope = "network")]
pub struct EthRequestHandlerMetrics {
    /// Number of received headers requests
    pub(crate) received_headers_requests: Counter,

    /// Number of received bodies requests
    pub(crate) received_bodies_requests: Counter,
}<|MERGE_RESOLUTION|>--- conflicted
+++ resolved
@@ -53,11 +53,7 @@
     pub(crate) total_dial_successes: Counter,
 }
 
-<<<<<<< HEAD
-/// Metrics for the [`TransactionsManager`].
-=======
 /// Metrics for the [`TransactionsManager`](crate::transactions::TransactionsManager).
->>>>>>> 7c93d8ef
 #[derive(Metrics)]
 #[metrics(scope = "network")]
 pub struct TransactionsManagerMetrics {
@@ -71,11 +67,8 @@
     pub(crate) messages_with_already_seen_transactions: Counter,
     /// Number of transactions about to be imported into the pool.
     pub(crate) pending_pool_imports: Gauge,
-<<<<<<< HEAD
     /// Total number of bad imports.
     pub(crate) bad_imports: Counter,
-=======
->>>>>>> 7c93d8ef
     /// Number of inflight requests at which the
     /// [`TransactionPool`](reth_transaction_pool::TransactionPool) is considered to be at
     /// capacity. Note, this is not a limit to the number of inflight requests, but a health
