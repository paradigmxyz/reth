--- conflicted
+++ resolved
@@ -191,6 +191,19 @@
     pub(crate) acc_duration_poll_commands: Gauge,
 }
 
+/// Measures the duration of executing the given code block. The duration is added to the given
+/// accumulator value passed as a mutable reference.
+#[macro_export]
+macro_rules! duration_metered_exec {
+    ($code:block, $acc:ident) => {
+        let start = Instant::now();
+
+        $code;
+
+        *$acc += start.elapsed();
+    };
+}
+
 /// Metrics for Disconnection types
 ///
 /// These are just counters, and ideally we would implement these metrics on a peer-by-peer basis,
@@ -271,19 +284,6 @@
     pub(crate) received_bodies_requests: Counter,
 }
 
-<<<<<<< HEAD
-/// Measures the duration of executing the given code block. The duration is added to the given
-/// accumulator value passed as a mutable reference.
-#[macro_export]
-macro_rules! duration_metered_exec {
-    ($code:block, $acc:ident) => {
-        let start = Instant::now();
-
-        $code;
-
-        *$acc += start.elapsed();
-    };
-=======
 /// Eth67 announcement metrics, track entries by TxType
 #[derive(Metrics)]
 #[metrics(scope = "network.transaction_fetcher")]
@@ -339,5 +339,4 @@
         self.eip1559.record(tx_types_counter.eip1559 as f64);
         self.eip4844.record(tx_types_counter.eip4844 as f64);
     }
->>>>>>> 00ac218d
 }