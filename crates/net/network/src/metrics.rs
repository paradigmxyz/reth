--- conflicted
+++ resolved
@@ -53,11 +53,7 @@
     pub(crate) total_dial_successes: Counter,
 }
 
-<<<<<<< HEAD
-/// Metrics for the [`TransactionsManager`].
-=======
 /// Metrics for the [`TransactionsManager`](crate::transactions::TransactionsManager).
->>>>>>> 11dbd086
 #[derive(Metrics)]
 #[metrics(scope = "network")]
 pub struct TransactionsManagerMetrics {
@@ -71,15 +67,6 @@
     pub(crate) messages_with_already_seen_transactions: Counter,
     /// Number of transactions about to be imported into the pool.
     pub(crate) pending_pool_imports: Gauge,
-<<<<<<< HEAD
-    /// Number of inflight requests at which the [`TransactionPool`] is considered to be at
-    /// capacity. Note, this is not a limit to the number of inflight requests, but a health
-    /// measure.
-    pub(crate) capacity_pending_pool_imports: Counter,
-    /// Currently active outgoing GetPooledTransactions requests.
-    pub(crate) inflight_transaction_requests: Gauge,
-    /// Number of inflight requests at which the [`TransactionFetcher`] is considered to be at
-=======
     /// Number of inflight requests at which the
     /// [`TransactionPool`](reth_transaction_pool::TransactionPool) is considered to be at
     /// capacity. Note, this is not a limit to the number of inflight requests, but a health
@@ -90,7 +77,6 @@
     pub(crate) inflight_transaction_requests: Gauge,
     /// Number of inflight requests at which the
     /// [`TransactionFetcher`](crate::transactions::TransactionFetcher) is considered to be at
->>>>>>> 11dbd086
     /// capacity. Note, this is not a limit to the number of inflight requests, but a health
     /// measure.
     pub(crate) capacity_inflight_requests: Counter,
