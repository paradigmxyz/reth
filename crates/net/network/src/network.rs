use std::{
    net::SocketAddr,
    sync::{
        atomic::{AtomicBool, AtomicU64, AtomicUsize, Ordering},
        Arc,
    },
};

use enr::Enr;
use parking_lot::Mutex;
use reth_discv4::Discv4;
use reth_eth_wire::{DisconnectReason, NewBlock, NewPooledTransactionHashes, SharedTransactions};
use reth_network_api::{
<<<<<<< HEAD
    BlockDownloaderProvider, DiscoveryEvent, NetworkError, NetworkEvent,
    NetworkEventListenerProvider, NetworkInfo, NetworkStatus, PeerInfo, PeerRequest, Peers,
    PeersHandleProvider, PeersInfo,
=======
    test_utils::{PeersHandle, PeersHandleProvider},
    BlockDownloaderProvider, NetworkError, NetworkInfo, NetworkStatus, PeerInfo, Peers, PeersInfo,
>>>>>>> f8e6e2e3
};
use reth_network_p2p::{
    sync::{NetworkSyncUpdater, SyncState, SyncStateProvider},
    BlockClient,
};
use reth_network_peers::{NodeRecord, PeerId};
use reth_network_types::{PeerAddr, PeerKind, Reputation, ReputationChangeKind};
use reth_primitives::{Head, TransactionSigned, B256};
use reth_tokio_util::{EventSender, EventStream};
use secp256k1::SecretKey;
use tokio::sync::{
    mpsc::{self, UnboundedSender},
    oneshot,
};
use tokio_stream::wrappers::UnboundedReceiverStream;

use crate::{
    config::NetworkMode, protocol::RlpxSubProtocol, swarm::NetworkConnectionState,
    transactions::TransactionsHandle, FetchClient,
};

/// Helper trait that unifies network API needed to launch node.
pub trait FullNetwork:
    BlockDownloaderProvider
    + NetworkSyncUpdater
    + NetworkInfo
    + NetworkEventListenerProvider
    + PeersInfo
    + Peers
    + Clone
    + 'static
{
}

impl<T> FullNetwork for T where
    T: BlockDownloaderProvider
        + NetworkSyncUpdater
        + NetworkInfo
        + NetworkEventListenerProvider
        + PeersInfo
        + Peers
        + Clone
        + 'static
{
}

/// A _shareable_ network frontend. Used to interact with the network.
///
/// See also [`NetworkManager`](crate::NetworkManager).
#[derive(Clone, Debug)]
pub struct NetworkHandle {
    /// The Arc'ed delegate that contains the state.
    inner: Arc<NetworkInner>,
}

// === impl NetworkHandle ===

impl NetworkHandle {
    /// Creates a single new instance.
    #[allow(clippy::too_many_arguments)]
    pub(crate) fn new(
        num_active_peers: Arc<AtomicUsize>,
        listener_address: Arc<Mutex<SocketAddr>>,
        to_manager_tx: UnboundedSender<NetworkHandleMessage>,
        secret_key: SecretKey,
        local_peer_id: PeerId,
        peers: PeersHandle,
        network_mode: NetworkMode,
        chain_id: Arc<AtomicU64>,
        tx_gossip_disabled: bool,
        discv4: Option<Discv4>,
        event_sender: EventSender<NetworkEvent>,
    ) -> Self {
        let inner = NetworkInner {
            num_active_peers,
            to_manager_tx,
            listener_address,
            secret_key,
            local_peer_id,
            peers,
            network_mode,
            is_syncing: Arc::new(AtomicBool::new(false)),
            initial_sync_done: Arc::new(AtomicBool::new(false)),
            chain_id,
            tx_gossip_disabled,
            discv4,
            event_sender,
        };
        Self { inner: Arc::new(inner) }
    }

    /// Returns the [`PeerId`] used in the network.
    pub fn peer_id(&self) -> &PeerId {
        &self.inner.local_peer_id
    }

    fn manager(&self) -> &UnboundedSender<NetworkHandleMessage> {
        &self.inner.to_manager_tx
    }

    /// Returns the mode of the network, either pow, or pos
    pub fn mode(&self) -> &NetworkMode {
        &self.inner.network_mode
    }

    /// Sends a [`NetworkHandleMessage`] to the manager
    pub(crate) fn send_message(&self, msg: NetworkHandleMessage) {
        let _ = self.inner.to_manager_tx.send(msg);
    }

    /// Update the status of the node.
    pub fn update_status(&self, head: Head) {
        self.send_message(NetworkHandleMessage::StatusUpdate { head });
    }

    /// Announce a block over devp2p
    ///
    /// Caution: in `PoS` this is a noop because new blocks are no longer announced over devp2p.
    /// Instead they are sent to the node by CL and can be requested over devp2p.
    /// Broadcasting new blocks is considered a protocol violation.
    pub fn announce_block(&self, block: NewBlock, hash: B256) {
        self.send_message(NetworkHandleMessage::AnnounceBlock(block, hash))
    }

    /// Sends a [`PeerRequest`] to the given peer's session.
    pub fn send_request(&self, peer_id: PeerId, request: PeerRequest) {
        self.send_message(NetworkHandleMessage::EthRequest { peer_id, request })
    }

    /// Send transactions hashes to the peer.
    pub fn send_transactions_hashes(&self, peer_id: PeerId, msg: NewPooledTransactionHashes) {
        self.send_message(NetworkHandleMessage::SendPooledTransactionHashes { peer_id, msg })
    }

    /// Send full transactions to the peer
    pub fn send_transactions(&self, peer_id: PeerId, msg: Vec<Arc<TransactionSigned>>) {
        self.send_message(NetworkHandleMessage::SendTransaction {
            peer_id,
            msg: SharedTransactions(msg),
        })
    }

    /// Send message to get the [`TransactionsHandle`].
    ///
    /// Returns `None` if no transaction task is installed.
    pub async fn transactions_handle(&self) -> Option<TransactionsHandle> {
        let (tx, rx) = oneshot::channel();
        let _ = self.manager().send(NetworkHandleMessage::GetTransactionsHandle(tx));
        rx.await.unwrap()
    }

    /// Send message to gracefully shutdown node.
    ///
    /// This will disconnect all active and pending sessions and prevent
    /// new connections to be established.
    pub async fn shutdown(&self) -> Result<(), oneshot::error::RecvError> {
        let (tx, rx) = oneshot::channel();
        self.send_message(NetworkHandleMessage::Shutdown(tx));
        rx.await
    }

    /// Set network connection state to Active.
    ///
    /// New outbound connections will be established if there's capacity.
    pub fn set_network_active(&self) {
        self.set_network_conn(NetworkConnectionState::Active);
    }

    /// Set network connection state to Hibernate.
    ///
    /// No new outbound connections will be established.
    pub fn set_network_hibernate(&self) {
        self.set_network_conn(NetworkConnectionState::Hibernate);
    }

    /// Set network connection state.
    fn set_network_conn(&self, network_conn: NetworkConnectionState) {
        self.send_message(NetworkHandleMessage::SetNetworkState(network_conn));
    }

    /// Whether tx gossip is disabled
    pub fn tx_gossip_disabled(&self) -> bool {
        self.inner.tx_gossip_disabled
    }

    /// Returns the secret key used for authenticating sessions.
    pub fn secret_key(&self) -> &SecretKey {
        &self.inner.secret_key
    }
}

// === API Implementations ===

impl NetworkEventListenerProvider for NetworkHandle {
    fn event_listener(&self) -> EventStream<NetworkEvent> {
        self.inner.event_sender.new_listener()
    }

    fn discovery_listener(&self) -> UnboundedReceiverStream<DiscoveryEvent> {
        let (tx, rx) = mpsc::unbounded_channel();
        let _ = self.manager().send(NetworkHandleMessage::DiscoveryListener(tx));
        UnboundedReceiverStream::new(rx)
    }
}

impl NetworkProtocols for NetworkHandle {
    fn add_rlpx_sub_protocol(&self, protocol: RlpxSubProtocol) {
        self.send_message(NetworkHandleMessage::AddRlpxSubProtocol(protocol))
    }
}

impl PeersInfo for NetworkHandle {
    fn num_connected_peers(&self) -> usize {
        self.inner.num_active_peers.load(Ordering::Relaxed)
    }

    fn local_node_record(&self) -> NodeRecord {
        if let Some(discv4) = &self.inner.discv4 {
            discv4.node_record()
        } else {
            let id = *self.peer_id();
            let mut socket_addr = *self.inner.listener_address.lock();

            if socket_addr.ip().is_unspecified() {
                // zero address is invalid
                if socket_addr.ip().is_ipv4() {
                    socket_addr.set_ip(std::net::IpAddr::V4(std::net::Ipv4Addr::LOCALHOST));
                } else {
                    socket_addr.set_ip(std::net::IpAddr::V6(std::net::Ipv6Addr::LOCALHOST));
                }
            }

            NodeRecord::new(socket_addr, id)
        }
    }

    fn local_enr(&self) -> Enr<SecretKey> {
        let local_node_record = self.local_node_record();
        let mut builder = Enr::builder();
        builder.ip(local_node_record.address);
        if local_node_record.address.is_ipv4() {
            builder.udp4(local_node_record.udp_port);
            builder.tcp4(local_node_record.tcp_port);
        } else {
            builder.udp6(local_node_record.udp_port);
            builder.tcp6(local_node_record.tcp_port);
        }
        builder.build(&self.inner.secret_key).expect("valid enr")
    }
}

impl Peers for NetworkHandle {
    fn add_trusted_peer_id(&self, peer: PeerId) {
        self.send_message(NetworkHandleMessage::AddTrustedPeerId(peer));
    }

    /// Sends a message to the [`NetworkManager`](crate::NetworkManager) to add a peer to the known
    /// set, with the given kind.
    fn add_peer_kind(
        &self,
        peer: PeerId,
        kind: PeerKind,
        tcp_addr: SocketAddr,
        udp_addr: Option<SocketAddr>,
    ) {
        let addr = PeerAddr::new(tcp_addr, udp_addr);
        self.send_message(NetworkHandleMessage::AddPeerAddress(peer, kind, addr));
    }

    async fn get_peers_by_kind(&self, kind: PeerKind) -> Result<Vec<PeerInfo>, NetworkError> {
        let (tx, rx) = oneshot::channel();
        let _ = self.manager().send(NetworkHandleMessage::GetPeerInfosByPeerKind(kind, tx));
        Ok(rx.await?)
    }

    async fn get_all_peers(&self) -> Result<Vec<PeerInfo>, NetworkError> {
        let (tx, rx) = oneshot::channel();
        let _ = self.manager().send(NetworkHandleMessage::GetPeerInfos(tx));
        Ok(rx.await?)
    }

    async fn get_peer_by_id(&self, peer_id: PeerId) -> Result<Option<PeerInfo>, NetworkError> {
        let (tx, rx) = oneshot::channel();
        let _ = self.manager().send(NetworkHandleMessage::GetPeerInfoById(peer_id, tx));
        Ok(rx.await?)
    }

    async fn get_peers_by_id(&self, peer_ids: Vec<PeerId>) -> Result<Vec<PeerInfo>, NetworkError> {
        let (tx, rx) = oneshot::channel();
        let _ = self.manager().send(NetworkHandleMessage::GetPeerInfosByIds(peer_ids, tx));
        Ok(rx.await?)
    }

    /// Sends a message to the [`NetworkManager`](crate::NetworkManager) to remove a peer from the
    /// set corresponding to given kind.
    fn remove_peer(&self, peer: PeerId, kind: PeerKind) {
        self.send_message(NetworkHandleMessage::RemovePeer(peer, kind))
    }

    /// Sends a message to the [`NetworkManager`](crate::NetworkManager)  to disconnect an existing
    /// connection to the given peer.
    fn disconnect_peer(&self, peer: PeerId) {
        self.send_message(NetworkHandleMessage::DisconnectPeer(peer, None))
    }

    /// Sends a message to the [`NetworkManager`](crate::NetworkManager)  to disconnect an existing
    /// connection to the given peer using the provided reason
    fn disconnect_peer_with_reason(&self, peer: PeerId, reason: DisconnectReason) {
        self.send_message(NetworkHandleMessage::DisconnectPeer(peer, Some(reason)))
    }

    /// Send a reputation change for the given peer.
    fn reputation_change(&self, peer_id: PeerId, kind: ReputationChangeKind) {
        self.send_message(NetworkHandleMessage::ReputationChange(peer_id, kind));
    }

    async fn reputation_by_id(&self, peer_id: PeerId) -> Result<Option<Reputation>, NetworkError> {
        let (tx, rx) = oneshot::channel();
        let _ = self.manager().send(NetworkHandleMessage::GetReputationById(peer_id, tx));
        Ok(rx.await?)
    }
}

impl PeersHandleProvider for NetworkHandle {
    fn peers_handle(&self) -> &PeersHandle {
        &self.inner.peers
    }
}

impl NetworkInfo for NetworkHandle {
    fn local_addr(&self) -> SocketAddr {
        *self.inner.listener_address.lock()
    }

    async fn network_status(&self) -> Result<NetworkStatus, NetworkError> {
        let (tx, rx) = oneshot::channel();
        let _ = self.manager().send(NetworkHandleMessage::GetStatus(tx));
        rx.await.map_err(Into::into)
    }

    fn chain_id(&self) -> u64 {
        self.inner.chain_id.load(Ordering::Relaxed)
    }

    fn is_syncing(&self) -> bool {
        SyncStateProvider::is_syncing(self)
    }

    fn is_initially_syncing(&self) -> bool {
        SyncStateProvider::is_initially_syncing(self)
    }
}

impl SyncStateProvider for NetworkHandle {
    fn is_syncing(&self) -> bool {
        self.inner.is_syncing.load(Ordering::Relaxed)
    }
    // used to guard the txpool
    fn is_initially_syncing(&self) -> bool {
        if self.inner.initial_sync_done.load(Ordering::Relaxed) {
            return false
        }
        self.inner.is_syncing.load(Ordering::Relaxed)
    }
}

impl NetworkSyncUpdater for NetworkHandle {
    fn update_sync_state(&self, state: SyncState) {
        let future_state = state.is_syncing();
        let prev_state = self.inner.is_syncing.swap(future_state, Ordering::Relaxed);
        let syncing_to_idle_state_transition = prev_state && !future_state;
        if syncing_to_idle_state_transition {
            self.inner.initial_sync_done.store(true, Ordering::Relaxed);
        }
    }

    /// Update the status of the node.
    fn update_status(&self, head: Head) {
        self.send_message(NetworkHandleMessage::StatusUpdate { head });
    }
}

impl BlockDownloaderProvider for NetworkHandle {
    async fn fetch_client(&self) -> Result<impl BlockClient + 'static, oneshot::error::RecvError> {
        let (tx, rx) = oneshot::channel();
        let _ = self.manager().send(NetworkHandleMessage::FetchClient(tx));
        rx.await
    }
}

#[derive(Debug)]
struct NetworkInner {
    /// Number of active peer sessions the node's currently handling.
    num_active_peers: Arc<AtomicUsize>,
    /// Sender half of the message channel to the [`crate::NetworkManager`].
    to_manager_tx: UnboundedSender<NetworkHandleMessage>,
    /// The local address that accepts incoming connections.
    listener_address: Arc<Mutex<SocketAddr>>,
    /// The secret key used for authenticating sessions.
    secret_key: SecretKey,
    /// The identifier used by this node.
    local_peer_id: PeerId,
    /// Access to the all the nodes.
    peers: PeersHandle,
    /// The mode of the network
    network_mode: NetworkMode,
    /// Represents if the network is currently syncing.
    is_syncing: Arc<AtomicBool>,
    /// Used to differentiate between an initial pipeline sync or a live sync
    initial_sync_done: Arc<AtomicBool>,
    /// The chain id
    chain_id: Arc<AtomicU64>,
    /// Whether to disable transaction gossip
    tx_gossip_disabled: bool,
    /// The instance of the discv4 service
    discv4: Option<Discv4>,
    /// Sender for high level network events.
    event_sender: EventSender<NetworkEvent>,
}

/// Provides access to modify the network's additional protocol handlers.
pub trait NetworkProtocols: Send + Sync {
    /// Adds an additional protocol handler to the `RLPx` sub-protocol list.
    fn add_rlpx_sub_protocol(&self, protocol: RlpxSubProtocol);
}

/// Internal messages that can be passed to the  [`NetworkManager`](crate::NetworkManager).
#[derive(Debug)]
pub(crate) enum NetworkHandleMessage {
    /// Marks a peer as trusted.
    AddTrustedPeerId(PeerId),
    /// Adds an address for a peer, including its ID, kind, and socket address.
    AddPeerAddress(PeerId, PeerKind, PeerAddr),
    /// Removes a peer from the peerset corresponding to the given kind.
    RemovePeer(PeerId, PeerKind),
    /// Disconnects a connection to a peer if it exists, optionally providing a disconnect reason.
    DisconnectPeer(PeerId, Option<DisconnectReason>),
    /// Broadcasts an event to announce a new block to all nodes.
    AnnounceBlock(NewBlock, B256),
    /// Sends a list of transactions to the given peer.
    SendTransaction {
        /// The ID of the peer to which the transactions are sent.
        peer_id: PeerId,
        /// The shared transactions to send.
        msg: SharedTransactions,
    },
    /// Sends a list of transaction hashes to the given peer.
    SendPooledTransactionHashes {
        /// The ID of the peer to which the transaction hashes are sent.
        peer_id: PeerId,
        /// The new pooled transaction hashes to send.
        msg: NewPooledTransactionHashes,
    },
    /// Sends an `eth` protocol request to the peer.
    EthRequest {
        /// The peer to send the request to.
        peer_id: PeerId,
        /// The request to send to the peer's sessions.
        request: PeerRequest,
    },
    /// Applies a reputation change to the given peer.
    ReputationChange(PeerId, ReputationChangeKind),
    /// Returns the client that can be used to interact with the network.
    FetchClient(oneshot::Sender<FetchClient>),
    /// Applies a status update.
    StatusUpdate {
        /// The head status to apply.
        head: Head,
    },
    /// Retrieves the current status via a oneshot sender.
    GetStatus(oneshot::Sender<NetworkStatus>),
    /// Gets `PeerInfo` for the specified peer IDs.
    GetPeerInfosByIds(Vec<PeerId>, oneshot::Sender<Vec<PeerInfo>>),
    /// Gets `PeerInfo` from all the peers via a oneshot sender.
    GetPeerInfos(oneshot::Sender<Vec<PeerInfo>>),
    /// Gets `PeerInfo` for a specific peer via a oneshot sender.
    GetPeerInfoById(PeerId, oneshot::Sender<Option<PeerInfo>>),
    /// Gets `PeerInfo` for a specific peer kind via a oneshot sender.
    GetPeerInfosByPeerKind(PeerKind, oneshot::Sender<Vec<PeerInfo>>),
    /// Gets the reputation for a specific peer via a oneshot sender.
    GetReputationById(PeerId, oneshot::Sender<Option<Reputation>>),
    /// Retrieves the `TransactionsHandle` via a oneshot sender.
    GetTransactionsHandle(oneshot::Sender<Option<TransactionsHandle>>),
    /// Initiates a graceful shutdown of the network via a oneshot sender.
    Shutdown(oneshot::Sender<()>),
    /// Sets the network state between hibernation and active.
    SetNetworkState(NetworkConnectionState),
    /// Adds a new listener for `DiscoveryEvent`.
    DiscoveryListener(UnboundedSender<DiscoveryEvent>),
    /// Adds an additional `RlpxSubProtocol`.
    AddRlpxSubProtocol(RlpxSubProtocol),
}<|MERGE_RESOLUTION|>--- conflicted
+++ resolved
@@ -11,14 +11,10 @@
 use reth_discv4::Discv4;
 use reth_eth_wire::{DisconnectReason, NewBlock, NewPooledTransactionHashes, SharedTransactions};
 use reth_network_api::{
-<<<<<<< HEAD
+    test_utils::{PeersHandle, PeersHandleProvider},
     BlockDownloaderProvider, DiscoveryEvent, NetworkError, NetworkEvent,
     NetworkEventListenerProvider, NetworkInfo, NetworkStatus, PeerInfo, PeerRequest, Peers,
-    PeersHandleProvider, PeersInfo,
-=======
-    test_utils::{PeersHandle, PeersHandleProvider},
-    BlockDownloaderProvider, NetworkError, NetworkInfo, NetworkStatus, PeerInfo, Peers, PeersInfo,
->>>>>>> f8e6e2e3
+    PeersInfo,
 };
 use reth_network_p2p::{
     sync::{NetworkSyncUpdater, SyncState, SyncStateProvider},
