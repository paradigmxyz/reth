use crate::{
    config::NetworkMode, message::PeerMessage, protocol::RlpxSubProtocol,
    swarm::NetworkConnectionState, transactions::TransactionsHandle, FetchClient,
};
use alloy_primitives::B256;
use enr::Enr;
use futures::StreamExt;
use parking_lot::Mutex;
use reth_discv4::{Discv4, NatResolver};
use reth_discv5::Discv5;
use reth_eth_wire::{
<<<<<<< HEAD
    BlockRangeUpdate, DisconnectReason, EthNetworkPrimitives, NetworkPrimitives, NewBlock,
=======
    BlockRangeUpdate, DisconnectReason, EthNetworkPrimitives, NetworkPrimitives,
>>>>>>> 41ed7e0b
    NewPooledTransactionHashes, SharedTransactions,
};
use reth_ethereum_forks::Head;
use reth_network_api::{
    block::{EthWireBlockListenerProvider, NewBlockWithPeer},
    events::{NetworkPeersEvents, PeerEvent, PeerEventStream},
    test_utils::{PeersHandle, PeersHandleProvider},
    BlockDownloaderProvider, DiscoveryEvent, NetworkError, NetworkEvent,
    NetworkEventListenerProvider, NetworkInfo, NetworkStatus, PeerInfo, PeerRequest, Peers,
    PeersInfo,
};
use reth_network_p2p::sync::{NetworkSyncUpdater, SyncState, SyncStateProvider};
use reth_network_peers::{NodeRecord, PeerId};
use reth_network_types::{PeerAddr, PeerKind, Reputation, ReputationChangeKind};
use reth_tokio_util::{EventSender, EventStream};
use secp256k1::SecretKey;
use std::{
    net::SocketAddr,
    sync::{
        atomic::{AtomicBool, AtomicU64, AtomicUsize, Ordering},
        Arc,
    },
};
use tokio::sync::{
    mpsc::{self, UnboundedSender},
    oneshot,
};
use tokio_stream::wrappers::UnboundedReceiverStream;

/// A _shareable_ network frontend. Used to interact with the network.
///
/// See also [`NetworkManager`](crate::NetworkManager).
#[derive(Clone, Debug)]
pub struct NetworkHandle<N: NetworkPrimitives = EthNetworkPrimitives> {
    /// The Arc'ed delegate that contains the state.
    inner: Arc<NetworkInner<N>>,
}

// === impl NetworkHandle ===

impl<N: NetworkPrimitives> NetworkHandle<N> {
    /// Creates a single new instance.
    #[expect(clippy::too_many_arguments)]
    pub(crate) fn new(
        num_active_peers: Arc<AtomicUsize>,
        listener_address: Arc<Mutex<SocketAddr>>,
        to_manager_tx: UnboundedSender<NetworkHandleMessage<N>>,
        secret_key: SecretKey,
        local_peer_id: PeerId,
        peers: PeersHandle,
        network_mode: NetworkMode,
        chain_id: Arc<AtomicU64>,
        tx_gossip_disabled: bool,
        discv4: Option<Discv4>,
        discv5: Option<Discv5>,
        event_sender: EventSender<NetworkEvent<PeerRequest<N>>>,
        nat: Option<NatResolver>,
    ) -> Self {
        let inner = NetworkInner {
            num_active_peers,
            to_manager_tx,
            listener_address,
            secret_key,
            local_peer_id,
            peers,
            network_mode,
            is_syncing: Arc::new(AtomicBool::new(false)),
            initial_sync_done: Arc::new(AtomicBool::new(false)),
            chain_id,
            tx_gossip_disabled,
            discv4,
            discv5,
            event_sender,
            nat,
        };
        Self { inner: Arc::new(inner) }
    }

    /// Returns the [`PeerId`] used in the network.
    #[allow(clippy::missing_const_for_fn)]
    pub fn peer_id(&self) -> &PeerId {
        &self.inner.local_peer_id
    }

    #[allow(clippy::missing_const_for_fn)]
    fn manager(&self) -> &UnboundedSender<NetworkHandleMessage<N>> {
        &self.inner.to_manager_tx
    }

    /// Returns the mode of the network, either pow, or pos
    #[allow(clippy::missing_const_for_fn)]
    pub fn mode(&self) -> &NetworkMode {
        &self.inner.network_mode
    }

    /// Sends a [`NetworkHandleMessage`] to the manager
    pub(crate) fn send_message(&self, msg: NetworkHandleMessage<N>) {
        let _ = self.inner.to_manager_tx.send(msg);
    }

    /// Update the status of the node.
    pub fn update_status(&self, head: Head) {
        self.send_message(NetworkHandleMessage::StatusUpdate { head });
    }

    /// Announce a block over devp2p
    ///
    /// Caution: in `PoS` this is a noop because new blocks are no longer announced over devp2p.
    /// Instead they are sent to the node by CL and can be requested over devp2p.
    /// Broadcasting new blocks is considered a protocol violation.
    pub fn announce_block(&self, block: N::NewBlockPayload, hash: B256) {
        self.send_message(NetworkHandleMessage::AnnounceBlock(block, hash))
    }

    /// Sends a [`PeerRequest`] to the given peer's session.
    pub fn send_request(&self, peer_id: PeerId, request: PeerRequest<N>) {
        self.send_message(NetworkHandleMessage::EthRequest { peer_id, request })
    }

    /// Send transactions hashes to the peer.
    pub fn send_transactions_hashes(&self, peer_id: PeerId, msg: NewPooledTransactionHashes) {
        self.send_message(NetworkHandleMessage::SendPooledTransactionHashes { peer_id, msg })
    }

    /// Send full transactions to the peer
    pub fn send_transactions(&self, peer_id: PeerId, msg: Vec<Arc<N::BroadcastedTransaction>>) {
        self.send_message(NetworkHandleMessage::SendTransaction {
            peer_id,
            msg: SharedTransactions(msg),
        })
    }

    /// Send eth message to the peer.
    pub fn send_eth_message(&self, peer_id: PeerId, message: PeerMessage<N>) {
        self.send_message(NetworkHandleMessage::EthMessage { peer_id, message })
    }

    /// Send message to get the [`TransactionsHandle`].
    ///
    /// Returns `None` if no transaction task is installed.
    pub async fn transactions_handle(&self) -> Option<TransactionsHandle<N>> {
        let (tx, rx) = oneshot::channel();
        let _ = self.manager().send(NetworkHandleMessage::GetTransactionsHandle(tx));
        rx.await.unwrap()
    }

    /// Send message to gracefully shutdown node.
    ///
    /// This will disconnect all active and pending sessions and prevent
    /// new connections to be established.
    pub async fn shutdown(&self) -> Result<(), oneshot::error::RecvError> {
        let (tx, rx) = oneshot::channel();
        self.send_message(NetworkHandleMessage::Shutdown(tx));
        rx.await
    }

    /// Set network connection state to Active.
    ///
    /// New outbound connections will be established if there's capacity.
    pub fn set_network_active(&self) {
        self.set_network_conn(NetworkConnectionState::Active);
    }

    /// Set network connection state to Hibernate.
    ///
    /// No new outbound connections will be established.
    pub fn set_network_hibernate(&self) {
        self.set_network_conn(NetworkConnectionState::Hibernate);
    }

    /// Set network connection state.
    fn set_network_conn(&self, network_conn: NetworkConnectionState) {
        self.send_message(NetworkHandleMessage::SetNetworkState(network_conn));
    }

    /// Whether tx gossip is disabled
    #[allow(clippy::missing_const_for_fn)]
    pub fn tx_gossip_disabled(&self) -> bool {
        self.inner.tx_gossip_disabled
    }

    /// Returns the secret key used for authenticating sessions.
    #[allow(clippy::missing_const_for_fn)]
    pub fn secret_key(&self) -> &SecretKey {
        &self.inner.secret_key
    }
}

// === API Implementations ===

impl<N: NetworkPrimitives> NetworkPeersEvents for NetworkHandle<N> {
    /// Returns an event stream of peer-specific network events.
    fn peer_events(&self) -> PeerEventStream {
        let peer_events = self.inner.event_sender.new_listener().map(|event| match event {
            NetworkEvent::Peer(peer_event) => peer_event,
            NetworkEvent::ActivePeerSession { info, .. } => PeerEvent::SessionEstablished(info),
        });
        PeerEventStream::new(peer_events)
    }
}

impl<N: NetworkPrimitives> NetworkEventListenerProvider for NetworkHandle<N> {
    type Primitives = N;

    fn event_listener(&self) -> EventStream<NetworkEvent<PeerRequest<Self::Primitives>>> {
        self.inner.event_sender.new_listener()
    }

    fn discovery_listener(&self) -> UnboundedReceiverStream<DiscoveryEvent> {
        let (tx, rx) = mpsc::unbounded_channel();
        let _ = self.manager().send(NetworkHandleMessage::DiscoveryListener(tx));
        UnboundedReceiverStream::new(rx)
    }
}

impl<N: NetworkPrimitives> EthWireBlockListenerProvider for NetworkHandle<N> {
    type Block = <N as NetworkPrimitives>::Block;

    async fn eth_wire_block_listener(
        &self,
    ) -> Result<EventStream<NewBlockWithPeer<Self::Block>>, oneshot::error::RecvError> {
        let (tx, rx) = oneshot::channel();
        self.send_message(NetworkHandleMessage::EthWireBlockListener(tx));
        rx.await
    }
}

impl<N: NetworkPrimitives> NetworkProtocols for NetworkHandle<N> {
    fn add_rlpx_sub_protocol(&self, protocol: RlpxSubProtocol) {
        self.send_message(NetworkHandleMessage::AddRlpxSubProtocol(protocol))
    }
}

impl<N: NetworkPrimitives> PeersInfo for NetworkHandle<N> {
    fn num_connected_peers(&self) -> usize {
        self.inner.num_active_peers.load(Ordering::Relaxed)
    }

    fn local_node_record(&self) -> NodeRecord {
        if let Some(discv4) = &self.inner.discv4 {
            discv4.node_record()
        } else if let Some(record) = self.inner.discv5.as_ref().and_then(|d| d.node_record()) {
            record
        } else {
            let external_ip = self.inner.nat.and_then(|nat| nat.as_external_ip());

            let mut socket_addr = *self.inner.listener_address.lock();
            if let Some(ip) = external_ip {
                // if able to resolve external ip, use it instead and also set the local address
                socket_addr.set_ip(ip)
            } else if socket_addr.ip().is_unspecified() {
                // zero address is invalid
                if socket_addr.ip().is_ipv4() {
                    socket_addr.set_ip(std::net::IpAddr::V4(std::net::Ipv4Addr::LOCALHOST));
                } else {
                    socket_addr.set_ip(std::net::IpAddr::V6(std::net::Ipv6Addr::LOCALHOST));
                }
            }

            NodeRecord::new(socket_addr, *self.peer_id())
        }
    }

    fn local_enr(&self) -> Enr<SecretKey> {
        let local_node_record = self.local_node_record();
        let mut builder = Enr::builder();
        builder.ip(local_node_record.address);
        if local_node_record.address.is_ipv4() {
            builder.udp4(local_node_record.udp_port);
            builder.tcp4(local_node_record.tcp_port);
        } else {
            builder.udp6(local_node_record.udp_port);
            builder.tcp6(local_node_record.tcp_port);
        }
        builder.build(&self.inner.secret_key).expect("valid enr")
    }
}

impl<N: NetworkPrimitives> Peers for NetworkHandle<N> {
    fn add_trusted_peer_id(&self, peer: PeerId) {
        self.send_message(NetworkHandleMessage::AddTrustedPeerId(peer));
    }

    /// Sends a message to the [`NetworkManager`](crate::NetworkManager) to add a peer to the known
    /// set, with the given kind.
    fn add_peer_kind(
        &self,
        peer: PeerId,
        kind: PeerKind,
        tcp_addr: SocketAddr,
        udp_addr: Option<SocketAddr>,
    ) {
        let addr = PeerAddr::new(tcp_addr, udp_addr);
        self.send_message(NetworkHandleMessage::AddPeerAddress(peer, kind, addr));
    }

    async fn get_peers_by_kind(&self, kind: PeerKind) -> Result<Vec<PeerInfo>, NetworkError> {
        let (tx, rx) = oneshot::channel();
        let _ = self.manager().send(NetworkHandleMessage::GetPeerInfosByPeerKind(kind, tx));
        Ok(rx.await?)
    }

    async fn get_all_peers(&self) -> Result<Vec<PeerInfo>, NetworkError> {
        let (tx, rx) = oneshot::channel();
        let _ = self.manager().send(NetworkHandleMessage::GetPeerInfos(tx));
        Ok(rx.await?)
    }

    async fn get_peer_by_id(&self, peer_id: PeerId) -> Result<Option<PeerInfo>, NetworkError> {
        let (tx, rx) = oneshot::channel();
        let _ = self.manager().send(NetworkHandleMessage::GetPeerInfoById(peer_id, tx));
        Ok(rx.await?)
    }

    async fn get_peers_by_id(&self, peer_ids: Vec<PeerId>) -> Result<Vec<PeerInfo>, NetworkError> {
        let (tx, rx) = oneshot::channel();
        let _ = self.manager().send(NetworkHandleMessage::GetPeerInfosByIds(peer_ids, tx));
        Ok(rx.await?)
    }

    /// Sends a message to the [`NetworkManager`](crate::NetworkManager) to remove a peer from the
    /// set corresponding to given kind.
    fn remove_peer(&self, peer: PeerId, kind: PeerKind) {
        self.send_message(NetworkHandleMessage::RemovePeer(peer, kind))
    }

    /// Sends a message to the [`NetworkManager`](crate::NetworkManager)  to disconnect an existing
    /// connection to the given peer.
    fn disconnect_peer(&self, peer: PeerId) {
        self.send_message(NetworkHandleMessage::DisconnectPeer(peer, None))
    }

    /// Sends a message to the [`NetworkManager`](crate::NetworkManager)  to disconnect an existing
    /// connection to the given peer using the provided reason
    fn disconnect_peer_with_reason(&self, peer: PeerId, reason: DisconnectReason) {
        self.send_message(NetworkHandleMessage::DisconnectPeer(peer, Some(reason)))
    }

    /// Sends a message to the [`NetworkManager`](crate::NetworkManager) to connect to the given
    /// peer.
    fn connect_peer_kind(
        &self,
        peer_id: PeerId,
        kind: PeerKind,
        tcp_addr: SocketAddr,
        udp_addr: Option<SocketAddr>,
    ) {
        self.send_message(NetworkHandleMessage::ConnectPeer(
            peer_id,
            kind,
            PeerAddr::new(tcp_addr, udp_addr),
        ))
    }

    /// Send a reputation change for the given peer.
    fn reputation_change(&self, peer_id: PeerId, kind: ReputationChangeKind) {
        self.send_message(NetworkHandleMessage::ReputationChange(peer_id, kind));
    }

    async fn reputation_by_id(&self, peer_id: PeerId) -> Result<Option<Reputation>, NetworkError> {
        let (tx, rx) = oneshot::channel();
        let _ = self.manager().send(NetworkHandleMessage::GetReputationById(peer_id, tx));
        Ok(rx.await?)
    }
}

impl<N: NetworkPrimitives> PeersHandleProvider for NetworkHandle<N> {
    fn peers_handle(&self) -> &PeersHandle {
        &self.inner.peers
    }
}

impl<N: NetworkPrimitives> NetworkInfo for NetworkHandle<N> {
    fn local_addr(&self) -> SocketAddr {
        *self.inner.listener_address.lock()
    }

    async fn network_status(&self) -> Result<NetworkStatus, NetworkError> {
        let (tx, rx) = oneshot::channel();
        let _ = self.manager().send(NetworkHandleMessage::GetStatus(tx));
        rx.await.map_err(Into::into)
    }

    fn chain_id(&self) -> u64 {
        self.inner.chain_id.load(Ordering::Relaxed)
    }

    fn is_syncing(&self) -> bool {
        SyncStateProvider::is_syncing(self)
    }

    fn is_initially_syncing(&self) -> bool {
        SyncStateProvider::is_initially_syncing(self)
    }
}

impl<N: NetworkPrimitives> SyncStateProvider for NetworkHandle<N> {
    fn is_syncing(&self) -> bool {
        self.inner.is_syncing.load(Ordering::Relaxed)
    }
    // used to guard the txpool
    fn is_initially_syncing(&self) -> bool {
        if self.inner.initial_sync_done.load(Ordering::Relaxed) {
            return false
        }
        self.inner.is_syncing.load(Ordering::Relaxed)
    }
}

impl<N: NetworkPrimitives> NetworkSyncUpdater for NetworkHandle<N> {
    fn update_sync_state(&self, state: SyncState) {
        let future_state = state.is_syncing();
        let prev_state = self.inner.is_syncing.swap(future_state, Ordering::Relaxed);
        let syncing_to_idle_state_transition = prev_state && !future_state;
        if syncing_to_idle_state_transition {
            self.inner.initial_sync_done.store(true, Ordering::Relaxed);
        }
    }

    /// Update the status of the node.
    fn update_status(&self, head: Head) {
        self.send_message(NetworkHandleMessage::StatusUpdate { head });
    }

    /// Updates the advertised block range.
    fn update_block_range(&self, update: reth_eth_wire::BlockRangeUpdate) {
        self.send_message(NetworkHandleMessage::InternalBlockRangeUpdate(update));
    }
}

impl<N: NetworkPrimitives> BlockDownloaderProvider for NetworkHandle<N> {
    type Client = FetchClient<N>;

    async fn fetch_client(&self) -> Result<Self::Client, oneshot::error::RecvError> {
        let (tx, rx) = oneshot::channel();
        let _ = self.manager().send(NetworkHandleMessage::FetchClient(tx));
        rx.await
    }
}

#[derive(Debug)]
struct NetworkInner<N: NetworkPrimitives = EthNetworkPrimitives> {
    /// Number of active peer sessions the node's currently handling.
    num_active_peers: Arc<AtomicUsize>,
    /// Sender half of the message channel to the [`crate::NetworkManager`].
    to_manager_tx: UnboundedSender<NetworkHandleMessage<N>>,
    /// The local address that accepts incoming connections.
    listener_address: Arc<Mutex<SocketAddr>>,
    /// The secret key used for authenticating sessions.
    secret_key: SecretKey,
    /// The identifier used by this node.
    local_peer_id: PeerId,
    /// Access to all the nodes.
    peers: PeersHandle,
    /// The mode of the network
    network_mode: NetworkMode,
    /// Represents if the network is currently syncing.
    is_syncing: Arc<AtomicBool>,
    /// Used to differentiate between an initial pipeline sync or a live sync
    initial_sync_done: Arc<AtomicBool>,
    /// The chain id
    chain_id: Arc<AtomicU64>,
    /// Whether to disable transaction gossip
    tx_gossip_disabled: bool,
    /// The instance of the discv4 service
    discv4: Option<Discv4>,
    /// The instance of the discv5 service
    discv5: Option<Discv5>,
    /// Sender for high level network events.
    event_sender: EventSender<NetworkEvent<PeerRequest<N>>>,
    /// The NAT resolver
    nat: Option<NatResolver>,
}

/// Provides access to modify the network's additional protocol handlers.
pub trait NetworkProtocols: Send + Sync {
    /// Adds an additional protocol handler to the `RLPx` sub-protocol list.
    fn add_rlpx_sub_protocol(&self, protocol: RlpxSubProtocol);
}

/// Internal messages that can be passed to the  [`NetworkManager`](crate::NetworkManager).
#[derive(Debug)]
pub(crate) enum NetworkHandleMessage<N: NetworkPrimitives = EthNetworkPrimitives> {
    /// Marks a peer as trusted.
    AddTrustedPeerId(PeerId),
    /// Adds an address for a peer, including its ID, kind, and socket address.
    AddPeerAddress(PeerId, PeerKind, PeerAddr),
    /// Removes a peer from the peerset corresponding to the given kind.
    RemovePeer(PeerId, PeerKind),
    /// Disconnects a connection to a peer if it exists, optionally providing a disconnect reason.
    DisconnectPeer(PeerId, Option<DisconnectReason>),
    /// Broadcasts an event to announce a new block to all nodes.
    AnnounceBlock(N::NewBlockPayload, B256),
    /// Sends a list of transactions to the given peer.
    SendTransaction {
        /// The ID of the peer to which the transactions are sent.
        peer_id: PeerId,
        /// The shared transactions to send.
        msg: SharedTransactions<N::BroadcastedTransaction>,
    },
    /// Sends a list of transaction hashes to the given peer.
    SendPooledTransactionHashes {
        /// The ID of the peer to which the transaction hashes are sent.
        peer_id: PeerId,
        /// The new pooled transaction hashes to send.
        msg: NewPooledTransactionHashes,
    },
    /// Sends an `eth` protocol request to the peer.
    EthRequest {
        /// The peer to send the request to.
        peer_id: PeerId,
        /// The request to send to the peer's sessions.
        request: PeerRequest<N>,
    },
    /// Sends an `eth` protocol message to the peer.
    EthMessage {
        /// The peer to send the message to.
        peer_id: PeerId,
        /// The `eth` protocol message to send to the peer's session.
        message: PeerMessage<N>,
    },
    /// Applies a reputation change to the given peer.
    ReputationChange(PeerId, ReputationChangeKind),
    /// Returns the client that can be used to interact with the network.
    FetchClient(oneshot::Sender<FetchClient<N>>),
    /// Applies a status update.
    StatusUpdate {
        /// The head status to apply.
        head: Head,
    },
    /// Retrieves the current status via a oneshot sender.
    GetStatus(oneshot::Sender<NetworkStatus>),
    /// Gets `PeerInfo` for the specified peer IDs.
    GetPeerInfosByIds(Vec<PeerId>, oneshot::Sender<Vec<PeerInfo>>),
    /// Gets `PeerInfo` from all the peers via a oneshot sender.
    GetPeerInfos(oneshot::Sender<Vec<PeerInfo>>),
    /// Gets `PeerInfo` for a specific peer via a oneshot sender.
    GetPeerInfoById(PeerId, oneshot::Sender<Option<PeerInfo>>),
    /// Gets `PeerInfo` for a specific peer kind via a oneshot sender.
    GetPeerInfosByPeerKind(PeerKind, oneshot::Sender<Vec<PeerInfo>>),
    /// Gets the reputation for a specific peer via a oneshot sender.
    GetReputationById(PeerId, oneshot::Sender<Option<Reputation>>),
    /// Retrieves the `TransactionsHandle` via a oneshot sender.
    GetTransactionsHandle(oneshot::Sender<Option<TransactionsHandle<N>>>),
    /// Initiates a graceful shutdown of the network via a oneshot sender.
    Shutdown(oneshot::Sender<()>),
    /// Sets the network state between hibernation and active.
    SetNetworkState(NetworkConnectionState),
    /// Adds a new listener for `DiscoveryEvent`.
    DiscoveryListener(UnboundedSender<DiscoveryEvent>),
    /// Adds an additional `RlpxSubProtocol`.
    AddRlpxSubProtocol(RlpxSubProtocol),
    /// Connect to the given peer.
    ConnectPeer(PeerId, PeerKind, PeerAddr),
    /// Message to update the node's advertised block range information.
    InternalBlockRangeUpdate(BlockRangeUpdate),
<<<<<<< HEAD
    /// Retries a eth wire new block event listener.
    EthWireBlockListener(oneshot::Sender<EventStream<NewBlockWithPeer<N::Block>>>),
=======
>>>>>>> 41ed7e0b
}<|MERGE_RESOLUTION|>--- conflicted
+++ resolved
@@ -9,11 +9,7 @@
 use reth_discv4::{Discv4, NatResolver};
 use reth_discv5::Discv5;
 use reth_eth_wire::{
-<<<<<<< HEAD
-    BlockRangeUpdate, DisconnectReason, EthNetworkPrimitives, NetworkPrimitives, NewBlock,
-=======
     BlockRangeUpdate, DisconnectReason, EthNetworkPrimitives, NetworkPrimitives,
->>>>>>> 41ed7e0b
     NewPooledTransactionHashes, SharedTransactions,
 };
 use reth_ethereum_forks::Head;
@@ -570,9 +566,6 @@
     ConnectPeer(PeerId, PeerKind, PeerAddr),
     /// Message to update the node's advertised block range information.
     InternalBlockRangeUpdate(BlockRangeUpdate),
-<<<<<<< HEAD
     /// Retries a eth wire new block event listener.
     EthWireBlockListener(oneshot::Sender<EventStream<NewBlockWithPeer<N::Block>>>),
-=======
->>>>>>> 41ed7e0b
 }