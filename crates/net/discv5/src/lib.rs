//! Wrapper around [`discv5::Discv5`].

#![doc(
    html_logo_url = "https://raw.githubusercontent.com/paradigmxyz/reth/main/assets/reth-docs.png",
    html_favicon_url = "https://avatars0.githubusercontent.com/u/97369466?s=256",
    issue_tracker_base_url = "https://github.com/paradigmxyz/reth/issues/"
)]
#![cfg_attr(not(test), warn(unused_crate_dependencies))]
#![cfg_attr(docsrs, feature(doc_cfg, doc_auto_cfg))]

use std::{
    collections::HashSet,
    fmt,
    net::{IpAddr, Ipv4Addr, Ipv6Addr, SocketAddr},
    sync::Arc,
    time::Duration,
};

use ::enr::Enr;
use alloy_rlp::Decodable;
use discv5::ListenConfig;
use enr::{discv4_id_to_discv5_id, EnrCombinedKeyWrapper};
use futures::future::join_all;
use itertools::Itertools;
use rand::{Rng, RngCore};
use reth_primitives::{bytes::Bytes, ForkId, NodeRecord, PeerId};
use secp256k1::SecretKey;
use tokio::{sync::mpsc, task};
use tracing::{debug, error, trace};

pub mod config;
pub mod enr;
pub mod error;
pub mod filter;
pub mod metrics;
pub mod network_key;

pub use discv5::{self, IpMode};

pub use config::{BootNode, Config, ConfigBuilder};
pub use enr::enr_to_discv4_id;
pub use error::Error;
pub use filter::{FilterOutcome, MustNotIncludeKeys};

use metrics::{DiscoveredPeersMetrics, Discv5Metrics};

/// Default number of times to do pulse lookup queries, at bootstrap (5 second intervals).
///
/// Default is 100 seconds.
pub const DEFAULT_COUNT_PULSE_LOOKUPS_AT_BOOTSTRAP: u64 = 100;

/// Default duration of look up interval, for pulse look ups at bootstrap.
///
/// Default is 5 seconds.
pub const DEFAULT_SECONDS_PULSE_LOOKUP_INTERVAL: u64 = 5;

/// Max kbucket index.
///
/// This is the max log2distance for 32 byte [`NodeId`](discv5::enr::NodeId) - 1. See <https://github.com/sigp/discv5/blob/e9e0d4f93ec35591832a9a8d937b4161127da87b/src/kbucket.rs#L586-L587>.
pub const MAX_KBUCKET_INDEX: usize = 255;

/// Default lowest kbucket index to attempt filling, in periodic look up query to populate kbuckets.
///
/// The peer at the 0th kbucket index is at log2distance 1 from the local node ID. See <https://github.com/sigp/discv5/blob/e9e0d4f93ec35591832a9a8d937b4161127da87b/src/kbucket.rs#L586-L587>.
///
/// Default is 0th index.
pub const DEFAULT_MIN_TARGET_KBUCKET_INDEX: usize = 0;

/// Transparent wrapper around [`discv5::Discv5`].
#[derive(Clone)]
pub struct Discv5 {
    /// sigp/discv5 node.
    discv5: Arc<discv5::Discv5>,
    /// [`IpMode`] of the the node.
    ip_mode: IpMode,
    /// Key used in kv-pair to ID chain, e.g. 'opstack' or 'eth'.
    fork_key: &'static [u8],
    /// Filter applied to a discovered peers before passing it up to app.
    discovered_peer_filter: MustNotIncludeKeys,
    /// Metrics for underlying [`discv5::Discv5`] node and filtered discovered peers.
    metrics: Discv5Metrics,
}

impl Discv5 {
    ////////////////////////////////////////////////////////////////////////////////////////////////
    // Minimal interface with `reth_network::discovery`
    ////////////////////////////////////////////////////////////////////////////////////////////////

    /// Adds the node to the table, if it is not already present.
    pub fn add_node(&self, node_record: Enr<SecretKey>) -> Result<(), Error> {
        let EnrCombinedKeyWrapper(enr) = node_record.into();
        self.discv5.add_enr(enr).map_err(Error::AddNodeFailed)
    }

    /// Sets the pair in the EIP-868 [`Enr`] of the node.
    ///
    /// If the key already exists, this will update it.
    ///
    /// CAUTION: The value **must** be rlp encoded
    pub fn set_eip868_in_local_enr(&self, key: Vec<u8>, rlp: Bytes) {
        let Ok(key_str) = std::str::from_utf8(&key) else {
            error!(target: "discv5",
                err="key not utf-8",
                "failed to update local enr"
            );
            return
        };
        if let Err(err) = self.discv5.enr_insert(key_str, &rlp) {
            error!(target: "discv5",
                %err,
                "failed to update local enr"
            );
        }
    }

    /// Sets the pair in the EIP-868 [`Enr`] of the node.
    ///
    /// If the key already exists, this will update it.
    pub fn encode_and_set_eip868_in_local_enr(
        &self,
        key: Vec<u8>,
        value: impl alloy_rlp::Encodable,
    ) {
        let mut buf = Vec::new();
        value.encode(&mut buf);
        self.set_eip868_in_local_enr(key, buf.into())
    }

    /// Adds the peer and id to the ban list.
    ///
    /// This will prevent any future inclusion in the table
    pub fn ban(&self, peer_id: PeerId, ip: IpAddr) {
        match discv4_id_to_discv5_id(peer_id) {
            Ok(node_id) => {
                self.discv5.ban_node(&node_id, None);
                self.ban_ip(ip);
            }
            Err(err) => error!(target: "discv5",
                %err,
                "failed to ban peer"
            ),
        }
    }

    /// Adds the ip to the ban list.
    ///
    /// This will prevent any future inclusion in the table
    pub fn ban_ip(&self, ip: IpAddr) {
        self.discv5.ban_ip(ip, None);
    }

    /// Returns the [`NodeRecord`] of the local node.
    ///
    /// This includes the currently tracked external IP address of the node.
    pub fn node_record(&self) -> NodeRecord {
        let enr: Enr<_> = EnrCombinedKeyWrapper(self.discv5.local_enr()).into();
        (&enr).try_into().unwrap()
    }

    /// Spawns [`discv5::Discv5`]. Returns [`discv5::Discv5`] handle in reth compatible wrapper type
    /// [`Discv5`], a receiver of [`discv5::Event`]s from the underlying node, and the local
    /// [`Enr`](discv5::Enr) converted into the reth compatible [`NodeRecord`] type.
    pub async fn start(
        sk: &SecretKey,
        discv5_config: Config,
    ) -> Result<(Self, mpsc::Receiver<discv5::Event>, NodeRecord), Error> {
        //
        // 1. make local enr from listen config
        //
        let (enr, bc_enr, fork_key, ip_mode) = Self::build_local_enr(sk, &discv5_config);

        trace!(target: "net::discv5",
            ?enr,
            "local ENR"
        );

        //
        // 2. start discv5
        //
        let Config {
            discv5_config, bootstrap_nodes, lookup_interval, discovered_peer_filter, ..
        } = discv5_config;

        let EnrCombinedKeyWrapper(enr) = enr.into();
        let sk = discv5::enr::CombinedKey::secp256k1_from_bytes(&mut sk.secret_bytes()).unwrap();
        let mut discv5 = match discv5::Discv5::new(enr, sk, discv5_config) {
            Ok(discv5) => discv5,
            Err(err) => return Err(Error::InitFailure(err)),
        };
        discv5.start().await.map_err(Error::Discv5Error)?;

        // start discv5 updates stream
        let discv5_updates = discv5.event_stream().await.map_err(Error::Discv5Error)?;

        let discv5 = Arc::new(discv5);

        //
        // 3. add boot nodes
        //
        Self::bootstrap(bootstrap_nodes, &discv5).await?;

        let metrics = Discv5Metrics::default();

        //
        // 4. start bg kbuckets maintenance
        //
        Self::spawn_populate_kbuckets_bg(lookup_interval, metrics.clone(), discv5.clone());

        Ok((
            Self { discv5, ip_mode, fork_key, discovered_peer_filter, metrics },
            discv5_updates,
            bc_enr,
        ))
    }

    fn build_local_enr(
        sk: &SecretKey,
        config: &Config,
    ) -> (Enr<SecretKey>, NodeRecord, &'static [u8], IpMode) {
        let mut builder = discv5::enr::Enr::builder();

        let Config { discv5_config, fork, tcp_port, other_enr_kv_pairs, .. } = config;

        let (ip_mode, socket) = match discv5_config.listen_config {
            ListenConfig::Ipv4 { ip, port } => {
                if ip != Ipv4Addr::UNSPECIFIED {
                    builder.ip4(ip);
                }
                builder.udp4(port);
                builder.tcp4(*tcp_port);

                (IpMode::Ip4, (ip, port).into())
            }
            ListenConfig::Ipv6 { ip, port } => {
                if ip != Ipv6Addr::UNSPECIFIED {
                    builder.ip6(ip);
                }
                builder.udp6(port);
                builder.tcp6(*tcp_port);

                (IpMode::Ip6, (ip, port).into())
            }
            ListenConfig::DualStack { ipv4, ipv4_port, ipv6, ipv6_port } => {
                if ipv4 != Ipv4Addr::UNSPECIFIED {
                    builder.ip4(ipv4);
                }
                builder.udp4(ipv4_port);
                builder.tcp4(*tcp_port);

                if ipv6 != Ipv6Addr::UNSPECIFIED {
                    builder.ip6(ipv6);
                }
                builder.udp6(ipv6_port);

                (IpMode::DualStack, (ipv6, ipv6_port).into())
            }
        };

        // identifies which network node is on
        let (network, fork_value) = fork;
        builder.add_value_rlp(network, alloy_rlp::encode(fork_value).into());

        // add other data
        for (key, value) in other_enr_kv_pairs {
            builder.add_value_rlp(key, alloy_rlp::encode(value).into());
        }

        // enr v4 not to get confused with discv4, independent versioning enr and
        // discovery
        let enr = builder.build(sk).expect("should build enr v4");

        // backwards compatible enr
        let bc_enr = NodeRecord::from_secret_key(socket, sk);

        (enr, bc_enr, network, ip_mode)
    }

    /// Bootstraps underlying [`discv5::Discv5`] node with configured peers.
    async fn bootstrap(
        bootstrap_nodes: HashSet<BootNode>,
        discv5: &Arc<discv5::Discv5>,
    ) -> Result<(), Error> {
        trace!(target: "net::discv5",
            ?bootstrap_nodes,
            "adding bootstrap nodes .."
        );

        let mut enr_requests = vec![];
        for node in bootstrap_nodes {
            match node {
                BootNode::Enr(node) => {
                    if let Err(err) = discv5.add_enr(node) {
                        return Err(Error::AddNodeFailed(err))
                    }
                }
                BootNode::Enode(enode) => {
                    let discv5 = discv5.clone();
                    enr_requests.push(async move {
                        if let Err(err) = discv5.request_enr(enode.to_string()).await {
                            debug!(target: "net::discv5",
                                ?enode,
                                %err,
                                "failed adding boot node"
                            );
                        }
                    })
                }
            }
        }

        // If a session is established, the ENR is added straight away to discv5 kbuckets
        Ok(_ = join_all(enr_requests).await)
    }

    /// Backgrounds regular look up queries, in order to keep kbuckets populated.
    fn spawn_populate_kbuckets_bg(
        lookup_interval: u64,
        metrics: Discv5Metrics,
        discv5: Arc<discv5::Discv5>,
    ) {
        task::spawn({
            let local_node_id = discv5.local_enr().node_id();
            let lookup_interval = Duration::from_secs(lookup_interval);
            let metrics = metrics.discovered_peers;
            let mut kbucket_index = MAX_KBUCKET_INDEX;
            let pulse_lookup_interval = Duration::from_secs(DEFAULT_SECONDS_PULSE_LOOKUP_INTERVAL);
            // todo: graceful shutdown

            async move {
                // make many fast lookup queries at bootstrap, trying to fill kbuckets at furthest
                // log2distance from local node
                for i in (0..DEFAULT_COUNT_PULSE_LOOKUPS_AT_BOOTSTRAP).rev() {
                    let target = discv5::enr::NodeId::random();

                    trace!(target: "net::discv5",
                        %target,
                        bootstrap_boost_runs_count_down=i,
                        lookup_interval=format!("{:#?}", pulse_lookup_interval),
                        "starting bootstrap boost lookup query"
                    );

                    lookup(target, &discv5, &metrics).await;

                    tokio::time::sleep(pulse_lookup_interval).await;
                }

                // initiate regular lookups to populate kbuckets
                loop {
                    // make sure node is connected to each subtree in the network by target
                    // selection (ref kademlia)
                    let target = get_lookup_target(kbucket_index, local_node_id);

                    trace!(target: "net::discv5",
                        %target,
                        lookup_interval=format!("{:#?}", lookup_interval),
                        "starting periodic lookup query"
                    );

                    lookup(target, &discv5, &metrics).await;

                    if kbucket_index > DEFAULT_MIN_TARGET_KBUCKET_INDEX {
                        // try to populate bucket one step closer
                        kbucket_index -= 1
                    } else {
                        // start over with bucket furthest away
                        kbucket_index = MAX_KBUCKET_INDEX
                    }

                    tokio::time::sleep(lookup_interval).await;
                }
            }
        });
    }

    /// Process an event from the underlying [`discv5::Discv5`] node.
    pub fn on_discv5_update(&mut self, update: discv5::Event) -> Option<DiscoveredPeer> {
        match update {
            discv5::Event::SocketUpdated(_) | discv5::Event::TalkRequest(_) |
            // `EnrAdded` not used in discv5 codebase
            discv5::Event::EnrAdded { .. } |
            // `Discovered` not unique discovered peers
            discv5::Event::Discovered(_) => None,
            discv5::Event::NodeInserted { replaced: _, .. } => {

                // node has been inserted into kbuckets

                // `replaced` partly covers `reth_discv4::DiscoveryUpdate::Removed(_)`

                self.metrics.discovered_peers.increment_kbucket_insertions(1);

                None
            }
            discv5::Event::SessionEstablished(enr, remote_socket) => {
                // covers `reth_discv4::DiscoveryUpdate` equivalents `DiscoveryUpdate::Added(_)`
                // and `DiscoveryUpdate::DiscoveredAtCapacity(_)

                // peer has been discovered as part of query, or, by incoming session (peer has
                // discovered us)

                self.metrics.discovered_peers_advertised_networks.increment_once_by_network_type(&enr);

                self.metrics.discovered_peers.increment_established_sessions_raw(1);

                self.on_discovered_peer(&enr, remote_socket)
            }
        }
    }

    /// Processes a discovered peer. Returns `true` if peer is added to
    fn on_discovered_peer(
        &mut self,
        enr: &discv5::Enr,
        socket: SocketAddr,
    ) -> Option<DiscoveredPeer> {
        let node_record = match self.try_into_reachable(enr, socket) {
            Ok(enr_bc) => enr_bc,
            Err(err) => {
                trace!(target: "net::discovery::discv5",
                    %err,
                    ?enr,
                    "discovered peer is unreachable"
                );

                self.metrics.discovered_peers.increment_established_sessions_unreachable_enr(1);

                return None
            }
        };
        if let FilterOutcome::Ignore { reason } = self.filter_discovered_peer(enr) {
            trace!(target: "net::discovery::discv5",
                ?enr,
                reason,
                "filtered out discovered peer"
            );

            self.metrics.discovered_peers.increment_established_sessions_filtered(1);

            return None
        }

        let fork_id =
            (self.fork_key == network_key::ETH).then(|| self.get_fork_id(enr).ok()).flatten();

        trace!(target: "net::discovery::discv5",
            ?fork_id,
            ?enr,
            "discovered peer"
        );

        Some(DiscoveredPeer { node_record, fork_id })
    }

    /// Tries to convert an [`Enr`](discv5::Enr) into the backwards compatible type [`NodeRecord`],
    /// w.r.t. local [`IpMode`]. Tries the socket from which the ENR was sent, if socket is missing
    /// from ENR.
    ///
    ///  Note: [`discv5::Discv5`] won't initiate a session with any peer with a malformed node
    /// record, that advertises a reserved IP address on a WAN network.
    fn try_into_reachable(
        &self,
        enr: &discv5::Enr,
        socket: SocketAddr,
    ) -> Result<NodeRecord, Error> {
        let id = enr_to_discv4_id(enr).ok_or(Error::IncompatibleKeyType)?;

        let udp_socket = self.ip_mode().get_contactable_addr(enr).unwrap_or(socket);

        // since we, on bootstrap, set tcp4 in local ENR for `IpMode::Dual`, we prefer tcp4 here
        // too
        let Some(tcp_port) = (match self.ip_mode() {
            IpMode::Ip4 | IpMode::DualStack => enr.tcp4(),
            IpMode::Ip6 => enr.tcp6(),
        }) else {
            return Err(Error::IpVersionMismatchRlpx(self.ip_mode()))
        };

        Ok(NodeRecord { address: udp_socket.ip(), tcp_port, udp_port: udp_socket.port(), id })
    }

    /// Applies filtering rules on an ENR. Returns [`Ok`](FilterOutcome::Ok) if peer should be
    /// passed up to app, and [`Ignore`](FilterOutcome::Ignore) if peer should instead be dropped.
    fn filter_discovered_peer(&self, enr: &discv5::Enr) -> FilterOutcome {
        self.discovered_peer_filter.filter(enr)
    }

    /// Returns the [`ForkId`] of the given [`Enr`](discv5::Enr), if field is set.
    fn get_fork_id<K: discv5::enr::EnrKey>(
        &self,
        enr: &discv5::enr::Enr<K>,
    ) -> Result<ForkId, Error> {
        let key = self.fork_key;
        let mut fork_id_bytes = enr.get_raw_rlp(key).ok_or(Error::ForkMissing(key))?;

        Ok(ForkId::decode(&mut fork_id_bytes)?)
    }

    ////////////////////////////////////////////////////////////////////////////////////////////////
    // Interface with sigp/discv5
    ////////////////////////////////////////////////////////////////////////////////////////////////

    /// Exposes API of [`discv5::Discv5`].
    pub fn with_discv5<F, R>(&self, f: F) -> R
    where
        F: FnOnce(&discv5::Discv5) -> R,
    {
        f(&self.discv5)
    }

    ////////////////////////////////////////////////////////////////////////////////////////////////
    // Complementary
    ////////////////////////////////////////////////////////////////////////////////////////////////

    /// Returns the [`IpMode`] of the local node.
    pub fn ip_mode(&self) -> IpMode {
        self.ip_mode
    }

    /// Returns the key to use to identify the [`ForkId`] kv-pair on the [`Enr`](discv5::Enr).
    pub fn fork_key(&self) -> &[u8] {
        self.fork_key
    }
}

impl fmt::Debug for Discv5 {
    fn fmt(&self, f: &mut fmt::Formatter<'_>) -> fmt::Result {
        "{ .. }".fmt(f)
    }
}

/// Result of successfully processing a peer discovered by [`discv5::Discv5`].
#[derive(Debug)]
pub struct DiscoveredPeer {
    /// A discovery v4 backwards compatible ENR.
    pub node_record: NodeRecord,
    /// [`ForkId`] extracted from ENR w.r.t. configured
    pub fork_id: Option<ForkId>,
}

/// Gets the next lookup target, based on which bucket is currently being targeted.
pub fn get_lookup_target(
    kbucket_index: usize,
    local_node_id: discv5::enr::NodeId,
) -> discv5::enr::NodeId {
    // init target
    let mut target = local_node_id.raw();

    // make sure target has a 'log2distance'-long suffix that differs from local node id
    let bit_offset = MAX_KBUCKET_INDEX.saturating_sub(kbucket_index);
    let (byte, bit) = (bit_offset / 8, bit_offset % 8);
    // Flip the target bit.
    target[byte] ^= 1 << (7 - bit);

    // Randomize the bits after the target.
    let mut rng = rand::thread_rng();
    // Randomize remaining bits in the byte we modified.
    if bit < 7 {
        // Compute the mask of the bits that need to be randomized.
        let bits_to_randomize = 0xff >> (bit + 1);
        // Clear.
        target[byte] &= !bits_to_randomize;
        // Randomize.
        target[byte] |= rng.gen::<u8>() & bits_to_randomize;
    }
    // Randomize remaining bytes.
    rng.fill_bytes(&mut target[byte + 1..]);

    target.into()
}

/// Runs a [`discv5::Discv5`] lookup query.
pub async fn lookup(
    target: discv5::enr::NodeId,
    discv5: &discv5::Discv5,
    metrics: &DiscoveredPeersMetrics,
) {
    metrics.set_total_sessions(discv5.metrics().active_sessions);
    metrics.set_total_kbucket_peers(
        discv5.with_kbuckets(|kbuckets| kbuckets.read().iter_ref().count()),
    );

    match discv5.find_node(target).await {
        Err(err) => trace!(target: "net::discv5",
            %err,
            "lookup query failed"
        ),
        Ok(peers) => trace!(target: "net::discv5",
            target=format!("{:#?}", target),
            peers_count=peers.len(),
            peers=format!("[{:#}]", peers.iter()
                .map(|enr| enr.node_id()
            ).format(", ")),
            "peers returned by lookup query"
        ),
    }

    // `Discv5::connected_peers` can be subset of sessions, not all peers make it
    // into kbuckets, e.g. incoming sessions from peers with
    // unreachable enrs
    debug!(target: "net::discv5",
        connected_peers=discv5.connected_peers(),
        "connected peers in routing table"
    );
}

#[cfg(test)]
mod tests {
    use super::*;
    use ::enr::{CombinedKey, EnrKey};
<<<<<<< HEAD
    use rand::Rng;
    use reth_primitives::MAINNET;
=======
>>>>>>> d81cf8aa
    use secp256k1::rand::thread_rng;
    use tracing::trace;

    fn discv5_noop() -> Discv5 {
        let sk = CombinedKey::generate_secp256k1();
        Discv5 {
            discv5: Arc::new(
                discv5::Discv5::new(
                    Enr::empty(&sk).unwrap(),
                    sk,
                    discv5::ConfigBuilder::new(ListenConfig::default()).build(),
                )
                .unwrap(),
            ),
            ip_mode: IpMode::Ip4,
            fork_key: b"noop",
            discovered_peer_filter: MustNotIncludeKeys::default(),
            metrics: Discv5Metrics::default(),
        }
    }

    async fn start_discovery_node(
        udp_port_discv5: u16,
    ) -> (Discv5, mpsc::Receiver<discv5::Event>, NodeRecord) {
        let secret_key = SecretKey::new(&mut thread_rng());

        let discv5_addr: SocketAddr = format!("127.0.0.1:{udp_port_discv5}").parse().unwrap();

        let discv5_listen_config = ListenConfig::from(discv5_addr);
        let discv5_config = Config::builder(30303)
            .discv5_config(discv5::ConfigBuilder::new(discv5_listen_config).build())
            .build();

        Discv5::start(&secret_key, discv5_config).await.expect("should build discv5")
    }

    #[tokio::test(flavor = "multi_thread")]
    async fn discv5() {
        reth_tracing::init_test_tracing();

        // rig test

        // rig node_1
        let (node_1, mut stream_1, _) = start_discovery_node(30344).await;
        let node_1_enr = node_1.with_discv5(|discv5| discv5.local_enr());

        // rig node_2
        let (node_2, mut stream_2, _) = start_discovery_node(30355).await;
        let node_2_enr = node_2.with_discv5(|discv5| discv5.local_enr());

        trace!(target: "net::discovery::tests",
            node_1_node_id=format!("{:#}", node_1_enr.node_id()),
            node_2_node_id=format!("{:#}", node_2_enr.node_id()),
            "started nodes"
        );

        // test

        // add node_2 to discovery handle of node_1 (should add node to discv5 kbuckets)
        let node_2_enr_reth_compatible_ty: Enr<SecretKey> =
            EnrCombinedKeyWrapper(node_2_enr.clone()).into();
        node_1.add_node(node_2_enr_reth_compatible_ty).unwrap();

        // verify node_2 is in KBuckets of node_1:discv5
        assert!(
            node_1.with_discv5(|discv5| discv5.table_entries_id().contains(&node_2_enr.node_id()))
        );

        // manually trigger connection from node_1 to node_2
        node_1.with_discv5(|discv5| discv5.send_ping(node_2_enr.clone())).await.unwrap();

        // verify node_1:discv5 is connected to node_2:discv5 and vv
        let event_2_v5 = stream_2.recv().await.unwrap();
        let event_1_v5 = stream_1.recv().await.unwrap();
        assert!(matches!(
            event_1_v5,
            discv5::Event::SessionEstablished(node, socket) if node == node_2_enr && socket == node_2_enr.udp4_socket().unwrap().into()
        ));
        assert!(matches!(
            event_2_v5,
            discv5::Event::SessionEstablished(node, socket) if node == node_1_enr && socket == node_1_enr.udp4_socket().unwrap().into()
        ));

        // verify node_1 is in KBuckets of node_2:discv5
        let event_2_v5 = stream_2.recv().await.unwrap();
        assert!(matches!(
            event_2_v5,
            discv5::Event::NodeInserted { node_id, replaced } if node_id == node_1_enr.node_id() && replaced.is_none()
        ));
    }

    #[test]
    fn discovered_enr_disc_socket_missing() {
        reth_tracing::init_test_tracing();

        // rig test
        const REMOTE_RLPX_PORT: u16 = 30303;
        let remote_socket = "104.28.44.25:9000".parse().unwrap();
        let remote_key = CombinedKey::generate_secp256k1();
        let remote_enr = Enr::builder().tcp4(REMOTE_RLPX_PORT).build(&remote_key).unwrap();

        let mut discv5 = discv5_noop();

        // test
        let filtered_peer = discv5.on_discovered_peer(&remote_enr, remote_socket);

        assert_eq!(
            NodeRecord {
                address: remote_socket.ip(),
                udp_port: remote_socket.port(),
                tcp_port: REMOTE_RLPX_PORT,
                id: enr_to_discv4_id(&remote_enr).unwrap(),
            },
            filtered_peer.unwrap().node_record
        )
    }

    // Copied from sigp/discv5 with slight modification (U256 type)
    // <https://github.com/sigp/discv5/blob/master/src/kbucket/key.rs#L89-L101>
    #[allow(unreachable_pub)]
    #[allow(unused)]
    #[allow(clippy::assign_op_pattern)]
    mod sigp {
        use enr::{
            k256::sha2::digest::generic_array::{typenum::U32, GenericArray},
            NodeId,
        };
        use reth_primitives::U256;

        /// A `Key` is a cryptographic hash, identifying both the nodes participating in
        /// the Kademlia DHT, as well as records stored in the DHT.
        ///
        /// The set of all `Key`s defines the Kademlia keyspace.
        ///
        /// `Key`s have an XOR metric as defined in the Kademlia paper, i.e. the bitwise XOR of
        /// the hash digests, interpreted as an integer. See [`Key::distance`].
        ///
        /// A `Key` preserves the preimage of type `T` of the hash function. See [`Key::preimage`].
        #[derive(Clone, Debug)]
        pub struct Key<T> {
            preimage: T,
            hash: GenericArray<u8, U32>,
        }

        impl<T> PartialEq for Key<T> {
            fn eq(&self, other: &Key<T>) -> bool {
                self.hash == other.hash
            }
        }

        impl<T> Eq for Key<T> {}

        impl<TPeerId> AsRef<Key<TPeerId>> for Key<TPeerId> {
            fn as_ref(&self) -> &Key<TPeerId> {
                self
            }
        }

        impl<T> Key<T> {
            /// Construct a new `Key` by providing the raw 32 byte hash.
            pub fn new_raw(preimage: T, hash: GenericArray<u8, U32>) -> Key<T> {
                Key { preimage, hash }
            }

            /// Borrows the preimage of the key.
            pub fn preimage(&self) -> &T {
                &self.preimage
            }

            /// Converts the key into its preimage.
            pub fn into_preimage(self) -> T {
                self.preimage
            }

            /// Computes the distance of the keys according to the XOR metric.
            pub fn distance<U>(&self, other: &Key<U>) -> Distance {
                let a = U256::from_be_slice(self.hash.as_slice());
                let b = U256::from_be_slice(other.hash.as_slice());
                Distance(a ^ b)
            }

            // Used in the FINDNODE query outside of the k-bucket implementation.
            /// Computes the integer log-2 distance between two keys, assuming a 256-bit
            /// key. The output returns None if the key's are identical. The range is 1-256.
            pub fn log2_distance<U>(&self, other: &Key<U>) -> Option<u64> {
                let xor_dist = self.distance(other);
                let log_dist = (256 - xor_dist.0.leading_zeros() as u64);
                (log_dist != 0).then_some(log_dist)
            }
        }

        impl From<NodeId> for Key<NodeId> {
            fn from(node_id: NodeId) -> Self {
                Key { preimage: node_id, hash: *GenericArray::from_slice(&node_id.raw()) }
            }
        }

        /// A distance between two `Key`s.
        #[derive(Copy, Clone, PartialEq, Eq, Default, PartialOrd, Ord, Debug)]
        pub struct Distance(pub(super) U256);
    }

    #[test]
    fn select_lookup_target() {
        for bucket_index in 0..=MAX_KBUCKET_INDEX {
            let sk = CombinedKey::generate_secp256k1();
            let local_node_id = discv5::enr::NodeId::from(sk.public());
            let target = get_lookup_target(bucket_index, local_node_id);

            let local_node_id = sigp::Key::from(local_node_id);
            let target = sigp::Key::from(target);

            assert_eq!(local_node_id.log2_distance(&target), Some(bucket_index as u64 + 1));
        }
    }

    #[test]
    fn build_enr_from_config() {
        const TCP_PORT: u16 = 30303;
        let fork_id = MAINNET.latest_fork_id();

        let config = Config::builder(TCP_PORT).add_enr_kv_pair(network_key::ETH, fork_id).build();

        let sk = SecretKey::new(&mut thread_rng());
        let (enr, _, _, _) = Discv5::build_local_enr(&sk, &config);

        let decoded_fork_id =
            ForkId::decode(&mut enr.get_raw_rlp(network_key::ETH).unwrap()).unwrap();

        assert_eq!(fork_id, decoded_fork_id);
        assert_eq!(TCP_PORT, enr.tcp4().unwrap()); // listen config is defaulting to ip mode ipv4
    }
}<|MERGE_RESOLUTION|>--- conflicted
+++ resolved
@@ -606,11 +606,7 @@
 mod tests {
     use super::*;
     use ::enr::{CombinedKey, EnrKey};
-<<<<<<< HEAD
-    use rand::Rng;
     use reth_primitives::MAINNET;
-=======
->>>>>>> d81cf8aa
     use secp256k1::rand::thread_rng;
     use tracing::trace;
 
