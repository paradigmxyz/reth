--- conflicted
+++ resolved
@@ -334,11 +334,6 @@
         Some(DiscoveredPeer { node_record, fork_id })
     }
 
-<<<<<<< HEAD
-    /// Tries to convert an [`Enr`](discv5::Enr) into the backwards compatible type [`NodeRecord`],
-    /// w.r.t. local `RLPx` [`IpMode`]. Uses source socket as udp socket.
-    #[expect(clippy::result_large_err)]
-=======
     /// Tries to recover an unreachable [`Enr`](discv5::Enr) received via
     /// [`discv5::Event::UnverifiableEnr`], into a [`NodeRecord`] usable by `RLPx`.
     ///
@@ -348,7 +343,6 @@
     /// such means learn their reachable IP address. If we receive their ENR from any other peer
     /// as part of a lookup query, we won't find a reachable IP address on which to dial them by
     /// reading their ENR.
->>>>>>> 9f608298
     pub fn try_into_reachable(
         &self,
         enr: &discv5::Enr,
@@ -630,11 +624,7 @@
         // Clear.
         target[byte] &= !bits_to_randomize;
         // Randomize.
-<<<<<<< HEAD
-        target[byte] |= rng.r#gen::<u8>() & bits_to_randomize;
-=======
         target[byte] |= rng.random::<u8>() & bits_to_randomize;
->>>>>>> 9f608298
     }
     // Randomize remaining bytes.
     rng.fill_bytes(&mut target[byte + 1..]);
