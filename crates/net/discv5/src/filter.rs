--- conflicted
+++ resolved
@@ -41,14 +41,6 @@
         }
         FilterOutcome::Ok
     }
-<<<<<<< HEAD
-
-    /// Returns the message explaining why an [Enr](discv5::Enr) is filtered out.
-    pub fn ignore_reason(&self) -> String {
-        format!("{} fork required", String::from_utf8_lossy(self.key))
-    }
-=======
->>>>>>> a590ed7c
 }
 
 /// Filter requiring that peers not advertise kv-pairs using certain keys, e.g. b"eth2".
@@ -87,17 +79,6 @@
         FilterOutcome::Ok
     }
 
-<<<<<<< HEAD
-    /// Returns the message explaining why an [Enr](discv5::Enr) is filtered out.
-    pub fn ignore_reason(&self) -> String {
-        format!(
-            "{} forks not allowed",
-            self.keys.iter().map(|key| String::from_utf8_lossy(key.key)).format(",")
-        )
-    }
-
-=======
->>>>>>> a590ed7c
     /// Adds a key that must not be present for any kv-pair in a node record.
     pub fn add_disallowed_keys(&mut self, keys: &[&'static [u8]]) {
         for key in keys {
