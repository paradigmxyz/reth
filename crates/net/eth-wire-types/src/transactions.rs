--- conflicted
+++ resolved
@@ -81,12 +81,8 @@
     use alloy_rlp::{Decodable, Encodable};
     use reth_chainspec::MIN_TRANSACTION_GAS;
     use reth_primitives::{
-<<<<<<< HEAD
-        alloy_primitives::Parity, hex, PooledTransactionsElement, Signature, Transaction,
-        TransactionSigned, TxEip1559, TxKind, TxLegacy, U256,
-=======
-        PooledTransactionsElement, Signature, Transaction, TransactionSigned, TxEip1559, TxLegacy,
->>>>>>> b9140ccc
+        alloy_primitives::Parity, PooledTransactionsElement, Signature, Transaction,
+        TransactionSigned, TxEip1559, TxLegacy,
     };
     use std::str::FromStr;
 
