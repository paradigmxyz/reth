--- conflicted
+++ resolved
@@ -47,11 +47,9 @@
 pub mod primitives;
 pub use primitives::*;
 
-<<<<<<< HEAD
 mod snap;
 pub use snap::*;
-=======
+
 /// re-export for convenience
 pub use alloy_eips::eip1898::{BlockHashOrNumber, HashOrNumber};
-pub use alloy_eips::eip2718::Encodable2718;
->>>>>>> 6ab15288
+pub use alloy_eips::eip2718::Encodable2718;