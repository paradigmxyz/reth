--- conflicted
+++ resolved
@@ -75,13 +75,9 @@
 /// block.
 #[derive(Clone, Debug, PartialEq, Eq, RlpEncodable, RlpDecodable, Default)]
 #[cfg_attr(feature = "serde", derive(serde::Serialize, serde::Deserialize))]
-<<<<<<< HEAD
-pub struct NewBlock<B = Block> {
-=======
 #[cfg_attr(any(test, feature = "arbitrary"), derive(arbitrary::Arbitrary))]
 #[add_arbitrary_tests(rlp, 25)]
-pub struct NewBlock {
->>>>>>> 4138b52a
+pub struct NewBlock<B = Block> {
     /// A new block.
     pub block: B,
     /// The current total difficulty.
