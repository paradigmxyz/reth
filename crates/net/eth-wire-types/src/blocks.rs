//! Implements the `GetBlockHeaders`, `GetBlockBodies`, `BlockHeaders`, and `BlockBodies` message
//! types.

use crate::HeadersDirection;
use alloy_rlp::{RlpDecodable, RlpDecodableWrapper, RlpEncodable, RlpEncodableWrapper};
<<<<<<< HEAD
use reth_codecs_derive::derive_arbitrary;
=======
use reth_codecs_derive::add_arbitrary_tests;
>>>>>>> 4138b52a
use reth_primitives::{BlockBody, BlockHashOrNumber, Header, B256};

/// A request for a peer to return block headers starting at the requested block.
/// The peer must return at most [`limit`](#structfield.limit) headers.
/// If the [`reverse`](#structfield.reverse) field is `true`, the headers will be returned starting
/// at [`start_block`](#structfield.start_block), traversing towards the genesis block.
/// Otherwise, headers will be returned starting at [`start_block`](#structfield.start_block),
/// traversing towards the latest block.
///
/// If the [`skip`](#structfield.skip) field is non-zero, the peer must skip that amount of headers
/// in the direction specified by [`reverse`](#structfield.reverse).
#[derive(Copy, Clone, Debug, PartialEq, Eq, Hash, RlpEncodable, RlpDecodable)]
#[cfg_attr(feature = "serde", derive(serde::Serialize, serde::Deserialize))]
#[cfg_attr(any(test, feature = "arbitrary"), derive(arbitrary::Arbitrary))]
#[add_arbitrary_tests(rlp)]
pub struct GetBlockHeaders {
    /// The block number or hash that the peer should start returning headers from.
    pub start_block: BlockHashOrNumber,

    /// The maximum number of headers to return.
    pub limit: u64,

    /// The number of blocks that the node should skip while traversing and returning headers.
    /// A skip value of zero denotes that the peer should return contiguous headers, starting from
    /// [`start_block`](#structfield.start_block) and returning at most
    /// [`limit`](#structfield.limit) headers.
    pub skip: u32,

    /// The direction in which the headers should be returned in.
    pub direction: HeadersDirection,
}

/// The response to [`GetBlockHeaders`], containing headers if any headers were found.
#[derive(Clone, Debug, PartialEq, Eq, RlpEncodableWrapper, RlpDecodableWrapper, Default)]
#[cfg_attr(feature = "serde", derive(serde::Serialize, serde::Deserialize))]
pub struct BlockHeaders<H = Header>(
    /// The requested headers.
    pub Vec<H>,
);

#[cfg(any(test, feature = "arbitrary"))]
impl<'a> arbitrary::Arbitrary<'a> for BlockHeaders<Header> {
    fn arbitrary(u: &mut arbitrary::Unstructured<'a>) -> arbitrary::Result<Self> {
        let headers_count: usize = u.int_in_range(0..=10)?;
        let mut headers = Vec::with_capacity(headers_count);

        for _ in 0..headers_count {
            headers.push(reth_primitives::generate_valid_header(
                u.arbitrary()?,
                u.arbitrary()?,
                u.arbitrary()?,
                u.arbitrary()?,
                u.arbitrary()?,
            ))
        }

        Ok(Self(headers))
    }
}

impl<H> From<Vec<H>> for BlockHeaders<H> {
    fn from(headers: Vec<H>) -> Self {
        Self(headers)
    }
}

/// A request for a peer to return block bodies for the given block hashes.
#[derive(Clone, Debug, PartialEq, Eq, RlpEncodableWrapper, RlpDecodableWrapper, Default)]
#[cfg_attr(feature = "serde", derive(serde::Serialize, serde::Deserialize))]
#[cfg_attr(any(test, feature = "arbitrary"), derive(arbitrary::Arbitrary))]
#[add_arbitrary_tests(rlp)]
pub struct GetBlockBodies(
    /// The block hashes to request bodies for.
    pub Vec<B256>,
);

impl From<Vec<B256>> for GetBlockBodies {
    fn from(hashes: Vec<B256>) -> Self {
        Self(hashes)
    }
}

/// The response to [`GetBlockBodies`], containing the block bodies that the peer knows about if
/// any were found.
#[derive(Clone, Debug, PartialEq, Eq, RlpEncodableWrapper, RlpDecodableWrapper, Default)]
#[cfg_attr(feature = "serde", derive(serde::Serialize, serde::Deserialize))]
<<<<<<< HEAD
pub struct BlockBodies<B = BlockBody>(
=======
#[cfg_attr(any(test, feature = "arbitrary"), derive(arbitrary::Arbitrary))]
#[add_arbitrary_tests(rlp, 16)]
pub struct BlockBodies(
>>>>>>> 4138b52a
    /// The requested block bodies, each of which should correspond to a hash in the request.
    pub Vec<B>,
);

impl<B> From<Vec<B>> for BlockBodies<B> {
    fn from(bodies: Vec<B>) -> Self {
        Self(bodies)
    }
}

#[cfg(test)]
mod tests {
    use crate::{
        message::RequestPair, BlockBodies, BlockHeaders, GetBlockBodies, GetBlockHeaders,
        HeadersDirection,
    };
    use alloy_rlp::{Decodable, Encodable};
    use reth_primitives::{
        hex, BlockHashOrNumber, Header, Signature, Transaction, TransactionSigned, TxKind,
        TxLegacy, U256,
    };
    use std::str::FromStr;

    use super::BlockBody;

    #[test]
    fn decode_hash() {
        // this is a valid 32 byte rlp string
        let rlp = hex!("a0ffffffffffffffffffffffffffffffffffffffffffffffffffffffffffffffff");
        let decoded_number = BlockHashOrNumber::decode(&mut &rlp[..]).unwrap();
        let full_bytes = [0xff; 32].into();
        let expected = BlockHashOrNumber::Hash(full_bytes);
        assert_eq!(expected, decoded_number);
    }

    #[test]
    fn decode_number() {
        // this is a valid 64 bit number
        let rlp = hex!("88ffffffffffffffff");
        let decoded_number = BlockHashOrNumber::decode(&mut &rlp[..]).unwrap();
        let expected = BlockHashOrNumber::Number(u64::MAX);
        assert_eq!(expected, decoded_number);
    }

    #[test]
    fn decode_largest_single_byte() {
        // the largest single byte is 0x7f, so we should be able to decode this into a u64
        let rlp = hex!("7f");
        let decoded_number = BlockHashOrNumber::decode(&mut &rlp[..]).unwrap();
        let expected = BlockHashOrNumber::Number(0x7fu64);
        assert_eq!(expected, decoded_number);
    }

    #[test]
    fn decode_long_hash() {
        // let's try a 33 byte long string
        // 0xa1 = 0x80 (start of string) + 0x21 (33, length of string)
        let long_rlp = hex!("a1ffffffffffffffffffffffffffffffffffffffffffffffffffffffffffffffffff");
        let decode_result = BlockHashOrNumber::decode(&mut &long_rlp[..]);
        assert!(
            decode_result.is_err(),
            "Decoding a bytestring longer than 32 bytes should not decode successfully"
        );
    }

    #[test]
    fn decode_long_number() {
        // let's try a 72 bit number
        // 0x89 = 0x80 (start of string) + 0x09 (9, length of string)
        let long_number = hex!("89ffffffffffffffffff");
        let decode_result = BlockHashOrNumber::decode(&mut &long_number[..]);
        assert!(decode_result.is_err(), "Decoding a number longer than 64 bits (but not exactly 32 bytes) should not decode successfully");
    }

    // Test vector from: https://eips.ethereum.org/EIPS/eip-2481
    #[test]
    fn encode_get_block_header() {
        let expected = hex!(
            "e8820457e4a000000000000000000000000000000000000000000000000000000000deadc0de050580"
        );
        let mut data = vec![];
        RequestPair::<GetBlockHeaders> {
            request_id: 1111,
            message: GetBlockHeaders {
                start_block: BlockHashOrNumber::Hash(
                    hex!("00000000000000000000000000000000000000000000000000000000deadc0de").into(),
                ),
                limit: 5,
                skip: 5,
                direction: HeadersDirection::Rising,
            },
        }
        .encode(&mut data);
        assert_eq!(data, expected);
    }

    // Test vector from: https://eips.ethereum.org/EIPS/eip-2481
    #[test]
    fn decode_get_block_header() {
        let data = hex!(
            "e8820457e4a000000000000000000000000000000000000000000000000000000000deadc0de050580"
        );
        let expected = RequestPair::<GetBlockHeaders> {
            request_id: 1111,
            message: GetBlockHeaders {
                start_block: BlockHashOrNumber::Hash(
                    hex!("00000000000000000000000000000000000000000000000000000000deadc0de").into(),
                ),
                limit: 5,
                skip: 5,
                direction: HeadersDirection::Rising,
            },
        };
        let result = RequestPair::decode(&mut &data[..]);
        assert_eq!(result.unwrap(), expected);
    }

    // Test vector from: https://eips.ethereum.org/EIPS/eip-2481
    #[test]
    fn encode_get_block_header_number() {
        let expected = hex!("ca820457c682270f050580");
        let mut data = vec![];
        RequestPair::<GetBlockHeaders> {
            request_id: 1111,
            message: GetBlockHeaders {
                start_block: BlockHashOrNumber::Number(9999),
                limit: 5,
                skip: 5,
                direction: HeadersDirection::Rising,
            },
        }
        .encode(&mut data);
        assert_eq!(data, expected);
    }

    // Test vector from: https://eips.ethereum.org/EIPS/eip-2481
    #[test]
    fn decode_get_block_header_number() {
        let data = hex!("ca820457c682270f050580");
        let expected = RequestPair::<GetBlockHeaders> {
            request_id: 1111,
            message: GetBlockHeaders {
                start_block: BlockHashOrNumber::Number(9999),
                limit: 5,
                skip: 5,
                direction: HeadersDirection::Rising,
            },
        };
        let result = RequestPair::decode(&mut &data[..]);
        assert_eq!(result.unwrap(), expected);
    }

    // Test vector from: https://eips.ethereum.org/EIPS/eip-2481
    #[test]
    fn encode_block_header() {
        // [ (f90202) 0x0457 = 1111, [ (f901fc) [ (f901f9) header ] ] ]
        let expected = hex!("f90202820457f901fcf901f9a00000000000000000000000000000000000000000000000000000000000000000a00000000000000000000000000000000000000000000000000000000000000000940000000000000000000000000000000000000000a00000000000000000000000000000000000000000000000000000000000000000a00000000000000000000000000000000000000000000000000000000000000000a00000000000000000000000000000000000000000000000000000000000000000b90100000000000000000000000000000000000000000000000000000000000000000000000000000000000000000000000000000000000000000000000000000000000000000000000000000000000000000000000000000000000000000000000000000000000000000000000000000000000000000000000000000000000000000000000000000000000000000000000000000000000000000000000000000000000000000000000000000000000000000000000000000000000000000000000000000000000000000000000000000000000000000000000000000000000000000000000000000000000000000000000000000000000000000000000000000000008208ae820d0582115c8215b3821a0a827788a00000000000000000000000000000000000000000000000000000000000000000880000000000000000");
        let mut data = vec![];
        RequestPair::<BlockHeaders> {
            request_id: 1111,
            message: BlockHeaders(vec![
                Header {
                    parent_hash: hex!("0000000000000000000000000000000000000000000000000000000000000000").into(),
                    ommers_hash: hex!("0000000000000000000000000000000000000000000000000000000000000000").into(),
                    beneficiary: hex!("0000000000000000000000000000000000000000").into(),
                    state_root: hex!("0000000000000000000000000000000000000000000000000000000000000000").into(),
                    transactions_root: hex!("0000000000000000000000000000000000000000000000000000000000000000").into(),
                    receipts_root: hex!("0000000000000000000000000000000000000000000000000000000000000000").into(),
                    logs_bloom: hex!("00000000000000000000000000000000000000000000000000000000000000000000000000000000000000000000000000000000000000000000000000000000000000000000000000000000000000000000000000000000000000000000000000000000000000000000000000000000000000000000000000000000000000000000000000000000000000000000000000000000000000000000000000000000000000000000000000000000000000000000000000000000000000000000000000000000000000000000000000000000000000000000000000000000000000000000000000000000000000000000000000000000000000000000000000000000").into(),
                    difficulty: U256::from(0x8aeu64),
                    number: 0xd05u64,
                    gas_limit: 0x115cu64,
                    gas_used: 0x15b3u64,
                    timestamp: 0x1a0au64,
                    extra_data: hex!("7788")[..].into(),
                    mix_hash: hex!("0000000000000000000000000000000000000000000000000000000000000000").into(),
                    nonce: 0x0000000000000000u64,
                    base_fee_per_gas: None,
                    withdrawals_root: None,
                    blob_gas_used: None,
                    excess_blob_gas: None,
                    parent_beacon_block_root: None,
                    requests_root: None
                },
            ]),
        }.encode(&mut data);
        assert_eq!(data, expected);
    }

    // Test vector from: https://eips.ethereum.org/EIPS/eip-2481
    #[test]
    fn decode_block_header() {
        let data = hex!("f90202820457f901fcf901f9a00000000000000000000000000000000000000000000000000000000000000000a00000000000000000000000000000000000000000000000000000000000000000940000000000000000000000000000000000000000a00000000000000000000000000000000000000000000000000000000000000000a00000000000000000000000000000000000000000000000000000000000000000a00000000000000000000000000000000000000000000000000000000000000000b90100000000000000000000000000000000000000000000000000000000000000000000000000000000000000000000000000000000000000000000000000000000000000000000000000000000000000000000000000000000000000000000000000000000000000000000000000000000000000000000000000000000000000000000000000000000000000000000000000000000000000000000000000000000000000000000000000000000000000000000000000000000000000000000000000000000000000000000000000000000000000000000000000000000000000000000000000000000000000000000000000000000000000000000000000000000008208ae820d0582115c8215b3821a0a827788a00000000000000000000000000000000000000000000000000000000000000000880000000000000000");
        let expected = RequestPair::<BlockHeaders> {
            request_id: 1111,
            message: BlockHeaders(vec![
                Header {
                    parent_hash: hex!("0000000000000000000000000000000000000000000000000000000000000000").into(),
                    ommers_hash: hex!("0000000000000000000000000000000000000000000000000000000000000000").into(),
                    beneficiary: hex!("0000000000000000000000000000000000000000").into(),
                    state_root: hex!("0000000000000000000000000000000000000000000000000000000000000000").into(),
                    transactions_root: hex!("0000000000000000000000000000000000000000000000000000000000000000").into(),
                    receipts_root: hex!("0000000000000000000000000000000000000000000000000000000000000000").into(),
                    logs_bloom: hex!("00000000000000000000000000000000000000000000000000000000000000000000000000000000000000000000000000000000000000000000000000000000000000000000000000000000000000000000000000000000000000000000000000000000000000000000000000000000000000000000000000000000000000000000000000000000000000000000000000000000000000000000000000000000000000000000000000000000000000000000000000000000000000000000000000000000000000000000000000000000000000000000000000000000000000000000000000000000000000000000000000000000000000000000000000000000").into(),
                    difficulty: U256::from(0x8aeu64),
                    number: 0xd05u64,
                    gas_limit: 0x115cu64,
                    gas_used: 0x15b3u64,
                    timestamp: 0x1a0au64,
                    extra_data: hex!("7788")[..].into(),
                    mix_hash: hex!("0000000000000000000000000000000000000000000000000000000000000000").into(),
                    nonce: 0x0000000000000000u64,
                    base_fee_per_gas: None,
                    withdrawals_root: None,
                    blob_gas_used: None,
                    excess_blob_gas: None,
                    parent_beacon_block_root: None,
                    requests_root: None
                },
            ]),
        };
        let result = RequestPair::decode(&mut &data[..]);
        assert_eq!(result.unwrap(), expected);
    }

    // Test vector from: https://eips.ethereum.org/EIPS/eip-2481
    #[test]
    fn encode_get_block_bodies() {
        let expected = hex!("f847820457f842a000000000000000000000000000000000000000000000000000000000deadc0dea000000000000000000000000000000000000000000000000000000000feedbeef");
        let mut data = vec![];
        RequestPair::<GetBlockBodies> {
            request_id: 1111,
            message: GetBlockBodies(vec![
                hex!("00000000000000000000000000000000000000000000000000000000deadc0de").into(),
                hex!("00000000000000000000000000000000000000000000000000000000feedbeef").into(),
            ]),
        }
        .encode(&mut data);
        assert_eq!(data, expected);
    }

    // Test vector from: https://eips.ethereum.org/EIPS/eip-2481
    #[test]
    fn decode_get_block_bodies() {
        let data = hex!("f847820457f842a000000000000000000000000000000000000000000000000000000000deadc0dea000000000000000000000000000000000000000000000000000000000feedbeef");
        let expected = RequestPair::<GetBlockBodies> {
            request_id: 1111,
            message: GetBlockBodies(vec![
                hex!("00000000000000000000000000000000000000000000000000000000deadc0de").into(),
                hex!("00000000000000000000000000000000000000000000000000000000feedbeef").into(),
            ]),
        };
        let result = RequestPair::decode(&mut &data[..]);
        assert_eq!(result.unwrap(), expected);
    }

    // Test vector from: https://eips.ethereum.org/EIPS/eip-2481
    #[test]
    fn encode_block_bodies() {
        let expected = hex!("f902dc820457f902d6f902d3f8d2f867088504a817c8088302e2489435353535353535353535353535353535353535358202008025a064b1702d9298fee62dfeccc57d322a463ad55ca201256d01f62b45b2e1c21c12a064b1702d9298fee62dfeccc57d322a463ad55ca201256d01f62b45b2e1c21c10f867098504a817c809830334509435353535353535353535353535353535353535358202d98025a052f8f61201b2b11a78d6e866abc9c3db2ae8631fa656bfe5cb53668255367afba052f8f61201b2b11a78d6e866abc9c3db2ae8631fa656bfe5cb53668255367afbf901fcf901f9a00000000000000000000000000000000000000000000000000000000000000000a00000000000000000000000000000000000000000000000000000000000000000940000000000000000000000000000000000000000a00000000000000000000000000000000000000000000000000000000000000000a00000000000000000000000000000000000000000000000000000000000000000a00000000000000000000000000000000000000000000000000000000000000000b90100000000000000000000000000000000000000000000000000000000000000000000000000000000000000000000000000000000000000000000000000000000000000000000000000000000000000000000000000000000000000000000000000000000000000000000000000000000000000000000000000000000000000000000000000000000000000000000000000000000000000000000000000000000000000000000000000000000000000000000000000000000000000000000000000000000000000000000000000000000000000000000000000000000000000000000000000000000000000000000000000000000000000000000000000000000008208ae820d0582115c8215b3821a0a827788a00000000000000000000000000000000000000000000000000000000000000000880000000000000000");
        let mut data = vec![];
        let request = RequestPair::<BlockBodies> {
            request_id: 1111,
            message: BlockBodies(vec![
                BlockBody {
                    transactions: vec![
                        TransactionSigned::from_transaction_and_signature(Transaction::Legacy(TxLegacy {
                            chain_id: Some(1),
                            nonce: 0x8u64,
                            gas_price: 0x4a817c808,
                            gas_limit: 0x2e248u64,
                            to: TxKind::Call(hex!("3535353535353535353535353535353535353535").into()),
                            value: U256::from(0x200u64),
                            input: Default::default(),
                        }),
                        Signature {
                                odd_y_parity: false,
                                r: U256::from_str("0x64b1702d9298fee62dfeccc57d322a463ad55ca201256d01f62b45b2e1c21c12").unwrap(),
                                s: U256::from_str("0x64b1702d9298fee62dfeccc57d322a463ad55ca201256d01f62b45b2e1c21c10").unwrap(),
                            }
                        ),
                        TransactionSigned::from_transaction_and_signature(Transaction::Legacy(TxLegacy {
                            chain_id: Some(1),
                            nonce: 0x9u64,
                            gas_price: 0x4a817c809,
                            gas_limit: 0x33450u64,
                            to: TxKind::Call(hex!("3535353535353535353535353535353535353535").into()),
                            value: U256::from(0x2d9u64),
                            input: Default::default(),
                        }), Signature {
                                odd_y_parity: false,
                                r: U256::from_str("0x52f8f61201b2b11a78d6e866abc9c3db2ae8631fa656bfe5cb53668255367afb").unwrap(),
                                s: U256::from_str("0x52f8f61201b2b11a78d6e866abc9c3db2ae8631fa656bfe5cb53668255367afb").unwrap(),
                            },
                        ),
                    ],
                    ommers: vec![
                        Header {
                            parent_hash: hex!("0000000000000000000000000000000000000000000000000000000000000000").into(),
                            ommers_hash: hex!("0000000000000000000000000000000000000000000000000000000000000000").into(),
                            beneficiary: hex!("0000000000000000000000000000000000000000").into(),
                            state_root: hex!("0000000000000000000000000000000000000000000000000000000000000000").into(),
                            transactions_root: hex!("0000000000000000000000000000000000000000000000000000000000000000").into(),
                            receipts_root: hex!("0000000000000000000000000000000000000000000000000000000000000000").into(),
                            logs_bloom: hex!("00000000000000000000000000000000000000000000000000000000000000000000000000000000000000000000000000000000000000000000000000000000000000000000000000000000000000000000000000000000000000000000000000000000000000000000000000000000000000000000000000000000000000000000000000000000000000000000000000000000000000000000000000000000000000000000000000000000000000000000000000000000000000000000000000000000000000000000000000000000000000000000000000000000000000000000000000000000000000000000000000000000000000000000000000000000").into(),
                            difficulty: U256::from(0x8aeu64),
                            number: 0xd05u64,
                            gas_limit: 0x115cu64,
                            gas_used: 0x15b3u64,
                            timestamp: 0x1a0au64,
                            extra_data: hex!("7788")[..].into(),
                            mix_hash: hex!("0000000000000000000000000000000000000000000000000000000000000000").into(),
                            nonce: 0x0000000000000000u64,
                            base_fee_per_gas: None,
                            withdrawals_root: None,
                            blob_gas_used: None,
                            excess_blob_gas: None,
                            parent_beacon_block_root: None,
                            requests_root: None
                        },
                    ],
                    withdrawals: None,
                    requests: None
                }
            ]),
        };
        request.encode(&mut data);
        assert_eq!(data, expected);
    }

    // Test vector from: https://eips.ethereum.org/EIPS/eip-2481
    #[test]
    fn decode_block_bodies() {
        let data = hex!("f902dc820457f902d6f902d3f8d2f867088504a817c8088302e2489435353535353535353535353535353535353535358202008025a064b1702d9298fee62dfeccc57d322a463ad55ca201256d01f62b45b2e1c21c12a064b1702d9298fee62dfeccc57d322a463ad55ca201256d01f62b45b2e1c21c10f867098504a817c809830334509435353535353535353535353535353535353535358202d98025a052f8f61201b2b11a78d6e866abc9c3db2ae8631fa656bfe5cb53668255367afba052f8f61201b2b11a78d6e866abc9c3db2ae8631fa656bfe5cb53668255367afbf901fcf901f9a00000000000000000000000000000000000000000000000000000000000000000a00000000000000000000000000000000000000000000000000000000000000000940000000000000000000000000000000000000000a00000000000000000000000000000000000000000000000000000000000000000a00000000000000000000000000000000000000000000000000000000000000000a00000000000000000000000000000000000000000000000000000000000000000b90100000000000000000000000000000000000000000000000000000000000000000000000000000000000000000000000000000000000000000000000000000000000000000000000000000000000000000000000000000000000000000000000000000000000000000000000000000000000000000000000000000000000000000000000000000000000000000000000000000000000000000000000000000000000000000000000000000000000000000000000000000000000000000000000000000000000000000000000000000000000000000000000000000000000000000000000000000000000000000000000000000000000000000000000000000000008208ae820d0582115c8215b3821a0a827788a00000000000000000000000000000000000000000000000000000000000000000880000000000000000");
        let expected = RequestPair::<BlockBodies> {
            request_id: 1111,
            message: BlockBodies(vec![
                BlockBody {
                    transactions: vec![
                        TransactionSigned::from_transaction_and_signature(Transaction::Legacy(
                            TxLegacy {
                                chain_id: Some(1),
                                nonce: 0x8u64,
                                gas_price: 0x4a817c808,
                                gas_limit: 0x2e248u64,
                                to: TxKind::Call(hex!("3535353535353535353535353535353535353535").into()),
                                value: U256::from(0x200u64),
                                input: Default::default(),
                            }),
                            Signature {
                                odd_y_parity: false,
                                r: U256::from_str("0x64b1702d9298fee62dfeccc57d322a463ad55ca201256d01f62b45b2e1c21c12").unwrap(),
                                s: U256::from_str("0x64b1702d9298fee62dfeccc57d322a463ad55ca201256d01f62b45b2e1c21c10").unwrap(),
                            }
                        ),
                        TransactionSigned::from_transaction_and_signature(
                            Transaction::Legacy(TxLegacy {
                                chain_id: Some(1),
                                nonce: 0x9u64,
                                gas_price: 0x4a817c809,
                                gas_limit: 0x33450u64,
                                to: TxKind::Call(hex!("3535353535353535353535353535353535353535").into()),
                                value: U256::from(0x2d9u64),
                                input: Default::default(),
                            }),
                            Signature {
                                odd_y_parity: false,
                                r: U256::from_str("0x52f8f61201b2b11a78d6e866abc9c3db2ae8631fa656bfe5cb53668255367afb").unwrap(),
                                s: U256::from_str("0x52f8f61201b2b11a78d6e866abc9c3db2ae8631fa656bfe5cb53668255367afb").unwrap(),
                            }
                        ),
                    ],
                    ommers: vec![
                        Header {
                            parent_hash: hex!("0000000000000000000000000000000000000000000000000000000000000000").into(),
                            ommers_hash: hex!("0000000000000000000000000000000000000000000000000000000000000000").into(),
                            beneficiary: hex!("0000000000000000000000000000000000000000").into(),
                            state_root: hex!("0000000000000000000000000000000000000000000000000000000000000000").into(),
                            transactions_root: hex!("0000000000000000000000000000000000000000000000000000000000000000").into(),
                            receipts_root: hex!("0000000000000000000000000000000000000000000000000000000000000000").into(),
                            logs_bloom: hex!("00000000000000000000000000000000000000000000000000000000000000000000000000000000000000000000000000000000000000000000000000000000000000000000000000000000000000000000000000000000000000000000000000000000000000000000000000000000000000000000000000000000000000000000000000000000000000000000000000000000000000000000000000000000000000000000000000000000000000000000000000000000000000000000000000000000000000000000000000000000000000000000000000000000000000000000000000000000000000000000000000000000000000000000000000000000").into(),
                            difficulty: U256::from(0x8aeu64),
                            number: 0xd05u64,
                            gas_limit: 0x115cu64,
                            gas_used: 0x15b3u64,
                            timestamp: 0x1a0au64,
                            extra_data: hex!("7788")[..].into(),
                            mix_hash: hex!("0000000000000000000000000000000000000000000000000000000000000000").into(),
                            nonce: 0x0000000000000000u64,
                            base_fee_per_gas: None,
                            withdrawals_root: None,
                            blob_gas_used: None,
                            excess_blob_gas: None,
                            parent_beacon_block_root: None,
                            requests_root: None
                        },
                    ],
                    withdrawals: None,
                    requests: None
                }
            ]),
        };
        let result = RequestPair::decode(&mut &data[..]).unwrap();
        assert_eq!(result, expected);
    }
}<|MERGE_RESOLUTION|>--- conflicted
+++ resolved
@@ -3,11 +3,7 @@
 
 use crate::HeadersDirection;
 use alloy_rlp::{RlpDecodable, RlpDecodableWrapper, RlpEncodable, RlpEncodableWrapper};
-<<<<<<< HEAD
-use reth_codecs_derive::derive_arbitrary;
-=======
 use reth_codecs_derive::add_arbitrary_tests;
->>>>>>> 4138b52a
 use reth_primitives::{BlockBody, BlockHashOrNumber, Header, B256};
 
 /// A request for a peer to return block headers starting at the requested block.
@@ -43,6 +39,7 @@
 /// The response to [`GetBlockHeaders`], containing headers if any headers were found.
 #[derive(Clone, Debug, PartialEq, Eq, RlpEncodableWrapper, RlpDecodableWrapper, Default)]
 #[cfg_attr(feature = "serde", derive(serde::Serialize, serde::Deserialize))]
+#[add_arbitrary_tests(rlp, 10)]
 pub struct BlockHeaders<H = Header>(
     /// The requested headers.
     pub Vec<H>,
@@ -94,13 +91,9 @@
 /// any were found.
 #[derive(Clone, Debug, PartialEq, Eq, RlpEncodableWrapper, RlpDecodableWrapper, Default)]
 #[cfg_attr(feature = "serde", derive(serde::Serialize, serde::Deserialize))]
-<<<<<<< HEAD
-pub struct BlockBodies<B = BlockBody>(
-=======
 #[cfg_attr(any(test, feature = "arbitrary"), derive(arbitrary::Arbitrary))]
 #[add_arbitrary_tests(rlp, 16)]
-pub struct BlockBodies(
->>>>>>> 4138b52a
+pub struct BlockBodies<B = BlockBody>(
     /// The requested block bodies, each of which should correspond to a hash in the request.
     pub Vec<B>,
 );
