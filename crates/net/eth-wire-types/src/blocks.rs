//! Implements the `GetBlockHeaders`, `GetBlockBodies`, `BlockHeaders`, and `BlockBodies` message
//! types.

use crate::HeadersDirection;
use alloy_primitives::B256;
use alloy_rlp::{RlpDecodable, RlpDecodableWrapper, RlpEncodable, RlpEncodableWrapper};
use reth_codecs_derive::add_arbitrary_tests;
use reth_primitives::{BlockBody, BlockHashOrNumber, Header};

/// A request for a peer to return block headers starting at the requested block.
/// The peer must return at most [`limit`](#structfield.limit) headers.
/// If the [`reverse`](#structfield.reverse) field is `true`, the headers will be returned starting
/// at [`start_block`](#structfield.start_block), traversing towards the genesis block.
/// Otherwise, headers will be returned starting at [`start_block`](#structfield.start_block),
/// traversing towards the latest block.
///
/// If the [`skip`](#structfield.skip) field is non-zero, the peer must skip that amount of headers
/// in the direction specified by [`reverse`](#structfield.reverse).
#[derive(Copy, Clone, Debug, PartialEq, Eq, Hash, RlpEncodable, RlpDecodable)]
#[cfg_attr(feature = "serde", derive(serde::Serialize, serde::Deserialize))]
#[cfg_attr(any(test, feature = "arbitrary"), derive(arbitrary::Arbitrary))]
#[add_arbitrary_tests(rlp)]
pub struct GetBlockHeaders {
    /// The block number or hash that the peer should start returning headers from.
    pub start_block: BlockHashOrNumber,

    /// The maximum number of headers to return.
    pub limit: u64,

    /// The number of blocks that the node should skip while traversing and returning headers.
    /// A skip value of zero denotes that the peer should return contiguous headers, starting from
    /// [`start_block`](#structfield.start_block) and returning at most
    /// [`limit`](#structfield.limit) headers.
    pub skip: u32,

    /// The direction in which the headers should be returned in.
    pub direction: HeadersDirection,
}

/// The response to [`GetBlockHeaders`], containing headers if any headers were found.
#[derive(Clone, Debug, PartialEq, Eq, RlpEncodableWrapper, RlpDecodableWrapper, Default)]
#[cfg_attr(feature = "serde", derive(serde::Serialize, serde::Deserialize))]
#[add_arbitrary_tests(rlp, 10)]
pub struct BlockHeaders(
    /// The requested headers.
    pub Vec<Header>,
);

#[cfg(any(test, feature = "arbitrary"))]
impl<'a> arbitrary::Arbitrary<'a> for BlockHeaders {
    fn arbitrary(u: &mut arbitrary::Unstructured<'a>) -> arbitrary::Result<Self> {
        let headers_count: usize = u.int_in_range(0..=10)?;
        let mut headers = Vec::with_capacity(headers_count);

        for _ in 0..headers_count {
            headers.push(reth_primitives::generate_valid_header(
                u.arbitrary()?,
                u.arbitrary()?,
                u.arbitrary()?,
                u.arbitrary()?,
                u.arbitrary()?,
            ))
        }

        Ok(Self(headers))
    }
}

impl From<Vec<Header>> for BlockHeaders {
    fn from(headers: Vec<Header>) -> Self {
        Self(headers)
    }
}

/// A request for a peer to return block bodies for the given block hashes.
#[derive(Clone, Debug, PartialEq, Eq, RlpEncodableWrapper, RlpDecodableWrapper, Default)]
#[cfg_attr(feature = "serde", derive(serde::Serialize, serde::Deserialize))]
#[cfg_attr(any(test, feature = "arbitrary"), derive(arbitrary::Arbitrary))]
#[add_arbitrary_tests(rlp)]
pub struct GetBlockBodies(
    /// The block hashes to request bodies for.
    pub Vec<B256>,
);

impl From<Vec<B256>> for GetBlockBodies {
    fn from(hashes: Vec<B256>) -> Self {
        Self(hashes)
    }
}

/// The response to [`GetBlockBodies`], containing the block bodies that the peer knows about if
/// any were found.
#[derive(Clone, Debug, PartialEq, Eq, RlpEncodableWrapper, RlpDecodableWrapper, Default)]
#[cfg_attr(feature = "serde", derive(serde::Serialize, serde::Deserialize))]
#[cfg_attr(any(test, feature = "arbitrary"), derive(arbitrary::Arbitrary))]
#[add_arbitrary_tests(rlp, 16)]
pub struct BlockBodies(
    /// The requested block bodies, each of which should correspond to a hash in the request.
    pub Vec<BlockBody>,
);

impl From<Vec<BlockBody>> for BlockBodies {
    fn from(bodies: Vec<BlockBody>) -> Self {
        Self(bodies)
    }
}

#[cfg(test)]
mod tests {
    use crate::{
        message::RequestPair, BlockBodies, BlockHeaders, GetBlockBodies, GetBlockHeaders,
        HeadersDirection,
    };
    use alloy_primitives::{hex, TxKind, U256};
    use alloy_rlp::{Decodable, Encodable};
    use reth_primitives::{
<<<<<<< HEAD
        alloy_primitives::Parity, hex, BlockHashOrNumber, Header, Signature, Transaction,
        TransactionSigned, TxKind, TxLegacy, U256,
=======
        BlockHashOrNumber, Header, Signature, Transaction, TransactionSigned, TxLegacy,
>>>>>>> b9140ccc
    };
    use std::str::FromStr;

    use super::BlockBody;

    #[test]
    fn decode_hash() {
        // this is a valid 32 byte rlp string
        let rlp = hex!("a0ffffffffffffffffffffffffffffffffffffffffffffffffffffffffffffffff");
        let decoded_number = BlockHashOrNumber::decode(&mut &rlp[..]).unwrap();
        let full_bytes = [0xff; 32].into();
        let expected = BlockHashOrNumber::Hash(full_bytes);
        assert_eq!(expected, decoded_number);
    }

    #[test]
    fn decode_number() {
        // this is a valid 64 bit number
        let rlp = hex!("88ffffffffffffffff");
        let decoded_number = BlockHashOrNumber::decode(&mut &rlp[..]).unwrap();
        let expected = BlockHashOrNumber::Number(u64::MAX);
        assert_eq!(expected, decoded_number);
    }

    #[test]
    fn decode_largest_single_byte() {
        // the largest single byte is 0x7f, so we should be able to decode this into a u64
        let rlp = hex!("7f");
        let decoded_number = BlockHashOrNumber::decode(&mut &rlp[..]).unwrap();
        let expected = BlockHashOrNumber::Number(0x7fu64);
        assert_eq!(expected, decoded_number);
    }

    #[test]
    fn decode_long_hash() {
        // let's try a 33 byte long string
        // 0xa1 = 0x80 (start of string) + 0x21 (33, length of string)
        let long_rlp = hex!("a1ffffffffffffffffffffffffffffffffffffffffffffffffffffffffffffffffff");
        let decode_result = BlockHashOrNumber::decode(&mut &long_rlp[..]);
        assert!(
            decode_result.is_err(),
            "Decoding a bytestring longer than 32 bytes should not decode successfully"
        );
    }

    #[test]
    fn decode_long_number() {
        // let's try a 72 bit number
        // 0x89 = 0x80 (start of string) + 0x09 (9, length of string)
        let long_number = hex!("89ffffffffffffffffff");
        let decode_result = BlockHashOrNumber::decode(&mut &long_number[..]);
        assert!(decode_result.is_err(), "Decoding a number longer than 64 bits (but not exactly 32 bytes) should not decode successfully");
    }

    // Test vector from: https://eips.ethereum.org/EIPS/eip-2481
    #[test]
    fn encode_get_block_header() {
        let expected = hex!(
            "e8820457e4a000000000000000000000000000000000000000000000000000000000deadc0de050580"
        );
        let mut data = vec![];
        RequestPair::<GetBlockHeaders> {
            request_id: 1111,
            message: GetBlockHeaders {
                start_block: BlockHashOrNumber::Hash(
                    hex!("00000000000000000000000000000000000000000000000000000000deadc0de").into(),
                ),
                limit: 5,
                skip: 5,
                direction: HeadersDirection::Rising,
            },
        }
        .encode(&mut data);
        assert_eq!(data, expected);
    }

    // Test vector from: https://eips.ethereum.org/EIPS/eip-2481
    #[test]
    fn decode_get_block_header() {
        let data = hex!(
            "e8820457e4a000000000000000000000000000000000000000000000000000000000deadc0de050580"
        );
        let expected = RequestPair::<GetBlockHeaders> {
            request_id: 1111,
            message: GetBlockHeaders {
                start_block: BlockHashOrNumber::Hash(
                    hex!("00000000000000000000000000000000000000000000000000000000deadc0de").into(),
                ),
                limit: 5,
                skip: 5,
                direction: HeadersDirection::Rising,
            },
        };
        let result = RequestPair::decode(&mut &data[..]);
        assert_eq!(result.unwrap(), expected);
    }

    // Test vector from: https://eips.ethereum.org/EIPS/eip-2481
    #[test]
    fn encode_get_block_header_number() {
        let expected = hex!("ca820457c682270f050580");
        let mut data = vec![];
        RequestPair::<GetBlockHeaders> {
            request_id: 1111,
            message: GetBlockHeaders {
                start_block: BlockHashOrNumber::Number(9999),
                limit: 5,
                skip: 5,
                direction: HeadersDirection::Rising,
            },
        }
        .encode(&mut data);
        assert_eq!(data, expected);
    }

    // Test vector from: https://eips.ethereum.org/EIPS/eip-2481
    #[test]
    fn decode_get_block_header_number() {
        let data = hex!("ca820457c682270f050580");
        let expected = RequestPair::<GetBlockHeaders> {
            request_id: 1111,
            message: GetBlockHeaders {
                start_block: BlockHashOrNumber::Number(9999),
                limit: 5,
                skip: 5,
                direction: HeadersDirection::Rising,
            },
        };
        let result = RequestPair::decode(&mut &data[..]);
        assert_eq!(result.unwrap(), expected);
    }

    // Test vector from: https://eips.ethereum.org/EIPS/eip-2481
    #[test]
    fn encode_block_header() {
        // [ (f90202) 0x0457 = 1111, [ (f901fc) [ (f901f9) header ] ] ]
        let expected = hex!("f90202820457f901fcf901f9a00000000000000000000000000000000000000000000000000000000000000000a00000000000000000000000000000000000000000000000000000000000000000940000000000000000000000000000000000000000a00000000000000000000000000000000000000000000000000000000000000000a00000000000000000000000000000000000000000000000000000000000000000a00000000000000000000000000000000000000000000000000000000000000000b90100000000000000000000000000000000000000000000000000000000000000000000000000000000000000000000000000000000000000000000000000000000000000000000000000000000000000000000000000000000000000000000000000000000000000000000000000000000000000000000000000000000000000000000000000000000000000000000000000000000000000000000000000000000000000000000000000000000000000000000000000000000000000000000000000000000000000000000000000000000000000000000000000000000000000000000000000000000000000000000000000000000000000000000000000000000008208ae820d0582115c8215b3821a0a827788a00000000000000000000000000000000000000000000000000000000000000000880000000000000000");
        let mut data = vec![];
        RequestPair::<BlockHeaders> {
            request_id: 1111,
            message: BlockHeaders(vec![
                Header {
                    parent_hash: hex!("0000000000000000000000000000000000000000000000000000000000000000").into(),
                    ommers_hash: hex!("0000000000000000000000000000000000000000000000000000000000000000").into(),
                    beneficiary: hex!("0000000000000000000000000000000000000000").into(),
                    state_root: hex!("0000000000000000000000000000000000000000000000000000000000000000").into(),
                    transactions_root: hex!("0000000000000000000000000000000000000000000000000000000000000000").into(),
                    receipts_root: hex!("0000000000000000000000000000000000000000000000000000000000000000").into(),
                    logs_bloom: hex!("00000000000000000000000000000000000000000000000000000000000000000000000000000000000000000000000000000000000000000000000000000000000000000000000000000000000000000000000000000000000000000000000000000000000000000000000000000000000000000000000000000000000000000000000000000000000000000000000000000000000000000000000000000000000000000000000000000000000000000000000000000000000000000000000000000000000000000000000000000000000000000000000000000000000000000000000000000000000000000000000000000000000000000000000000000000").into(),
                    difficulty: U256::from(0x8aeu64),
                    number: 0xd05u64,
                    gas_limit: 0x115cu64,
                    gas_used: 0x15b3u64,
                    timestamp: 0x1a0au64,
                    extra_data: hex!("7788")[..].into(),
                    mix_hash: hex!("0000000000000000000000000000000000000000000000000000000000000000").into(),
                    nonce: 0x0000000000000000u64,
                    base_fee_per_gas: None,
                    withdrawals_root: None,
                    blob_gas_used: None,
                    excess_blob_gas: None,
                    parent_beacon_block_root: None,
                    requests_root: None
                },
            ]),
        }.encode(&mut data);
        assert_eq!(data, expected);
    }

    // Test vector from: https://eips.ethereum.org/EIPS/eip-2481
    #[test]
    fn decode_block_header() {
        let data = hex!("f90202820457f901fcf901f9a00000000000000000000000000000000000000000000000000000000000000000a00000000000000000000000000000000000000000000000000000000000000000940000000000000000000000000000000000000000a00000000000000000000000000000000000000000000000000000000000000000a00000000000000000000000000000000000000000000000000000000000000000a00000000000000000000000000000000000000000000000000000000000000000b90100000000000000000000000000000000000000000000000000000000000000000000000000000000000000000000000000000000000000000000000000000000000000000000000000000000000000000000000000000000000000000000000000000000000000000000000000000000000000000000000000000000000000000000000000000000000000000000000000000000000000000000000000000000000000000000000000000000000000000000000000000000000000000000000000000000000000000000000000000000000000000000000000000000000000000000000000000000000000000000000000000000000000000000000000000000008208ae820d0582115c8215b3821a0a827788a00000000000000000000000000000000000000000000000000000000000000000880000000000000000");
        let expected = RequestPair::<BlockHeaders> {
            request_id: 1111,
            message: BlockHeaders(vec![
                Header {
                    parent_hash: hex!("0000000000000000000000000000000000000000000000000000000000000000").into(),
                    ommers_hash: hex!("0000000000000000000000000000000000000000000000000000000000000000").into(),
                    beneficiary: hex!("0000000000000000000000000000000000000000").into(),
                    state_root: hex!("0000000000000000000000000000000000000000000000000000000000000000").into(),
                    transactions_root: hex!("0000000000000000000000000000000000000000000000000000000000000000").into(),
                    receipts_root: hex!("0000000000000000000000000000000000000000000000000000000000000000").into(),
                    logs_bloom: hex!("00000000000000000000000000000000000000000000000000000000000000000000000000000000000000000000000000000000000000000000000000000000000000000000000000000000000000000000000000000000000000000000000000000000000000000000000000000000000000000000000000000000000000000000000000000000000000000000000000000000000000000000000000000000000000000000000000000000000000000000000000000000000000000000000000000000000000000000000000000000000000000000000000000000000000000000000000000000000000000000000000000000000000000000000000000000").into(),
                    difficulty: U256::from(0x8aeu64),
                    number: 0xd05u64,
                    gas_limit: 0x115cu64,
                    gas_used: 0x15b3u64,
                    timestamp: 0x1a0au64,
                    extra_data: hex!("7788")[..].into(),
                    mix_hash: hex!("0000000000000000000000000000000000000000000000000000000000000000").into(),
                    nonce: 0x0000000000000000u64,
                    base_fee_per_gas: None,
                    withdrawals_root: None,
                    blob_gas_used: None,
                    excess_blob_gas: None,
                    parent_beacon_block_root: None,
                    requests_root: None
                },
            ]),
        };
        let result = RequestPair::decode(&mut &data[..]);
        assert_eq!(result.unwrap(), expected);
    }

    // Test vector from: https://eips.ethereum.org/EIPS/eip-2481
    #[test]
    fn encode_get_block_bodies() {
        let expected = hex!("f847820457f842a000000000000000000000000000000000000000000000000000000000deadc0dea000000000000000000000000000000000000000000000000000000000feedbeef");
        let mut data = vec![];
        RequestPair::<GetBlockBodies> {
            request_id: 1111,
            message: GetBlockBodies(vec![
                hex!("00000000000000000000000000000000000000000000000000000000deadc0de").into(),
                hex!("00000000000000000000000000000000000000000000000000000000feedbeef").into(),
            ]),
        }
        .encode(&mut data);
        assert_eq!(data, expected);
    }

    // Test vector from: https://eips.ethereum.org/EIPS/eip-2481
    #[test]
    fn decode_get_block_bodies() {
        let data = hex!("f847820457f842a000000000000000000000000000000000000000000000000000000000deadc0dea000000000000000000000000000000000000000000000000000000000feedbeef");
        let expected = RequestPair::<GetBlockBodies> {
            request_id: 1111,
            message: GetBlockBodies(vec![
                hex!("00000000000000000000000000000000000000000000000000000000deadc0de").into(),
                hex!("00000000000000000000000000000000000000000000000000000000feedbeef").into(),
            ]),
        };
        let result = RequestPair::decode(&mut &data[..]);
        assert_eq!(result.unwrap(), expected);
    }

    // Test vector from: https://eips.ethereum.org/EIPS/eip-2481
    #[test]
    fn encode_block_bodies() {
        let expected = hex!("f902dc820457f902d6f902d3f8d2f867088504a817c8088302e2489435353535353535353535353535353535353535358202008025a064b1702d9298fee62dfeccc57d322a463ad55ca201256d01f62b45b2e1c21c12a064b1702d9298fee62dfeccc57d322a463ad55ca201256d01f62b45b2e1c21c10f867098504a817c809830334509435353535353535353535353535353535353535358202d98025a052f8f61201b2b11a78d6e866abc9c3db2ae8631fa656bfe5cb53668255367afba052f8f61201b2b11a78d6e866abc9c3db2ae8631fa656bfe5cb53668255367afbf901fcf901f9a00000000000000000000000000000000000000000000000000000000000000000a00000000000000000000000000000000000000000000000000000000000000000940000000000000000000000000000000000000000a00000000000000000000000000000000000000000000000000000000000000000a00000000000000000000000000000000000000000000000000000000000000000a00000000000000000000000000000000000000000000000000000000000000000b90100000000000000000000000000000000000000000000000000000000000000000000000000000000000000000000000000000000000000000000000000000000000000000000000000000000000000000000000000000000000000000000000000000000000000000000000000000000000000000000000000000000000000000000000000000000000000000000000000000000000000000000000000000000000000000000000000000000000000000000000000000000000000000000000000000000000000000000000000000000000000000000000000000000000000000000000000000000000000000000000000000000000000000000000000000000008208ae820d0582115c8215b3821a0a827788a00000000000000000000000000000000000000000000000000000000000000000880000000000000000");
        let mut data = vec![];
        let request = RequestPair::<BlockBodies> {
            request_id: 1111,
            message: BlockBodies(vec![
                BlockBody {
                    transactions: vec![
                        TransactionSigned::from_transaction_and_signature(Transaction::Legacy(TxLegacy {
                            chain_id: Some(1),
                            nonce: 0x8u64,
                            gas_price: 0x4a817c808,
                            gas_limit: 0x2e248,
                            to: TxKind::Call(hex!("3535353535353535353535353535353535353535").into()),
                            value: U256::from(0x200u64),
                            input: Default::default(),
                        }), Signature::new(
                                U256::from_str("0x64b1702d9298fee62dfeccc57d322a463ad55ca201256d01f62b45b2e1c21c12").unwrap(),
                                U256::from_str("0x64b1702d9298fee62dfeccc57d322a463ad55ca201256d01f62b45b2e1c21c10").unwrap(),
                                Parity::Parity(false),
                            ),
                        ),
                        TransactionSigned::from_transaction_and_signature(Transaction::Legacy(TxLegacy {
                            chain_id: Some(1),
                            nonce: 0x9u64,
                            gas_price: 0x4a817c809,
                            gas_limit: 0x33450,
                            to: TxKind::Call(hex!("3535353535353535353535353535353535353535").into()),
                            value: U256::from(0x2d9u64),
                            input: Default::default(),
                        }), Signature::new(
                                U256::from_str("0x52f8f61201b2b11a78d6e866abc9c3db2ae8631fa656bfe5cb53668255367afb").unwrap(),
                                U256::from_str("0x52f8f61201b2b11a78d6e866abc9c3db2ae8631fa656bfe5cb53668255367afb").unwrap(),
                                Parity::Parity(false),
                            ),
                        ),
                    ],
                    ommers: vec![
                        Header {
                            parent_hash: hex!("0000000000000000000000000000000000000000000000000000000000000000").into(),
                            ommers_hash: hex!("0000000000000000000000000000000000000000000000000000000000000000").into(),
                            beneficiary: hex!("0000000000000000000000000000000000000000").into(),
                            state_root: hex!("0000000000000000000000000000000000000000000000000000000000000000").into(),
                            transactions_root: hex!("0000000000000000000000000000000000000000000000000000000000000000").into(),
                            receipts_root: hex!("0000000000000000000000000000000000000000000000000000000000000000").into(),
                            logs_bloom: hex!("00000000000000000000000000000000000000000000000000000000000000000000000000000000000000000000000000000000000000000000000000000000000000000000000000000000000000000000000000000000000000000000000000000000000000000000000000000000000000000000000000000000000000000000000000000000000000000000000000000000000000000000000000000000000000000000000000000000000000000000000000000000000000000000000000000000000000000000000000000000000000000000000000000000000000000000000000000000000000000000000000000000000000000000000000000000").into(),
                            difficulty: U256::from(0x8aeu64),
                            number: 0xd05u64,
                            gas_limit: 0x115cu64,
                            gas_used: 0x15b3u64,
                            timestamp: 0x1a0au64,
                            extra_data: hex!("7788")[..].into(),
                            mix_hash: hex!("0000000000000000000000000000000000000000000000000000000000000000").into(),
                            nonce: 0x0000000000000000u64,
                            base_fee_per_gas: None,
                            withdrawals_root: None,
                            blob_gas_used: None,
                            excess_blob_gas: None,
                            parent_beacon_block_root: None,
                            requests_root: None
                        },
                    ],
                    withdrawals: None,
                    requests: None
                }
            ]),
        };
        request.encode(&mut data);
        assert_eq!(data, expected);
    }

    // Test vector from: https://eips.ethereum.org/EIPS/eip-2481
    #[test]
    fn decode_block_bodies() {
        let data = hex!("f902dc820457f902d6f902d3f8d2f867088504a817c8088302e2489435353535353535353535353535353535353535358202008025a064b1702d9298fee62dfeccc57d322a463ad55ca201256d01f62b45b2e1c21c12a064b1702d9298fee62dfeccc57d322a463ad55ca201256d01f62b45b2e1c21c10f867098504a817c809830334509435353535353535353535353535353535353535358202d98025a052f8f61201b2b11a78d6e866abc9c3db2ae8631fa656bfe5cb53668255367afba052f8f61201b2b11a78d6e866abc9c3db2ae8631fa656bfe5cb53668255367afbf901fcf901f9a00000000000000000000000000000000000000000000000000000000000000000a00000000000000000000000000000000000000000000000000000000000000000940000000000000000000000000000000000000000a00000000000000000000000000000000000000000000000000000000000000000a00000000000000000000000000000000000000000000000000000000000000000a00000000000000000000000000000000000000000000000000000000000000000b90100000000000000000000000000000000000000000000000000000000000000000000000000000000000000000000000000000000000000000000000000000000000000000000000000000000000000000000000000000000000000000000000000000000000000000000000000000000000000000000000000000000000000000000000000000000000000000000000000000000000000000000000000000000000000000000000000000000000000000000000000000000000000000000000000000000000000000000000000000000000000000000000000000000000000000000000000000000000000000000000000000000000000000000000000000000008208ae820d0582115c8215b3821a0a827788a00000000000000000000000000000000000000000000000000000000000000000880000000000000000");
        let expected = RequestPair::<BlockBodies> {
            request_id: 1111,
            message: BlockBodies(vec![
                BlockBody {
                    transactions: vec![
                        TransactionSigned::from_transaction_and_signature(Transaction::Legacy(
                            TxLegacy {
                                chain_id: Some(1),
                                nonce: 0x8u64,
                                gas_price: 0x4a817c808,
                                gas_limit: 0x2e248,
                                to: TxKind::Call(hex!("3535353535353535353535353535353535353535").into()),
                                value: U256::from(0x200u64),
                                input: Default::default(),
                            }),
                            Signature::new(
                                U256::from_str("0x64b1702d9298fee62dfeccc57d322a463ad55ca201256d01f62b45b2e1c21c12").unwrap(),
                                U256::from_str("0x64b1702d9298fee62dfeccc57d322a463ad55ca201256d01f62b45b2e1c21c10").unwrap(),
                                Parity::Parity(false),
                            ),
                        ),
                        TransactionSigned::from_transaction_and_signature(
                            Transaction::Legacy(TxLegacy {
                                chain_id: Some(1),
                                nonce: 0x9u64,
                                gas_price: 0x4a817c809,
                                gas_limit: 0x33450,
                                to: TxKind::Call(hex!("3535353535353535353535353535353535353535").into()),
                                value: U256::from(0x2d9u64),
                                input: Default::default(),
                            }),
                            Signature::new(
                                U256::from_str("0x52f8f61201b2b11a78d6e866abc9c3db2ae8631fa656bfe5cb53668255367afb").unwrap(),
                                U256::from_str("0x52f8f61201b2b11a78d6e866abc9c3db2ae8631fa656bfe5cb53668255367afb").unwrap(),
                                Parity::Parity(false),
                            ),
                        ),
                    ],
                    ommers: vec![
                        Header {
                            parent_hash: hex!("0000000000000000000000000000000000000000000000000000000000000000").into(),
                            ommers_hash: hex!("0000000000000000000000000000000000000000000000000000000000000000").into(),
                            beneficiary: hex!("0000000000000000000000000000000000000000").into(),
                            state_root: hex!("0000000000000000000000000000000000000000000000000000000000000000").into(),
                            transactions_root: hex!("0000000000000000000000000000000000000000000000000000000000000000").into(),
                            receipts_root: hex!("0000000000000000000000000000000000000000000000000000000000000000").into(),
                            logs_bloom: hex!("00000000000000000000000000000000000000000000000000000000000000000000000000000000000000000000000000000000000000000000000000000000000000000000000000000000000000000000000000000000000000000000000000000000000000000000000000000000000000000000000000000000000000000000000000000000000000000000000000000000000000000000000000000000000000000000000000000000000000000000000000000000000000000000000000000000000000000000000000000000000000000000000000000000000000000000000000000000000000000000000000000000000000000000000000000000").into(),
                            difficulty: U256::from(0x8aeu64),
                            number: 0xd05u64,
                            gas_limit: 0x115cu64,
                            gas_used: 0x15b3u64,
                            timestamp: 0x1a0au64,
                            extra_data: hex!("7788")[..].into(),
                            mix_hash: hex!("0000000000000000000000000000000000000000000000000000000000000000").into(),
                            nonce: 0x0000000000000000u64,
                            base_fee_per_gas: None,
                            withdrawals_root: None,
                            blob_gas_used: None,
                            excess_blob_gas: None,
                            parent_beacon_block_root: None,
                            requests_root: None
                        },
                    ],
                    withdrawals: None,
                    requests: None
                }
            ]),
        };
        let result = RequestPair::decode(&mut &data[..]).unwrap();
        assert_eq!(result, expected);
    }
}<|MERGE_RESOLUTION|>--- conflicted
+++ resolved
@@ -114,12 +114,8 @@
     use alloy_primitives::{hex, TxKind, U256};
     use alloy_rlp::{Decodable, Encodable};
     use reth_primitives::{
-<<<<<<< HEAD
-        alloy_primitives::Parity, hex, BlockHashOrNumber, Header, Signature, Transaction,
-        TransactionSigned, TxKind, TxLegacy, U256,
-=======
-        BlockHashOrNumber, Header, Signature, Transaction, TransactionSigned, TxLegacy,
->>>>>>> b9140ccc
+        alloy_primitives::Parity, BlockHashOrNumber, Header, Signature, Transaction,
+        TransactionSigned, TxLegacy,
     };
     use std::str::FromStr;
 
