--- conflicted
+++ resolved
@@ -56,314 +56,311 @@
         version: EngineApiMessageVersion,
         payload_or_attrs: PayloadOrAttributes<'_, Self::PayloadAttributes>,
     ) -> Result<(), EngineObjectValidationError>;
-<<<<<<< HEAD
-=======
 }
 
-/// Validates the timestamp depending on the version called:
-///
-/// * If V2, this ensures that the payload timestamp is pre-Cancun.
-/// * If V3, this ensures that the payload timestamp is within the Cancun timestamp.
-/// * If V4, this ensures that the payload timestamp is within the Prague timestamp.
-///
-/// Otherwise, this will return [EngineObjectValidationError::UnsupportedFork].
-pub fn validate_payload_timestamp(
-    chain_spec: &ChainSpec,
-    version: EngineApiMessageVersion,
-    timestamp: u64,
-) -> Result<(), EngineObjectValidationError> {
-    let is_cancun = chain_spec.is_cancun_active_at_timestamp(timestamp);
-    if version == EngineApiMessageVersion::V2 && is_cancun {
-        // From the Engine API spec:
-        //
-        // ### Update the methods of previous forks
-        //
-        // This document defines how Cancun payload should be handled by the [`Shanghai
-        // API`](https://github.com/ethereum/execution-apis/blob/ff43500e653abde45aec0f545564abfb648317af/src/engine/shanghai.md).
-        //
-        // For the following methods:
-        //
-        // - [`engine_forkchoiceUpdatedV2`](https://github.com/ethereum/execution-apis/blob/ff43500e653abde45aec0f545564abfb648317af/src/engine/shanghai.md#engine_forkchoiceupdatedv2)
-        // - [`engine_newPayloadV2`](https://github.com/ethereum/execution-apis/blob/ff43500e653abde45aec0f545564abfb648317af/src/engine/shanghai.md#engine_newpayloadV2)
-        // - [`engine_getPayloadV2`](https://github.com/ethereum/execution-apis/blob/ff43500e653abde45aec0f545564abfb648317af/src/engine/shanghai.md#engine_getpayloadv2)
-        //
-        // a validation **MUST** be added:
-        //
-        // 1. Client software **MUST** return `-38005: Unsupported fork` error if the `timestamp` of
-        //    payload or payloadAttributes is greater or equal to the Cancun activation timestamp.
-        return Err(EngineObjectValidationError::UnsupportedFork)
-    }
-
-    if version == EngineApiMessageVersion::V3 && !is_cancun {
-        // From the Engine API spec:
-        // <https://github.com/ethereum/execution-apis/blob/ff43500e653abde45aec0f545564abfb648317af/src/engine/cancun.md#specification-2>
-        //
-        // For `engine_getPayloadV3`:
-        //
-        // 1. Client software **MUST** return `-38005: Unsupported fork` error if the `timestamp` of
-        //    the built payload does not fall within the time frame of the Cancun fork.
-        //
-        // For `engine_forkchoiceUpdatedV3`:
-        //
-        // 2. Client software **MUST** return `-38005: Unsupported fork` error if the
-        //    `payloadAttributes` is set and the `payloadAttributes.timestamp` does not fall within
-        //    the time frame of the Cancun fork.
-        //
-        // For `engine_newPayloadV3`:
-        //
-        // 2. Client software **MUST** return `-38005: Unsupported fork` error if the `timestamp` of
-        //    the payload does not fall within the time frame of the Cancun fork.
-        return Err(EngineObjectValidationError::UnsupportedFork)
-    }
-
-    let is_prague = chain_spec.is_prague_active_at_timestamp(timestamp);
-    if version == EngineApiMessageVersion::V4 && !is_prague {
-        // From the Engine API spec:
-        // <https://github.com/ethereum/execution-apis/blob/7907424db935b93c2fe6a3c0faab943adebe8557/src/engine/prague.md#specification-1>
-        //
-        // For `engine_getPayloadV4`:
-        //
-        // 1. Client software **MUST** return `-38005: Unsupported fork` error if the `timestamp` of
-        //    the built payload does not fall within the time frame of the Prague fork.
-        //
-        // For `engine_forkchoiceUpdatedV4`:
-        //
-        // 2. Client software **MUST** return `-38005: Unsupported fork` error if the
-        //    `payloadAttributes` is set and the `payloadAttributes.timestamp` does not fall within
-        //    the time frame of the Prague fork.
-        //
-        // For `engine_newPayloadV4`:
-        //
-        // 2. Client software **MUST** return `-38005: Unsupported fork` error if the `timestamp` of
-        //    the payload does not fall within the time frame of the Prague fork.
-        return Err(EngineObjectValidationError::UnsupportedFork)
-    }
-    Ok(())
-}
-
-/// Validates the presence of the `withdrawals` field according to the payload timestamp.
-/// After Shanghai, withdrawals field must be [Some].
-/// Before Shanghai, withdrawals field must be [None];
-pub fn validate_withdrawals_presence(
-    chain_spec: &ChainSpec,
-    version: EngineApiMessageVersion,
-    message_validation_kind: MessageValidationKind,
-    timestamp: u64,
-    has_withdrawals: bool,
-) -> Result<(), EngineObjectValidationError> {
-    let is_shanghai_active = chain_spec.is_shanghai_active_at_timestamp(timestamp);
-
-    match version {
-        EngineApiMessageVersion::V1 => {
-            if has_withdrawals {
-                return Err(message_validation_kind
-                    .to_error(VersionSpecificValidationError::WithdrawalsNotSupportedInV1))
-            }
-        }
-        EngineApiMessageVersion::V2 | EngineApiMessageVersion::V3 | EngineApiMessageVersion::V4 => {
-            if is_shanghai_active && !has_withdrawals {
-                return Err(message_validation_kind
-                    .to_error(VersionSpecificValidationError::NoWithdrawalsPostShanghai))
-            }
-            if !is_shanghai_active && has_withdrawals {
-                return Err(message_validation_kind
-                    .to_error(VersionSpecificValidationError::HasWithdrawalsPreShanghai))
-            }
-        }
-    };
-
-    Ok(())
-}
-
-/// Validate the presence of the `parentBeaconBlockRoot` field according to the given timestamp.
-/// This method is meant to be used with either a `payloadAttributes` field or a full payload, with
-/// the `engine_forkchoiceUpdated` and `engine_newPayload` methods respectively.
-///
-/// After Cancun, the `parentBeaconBlockRoot` field must be [Some].
-/// Before Cancun, the `parentBeaconBlockRoot` field must be [None].
-///
-/// If the engine API message version is V1 or V2, and the timestamp is post-Cancun, then this will
-/// return [EngineObjectValidationError::UnsupportedFork].
-///
-/// If the timestamp is before the Cancun fork and the engine API message version is V3, then this
-/// will return [EngineObjectValidationError::UnsupportedFork].
-///
-/// If the engine API message version is V3, but the `parentBeaconBlockRoot` is [None], then
-/// this will return [VersionSpecificValidationError::NoParentBeaconBlockRootPostCancun].
-///
-/// This implements the following Engine API spec rules:
-///
-/// 1. Client software **MUST** check that provided set of parameters and their fields strictly
-///    matches the expected one and return `-32602: Invalid params` error if this check fails. Any
-///    field having `null` value **MUST** be considered as not provided.
-///
-/// For `engine_forkchoiceUpdatedV3`:
-///
-/// 1. Client software **MUST** check that provided set of parameters and their fields strictly
-///    matches the expected one and return `-32602: Invalid params` error if this check fails. Any
-///    field having `null` value **MUST** be considered as not provided.
-///
-/// 2. Extend point (7) of the `engine_forkchoiceUpdatedV1` specification by defining the following
-///    sequence of checks that **MUST** be run over `payloadAttributes`:
-///     1. `payloadAttributes` matches the `PayloadAttributesV3` structure, return `-38003: Invalid
-///        payload attributes` on failure.
-///     2. `payloadAttributes.timestamp` falls within the time frame of the Cancun fork, return
-///        `-38005: Unsupported fork` on failure.
-///     3. `payloadAttributes.timestamp` is greater than `timestamp` of a block referenced by
-///        `forkchoiceState.headBlockHash`, return `-38003: Invalid payload attributes` on failure.
-///     4. If any of the above checks fails, the `forkchoiceState` update **MUST NOT** be rolled
-///        back.
-///
-/// For `engine_newPayloadV3`:
-///
-/// 2. Client software **MUST** return `-38005: Unsupported fork` error if the `timestamp` of the
-///    payload does not fall within the time frame of the Cancun fork.
-///
-/// For `engine_newPayloadV4`:
-///
-/// 2. Client software **MUST** return `-38005: Unsupported fork` error if the `timestamp` of the
-///    payload does not fall within the time frame of the Prague fork.
-///
-/// Returning the right error code (ie, if the client should return `-38003: Invalid payload
-/// attributes` is handled by the `message_validation_kind` parameter. If the parameter is
-/// `MessageValidationKind::Payload`, then the error code will be `-32602: Invalid params`. If the
-/// parameter is `MessageValidationKind::PayloadAttributes`, then the error code will be `-38003:
-/// Invalid payload attributes`.
-pub fn validate_parent_beacon_block_root_presence(
-    chain_spec: &ChainSpec,
-    version: EngineApiMessageVersion,
-    validation_kind: MessageValidationKind,
-    timestamp: u64,
-    has_parent_beacon_block_root: bool,
-) -> Result<(), EngineObjectValidationError> {
-    // 1. Client software **MUST** check that provided set of parameters and their fields strictly
-    //    matches the expected one and return `-32602: Invalid params` error if this check fails.
-    //    Any field having `null` value **MUST** be considered as not provided.
-    //
-    // For `engine_forkchoiceUpdatedV3`:
-    //
-    // 2. Extend point (7) of the `engine_forkchoiceUpdatedV1` specification by defining the
-    //    following sequence of checks that **MUST** be run over `payloadAttributes`:
-    //     1. `payloadAttributes` matches the `PayloadAttributesV3` structure, return `-38003:
-    //        Invalid payload attributes` on failure.
-    //     2. `payloadAttributes.timestamp` falls within the time frame of the Cancun fork, return
-    //        `-38005: Unsupported fork` on failure.
-    //     3. `payloadAttributes.timestamp` is greater than `timestamp` of a block referenced by
-    //        `forkchoiceState.headBlockHash`, return `-38003: Invalid payload attributes` on
-    //        failure.
-    //     4. If any of the above checks fails, the `forkchoiceState` update **MUST NOT** be rolled
-    //        back.
-    match version {
-        EngineApiMessageVersion::V1 | EngineApiMessageVersion::V2 => {
-            if has_parent_beacon_block_root {
-                return Err(validation_kind.to_error(
-                    VersionSpecificValidationError::ParentBeaconBlockRootNotSupportedBeforeV3,
-                ))
-            }
-        }
-        EngineApiMessageVersion::V3 | EngineApiMessageVersion::V4 => {
-            if !has_parent_beacon_block_root {
-                return Err(validation_kind
-                    .to_error(VersionSpecificValidationError::NoParentBeaconBlockRootPostCancun))
-            }
-        }
-    };
-
-    // For `engine_forkchoiceUpdatedV3`:
-    //
-    // 2. Client software **MUST** return `-38005: Unsupported fork` error if the
-    //    `payloadAttributes` is set and the `payloadAttributes.timestamp` does not fall within the
-    //    time frame of the Cancun fork.
-    //
-    // For `engine_newPayloadV3`:
-    //
-    // 2. Client software **MUST** return `-38005: Unsupported fork` error if the `timestamp` of the
-    //    payload does not fall within the time frame of the Cancun fork.
-    validate_payload_timestamp(chain_spec, version, timestamp)?;
-
-    Ok(())
-}
-
-/// A type that represents whether or not we are validating a payload or payload attributes.
-///
-/// This is used to ensure that the correct error code is returned when validating the payload or
-/// payload attributes.
-#[derive(Debug, Clone, Copy, PartialEq, Eq)]
-pub enum MessageValidationKind {
-    /// We are validating fields of a payload attributes.
-    PayloadAttributes,
-    /// We are validating fields of a payload.
-    Payload,
-}
-
-impl MessageValidationKind {
-    /// Returns an `EngineObjectValidationError` based on the given
-    /// `VersionSpecificValidationError` and the current validation kind.
-    pub fn to_error(self, error: VersionSpecificValidationError) -> EngineObjectValidationError {
-        match self {
-            Self::Payload => EngineObjectValidationError::Payload(error),
-            Self::PayloadAttributes => EngineObjectValidationError::PayloadAttributes(error),
-        }
-    }
-}
-
-/// Validates the presence or exclusion of fork-specific fields based on the ethereum execution
-/// payload, or payload attributes, and the message version.
-///
-/// The object being validated is provided by the [PayloadOrAttributes] argument, which can be
-/// either an execution payload, or payload attributes.
-///
-/// The version is provided by the [EngineApiMessageVersion] argument.
-pub fn validate_version_specific_fields<Type>(
-    chain_spec: &ChainSpec,
-    version: EngineApiMessageVersion,
-    payload_or_attrs: PayloadOrAttributes<'_, Type>,
-) -> Result<(), EngineObjectValidationError>
-where
-    Type: PayloadAttributes,
-{
-    validate_withdrawals_presence(
-        chain_spec,
-        version,
-        payload_or_attrs.message_validation_kind(),
-        payload_or_attrs.timestamp(),
-        payload_or_attrs.withdrawals().is_some(),
-    )?;
-    validate_parent_beacon_block_root_presence(
-        chain_spec,
-        version,
-        payload_or_attrs.message_validation_kind(),
-        payload_or_attrs.timestamp(),
-        payload_or_attrs.parent_beacon_block_root().is_some(),
-    )
-}
-
-/// The version of Engine API message.
-#[derive(Debug, Clone, Copy, PartialEq, Eq, PartialOrd, Ord)]
-pub enum EngineApiMessageVersion {
-    /// Version 1
-    V1,
-    /// Version 2
-    ///
-    /// Added in the Shanghai hardfork.
-    V2,
-    /// Version 3
-    ///
-    /// Added in the Cancun hardfork.
-    V3,
-    /// Version 4
-    ///
-    /// Added in the Prague hardfork.
-    V4,
-}
-
-#[cfg(test)]
-mod tests {
-    use super::*;
-
-    #[test]
-    fn version_ord() {
-        assert!(EngineApiMessageVersion::V4 > EngineApiMessageVersion::V3);
-    }
->>>>>>> bab8aaa2
-}+// /// Validates the timestamp depending on the version called:
+// ///
+// /// * If V2, this ensures that the payload timestamp is pre-Cancun.
+// /// * If V3, this ensures that the payload timestamp is within the Cancun timestamp.
+// /// * If V4, this ensures that the payload timestamp is within the Prague timestamp.
+// ///
+// /// Otherwise, this will return [EngineObjectValidationError::UnsupportedFork].
+// pub fn validate_payload_timestamp(
+//     chain_spec: &ChainSpec,
+//     version: EngineApiMessageVersion,
+//     timestamp: u64,
+// ) -> Result<(), EngineObjectValidationError> {
+//     let is_cancun = chain_spec.is_cancun_active_at_timestamp(timestamp);
+//     if version == EngineApiMessageVersion::V2 && is_cancun {
+//         // From the Engine API spec:
+//         //
+//         // ### Update the methods of previous forks
+//         //
+//         // This document defines how Cancun payload should be handled by the [`Shanghai
+//         // API`](https://github.com/ethereum/execution-apis/blob/ff43500e653abde45aec0f545564abfb648317af/src/engine/shanghai.md).
+//         //
+//         // For the following methods:
+//         //
+//         // - [`engine_forkchoiceUpdatedV2`](https://github.com/ethereum/execution-apis/blob/ff43500e653abde45aec0f545564abfb648317af/src/engine/shanghai.md#engine_forkchoiceupdatedv2)
+//         // - [`engine_newPayloadV2`](https://github.com/ethereum/execution-apis/blob/ff43500e653abde45aec0f545564abfb648317af/src/engine/shanghai.md#engine_newpayloadV2)
+//         // - [`engine_getPayloadV2`](https://github.com/ethereum/execution-apis/blob/ff43500e653abde45aec0f545564abfb648317af/src/engine/shanghai.md#engine_getpayloadv2)
+//         //
+//         // a validation **MUST** be added:
+//         //
+//         // 1. Client software **MUST** return `-38005: Unsupported fork` error if the `timestamp`
+// of         //    payload or payloadAttributes is greater or equal to the Cancun activation
+// timestamp.         return Err(EngineObjectValidationError::UnsupportedFork)
+//     }
+//
+//     if version == EngineApiMessageVersion::V3 && !is_cancun {
+//         // From the Engine API spec:
+//         // <https://github.com/ethereum/execution-apis/blob/ff43500e653abde45aec0f545564abfb648317af/src/engine/cancun.md#specification-2>
+//         //
+//         // For `engine_getPayloadV3`:
+//         //
+//         // 1. Client software **MUST** return `-38005: Unsupported fork` error if the `timestamp`
+// of         //    the built payload does not fall within the time frame of the Cancun fork.
+//         //
+//         // For `engine_forkchoiceUpdatedV3`:
+//         //
+//         // 2. Client software **MUST** return `-38005: Unsupported fork` error if the
+//         //    `payloadAttributes` is set and the `payloadAttributes.timestamp` does not fall
+// within         //    the time frame of the Cancun fork.
+//         //
+//         // For `engine_newPayloadV3`:
+//         //
+//         // 2. Client software **MUST** return `-38005: Unsupported fork` error if the `timestamp`
+// of         //    the payload does not fall within the time frame of the Cancun fork.
+//         return Err(EngineObjectValidationError::UnsupportedFork)
+//     }
+//
+//     let is_prague = chain_spec.is_prague_active_at_timestamp(timestamp);
+//     if version == EngineApiMessageVersion::V4 && !is_prague {
+//         // From the Engine API spec:
+//         // <https://github.com/ethereum/execution-apis/blob/7907424db935b93c2fe6a3c0faab943adebe8557/src/engine/prague.md#specification-1>
+//         //
+//         // For `engine_getPayloadV4`:
+//         //
+//         // 1. Client software **MUST** return `-38005: Unsupported fork` error if the `timestamp`
+// of         //    the built payload does not fall within the time frame of the Prague fork.
+//         //
+//         // For `engine_forkchoiceUpdatedV4`:
+//         //
+//         // 2. Client software **MUST** return `-38005: Unsupported fork` error if the
+//         //    `payloadAttributes` is set and the `payloadAttributes.timestamp` does not fall
+// within         //    the time frame of the Prague fork.
+//         //
+//         // For `engine_newPayloadV4`:
+//         //
+//         // 2. Client software **MUST** return `-38005: Unsupported fork` error if the `timestamp`
+// of         //    the payload does not fall within the time frame of the Prague fork.
+//         return Err(EngineObjectValidationError::UnsupportedFork)
+//     }
+//     Ok(())
+// }
+//
+// /// Validates the presence of the `withdrawals` field according to the payload timestamp.
+// /// After Shanghai, withdrawals field must be [Some].
+// /// Before Shanghai, withdrawals field must be [None];
+// pub fn validate_withdrawals_presence(
+//     chain_spec: &ChainSpec,
+//     version: EngineApiMessageVersion,
+//     message_validation_kind: MessageValidationKind,
+//     timestamp: u64,
+//     has_withdrawals: bool,
+// ) -> Result<(), EngineObjectValidationError> {
+//     let is_shanghai_active = chain_spec.is_shanghai_active_at_timestamp(timestamp);
+//
+//     match version {
+//         EngineApiMessageVersion::V1 => {
+//             if has_withdrawals {
+//                 return Err(message_validation_kind
+//                     .to_error(VersionSpecificValidationError::WithdrawalsNotSupportedInV1))
+//             }
+//         }
+//         EngineApiMessageVersion::V2 | EngineApiMessageVersion::V3 | EngineApiMessageVersion::V4
+// => {             if is_shanghai_active && !has_withdrawals {
+//                 return Err(message_validation_kind
+//                     .to_error(VersionSpecificValidationError::NoWithdrawalsPostShanghai))
+//             }
+//             if !is_shanghai_active && has_withdrawals {
+//                 return Err(message_validation_kind
+//                     .to_error(VersionSpecificValidationError::HasWithdrawalsPreShanghai))
+//             }
+//         }
+//     };
+//
+//     Ok(())
+// }
+//
+// /// Validate the presence of the `parentBeaconBlockRoot` field according to the given timestamp.
+// /// This method is meant to be used with either a `payloadAttributes` field or a full payload,
+// with /// the `engine_forkchoiceUpdated` and `engine_newPayload` methods respectively.
+// ///
+// /// After Cancun, the `parentBeaconBlockRoot` field must be [Some].
+// /// Before Cancun, the `parentBeaconBlockRoot` field must be [None].
+// ///
+// /// If the engine API message version is V1 or V2, and the timestamp is post-Cancun, then this
+// will /// return [EngineObjectValidationError::UnsupportedFork].
+// ///
+// /// If the timestamp is before the Cancun fork and the engine API message version is V3, then
+// this /// will return [EngineObjectValidationError::UnsupportedFork].
+// ///
+// /// If the engine API message version is V3, but the `parentBeaconBlockRoot` is [None], then
+// /// this will return [VersionSpecificValidationError::NoParentBeaconBlockRootPostCancun].
+// ///
+// /// This implements the following Engine API spec rules:
+// ///
+// /// 1. Client software **MUST** check that provided set of parameters and their fields strictly
+// ///    matches the expected one and return `-32602: Invalid params` error if this check fails.
+// Any ///    field having `null` value **MUST** be considered as not provided.
+// ///
+// /// For `engine_forkchoiceUpdatedV3`:
+// ///
+// /// 1. Client software **MUST** check that provided set of parameters and their fields strictly
+// ///    matches the expected one and return `-32602: Invalid params` error if this check fails.
+// Any ///    field having `null` value **MUST** be considered as not provided.
+// ///
+// /// 2. Extend point (7) of the `engine_forkchoiceUpdatedV1` specification by defining the
+// following ///    sequence of checks that **MUST** be run over `payloadAttributes`:
+// ///     1. `payloadAttributes` matches the `PayloadAttributesV3` structure, return `-38003:
+// Invalid ///        payload attributes` on failure.
+// ///     2. `payloadAttributes.timestamp` falls within the time frame of the Cancun fork, return
+// ///        `-38005: Unsupported fork` on failure.
+// ///     3. `payloadAttributes.timestamp` is greater than `timestamp` of a block referenced by
+// ///        `forkchoiceState.headBlockHash`, return `-38003: Invalid payload attributes` on
+// failure. ///     4. If any of the above checks fails, the `forkchoiceState` update **MUST NOT**
+// be rolled ///        back.
+// ///
+// /// For `engine_newPayloadV3`:
+// ///
+// /// 2. Client software **MUST** return `-38005: Unsupported fork` error if the `timestamp` of the
+// ///    payload does not fall within the time frame of the Cancun fork.
+// ///
+// /// For `engine_newPayloadV4`:
+// ///
+// /// 2. Client software **MUST** return `-38005: Unsupported fork` error if the `timestamp` of the
+// ///    payload does not fall within the time frame of the Prague fork.
+// ///
+// /// Returning the right error code (ie, if the client should return `-38003: Invalid payload
+// /// attributes` is handled by the `message_validation_kind` parameter. If the parameter is
+// /// `MessageValidationKind::Payload`, then the error code will be `-32602: Invalid params`. If
+// the /// parameter is `MessageValidationKind::PayloadAttributes`, then the error code will be
+// `-38003: /// Invalid payload attributes`.
+// pub fn validate_parent_beacon_block_root_presence(
+//     chain_spec: &ChainSpec,
+//     version: EngineApiMessageVersion,
+//     validation_kind: MessageValidationKind,
+//     timestamp: u64,
+//     has_parent_beacon_block_root: bool,
+// ) -> Result<(), EngineObjectValidationError> {
+//     // 1. Client software **MUST** check that provided set of parameters and their fields
+// strictly     //    matches the expected one and return `-32602: Invalid params` error if this
+// check fails.     //    Any field having `null` value **MUST** be considered as not provided.
+//     //
+//     // For `engine_forkchoiceUpdatedV3`:
+//     //
+//     // 2. Extend point (7) of the `engine_forkchoiceUpdatedV1` specification by defining the
+//     //    following sequence of checks that **MUST** be run over `payloadAttributes`:
+//     //     1. `payloadAttributes` matches the `PayloadAttributesV3` structure, return `-38003:
+//     //        Invalid payload attributes` on failure.
+//     //     2. `payloadAttributes.timestamp` falls within the time frame of the Cancun fork,
+// return     //        `-38005: Unsupported fork` on failure.
+//     //     3. `payloadAttributes.timestamp` is greater than `timestamp` of a block referenced by
+//     //        `forkchoiceState.headBlockHash`, return `-38003: Invalid payload attributes` on
+//     //        failure.
+//     //     4. If any of the above checks fails, the `forkchoiceState` update **MUST NOT** be
+// rolled     //        back.
+//     match version {
+//         EngineApiMessageVersion::V1 | EngineApiMessageVersion::V2 => {
+//             if has_parent_beacon_block_root {
+//                 return Err(validation_kind.to_error(
+//                     VersionSpecificValidationError::ParentBeaconBlockRootNotSupportedBeforeV3,
+//                 ))
+//             }
+//         }
+//         EngineApiMessageVersion::V3 | EngineApiMessageVersion::V4 => {
+//             if !has_parent_beacon_block_root {
+//                 return Err(validation_kind
+//                     .to_error(VersionSpecificValidationError::NoParentBeaconBlockRootPostCancun))
+//             }
+//         }
+//     };
+//
+//     // For `engine_forkchoiceUpdatedV3`:
+//     //
+//     // 2. Client software **MUST** return `-38005: Unsupported fork` error if the
+//     //    `payloadAttributes` is set and the `payloadAttributes.timestamp` does not fall within
+// the     //    time frame of the Cancun fork.
+//     //
+//     // For `engine_newPayloadV3`:
+//     //
+//     // 2. Client software **MUST** return `-38005: Unsupported fork` error if the `timestamp` of
+// the     //    payload does not fall within the time frame of the Cancun fork.
+//     validate_payload_timestamp(chain_spec, version, timestamp)?;
+//
+//     Ok(())
+// }
+//
+// /// A type that represents whether or not we are validating a payload or payload attributes.
+// ///
+// /// This is used to ensure that the correct error code is returned when validating the payload or
+// /// payload attributes.
+// #[derive(Debug, Clone, Copy, PartialEq, Eq)]
+// pub enum MessageValidationKind {
+//     /// We are validating fields of a payload attributes.
+//     PayloadAttributes,
+//     /// We are validating fields of a payload.
+//     Payload,
+// }
+//
+// impl MessageValidationKind {
+//     /// Returns an `EngineObjectValidationError` based on the given
+//     /// `VersionSpecificValidationError` and the current validation kind.
+//     pub fn to_error(self, error: VersionSpecificValidationError) -> EngineObjectValidationError {
+//         match self {
+//             Self::Payload => EngineObjectValidationError::Payload(error),
+//             Self::PayloadAttributes => EngineObjectValidationError::PayloadAttributes(error),
+//         }
+//     }
+// }
+//
+// /// Validates the presence or exclusion of fork-specific fields based on the ethereum execution
+// /// payload, or payload attributes, and the message version.
+// ///
+// /// The object being validated is provided by the [PayloadOrAttributes] argument, which can be
+// /// either an execution payload, or payload attributes.
+// ///
+// /// The version is provided by the [EngineApiMessageVersion] argument.
+// pub fn validate_version_specific_fields<Type>(
+//     chain_spec: &ChainSpec,
+//     version: EngineApiMessageVersion,
+//     payload_or_attrs: PayloadOrAttributes<'_, Type>,
+// ) -> Result<(), EngineObjectValidationError>
+// where
+//     Type: PayloadAttributes,
+// {
+//     validate_withdrawals_presence(
+//         chain_spec,
+//         version,
+//         payload_or_attrs.message_validation_kind(),
+//         payload_or_attrs.timestamp(),
+//         payload_or_attrs.withdrawals().is_some(),
+//     )?;
+//     validate_parent_beacon_block_root_presence(
+//         chain_spec,
+//         version,
+//         payload_or_attrs.message_validation_kind(),
+//         payload_or_attrs.timestamp(),
+//         payload_or_attrs.parent_beacon_block_root().is_some(),
+//     )
+// }
+//
+// /// The version of Engine API message.
+// #[derive(Debug, Clone, Copy, PartialEq, Eq, PartialOrd, Ord)]
+// pub enum EngineApiMessageVersion {
+//     /// Version 1
+//     V1,
+//     /// Version 2
+//     ///
+//     /// Added in the Shanghai hardfork.
+//     V2,
+//     /// Version 3
+//     ///
+//     /// Added in the Cancun hardfork.
+//     V3,
+//     /// Version 4
+//     ///
+//     /// Added in the Prague hardfork.
+//     V4,
+// }
+//
+// #[cfg(test)]
+// mod tests {
+//     use super::*;
+//
+//     #[test]
+//     fn version_ord() {
+//         assert!(EngineApiMessageVersion::V4 > EngineApiMessageVersion::V3);
+//     }
+// }