[package]
name = "reth-config"
version.workspace = true
edition.workspace = true
rust-version.workspace = true
license.workspace = true
homepage.workspace = true
repository.workspace = true

[lints]
workspace = true

[dependencies]
# reth
reth-network-types = { workspace = true, features = ["serde"] }
reth-prune-types.workspace = true
reth-stages-types.workspace = true

# alloy
alloy-primitives.workspace = true

# serde
serde.workspace = true
humantime-serde.workspace = true

# toml
toml.workspace = true
eyre.workspace = true

[dev-dependencies]
tempfile.workspace = true
<<<<<<< HEAD
reth-network-peers.workspace = true
=======
reth-network-peers.workspace = true
alloy-primitives.workspace = true
>>>>>>> da6b1e7c
<|MERGE_RESOLUTION|>--- conflicted
+++ resolved
@@ -16,9 +16,6 @@
 reth-prune-types.workspace = true
 reth-stages-types.workspace = true
 
-# alloy
-alloy-primitives.workspace = true
-
 # serde
 serde.workspace = true
 humantime-serde.workspace = true
@@ -29,9 +26,5 @@
 
 [dev-dependencies]
 tempfile.workspace = true
-<<<<<<< HEAD
 reth-network-peers.workspace = true
-=======
-reth-network-peers.workspace = true
-alloy-primitives.workspace = true
->>>>>>> da6b1e7c
+alloy-primitives.workspace = true