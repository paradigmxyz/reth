//! clap [Args](clap::Args) for network related arguments.

use crate::version::P2P_CLIENT_VERSION;
use clap::Args;
use reth_config::Config;
use reth_discv4::{DEFAULT_DISCOVERY_ADDR, DEFAULT_DISCOVERY_PORT};
use reth_net_nat::NatResolver;
use reth_network::{
    transactions::{
        TransactionFetcherConfig, TransactionsManagerConfig,
<<<<<<< HEAD
        DEFAULT_SOFT_LIMIT_BYTE_SIZE_POOLED_TRANSACTIONS_RESPONSE_ON_PACK_GET_POOLED_TRANSACTIONS_REQUEST,
=======
        DEFAULT_SOFT_LIMIT_BYTE_SIZE_POOLED_TRANSACTIONS_RESP_ON_PACK_GET_POOLED_TRANSACTIONS_REQ,
>>>>>>> a4c03490
        SOFT_LIMIT_BYTE_SIZE_POOLED_TRANSACTIONS_RESPONSE,
    },
    HelloMessageWithProtocols, NetworkConfigBuilder,
};
use reth_primitives::{mainnet_nodes, ChainSpec, NodeRecord};
use secp256k1::SecretKey;
use std::{net::Ipv4Addr, path::PathBuf, sync::Arc};

/// Parameters for configuring the network more granularity via CLI
#[derive(Debug, Clone, Args, PartialEq, Eq)]
#[clap(next_help_heading = "Networking")]
pub struct NetworkArgs {
    /// Disable the discovery service.
    #[command(flatten)]
    pub discovery: DiscoveryArgs,

    /// Comma separated enode URLs of trusted peers for P2P connections.
    ///
    /// --trusted-peers enode://abcd@192.168.0.1:30303
    #[arg(long, value_delimiter = ',')]
    pub trusted_peers: Vec<NodeRecord>,

    /// Connect only to trusted peers
    #[arg(long)]
    pub trusted_only: bool,

    /// Comma separated enode URLs for P2P discovery bootstrap.
    ///
    /// Will fall back to a network-specific default if not specified.
    #[arg(long, value_delimiter = ',')]
    pub bootnodes: Option<Vec<NodeRecord>>,

    /// The path to the known peers file. Connected peers are dumped to this file on nodes
    /// shutdown, and read on startup. Cannot be used with `--no-persist-peers`.
    #[arg(long, value_name = "FILE", verbatim_doc_comment, conflicts_with = "no_persist_peers")]
    pub peers_file: Option<PathBuf>,

    /// Custom node identity
    #[arg(long, value_name = "IDENTITY", default_value = P2P_CLIENT_VERSION)]
    pub identity: String,

    /// Secret key to use for this node.
    ///
    /// This will also deterministically set the peer ID. If not specified, it will be set in the
    /// data dir for the chain being used.
    #[arg(long, value_name = "PATH")]
    pub p2p_secret_key: Option<PathBuf>,

    /// Do not persist peers.
    #[arg(long, verbatim_doc_comment)]
    pub no_persist_peers: bool,

    /// NAT resolution method (any|none|upnp|publicip|extip:\<IP\>)
    #[arg(long, default_value = "any")]
    pub nat: NatResolver,

    /// Network listening address
    #[arg(long = "addr", value_name = "ADDR", default_value_t = DEFAULT_DISCOVERY_ADDR)]
    pub addr: Ipv4Addr,

    /// Network listening port
    #[arg(long = "port", value_name = "PORT", default_value_t = DEFAULT_DISCOVERY_PORT)]
    pub port: u16,

    /// Maximum number of outbound requests. default: 100
    #[arg(long)]
    pub max_outbound_peers: Option<usize>,

    /// Maximum number of inbound requests. default: 30
    #[arg(long)]
    pub max_inbound_peers: Option<usize>,

    /// Soft limit for the byte size of a [`PooledTransactions`](reth_eth_wire::PooledTransactions)
    /// response on assembling a [`GetPooledTransactions`](reth_eth_wire::GetPooledTransactions)
    /// request. Spec'd at 2 MiB.
    ///
    /// <https://github.com/ethereum/devp2p/blob/master/caps/eth.md#protocol-messages>.
    #[arg(long = "pooled-tx-response-soft-limit", value_name = "BYTES", default_value_t = SOFT_LIMIT_BYTE_SIZE_POOLED_TRANSACTIONS_RESPONSE, help = "Sets the soft limit for the byte size of pooled transactions response. Specified at 2 MiB by default. This is a spec'd value that should only be set for experimental purposes on a testnet.")]
    pub soft_limit_byte_size_pooled_transactions_response: usize,

    /// Default soft limit for the byte size of a
    /// [`PooledTransactions`](reth_eth_wire::PooledTransactions) response on assembling a
    /// [`GetPooledTransactions`](reth_eth_wire::PooledTransactions) request. This defaults to less
    /// than the [`SOFT_LIMIT_BYTE_SIZE_POOLED_TRANSACTIONS_RESPONSE`], at 2 MiB, used when
    /// assembling a [`PooledTransactions`](reth_eth_wire::PooledTransactions) response. Default
    /// is 128 KiB.
<<<<<<< HEAD
    #[arg(long = "pooled-tx-pack-soft-limit", value_name = "BYTES", default_value_t = DEFAULT_SOFT_LIMIT_BYTE_SIZE_POOLED_TRANSACTIONS_RESPONSE_ON_PACK_GET_POOLED_TRANSACTIONS_REQUEST)]
=======
    #[arg(long = "pooled-tx-pack-soft-limit", value_name = "BYTES", default_value_t = DEFAULT_SOFT_LIMIT_BYTE_SIZE_POOLED_TRANSACTIONS_RESP_ON_PACK_GET_POOLED_TRANSACTIONS_REQ)]
>>>>>>> a4c03490
    pub soft_limit_byte_size_pooled_transactions_response_on_pack_request: usize,
}

impl NetworkArgs {
    /// Build a [`NetworkConfigBuilder`] from a [`Config`] and a [`ChainSpec`], in addition to the
    /// values in this option struct.
    ///
    /// The `default_peers_file` will be used as the default location to store the persistent peers
    /// file if `no_persist_peers` is false, and there is no provided `peers_file`.
    pub fn network_config(
        &self,
        config: &Config,
        chain_spec: Arc<ChainSpec>,
        secret_key: SecretKey,
        default_peers_file: PathBuf,
    ) -> NetworkConfigBuilder {
        let chain_bootnodes = chain_spec.bootnodes().unwrap_or_else(mainnet_nodes);
        let peers_file = self.peers_file.clone().unwrap_or(default_peers_file);

        // Configure peer connections
        let peer_config = config
            .peers
            .clone()
            .with_max_inbound_opt(self.max_inbound_peers)
            .with_max_outbound_opt(self.max_outbound_peers);

        // Configure transactions manager
        let transactions_manager_config = TransactionsManagerConfig {
            transaction_fetcher_config: TransactionFetcherConfig::new(
                self.soft_limit_byte_size_pooled_transactions_response,
                self.soft_limit_byte_size_pooled_transactions_response_on_pack_request,
            ),
        };

        // Configure basic network stack
        let mut network_config_builder = config
            .network_config(self.nat, self.persistent_peers_file(peers_file), secret_key)
            .peer_config(peer_config)
            .boot_nodes(self.bootnodes.clone().unwrap_or(chain_bootnodes))
            .chain_spec(chain_spec)
            .transactions_manager_config(transactions_manager_config);

        // Configure node identity
        let peer_id = network_config_builder.get_peer_id();
        network_config_builder = network_config_builder.hello_message(
            HelloMessageWithProtocols::builder(peer_id).client_version(&self.identity).build(),
        );

        self.discovery.apply_to_builder(network_config_builder)
    }

    /// If `no_persist_peers` is true then this returns the path to the persistent peers file path.
    pub fn persistent_peers_file(&self, peers_file: PathBuf) -> Option<PathBuf> {
        if self.no_persist_peers {
            return None
        }

        Some(peers_file)
    }

    /// Sets the p2p port to zero, to allow the OS to assign a random unused port when
    /// the network components bind to a socket.
    pub fn with_unused_p2p_port(mut self) -> Self {
        self.port = 0;
        self
    }

    /// Sets the p2p and discovery ports to zero, allowing the OD to assign a random unused port
    /// when network components bind to sockets.
    pub fn with_unused_ports(mut self) -> Self {
        self = self.with_unused_p2p_port();
        self.discovery = self.discovery.with_unused_discovery_port();
        self
    }
}

impl Default for NetworkArgs {
    fn default() -> Self {
        Self {
            discovery: DiscoveryArgs::default(),
            trusted_peers: vec![],
            trusted_only: false,
            bootnodes: None,
            peers_file: None,
            identity: P2P_CLIENT_VERSION.to_string(),
            p2p_secret_key: None,
            no_persist_peers: false,
            nat: NatResolver::Any,
            addr: DEFAULT_DISCOVERY_ADDR,
            port: DEFAULT_DISCOVERY_PORT,
            max_outbound_peers: None,
            max_inbound_peers: None,
            soft_limit_byte_size_pooled_transactions_response:
                SOFT_LIMIT_BYTE_SIZE_POOLED_TRANSACTIONS_RESPONSE,
<<<<<<< HEAD
            soft_limit_byte_size_pooled_transactions_response_on_pack_request: DEFAULT_SOFT_LIMIT_BYTE_SIZE_POOLED_TRANSACTIONS_RESPONSE_ON_PACK_GET_POOLED_TRANSACTIONS_REQUEST,
=======
            soft_limit_byte_size_pooled_transactions_response_on_pack_request: DEFAULT_SOFT_LIMIT_BYTE_SIZE_POOLED_TRANSACTIONS_RESP_ON_PACK_GET_POOLED_TRANSACTIONS_REQ,
>>>>>>> a4c03490
        }
    }
}

/// Arguments to setup discovery
#[derive(Debug, Clone, Args, PartialEq, Eq)]
pub struct DiscoveryArgs {
    /// Disable the discovery service.
    #[arg(short, long, default_value_if("dev", "true", "true"))]
    pub disable_discovery: bool,

    /// Disable the DNS discovery.
    #[arg(long, conflicts_with = "disable_discovery")]
    pub disable_dns_discovery: bool,

    /// Disable Discv4 discovery.
    #[arg(long, conflicts_with = "disable_discovery")]
    pub disable_discv4_discovery: bool,

    /// The UDP address to use for P2P discovery/networking
    #[arg(long = "discovery.addr", name = "discovery.addr", value_name = "DISCOVERY_ADDR", default_value_t = DEFAULT_DISCOVERY_ADDR)]
    pub addr: Ipv4Addr,

    /// The UDP port to use for P2P discovery/networking
    #[arg(long = "discovery.port", name = "discovery.port", value_name = "DISCOVERY_PORT", default_value_t = DEFAULT_DISCOVERY_PORT)]
    pub port: u16,
}

impl DiscoveryArgs {
    /// Apply the discovery settings to the given [NetworkConfigBuilder]
    pub fn apply_to_builder(
        &self,
        mut network_config_builder: NetworkConfigBuilder,
    ) -> NetworkConfigBuilder {
        if self.disable_discovery || self.disable_dns_discovery {
            network_config_builder = network_config_builder.disable_dns_discovery();
        }

        if self.disable_discovery || self.disable_discv4_discovery {
            network_config_builder = network_config_builder.disable_discv4_discovery();
        }
        network_config_builder
    }

    /// Set the discovery port to zero, to allow the OS to assign a random unused port when
    /// discovery binds to the socket.
    pub fn with_unused_discovery_port(mut self) -> Self {
        self.port = 0;
        self
    }
}

impl Default for DiscoveryArgs {
    fn default() -> Self {
        Self {
            disable_discovery: false,
            disable_dns_discovery: false,
            disable_discv4_discovery: false,
            addr: DEFAULT_DISCOVERY_ADDR,
            port: DEFAULT_DISCOVERY_PORT,
        }
    }
}

#[cfg(test)]
mod tests {
    use super::*;
    use clap::Parser;
    /// A helper type to parse Args more easily
    #[derive(Parser)]
    struct CommandParser<T: Args> {
        #[clap(flatten)]
        args: T,
    }

    #[test]
    fn parse_nat_args() {
        let args = CommandParser::<NetworkArgs>::parse_from(["reth", "--nat", "none"]).args;
        assert_eq!(args.nat, NatResolver::None);

        let args =
            CommandParser::<NetworkArgs>::parse_from(["reth", "--nat", "extip:0.0.0.0"]).args;
        assert_eq!(args.nat, NatResolver::ExternalIp("0.0.0.0".parse().unwrap()));
    }

    #[test]
    fn parse_peer_args() {
        let args =
            CommandParser::<NetworkArgs>::parse_from(["reth", "--max-outbound-peers", "50"]).args;
        assert_eq!(args.max_outbound_peers, Some(50));
        assert_eq!(args.max_inbound_peers, None);

        let args = CommandParser::<NetworkArgs>::parse_from([
            "reth",
            "--max-outbound-peers",
            "75",
            "--max-inbound-peers",
            "15",
        ])
        .args;
        assert_eq!(args.max_outbound_peers, Some(75));
        assert_eq!(args.max_inbound_peers, Some(15));
    }

    #[test]
    fn parse_trusted_peer_args() {
        let args =
            CommandParser::<NetworkArgs>::parse_from([
            "reth",
            "--trusted-peers",
            "enode://d860a01f9722d78051619d1e2351aba3f43f943f6f00718d1b9baa4101932a1f5011f16bb2b1bb35db20d6fe28fa0bf09636d26a87d31de9ec6203eeedb1f666@18.138.108.67:30303,enode://22a8232c3abc76a16ae9d6c3b164f98775fe226f0917b0ca871128a74a8e9630b458460865bab457221f1d448dd9791d24c4e5d88786180ac185df813a68d4de@3.209.45.79:30303"
        ])
        .args;

        assert_eq!(
            args.trusted_peers,
            vec![
            "enode://d860a01f9722d78051619d1e2351aba3f43f943f6f00718d1b9baa4101932a1f5011f16bb2b1bb35db20d6fe28fa0bf09636d26a87d31de9ec6203eeedb1f666@18.138.108.67:30303".parse().unwrap(),
            "enode://22a8232c3abc76a16ae9d6c3b164f98775fe226f0917b0ca871128a74a8e9630b458460865bab457221f1d448dd9791d24c4e5d88786180ac185df813a68d4de@3.209.45.79:30303".parse().unwrap()
            ]
        );
    }

    #[test]
    fn network_args_default_sanity_test() {
        let default_args = NetworkArgs::default();
        let args = CommandParser::<NetworkArgs>::parse_from(["reth"]).args;

        assert_eq!(args, default_args);
    }
}<|MERGE_RESOLUTION|>--- conflicted
+++ resolved
@@ -8,11 +8,7 @@
 use reth_network::{
     transactions::{
         TransactionFetcherConfig, TransactionsManagerConfig,
-<<<<<<< HEAD
-        DEFAULT_SOFT_LIMIT_BYTE_SIZE_POOLED_TRANSACTIONS_RESPONSE_ON_PACK_GET_POOLED_TRANSACTIONS_REQUEST,
-=======
         DEFAULT_SOFT_LIMIT_BYTE_SIZE_POOLED_TRANSACTIONS_RESP_ON_PACK_GET_POOLED_TRANSACTIONS_REQ,
->>>>>>> a4c03490
         SOFT_LIMIT_BYTE_SIZE_POOLED_TRANSACTIONS_RESPONSE,
     },
     HelloMessageWithProtocols, NetworkConfigBuilder,
@@ -99,11 +95,7 @@
     /// than the [`SOFT_LIMIT_BYTE_SIZE_POOLED_TRANSACTIONS_RESPONSE`], at 2 MiB, used when
     /// assembling a [`PooledTransactions`](reth_eth_wire::PooledTransactions) response. Default
     /// is 128 KiB.
-<<<<<<< HEAD
-    #[arg(long = "pooled-tx-pack-soft-limit", value_name = "BYTES", default_value_t = DEFAULT_SOFT_LIMIT_BYTE_SIZE_POOLED_TRANSACTIONS_RESPONSE_ON_PACK_GET_POOLED_TRANSACTIONS_REQUEST)]
-=======
     #[arg(long = "pooled-tx-pack-soft-limit", value_name = "BYTES", default_value_t = DEFAULT_SOFT_LIMIT_BYTE_SIZE_POOLED_TRANSACTIONS_RESP_ON_PACK_GET_POOLED_TRANSACTIONS_REQ)]
->>>>>>> a4c03490
     pub soft_limit_byte_size_pooled_transactions_response_on_pack_request: usize,
 }
 
@@ -198,11 +190,7 @@
             max_inbound_peers: None,
             soft_limit_byte_size_pooled_transactions_response:
                 SOFT_LIMIT_BYTE_SIZE_POOLED_TRANSACTIONS_RESPONSE,
-<<<<<<< HEAD
-            soft_limit_byte_size_pooled_transactions_response_on_pack_request: DEFAULT_SOFT_LIMIT_BYTE_SIZE_POOLED_TRANSACTIONS_RESPONSE_ON_PACK_GET_POOLED_TRANSACTIONS_REQUEST,
-=======
             soft_limit_byte_size_pooled_transactions_response_on_pack_request: DEFAULT_SOFT_LIMIT_BYTE_SIZE_POOLED_TRANSACTIONS_RESP_ON_PACK_GET_POOLED_TRANSACTIONS_REQ,
->>>>>>> a4c03490
         }
     }
 }
