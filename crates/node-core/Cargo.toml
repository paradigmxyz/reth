[package]
name = "reth-node-core"
version.workspace = true
edition.workspace = true
rust-version.workspace = true
license.workspace = true
homepage.workspace = true
repository.workspace = true

[lints]
workspace = true

[dependencies]
# reth
reth-chainspec.workspace = true
reth-primitives.workspace = true
reth-fs-util.workspace = true
reth-db = { workspace = true, features = ["mdbx"] }
reth-db-api.workspace = true
reth-storage-errors.workspace = true
reth-provider.workspace = true
reth-network = { workspace = true, features = ["serde"] }
reth-network-p2p.workspace = true
<<<<<<< HEAD
reth-rpc-eth-types.workspace = true
=======
>>>>>>> 933a1dea
reth-rpc-server-types.workspace = true
reth-rpc-types.workspace = true
reth-rpc-types-compat.workspace = true
reth-rpc-api = { workspace = true, features = ["client"] }
reth-rpc-eth-api = { workspace = true, features = ["client"] }
reth-transaction-pool.workspace = true
reth-tracing.workspace = true
reth-config.workspace = true
reth-discv4.workspace = true
reth-discv5.workspace = true
reth-net-nat.workspace = true
reth-network-peers.workspace = true
reth-tasks.workspace = true
reth-consensus-common.workspace = true
reth-beacon-consensus.workspace = true
reth-prune-types.workspace = true
reth-stages-types.workspace = true

# ethereum
alloy-genesis.workspace = true
alloy-rpc-types-engine.workspace = true

# async
tokio.workspace = true

# metrics
reth-metrics.workspace = true
metrics.workspace = true
metrics-exporter-prometheus.workspace = true
metrics-process.workspace = true
metrics-util.workspace = true

# misc
eyre.workspace = true
clap = { workspace = true, features = ["derive"] }
humantime.workspace = true
thiserror.workspace = true
const_format.workspace = true
rand.workspace = true
derive_more.workspace = true
once_cell.workspace = true

# io
dirs-next = "2.0.0"
shellexpand = "3.0.0"
serde_json.workspace = true

# http/rpc
http.workspace = true
jsonrpsee.workspace = true
tower.workspace = true

# tracing
tracing.workspace = true

# crypto
secp256k1 = { workspace = true, features = [
    "global-context",
    "rand-std",
    "recovery",
] }

# async
futures.workspace = true

[target.'cfg(unix)'.dependencies]
tikv-jemalloc-ctl = { version = "0.5.0", optional = true }

[target.'cfg(target_os = "linux")'.dependencies]
procfs = "0.16.0"

[dev-dependencies]
# test vectors generation
proptest.workspace = true

[features]
optimism = [
    "reth-primitives/optimism",
    "reth-provider/optimism",
    "reth-rpc-types-compat/optimism",
    "reth-beacon-consensus/optimism",
    "reth-rpc-eth-api/optimism",
<<<<<<< HEAD
    "reth-rpc-eth-types/optimism"
=======
>>>>>>> 933a1dea
]

jemalloc = ["dep:tikv-jemalloc-ctl"]

[build-dependencies]
vergen = { version = "8.0.0", features = ["build", "cargo", "git", "gitcl"] }<|MERGE_RESOLUTION|>--- conflicted
+++ resolved
@@ -21,10 +21,7 @@
 reth-provider.workspace = true
 reth-network = { workspace = true, features = ["serde"] }
 reth-network-p2p.workspace = true
-<<<<<<< HEAD
 reth-rpc-eth-types.workspace = true
-=======
->>>>>>> 933a1dea
 reth-rpc-server-types.workspace = true
 reth-rpc-types.workspace = true
 reth-rpc-types-compat.workspace = true
@@ -107,10 +104,7 @@
     "reth-rpc-types-compat/optimism",
     "reth-beacon-consensus/optimism",
     "reth-rpc-eth-api/optimism",
-<<<<<<< HEAD
     "reth-rpc-eth-types/optimism"
-=======
->>>>>>> 933a1dea
 ]
 
 jemalloc = ["dep:tikv-jemalloc-ctl"]
