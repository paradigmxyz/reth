[package]
name = "reth-node-core"
version.workspace = true
edition.workspace = true
rust-version.workspace = true
license.workspace = true
homepage.workspace = true
repository.workspace = true

[lints]
workspace = true

[dependencies]
# reth
reth-primitives.workspace = true
reth-fs-util.workspace = true
reth-db = { workspace = true, features = ["mdbx"] }
<<<<<<< HEAD
reth-storage-errors.workspace = true
=======
reth-db-api.workspace = true
reth-storage-errors = { workspace = true, features = ["clap"] }
>>>>>>> 1e0d7245
reth-provider.workspace = true
reth-network = { workspace = true, features = ["serde"] }
reth-network-p2p.workspace = true
reth-rpc-builder.workspace = true
reth-rpc.workspace = true
reth-rpc-server-types.workspace = true
reth-rpc-types.workspace = true
reth-rpc-types-compat.workspace = true
reth-rpc-api = { workspace = true, features = ["client"] }
reth-transaction-pool.workspace = true
reth-tracing.workspace = true
reth-config.workspace = true
reth-discv4.workspace = true
reth-discv5.workspace = true
reth-net-nat.workspace = true
reth-engine-primitives.workspace = true
reth-tasks.workspace = true
reth-consensus-common.workspace = true
reth-beacon-consensus.workspace = true

# ethereum
alloy-rpc-types-engine.workspace = true

# ethereum
discv5.workspace = true

# async
tokio.workspace = true
tokio-util.workspace = true
pin-project.workspace = true

# metrics
reth-metrics.workspace = true
metrics.workspace = true
metrics-exporter-prometheus.workspace = true
metrics-process.workspace = true
metrics-util.workspace = true

# misc
eyre.workspace = true
clap = { workspace = true, features = ["derive"] }
humantime.workspace = true
thiserror.workspace = true
const-str = "0.5.6"
rand.workspace = true
derive_more.workspace = true
once_cell.workspace = true

# io
dirs-next = "2.0.0"
shellexpand = "3.0.0"
serde.workspace = true
serde_json.workspace = true

# http/rpc
hyper.workspace = true

# tracing
tracing.workspace = true

# crypto
secp256k1 = { workspace = true, features = [
    "global-context",
    "rand-std",
    "recovery",
] }

# async
futures.workspace = true

[target.'cfg(unix)'.dependencies]
tikv-jemalloc-ctl = { version = "0.5.0", optional = true }

[target.'cfg(target_os = "linux")'.dependencies]
procfs = "0.16.0"

[dev-dependencies]
# test vectors generation
proptest.workspace = true

[features]
optimism = [
    "reth-primitives/optimism",
    "reth-rpc/optimism",
    "reth-provider/optimism",
    "reth-rpc-types-compat/optimism",
    "reth-beacon-consensus/optimism",
]

jemalloc = ["dep:tikv-jemalloc-ctl"]

[build-dependencies]
vergen = { version = "8.0.0", features = ["build", "cargo", "git", "gitcl"] }<|MERGE_RESOLUTION|>--- conflicted
+++ resolved
@@ -15,12 +15,8 @@
 reth-primitives.workspace = true
 reth-fs-util.workspace = true
 reth-db = { workspace = true, features = ["mdbx"] }
-<<<<<<< HEAD
+reth-db-api.workspace = true
 reth-storage-errors.workspace = true
-=======
-reth-db-api.workspace = true
-reth-storage-errors = { workspace = true, features = ["clap"] }
->>>>>>> 1e0d7245
 reth-provider.workspace = true
 reth-network = { workspace = true, features = ["serde"] }
 reth-network-p2p.workspace = true
