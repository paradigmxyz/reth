//! Blockchain tree externals.

use reth_consensus::Consensus;
use reth_db::{
    cursor::DbCursorRO, database::Database, static_file::HeaderMask, tables, transaction::DbTx,
};
use reth_interfaces::RethResult;
<<<<<<< HEAD
use reth_net_p2p::consensus::Consensus;
=======
>>>>>>> b3db4cf5
use reth_primitives::{BlockHash, BlockNumber, StaticFileSegment};
use reth_provider::{ProviderFactory, StatsReader};
use std::{collections::BTreeMap, sync::Arc};

/// A container for external components.
///
/// This is a simple container for external components used throughout the blockchain tree
/// implementation:
///
/// - A handle to the database
/// - A handle to the consensus engine
/// - The executor factory to execute blocks with
/// - The chain spec
#[derive(Debug)]
pub struct TreeExternals<DB, EVM> {
    /// The provider factory, used to commit the canonical chain, or unwind it.
    pub(crate) provider_factory: ProviderFactory<DB>,
    /// The consensus engine.
    pub(crate) consensus: Arc<dyn Consensus>,
    /// The executor factory to execute blocks with.
    pub(crate) executor_factory: EVM,
}

impl<DB, EVM> TreeExternals<DB, EVM> {
    /// Create new tree externals.
    pub fn new(
        provider_factory: ProviderFactory<DB>,
        consensus: Arc<dyn Consensus>,
        executor_factory: EVM,
    ) -> Self {
        Self { provider_factory, consensus, executor_factory }
    }
}

impl<DB: Database, EVM> TreeExternals<DB, EVM> {
    /// Fetches the latest canonical block hashes by walking backwards from the head.
    ///
    /// Returns the hashes sorted by increasing block numbers
    pub(crate) fn fetch_latest_canonical_hashes(
        &self,
        num_hashes: usize,
    ) -> RethResult<BTreeMap<BlockNumber, BlockHash>> {
        // Fetch the latest canonical hashes from the database
        let mut hashes = self
            .provider_factory
            .provider()?
            .tx_ref()
            .cursor_read::<tables::CanonicalHeaders>()?
            .walk_back(None)?
            .take(num_hashes)
            .collect::<Result<BTreeMap<BlockNumber, BlockHash>, _>>()?;

        // Fetch the same number of latest canonical hashes from the static_files and merge them
        // with the database hashes. It is needed due to the fact that we're writing
        // directly to static_files in pipeline sync, but to the database in live sync,
        // which means that the latest canonical hashes in the static file might be more recent
        // than in the database, and vice versa, or even some ranges of the latest
        // `num_hashes` blocks may be in database, and some ranges in static_files.
        let static_file_provider = self.provider_factory.static_file_provider();
        let total_headers = static_file_provider.count_entries::<tables::Headers>()? as u64;
        if total_headers > 0 {
            let range =
                total_headers.saturating_sub(1).saturating_sub(num_hashes as u64)..total_headers;

            hashes.extend(range.clone().zip(static_file_provider.fetch_range_with_predicate(
                StaticFileSegment::Headers,
                range,
                |cursor, number| cursor.get_one::<HeaderMask<BlockHash>>(number.into()),
                |_| true,
            )?));
        }

        // We may have fetched more than `num_hashes` hashes, so we need to truncate the result to
        // the requested number.
        let hashes = hashes.into_iter().rev().take(num_hashes).collect();
        Ok(hashes)
    }
}<|MERGE_RESOLUTION|>--- conflicted
+++ resolved
@@ -5,10 +5,7 @@
     cursor::DbCursorRO, database::Database, static_file::HeaderMask, tables, transaction::DbTx,
 };
 use reth_interfaces::RethResult;
-<<<<<<< HEAD
 use reth_net_p2p::consensus::Consensus;
-=======
->>>>>>> b3db4cf5
 use reth_primitives::{BlockHash, BlockNumber, StaticFileSegment};
 use reth_provider::{ProviderFactory, StatsReader};
 use std::{collections::BTreeMap, sync::Arc};
@@ -16,7 +13,7 @@
 /// A container for external components.
 ///
 /// This is a simple container for external components used throughout the blockchain tree
-/// implementation:
+/// implementation
 ///
 /// - A handle to the database
 /// - A handle to the consensus engine
