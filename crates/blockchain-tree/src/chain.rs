--- conflicted
+++ resolved
@@ -214,16 +214,12 @@
             .consensus
             .validate_block_post_execution(&block, PostExecutionInput::new(&receipts, &requests))?;
 
-<<<<<<< HEAD
         let bundle_state = BundleStateWithReceipts::new(
             state,
-            Receipts::from_block_receipt(receipts),
+            receipts.into(),
             block.number,
             vec![requests.into()],
         );
-=======
-        let bundle_state = BundleStateWithReceipts::new(state, receipts.into(), block.number);
->>>>>>> 76a1a3d0
 
         // check state root if the block extends the canonical chain __and__ if state root
         // validation was requested.
