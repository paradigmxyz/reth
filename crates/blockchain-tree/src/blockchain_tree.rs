--- conflicted
+++ resolved
@@ -760,21 +760,6 @@
     ) -> Result<(), Error> {
         self.finalize_block(last_finalized_block);
 
-<<<<<<< HEAD
-        self.restore_canonical_hashes()
-    }
-
-    /// Reads the last `N` canonical hashes from the database and updates the block indices of the
-    /// tree.
-    ///
-    /// `N` is the maximum of `max_reorg_depth` and the number of block hashes needed to satisfy the
-    /// `BLOCKHASH` opcode in the EVM.
-    pub fn restore_canonical_hashes(&mut self) -> Result<(), Error> {
-=======
-        let num_of_canonical_hashes =
-            self.config.max_reorg_depth() + self.config.num_of_additional_canonical_block_hashes();
-
->>>>>>> 80129425
         let last_canonical_hashes = self
             .externals
             .db
@@ -802,19 +787,16 @@
     /// Reads the last `N` canonical hashes from the database and updates the block indices of the
     /// tree by attempting to connect the buffered blocks to canonical hashes.
     ///
-    /// `N` is the `max_reorg_depth` plus the number of block hashes needed to satisfy the
+    /// `N` is the maximum of `max_reorg_depth` and the number of block hashes needed to satisfy the
     /// `BLOCKHASH` opcode in the EVM.
     pub fn connect_buffered_blocks_to_canonical_hashes(&mut self) -> Result<(), Error> {
-        let num_of_canonical_hashes =
-            self.config.max_reorg_depth() + self.config.num_of_additional_canonical_block_hashes();
-
         let last_canonical_hashes = self
             .externals
             .db
             .tx()?
             .cursor_read::<tables::CanonicalHeaders>()?
             .walk_back(None)?
-            .take(num_of_canonical_hashes as usize)
+            .take(self.config.num_of_canonical_hashes() as usize)
             .collect::<Result<BTreeMap<BlockNumber, BlockHash>, _>>()?;
 
         self.connect_buffered_blocks_to_hashes(last_canonical_hashes)?;
