//! Implementation of [`BlockchainTree`]
use crate::{
    canonical_chain::CanonicalChain,
    chain::BlockKind,
    metrics::{MakeCanonicalAction, MakeCanonicalDurationsRecorder, TreeMetrics},
    state::{BlockChainId, TreeState},
    AppendableChain, BlockIndices, BlockchainTreeConfig, BundleStateData, TreeExternals,
};
<<<<<<< HEAD
use reth_db::database::Database;
use reth_ethereum_forks::Hardfork;
=======
use reth_db::{database::Database, DatabaseError};
>>>>>>> 9fe3b02c
use reth_interfaces::{
    blockchain_tree::{
        error::{BlockchainTreeError, CanonicalError, InsertBlockError, InsertBlockErrorKind},
        BlockStatus, BlockValidationKind, CanonicalOutcome, InsertPayloadOk,
    },
    consensus::{Consensus, ConsensusError},
    executor::{BlockExecutionError, BlockValidationError},
    provider::RootMismatch,
    RethError, RethResult,
};
use reth_primitives::{
<<<<<<< HEAD
    BlockHash, BlockNumHash, BlockNumber, ForkBlock, PruneModes, Receipt, SealedBlock,
    SealedBlockWithSenders, SealedHeader, U256,
=======
    BlockHash, BlockNumHash, BlockNumber, ForkBlock, GotExpected, Hardfork, PruneModes, Receipt,
    SealedBlock, SealedBlockWithSenders, SealedHeader, U256,
>>>>>>> 9fe3b02c
};
use reth_provider::{
    chain::{ChainSplit, ChainSplitTarget},
    BlockExecutionWriter, BlockNumReader, BlockWriter, BundleStateWithReceipts,
    CanonStateNotification, CanonStateNotificationSender, CanonStateNotifications, Chain,
    ChainSpecProvider, DisplayBlocksChain, ExecutorFactory, HeaderProvider, ProviderError,
};
use reth_stages::{MetricEvent, MetricEventsSender};
use std::{collections::BTreeMap, sync::Arc};
use tracing::{debug, error, info, instrument, trace, warn};

#[cfg_attr(doc, aquamarine::aquamarine)]
/// A Tree of chains.
///
/// Mermaid flowchart represents all the states a block can have inside the blockchaintree.
/// Green blocks belong to canonical chain and are saved inside then database, they are our main
/// chain. Pending blocks and sidechains are found in memory inside [`BlockchainTree`].
/// Both pending and sidechains have same mechanisms only difference is when they get committed to
/// the database. For pending it is an append operation but for sidechains they need to move current
/// canonical blocks to BlockchainTree and commit the sidechain to the database to become canonical
/// chain (reorg). ```mermaid
/// flowchart BT
/// subgraph canonical chain
/// CanonState:::state
/// block0canon:::canon -->block1canon:::canon -->block2canon:::canon -->block3canon:::canon -->
/// block4canon:::canon --> block5canon:::canon end
/// block5canon --> block6pending1:::pending
/// block5canon --> block6pending2:::pending
/// subgraph sidechain2
/// S2State:::state
/// block3canon --> block4s2:::sidechain --> block5s2:::sidechain
/// end
/// subgraph sidechain1
/// S1State:::state
/// block2canon --> block3s1:::sidechain --> block4s1:::sidechain --> block5s1:::sidechain -->
/// block6s1:::sidechain end
/// classDef state fill:#1882C4
/// classDef canon fill:#8AC926
/// classDef pending fill:#FFCA3A
/// classDef sidechain fill:#FF595E
/// ```
/// 
///
/// main functions:
/// * [BlockchainTree::insert_block]: Connect block to chain, execute it and if valid insert block
///   into the tree.
/// * [BlockchainTree::finalize_block]: Remove chains that are branch off the now finalized block.
/// * [BlockchainTree::make_canonical]: Check if we have the hash of block that is the current
///   canonical head and commit it to db.
#[derive(Debug)]
pub struct BlockchainTree<DB: Database, EF: ExecutorFactory> {
    /// The state of the tree
    ///
    /// Tracks all the chains, the block indices, and the block buffer.
    state: TreeState,
    /// External components (the database, consensus engine etc.)
    externals: TreeExternals<DB, EF>,
    /// Tree configuration
    config: BlockchainTreeConfig,
    /// Broadcast channel for canon state changes notifications.
    canon_state_notification_sender: CanonStateNotificationSender,
    /// Metrics for the blockchain tree.
    metrics: TreeMetrics,
    /// Metrics for sync stages.
    sync_metrics_tx: Option<MetricEventsSender>,
    prune_modes: Option<PruneModes>,
}

impl<DB: Database, EF: ExecutorFactory> BlockchainTree<DB, EF> {
    /// Create a new blockchain tree.
    pub fn new(
        externals: TreeExternals<DB, EF>,
        config: BlockchainTreeConfig,
        prune_modes: Option<PruneModes>,
    ) -> RethResult<Self> {
        let max_reorg_depth = config.max_reorg_depth() as usize;
        // The size of the broadcast is twice the maximum reorg depth, because at maximum reorg
        // depth at least N blocks must be sent at once.
        let (canon_state_notification_sender, _receiver) =
            tokio::sync::broadcast::channel(max_reorg_depth * 2);

        let last_canonical_hashes =
            externals.fetch_latest_canonical_hashes(config.num_of_canonical_hashes() as usize)?;

        // TODO(rakita) save last finalized block inside database but for now just take
        // `tip - max_reorg_depth`
        // https://github.com/paradigmxyz/reth/issues/1712
        let last_finalized_block_number = if last_canonical_hashes.len() > max_reorg_depth {
            // we pick `Highest - max_reorg_depth` block as last finalized block.
            last_canonical_hashes.keys().nth_back(max_reorg_depth)
        } else {
            // we pick the lowest block as last finalized block.
            last_canonical_hashes.keys().next()
        }
        .copied()
        .unwrap_or_default();

        Ok(Self {
            externals,
            state: TreeState::new(
                last_finalized_block_number,
                last_canonical_hashes,
                config.max_unconnected_blocks(),
            ),
            config,
            canon_state_notification_sender,
            metrics: Default::default(),
            sync_metrics_tx: None,
            prune_modes,
        })
    }

    /// Set the sync metric events sender.
    pub fn with_sync_metrics_tx(mut self, metrics_tx: MetricEventsSender) -> Self {
        self.sync_metrics_tx = Some(metrics_tx);
        self
    }

    /// Check if the block is known to blockchain tree or database and return its status.
    ///
    /// Function will check:
    /// * if block is inside database returns [BlockStatus::Valid].
    /// * if block is inside buffer returns [BlockStatus::Disconnected].
    /// * if block is part of a side chain returns [BlockStatus::Accepted].
    /// * if block is part of the canonical returns [BlockStatus::Valid].
    ///
    /// Returns an error if
    ///    - an error occurred while reading from the database.
    ///    - the block is already finalized
    pub(crate) fn is_block_known(
        &self,
        block: BlockNumHash,
    ) -> Result<Option<BlockStatus>, InsertBlockErrorKind> {
        let last_finalized_block = self.block_indices().last_finalized_block();
        // check db if block is finalized.
        if block.number <= last_finalized_block {
            // check if block is canonical
            if self.is_block_hash_canonical(&block.hash)? {
                return Ok(Some(BlockStatus::Valid))
            }

            // check if block is inside database
            if self.externals.provider_factory.provider()?.block_number(block.hash)?.is_some() {
                return Ok(Some(BlockStatus::Valid))
            }

            return Err(BlockchainTreeError::PendingBlockIsFinalized {
                last_finalized: last_finalized_block,
            }
            .into())
        }

        // check if block is part of canonical chain
        if self.is_block_hash_canonical(&block.hash)? {
            return Ok(Some(BlockStatus::Valid))
        }

        // is block inside chain
        if let Some(status) = self.is_block_inside_chain(&block) {
            return Ok(Some(status))
        }

        // check if block is disconnected
        if let Some(block) = self.state.buffered_blocks.block(block) {
            return Ok(Some(BlockStatus::Disconnected { missing_ancestor: block.parent_num_hash() }))
        }

        Ok(None)
    }

    /// Expose internal indices of the BlockchainTree.
    #[inline]
    fn block_indices_mut(&mut self) -> &mut BlockIndices {
        &mut self.state.block_indices
    }

    /// Expose internal indices of the BlockchainTree.
    #[inline]
    pub fn block_indices(&self) -> &BlockIndices {
        self.state.block_indices()
    }

    #[inline]
    fn canonical_chain(&self) -> &CanonicalChain {
        self.block_indices().canonical_chain()
    }

    /// Returns the block with matching hash from any side-chain.
    ///
    /// Caution: This will not return blocks from the canonical chain.
    #[inline]
    pub fn block_by_hash(&self, block_hash: BlockHash) -> Option<&SealedBlock> {
        self.state.block_by_hash(block_hash)
    }

    /// Returns the block with matching hash from any side-chain.
    ///
    /// Caution: This will not return blocks from the canonical chain.
    #[inline]
    pub fn block_with_senders_by_hash(
        &self,
        block_hash: BlockHash,
    ) -> Option<&SealedBlockWithSenders> {
        self.state.block_with_senders_by_hash(block_hash)
    }

    /// Returns the block's receipts with matching hash from any side-chain.
    ///
    /// Caution: This will not return blocks from the canonical chain.
    pub fn receipts_by_block_hash(&self, block_hash: BlockHash) -> Option<Vec<&Receipt>> {
        self.state.receipts_by_block_hash(block_hash)
    }

    /// Returns true if the block is included in a side-chain.
    fn is_block_hash_inside_chain(&self, block_hash: BlockHash) -> bool {
        self.block_by_hash(block_hash).is_some()
    }

    /// Returns the block that's considered the `Pending` block, if it exists.
    pub fn pending_block(&self) -> Option<&SealedBlock> {
        let b = self.block_indices().pending_block_num_hash()?;
        self.block_by_hash(b.hash)
    }

    /// Return items needed to execute on the pending state.
    /// This includes:
    ///     * `BlockHash` of canonical block that chain connects to. Needed for creating database
    ///       provider for the rest of the state.
    ///     * `BundleState` changes that happened at the asked `block_hash`
    ///     * `BTreeMap<BlockNumber,BlockHash>` list of past pending and canonical hashes, That are
    ///       needed for evm `BLOCKHASH` opcode.
    /// Return none if block unknown.
    pub fn post_state_data(&self, block_hash: BlockHash) -> Option<BundleStateData> {
        trace!(target: "blockchain_tree", ?block_hash, "Searching for post state data");
        // if it is part of the chain
        if let Some(chain_id) = self.block_indices().get_blocks_chain_id(&block_hash) {
            trace!(target: "blockchain_tree", ?block_hash, "Constructing post state data based on non-canonical chain");
            // get block state
            let chain = self.state.chains.get(&chain_id).expect("Chain should be present");
            let block_number = chain.block_number(block_hash)?;
            let state = chain.state_at_block(block_number)?;

            // get parent hashes
            let mut parent_block_hashed = self.all_chain_hashes(chain_id);
            let first_pending_block_number =
                *parent_block_hashed.first_key_value().expect("There is at least one block hash").0;
            let canonical_chain = self
                .canonical_chain()
                .iter()
                .filter(|&(key, _)| key < first_pending_block_number)
                .collect::<Vec<_>>();
            parent_block_hashed.extend(canonical_chain);

            // get canonical fork.
            let canonical_fork = self.canonical_fork(chain_id)?;
            return Some(BundleStateData { state, parent_block_hashed, canonical_fork })
        }

        // check if there is canonical block
        if let Some(canonical_number) = self.canonical_chain().canonical_number(block_hash) {
            trace!(target: "blockchain_tree", ?block_hash, "Constructing post state data based on canonical chain");
            return Some(BundleStateData {
                canonical_fork: ForkBlock { number: canonical_number, hash: block_hash },
                state: BundleStateWithReceipts::default(),
                parent_block_hashed: self.canonical_chain().inner().clone(),
            })
        }

        None
    }

    /// Try inserting a validated [Self::validate_block] block inside the tree.
    ///
    /// If the block's parent block is unknown, this returns [`BlockStatus::Disconnected`] and the
    /// block will be buffered until the parent block is inserted and then attached to sidechain
    #[instrument(level = "trace", skip_all, fields(block = ?block.num_hash()), target = "blockchain_tree", ret)]
    fn try_insert_validated_block(
        &mut self,
        block: SealedBlockWithSenders,
        block_validation_kind: BlockValidationKind,
    ) -> Result<BlockStatus, InsertBlockError> {
        debug_assert!(self.validate_block(&block).is_ok(), "Block must be validated");

        let parent = block.parent_num_hash();

        // check if block parent can be found in any side chain.
        if let Some(chain_id) = self.block_indices().get_blocks_chain_id(&parent.hash) {
            // found parent in side tree, try to insert there
            return self.try_insert_block_into_side_chain(block, chain_id, block_validation_kind)
        }

        // if not found, check if the parent can be found inside canonical chain.
        if self
            .is_block_hash_canonical(&parent.hash)
            .map_err(|err| InsertBlockError::new(block.block.clone(), err.into()))?
        {
            return self.try_append_canonical_chain(block, block_validation_kind)
        }

        // this is another check to ensure that if the block points to a canonical block its block
        // is valid
        if let Some(canonical_parent_number) =
            self.block_indices().canonical_number(block.parent_hash)
        {
            // we found the parent block in canonical chain
            if canonical_parent_number != parent.number {
                return Err(InsertBlockError::consensus_error(
                    ConsensusError::ParentBlockNumberMismatch {
                        parent_block_number: canonical_parent_number,
                        block_number: block.number,
                    },
                    block.block,
                ))
            }
        }

        // if there is a parent inside the buffer, validate against it.
        if let Some(buffered_parent) = self.state.buffered_blocks.block(parent) {
            self.externals
                .consensus
                .validate_header_against_parent(&block, buffered_parent)
                .map_err(|err| InsertBlockError::consensus_error(err, block.block.clone()))?;
        }

        // insert block inside unconnected block buffer. Delaying its execution.
        self.state.buffered_blocks.insert_block(block.clone());

        // find the lowest ancestor of the block in the buffer to return as the missing parent
        // this shouldn't return None because that only happens if the block was evicted, which
        // shouldn't happen right after insertion
        let lowest_ancestor =
            self.state.buffered_blocks.lowest_ancestor(&block.hash).ok_or_else(|| {
                InsertBlockError::tree_error(
                    BlockchainTreeError::BlockBufferingFailed { block_hash: block.hash },
                    block.block,
                )
            })?;

        Ok(BlockStatus::Disconnected { missing_ancestor: lowest_ancestor.parent_num_hash() })
    }

    /// This tries to append the given block to the canonical chain.
    ///
    /// WARNING: this expects that the block extends the canonical chain: The block's parent is
    /// part of the canonical chain (e.g. the block's parent is the latest canonical hash). See also
    /// [Self::is_block_hash_canonical].
    #[instrument(level = "trace", skip_all, target = "blockchain_tree")]
    fn try_append_canonical_chain(
        &mut self,
        block: SealedBlockWithSenders,
        block_validation_kind: BlockValidationKind,
    ) -> Result<BlockStatus, InsertBlockError> {
        let parent = block.parent_num_hash();
        let block_num_hash = block.num_hash();
        debug!(target: "blockchain_tree", head = ?block_num_hash.hash, ?parent, "Appending block to canonical chain");
        // create new chain that points to that block
        //return self.fork_canonical_chain(block.clone());
        // TODO save pending block to database
        // https://github.com/paradigmxyz/reth/issues/1713

        let (block_status, chain) = {
            let provider = self
                .externals
                .provider_factory
                .provider()
                .map_err(|err| InsertBlockError::new(block.block.clone(), err.into()))?;

            // Validate that the block is post merge
            let parent_td = provider
                .header_td(&block.parent_hash)
                .map_err(|err| InsertBlockError::new(block.block.clone(), err.into()))?
                .ok_or_else(|| {
                    InsertBlockError::tree_error(
                        BlockchainTreeError::CanonicalChain { block_hash: block.parent_hash },
                        block.block.clone(),
                    )
                })?;

            // Pass the parent total difficulty to short-circuit unnecessary calculations.
            if !self
                .externals
                .provider_factory
                .chain_spec()
                .fork(Hardfork::Paris)
                .active_at_ttd(parent_td, U256::ZERO)
            {
                return Err(InsertBlockError::execution_error(
                    BlockValidationError::BlockPreMerge { hash: block.hash }.into(),
                    block.block,
                ))
            }

            let parent_header = provider
                .header(&block.parent_hash)
                .map_err(|err| InsertBlockError::new(block.block.clone(), err.into()))?
                .ok_or_else(|| {
                    InsertBlockError::tree_error(
                        BlockchainTreeError::CanonicalChain { block_hash: block.parent_hash },
                        block.block.clone(),
                    )
                })?
                .seal(block.parent_hash);

            let canonical_chain = self.canonical_chain();

            if block.parent_hash == canonical_chain.tip().hash {
                let chain = AppendableChain::new_canonical_head_fork(
                    block,
                    &parent_header,
                    canonical_chain.inner(),
                    parent,
                    &self.externals,
                    block_validation_kind,
                )?;
                let status = if block_validation_kind.is_exhaustive() {
                    BlockStatus::Valid
                } else {
                    BlockStatus::Accepted
                };

                (status, chain)
            } else {
                let chain = AppendableChain::new_canonical_fork(
                    block,
                    &parent_header,
                    canonical_chain.inner(),
                    parent,
                    &self.externals,
                )?;
                (BlockStatus::Accepted, chain)
            }
        };

        self.insert_chain(chain);
        self.try_connect_buffered_blocks(block_num_hash);
        Ok(block_status)
    }

    /// Try inserting a block into the given side chain.
    ///
    /// WARNING: This expects a valid side chain id, see [BlockIndices::get_blocks_chain_id]
    #[instrument(level = "trace", skip_all, target = "blockchain_tree")]
    fn try_insert_block_into_side_chain(
        &mut self,
        block: SealedBlockWithSenders,
        chain_id: BlockChainId,
        block_validation_kind: BlockValidationKind,
    ) -> Result<BlockStatus, InsertBlockError> {
        debug!(target: "blockchain_tree", "Inserting block into side chain");
        let block_num_hash = block.num_hash();
        // Create a new sidechain by forking the given chain, or append the block if the parent
        // block is the top of the given chain.
        let block_hashes = self.all_chain_hashes(chain_id);

        // get canonical fork.
        let canonical_fork = match self.canonical_fork(chain_id) {
            None => {
                return Err(InsertBlockError::tree_error(
                    BlockchainTreeError::BlockSideChainIdConsistency { chain_id: chain_id.into() },
                    block.block,
                ))
            }
            Some(fork) => fork,
        };

        // get chain that block needs to join to.
        let parent_chain = match self.state.chains.get_mut(&chain_id) {
            Some(parent_chain) => parent_chain,
            None => {
                return Err(InsertBlockError::tree_error(
                    BlockchainTreeError::BlockSideChainIdConsistency { chain_id: chain_id.into() },
                    block.block,
                ))
            }
        };

        let chain_tip = parent_chain.tip().hash();
        let canonical_chain = self.state.block_indices.canonical_chain();

        // append the block if it is continuing the side chain.
        let status = if chain_tip == block.parent_hash {
            // check if the chain extends the currently tracked canonical head
            let block_kind = if canonical_fork.hash == canonical_chain.tip().hash {
                BlockKind::ExtendsCanonicalHead
            } else {
                BlockKind::ForksHistoricalBlock
            };

            debug!(target: "blockchain_tree", "Appending block to side chain");
            let block_hash = block.hash();
            let block_number = block.number;
            parent_chain.append_block(
                block,
                block_hashes,
                canonical_chain.inner(),
                &self.externals,
                canonical_fork,
                block_kind,
                block_validation_kind,
            )?;

            self.block_indices_mut().insert_non_fork_block(block_number, block_hash, chain_id);

            if block_kind.extends_canonical_head() && block_validation_kind.is_exhaustive() {
                // if the block can be traced back to the canonical head, we were able to fully
                // validate it
                Ok(BlockStatus::Valid)
            } else {
                Ok(BlockStatus::Accepted)
            }
        } else {
            debug!(target: "blockchain_tree", ?canonical_fork, "Starting new fork from side chain");
            // the block starts a new fork
            let chain = parent_chain.new_chain_fork(
                block,
                block_hashes,
                canonical_chain.inner(),
                canonical_fork,
                &self.externals,
            )?;
            self.insert_chain(chain);
            Ok(BlockStatus::Accepted)
        };

        // After we inserted the block, we try to connect any buffered blocks
        self.try_connect_buffered_blocks(block_num_hash);

        status
    }

    /// Get all block hashes from a sidechain that are not part of the canonical chain.
    ///
    /// This is a one time operation per block.
    ///
    /// # Note
    ///
    /// This is not cached in order to save memory.
    fn all_chain_hashes(&self, chain_id: BlockChainId) -> BTreeMap<BlockNumber, BlockHash> {
        // find chain and iterate over it,
        let mut chain_id = chain_id;
        let mut hashes = BTreeMap::new();
        loop {
            let Some(chain) = self.state.chains.get(&chain_id) else { return hashes };
            hashes.extend(chain.blocks().values().map(|b| (b.number, b.hash())));

            let fork_block = chain.fork_block();
            if let Some(next_chain_id) = self.block_indices().get_blocks_chain_id(&fork_block.hash)
            {
                chain_id = next_chain_id;
            } else {
                // if there is no fork block that point to other chains, break the loop.
                // it means that this fork joins to canonical block.
                break
            }
        }
        hashes
    }

    /// Get the block at which the given chain forks off the current canonical chain.
    ///
    /// This is used to figure out what kind of state provider the executor should use to execute
    /// the block on
    ///
    /// Returns `None` if the chain is unknown.
    fn canonical_fork(&self, chain_id: BlockChainId) -> Option<ForkBlock> {
        let mut chain_id = chain_id;
        let mut fork;
        loop {
            // chain fork block
            fork = self.state.chains.get(&chain_id)?.fork_block();
            // get fork block chain
            if let Some(fork_chain_id) = self.block_indices().get_blocks_chain_id(&fork.hash) {
                chain_id = fork_chain_id;
                continue
            }
            break
        }
        (self.block_indices().canonical_hash(&fork.number) == Some(fork.hash)).then_some(fork)
    }

    /// Insert a chain into the tree.
    ///
    /// Inserts a chain into the tree and builds the block indices.
    fn insert_chain(&mut self, chain: AppendableChain) -> Option<BlockChainId> {
        self.state.insert_chain(chain)
    }

    /// Checks the block buffer for the given block.
    pub fn get_buffered_block(&self, hash: &BlockHash) -> Option<&SealedBlockWithSenders> {
        self.state.get_buffered_block(hash)
    }

    /// Gets the lowest ancestor for the given block in the block buffer.
    pub fn lowest_buffered_ancestor(&self, hash: &BlockHash) -> Option<&SealedBlockWithSenders> {
        self.state.lowest_buffered_ancestor(hash)
    }

    /// Insert a new block into the tree.
    ///
    /// # Note
    ///
    /// This recovers transaction signers (unlike [`BlockchainTree::insert_block`]).
    pub fn insert_block_without_senders(
        &mut self,
        block: SealedBlock,
    ) -> Result<InsertPayloadOk, InsertBlockError> {
        match block.try_seal_with_senders() {
            Ok(block) => self.insert_block(block, BlockValidationKind::Exhaustive),
            Err(block) => Err(InsertBlockError::sender_recovery_error(block)),
        }
    }

    /// Insert block for future execution.
    ///
    /// Returns an error if the block is invalid.
    pub fn buffer_block(&mut self, block: SealedBlockWithSenders) -> Result<(), InsertBlockError> {
        // validate block consensus rules
        if let Err(err) = self.validate_block(&block) {
            return Err(InsertBlockError::consensus_error(err, block.block))
        }

        self.state.buffered_blocks.insert_block(block);
        Ok(())
    }

    /// Validate if block is correct and satisfies all the consensus rules that concern the header
    /// and block body itself.
    fn validate_block(&self, block: &SealedBlockWithSenders) -> Result<(), ConsensusError> {
        if let Err(e) =
            self.externals.consensus.validate_header_with_total_difficulty(block, U256::MAX)
        {
            error!(
                ?block,
                "Failed to validate total difficulty for block {}: {e:?}", block.header.hash
            );
            return Err(e)
        }

        if let Err(e) = self.externals.consensus.validate_header(block) {
            error!(?block, "Failed to validate header {}: {e:?}", block.header.hash);
            return Err(e)
        }

        if let Err(e) = self.externals.consensus.validate_block(block) {
            error!(?block, "Failed to validate block {}: {e:?}", block.header.hash);
            return Err(e)
        }

        Ok(())
    }

    /// Check if block is found inside chain and if the chain extends the canonical chain.
    ///
    /// if it does extend the canonical chain, return `BlockStatus::Valid`
    /// if it does not extend the canonical chain, return `BlockStatus::Accepted`
    #[track_caller]
    fn is_block_inside_chain(&self, block: &BlockNumHash) -> Option<BlockStatus> {
        // check if block known and is already in the tree
        if let Some(chain_id) = self.block_indices().get_blocks_chain_id(&block.hash) {
            // find the canonical fork of this chain
            let canonical_fork = self.canonical_fork(chain_id).expect("Chain id is valid");
            // if the block's chain extends canonical chain
            return if canonical_fork == self.block_indices().canonical_tip() {
                Some(BlockStatus::Valid)
            } else {
                Some(BlockStatus::Accepted)
            }
        }
        None
    }

    /// Insert a block (with recovered senders) into the tree.
    ///
    /// Returns the [BlockStatus] on success:
    ///
    /// - The block is already part of a sidechain in the tree, or
    /// - The block is already part of the canonical chain, or
    /// - The parent is part of a sidechain in the tree, and we can fork at this block, or
    /// - The parent is part of the canonical chain, and we can fork at this block
    ///
    /// Otherwise, an error is returned, indicating that neither the block nor its parent are part
    /// of the chain or any sidechains.
    ///
    /// This means that if the block becomes canonical, we need to fetch the missing blocks over
    /// P2P.
    ///
    /// If the [BlockValidationKind::SkipStateRootValidation] variant is provided the state root is
    /// not validated.
    ///
    /// # Note
    ///
    /// If the senders have not already been recovered, call
    /// [`BlockchainTree::insert_block_without_senders`] instead.
    pub fn insert_block(
        &mut self,
        block: SealedBlockWithSenders,
        block_validation_kind: BlockValidationKind,
    ) -> Result<InsertPayloadOk, InsertBlockError> {
        // check if we already have this block
        match self.is_block_known(block.num_hash()) {
            Ok(Some(status)) => return Ok(InsertPayloadOk::AlreadySeen(status)),
            Err(err) => return Err(InsertBlockError::new(block.block, err)),
            _ => {}
        }

        // validate block consensus rules
        if let Err(err) = self.validate_block(&block) {
            return Err(InsertBlockError::consensus_error(err, block.block))
        }

        Ok(InsertPayloadOk::Inserted(
            self.try_insert_validated_block(block, block_validation_kind)?,
        ))
    }

    /// Finalize blocks up until and including `finalized_block`, and remove them from the tree.
    pub fn finalize_block(&mut self, finalized_block: BlockNumber) {
        // remove blocks
        let mut remove_chains = self.state.block_indices.finalize_canonical_blocks(
            finalized_block,
            self.config.num_of_additional_canonical_block_hashes(),
        );
        // remove chains of removed blocks
        while let Some(chain_id) = remove_chains.pop_first() {
            if let Some(chain) = self.state.chains.remove(&chain_id) {
                remove_chains.extend(self.state.block_indices.remove_chain(&chain));
            }
        }
        // clean block buffer.
        self.state.buffered_blocks.clean_old_blocks(finalized_block);
    }

    /// Reads the last `N` canonical hashes from the database and updates the block indices of the
    /// tree by attempting to connect the buffered blocks to canonical hashes.
    ///
    ///
    /// `N` is the maximum of `max_reorg_depth` and the number of block hashes needed to satisfy the
    /// `BLOCKHASH` opcode in the EVM.
    ///
    /// # Note
    ///
    /// This finalizes `last_finalized_block` prior to reading the canonical hashes (using
    /// [`BlockchainTree::finalize_block`]).
    pub fn connect_buffered_blocks_to_canonical_hashes_and_finalize(
        &mut self,
        last_finalized_block: BlockNumber,
    ) -> RethResult<()> {
        self.finalize_block(last_finalized_block);

        let last_canonical_hashes = self
            .externals
            .fetch_latest_canonical_hashes(self.config.num_of_canonical_hashes() as usize)?;

        let (mut remove_chains, _) =
            self.block_indices_mut().update_block_hashes(last_canonical_hashes.clone());

        // remove all chains that got discarded
        while let Some(chain_id) = remove_chains.first() {
            if let Some(chain) = self.state.chains.remove(chain_id) {
                remove_chains.extend(self.state.block_indices.remove_chain(&chain));
            }
        }

        self.connect_buffered_blocks_to_hashes(last_canonical_hashes)?;

        Ok(())
    }

    /// Reads the last `N` canonical hashes from the database and updates the block indices of the
    /// tree by attempting to connect the buffered blocks to canonical hashes.
    ///
    /// `N` is the maximum of `max_reorg_depth` and the number of block hashes needed to satisfy the
    /// `BLOCKHASH` opcode in the EVM.
    pub fn connect_buffered_blocks_to_canonical_hashes(&mut self) -> RethResult<()> {
        let last_canonical_hashes = self
            .externals
            .fetch_latest_canonical_hashes(self.config.num_of_canonical_hashes() as usize)?;
        self.connect_buffered_blocks_to_hashes(last_canonical_hashes)?;

        Ok(())
    }

    fn connect_buffered_blocks_to_hashes(
        &mut self,
        hashes: impl IntoIterator<Item = impl Into<BlockNumHash>>,
    ) -> RethResult<()> {
        // check unconnected block buffer for childs of the canonical hashes
        for added_block in hashes.into_iter() {
            self.try_connect_buffered_blocks(added_block.into())
        }

        // check unconnected block buffer for childs of the chains
        let mut all_chain_blocks = Vec::new();
        for (_, chain) in self.state.chains.iter() {
            for (&number, blocks) in chain.blocks().iter() {
                all_chain_blocks.push(BlockNumHash { number, hash: blocks.hash })
            }
        }
        for block in all_chain_blocks.into_iter() {
            self.try_connect_buffered_blocks(block)
        }

        Ok(())
    }

    /// Connect unconnected (buffered) blocks if the new block closes a gap.
    ///
    /// This will try to insert all children of the new block, extending its chain.
    ///
    /// If all children are valid, then this essentially appends all child blocks to the
    /// new block's chain.
    fn try_connect_buffered_blocks(&mut self, new_block: BlockNumHash) {
        trace!(target: "blockchain_tree", ?new_block, "try_connect_buffered_blocks");

        // first remove all the children of the new block from the buffer
        let include_blocks = self.state.buffered_blocks.remove_with_children(new_block);
        // then try to reinsert them into the tree
        for block in include_blocks.into_iter() {
            // dont fail on error, just ignore the block.
            let _ = self
                .try_insert_validated_block(block, BlockValidationKind::SkipStateRootValidation)
                .map_err(|err| {
                    debug!(
                        target: "blockchain_tree", ?err,
                        "Failed to insert buffered block",
                    );
                    err
                });
        }
    }

    /// Split a sidechain at the given point, and return the canonical part of it.
    ///
    /// The pending part of the chain is reinserted into the tree with the same `chain_id`.
    fn split_chain(
        &mut self,
        chain_id: BlockChainId,
        chain: AppendableChain,
        split_at: ChainSplitTarget,
    ) -> Chain {
        let chain = chain.into_inner();
        match chain.split(split_at) {
            ChainSplit::Split { canonical, pending } => {
                trace!(target: "blockchain_tree", ?canonical, ?pending, "Split chain");
                // rest of split chain is inserted back with same chain_id.
                self.block_indices_mut().insert_chain(chain_id, &pending);
                self.state.chains.insert(chain_id, AppendableChain::new(pending));
                canonical
            }
            ChainSplit::NoSplitCanonical(canonical) => {
                trace!(target: "blockchain_tree", "No split on canonical chain");
                canonical
            }
            ChainSplit::NoSplitPending(_) => {
                unreachable!("Should not happen as block indices guarantee structure of blocks")
            }
        }
    }

    /// Attempts to find the header for the given block hash if it is canonical.
    ///
    /// Returns `Ok(None)` if the block hash is not canonical (block hash does not exist, or is
    /// included in a sidechain).
    pub fn find_canonical_header(&self, hash: &BlockHash) -> RethResult<Option<SealedHeader>> {
        // if the indices show that the block hash is not canonical, it's either in a sidechain or
        // canonical, but in the db. If it is in a sidechain, it is not canonical. If it is not in
        // the db, then it is not canonical.

        let provider = self.externals.provider_factory.provider()?;

        let mut header = None;
        if let Some(num) = self.block_indices().get_canonical_block_number(hash) {
            header = provider.header_by_number(num)?;
        }

        if header.is_none() && self.is_block_hash_inside_chain(*hash) {
            return Ok(None)
        }

        if header.is_none() {
            header = provider.header(hash)?
        }

        Ok(header.map(|header| header.seal(*hash)))
    }

    /// Determines whether or not a block is canonical, checking the db if necessary.
    pub fn is_block_hash_canonical(&self, hash: &BlockHash) -> RethResult<bool> {
        self.find_canonical_header(hash).map(|header| header.is_some())
    }

    /// Make a block and its parent(s) part of the canonical chain and commit them to the database
    ///
    /// # Note
    ///
    /// This unwinds the database if necessary, i.e. if parts of the canonical chain have been
    /// re-orged.
    ///
    /// # Returns
    ///
    /// Returns `Ok` if the blocks were canonicalized, or if the blocks were already canonical.
    #[track_caller]
    #[instrument(level = "trace", skip(self), target = "blockchain_tree")]
    pub fn make_canonical(&mut self, block_hash: &BlockHash) -> RethResult<CanonicalOutcome> {
        let mut durations_recorder = MakeCanonicalDurationsRecorder::default();

        let old_block_indices = self.block_indices().clone();
        let old_buffered_blocks = self.state.buffered_blocks.parent_to_child.clone();
        durations_recorder.record_relative(MakeCanonicalAction::CloneOldBlocks);

        // If block is already canonical don't return error.
        let canonical_header = self.find_canonical_header(block_hash)?;
        durations_recorder.record_relative(MakeCanonicalAction::FindCanonicalHeader);
        if let Some(header) = canonical_header {
            info!(target: "blockchain_tree", ?block_hash, "Block is already canonical, ignoring.");
            // TODO: this could be fetched from the chainspec first
            let td = self.externals.provider_factory.provider()?.header_td(block_hash)?.ok_or(
                CanonicalError::from(BlockValidationError::MissingTotalDifficulty {
                    hash: *block_hash,
                }),
            )?;
            if !self
                .externals
                .provider_factory
                .chain_spec()
                .fork(Hardfork::Paris)
                .active_at_ttd(td, U256::ZERO)
            {
                return Err(CanonicalError::from(BlockValidationError::BlockPreMerge {
                    hash: *block_hash,
                })
                .into())
            }
            return Ok(CanonicalOutcome::AlreadyCanonical { header })
        }

        let Some(chain_id) = self.block_indices().get_blocks_chain_id(block_hash) else {
            debug!(target: "blockchain_tree", ?block_hash,  "Block hash not found in block indices");
            return Err(CanonicalError::from(BlockchainTreeError::BlockHashNotFoundInChain {
                block_hash: *block_hash,
            })
            .into())
        };
        let chain = self.state.chains.remove(&chain_id).expect("To be present");

        trace!(target: "blockchain_tree", ?chain, "Found chain to make canonical");

        // we are splitting chain at the block hash that we want to make canonical
        let canonical = self.split_chain(chain_id, chain, ChainSplitTarget::Hash(*block_hash));
        durations_recorder.record_relative(MakeCanonicalAction::SplitChain);

        let mut fork_block = canonical.fork_block();
        let mut chains_to_promote = vec![canonical];

        // loop while fork blocks are found in Tree.
        while let Some(chain_id) = self.block_indices().get_blocks_chain_id(&fork_block.hash) {
            let chain = self.state.chains.remove(&chain_id).expect("fork is present");
            // canonical chain is lower part of the chain.
            let canonical =
                self.split_chain(chain_id, chain, ChainSplitTarget::Number(fork_block.number));
            fork_block = canonical.fork_block();
            chains_to_promote.push(canonical);
        }
        durations_recorder.record_relative(MakeCanonicalAction::SplitChainForks);

        let old_tip = self.block_indices().canonical_tip();
        // Merge all chains into one chain.
        let mut new_canon_chain = chains_to_promote.pop().expect("There is at least one block");
        trace!(target: "blockchain_tree", ?new_canon_chain, "Merging chains");
        let mut chain_appended = false;
        for chain in chains_to_promote.into_iter().rev() {
            chain_appended = true;
            trace!(target: "blockchain_tree", ?chain, "Appending chain");
            new_canon_chain.append_chain(chain).expect("We have just build the chain.");
        }
        durations_recorder.record_relative(MakeCanonicalAction::MergeAllChains);

        if chain_appended {
            trace!(target: "blockchain_tree", ?new_canon_chain, "Canonical chain appended");
        }
        // update canonical index
        self.block_indices_mut().canonicalize_blocks(new_canon_chain.blocks());
        durations_recorder.record_relative(MakeCanonicalAction::UpdateCanonicalIndex);

        // event about new canonical chain.
        let chain_notification;
        debug!(
            target: "blockchain_tree",
            "Committing new canonical chain: {}", DisplayBlocksChain(new_canon_chain.blocks())
        );

        // if joins to the tip;
        if new_canon_chain.fork_block().hash == old_tip.hash {
            chain_notification =
                CanonStateNotification::Commit { new: Arc::new(new_canon_chain.clone()) };
            // append to database
            self.commit_canonical_to_database(new_canon_chain)?;
            durations_recorder.record_relative(MakeCanonicalAction::CommitCanonicalChainToDatabase);
        } else {
            // it forks to canonical block that is not the tip.

            let canon_fork: BlockNumHash = new_canon_chain.fork_block();
            // sanity check
            if self.block_indices().canonical_hash(&canon_fork.number) != Some(canon_fork.hash) {
                error!(
                    target: "blockchain_tree",
                    ?canon_fork,
                    block_indices=?self.block_indices(),
                    "All chains should point to canonical chain"
                );
                unreachable!("all chains should point to canonical chain.");
            }

            let old_canon_chain = self.revert_canonical_from_database(canon_fork.number);
            durations_recorder
                .record_relative(MakeCanonicalAction::RevertCanonicalChainFromDatabase);

            let old_canon_chain = match old_canon_chain {
                val @ Err(_) => {
                    error!(
                        target: "blockchain_tree",
                        "Reverting canonical chain failed with error: {:?}\n\
                            Old BlockIndices are:{:?}\n\
                            New BlockIndices are: {:?}\n\
                            Old BufferedBlocks are:{:?}",
                        val, old_block_indices, self.block_indices(), old_buffered_blocks
                    );
                    val?
                }
                Ok(val) => val,
            };
            // commit new canonical chain.
            self.commit_canonical_to_database(new_canon_chain.clone())?;
            durations_recorder.record_relative(MakeCanonicalAction::CommitCanonicalChainToDatabase);

            if let Some(old_canon_chain) = old_canon_chain {
                // state action
                chain_notification = CanonStateNotification::Reorg {
                    old: Arc::new(old_canon_chain.clone()),
                    new: Arc::new(new_canon_chain.clone()),
                };
                let reorg_depth = old_canon_chain.len();

                // insert old canon chain
                self.insert_chain(AppendableChain::new(old_canon_chain));
                durations_recorder.record_relative(MakeCanonicalAction::InsertOldCanonicalChain);

                self.update_reorg_metrics(reorg_depth as f64);
            } else {
                // error here to confirm that we are reverting nothing from db.
                error!(target: "blockchain_tree", "Reverting nothing from db on block: #{:?}", block_hash);

                chain_notification =
                    CanonStateNotification::Commit { new: Arc::new(new_canon_chain) };
            }
        }

        let head = chain_notification.tip().header.clone();

        // send notification about new canonical chain.
        let _ = self.canon_state_notification_sender.send(chain_notification);

        debug!(
            target: "blockchain_tree",
            actions = ?durations_recorder.actions,
            "Canonicalization finished"
        );

        Ok(CanonicalOutcome::Committed { head })
    }

    /// Subscribe to new blocks events.
    ///
    /// Note: Only canonical blocks are emitted by the tree.
    pub fn subscribe_canon_state(&self) -> CanonStateNotifications {
        self.canon_state_notification_sender.subscribe()
    }

    /// Returns a clone of the sender for the canonical state notifications.
    pub fn canon_state_notification_sender(&self) -> CanonStateNotificationSender {
        self.canon_state_notification_sender.clone()
    }

    /// Write the given chain to the database as canonical.
    fn commit_canonical_to_database(&self, chain: Chain) -> RethResult<()> {
        // Compute state root before opening write transaction.
        let hashed_state = chain.state().hash_state_slow();
        let (state_root, trie_updates) = chain
            .state()
            .state_root_calculator(
                self.externals.provider_factory.provider()?.tx_ref(),
                &hashed_state,
            )
            .root_with_updates()
            .map_err(Into::<DatabaseError>::into)?;
        let tip = chain.tip();
        if state_root != tip.state_root {
            return Err(RethError::Provider(ProviderError::StateRootMismatch(Box::new(
                RootMismatch {
                    root: GotExpected { got: state_root, expected: tip.state_root },
                    block_number: tip.number,
                    block_hash: tip.hash,
                },
            ))))
        }

        let (blocks, state) = chain.into_inner();
        let provider_rw = self.externals.provider_factory.provider_rw()?;
        provider_rw
            .append_blocks_with_state(
                blocks.into_blocks().collect(),
                state,
                hashed_state,
                trie_updates,
                self.prune_modes.as_ref(),
            )
            .map_err(|e| BlockExecutionError::CanonicalCommit { inner: e.to_string() })?;

        provider_rw.commit()?;

        Ok(())
    }

    /// Unwind tables and put it inside state
    pub fn unwind(&mut self, unwind_to: BlockNumber) -> RethResult<()> {
        // nothing to be done if unwind_to is higher then the tip
        if self.block_indices().canonical_tip().number <= unwind_to {
            return Ok(())
        }
        // revert `N` blocks from current canonical chain and put them inside BlockchanTree
        let old_canon_chain = self.revert_canonical_from_database(unwind_to)?;

        // check if there is block in chain
        if let Some(old_canon_chain) = old_canon_chain {
            self.block_indices_mut().unwind_canonical_chain(unwind_to);
            // insert old canonical chain to BlockchainTree.
            self.insert_chain(AppendableChain::new(old_canon_chain));
        }

        Ok(())
    }

    /// Reverts the canonical chain down to the given block from the database and returns the
    /// unwound chain.
    ///
    /// The block, `revert_until`, is __non-inclusive__, i.e. `revert_until` stays in the database.
    fn revert_canonical_from_database(
        &mut self,
        revert_until: BlockNumber,
    ) -> RethResult<Option<Chain>> {
        // read data that is needed for new sidechain
        let provider_rw = self.externals.provider_factory.provider_rw()?;

        let tip = provider_rw.last_block_number()?;
        let revert_range = (revert_until + 1)..=tip;
        info!(target: "blockchain_tree", "Unwinding canonical chain blocks: {:?}", revert_range);
        // read block and execution result from database. and remove traces of block from tables.
        let blocks_and_execution = provider_rw
            .take_block_and_execution_range(
                self.externals.provider_factory.chain_spec().as_ref(),
                revert_range,
            )
            .map_err(|e| BlockExecutionError::CanonicalRevert { inner: e.to_string() })?;

        provider_rw.commit()?;

        if blocks_and_execution.is_empty() {
            Ok(None)
        } else {
            Ok(Some(blocks_and_execution))
        }
    }

    fn update_reorg_metrics(&mut self, reorg_depth: f64) {
        self.metrics.reorgs.increment(1);
        self.metrics.latest_reorg_depth.set(reorg_depth);
    }

    /// Update blockchain tree chains (canonical and sidechains) and sync metrics.
    ///
    /// NOTE: this method should not be called during the pipeline sync, because otherwise the sync
    /// checkpoint metric will get overwritten. Buffered blocks metrics are updated in
    /// [BlockBuffer](crate::block_buffer::BlockBuffer) during the pipeline sync.
    pub(crate) fn update_chains_metrics(&mut self) {
        let height = self.canonical_chain().tip().number;

        let longest_sidechain_height =
            self.state.chains.values().map(|chain| chain.tip().number).max();
        if let Some(longest_sidechain_height) = longest_sidechain_height {
            self.metrics.longest_sidechain_height.set(longest_sidechain_height as f64);
        }

        self.metrics.sidechains.set(self.state.chains.len() as f64);
        self.metrics.canonical_chain_height.set(height as f64);
        if let Some(metrics_tx) = self.sync_metrics_tx.as_mut() {
            let _ = metrics_tx.send(MetricEvent::SyncHeight { height });
        }
    }
}

#[cfg(test)]
mod tests {
    use super::*;
    use crate::block_buffer::BufferedBlocks;
    use assert_matches::assert_matches;
    use linked_hash_set::LinkedHashSet;
    use reth_db::{tables, test_utils::TempDatabase, transaction::DbTxMut, DatabaseEnv};
    use reth_interfaces::test_utils::TestConsensus;
    use reth_primitives::{
        constants::EMPTY_ROOT_HASH, stage::StageCheckpoint, ChainSpecBuilder, B256, MAINNET,
    };
    use reth_provider::{
        test_utils::{
            blocks::BlockChainTestData, create_test_provider_factory_with_chain_spec,
            TestExecutorFactory,
        },
        BlockWriter, BundleStateWithReceipts, ProviderFactory,
    };
    use std::{
        collections::{HashMap, HashSet},
        sync::Arc,
    };

    fn setup_externals(
        exec_res: Vec<BundleStateWithReceipts>,
    ) -> TreeExternals<Arc<TempDatabase<DatabaseEnv>>, TestExecutorFactory> {
        let chain_spec = Arc::new(
            ChainSpecBuilder::default()
                .chain(MAINNET.chain)
                .genesis(MAINNET.genesis.clone())
                .shanghai_activated()
                .build(),
        );
        let provider_factory = create_test_provider_factory_with_chain_spec(chain_spec.clone());
        let consensus = Arc::new(TestConsensus::default());
        let executor_factory = TestExecutorFactory::new(chain_spec.clone());
        executor_factory.extend(exec_res);

        TreeExternals::new(provider_factory, consensus, executor_factory)
    }

    fn setup_genesis<DB: Database>(factory: &ProviderFactory<DB>, mut genesis: SealedBlock) {
        // insert genesis to db.

        genesis.header.header.number = 10;
        genesis.header.header.state_root = EMPTY_ROOT_HASH;
        let provider = factory.provider_rw().unwrap();

        provider.insert_block(genesis, None, None).unwrap();

        // insert first 10 blocks
        for i in 0..10 {
            provider
                .tx_ref()
                .put::<tables::CanonicalHeaders>(i, B256::new([100 + i as u8; 32]))
                .unwrap();
        }
        provider
            .tx_ref()
            .put::<tables::SyncStage>("Finish".to_string(), StageCheckpoint::new(10))
            .unwrap();
        provider.commit().unwrap();
    }

    /// Test data structure that will check tree internals
    #[derive(Default, Debug)]
    struct TreeTester {
        /// Number of chains
        chain_num: Option<usize>,
        /// Check block to chain index
        block_to_chain: Option<HashMap<BlockHash, BlockChainId>>,
        /// Check fork to child index
        fork_to_child: Option<HashMap<BlockHash, HashSet<BlockHash>>>,
        /// Pending blocks
        pending_blocks: Option<(BlockNumber, HashSet<BlockHash>)>,
        /// Buffered blocks
        buffered_blocks: Option<BufferedBlocks>,
    }

    impl TreeTester {
        fn with_chain_num(mut self, chain_num: usize) -> Self {
            self.chain_num = Some(chain_num);
            self
        }
        fn with_block_to_chain(mut self, block_to_chain: HashMap<BlockHash, BlockChainId>) -> Self {
            self.block_to_chain = Some(block_to_chain);
            self
        }
        fn with_fork_to_child(
            mut self,
            fork_to_child: HashMap<BlockHash, HashSet<BlockHash>>,
        ) -> Self {
            self.fork_to_child = Some(fork_to_child);
            self
        }

        fn with_buffered_blocks(mut self, buffered_blocks: BufferedBlocks) -> Self {
            self.buffered_blocks = Some(buffered_blocks);
            self
        }

        fn with_pending_blocks(
            mut self,
            pending_blocks: (BlockNumber, HashSet<BlockHash>),
        ) -> Self {
            self.pending_blocks = Some(pending_blocks);
            self
        }

        fn assert<DB: Database, EF: ExecutorFactory>(self, tree: &BlockchainTree<DB, EF>) {
            if let Some(chain_num) = self.chain_num {
                assert_eq!(tree.state.chains.len(), chain_num);
            }
            if let Some(block_to_chain) = self.block_to_chain {
                assert_eq!(*tree.state.block_indices.blocks_to_chain(), block_to_chain);
            }
            if let Some(fork_to_child) = self.fork_to_child {
                let mut x: HashMap<BlockHash, LinkedHashSet<BlockHash>> = HashMap::new();
                for (key, hash_set) in fork_to_child.into_iter() {
                    x.insert(key, hash_set.into_iter().collect());
                }
                assert_eq!(*tree.state.block_indices.fork_to_child(), x);
            }
            if let Some(pending_blocks) = self.pending_blocks {
                let (num, hashes) = tree.state.block_indices.pending_blocks();
                let hashes = hashes.into_iter().collect::<HashSet<_>>();
                assert_eq!((num, hashes), pending_blocks);
            }
            if let Some(buffered_blocks) = self.buffered_blocks {
                assert_eq!(*tree.state.buffered_blocks.blocks(), buffered_blocks);
            }
        }
    }

    #[tokio::test]
    async fn sanity_path() {
        let data = BlockChainTestData::default_with_numbers(11, 12);
        let (block1, exec1) = data.blocks[0].clone();
        let (block2, exec2) = data.blocks[1].clone();
        let genesis = data.genesis;

        // test pops execution results from vector, so order is from last to first.
        let externals = setup_externals(vec![exec2.clone(), exec1.clone(), exec2, exec1]);

        // last finalized block would be number 9.
        setup_genesis(&externals.provider_factory, genesis);

        // make tree
        let config = BlockchainTreeConfig::new(1, 2, 3, 2);
        let mut tree = BlockchainTree::new(externals, config, None).expect("failed to create tree");

        let mut canon_notif = tree.subscribe_canon_state();
        // genesis block 10 is already canonical
        tree.make_canonical(&B256::ZERO).unwrap();

        // make sure is_block_hash_canonical returns true for genesis block
        tree.is_block_hash_canonical(&B256::ZERO).unwrap();

        // make genesis block 10 as finalized
        tree.finalize_block(10);

        // block 2 parent is not known, block2 is buffered.
        assert_eq!(
            tree.insert_block(block2.clone(), BlockValidationKind::Exhaustive).unwrap(),
            InsertPayloadOk::Inserted(BlockStatus::Disconnected {
                missing_ancestor: block2.parent_num_hash()
            })
        );

        // Buffered block: [block2]
        // Trie state:
        // |
        // g1 (canonical blocks)
        // |

        TreeTester::default()
            .with_buffered_blocks(BTreeMap::from([(
                block2.number,
                HashMap::from([(block2.hash(), block2.clone())]),
            )]))
            .assert(&tree);

        assert_eq!(
            tree.is_block_known(block2.num_hash()).unwrap(),
            Some(BlockStatus::Disconnected { missing_ancestor: block2.parent_num_hash() })
        );

        // check if random block is known
        let old_block = BlockNumHash::new(1, B256::new([32; 32]));
        let err = BlockchainTreeError::PendingBlockIsFinalized { last_finalized: 10 };

        assert_eq!(tree.is_block_known(old_block).unwrap_err().as_tree_error(), Some(err));

        // insert block1 and buffered block2 is inserted
        assert_eq!(
            tree.insert_block(block1.clone(), BlockValidationKind::Exhaustive).unwrap(),
            InsertPayloadOk::Inserted(BlockStatus::Valid)
        );

        // Buffered blocks: []
        // Trie state:
        //      b2 (pending block)
        //      |
        //      |
        //      b1 (pending block)
        //    /
        //  /
        // g1 (canonical blocks)
        // |
        TreeTester::default()
            .with_chain_num(1)
            .with_block_to_chain(HashMap::from([(block1.hash, 0.into()), (block2.hash, 0.into())]))
            .with_fork_to_child(HashMap::from([(block1.parent_hash, HashSet::from([block1.hash]))]))
            .with_pending_blocks((block1.number, HashSet::from([block1.hash])))
            .assert(&tree);

        // already inserted block will `InsertPayloadOk::AlreadySeen(_)`
        assert_eq!(
            tree.insert_block(block1.clone(), BlockValidationKind::Exhaustive).unwrap(),
            InsertPayloadOk::AlreadySeen(BlockStatus::Valid)
        );

        // block two is already inserted.
        assert_eq!(
            tree.insert_block(block2.clone(), BlockValidationKind::Exhaustive).unwrap(),
            InsertPayloadOk::AlreadySeen(BlockStatus::Valid)
        );

        // make block1 canonical
        tree.make_canonical(&block1.hash()).unwrap();
        // check notification
        assert_matches!(canon_notif.try_recv(), Ok(CanonStateNotification::Commit{ new}) if *new.blocks() == BTreeMap::from([(block1.number,block1.clone())]));

        // make block2 canonicals
        tree.make_canonical(&block2.hash()).unwrap();
        // check notification.
        assert_matches!(canon_notif.try_recv(), Ok(CanonStateNotification::Commit{ new}) if *new.blocks() == BTreeMap::from([(block2.number,block2.clone())]));

        // Trie state:
        // b2 (canonical block)
        // |
        // |
        // b1 (canonical block)
        // |
        // |
        // g1 (canonical blocks)
        // |
        TreeTester::default()
            .with_chain_num(0)
            .with_block_to_chain(HashMap::from([]))
            .with_fork_to_child(HashMap::from([]))
            .assert(&tree);

        /**** INSERT SIDE BLOCKS *** */

        let mut block1a = block1.clone();
        let block1a_hash = B256::new([0x33; 32]);
        block1a.hash = block1a_hash;
        let mut block2a = block2.clone();
        let block2a_hash = B256::new([0x34; 32]);
        block2a.hash = block2a_hash;

        // reinsert two blocks that point to canonical chain
        assert_eq!(
            tree.insert_block(block1a.clone(), BlockValidationKind::Exhaustive).unwrap(),
            InsertPayloadOk::Inserted(BlockStatus::Accepted)
        );

        TreeTester::default()
            .with_chain_num(1)
            .with_block_to_chain(HashMap::from([(block1a_hash, 1.into())]))
            .with_fork_to_child(HashMap::from([(
                block1.parent_hash,
                HashSet::from([block1a_hash]),
            )]))
            .with_pending_blocks((block2.number + 1, HashSet::from([])))
            .assert(&tree);

        assert_eq!(
            tree.insert_block(block2a.clone(), BlockValidationKind::Exhaustive).unwrap(),
            InsertPayloadOk::Inserted(BlockStatus::Accepted)
        );
        // Trie state:
        // b2   b2a (side chain)
        // |   /
        // | /
        // b1  b1a (side chain)
        // |  /
        // |/
        // g1 (10)
        // |
        TreeTester::default()
            .with_chain_num(2)
            .with_block_to_chain(HashMap::from([
                (block1a_hash, 1.into()),
                (block2a_hash, 2.into()),
            ]))
            .with_fork_to_child(HashMap::from([
                (block1.parent_hash, HashSet::from([block1a_hash])),
                (block1.hash(), HashSet::from([block2a_hash])),
            ]))
            .with_pending_blocks((block2.number + 1, HashSet::from([])))
            .assert(&tree);

        // make b2a canonical
        assert!(tree.make_canonical(&block2a_hash).is_ok());
        // check notification.
        assert_matches!(canon_notif.try_recv(),
            Ok(CanonStateNotification::Reorg{ old, new})
            if *old.blocks() == BTreeMap::from([(block2.number,block2.clone())])
                && *new.blocks() == BTreeMap::from([(block2a.number,block2a.clone())]));

        // Trie state:
        // b2a   b2 (side chain)
        // |   /
        // | /
        // b1  b1a (side chain)
        // |  /
        // |/
        // g1 (10)
        // |
        TreeTester::default()
            .with_chain_num(2)
            .with_block_to_chain(HashMap::from([(block1a_hash, 1.into()), (block2.hash, 3.into())]))
            .with_fork_to_child(HashMap::from([
                (block1.parent_hash, HashSet::from([block1a_hash])),
                (block1.hash(), HashSet::from([block2.hash])),
            ]))
            .with_pending_blocks((block2.number + 1, HashSet::new()))
            .assert(&tree);

        assert!(tree.make_canonical(&block1a_hash).is_ok());
        // Trie state:
        //       b2a   b2 (side chain)
        //       |   /
        //       | /
        // b1a  b1 (side chain)
        // |  /
        // |/
        // g1 (10)
        // |
        TreeTester::default()
            .with_chain_num(2)
            .with_block_to_chain(HashMap::from([
                (block1.hash, 4.into()),
                (block2a_hash, 4.into()),
                (block2.hash, 3.into()),
            ]))
            .with_fork_to_child(HashMap::from([
                (block1.parent_hash, HashSet::from([block1.hash])),
                (block1.hash(), HashSet::from([block2.hash])),
            ]))
            .with_pending_blocks((block1a.number + 1, HashSet::new()))
            .assert(&tree);

        // check notification.
        assert_matches!(canon_notif.try_recv(),
            Ok(CanonStateNotification::Reorg{ old, new})
            if *old.blocks() == BTreeMap::from([(block1.number,block1.clone()),(block2a.number,block2a.clone())])
                && *new.blocks() == BTreeMap::from([(block1a.number,block1a.clone())]));

        // check that b2 and b1 are not canonical
        assert!(!tree.is_block_hash_canonical(&block2.hash).unwrap());
        assert!(!tree.is_block_hash_canonical(&block1.hash).unwrap());

        // ensure that b1a is canonical
        assert!(tree.is_block_hash_canonical(&block1a.hash).unwrap());

        // make b2 canonical
        tree.make_canonical(&block2.hash()).unwrap();
        // Trie state:
        // b2   b2a (side chain)
        // |   /
        // | /
        // b1  b1a (side chain)
        // |  /
        // |/
        // g1 (10)
        // |
        TreeTester::default()
            .with_chain_num(2)
            .with_block_to_chain(HashMap::from([
                (block1a_hash, 5.into()),
                (block2a_hash, 4.into()),
            ]))
            .with_fork_to_child(HashMap::from([
                (block1.parent_hash, HashSet::from([block1a_hash])),
                (block1.hash(), HashSet::from([block2a_hash])),
            ]))
            .with_pending_blocks((block2.number + 1, HashSet::new()))
            .assert(&tree);

        // check notification.
        assert_matches!(canon_notif.try_recv(),
            Ok(CanonStateNotification::Reorg{ old, new})
            if *old.blocks() == BTreeMap::from([(block1a.number,block1a.clone())])
                && *new.blocks() == BTreeMap::from([(block1.number,block1.clone()),(block2.number,block2.clone())]));

        // check that b2 is now canonical
        assert!(tree.is_block_hash_canonical(&block2.hash).unwrap());

        // finalize b1 that would make b1a removed from tree
        tree.finalize_block(11);
        // Trie state:
        // b2   b2a (side chain)
        // |   /
        // | /
        // b1 (canon)
        // |
        // g1 (10)
        // |
        TreeTester::default()
            .with_chain_num(1)
            .with_block_to_chain(HashMap::from([(block2a_hash, 4.into())]))
            .with_fork_to_child(HashMap::from([(block1.hash(), HashSet::from([block2a_hash]))]))
            .with_pending_blocks((block2.number + 1, HashSet::from([])))
            .assert(&tree);

        // unwind canonical
        assert_eq!(tree.unwind(block1.number), Ok(()));
        // Trie state:
        //    b2   b2a (pending block)
        //   /    /
        //  /   /
        // /  /
        // b1 (canonical block)
        // |
        // |
        // g1 (canonical blocks)
        // |
        TreeTester::default()
            .with_chain_num(2)
            .with_block_to_chain(HashMap::from([(block2a_hash, 4.into()), (block2.hash, 6.into())]))
            .with_fork_to_child(HashMap::from([(
                block1.hash(),
                HashSet::from([block2a_hash, block2.hash]),
            )]))
            .with_pending_blocks((block2.number, HashSet::from([block2.hash, block2a.hash])))
            .assert(&tree);

        // commit b2a
        tree.make_canonical(&block2.hash).unwrap();

        // Trie state:
        // b2   b2a (side chain)
        // |   /
        // | /
        // b1 (finalized)
        // |
        // g1 (10)
        // |
        TreeTester::default()
            .with_chain_num(1)
            .with_block_to_chain(HashMap::from([(block2a_hash, 4.into())]))
            .with_fork_to_child(HashMap::from([(block1.hash(), HashSet::from([block2a_hash]))]))
            .with_pending_blocks((block2.number + 1, HashSet::new()))
            .assert(&tree);

        // check notification.
        assert_matches!(canon_notif.try_recv(),
            Ok(CanonStateNotification::Commit{ new})
            if *new.blocks() == BTreeMap::from([(block2.number,block2.clone())]));

        // insert unconnected block2b
        let mut block2b = block2a.clone();
        block2b.hash = B256::new([0x99; 32]);
        block2b.parent_hash = B256::new([0x88; 32]);

        assert_eq!(
            tree.insert_block(block2b.clone(), BlockValidationKind::Exhaustive).unwrap(),
            InsertPayloadOk::Inserted(BlockStatus::Disconnected {
                missing_ancestor: block2b.parent_num_hash()
            })
        );

        TreeTester::default()
            .with_buffered_blocks(BTreeMap::from([(
                block2b.number,
                HashMap::from([(block2b.hash(), block2b.clone())]),
            )]))
            .assert(&tree);

        // update canonical block to b2, this would make b2a be removed
        assert_eq!(tree.connect_buffered_blocks_to_canonical_hashes_and_finalize(12), Ok(()));

        assert_eq!(tree.is_block_known(block2.num_hash()).unwrap(), Some(BlockStatus::Valid));

        // Trie state:
        // b2 (finalized)
        // |
        // b1 (finalized)
        // |
        // g1 (10)
        // |
        TreeTester::default()
            .with_chain_num(0)
            .with_block_to_chain(HashMap::from([]))
            .with_fork_to_child(HashMap::from([]))
            .with_pending_blocks((block2.number + 1, HashSet::from([])))
            .with_buffered_blocks(BTreeMap::from([]))
            .assert(&tree);
    }
}<|MERGE_RESOLUTION|>--- conflicted
+++ resolved
@@ -6,12 +6,8 @@
     state::{BlockChainId, TreeState},
     AppendableChain, BlockIndices, BlockchainTreeConfig, BundleStateData, TreeExternals,
 };
-<<<<<<< HEAD
-use reth_db::database::Database;
+use reth_db::{database::Database, DatabaseError};
 use reth_ethereum_forks::Hardfork;
-=======
-use reth_db::{database::Database, DatabaseError};
->>>>>>> 9fe3b02c
 use reth_interfaces::{
     blockchain_tree::{
         error::{BlockchainTreeError, CanonicalError, InsertBlockError, InsertBlockErrorKind},
@@ -23,13 +19,8 @@
     RethError, RethResult,
 };
 use reth_primitives::{
-<<<<<<< HEAD
-    BlockHash, BlockNumHash, BlockNumber, ForkBlock, PruneModes, Receipt, SealedBlock,
-    SealedBlockWithSenders, SealedHeader, U256,
-=======
-    BlockHash, BlockNumHash, BlockNumber, ForkBlock, GotExpected, Hardfork, PruneModes, Receipt,
-    SealedBlock, SealedBlockWithSenders, SealedHeader, U256,
->>>>>>> 9fe3b02c
+    BlockHash, BlockNumHash, BlockNumber, ForkBlock, GotExpected, PruneModes, Receipt,
+    SealedBlock, SealedBlockWithSenders, SealedHeader, U256
 };
 use reth_provider::{
     chain::{ChainSplit, ChainSplitTarget},
