--- conflicted
+++ resolved
@@ -42,9 +42,6 @@
     }
 }
 
-<<<<<<< HEAD
-#[cfg(test)]
-=======
 #[async_trait::async_trait]
 impl ScrollEngineApi<scroll_alloy_network::Scroll> for ScrollAuthEngineApiProvider {
     async fn new_payload_v1(&self, payload: ExecutionPayloadV1) -> TransportResult<PayloadStatus> {
@@ -93,8 +90,7 @@
     }
 }
 
-#[cfg(all(test, feature = "scroll", not(feature = "optimism")))]
->>>>>>> 6e900070
+#[cfg(test)]
 mod tests {
     use super::*;
     use crate::engine::ScrollEngineApi;
