--- conflicted
+++ resolved
@@ -1,7 +1,7 @@
 use super::ExecutedBlock;
 use alloy_consensus::BlockHeader;
 use alloy_primitives::{
-    map::B256HashMap, Address, BlockNumber, Bytes, StorageKey, StorageValue, B256,
+    keccak256, map::B256HashMap, Address, BlockNumber, Bytes, StorageKey, StorageValue, B256,
 };
 use reth_errors::ProviderResult;
 use reth_primitives::{Account, Bytecode, NodePrimitives};
@@ -103,31 +103,12 @@
             }
         }
 
-<<<<<<< HEAD
-        impl $($tokens)* StateRootProvider for $type {
-            fn state_root_from_state(&self, state: HashedPostState) -> ProviderResult<B256> {
-                self.state_root_from_nodes(TrieInput::from_state(state))
-            }
-
-            fn state_root_from_nodes(&self, mut input: TrieInput) -> ProviderResult<B256> {
-                let MemoryOverlayTrieState { nodes, state } = self.trie_state().clone();
-                input.prepend_cached(nodes, state);
-                self.historical.state_root_from_nodes(input)
-            }
-
-            fn state_root_from_state_with_updates(
-                &self,
-                state: HashedPostState,
-            ) -> ProviderResult<(B256, TrieUpdates)> {
-                self.state_root_from_nodes_with_updates(TrieInput::from_state(state))
-            }
-=======
         self.historical.basic_account(address)
     }
 }
 
 impl<N: NodePrimitives> StateRootProvider for MemoryOverlayStateProviderRef<'_, N> {
-    fn state_root(&self, state: HashedPostState) -> ProviderResult<B256> {
+    fn state_root_from_state(&self, state: HashedPostState) -> ProviderResult<B256> {
         self.state_root_from_nodes(TrieInput::from_state(state))
     }
 
@@ -137,7 +118,7 @@
         self.historical.state_root_from_nodes(input)
     }
 
-    fn state_root_with_updates(
+    fn state_root_from_state_with_updates(
         &self,
         state: HashedPostState,
     ) -> ProviderResult<(B256, TrieUpdates)> {
@@ -153,7 +134,6 @@
         self.historical.state_root_from_nodes_with_updates(input)
     }
 }
->>>>>>> b69c2ebe
 
 impl<N: NodePrimitives> StorageRootProvider for MemoryOverlayStateProviderRef<'_, N> {
     // TODO: Currently this does not reuse available in-memory trie nodes.
@@ -194,44 +174,6 @@
     }
 }
 
-<<<<<<< HEAD
-        impl $($tokens)* StorageRootProvider for $type {
-            // TODO: Currently this does not reuse available in-memory trie nodes.
-            fn storage_root(&self, address: Address, storage: HashedStorage) -> ProviderResult<B256> {
-                let state = &self.trie_state().state;
-                let mut hashed_storage =
-                    state.storages.get(&self.hash_key(address.as_ref())).cloned().unwrap_or_default();
-                hashed_storage.extend(&storage);
-                self.historical.storage_root(address, hashed_storage)
-            }
-
-            // TODO: Currently this does not reuse available in-memory trie nodes.
-            fn storage_proof(
-                &self,
-                address: Address,
-                slot: B256,
-                storage: HashedStorage,
-            ) -> ProviderResult<reth_trie::StorageProof> {
-                let state = &self.trie_state().state;
-                let mut hashed_storage =
-                    state.storages.get(&self.hash_key(address.as_ref())).cloned().unwrap_or_default();
-                hashed_storage.extend(&storage);
-                self.historical.storage_proof(address, slot, hashed_storage)
-            }
-
-             // TODO: Currently this does not reuse available in-memory trie nodes.
-             fn storage_multiproof(
-                &self,
-                address: Address,
-                slots: &[B256],
-                storage: HashedStorage,
-            ) -> ProviderResult<StorageMultiProof> {
-                let state = &self.trie_state().state;
-                let mut hashed_storage =
-                    state.storages.get(&self.hash_key(address.as_ref())).cloned().unwrap_or_default();
-                hashed_storage.extend(&storage);
-                self.historical.storage_multiproof(address, slots, hashed_storage)
-=======
 impl<N: NodePrimitives> StateProofProvider for MemoryOverlayStateProviderRef<'_, N> {
     fn proof(
         &self,
@@ -271,6 +213,18 @@
     }
 }
 
+impl<N: NodePrimitives> HashedStorageProvider for MemoryOverlayStateProviderRef<'_, N> {
+    fn hashed_storage(&self, account: &BundleAccount) -> HashedStorage {
+        self.historical.hashed_storage(account)
+    }
+}
+
+impl<N: NodePrimitives> KeyHasherProvider for MemoryOverlayStateProviderRef<'_, N> {
+    fn hash_key(&self, bytes: &[u8]) -> B256 {
+        self.historical.hash_key(bytes)
+    }
+}
+
 impl<N: NodePrimitives> StateProvider for MemoryOverlayStateProviderRef<'_, N> {
     fn storage(
         &self,
@@ -280,7 +234,6 @@
         for block in &self.in_memory {
             if let Some(value) = block.execution_output.storage(&address, storage_key.into()) {
                 return Ok(Some(value));
->>>>>>> b69c2ebe
             }
         }
 
@@ -294,49 +247,8 @@
             }
         }
 
-<<<<<<< HEAD
-        impl $($tokens)* HashedStorageProvider for $type {
-            fn hashed_storage(&self, account: &BundleAccount) -> HashedStorage {
-                self.historical.hashed_storage(account)
-            }
-        }
-
-        impl $($tokens)* KeyHasherProvider for $type {
-            fn hash_key(&self, bytes: &[u8]) -> B256 {
-                self.historical.hash_key(bytes)
-            }
-        }
-
-        impl $($tokens)* StateProvider for $type {
-            fn storage(
-                &self,
-                address: Address,
-                storage_key: StorageKey,
-            ) -> ProviderResult<Option<StorageValue>> {
-                for block in &self.in_memory {
-                    if let Some(value) = block.execution_output.storage(&address, storage_key.into()) {
-                        return Ok(Some(value))
-                    }
-                }
-
-                self.historical.storage(address, storage_key)
-            }
-
-            fn bytecode_by_hash(&self, code_hash: B256) -> ProviderResult<Option<Bytecode>> {
-                for block in &self.in_memory {
-                    if let Some(contract) = block.execution_output.bytecode(&code_hash) {
-                        return Ok(Some(contract))
-                    }
-                }
-
-                self.historical.bytecode_by_hash(code_hash)
-            }
-        }
-    };
-=======
         self.historical.bytecode_by_hash(code_hash)
     }
->>>>>>> b69c2ebe
 }
 
 /// The collection of data necessary for trie-related operations for [`MemoryOverlayStateProvider`].
