//! Types for tracking the canonical chain state in memory.

use crate::{
    CanonStateNotification, CanonStateNotificationSender, CanonStateNotifications,
    ChainInfoTracker, MemoryOverlayStateProvider,
};
use parking_lot::RwLock;
use reth_chainspec::ChainInfo;
use reth_execution_types::{Chain, ExecutionOutcome};
use reth_metrics::{metrics::Gauge, Metrics};
use reth_primitives::{
    Address, BlockNumHash, Header, Receipt, Receipts, SealedBlock, SealedBlockWithSenders,
    SealedHeader, TransactionMeta, TransactionSigned, TxHash, B256,
};
use reth_storage_api::StateProviderBox;
use reth_trie::{updates::TrieUpdates, HashedPostState};
use std::{
    collections::{BTreeMap, HashMap},
<<<<<<< HEAD
    ops::{Deref, RangeInclusive},
=======
>>>>>>> d9938a50
    sync::Arc,
    time::Instant,
};
use tokio::sync::{broadcast, watch};

/// Size of the broadcast channel used to notify canonical state events.
const CANON_STATE_NOTIFICATION_CHANNEL_SIZE: usize = 256;

/// Metrics for the in-memory state.
#[derive(Metrics)]
#[metrics(scope = "blockchain_tree.in_mem_state")]
pub(crate) struct InMemoryStateMetrics {
    /// The block number of the earliest block in the in-memory state.
    pub(crate) earliest_block: Gauge,
    /// The block number of the latest block in the in-memory state.
    pub(crate) latest_block: Gauge,
    /// The number of blocks in the in-memory state.
    pub(crate) num_blocks: Gauge,
}

/// Container type for in memory state data of the canonical chain.
///
/// This tracks blocks and their state that haven't been persisted to disk yet but are part of the
/// canonical chain that can be traced back to a canonical block on disk.
#[derive(Debug, Default)]
pub(crate) struct InMemoryState {
    /// All canonical blocks that are not on disk yet.
    blocks: RwLock<HashMap<B256, Arc<BlockState>>>,
    /// Mapping of block numbers to block hashes.
    numbers: RwLock<BTreeMap<u64, B256>>,
    /// The pending block that has not yet been made canonical.
    pending: watch::Sender<Option<BlockState>>,
    /// Metrics for the in-memory state.
    metrics: InMemoryStateMetrics,
}

impl InMemoryState {
    pub(crate) fn new(
        blocks: HashMap<B256, Arc<BlockState>>,
        numbers: BTreeMap<u64, B256>,
        pending: Option<BlockState>,
    ) -> Self {
        let (pending, _) = watch::channel(pending);
        let this = Self {
            blocks: RwLock::new(blocks),
            numbers: RwLock::new(numbers),
            pending,
            metrics: Default::default(),
        };
        this.update_metrics();
        this
    }

    /// Update the metrics for the in-memory state.
    ///
    /// # Locking behavior
    ///
    /// This tries to acquire a read lock. Drop any write locks before calling this.
    pub(crate) fn update_metrics(&self) {
        let numbers = self.numbers.read();
        if let Some((earliest_block_number, _)) = numbers.first_key_value() {
            self.metrics.earliest_block.set(*earliest_block_number as f64);
        }
        if let Some((latest_block_number, _)) = numbers.last_key_value() {
            self.metrics.latest_block.set(*latest_block_number as f64);
        }
        self.metrics.num_blocks.set(numbers.len() as f64);
    }

    /// Returns the state for a given block hash.
    pub(crate) fn state_by_hash(&self, hash: B256) -> Option<Arc<BlockState>> {
        self.blocks.read().get(&hash).cloned()
    }

    /// Returns the state for a given block number.
    pub(crate) fn state_by_number(&self, number: u64) -> Option<Arc<BlockState>> {
        self.numbers.read().get(&number).and_then(|hash| self.blocks.read().get(hash).cloned())
    }

    /// Returns the hash for a specific block number
    pub(crate) fn hash_by_number(&self, number: u64) -> Option<B256> {
        self.numbers.read().get(&number).cloned()
    }

    /// Returns the current chain head state.
    pub(crate) fn head_state(&self) -> Option<Arc<BlockState>> {
        self.numbers
            .read()
            .iter()
            .max_by_key(|(&number, _)| number)
            .and_then(|(_, hash)| self.blocks.read().get(hash).cloned())
    }

    /// Returns the pending state corresponding to the current head plus one,
    /// from the payload received in newPayload that does not have a FCU yet.
    pub(crate) fn pending_state(&self) -> Option<Arc<BlockState>> {
        self.pending.borrow().as_ref().map(|state| Arc::new(BlockState::new(state.block.clone())))
    }

    #[cfg(test)]
    fn block_count(&self) -> usize {
        self.blocks.read().len()
    }
}

/// Inner type to provide in memory state. It includes a chain tracker to be
/// advanced internally by the tree.
#[derive(Debug)]
pub(crate) struct CanonicalInMemoryStateInner {
    /// Tracks certain chain information, such as the canonical head, safe head, and finalized
    /// head.
    pub(crate) chain_info_tracker: ChainInfoTracker,
    /// Tracks blocks at the tip of the chain that have not been persisted to disk yet.
    pub(crate) in_memory_state: InMemoryState,
    /// A broadcast stream that emits events when the canonical chain is updated.
    pub(crate) canon_state_notification_sender: CanonStateNotificationSender,
}

impl CanonicalInMemoryStateInner {
    /// Clears all entries in the in memory state.
    fn clear(&self) {
        {
            let mut blocks = self.in_memory_state.blocks.write();
            let mut numbers = self.in_memory_state.numbers.write();
            blocks.clear();
            numbers.clear();
            self.in_memory_state.pending.send_modify(|p| {
                p.take();
            });
        }
        self.in_memory_state.update_metrics();
    }
}

/// This type is responsible for providing the blocks, receipts, and state for
/// all canonical blocks not on disk yet and keeps track of the block range that
/// is in memory.
#[derive(Debug, Clone)]
pub struct CanonicalInMemoryState {
    pub(crate) inner: Arc<CanonicalInMemoryStateInner>,
}

impl CanonicalInMemoryState {
    /// Create a new in memory state with the given blocks, numbers, pending state and finalized
    /// header if it exists.
    pub fn new(
        blocks: HashMap<B256, Arc<BlockState>>,
        numbers: BTreeMap<u64, B256>,
        pending: Option<BlockState>,
        finalized: Option<SealedHeader>,
    ) -> Self {
        let in_memory_state = InMemoryState::new(blocks, numbers, pending);
        let head_state = in_memory_state.head_state();
        let header = match head_state {
            Some(state) => state.block().block().header.clone(),
            None => SealedHeader::default(),
        };
        let chain_info_tracker = ChainInfoTracker::new(header, finalized);
        let (canon_state_notification_sender, _canon_state_notification_receiver) =
            broadcast::channel(CANON_STATE_NOTIFICATION_CHANNEL_SIZE);

        let inner = CanonicalInMemoryStateInner {
            chain_info_tracker,
            in_memory_state,
            canon_state_notification_sender,
        };

        Self { inner: Arc::new(inner) }
    }

    /// Create an empty state.
    pub fn empty() -> Self {
        Self::new(HashMap::new(), BTreeMap::new(), None, None)
    }

    /// Create a new in memory state with the given local head and finalized header
    /// if it exists.
    pub fn with_head(head: SealedHeader, finalized: Option<SealedHeader>) -> Self {
        let chain_info_tracker = ChainInfoTracker::new(head, finalized);
        let in_memory_state = InMemoryState::default();
        let (canon_state_notification_sender, _canon_state_notification_receiver) =
            broadcast::channel(CANON_STATE_NOTIFICATION_CHANNEL_SIZE);
        let inner = CanonicalInMemoryStateInner {
            chain_info_tracker,
            in_memory_state,
            canon_state_notification_sender,
        };

        Self { inner: Arc::new(inner) }
    }

    /// Returns the block hash corresponding to the given number.
    pub fn hash_by_number(&self, number: u64) -> Option<B256> {
        self.inner.in_memory_state.hash_by_number(number)
    }

    /// Returns the header corresponding to the given hash.
    pub fn header_by_hash(&self, hash: B256) -> Option<SealedHeader> {
        self.state_by_hash(hash).map(|block| block.block().block.header.clone())
    }

    /// Clears all entries in the in memory state.
    pub fn clear_state(&self) {
        self.inner.clear()
    }

    /// Updates the pending block with the given block.
    ///
    /// Note: This assumes that the parent block of the pending block is canonical.
    pub fn set_pending_block(&self, pending: ExecutedBlock) {
        // fetch the state of the pending block's parent block
        let parent = self.state_by_hash(pending.block().parent_hash);
        let pending = BlockState::with_parent(pending, parent.map(|p| (*p).clone()));
        self.inner.in_memory_state.pending.send_modify(|p| {
            p.replace(pending);
        });
        self.inner.in_memory_state.update_metrics();
    }

    /// Append new blocks to the in memory state.
    fn update_blocks<I>(&self, new_blocks: I, reorged: I)
    where
        I: IntoIterator<Item = ExecutedBlock>,
    {
        {
            // acquire all locks
            let mut numbers = self.inner.in_memory_state.numbers.write();
            let mut blocks = self.inner.in_memory_state.blocks.write();

            // we first remove the blocks from the reorged chain
            for block in reorged {
                let hash = block.block().hash();
                let number = block.block().number;
                blocks.remove(&hash);
                numbers.remove(&number);
            }

            // insert the new blocks
            for block in new_blocks {
                let parent = blocks.get(&block.block().parent_hash).cloned();
                let block_state =
                    BlockState::with_parent(block.clone(), parent.map(|p| (*p).clone()));
                let hash = block_state.hash();
                let number = block_state.number();

                // append new blocks
                blocks.insert(hash, Arc::new(block_state));
                numbers.insert(number, hash);
            }

            // remove the pending state
            self.inner.in_memory_state.pending.send_modify(|p| {
                p.take();
            });
        }
        self.inner.in_memory_state.update_metrics();
    }

    /// Update the in memory state with the given chain update.
    pub fn update_chain(&self, new_chain: NewCanonicalChain) {
        match new_chain {
            NewCanonicalChain::Commit { new } => {
                self.update_blocks(new, vec![]);
            }
            NewCanonicalChain::Reorg { new, old } => {
                self.update_blocks(new, old);
            }
        }
    }

    /// Removes blocks from the in memory state that are persisted to the given height.
    ///
    /// This will update the links between blocks and remove all blocks that are [..
    /// `persisted_height`].
    pub fn remove_persisted_blocks(&self, persisted_height: u64) {
        {
            let mut blocks = self.inner.in_memory_state.blocks.write();
            let mut numbers = self.inner.in_memory_state.numbers.write();

            // clear all numbers
            numbers.clear();

            // drain all blocks and only keep the ones that are not persisted
            let mut old_blocks = blocks
                .drain()
                .map(|(_, b)| b.block.clone())
                .filter(|b| b.block().number > persisted_height)
                .collect::<Vec<_>>();

            // sort the blocks by number so we can insert them back in natural order (low -> high)
            old_blocks.sort_unstable_by_key(|block| block.block().number);

            for block in old_blocks {
                let parent = blocks.get(&block.block().parent_hash).cloned();
                let block_state =
                    BlockState::with_parent(block.clone(), parent.map(|p| (*p).clone()));
                let hash = block_state.hash();
                let number = block_state.number();

                // append new blocks
                blocks.insert(hash, Arc::new(block_state));
                numbers.insert(number, hash);
            }

            // also shift the pending state if it exists
            self.inner.in_memory_state.pending.send_modify(|p| {
                if let Some(p) = p.as_mut() {
                    p.parent = blocks
                        .get(&p.block().block.parent_hash)
                        .cloned()
                        .map(|p| Box::new((*p).clone()));
                }
            });
        }
        self.inner.in_memory_state.update_metrics();
    }

    /// Returns in-memory block headers given a range.
    pub fn range_lookup(&self, range: RangeInclusive<u64>) -> Vec<Header> {
        let mut headers = Vec::new();

        for num in range {
            if let Some(block_state) = self.state_by_number(num) {
                headers.push(block_state.block().block().header.header().clone());
            } else {
                break;
            }
        }

        headers
    }

    /// Returns in memory state corresponding the given hash.
    pub fn state_by_hash(&self, hash: B256) -> Option<Arc<BlockState>> {
        self.inner.in_memory_state.state_by_hash(hash)
    }

    /// Returns in memory state corresponding the block number.
    pub fn state_by_number(&self, number: u64) -> Option<Arc<BlockState>> {
        self.inner.in_memory_state.state_by_number(number)
    }

    /// Returns the in memory head state.
    pub fn head_state(&self) -> Option<Arc<BlockState>> {
        self.inner.in_memory_state.head_state()
    }

    /// Returns the in memory pending state.
    pub fn pending_state(&self) -> Option<Arc<BlockState>> {
        self.inner.in_memory_state.pending_state()
    }

    /// Returns the in memory pending `BlockNumHash`.
    pub fn pending_block_num_hash(&self) -> Option<BlockNumHash> {
        self.inner
            .in_memory_state
            .pending_state()
            .map(|state| BlockNumHash { number: state.number(), hash: state.hash() })
    }

    /// Returns the current `ChainInfo`.
    pub fn chain_info(&self) -> ChainInfo {
        self.inner.chain_info_tracker.chain_info()
    }

    /// Returns the latest canonical block number.
    pub fn get_canonical_block_number(&self) -> u64 {
        self.inner.chain_info_tracker.get_canonical_block_number()
    }

    /// Returns the `BlockNumHash` of the safe head.
    pub fn get_safe_num_hash(&self) -> Option<BlockNumHash> {
        self.inner.chain_info_tracker.get_safe_num_hash()
    }

    /// Returns the `BlockNumHash` of the finalized head.
    pub fn get_finalized_num_hash(&self) -> Option<BlockNumHash> {
        self.inner.chain_info_tracker.get_finalized_num_hash()
    }

    /// Hook for new fork choice update.
    pub fn on_forkchoice_update_received(&self) {
        self.inner.chain_info_tracker.on_forkchoice_update_received();
    }

    /// Returns the timestamp of the last received update.
    pub fn last_received_update_timestamp(&self) -> Option<Instant> {
        self.inner.chain_info_tracker.last_forkchoice_update_received_at()
    }

    /// Hook for transition configuration exchanged.
    pub fn on_transition_configuration_exchanged(&self) {
        self.inner.chain_info_tracker.on_transition_configuration_exchanged();
    }

    /// Returns the timepstamp of the last transition configuration exchanged,
    pub fn last_exchanged_transition_configuration_timestamp(&self) -> Option<Instant> {
        self.inner.chain_info_tracker.last_transition_configuration_exchanged_at()
    }

    /// Canonical head setter.
    pub fn set_canonical_head(&self, header: SealedHeader) {
        self.inner.chain_info_tracker.set_canonical_head(header);
    }

    /// Safe head setter.
    pub fn set_safe(&self, header: SealedHeader) {
        self.inner.chain_info_tracker.set_safe(header);
    }

    /// Finalized head setter.
    pub fn set_finalized(&self, header: SealedHeader) {
        self.inner.chain_info_tracker.set_finalized(header);
    }

    /// Canonical head getter.
    pub fn get_canonical_head(&self) -> SealedHeader {
        self.inner.chain_info_tracker.get_canonical_head()
    }

    /// Finalized header getter.
    pub fn get_finalized_header(&self) -> Option<SealedHeader> {
        self.inner.chain_info_tracker.get_finalized_header()
    }

    /// Safe header getter.
    pub fn get_safe_header(&self) -> Option<SealedHeader> {
        self.inner.chain_info_tracker.get_safe_header()
    }

    /// Returns the `SealedHeader` corresponding to the pending state.
    pub fn pending_sealed_header(&self) -> Option<SealedHeader> {
        self.pending_state().map(|h| h.block().block().header.clone())
    }

    /// Returns the `Header` corresponding to the pending state.
    pub fn pending_header(&self) -> Option<Header> {
        self.pending_sealed_header().map(|sealed_header| sealed_header.unseal())
    }

    /// Returns the `SealedBlock` corresponding to the pending state.
    pub fn pending_block(&self) -> Option<SealedBlock> {
        self.pending_state().map(|block_state| block_state.block().block().clone())
    }

    /// Returns the `SealedBlockWithSenders` corresponding to the pending state.
    pub fn pending_block_with_senders(&self) -> Option<SealedBlockWithSenders> {
        self.pending_state()
            .and_then(|block_state| block_state.block().block().clone().seal_with_senders())
    }

    /// Returns a tuple with the `SealedBlock` corresponding to the pending
    /// state and a vector of its `Receipt`s.
    pub fn pending_block_and_receipts(&self) -> Option<(SealedBlock, Vec<Receipt>)> {
        self.pending_state().map(|block_state| {
            (block_state.block().block().clone(), block_state.executed_block_receipts())
        })
    }

    /// Subscribe to new blocks events.
    pub fn subscribe_canon_state(&self) -> CanonStateNotifications {
        self.inner.canon_state_notification_sender.subscribe()
    }

    /// Attempts to send a new [`CanonStateNotification`] to all active Receiver handles.
    pub fn notify_canon_state(&self, event: CanonStateNotification) {
        self.inner.canon_state_notification_sender.send(event).ok();
    }

    /// Return state provider with reference to in-memory blocks that overlay database state.
    ///
    /// This merges the state of all blocks that are part of the chain that the requested block is
    /// the head of. This includes all blocks that connect back to the canonical block on disk.
    pub fn state_provider(
        &self,
        hash: B256,
        historical: StateProviderBox,
    ) -> MemoryOverlayStateProvider {
        let in_memory = if let Some(state) = self.state_by_hash(hash) {
            state.chain().into_iter().map(|block_state| block_state.block()).collect()
        } else {
            Vec::new()
        };

        MemoryOverlayStateProvider::new(in_memory, historical)
    }

    /// Returns an iterator over all canonical blocks in the in-memory state, from newest to oldest.
    pub fn canonical_chain(&self) -> impl Iterator<Item = Arc<BlockState>> {
        let pending = self.inner.in_memory_state.pending.borrow().clone();
        let head = self.inner.in_memory_state.head_state();

        // this clone is cheap because we only expect to keep in memory a few
        // blocks and all of them are Arcs.
        let blocks = self.inner.in_memory_state.blocks.read().clone();

        std::iter::once(pending).filter_map(|p| p.map(Arc::new)).chain(std::iter::successors(
            head,
            move |state| {
                let parent_hash = state.block().block().parent_hash;
                blocks.get(&parent_hash).cloned()
            },
        ))
    }

    /// Returns a `TransactionSigned` for the given `TxHash` if found.
    pub fn transaction_by_hash(&self, hash: TxHash) -> Option<TransactionSigned> {
        for block_state in self.canonical_chain() {
            if let Some(tx) = block_state.block().block().body.iter().find(|tx| tx.hash() == hash) {
                return Some(tx.clone())
            }
        }
        None
    }

    /// Returns a tuple with `TransactionSigned` and `TransactionMeta` for the
    /// given `TxHash` if found.
    pub fn transaction_by_hash_with_meta(
        &self,
        tx_hash: TxHash,
    ) -> Option<(TransactionSigned, TransactionMeta)> {
        for (block_number, block_state) in self.canonical_chain().enumerate() {
            if let Some((index, tx)) = block_state
                .block()
                .block()
                .body
                .iter()
                .enumerate()
                .find(|(_, tx)| tx.hash() == tx_hash)
            {
                let meta = TransactionMeta {
                    tx_hash,
                    index: index as u64,
                    block_hash: block_state.hash(),
                    block_number: block_number as u64,
                    base_fee: block_state.block().block().header.base_fee_per_gas,
                    timestamp: block_state.block().block.timestamp,
                    excess_blob_gas: block_state.block().block.excess_blob_gas,
                };
                return Some((tx.clone(), meta))
            }
        }
        None
    }
}

/// State after applying the given block, this block is part of the canonical chain that partially
/// stored in memory and can be traced back to a canonical block on disk.
#[derive(Debug, PartialEq, Eq, Clone)]
pub struct BlockState {
    /// The executed block that determines the state after this block has been executed.
    block: ExecutedBlock,
    /// The block's parent block if it exists.
    parent: Option<Box<BlockState>>,
}

#[allow(dead_code)]
impl BlockState {
    /// `BlockState` constructor.
    pub const fn new(block: ExecutedBlock) -> Self {
        Self { block, parent: None }
    }

    /// `BlockState` constructor with parent.
    pub fn with_parent(block: ExecutedBlock, parent: Option<Self>) -> Self {
        Self { block, parent: parent.map(Box::new) }
    }

    /// Returns the hash and block of the on disk block this state can be traced back to.
    pub fn anchor(&self) -> BlockNumHash {
        if let Some(parent) = &self.parent {
            parent.anchor()
        } else {
            self.block.block().parent_num_hash()
        }
    }

    /// Returns the executed block that determines the state.
    pub fn block(&self) -> ExecutedBlock {
        self.block.clone()
    }

    /// Returns the hash of executed block that determines the state.
    pub fn hash(&self) -> B256 {
        self.block.block().hash()
    }

    /// Returns the block number of executed block that determines the state.
    pub fn number(&self) -> u64 {
        self.block.block().number
    }

    /// Returns the state root after applying the executed block that determines
    /// the state.
    pub fn state_root(&self) -> B256 {
        self.block.block().header.state_root
    }

    /// Returns the `Receipts` of executed block that determines the state.
    pub fn receipts(&self) -> &Receipts {
        &self.block.execution_outcome().receipts
    }

    /// Returns a vector of `Receipt` of executed block that determines the state.
    /// We assume that the `Receipts` in the executed block `ExecutionOutcome`
    /// has only one element corresponding to the executed block associated to
    /// the state.
    pub fn executed_block_receipts(&self) -> Vec<Receipt> {
        let receipts = self.receipts();

        debug_assert!(
            receipts.receipt_vec.len() <= 1,
            "Expected at most one block's worth of receipts, found {}",
            receipts.receipt_vec.len()
        );

        receipts
            .receipt_vec
            .first()
            .map(|block_receipts| {
                block_receipts.iter().filter_map(|opt_receipt| opt_receipt.clone()).collect()
            })
            .unwrap_or_default()
    }

    /// Returns a vector of parent `BlockStates`.
    /// The block state order in the output vector is newest to oldest.
    pub fn parent_state_chain(&self) -> Vec<&Self> {
        let mut parents = Vec::new();
        let mut current = self.parent.as_deref();

        while let Some(parent) = current {
            parents.push(parent);
            current = parent.parent.as_deref();
        }

        parents
    }

    /// Returns a vector of `BlockStates` representing the entire in memory chain.
    /// The block state order in the output vector is newest to oldest, including
    /// self as the first element.
    pub fn chain(&self) -> Vec<&Self> {
        let mut chain = vec![self];
        self.append_parent_chain(&mut chain);
        chain
    }

    /// Appends the parent chain of this `BlockState` to the given vector.
    pub fn append_parent_chain<'a>(&'a self, chain: &mut Vec<&'a Self>) {
        chain.extend(self.parent_state_chain());
    }
}

/// Represents an executed block stored in-memory.
#[derive(Clone, Debug, PartialEq, Eq, Default)]
pub struct ExecutedBlock {
    /// Sealed block the rest of fields refer to.
    pub block: Arc<SealedBlock>,
    /// Block's senders.
    pub senders: Arc<Vec<Address>>,
    /// Block's execution outcome.
    pub execution_output: Arc<ExecutionOutcome>,
    /// Block's hashedst state.
    pub hashed_state: Arc<HashedPostState>,
    /// Trie updates that result of applying the block.
    pub trie: Arc<TrieUpdates>,
}

impl ExecutedBlock {
    /// [`ExecutedBlock`] constructor.
    pub const fn new(
        block: Arc<SealedBlock>,
        senders: Arc<Vec<Address>>,
        execution_output: Arc<ExecutionOutcome>,
        hashed_state: Arc<HashedPostState>,
        trie: Arc<TrieUpdates>,
    ) -> Self {
        Self { block, senders, execution_output, hashed_state, trie }
    }

    /// Returns a reference to the executed block.
    pub fn block(&self) -> &SealedBlock {
        &self.block
    }

    /// Returns a reference to the block's senders
    pub fn senders(&self) -> &Vec<Address> {
        &self.senders
    }

    /// Returns a [`SealedBlockWithSenders`]
    ///
    /// Note: this clones the block and senders.
    pub fn sealed_block_with_senders(&self) -> SealedBlockWithSenders {
        SealedBlockWithSenders { block: (*self.block).clone(), senders: (*self.senders).clone() }
    }

    /// Returns a reference to the block's execution outcome
    pub fn execution_outcome(&self) -> &ExecutionOutcome {
        &self.execution_output
    }

    /// Returns a reference to the hashed state result of the execution outcome
    pub fn hashed_state(&self) -> &HashedPostState {
        &self.hashed_state
    }

    /// Returns a reference to the trie updates for the block
    pub fn trie_updates(&self) -> &TrieUpdates {
        &self.trie
    }
}

/// Non-empty chain of blocks.
#[derive(Debug)]
pub enum NewCanonicalChain {
    /// A simple append to the current canonical head
    Commit {
        /// all blocks that lead back to the canonical head
        new: Vec<ExecutedBlock>,
    },
    /// A reorged chain consists of two chains that trace back to a shared ancestor block at which
    /// point they diverge.
    Reorg {
        /// All blocks of the _new_ chain
        new: Vec<ExecutedBlock>,
        /// All blocks of the _old_ chain
        old: Vec<ExecutedBlock>,
    },
}

impl NewCanonicalChain {
    /// Returns the length of the new chain.
    pub fn new_block_count(&self) -> usize {
        match self {
            Self::Commit { new } | Self::Reorg { new, .. } => new.len(),
        }
    }

    /// Returns the length of the reorged chain.
    pub fn reorged_block_count(&self) -> usize {
        match self {
            Self::Commit { .. } => 0,
            Self::Reorg { old, .. } => old.len(),
        }
    }

    /// Converts the new chain into a notification that will be emitted to listeners
    pub fn to_chain_notification(&self) -> CanonStateNotification {
        match self {
            Self::Commit { new } => {
                let new = Arc::new(new.iter().fold(Chain::default(), |mut chain, exec| {
                    chain.append_block(
                        exec.sealed_block_with_senders(),
                        exec.execution_outcome().clone(),
                    );
                    chain
                }));
                CanonStateNotification::Commit { new }
            }
            Self::Reorg { new, old } => {
                let new = Arc::new(new.iter().fold(Chain::default(), |mut chain, exec| {
                    chain.append_block(
                        exec.sealed_block_with_senders(),
                        exec.execution_outcome().clone(),
                    );
                    chain
                }));
                let old = Arc::new(old.iter().fold(Chain::default(), |mut chain, exec| {
                    chain.append_block(
                        exec.sealed_block_with_senders(),
                        exec.execution_outcome().clone(),
                    );
                    chain
                }));
                CanonStateNotification::Reorg { new, old }
            }
        }
    }

    /// Returns the new tip of the chain.
    ///
    /// Returns the new tip for [`Self::Reorg`] and [`Self::Commit`] variants which commit at least
    /// 1 new block.
    pub fn tip(&self) -> &SealedBlock {
        match self {
            Self::Commit { new } | Self::Reorg { new, .. } => {
                new.last().expect("non empty blocks").block()
            }
        }
    }
}

#[cfg(test)]
mod tests {
    use super::*;
    use crate::test_utils::TestBlockBuilder;
    use rand::Rng;
    use reth_errors::ProviderResult;
    use reth_primitives::{
        Account, BlockNumber, Bytecode, Bytes, Receipt, Requests, StorageKey, StorageValue,
    };
    use reth_storage_api::{
        AccountReader, BlockHashReader, StateProofProvider, StateProvider, StateRootProvider,
    };
    use reth_trie::{prefix_set::TriePrefixSetsMut, AccountProof, HashedStorage};

    fn create_mock_state(
        test_block_builder: &mut TestBlockBuilder,
        block_number: u64,
        parent_hash: B256,
    ) -> BlockState {
        BlockState::new(
            test_block_builder.get_executed_block_with_number(block_number, parent_hash),
        )
    }

    fn create_mock_state_chain(
        test_block_builder: &mut TestBlockBuilder,
        num_blocks: u64,
    ) -> Vec<BlockState> {
        let mut chain = Vec::with_capacity(num_blocks as usize);
        let mut parent_hash = B256::random();
        let mut parent_state: Option<BlockState> = None;

        for i in 1..=num_blocks {
            let mut state = create_mock_state(test_block_builder, i, parent_hash);
            if let Some(parent) = parent_state {
                state.parent = Some(Box::new(parent));
            }
            parent_hash = state.hash();
            parent_state = Some(state.clone());
            chain.push(state);
        }

        chain
    }

    struct MockStateProvider;

    impl StateProvider for MockStateProvider {
        fn storage(
            &self,
            _address: Address,
            _storage_key: StorageKey,
        ) -> ProviderResult<Option<StorageValue>> {
            Ok(None)
        }

        fn bytecode_by_hash(&self, _code_hash: B256) -> ProviderResult<Option<Bytecode>> {
            Ok(None)
        }
    }

    impl BlockHashReader for MockStateProvider {
        fn block_hash(&self, _number: BlockNumber) -> ProviderResult<Option<B256>> {
            Ok(None)
        }

        fn canonical_hashes_range(
            &self,
            _start: BlockNumber,
            _end: BlockNumber,
        ) -> ProviderResult<Vec<B256>> {
            Ok(vec![])
        }
    }

    impl AccountReader for MockStateProvider {
        fn basic_account(&self, _address: Address) -> ProviderResult<Option<Account>> {
            Ok(None)
        }
    }

    impl StateRootProvider for MockStateProvider {
        fn hashed_state_root(&self, _hashed_state: HashedPostState) -> ProviderResult<B256> {
            Ok(B256::random())
        }

        fn hashed_state_root_from_nodes(
            &self,
            _nodes: TrieUpdates,
            _post_state: HashedPostState,
            _prefix_sets: TriePrefixSetsMut,
        ) -> ProviderResult<B256> {
            Ok(B256::random())
        }

        fn hashed_state_root_with_updates(
            &self,
            _hashed_state: HashedPostState,
        ) -> ProviderResult<(B256, TrieUpdates)> {
            Ok((B256::random(), TrieUpdates::default()))
        }

        fn hashed_state_root_from_nodes_with_updates(
            &self,
            _nodes: TrieUpdates,
            _post_state: HashedPostState,
            _prefix_sets: TriePrefixSetsMut,
        ) -> ProviderResult<(B256, TrieUpdates)> {
            Ok((B256::random(), TrieUpdates::default()))
        }

        fn hashed_storage_root(
            &self,
            _address: Address,
            _hashed_storage: HashedStorage,
        ) -> ProviderResult<B256> {
            Ok(B256::random())
        }
    }

    impl StateProofProvider for MockStateProvider {
        fn hashed_proof(
            &self,
            _hashed_state: HashedPostState,
            _address: Address,
            _slots: &[B256],
        ) -> ProviderResult<AccountProof> {
            Ok(AccountProof::new(Address::random()))
        }

        fn witness(
            &self,
            _overlay: HashedPostState,
            _target: HashedPostState,
        ) -> ProviderResult<HashMap<B256, Bytes>> {
            Ok(HashMap::default())
        }
    }

    #[test]
    fn test_in_memory_state_impl_state_by_hash() {
        let mut state_by_hash = HashMap::new();
        let number = rand::thread_rng().gen::<u64>();
        let mut test_block_builder = TestBlockBuilder::default();
        let state = Arc::new(create_mock_state(&mut test_block_builder, number, B256::random()));
        state_by_hash.insert(state.hash(), state.clone());

        let in_memory_state = InMemoryState::new(state_by_hash, BTreeMap::new(), None);

        assert_eq!(in_memory_state.state_by_hash(state.hash()), Some(state));
        assert_eq!(in_memory_state.state_by_hash(B256::random()), None);
    }

    #[test]
    fn test_in_memory_state_impl_state_by_number() {
        let mut state_by_hash = HashMap::new();
        let mut hash_by_number = BTreeMap::new();

        let number = rand::thread_rng().gen::<u64>();
        let mut test_block_builder = TestBlockBuilder::default();
        let state = Arc::new(create_mock_state(&mut test_block_builder, number, B256::random()));
        let hash = state.hash();

        state_by_hash.insert(hash, state.clone());
        hash_by_number.insert(number, hash);

        let in_memory_state = InMemoryState::new(state_by_hash, hash_by_number, None);

        assert_eq!(in_memory_state.state_by_number(number), Some(state));
        assert_eq!(in_memory_state.state_by_number(number + 1), None);
    }

    #[test]
    fn test_in_memory_state_impl_head_state() {
        let mut state_by_hash = HashMap::new();
        let mut hash_by_number = BTreeMap::new();
        let mut test_block_builder = TestBlockBuilder::default();
        let state1 = Arc::new(create_mock_state(&mut test_block_builder, 1, B256::random()));
        let hash1 = state1.hash();
        let state2 = Arc::new(create_mock_state(&mut test_block_builder, 2, hash1));
        let hash2 = state2.hash();
        hash_by_number.insert(1, hash1);
        hash_by_number.insert(2, hash2);
        state_by_hash.insert(hash1, state1);
        state_by_hash.insert(hash2, state2);

        let in_memory_state = InMemoryState::new(state_by_hash, hash_by_number, None);
        let head_state = in_memory_state.head_state().unwrap();

        assert_eq!(head_state.hash(), hash2);
        assert_eq!(head_state.number(), 2);
    }

    #[test]
    fn test_in_memory_state_impl_pending_state() {
        let pending_number = rand::thread_rng().gen::<u64>();
        let mut test_block_builder = TestBlockBuilder::default();
        let pending_state =
            create_mock_state(&mut test_block_builder, pending_number, B256::random());
        let pending_hash = pending_state.hash();

        let in_memory_state =
            InMemoryState::new(HashMap::new(), BTreeMap::new(), Some(pending_state));

        let result = in_memory_state.pending_state();
        assert!(result.is_some());
        let actual_pending_state = result.unwrap();
        assert_eq!(actual_pending_state.block.block().hash(), pending_hash);
        assert_eq!(actual_pending_state.block.block().number, pending_number);
    }

    #[test]
    fn test_in_memory_state_impl_no_pending_state() {
        let in_memory_state = InMemoryState::new(HashMap::new(), BTreeMap::new(), None);

        assert_eq!(in_memory_state.pending_state(), None);
    }

    #[test]
    fn test_state_new() {
        let number = rand::thread_rng().gen::<u64>();
        let mut test_block_builder = TestBlockBuilder::default();
        let block = test_block_builder.get_executed_block_with_number(number, B256::random());

        let state = BlockState::new(block.clone());

        assert_eq!(state.block(), block);
    }

    #[test]
    fn test_state_block() {
        let number = rand::thread_rng().gen::<u64>();
        let mut test_block_builder = TestBlockBuilder::default();
        let block = test_block_builder.get_executed_block_with_number(number, B256::random());

        let state = BlockState::new(block.clone());

        assert_eq!(state.block(), block);
    }

    #[test]
    fn test_state_hash() {
        let number = rand::thread_rng().gen::<u64>();
        let mut test_block_builder = TestBlockBuilder::default();
        let block = test_block_builder.get_executed_block_with_number(number, B256::random());

        let state = BlockState::new(block.clone());

        assert_eq!(state.hash(), block.block.hash());
    }

    #[test]
    fn test_state_number() {
        let number = rand::thread_rng().gen::<u64>();
        let mut test_block_builder = TestBlockBuilder::default();
        let block = test_block_builder.get_executed_block_with_number(number, B256::random());

        let state = BlockState::new(block);

        assert_eq!(state.number(), number);
    }

    #[test]
    fn test_state_state_root() {
        let number = rand::thread_rng().gen::<u64>();
        let mut test_block_builder = TestBlockBuilder::default();
        let block = test_block_builder.get_executed_block_with_number(number, B256::random());

        let state = BlockState::new(block.clone());

        assert_eq!(state.state_root(), block.block().state_root);
    }

    #[test]
    fn test_state_receipts() {
        let receipts = Receipts { receipt_vec: vec![vec![Some(Receipt::default())]] };
        let mut test_block_builder = TestBlockBuilder::default();
        let block =
            test_block_builder.get_executed_block_with_receipts(receipts.clone(), B256::random());

        let state = BlockState::new(block);

        assert_eq!(state.receipts(), &receipts);
    }

    #[test]
    fn test_in_memory_state_chain_update() {
        let state = CanonicalInMemoryState::empty();
        let mut test_block_builder = TestBlockBuilder::default();
        let block1 = test_block_builder.get_executed_block_with_number(0, B256::random());
        let block2 = test_block_builder.get_executed_block_with_number(0, B256::random());
        let chain = NewCanonicalChain::Commit { new: vec![block1.clone()] };
        state.update_chain(chain);
        assert_eq!(state.head_state().unwrap().block().block().hash(), block1.block().hash());
        assert_eq!(state.state_by_number(0).unwrap().block().block().hash(), block1.block().hash());

        let chain = NewCanonicalChain::Reorg { new: vec![block2.clone()], old: vec![block1] };
        state.update_chain(chain);
        assert_eq!(state.head_state().unwrap().block().block().hash(), block2.block().hash());
        assert_eq!(state.state_by_number(0).unwrap().block().block().hash(), block2.block().hash());

        assert_eq!(state.inner.in_memory_state.block_count(), 1);
    }

    #[test]
    fn test_canonical_in_memory_state_state_provider() {
        let mut test_block_builder = TestBlockBuilder::default();
        let block1 = test_block_builder.get_executed_block_with_number(1, B256::random());
        let block2 = test_block_builder.get_executed_block_with_number(2, block1.block().hash());
        let block3 = test_block_builder.get_executed_block_with_number(3, block2.block().hash());

        let state1 = BlockState::new(block1.clone());
        let state2 = BlockState::with_parent(block2.clone(), Some(state1.clone()));
        let state3 = BlockState::with_parent(block3.clone(), Some(state2.clone()));

        let mut blocks = HashMap::new();
        blocks.insert(block1.block().hash(), Arc::new(state1));
        blocks.insert(block2.block().hash(), Arc::new(state2));
        blocks.insert(block3.block().hash(), Arc::new(state3));

        let mut numbers = BTreeMap::new();
        numbers.insert(1, block1.block().hash());
        numbers.insert(2, block2.block().hash());
        numbers.insert(3, block3.block().hash());

        let canonical_state = CanonicalInMemoryState::new(blocks, numbers, None, None);

        let historical: StateProviderBox = Box::new(MockStateProvider);

        let overlay_provider = canonical_state.state_provider(block3.block().hash(), historical);

        assert_eq!(overlay_provider.in_memory.len(), 3);
        assert_eq!(overlay_provider.in_memory[0].block().number, 3);
        assert_eq!(overlay_provider.in_memory[1].block().number, 2);
        assert_eq!(overlay_provider.in_memory[2].block().number, 1);

        assert_eq!(
            overlay_provider.in_memory[0].block().parent_hash,
            overlay_provider.in_memory[1].block().hash()
        );
        assert_eq!(
            overlay_provider.in_memory[1].block().parent_hash,
            overlay_provider.in_memory[2].block().hash()
        );

        let unknown_hash = B256::random();
        let empty_overlay_provider =
            canonical_state.state_provider(unknown_hash, Box::new(MockStateProvider));
        assert_eq!(empty_overlay_provider.in_memory.len(), 0);
    }

    #[test]
    fn test_canonical_in_memory_state_canonical_chain_empty() {
        let state = CanonicalInMemoryState::empty();
        let chain: Vec<_> = state.canonical_chain().collect();
        assert!(chain.is_empty());
    }

    #[test]
    fn test_canonical_in_memory_state_canonical_chain_single_block() {
        let block = TestBlockBuilder::default().get_executed_block_with_number(1, B256::random());
        let hash = block.block().hash();
        let mut blocks = HashMap::new();
        blocks.insert(hash, Arc::new(BlockState::new(block)));
        let mut numbers = BTreeMap::new();
        numbers.insert(1, hash);

        let state = CanonicalInMemoryState::new(blocks, numbers, None, None);
        let chain: Vec<_> = state.canonical_chain().collect();

        assert_eq!(chain.len(), 1);
        assert_eq!(chain[0].number(), 1);
        assert_eq!(chain[0].hash(), hash);
    }

    #[test]
    fn test_canonical_in_memory_state_canonical_chain_multiple_blocks() {
        let mut blocks = HashMap::new();
        let mut numbers = BTreeMap::new();
        let mut parent_hash = B256::random();
        let mut block_builder = TestBlockBuilder::default();

        for i in 1..=3 {
            let block = block_builder.get_executed_block_with_number(i, parent_hash);
            let hash = block.block().hash();
            blocks.insert(hash, Arc::new(BlockState::new(block.clone())));
            numbers.insert(i, hash);
            parent_hash = hash;
        }

        let state = CanonicalInMemoryState::new(blocks, numbers, None, None);
        let chain: Vec<_> = state.canonical_chain().collect();

        assert_eq!(chain.len(), 3);
        assert_eq!(chain[0].number(), 3);
        assert_eq!(chain[1].number(), 2);
        assert_eq!(chain[2].number(), 1);
    }

    #[test]
    fn test_canonical_in_memory_state_canonical_chain_with_pending_block() {
        let mut blocks = HashMap::new();
        let mut numbers = BTreeMap::new();
        let mut parent_hash = B256::random();
        let mut block_builder = TestBlockBuilder::default();

        for i in 1..=2 {
            let block = block_builder.get_executed_block_with_number(i, parent_hash);
            let hash = block.block().hash();
            blocks.insert(hash, Arc::new(BlockState::new(block.clone())));
            numbers.insert(i, hash);
            parent_hash = hash;
        }

        let pending_block = block_builder.get_executed_block_with_number(3, parent_hash);
        let pending_state = BlockState::new(pending_block);

        let state = CanonicalInMemoryState::new(blocks, numbers, Some(pending_state), None);
        let chain: Vec<_> = state.canonical_chain().collect();

        assert_eq!(chain.len(), 3);
        assert_eq!(chain[0].number(), 3);
        assert_eq!(chain[1].number(), 2);
        assert_eq!(chain[2].number(), 1);
    }

    #[test]
    fn test_block_state_parent_blocks() {
        let mut test_block_builder = TestBlockBuilder::default();
        let chain = create_mock_state_chain(&mut test_block_builder, 4);

        let parents = chain[3].parent_state_chain();
        assert_eq!(parents.len(), 3);
        assert_eq!(parents[0].block().block.number, 3);
        assert_eq!(parents[1].block().block.number, 2);
        assert_eq!(parents[2].block().block.number, 1);

        let parents = chain[2].parent_state_chain();
        assert_eq!(parents.len(), 2);
        assert_eq!(parents[0].block().block.number, 2);
        assert_eq!(parents[1].block().block.number, 1);

        let parents = chain[0].parent_state_chain();
        assert_eq!(parents.len(), 0);
    }

    #[test]
    fn test_block_state_single_block_state_chain() {
        let single_block_number = 1;
        let mut test_block_builder = TestBlockBuilder::default();
        let single_block =
            create_mock_state(&mut test_block_builder, single_block_number, B256::random());
        let single_block_hash = single_block.block().block.hash();

        let parents = single_block.parent_state_chain();
        assert_eq!(parents.len(), 0);

        let block_state_chain = single_block.chain();
        assert_eq!(block_state_chain.len(), 1);
        assert_eq!(block_state_chain[0].block().block.number, single_block_number);
        assert_eq!(block_state_chain[0].block().block.hash(), single_block_hash);
    }

    #[test]
    fn test_block_state_chain() {
        let mut test_block_builder = TestBlockBuilder::default();
        let chain = create_mock_state_chain(&mut test_block_builder, 3);

        let block_state_chain = chain[2].chain();
        assert_eq!(block_state_chain.len(), 3);
        assert_eq!(block_state_chain[0].block().block.number, 3);
        assert_eq!(block_state_chain[1].block().block.number, 2);
        assert_eq!(block_state_chain[2].block().block.number, 1);

        let block_state_chain = chain[1].chain();
        assert_eq!(block_state_chain.len(), 2);
        assert_eq!(block_state_chain[0].block().block.number, 2);
        assert_eq!(block_state_chain[1].block().block.number, 1);

        let block_state_chain = chain[0].chain();
        assert_eq!(block_state_chain.len(), 1);
        assert_eq!(block_state_chain[0].block().block.number, 1);
    }

    #[test]
    fn test_to_chain_notification() {
        // Generate 4 blocks
        let mut test_block_builder = TestBlockBuilder::default();
        let block0 = test_block_builder.get_executed_block_with_number(0, B256::random());
        let block1 = test_block_builder.get_executed_block_with_number(1, block0.block.hash());
        let block1a = test_block_builder.get_executed_block_with_number(1, block0.block.hash());
        let block2 = test_block_builder.get_executed_block_with_number(2, block1.block.hash());
        let block2a = test_block_builder.get_executed_block_with_number(2, block1.block.hash());

        let sample_execution_outcome = ExecutionOutcome {
            receipts: Receipts::from_iter([vec![], vec![]]),
            requests: vec![Requests::default(), Requests::default()],
            ..Default::default()
        };

        // Test commit notification
        let chain_commit = NewCanonicalChain::Commit { new: vec![block0.clone(), block1.clone()] };

        assert_eq!(
            chain_commit.to_chain_notification(),
            CanonStateNotification::Commit {
                new: Arc::new(Chain::new(
                    vec![block0.sealed_block_with_senders(), block1.sealed_block_with_senders()],
                    sample_execution_outcome.clone(),
                    None
                ))
            }
        );

        // Test reorg notification
        let chain_reorg = NewCanonicalChain::Reorg {
            new: vec![block1a.clone(), block2a.clone()],
            old: vec![block1.clone(), block2.clone()],
        };

        assert_eq!(
            chain_reorg.to_chain_notification(),
            CanonStateNotification::Reorg {
                old: Arc::new(Chain::new(
                    vec![block1.sealed_block_with_senders(), block2.sealed_block_with_senders()],
                    sample_execution_outcome.clone(),
                    None
                )),
                new: Arc::new(Chain::new(
                    vec![block1a.sealed_block_with_senders(), block2a.sealed_block_with_senders()],
                    sample_execution_outcome,
                    None
                ))
            }
        );
    }
}<|MERGE_RESOLUTION|>--- conflicted
+++ resolved
@@ -16,10 +16,7 @@
 use reth_trie::{updates::TrieUpdates, HashedPostState};
 use std::{
     collections::{BTreeMap, HashMap},
-<<<<<<< HEAD
-    ops::{Deref, RangeInclusive},
-=======
->>>>>>> d9938a50
+    ops::RangeInclusive,
     sync::Arc,
     time::Instant,
 };
