//! Types for tracking the canonical chain state in memory.

use crate::{
    CanonStateNotification, CanonStateNotificationSender, CanonStateNotifications,
    ChainInfoTracker, MemoryOverlayStateProvider,
};
use parking_lot::RwLock;
use reth_chainspec::ChainInfo;
use reth_execution_types::{Chain, ExecutionOutcome};
use reth_metrics::{metrics::Gauge, Metrics};
use reth_primitives::{
    Address, BlockNumHash, Header, Receipt, Receipts, SealedBlock, SealedBlockWithSenders,
    SealedHeader, TransactionMeta, TransactionSigned, TxHash, B256,
};
use reth_storage_api::StateProviderBox;
use reth_trie::{updates::TrieUpdates, HashedPostState};
use std::{
    collections::{BTreeMap, HashMap},
    sync::Arc,
    time::Instant,
};
use tokio::sync::{broadcast, watch};

/// Size of the broadcast channel used to notify canonical state events.
const CANON_STATE_NOTIFICATION_CHANNEL_SIZE: usize = 256;

/// Metrics for the in-memory state.
#[derive(Metrics)]
#[metrics(scope = "blockchain_tree.in_mem_state")]
pub(crate) struct InMemoryStateMetrics {
    /// The block number of the earliest block in the in-memory state.
    pub(crate) earliest_block: Gauge,
    /// The block number of the latest block in the in-memory state.
    pub(crate) latest_block: Gauge,
    /// The number of blocks in the in-memory state.
    pub(crate) num_blocks: Gauge,
}

/// Container type for in memory state data of the canonical chain.
///
/// This tracks blocks and their state that haven't been persisted to disk yet but are part of the
/// canonical chain that can be traced back to a canonical block on disk.
#[derive(Debug, Default)]
pub(crate) struct InMemoryState {
    /// All canonical blocks that are not on disk yet.
    blocks: RwLock<HashMap<B256, Arc<BlockState>>>,
    /// Mapping of block numbers to block hashes.
    numbers: RwLock<BTreeMap<u64, B256>>,
    /// The pending block that has not yet been made canonical.
    pending: watch::Sender<Option<BlockState>>,
    /// Metrics for the in-memory state.
    metrics: InMemoryStateMetrics,
}

impl InMemoryState {
    pub(crate) fn new(
        blocks: HashMap<B256, Arc<BlockState>>,
        numbers: BTreeMap<u64, B256>,
        pending: Option<BlockState>,
    ) -> Self {
        let (pending, _) = watch::channel(pending);
        let this = Self {
            blocks: RwLock::new(blocks),
            numbers: RwLock::new(numbers),
            pending,
            metrics: Default::default(),
        };
        this.update_metrics();
        this
    }

    /// Update the metrics for the in-memory state.
    ///
    /// # Locking behavior
    ///
    /// This tries to acquire a read lock. Drop any write locks before calling this.
    pub(crate) fn update_metrics(&self) {
        let numbers = self.numbers.read();
        if let Some((earliest_block_number, _)) = numbers.first_key_value() {
            self.metrics.earliest_block.set(*earliest_block_number as f64);
        }
        if let Some((latest_block_number, _)) = numbers.last_key_value() {
            self.metrics.latest_block.set(*latest_block_number as f64);
        }
        self.metrics.num_blocks.set(numbers.len() as f64);
    }

    /// Returns the state for a given block hash.
    pub(crate) fn state_by_hash(&self, hash: B256) -> Option<Arc<BlockState>> {
        self.blocks.read().get(&hash).cloned()
    }

    /// Returns the state for a given block number.
    pub(crate) fn state_by_number(&self, number: u64) -> Option<Arc<BlockState>> {
        self.numbers.read().get(&number).and_then(|hash| self.blocks.read().get(hash).cloned())
    }

    /// Returns the hash for a specific block number
    pub(crate) fn hash_by_number(&self, number: u64) -> Option<B256> {
        self.numbers.read().get(&number).cloned()
    }

    /// Returns the current chain head state.
    pub(crate) fn head_state(&self) -> Option<Arc<BlockState>> {
        self.numbers
            .read()
            .iter()
            .max_by_key(|(&number, _)| number)
            .and_then(|(_, hash)| self.blocks.read().get(hash).cloned())
    }

    /// Returns the pending state corresponding to the current head plus one,
    /// from the payload received in newPayload that does not have a FCU yet.
    pub(crate) fn pending_state(&self) -> Option<Arc<BlockState>> {
        self.pending.borrow().as_ref().map(|state| Arc::new(state.clone()))
    }

    #[cfg(test)]
    fn block_count(&self) -> usize {
        self.blocks.read().len()
    }
}

/// Inner type to provide in memory state. It includes a chain tracker to be
/// advanced internally by the tree.
#[derive(Debug)]
pub(crate) struct CanonicalInMemoryStateInner {
    /// Tracks certain chain information, such as the canonical head, safe head, and finalized
    /// head.
    pub(crate) chain_info_tracker: ChainInfoTracker,
    /// Tracks blocks at the tip of the chain that have not been persisted to disk yet.
    pub(crate) in_memory_state: InMemoryState,
    /// A broadcast stream that emits events when the canonical chain is updated.
    pub(crate) canon_state_notification_sender: CanonStateNotificationSender,
}

impl CanonicalInMemoryStateInner {
    /// Clears all entries in the in memory state.
    fn clear(&self) {
        {
            let mut blocks = self.in_memory_state.blocks.write();
            let mut numbers = self.in_memory_state.numbers.write();
            blocks.clear();
            numbers.clear();
            self.in_memory_state.pending.send_modify(|p| {
                p.take();
            });
        }
        self.in_memory_state.update_metrics();
    }
}

/// This type is responsible for providing the blocks, receipts, and state for
/// all canonical blocks not on disk yet and keeps track of the block range that
/// is in memory.
#[derive(Debug, Clone)]
pub struct CanonicalInMemoryState {
    pub(crate) inner: Arc<CanonicalInMemoryStateInner>,
}

impl CanonicalInMemoryState {
    /// Create a new in-memory state with the given blocks, numbers, pending state, and optional
    /// finalized header.
    pub fn new(
        blocks: HashMap<B256, Arc<BlockState>>,
        numbers: BTreeMap<u64, B256>,
        pending: Option<BlockState>,
        finalized: Option<SealedHeader>,
    ) -> Self {
        let in_memory_state = InMemoryState::new(blocks, numbers, pending);
<<<<<<< HEAD
        let header = in_memory_state
            .head_state()
            .map_or_else(SealedHeader::default, |state| state.block().block().header.clone());
=======
        let head_state = in_memory_state.head_state();
        let header =
            head_state.map(|state| state.block().block().header.clone()).unwrap_or_default();

>>>>>>> 170a3969
        let chain_info_tracker = ChainInfoTracker::new(header, finalized);
        let (canon_state_notification_sender, _) =
            broadcast::channel(CANON_STATE_NOTIFICATION_CHANNEL_SIZE);

        Self {
            inner: Arc::new(CanonicalInMemoryStateInner {
                chain_info_tracker,
                in_memory_state,
                canon_state_notification_sender,
            }),
        }
    }

    /// Create an empty state.
    pub fn empty() -> Self {
        Self::new(HashMap::new(), BTreeMap::new(), None, None)
    }

    /// Create a new in memory state with the given local head and finalized header
    /// if it exists.
    pub fn with_head(head: SealedHeader, finalized: Option<SealedHeader>) -> Self {
        let chain_info_tracker = ChainInfoTracker::new(head, finalized);
        let in_memory_state = InMemoryState::default();
        let (canon_state_notification_sender, _) =
            broadcast::channel(CANON_STATE_NOTIFICATION_CHANNEL_SIZE);
        let inner = CanonicalInMemoryStateInner {
            chain_info_tracker,
            in_memory_state,
            canon_state_notification_sender,
        };

        Self { inner: Arc::new(inner) }
    }

    /// Returns the block hash corresponding to the given number.
    pub fn hash_by_number(&self, number: u64) -> Option<B256> {
        self.inner.in_memory_state.hash_by_number(number)
    }

    /// Returns the header corresponding to the given hash.
    pub fn header_by_hash(&self, hash: B256) -> Option<SealedHeader> {
        self.state_by_hash(hash).map(|block| block.block().block.header.clone())
    }

    /// Clears all entries in the in memory state.
    pub fn clear_state(&self) {
        self.inner.clear()
    }

    /// Updates the pending block with the given block.
    ///
    /// Note: This assumes that the parent block of the pending block is canonical.
    pub fn set_pending_block(&self, pending: ExecutedBlock) {
        // fetch the state of the pending block's parent block
        let parent = self.state_by_hash(pending.block().parent_hash);
        let pending = BlockState::with_parent(pending, parent.map(|p| (*p).clone()));
        self.inner.in_memory_state.pending.send_modify(|p| {
            p.replace(pending);
        });
        self.inner.in_memory_state.update_metrics();
    }

    /// Append new blocks to the in memory state.
    fn update_blocks<I>(&self, new_blocks: I, reorged: I)
    where
        I: IntoIterator<Item = ExecutedBlock>,
    {
        {
            // acquire all locks
            let mut numbers = self.inner.in_memory_state.numbers.write();
            let mut blocks = self.inner.in_memory_state.blocks.write();

            // we first remove the blocks from the reorged chain
            for block in reorged {
                let hash = block.block().hash();
                let number = block.block().number;
                blocks.remove(&hash);
                numbers.remove(&number);
            }

            // insert the new blocks
            for block in new_blocks {
                let parent = blocks.get(&block.block().parent_hash).cloned();
                let block_state =
                    BlockState::with_parent(block.clone(), parent.map(|p| (*p).clone()));
                let hash = block_state.hash();
                let number = block_state.number();

                // append new blocks
                blocks.insert(hash, Arc::new(block_state));
                numbers.insert(number, hash);
            }

            // remove the pending state
            self.inner.in_memory_state.pending.send_modify(|p| {
                p.take();
            });
        }
        self.inner.in_memory_state.update_metrics();
    }

    /// Update the in memory state with the given chain update.
    pub fn update_chain(&self, new_chain: NewCanonicalChain) {
        match new_chain {
            NewCanonicalChain::Commit { new } => {
                self.update_blocks(new, vec![]);
            }
            NewCanonicalChain::Reorg { new, old } => {
                self.update_blocks(new, old);
            }
        }
    }

    /// Removes blocks from the in memory state that are persisted to the given height.
    ///
    /// This will update the links between blocks and remove all blocks that are [..
    /// `persisted_height`].
    pub fn remove_persisted_blocks(&self, persisted_height: u64) {
        {
            let mut blocks = self.inner.in_memory_state.blocks.write();
            let mut numbers = self.inner.in_memory_state.numbers.write();

            // clear all numbers
            numbers.clear();

            // drain all blocks and only keep the ones that are not persisted
            let mut old_blocks = blocks
                .drain()
                .map(|(_, b)| b.block.clone())
                .filter(|b| b.block().number > persisted_height)
                .collect::<Vec<_>>();

            // sort the blocks by number so we can insert them back in natural order (low -> high)
            old_blocks.sort_unstable_by_key(|block| block.block().number);

            for block in old_blocks {
                let parent = blocks.get(&block.block().parent_hash).cloned();
                let block_state =
                    BlockState::with_parent(block.clone(), parent.map(|p| (*p).clone()));
                let hash = block_state.hash();
                let number = block_state.number();

                // append new blocks
                blocks.insert(hash, Arc::new(block_state));
                numbers.insert(number, hash);
            }

            // also shift the pending state if it exists
            self.inner.in_memory_state.pending.send_modify(|p| {
                if let Some(p) = p.as_mut() {
                    p.parent = blocks
                        .get(&p.block().block.parent_hash)
                        .cloned()
                        .map(|p| Box::new((*p).clone()));
                }
            });
        }
        self.inner.in_memory_state.update_metrics();
    }

    /// Returns in memory state corresponding the given hash.
    pub fn state_by_hash(&self, hash: B256) -> Option<Arc<BlockState>> {
        self.inner.in_memory_state.state_by_hash(hash)
    }

    /// Returns in memory state corresponding the block number.
    pub fn state_by_number(&self, number: u64) -> Option<Arc<BlockState>> {
        self.inner.in_memory_state.state_by_number(number)
    }

    /// Returns the in memory head state.
    pub fn head_state(&self) -> Option<Arc<BlockState>> {
        self.inner.in_memory_state.head_state()
    }

    /// Returns the in memory pending state.
    pub fn pending_state(&self) -> Option<Arc<BlockState>> {
        self.inner.in_memory_state.pending_state()
    }

    /// Returns the in memory pending `BlockNumHash`.
    pub fn pending_block_num_hash(&self) -> Option<BlockNumHash> {
        self.inner
            .in_memory_state
            .pending_state()
            .map(|state| BlockNumHash { number: state.number(), hash: state.hash() })
    }

    /// Returns the current `ChainInfo`.
    pub fn chain_info(&self) -> ChainInfo {
        self.inner.chain_info_tracker.chain_info()
    }

    /// Returns the latest canonical block number.
    pub fn get_canonical_block_number(&self) -> u64 {
        self.inner.chain_info_tracker.get_canonical_block_number()
    }

    /// Returns the `BlockNumHash` of the safe head.
    pub fn get_safe_num_hash(&self) -> Option<BlockNumHash> {
        self.inner.chain_info_tracker.get_safe_num_hash()
    }

    /// Returns the `BlockNumHash` of the finalized head.
    pub fn get_finalized_num_hash(&self) -> Option<BlockNumHash> {
        self.inner.chain_info_tracker.get_finalized_num_hash()
    }

    /// Hook for new fork choice update.
    pub fn on_forkchoice_update_received(&self) {
        self.inner.chain_info_tracker.on_forkchoice_update_received();
    }

    /// Returns the timestamp of the last received update.
    pub fn last_received_update_timestamp(&self) -> Option<Instant> {
        self.inner.chain_info_tracker.last_forkchoice_update_received_at()
    }

    /// Hook for transition configuration exchanged.
    pub fn on_transition_configuration_exchanged(&self) {
        self.inner.chain_info_tracker.on_transition_configuration_exchanged();
    }

    /// Returns the timepstamp of the last transition configuration exchanged,
    pub fn last_exchanged_transition_configuration_timestamp(&self) -> Option<Instant> {
        self.inner.chain_info_tracker.last_transition_configuration_exchanged_at()
    }

    /// Canonical head setter.
    pub fn set_canonical_head(&self, header: SealedHeader) {
        self.inner.chain_info_tracker.set_canonical_head(header);
    }

    /// Safe head setter.
    pub fn set_safe(&self, header: SealedHeader) {
        self.inner.chain_info_tracker.set_safe(header);
    }

    /// Finalized head setter.
    pub fn set_finalized(&self, header: SealedHeader) {
        self.inner.chain_info_tracker.set_finalized(header);
    }

    /// Canonical head getter.
    pub fn get_canonical_head(&self) -> SealedHeader {
        self.inner.chain_info_tracker.get_canonical_head()
    }

    /// Finalized header getter.
    pub fn get_finalized_header(&self) -> Option<SealedHeader> {
        self.inner.chain_info_tracker.get_finalized_header()
    }

    /// Safe header getter.
    pub fn get_safe_header(&self) -> Option<SealedHeader> {
        self.inner.chain_info_tracker.get_safe_header()
    }

    /// Returns the `SealedHeader` corresponding to the pending state.
    pub fn pending_sealed_header(&self) -> Option<SealedHeader> {
        self.pending_state().map(|h| h.block().block().header.clone())
    }

    /// Returns the `Header` corresponding to the pending state.
    pub fn pending_header(&self) -> Option<Header> {
        self.pending_sealed_header().map(|sealed_header| sealed_header.unseal())
    }

    /// Returns the `SealedBlock` corresponding to the pending state.
    pub fn pending_block(&self) -> Option<SealedBlock> {
        self.pending_state().map(|block_state| block_state.block().block().clone())
    }

    /// Returns the `SealedBlockWithSenders` corresponding to the pending state.
    pub fn pending_block_with_senders(&self) -> Option<SealedBlockWithSenders> {
        self.pending_state()
            .and_then(|block_state| block_state.block().block().clone().seal_with_senders())
    }

    /// Returns a tuple with the `SealedBlock` corresponding to the pending
    /// state and a vector of its `Receipt`s.
    pub fn pending_block_and_receipts(&self) -> Option<(SealedBlock, Vec<Receipt>)> {
        self.pending_state().map(|block_state| {
            (block_state.block().block().clone(), block_state.executed_block_receipts())
        })
    }

    /// Subscribe to new blocks events.
    pub fn subscribe_canon_state(&self) -> CanonStateNotifications {
        self.inner.canon_state_notification_sender.subscribe()
    }

    /// Subscribe to new safe block events.
    pub fn subscribe_safe_block(&self) -> watch::Receiver<Option<SealedHeader>> {
        self.inner.chain_info_tracker.subscribe_to_safe_block()
    }

    /// Subscribe to new finalized block events.
    pub fn subscribe_finalized_block(&self) -> watch::Receiver<Option<SealedHeader>> {
        self.inner.chain_info_tracker.subscribe_to_finalized_block()
    }

    /// Attempts to send a new [`CanonStateNotification`] to all active Receiver handles.
    pub fn notify_canon_state(&self, event: CanonStateNotification) {
        self.inner.canon_state_notification_sender.send(event).ok();
    }

    /// Return state provider with reference to in-memory blocks that overlay database state.
    ///
    /// This merges the state of all blocks that are part of the chain that the requested block is
    /// the head of. This includes all blocks that connect back to the canonical block on disk.
    pub fn state_provider(
        &self,
        hash: B256,
        historical: StateProviderBox,
    ) -> MemoryOverlayStateProvider {
        let in_memory = if let Some(state) = self.state_by_hash(hash) {
            state.chain().into_iter().map(|block_state| block_state.block()).collect()
        } else {
            Vec::new()
        };

        MemoryOverlayStateProvider::new(in_memory, historical)
    }

    /// Returns an iterator over all canonical blocks in the in-memory state, from newest to oldest.
    pub fn canonical_chain(&self) -> impl Iterator<Item = Arc<BlockState>> {
        let pending = self.inner.in_memory_state.pending.borrow().clone();
        let head = self.inner.in_memory_state.head_state();

        // this clone is cheap because we only expect to keep in memory a few
        // blocks and all of them are Arcs.
        let blocks = self.inner.in_memory_state.blocks.read().clone();

        std::iter::once(pending).filter_map(|p| p.map(Arc::new)).chain(std::iter::successors(
            head,
            move |state| {
                let parent_hash = state.block().block().parent_hash;
                blocks.get(&parent_hash).cloned()
            },
        ))
    }

    /// Returns a `TransactionSigned` for the given `TxHash` if found.
    pub fn transaction_by_hash(&self, hash: TxHash) -> Option<TransactionSigned> {
        for block_state in self.canonical_chain() {
            if let Some(tx) = block_state.block().block().body.iter().find(|tx| tx.hash() == hash) {
                return Some(tx.clone())
            }
        }
        None
    }

    /// Returns a tuple with `TransactionSigned` and `TransactionMeta` for the
    /// given `TxHash` if found.
    pub fn transaction_by_hash_with_meta(
        &self,
        tx_hash: TxHash,
    ) -> Option<(TransactionSigned, TransactionMeta)> {
        for (block_number, block_state) in self.canonical_chain().enumerate() {
            if let Some((index, tx)) = block_state
                .block()
                .block()
                .body
                .iter()
                .enumerate()
                .find(|(_, tx)| tx.hash() == tx_hash)
            {
                let meta = TransactionMeta {
                    tx_hash,
                    index: index as u64,
                    block_hash: block_state.hash(),
                    block_number: block_number as u64,
                    base_fee: block_state.block().block().header.base_fee_per_gas,
                    timestamp: block_state.block().block.timestamp,
                    excess_blob_gas: block_state.block().block.excess_blob_gas,
                };
                return Some((tx.clone(), meta))
            }
        }
        None
    }
}

/// State after applying the given block, this block is part of the canonical chain that partially
/// stored in memory and can be traced back to a canonical block on disk.
#[derive(Debug, PartialEq, Eq, Clone)]
pub struct BlockState {
    /// The executed block that determines the state after this block has been executed.
    block: ExecutedBlock,
    /// The block's parent block if it exists.
    parent: Option<Box<BlockState>>,
}

#[allow(dead_code)]
impl BlockState {
    /// `BlockState` constructor.
    pub const fn new(block: ExecutedBlock) -> Self {
        Self { block, parent: None }
    }

    /// `BlockState` constructor with parent.
    pub fn with_parent(block: ExecutedBlock, parent: Option<Self>) -> Self {
        Self { block, parent: parent.map(Box::new) }
    }

    /// Returns the hash and block of the on disk block this state can be traced back to.
    pub fn anchor(&self) -> BlockNumHash {
        if let Some(parent) = &self.parent {
            parent.anchor()
        } else {
            self.block.block().parent_num_hash()
        }
    }

    /// Returns the executed block that determines the state.
    pub fn block(&self) -> ExecutedBlock {
        self.block.clone()
    }

    /// Returns the hash of executed block that determines the state.
    pub fn hash(&self) -> B256 {
        self.block.block().hash()
    }

    /// Returns the block number of executed block that determines the state.
    pub fn number(&self) -> u64 {
        self.block.block().number
    }

    /// Returns the state root after applying the executed block that determines
    /// the state.
    pub fn state_root(&self) -> B256 {
        self.block.block().header.state_root
    }

    /// Returns the `Receipts` of executed block that determines the state.
    pub fn receipts(&self) -> &Receipts {
        &self.block.execution_outcome().receipts
    }

    /// Returns a vector of `Receipt` of executed block that determines the state.
    /// We assume that the `Receipts` in the executed block `ExecutionOutcome`
    /// has only one element corresponding to the executed block associated to
    /// the state.
    pub fn executed_block_receipts(&self) -> Vec<Receipt> {
        let receipts = self.receipts();

        debug_assert!(
            receipts.receipt_vec.len() <= 1,
            "Expected at most one block's worth of receipts, found {}",
            receipts.receipt_vec.len()
        );

        receipts
            .receipt_vec
            .first()
            .map(|block_receipts| {
                block_receipts.iter().filter_map(|opt_receipt| opt_receipt.clone()).collect()
            })
            .unwrap_or_default()
    }

    /// Returns a vector of parent `BlockStates`.
    /// The block state order in the output vector is newest to oldest.
    pub fn parent_state_chain(&self) -> Vec<&Self> {
        let mut parents = Vec::new();
        let mut current = self.parent.as_deref();

        while let Some(parent) = current {
            parents.push(parent);
            current = parent.parent.as_deref();
        }

        parents
    }

    /// Returns a vector of `BlockStates` representing the entire in memory chain.
    /// The block state order in the output vector is newest to oldest, including
    /// self as the first element.
    pub fn chain(&self) -> Vec<&Self> {
        let mut chain = vec![self];
        self.append_parent_chain(&mut chain);
        chain
    }

    /// Appends the parent chain of this `BlockState` to the given vector.
    pub fn append_parent_chain<'a>(&'a self, chain: &mut Vec<&'a Self>) {
        chain.extend(self.parent_state_chain());
    }
}

/// Represents an executed block stored in-memory.
#[derive(Clone, Debug, PartialEq, Eq, Default)]
pub struct ExecutedBlock {
    /// Sealed block the rest of fields refer to.
    pub block: Arc<SealedBlock>,
    /// Block's senders.
    pub senders: Arc<Vec<Address>>,
    /// Block's execution outcome.
    pub execution_output: Arc<ExecutionOutcome>,
    /// Block's hashedst state.
    pub hashed_state: Arc<HashedPostState>,
    /// Trie updates that result of applying the block.
    pub trie: Arc<TrieUpdates>,
}

impl ExecutedBlock {
    /// [`ExecutedBlock`] constructor.
    pub const fn new(
        block: Arc<SealedBlock>,
        senders: Arc<Vec<Address>>,
        execution_output: Arc<ExecutionOutcome>,
        hashed_state: Arc<HashedPostState>,
        trie: Arc<TrieUpdates>,
    ) -> Self {
        Self { block, senders, execution_output, hashed_state, trie }
    }

    /// Returns a reference to the executed block.
    pub fn block(&self) -> &SealedBlock {
        &self.block
    }

    /// Returns a reference to the block's senders
    pub fn senders(&self) -> &Vec<Address> {
        &self.senders
    }

    /// Returns a [`SealedBlockWithSenders`]
    ///
    /// Note: this clones the block and senders.
    pub fn sealed_block_with_senders(&self) -> SealedBlockWithSenders {
        SealedBlockWithSenders { block: (*self.block).clone(), senders: (*self.senders).clone() }
    }

    /// Returns a reference to the block's execution outcome
    pub fn execution_outcome(&self) -> &ExecutionOutcome {
        &self.execution_output
    }

    /// Returns a reference to the hashed state result of the execution outcome
    pub fn hashed_state(&self) -> &HashedPostState {
        &self.hashed_state
    }

    /// Returns a reference to the trie updates for the block
    pub fn trie_updates(&self) -> &TrieUpdates {
        &self.trie
    }
}

/// Non-empty chain of blocks.
#[derive(Debug)]
pub enum NewCanonicalChain {
    /// A simple append to the current canonical head
    Commit {
        /// all blocks that lead back to the canonical head
        new: Vec<ExecutedBlock>,
    },
    /// A reorged chain consists of two chains that trace back to a shared ancestor block at which
    /// point they diverge.
    Reorg {
        /// All blocks of the _new_ chain
        new: Vec<ExecutedBlock>,
        /// All blocks of the _old_ chain
        old: Vec<ExecutedBlock>,
    },
}

impl NewCanonicalChain {
    /// Returns the length of the new chain.
    pub fn new_block_count(&self) -> usize {
        match self {
            Self::Commit { new } | Self::Reorg { new, .. } => new.len(),
        }
    }

    /// Returns the length of the reorged chain.
    pub fn reorged_block_count(&self) -> usize {
        match self {
            Self::Commit { .. } => 0,
            Self::Reorg { old, .. } => old.len(),
        }
    }

    /// Converts the new chain into a notification that will be emitted to listeners
    pub fn to_chain_notification(&self) -> CanonStateNotification {
        match self {
            Self::Commit { new } => {
                let new = Arc::new(new.iter().fold(Chain::default(), |mut chain, exec| {
                    chain.append_block(
                        exec.sealed_block_with_senders(),
                        exec.execution_outcome().clone(),
                    );
                    chain
                }));
                CanonStateNotification::Commit { new }
            }
            Self::Reorg { new, old } => {
                let new = Arc::new(new.iter().fold(Chain::default(), |mut chain, exec| {
                    chain.append_block(
                        exec.sealed_block_with_senders(),
                        exec.execution_outcome().clone(),
                    );
                    chain
                }));
                let old = Arc::new(old.iter().fold(Chain::default(), |mut chain, exec| {
                    chain.append_block(
                        exec.sealed_block_with_senders(),
                        exec.execution_outcome().clone(),
                    );
                    chain
                }));
                CanonStateNotification::Reorg { new, old }
            }
        }
    }

    /// Returns the new tip of the chain.
    ///
    /// Returns the new tip for [`Self::Reorg`] and [`Self::Commit`] variants which commit at least
    /// 1 new block.
    pub fn tip(&self) -> &SealedBlock {
        match self {
            Self::Commit { new } | Self::Reorg { new, .. } => {
                new.last().expect("non empty blocks").block()
            }
        }
    }
}

#[cfg(test)]
mod tests {
    use super::*;
    use crate::test_utils::TestBlockBuilder;
    use rand::Rng;
    use reth_errors::ProviderResult;
    use reth_primitives::{
        Account, BlockNumber, Bytecode, Bytes, Receipt, Requests, StorageKey, StorageValue,
    };
    use reth_storage_api::{
        AccountReader, BlockHashReader, StateProofProvider, StateProvider, StateRootProvider,
    };
    use reth_trie::{prefix_set::TriePrefixSetsMut, AccountProof, HashedStorage};

    fn create_mock_state(
        test_block_builder: &mut TestBlockBuilder,
        block_number: u64,
        parent_hash: B256,
    ) -> BlockState {
        BlockState::new(
            test_block_builder.get_executed_block_with_number(block_number, parent_hash),
        )
    }

    fn create_mock_state_chain(
        test_block_builder: &mut TestBlockBuilder,
        num_blocks: u64,
    ) -> Vec<BlockState> {
        let mut chain = Vec::with_capacity(num_blocks as usize);
        let mut parent_hash = B256::random();
        let mut parent_state: Option<BlockState> = None;

        for i in 1..=num_blocks {
            let mut state = create_mock_state(test_block_builder, i, parent_hash);
            if let Some(parent) = parent_state {
                state.parent = Some(Box::new(parent));
            }
            parent_hash = state.hash();
            parent_state = Some(state.clone());
            chain.push(state);
        }

        chain
    }

    struct MockStateProvider;

    impl StateProvider for MockStateProvider {
        fn storage(
            &self,
            _address: Address,
            _storage_key: StorageKey,
        ) -> ProviderResult<Option<StorageValue>> {
            Ok(None)
        }

        fn bytecode_by_hash(&self, _code_hash: B256) -> ProviderResult<Option<Bytecode>> {
            Ok(None)
        }
    }

    impl BlockHashReader for MockStateProvider {
        fn block_hash(&self, _number: BlockNumber) -> ProviderResult<Option<B256>> {
            Ok(None)
        }

        fn canonical_hashes_range(
            &self,
            _start: BlockNumber,
            _end: BlockNumber,
        ) -> ProviderResult<Vec<B256>> {
            Ok(vec![])
        }
    }

    impl AccountReader for MockStateProvider {
        fn basic_account(&self, _address: Address) -> ProviderResult<Option<Account>> {
            Ok(None)
        }
    }

    impl StateRootProvider for MockStateProvider {
        fn hashed_state_root(&self, _hashed_state: HashedPostState) -> ProviderResult<B256> {
            Ok(B256::random())
        }

        fn hashed_state_root_from_nodes(
            &self,
            _nodes: TrieUpdates,
            _post_state: HashedPostState,
            _prefix_sets: TriePrefixSetsMut,
        ) -> ProviderResult<B256> {
            Ok(B256::random())
        }

        fn hashed_state_root_with_updates(
            &self,
            _hashed_state: HashedPostState,
        ) -> ProviderResult<(B256, TrieUpdates)> {
            Ok((B256::random(), TrieUpdates::default()))
        }

        fn hashed_state_root_from_nodes_with_updates(
            &self,
            _nodes: TrieUpdates,
            _post_state: HashedPostState,
            _prefix_sets: TriePrefixSetsMut,
        ) -> ProviderResult<(B256, TrieUpdates)> {
            Ok((B256::random(), TrieUpdates::default()))
        }

        fn hashed_storage_root(
            &self,
            _address: Address,
            _hashed_storage: HashedStorage,
        ) -> ProviderResult<B256> {
            Ok(B256::random())
        }
    }

    impl StateProofProvider for MockStateProvider {
        fn hashed_proof(
            &self,
            _hashed_state: HashedPostState,
            _address: Address,
            _slots: &[B256],
        ) -> ProviderResult<AccountProof> {
            Ok(AccountProof::new(Address::random()))
        }

        fn witness(
            &self,
            _overlay: HashedPostState,
            _target: HashedPostState,
        ) -> ProviderResult<HashMap<B256, Bytes>> {
            Ok(HashMap::default())
        }
    }

    #[test]
    fn test_in_memory_state_impl_state_by_hash() {
        let mut state_by_hash = HashMap::new();
        let number = rand::thread_rng().gen::<u64>();
        let mut test_block_builder = TestBlockBuilder::default();
        let state = Arc::new(create_mock_state(&mut test_block_builder, number, B256::random()));
        state_by_hash.insert(state.hash(), state.clone());

        let in_memory_state = InMemoryState::new(state_by_hash, BTreeMap::new(), None);

        assert_eq!(in_memory_state.state_by_hash(state.hash()), Some(state));
        assert_eq!(in_memory_state.state_by_hash(B256::random()), None);
    }

    #[test]
    fn test_in_memory_state_impl_state_by_number() {
        let mut state_by_hash = HashMap::new();
        let mut hash_by_number = BTreeMap::new();

        let number = rand::thread_rng().gen::<u64>();
        let mut test_block_builder = TestBlockBuilder::default();
        let state = Arc::new(create_mock_state(&mut test_block_builder, number, B256::random()));
        let hash = state.hash();

        state_by_hash.insert(hash, state.clone());
        hash_by_number.insert(number, hash);

        let in_memory_state = InMemoryState::new(state_by_hash, hash_by_number, None);

        assert_eq!(in_memory_state.state_by_number(number), Some(state));
        assert_eq!(in_memory_state.state_by_number(number + 1), None);
    }

    #[test]
    fn test_in_memory_state_impl_head_state() {
        let mut state_by_hash = HashMap::new();
        let mut hash_by_number = BTreeMap::new();
        let mut test_block_builder = TestBlockBuilder::default();
        let state1 = Arc::new(create_mock_state(&mut test_block_builder, 1, B256::random()));
        let hash1 = state1.hash();
        let state2 = Arc::new(create_mock_state(&mut test_block_builder, 2, hash1));
        let hash2 = state2.hash();
        hash_by_number.insert(1, hash1);
        hash_by_number.insert(2, hash2);
        state_by_hash.insert(hash1, state1);
        state_by_hash.insert(hash2, state2);

        let in_memory_state = InMemoryState::new(state_by_hash, hash_by_number, None);
        let head_state = in_memory_state.head_state().unwrap();

        assert_eq!(head_state.hash(), hash2);
        assert_eq!(head_state.number(), 2);
    }

    #[test]
    fn test_in_memory_state_impl_pending_state() {
        let pending_number = rand::thread_rng().gen::<u64>();
        let mut test_block_builder = TestBlockBuilder::default();
        let pending_state =
            create_mock_state(&mut test_block_builder, pending_number, B256::random());
        let pending_hash = pending_state.hash();

        let in_memory_state =
            InMemoryState::new(HashMap::new(), BTreeMap::new(), Some(pending_state));

        let result = in_memory_state.pending_state();
        assert!(result.is_some());
        let actual_pending_state = result.unwrap();
        assert_eq!(actual_pending_state.block.block().hash(), pending_hash);
        assert_eq!(actual_pending_state.block.block().number, pending_number);
    }

    #[test]
    fn test_in_memory_state_impl_no_pending_state() {
        let in_memory_state = InMemoryState::new(HashMap::new(), BTreeMap::new(), None);

        assert_eq!(in_memory_state.pending_state(), None);
    }

    #[test]
    fn test_state_new() {
        let number = rand::thread_rng().gen::<u64>();
        let mut test_block_builder = TestBlockBuilder::default();
        let block = test_block_builder.get_executed_block_with_number(number, B256::random());

        let state = BlockState::new(block.clone());

        assert_eq!(state.block(), block);
    }

    #[test]
    fn test_state_block() {
        let number = rand::thread_rng().gen::<u64>();
        let mut test_block_builder = TestBlockBuilder::default();
        let block = test_block_builder.get_executed_block_with_number(number, B256::random());

        let state = BlockState::new(block.clone());

        assert_eq!(state.block(), block);
    }

    #[test]
    fn test_state_hash() {
        let number = rand::thread_rng().gen::<u64>();
        let mut test_block_builder = TestBlockBuilder::default();
        let block = test_block_builder.get_executed_block_with_number(number, B256::random());

        let state = BlockState::new(block.clone());

        assert_eq!(state.hash(), block.block.hash());
    }

    #[test]
    fn test_state_number() {
        let number = rand::thread_rng().gen::<u64>();
        let mut test_block_builder = TestBlockBuilder::default();
        let block = test_block_builder.get_executed_block_with_number(number, B256::random());

        let state = BlockState::new(block);

        assert_eq!(state.number(), number);
    }

    #[test]
    fn test_state_state_root() {
        let number = rand::thread_rng().gen::<u64>();
        let mut test_block_builder = TestBlockBuilder::default();
        let block = test_block_builder.get_executed_block_with_number(number, B256::random());

        let state = BlockState::new(block.clone());

        assert_eq!(state.state_root(), block.block().state_root);
    }

    #[test]
    fn test_state_receipts() {
        let receipts = Receipts { receipt_vec: vec![vec![Some(Receipt::default())]] };
        let mut test_block_builder = TestBlockBuilder::default();
        let block =
            test_block_builder.get_executed_block_with_receipts(receipts.clone(), B256::random());

        let state = BlockState::new(block);

        assert_eq!(state.receipts(), &receipts);
    }

    #[test]
    fn test_in_memory_state_chain_update() {
        let state = CanonicalInMemoryState::empty();
        let mut test_block_builder = TestBlockBuilder::default();
        let block1 = test_block_builder.get_executed_block_with_number(0, B256::random());
        let block2 = test_block_builder.get_executed_block_with_number(0, B256::random());
        let chain = NewCanonicalChain::Commit { new: vec![block1.clone()] };
        state.update_chain(chain);
        assert_eq!(state.head_state().unwrap().block().block().hash(), block1.block().hash());
        assert_eq!(state.state_by_number(0).unwrap().block().block().hash(), block1.block().hash());

        let chain = NewCanonicalChain::Reorg { new: vec![block2.clone()], old: vec![block1] };
        state.update_chain(chain);
        assert_eq!(state.head_state().unwrap().block().block().hash(), block2.block().hash());
        assert_eq!(state.state_by_number(0).unwrap().block().block().hash(), block2.block().hash());

        assert_eq!(state.inner.in_memory_state.block_count(), 1);
    }

    #[test]
    fn test_in_memory_state_set_pending_block() {
        let state = CanonicalInMemoryState::empty();
        let mut test_block_builder = TestBlockBuilder::default();

        // First random block
        let block1 = test_block_builder.get_executed_block_with_number(0, B256::random());

        // Second block with parent hash of the first block
        let block2 = test_block_builder.get_executed_block_with_number(1, block1.block().hash());

        // Commit the two blocks
        let chain = NewCanonicalChain::Commit { new: vec![block1.clone(), block2.clone()] };
        state.update_chain(chain);

        // Assert that the pending state is None before setting it
        assert!(state.pending_state().is_none());

        // Set the pending block
        state.set_pending_block(block2.clone());

        // Check the pending state
        assert_eq!(
            state.pending_state().unwrap(),
            Arc::new(BlockState::with_parent(block2.clone(), Some(BlockState::new(block1))))
        );

        // Check the pending block
        assert_eq!(state.pending_block().unwrap(), block2.block().clone());

        // Check the pending block number and hash
        assert_eq!(
            state.pending_block_num_hash().unwrap(),
            BlockNumHash { number: 1, hash: block2.block().hash() }
        );

        // Check the pending header
        assert_eq!(state.pending_header().unwrap(), block2.block().header.header().clone());

        // Check the pending sealed header
        assert_eq!(state.pending_sealed_header().unwrap(), block2.block().header.clone());

        // Check the pending block with senders
        assert_eq!(
            state.pending_block_with_senders().unwrap(),
            block2.block().clone().seal_with_senders().unwrap()
        );

        // Check the pending block and receipts
        assert_eq!(state.pending_block_and_receipts().unwrap(), (block2.block().clone(), vec![]));
    }

    #[test]
    fn test_canonical_in_memory_state_state_provider() {
        let mut test_block_builder = TestBlockBuilder::default();
        let block1 = test_block_builder.get_executed_block_with_number(1, B256::random());
        let block2 = test_block_builder.get_executed_block_with_number(2, block1.block().hash());
        let block3 = test_block_builder.get_executed_block_with_number(3, block2.block().hash());

        let state1 = BlockState::new(block1.clone());
        let state2 = BlockState::with_parent(block2.clone(), Some(state1.clone()));
        let state3 = BlockState::with_parent(block3.clone(), Some(state2.clone()));

        let mut blocks = HashMap::new();
        blocks.insert(block1.block().hash(), Arc::new(state1));
        blocks.insert(block2.block().hash(), Arc::new(state2));
        blocks.insert(block3.block().hash(), Arc::new(state3));

        let mut numbers = BTreeMap::new();
        numbers.insert(1, block1.block().hash());
        numbers.insert(2, block2.block().hash());
        numbers.insert(3, block3.block().hash());

        let canonical_state = CanonicalInMemoryState::new(blocks, numbers, None, None);

        let historical: StateProviderBox = Box::new(MockStateProvider);

        let overlay_provider = canonical_state.state_provider(block3.block().hash(), historical);

        assert_eq!(overlay_provider.in_memory.len(), 3);
        assert_eq!(overlay_provider.in_memory[0].block().number, 3);
        assert_eq!(overlay_provider.in_memory[1].block().number, 2);
        assert_eq!(overlay_provider.in_memory[2].block().number, 1);

        assert_eq!(
            overlay_provider.in_memory[0].block().parent_hash,
            overlay_provider.in_memory[1].block().hash()
        );
        assert_eq!(
            overlay_provider.in_memory[1].block().parent_hash,
            overlay_provider.in_memory[2].block().hash()
        );

        let unknown_hash = B256::random();
        let empty_overlay_provider =
            canonical_state.state_provider(unknown_hash, Box::new(MockStateProvider));
        assert_eq!(empty_overlay_provider.in_memory.len(), 0);
    }

    #[test]
    fn test_canonical_in_memory_state_canonical_chain_empty() {
        let state = CanonicalInMemoryState::empty();
        let chain: Vec<_> = state.canonical_chain().collect();
        assert!(chain.is_empty());
    }

    #[test]
    fn test_canonical_in_memory_state_canonical_chain_single_block() {
        let block = TestBlockBuilder::default().get_executed_block_with_number(1, B256::random());
        let hash = block.block().hash();
        let mut blocks = HashMap::new();
        blocks.insert(hash, Arc::new(BlockState::new(block)));
        let mut numbers = BTreeMap::new();
        numbers.insert(1, hash);

        let state = CanonicalInMemoryState::new(blocks, numbers, None, None);
        let chain: Vec<_> = state.canonical_chain().collect();

        assert_eq!(chain.len(), 1);
        assert_eq!(chain[0].number(), 1);
        assert_eq!(chain[0].hash(), hash);
    }

    #[test]
    fn test_canonical_in_memory_state_canonical_chain_multiple_blocks() {
        let mut blocks = HashMap::new();
        let mut numbers = BTreeMap::new();
        let mut parent_hash = B256::random();
        let mut block_builder = TestBlockBuilder::default();

        for i in 1..=3 {
            let block = block_builder.get_executed_block_with_number(i, parent_hash);
            let hash = block.block().hash();
            blocks.insert(hash, Arc::new(BlockState::new(block.clone())));
            numbers.insert(i, hash);
            parent_hash = hash;
        }

        let state = CanonicalInMemoryState::new(blocks, numbers, None, None);
        let chain: Vec<_> = state.canonical_chain().collect();

        assert_eq!(chain.len(), 3);
        assert_eq!(chain[0].number(), 3);
        assert_eq!(chain[1].number(), 2);
        assert_eq!(chain[2].number(), 1);
    }

    #[test]
    fn test_canonical_in_memory_state_canonical_chain_with_pending_block() {
        let mut blocks = HashMap::new();
        let mut numbers = BTreeMap::new();
        let mut parent_hash = B256::random();
        let mut block_builder = TestBlockBuilder::default();

        for i in 1..=2 {
            let block = block_builder.get_executed_block_with_number(i, parent_hash);
            let hash = block.block().hash();
            blocks.insert(hash, Arc::new(BlockState::new(block.clone())));
            numbers.insert(i, hash);
            parent_hash = hash;
        }

        let pending_block = block_builder.get_executed_block_with_number(3, parent_hash);
        let pending_state = BlockState::new(pending_block);

        let state = CanonicalInMemoryState::new(blocks, numbers, Some(pending_state), None);
        let chain: Vec<_> = state.canonical_chain().collect();

        assert_eq!(chain.len(), 3);
        assert_eq!(chain[0].number(), 3);
        assert_eq!(chain[1].number(), 2);
        assert_eq!(chain[2].number(), 1);
    }

    #[test]
    fn test_block_state_parent_blocks() {
        let mut test_block_builder = TestBlockBuilder::default();
        let chain = create_mock_state_chain(&mut test_block_builder, 4);

        let parents = chain[3].parent_state_chain();
        assert_eq!(parents.len(), 3);
        assert_eq!(parents[0].block().block.number, 3);
        assert_eq!(parents[1].block().block.number, 2);
        assert_eq!(parents[2].block().block.number, 1);

        let parents = chain[2].parent_state_chain();
        assert_eq!(parents.len(), 2);
        assert_eq!(parents[0].block().block.number, 2);
        assert_eq!(parents[1].block().block.number, 1);

        let parents = chain[0].parent_state_chain();
        assert_eq!(parents.len(), 0);
    }

    #[test]
    fn test_block_state_single_block_state_chain() {
        let single_block_number = 1;
        let mut test_block_builder = TestBlockBuilder::default();
        let single_block =
            create_mock_state(&mut test_block_builder, single_block_number, B256::random());
        let single_block_hash = single_block.block().block.hash();

        let parents = single_block.parent_state_chain();
        assert_eq!(parents.len(), 0);

        let block_state_chain = single_block.chain();
        assert_eq!(block_state_chain.len(), 1);
        assert_eq!(block_state_chain[0].block().block.number, single_block_number);
        assert_eq!(block_state_chain[0].block().block.hash(), single_block_hash);
    }

    #[test]
    fn test_block_state_chain() {
        let mut test_block_builder = TestBlockBuilder::default();
        let chain = create_mock_state_chain(&mut test_block_builder, 3);

        let block_state_chain = chain[2].chain();
        assert_eq!(block_state_chain.len(), 3);
        assert_eq!(block_state_chain[0].block().block.number, 3);
        assert_eq!(block_state_chain[1].block().block.number, 2);
        assert_eq!(block_state_chain[2].block().block.number, 1);

        let block_state_chain = chain[1].chain();
        assert_eq!(block_state_chain.len(), 2);
        assert_eq!(block_state_chain[0].block().block.number, 2);
        assert_eq!(block_state_chain[1].block().block.number, 1);

        let block_state_chain = chain[0].chain();
        assert_eq!(block_state_chain.len(), 1);
        assert_eq!(block_state_chain[0].block().block.number, 1);
    }

    #[test]
    fn test_to_chain_notification() {
        // Generate 4 blocks
        let mut test_block_builder = TestBlockBuilder::default();
        let block0 = test_block_builder.get_executed_block_with_number(0, B256::random());
        let block1 = test_block_builder.get_executed_block_with_number(1, block0.block.hash());
        let block1a = test_block_builder.get_executed_block_with_number(1, block0.block.hash());
        let block2 = test_block_builder.get_executed_block_with_number(2, block1.block.hash());
        let block2a = test_block_builder.get_executed_block_with_number(2, block1.block.hash());

        let sample_execution_outcome = ExecutionOutcome {
            receipts: Receipts::from_iter([vec![], vec![]]),
            requests: vec![Requests::default(), Requests::default()],
            ..Default::default()
        };

        // Test commit notification
        let chain_commit = NewCanonicalChain::Commit { new: vec![block0.clone(), block1.clone()] };

        assert_eq!(
            chain_commit.to_chain_notification(),
            CanonStateNotification::Commit {
                new: Arc::new(Chain::new(
                    vec![block0.sealed_block_with_senders(), block1.sealed_block_with_senders()],
                    sample_execution_outcome.clone(),
                    None
                ))
            }
        );

        // Test reorg notification
        let chain_reorg = NewCanonicalChain::Reorg {
            new: vec![block1a.clone(), block2a.clone()],
            old: vec![block1.clone(), block2.clone()],
        };

        assert_eq!(
            chain_reorg.to_chain_notification(),
            CanonStateNotification::Reorg {
                old: Arc::new(Chain::new(
                    vec![block1.sealed_block_with_senders(), block2.sealed_block_with_senders()],
                    sample_execution_outcome.clone(),
                    None
                )),
                new: Arc::new(Chain::new(
                    vec![block1a.sealed_block_with_senders(), block2a.sealed_block_with_senders()],
                    sample_execution_outcome,
                    None
                ))
            }
        );
    }
}<|MERGE_RESOLUTION|>--- conflicted
+++ resolved
@@ -168,16 +168,9 @@
         finalized: Option<SealedHeader>,
     ) -> Self {
         let in_memory_state = InMemoryState::new(blocks, numbers, pending);
-<<<<<<< HEAD
         let header = in_memory_state
             .head_state()
             .map_or_else(SealedHeader::default, |state| state.block().block().header.clone());
-=======
-        let head_state = in_memory_state.head_state();
-        let header =
-            head_state.map(|state| state.block().block().header.clone()).unwrap_or_default();
-
->>>>>>> 170a3969
         let chain_info_tracker = ChainInfoTracker::new(header, finalized);
         let (canon_state_notification_sender, _) =
             broadcast::channel(CANON_STATE_NOTIFICATION_CHANNEL_SIZE);
