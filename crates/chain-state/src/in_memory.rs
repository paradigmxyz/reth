//! Types for tracking the canonical chain state in memory.

use crate::{
    CanonStateNotification, CanonStateNotificationSender, CanonStateNotifications,
    ChainInfoTracker, MemoryOverlayStateProvider,
};
use alloy_consensus::BlockHeader;
use alloy_eips::{eip2718::Encodable2718, BlockHashOrNumber, BlockNumHash};
use alloy_primitives::{map::HashMap, Address, TxHash, B256};
use parking_lot::RwLock;
use reth_chainspec::ChainInfo;
use reth_execution_types::{Chain, ExecutionOutcome};
use reth_metrics::{metrics::Gauge, Metrics};
use reth_primitives::{
    BlockWithSenders, HeaderExt, NodePrimitives, Receipts, SealedBlock, SealedBlockFor,
    SealedBlockWithSenders, SealedHeader, TransactionMeta,
};
use reth_primitives_traits::{Block, BlockBody as _, SignedTransaction};
use reth_storage_api::StateProviderBox;
use reth_trie::{updates::TrieUpdates, HashedPostState};
use std::{collections::BTreeMap, sync::Arc, time::Instant};
use tokio::sync::{broadcast, watch};

/// Size of the broadcast channel used to notify canonical state events.
const CANON_STATE_NOTIFICATION_CHANNEL_SIZE: usize = 256;

/// Metrics for the in-memory state.
#[derive(Metrics)]
#[metrics(scope = "blockchain_tree.in_mem_state")]
pub(crate) struct InMemoryStateMetrics {
    /// The block number of the earliest block in the in-memory state.
    pub(crate) earliest_block: Gauge,
    /// The block number of the latest block in the in-memory state.
    pub(crate) latest_block: Gauge,
    /// The number of blocks in the in-memory state.
    pub(crate) num_blocks: Gauge,
}

/// Container type for in memory state data of the canonical chain.
///
/// This tracks blocks and their state that haven't been persisted to disk yet but are part of the
/// canonical chain that can be traced back to a canonical block on disk.
///
/// # Locking behavior on state updates
///
/// All update calls must be atomic, meaning that they must acquire all locks at once, before
/// modifying the state. This is to ensure that the internal state is always consistent.
/// Update functions ensure that the numbers write lock is always acquired first, because lookup by
/// numbers first read the numbers map and then the blocks map.
/// By acquiring the numbers lock first, we ensure that read-only lookups don't deadlock updates.
/// This holds, because only lookup by number functions need to acquire the numbers lock first to
/// get the block hash.
#[derive(Debug, Default)]
pub(crate) struct InMemoryState<N: NodePrimitives = reth_primitives::EthPrimitives> {
    /// All canonical blocks that are not on disk yet.
    blocks: RwLock<HashMap<B256, Arc<BlockState<N>>>>,
    /// Mapping of block numbers to block hashes.
    numbers: RwLock<BTreeMap<u64, B256>>,
    /// The pending block that has not yet been made canonical.
    pending: watch::Sender<Option<BlockState<N>>>,
    /// Metrics for the in-memory state.
    metrics: InMemoryStateMetrics,
}

impl<N: NodePrimitives> InMemoryState<N> {
    pub(crate) fn new(
        blocks: HashMap<B256, Arc<BlockState<N>>>,
        numbers: BTreeMap<u64, B256>,
        pending: Option<BlockState<N>>,
    ) -> Self {
        let (pending, _) = watch::channel(pending);
        let this = Self {
            blocks: RwLock::new(blocks),
            numbers: RwLock::new(numbers),
            pending,
            metrics: Default::default(),
        };
        this.update_metrics();
        this
    }

    /// Update the metrics for the in-memory state.
    ///
    /// # Locking behavior
    ///
    /// This tries to acquire a read lock. Drop any write locks before calling this.
    pub(crate) fn update_metrics(&self) {
        let numbers = self.numbers.read();
        if let Some((earliest_block_number, _)) = numbers.first_key_value() {
            self.metrics.earliest_block.set(*earliest_block_number as f64);
        }
        if let Some((latest_block_number, _)) = numbers.last_key_value() {
            self.metrics.latest_block.set(*latest_block_number as f64);
        }
        self.metrics.num_blocks.set(numbers.len() as f64);
    }

    /// Returns the state for a given block hash.
    pub(crate) fn state_by_hash(&self, hash: B256) -> Option<Arc<BlockState<N>>> {
        self.blocks.read().get(&hash).cloned()
    }

    /// Returns the state for a given block number.
    pub(crate) fn state_by_number(&self, number: u64) -> Option<Arc<BlockState<N>>> {
        let hash = self.hash_by_number(number)?;
        self.state_by_hash(hash)
    }

    /// Returns the hash for a specific block number
    pub(crate) fn hash_by_number(&self, number: u64) -> Option<B256> {
        self.numbers.read().get(&number).copied()
    }

    /// Returns the current chain head state.
    pub(crate) fn head_state(&self) -> Option<Arc<BlockState<N>>> {
        let hash = *self.numbers.read().last_key_value()?.1;
        self.state_by_hash(hash)
    }

    /// Returns the pending state corresponding to the current head plus one,
    /// from the payload received in newPayload that does not have a FCU yet.
    pub(crate) fn pending_state(&self) -> Option<BlockState<N>> {
        self.pending.borrow().clone()
    }

    #[cfg(test)]
    fn block_count(&self) -> usize {
        self.blocks.read().len()
    }
}

/// Inner type to provide in memory state. It includes a chain tracker to be
/// advanced internally by the tree.
#[derive(Debug)]
pub(crate) struct CanonicalInMemoryStateInner<N: NodePrimitives> {
    /// Tracks certain chain information, such as the canonical head, safe head, and finalized
    /// head.
    pub(crate) chain_info_tracker: ChainInfoTracker<N>,
    /// Tracks blocks at the tip of the chain that have not been persisted to disk yet.
    pub(crate) in_memory_state: InMemoryState<N>,
    /// A broadcast stream that emits events when the canonical chain is updated.
    pub(crate) canon_state_notification_sender: CanonStateNotificationSender<N>,
}

impl<N: NodePrimitives> CanonicalInMemoryStateInner<N> {
    /// Clears all entries in the in memory state.
    fn clear(&self) {
        {
            // acquire locks, starting with the numbers lock
            let mut numbers = self.in_memory_state.numbers.write();
            let mut blocks = self.in_memory_state.blocks.write();
            numbers.clear();
            blocks.clear();
            self.in_memory_state.pending.send_modify(|p| {
                p.take();
            });
        }
        self.in_memory_state.update_metrics();
    }
}

type PendingBlockAndReceipts<N> =
    (SealedBlockFor<<N as NodePrimitives>::Block>, Vec<reth_primitives_traits::ReceiptTy<N>>);

/// This type is responsible for providing the blocks, receipts, and state for
/// all canonical blocks not on disk yet and keeps track of the block range that
/// is in memory.
#[derive(Debug, Clone)]
pub struct CanonicalInMemoryState<N: NodePrimitives = reth_primitives::EthPrimitives> {
    pub(crate) inner: Arc<CanonicalInMemoryStateInner<N>>,
}

impl<N: NodePrimitives> CanonicalInMemoryState<N> {
    /// Create a new in-memory state with the given blocks, numbers, pending state, and optional
    /// finalized header.
    pub fn new(
        blocks: HashMap<B256, Arc<BlockState<N>>>,
        numbers: BTreeMap<u64, B256>,
        pending: Option<BlockState<N>>,
        finalized: Option<SealedHeader<N::BlockHeader>>,
        safe: Option<SealedHeader<N::BlockHeader>>,
    ) -> Self {
        let in_memory_state = InMemoryState::new(blocks, numbers, pending);
        let header = in_memory_state
            .head_state()
            .map_or_else(SealedHeader::default, |state| state.block_ref().block().header.clone());
        let chain_info_tracker = ChainInfoTracker::new(header, finalized, safe);
        let (canon_state_notification_sender, _) =
            broadcast::channel(CANON_STATE_NOTIFICATION_CHANNEL_SIZE);

        Self {
            inner: Arc::new(CanonicalInMemoryStateInner {
                chain_info_tracker,
                in_memory_state,
                canon_state_notification_sender,
            }),
        }
    }

    /// Create an empty state.
    pub fn empty() -> Self {
        Self::new(HashMap::default(), BTreeMap::new(), None, None, None)
    }

    /// Create a new in memory state with the given local head and finalized header
    /// if it exists.
    pub fn with_head(
        head: SealedHeader<N::BlockHeader>,
        finalized: Option<SealedHeader<N::BlockHeader>>,
        safe: Option<SealedHeader<N::BlockHeader>>,
    ) -> Self {
        let chain_info_tracker = ChainInfoTracker::new(head, finalized, safe);
        let in_memory_state = InMemoryState::default();
        let (canon_state_notification_sender, _) =
            broadcast::channel(CANON_STATE_NOTIFICATION_CHANNEL_SIZE);
        let inner = CanonicalInMemoryStateInner {
            chain_info_tracker,
            in_memory_state,
            canon_state_notification_sender,
        };

        Self { inner: Arc::new(inner) }
    }

    /// Returns the block hash corresponding to the given number.
    pub fn hash_by_number(&self, number: u64) -> Option<B256> {
        self.inner.in_memory_state.hash_by_number(number)
    }

    /// Returns the header corresponding to the given hash.
    pub fn header_by_hash(&self, hash: B256) -> Option<SealedHeader<N::BlockHeader>> {
        self.state_by_hash(hash).map(|block| block.block_ref().block.header.clone())
    }

    /// Clears all entries in the in memory state.
    pub fn clear_state(&self) {
        self.inner.clear()
    }

    /// Updates the pending block with the given block.
    ///
    /// Note: This assumes that the parent block of the pending block is canonical.
    pub fn set_pending_block(&self, pending: ExecutedBlock<N>) {
        // fetch the state of the pending block's parent block
        let parent = self.state_by_hash(pending.block().parent_hash());
        let pending = BlockState::with_parent(pending, parent);
        self.inner.in_memory_state.pending.send_modify(|p| {
            p.replace(pending);
        });
        self.inner.in_memory_state.update_metrics();
    }

    /// Append new blocks to the in memory state.
    ///
    /// This removes all reorged blocks and appends the new blocks to the tracked chain and connects
    /// them to their parent blocks.
    fn update_blocks<I>(&self, new_blocks: I, reorged: I)
    where
        I: IntoIterator<Item = ExecutedBlock<N>>,
    {
        {
            // acquire locks, starting with the numbers lock
            let mut numbers = self.inner.in_memory_state.numbers.write();
            let mut blocks = self.inner.in_memory_state.blocks.write();

            // we first remove the blocks from the reorged chain
            for block in reorged {
                let hash = block.block().hash();
                let number = block.block().number();
                blocks.remove(&hash);
                numbers.remove(&number);
            }

            // insert the new blocks
            for block in new_blocks {
                let parent = blocks.get(&block.block().parent_hash()).cloned();
                let block_state = BlockState::with_parent(block, parent);
                let hash = block_state.hash();
                let number = block_state.number();

                // append new blocks
                blocks.insert(hash, Arc::new(block_state));
                numbers.insert(number, hash);
            }

            // remove the pending state
            self.inner.in_memory_state.pending.send_modify(|p| {
                p.take();
            });
        }
        self.inner.in_memory_state.update_metrics();
    }

    /// Update the in memory state with the given chain update.
    pub fn update_chain(&self, new_chain: NewCanonicalChain<N>) {
        match new_chain {
            NewCanonicalChain::Commit { new } => {
                self.update_blocks(new, vec![]);
            }
            NewCanonicalChain::Reorg { new, old } => {
                self.update_blocks(new, old);
            }
        }
    }

    /// Removes blocks from the in memory state that are persisted to the given height.
    ///
    /// This will update the links between blocks and remove all blocks that are [..
    /// `persisted_height`].
    pub fn remove_persisted_blocks(&self, persisted_num_hash: BlockNumHash) {
        // if the persisted hash is not in the canonical in memory state, do nothing, because it
        // means canonical blocks were not actually persisted.
        //
        // This can happen if the persistence task takes a long time, while a reorg is happening.
        {
            if self.inner.in_memory_state.blocks.read().get(&persisted_num_hash.hash).is_none() {
                // do nothing
                return
            }
        }

        {
            // acquire locks, starting with the numbers lock
            let mut numbers = self.inner.in_memory_state.numbers.write();
            let mut blocks = self.inner.in_memory_state.blocks.write();

            let BlockNumHash { number: persisted_height, hash: _ } = persisted_num_hash;

            // clear all numbers
            numbers.clear();

            // drain all blocks and only keep the ones that are not persisted (below the persisted
            // height)
            let mut old_blocks = blocks
                .drain()
                .filter(|(_, b)| b.block_ref().block().number() > persisted_height)
                .map(|(_, b)| b.block.clone())
                .collect::<Vec<_>>();

            // sort the blocks by number so we can insert them back in natural order (low -> high)
            old_blocks.sort_unstable_by_key(|block| block.block().number());

            // re-insert the blocks in natural order and connect them to their parent blocks
            for block in old_blocks {
                let parent = blocks.get(&block.block().parent_hash()).cloned();
                let block_state = BlockState::with_parent(block, parent);
                let hash = block_state.hash();
                let number = block_state.number();

                // append new blocks
                blocks.insert(hash, Arc::new(block_state));
                numbers.insert(number, hash);
            }

            // also shift the pending state if it exists
            self.inner.in_memory_state.pending.send_modify(|p| {
                if let Some(p) = p.as_mut() {
                    p.parent = blocks.get(&p.block_ref().block.parent_hash()).cloned();
                }
            });
        }
        self.inner.in_memory_state.update_metrics();
    }

    /// Returns in memory state corresponding the given hash.
    pub fn state_by_hash(&self, hash: B256) -> Option<Arc<BlockState<N>>> {
        self.inner.in_memory_state.state_by_hash(hash)
    }

    /// Returns in memory state corresponding the block number.
    pub fn state_by_number(&self, number: u64) -> Option<Arc<BlockState<N>>> {
        self.inner.in_memory_state.state_by_number(number)
    }

    /// Returns the in memory head state.
    pub fn head_state(&self) -> Option<Arc<BlockState<N>>> {
        self.inner.in_memory_state.head_state()
    }

    /// Returns the in memory pending state.
    pub fn pending_state(&self) -> Option<BlockState<N>> {
        self.inner.in_memory_state.pending_state()
    }

    /// Returns the in memory pending `BlockNumHash`.
    pub fn pending_block_num_hash(&self) -> Option<BlockNumHash> {
        self.inner
            .in_memory_state
            .pending_state()
            .map(|state| BlockNumHash { number: state.number(), hash: state.hash() })
    }

    /// Returns the current `ChainInfo`.
    pub fn chain_info(&self) -> ChainInfo {
        self.inner.chain_info_tracker.chain_info()
    }

    /// Returns the latest canonical block number.
    pub fn get_canonical_block_number(&self) -> u64 {
        self.inner.chain_info_tracker.get_canonical_block_number()
    }

    /// Returns the `BlockNumHash` of the safe head.
    pub fn get_safe_num_hash(&self) -> Option<BlockNumHash> {
        self.inner.chain_info_tracker.get_safe_num_hash()
    }

    /// Returns the `BlockNumHash` of the finalized head.
    pub fn get_finalized_num_hash(&self) -> Option<BlockNumHash> {
        self.inner.chain_info_tracker.get_finalized_num_hash()
    }

    /// Hook for new fork choice update.
    pub fn on_forkchoice_update_received(&self) {
        self.inner.chain_info_tracker.on_forkchoice_update_received();
    }

    /// Returns the timestamp of the last received update.
    pub fn last_received_update_timestamp(&self) -> Option<Instant> {
        self.inner.chain_info_tracker.last_forkchoice_update_received_at()
    }

    /// Hook for transition configuration exchanged.
    pub fn on_transition_configuration_exchanged(&self) {
        self.inner.chain_info_tracker.on_transition_configuration_exchanged();
    }

    /// Returns the timestamp of the last transition configuration exchanged,
    pub fn last_exchanged_transition_configuration_timestamp(&self) -> Option<Instant> {
        self.inner.chain_info_tracker.last_transition_configuration_exchanged_at()
    }

    /// Canonical head setter.
    pub fn set_canonical_head(&self, header: SealedHeader<N::BlockHeader>) {
        self.inner.chain_info_tracker.set_canonical_head(header);
    }

    /// Safe head setter.
    pub fn set_safe(&self, header: SealedHeader<N::BlockHeader>) {
        self.inner.chain_info_tracker.set_safe(header);
    }

    /// Finalized head setter.
    pub fn set_finalized(&self, header: SealedHeader<N::BlockHeader>) {
        self.inner.chain_info_tracker.set_finalized(header);
    }

    /// Canonical head getter.
    pub fn get_canonical_head(&self) -> SealedHeader<N::BlockHeader> {
        self.inner.chain_info_tracker.get_canonical_head()
    }

    /// Finalized header getter.
    pub fn get_finalized_header(&self) -> Option<SealedHeader<N::BlockHeader>> {
        self.inner.chain_info_tracker.get_finalized_header()
    }

    /// Safe header getter.
    pub fn get_safe_header(&self) -> Option<SealedHeader<N::BlockHeader>> {
        self.inner.chain_info_tracker.get_safe_header()
    }

    /// Returns the `SealedHeader` corresponding to the pending state.
    pub fn pending_sealed_header(&self) -> Option<SealedHeader<N::BlockHeader>> {
        self.pending_state().map(|h| h.block_ref().block().header.clone())
    }

    /// Returns the `Header` corresponding to the pending state.
    pub fn pending_header(&self) -> Option<N::BlockHeader> {
        self.pending_sealed_header().map(|sealed_header| sealed_header.unseal())
    }

    /// Returns the `SealedBlock` corresponding to the pending state.
    pub fn pending_block(&self) -> Option<SealedBlock<N::BlockHeader, N::BlockBody>> {
        self.pending_state().map(|block_state| block_state.block_ref().block().clone())
    }

    /// Returns the `SealedBlockWithSenders` corresponding to the pending state.
    pub fn pending_block_with_senders(&self) -> Option<SealedBlockWithSenders<N::Block>>
    where
        N::SignedTx: SignedTransaction,
    {
        self.pending_state()
            .and_then(|block_state| block_state.block_ref().block().clone().seal_with_senders())
    }

    /// Returns a tuple with the `SealedBlock` corresponding to the pending
    /// state and a vector of its `Receipt`s.
    pub fn pending_block_and_receipts(&self) -> Option<PendingBlockAndReceipts<N>> {
        self.pending_state().map(|block_state| {
            (block_state.block_ref().block().clone(), block_state.executed_block_receipts())
        })
    }

    /// Subscribe to new blocks events.
    pub fn subscribe_canon_state(&self) -> CanonStateNotifications<N> {
        self.inner.canon_state_notification_sender.subscribe()
    }

    /// Subscribe to new safe block events.
    pub fn subscribe_safe_block(&self) -> watch::Receiver<Option<SealedHeader<N::BlockHeader>>> {
        self.inner.chain_info_tracker.subscribe_safe_block()
    }

    /// Subscribe to new finalized block events.
    pub fn subscribe_finalized_block(
        &self,
    ) -> watch::Receiver<Option<SealedHeader<N::BlockHeader>>> {
        self.inner.chain_info_tracker.subscribe_finalized_block()
    }

    /// Attempts to send a new [`CanonStateNotification`] to all active Receiver handles.
    pub fn notify_canon_state(&self, event: CanonStateNotification<N>) {
        self.inner.canon_state_notification_sender.send(event).ok();
    }

    /// Return state provider with reference to in-memory blocks that overlay database state.
    ///
    /// This merges the state of all blocks that are part of the chain that the requested block is
    /// the head of. This includes all blocks that connect back to the canonical block on disk.
    pub fn state_provider(
        &self,
        hash: B256,
        historical: StateProviderBox,
    ) -> MemoryOverlayStateProvider<N> {
        let in_memory = if let Some(state) = self.state_by_hash(hash) {
            state.chain().map(|block_state| block_state.block()).collect()
        } else {
            Vec::new()
        };

        MemoryOverlayStateProvider::new(historical, in_memory)
    }

    /// Returns an iterator over all __canonical blocks__ in the in-memory state, from newest to
    /// oldest (highest to lowest).
    ///
    /// This iterator contains a snapshot of the in-memory state at the time of the call.
    pub fn canonical_chain(&self) -> impl Iterator<Item = Arc<BlockState<N>>> {
        self.inner.in_memory_state.head_state().into_iter().flat_map(|head| head.iter())
    }

    /// Returns a `TransactionSigned` for the given `TxHash` if found.
    pub fn transaction_by_hash(&self, hash: TxHash) -> Option<N::SignedTx>
    where
        N::SignedTx: Encodable2718,
    {
        for block_state in self.canonical_chain() {
            if let Some(tx) = block_state
                .block_ref()
                .block()
                .body
                .transactions()
                .iter()
                .find(|tx| tx.trie_hash() == hash)
            {
                return Some(tx.clone())
            }
        }
        None
    }

    /// Returns a tuple with `TransactionSigned` and `TransactionMeta` for the
    /// given `TxHash` if found.
    pub fn transaction_by_hash_with_meta(
        &self,
        tx_hash: TxHash,
    ) -> Option<(N::SignedTx, TransactionMeta)>
    where
        N::SignedTx: Encodable2718,
    {
        for block_state in self.canonical_chain() {
            if let Some((index, tx)) = block_state
                .block_ref()
                .block()
                .body
                .transactions()
                .iter()
                .enumerate()
                .find(|(_, tx)| tx.trie_hash() == tx_hash)
            {
                let meta = TransactionMeta {
                    tx_hash,
                    index: index as u64,
                    block_hash: block_state.hash(),
                    block_number: block_state.block_ref().block.number(),
                    base_fee: block_state.block_ref().block.header.base_fee_per_gas(),
                    timestamp: block_state.block_ref().block.timestamp(),
                    excess_blob_gas: block_state.block_ref().block.excess_blob_gas(),
                };
                return Some((tx.clone(), meta))
            }
        }
        None
    }
}

/// State after applying the given block, this block is part of the canonical chain that partially
/// stored in memory and can be traced back to a canonical block on disk.
#[derive(Debug, PartialEq, Eq, Clone)]
pub struct BlockState<N: NodePrimitives = reth_primitives::EthPrimitives> {
    /// The executed block that determines the state after this block has been executed.
    block: ExecutedBlock<N>,
    /// The block's parent block if it exists.
    parent: Option<Arc<BlockState<N>>>,
}

#[allow(dead_code)]
impl<N: NodePrimitives> BlockState<N> {
    /// [`BlockState`] constructor.
    pub const fn new(block: ExecutedBlock<N>) -> Self {
        Self { block, parent: None }
    }

    /// [`BlockState`] constructor with parent.
    pub const fn with_parent(block: ExecutedBlock<N>, parent: Option<Arc<Self>>) -> Self {
        Self { block, parent }
    }

    /// Returns the hash and block of the on disk block this state can be traced back to.
    pub fn anchor(&self) -> BlockNumHash {
        if let Some(parent) = &self.parent {
            parent.anchor()
        } else {
            self.block.block().parent_num_hash()
        }
    }

    /// Returns the executed block that determines the state.
    pub fn block(&self) -> ExecutedBlock<N> {
        self.block.clone()
    }

    /// Returns a reference to the executed block that determines the state.
    pub const fn block_ref(&self) -> &ExecutedBlock<N> {
        &self.block
    }

    /// Returns the block with senders for the state.
    pub fn block_with_senders(&self) -> BlockWithSenders<N::Block> {
        let block = self.block.block().clone();
        let senders = self.block.senders().clone();
        let (header, body) = block.split();
        BlockWithSenders::new_unchecked(N::Block::new(header.unseal(), body), senders)
    }

    /// Returns the sealed block with senders for the state.
    pub fn sealed_block_with_senders(&self) -> SealedBlockWithSenders<N::Block> {
        let block = self.block.block().clone();
        let senders = self.block.senders().clone();
        SealedBlockWithSenders { block, senders }
    }

    /// Returns the hash of executed block that determines the state.
    pub fn hash(&self) -> B256 {
        self.block.block().hash()
    }

    /// Returns the block number of executed block that determines the state.
    pub fn number(&self) -> u64 {
        self.block.block().number()
    }

    /// Returns the state root after applying the executed block that determines
    /// the state.
    pub fn state_root(&self) -> B256 {
        self.block.block().header.state_root()
    }

    /// Returns the `Receipts` of executed block that determines the state.
    pub fn receipts(&self) -> &Receipts<N::Receipt> {
        &self.block.execution_outcome().receipts
    }

    /// Returns a vector of `Receipt` of executed block that determines the state.
    /// We assume that the `Receipts` in the executed block `ExecutionOutcome`
    /// has only one element corresponding to the executed block associated to
    /// the state.
    pub fn executed_block_receipts(&self) -> Vec<N::Receipt> {
        let receipts = self.receipts();

        debug_assert!(
            receipts.receipt_vec.len() <= 1,
            "Expected at most one block's worth of receipts, found {}",
            receipts.receipt_vec.len()
        );

        receipts
            .receipt_vec
            .first()
            .map(|block_receipts| {
                block_receipts.iter().filter_map(|opt_receipt| opt_receipt.clone()).collect()
            })
            .unwrap_or_default()
    }

    /// Returns a vector of __parent__ `BlockStates`.
    ///
    /// The block state order in the output vector is newest to oldest (highest to lowest):
    /// `[5,4,3,2,1]`
    ///
    /// Note: This does not include self.
    pub fn parent_state_chain(&self) -> Vec<&Self> {
        let mut parents = Vec::new();
        let mut current = self.parent.as_deref();

        while let Some(parent) = current {
            parents.push(parent);
            current = parent.parent.as_deref();
        }

        parents
    }

    /// Returns a vector of `BlockStates` representing the entire in memory chain.
    /// The block state order in the output vector is newest to oldest (highest to lowest),
    /// including self as the first element.
    pub fn chain(&self) -> impl Iterator<Item = &Self> {
        std::iter::successors(Some(self), |state| state.parent.as_deref())
    }

    /// Appends the parent chain of this [`BlockState`] to the given vector.
    pub fn append_parent_chain<'a>(&'a self, chain: &mut Vec<&'a Self>) {
        chain.extend(self.parent_state_chain());
    }

    /// Returns an iterator over the atomically captured chain of in memory blocks.
    ///
    /// This yields the blocks from newest to oldest (highest to lowest).
    pub fn iter(self: Arc<Self>) -> impl Iterator<Item = Arc<Self>> {
        std::iter::successors(Some(self), |state| state.parent.clone())
    }

    /// Return state provider with reference to in-memory blocks that overlay database state.
    ///
    /// This merges the state of all blocks that are part of the chain that the this block is
    /// the head of. This includes all blocks that connect back to the canonical block on disk.
    pub fn state_provider(&self, historical: StateProviderBox) -> MemoryOverlayStateProvider<N> {
        let in_memory = self.chain().map(|block_state| block_state.block()).collect();

        MemoryOverlayStateProvider::new(historical, in_memory)
    }

    /// Tries to find a block by [`BlockHashOrNumber`] in the chain ending at this block.
    pub fn block_on_chain(&self, hash_or_num: BlockHashOrNumber) -> Option<&Self> {
        self.chain().find(|block| match hash_or_num {
            BlockHashOrNumber::Hash(hash) => block.hash() == hash,
            BlockHashOrNumber::Number(number) => block.number() == number,
        })
    }

    /// Tries to find a transaction by [`TxHash`] in the chain ending at this block.
    pub fn transaction_on_chain(&self, hash: TxHash) -> Option<N::SignedTx>
    where
        N::SignedTx: Encodable2718,
    {
        self.chain().find_map(|block_state| {
            block_state
                .block_ref()
                .block()
                .body
                .transactions()
                .iter()
                .find(|tx| tx.trie_hash() == hash)
                .cloned()
        })
    }

    /// Tries to find a transaction with meta by [`TxHash`] in the chain ending at this block.
    pub fn transaction_meta_on_chain(
        &self,
        tx_hash: TxHash,
    ) -> Option<(N::SignedTx, TransactionMeta)>
    where
        N::SignedTx: Encodable2718,
    {
        self.chain().find_map(|block_state| {
            block_state
                .block_ref()
                .block()
                .body
                .transactions()
                .iter()
                .enumerate()
                .find(|(_, tx)| tx.trie_hash() == tx_hash)
                .map(|(index, tx)| {
                    let meta = TransactionMeta {
                        tx_hash,
                        index: index as u64,
                        block_hash: block_state.hash(),
                        block_number: block_state.block_ref().block.number(),
                        base_fee: block_state.block_ref().block.header.base_fee_per_gas(),
                        timestamp: block_state.block_ref().block.timestamp(),
                        excess_blob_gas: block_state.block_ref().block.excess_blob_gas(),
                    };
                    (tx.clone(), meta)
                })
        })
    }
}

/// Represents an executed block stored in-memory.
#[derive(Clone, Debug, PartialEq, Eq, Default)]
pub struct ExecutedBlock<N: NodePrimitives = reth_primitives::EthPrimitives> {
    /// Sealed block the rest of fields refer to.
    pub block: Arc<SealedBlockFor<N::Block>>,
    /// Block's senders.
    pub senders: Arc<Vec<Address>>,
    /// Block's execution outcome.
    pub execution_output: Arc<ExecutionOutcome<N::Receipt>>,
    /// Block's hashed state.
    pub hashed_state: Arc<HashedPostState>,
    /// Trie updates that result of applying the block.
    pub trie: Arc<TrieUpdates>,
}

impl<N: NodePrimitives> ExecutedBlock<N> {
    /// [`ExecutedBlock`] constructor.
    pub const fn new(
        block: Arc<SealedBlockFor<N::Block>>,
        senders: Arc<Vec<Address>>,
        execution_output: Arc<ExecutionOutcome<N::Receipt>>,
        hashed_state: Arc<HashedPostState>,
        trie: Arc<TrieUpdates>,
    ) -> Self {
        Self { block, senders, execution_output, hashed_state, trie }
    }

    /// Returns a reference to the executed block.
    pub fn block(&self) -> &SealedBlockFor<N::Block> {
        &self.block
    }

    /// Returns a reference to the block's senders
    pub fn senders(&self) -> &Vec<Address> {
        &self.senders
    }

    /// Returns a [`SealedBlockWithSenders`]
    ///
    /// Note: this clones the block and senders.
    pub fn sealed_block_with_senders(&self) -> SealedBlockWithSenders<N::Block> {
        SealedBlockWithSenders { block: (*self.block).clone(), senders: (*self.senders).clone() }
    }

    /// Returns a reference to the block's execution outcome
    pub fn execution_outcome(&self) -> &ExecutionOutcome<N::Receipt> {
        &self.execution_output
    }

    /// Returns a reference to the hashed state result of the execution outcome
    pub fn hashed_state(&self) -> &HashedPostState {
        &self.hashed_state
    }

    /// Returns a reference to the trie updates for the block
    pub fn trie_updates(&self) -> &TrieUpdates {
        &self.trie
    }
}

/// Non-empty chain of blocks.
#[derive(Debug)]
pub enum NewCanonicalChain<N: NodePrimitives = reth_primitives::EthPrimitives> {
    /// A simple append to the current canonical head
    Commit {
        /// all blocks that lead back to the canonical head
        new: Vec<ExecutedBlock<N>>,
    },
    /// A reorged chain consists of two chains that trace back to a shared ancestor block at which
    /// point they diverge.
    Reorg {
        /// All blocks of the _new_ chain
        new: Vec<ExecutedBlock<N>>,
        /// All blocks of the _old_ chain
        old: Vec<ExecutedBlock<N>>,
    },
}

impl<N: NodePrimitives<SignedTx: SignedTransaction>> NewCanonicalChain<N> {
    /// Returns the length of the new chain.
    pub fn new_block_count(&self) -> usize {
        match self {
            Self::Commit { new } | Self::Reorg { new, .. } => new.len(),
        }
    }

    /// Returns the length of the reorged chain.
    pub fn reorged_block_count(&self) -> usize {
        match self {
            Self::Commit { .. } => 0,
            Self::Reorg { old, .. } => old.len(),
        }
    }

    /// Converts the new chain into a notification that will be emitted to listeners
    pub fn to_chain_notification(&self) -> CanonStateNotification<N> {
        match self {
            Self::Commit { new } => {
                let new = Arc::new(new.iter().fold(Chain::default(), |mut chain, exec| {
                    chain.append_block(
                        exec.sealed_block_with_senders(),
                        exec.execution_outcome().clone(),
                    );
                    chain
                }));
                CanonStateNotification::Commit { new }
            }
            Self::Reorg { new, old } => {
                let new = Arc::new(new.iter().fold(Chain::default(), |mut chain, exec| {
                    chain.append_block(
                        exec.sealed_block_with_senders(),
                        exec.execution_outcome().clone(),
                    );
                    chain
                }));
                let old = Arc::new(old.iter().fold(Chain::default(), |mut chain, exec| {
                    chain.append_block(
                        exec.sealed_block_with_senders(),
                        exec.execution_outcome().clone(),
                    );
                    chain
                }));
                CanonStateNotification::Reorg { new, old }
            }
        }
    }

    /// Returns the new tip of the chain.
    ///
    /// Returns the new tip for [`Self::Reorg`] and [`Self::Commit`] variants which commit at least
    /// 1 new block.
    pub fn tip(&self) -> &SealedBlockFor<N::Block> {
        match self {
            Self::Commit { new } | Self::Reorg { new, .. } => {
                new.last().expect("non empty blocks").block()
            }
        }
    }
}

#[cfg(test)]
mod tests {
    use super::*;
    use crate::test_utils::TestBlockBuilder;
    use alloy_eips::eip7685::Requests;
    use alloy_primitives::{map::HashSet, BlockNumber, Bytes, StorageKey, StorageValue};
    use rand::Rng;
    use reth_errors::ProviderResult;
    use reth_primitives::{Account, Bytecode, EthPrimitives, Receipt};
    use reth_storage_api::{
        AccountReader, BlockHashReader, HashedPostStateProvider, HashedStorageProvider,
        KeyHasherProvider, StateProofProvider, StateProvider, StateRootProvider,
        StorageRootProvider,
    };
    use reth_trie::{
        AccountProof, HashedStorage, KeccakKeyHasher, KeyHasher, MultiProof, StorageProof,
        TrieInput,
    };
<<<<<<< HEAD
=======
    use reth_trie::{
        AccountProof, HashedStorage, MultiProof, StorageMultiProof, StorageProof, TrieInput,
    };
>>>>>>> c824c52c
    use revm::db::BundleAccount;

    fn create_mock_state(
        test_block_builder: &mut TestBlockBuilder<EthPrimitives>,
        block_number: u64,
        parent_hash: B256,
    ) -> BlockState {
        BlockState::new(
            test_block_builder.get_executed_block_with_number(block_number, parent_hash),
        )
    }

    fn create_mock_state_chain(
        test_block_builder: &mut TestBlockBuilder<EthPrimitives>,
        num_blocks: u64,
    ) -> Vec<BlockState> {
        let mut chain = Vec::with_capacity(num_blocks as usize);
        let mut parent_hash = B256::random();
        let mut parent_state: Option<BlockState> = None;

        for i in 1..=num_blocks {
            let mut state = create_mock_state(test_block_builder, i, parent_hash);
            if let Some(parent) = parent_state {
                state.parent = Some(Arc::new(parent));
            }
            parent_hash = state.hash();
            parent_state = Some(state.clone());
            chain.push(state);
        }

        chain
    }

    struct MockStateProvider;

    impl StateProvider for MockStateProvider {
        fn storage(
            &self,
            _address: Address,
            _storage_key: StorageKey,
        ) -> ProviderResult<Option<StorageValue>> {
            Ok(None)
        }

        fn bytecode_by_hash(&self, _code_hash: B256) -> ProviderResult<Option<Bytecode>> {
            Ok(None)
        }
    }

    impl BlockHashReader for MockStateProvider {
        fn block_hash(&self, _number: BlockNumber) -> ProviderResult<Option<B256>> {
            Ok(None)
        }

        fn canonical_hashes_range(
            &self,
            _start: BlockNumber,
            _end: BlockNumber,
        ) -> ProviderResult<Vec<B256>> {
            Ok(vec![])
        }
    }

    impl AccountReader for MockStateProvider {
        fn basic_account(&self, _address: Address) -> ProviderResult<Option<Account>> {
            Ok(None)
        }
    }

    impl StateRootProvider for MockStateProvider {
        fn state_root(&self, _hashed_state: HashedPostState) -> ProviderResult<B256> {
            Ok(B256::random())
        }

        fn state_root_from_nodes(&self, _input: TrieInput) -> ProviderResult<B256> {
            Ok(B256::random())
        }

        fn state_root_with_updates(
            &self,
            _hashed_state: HashedPostState,
        ) -> ProviderResult<(B256, TrieUpdates)> {
            Ok((B256::random(), TrieUpdates::default()))
        }

        fn state_root_from_nodes_with_updates(
            &self,
            _input: TrieInput,
        ) -> ProviderResult<(B256, TrieUpdates)> {
            Ok((B256::random(), TrieUpdates::default()))
        }
    }

    impl HashedPostStateProvider for MockStateProvider {
        fn hashed_post_state(&self, _bundle_state: &revm::db::BundleState) -> HashedPostState {
            HashedPostState::default()
        }
    }

    impl HashedStorageProvider for MockStateProvider {
        fn hashed_storage(&self, _account: &BundleAccount) -> HashedStorage {
            HashedStorage::default()
        }
    }

    impl KeyHasherProvider for MockStateProvider {
        fn hash_key(&self, bytes: &[u8]) -> B256 {
            KeccakKeyHasher::hash_key(bytes)
        }
    }

    impl StorageRootProvider for MockStateProvider {
        fn storage_root(
            &self,
            _address: Address,
            _hashed_storage: HashedStorage,
        ) -> ProviderResult<B256> {
            Ok(B256::random())
        }

        fn storage_proof(
            &self,
            _address: Address,
            slot: B256,
            _hashed_storage: HashedStorage,
        ) -> ProviderResult<StorageProof> {
            Ok(StorageProof::new(slot))
        }

        fn storage_multiproof(
            &self,
            _address: Address,
            _slots: &[B256],
            _hashed_storage: HashedStorage,
        ) -> ProviderResult<StorageMultiProof> {
            Ok(StorageMultiProof::empty())
        }
    }

    impl StateProofProvider for MockStateProvider {
        fn proof(
            &self,
            _input: TrieInput,
            _address: Address,
            _slots: &[B256],
        ) -> ProviderResult<AccountProof> {
            Ok(AccountProof::new(Address::random()))
        }

        fn multiproof(
            &self,
            _input: TrieInput,
            _targets: HashMap<B256, HashSet<B256>>,
        ) -> ProviderResult<MultiProof> {
            Ok(MultiProof::default())
        }

        fn witness(
            &self,
            _input: TrieInput,
            _target: HashedPostState,
        ) -> ProviderResult<HashMap<B256, Bytes>> {
            Ok(HashMap::default())
        }
    }

    #[test]
    fn test_in_memory_state_impl_state_by_hash() {
        let mut state_by_hash = HashMap::default();
        let number = rand::thread_rng().gen::<u64>();
        let mut test_block_builder: TestBlockBuilder = TestBlockBuilder::default();
        let state = Arc::new(create_mock_state(&mut test_block_builder, number, B256::random()));
        state_by_hash.insert(state.hash(), state.clone());

        let in_memory_state = InMemoryState::new(state_by_hash, BTreeMap::new(), None);

        assert_eq!(in_memory_state.state_by_hash(state.hash()), Some(state));
        assert_eq!(in_memory_state.state_by_hash(B256::random()), None);
    }

    #[test]
    fn test_in_memory_state_impl_state_by_number() {
        let mut state_by_hash = HashMap::default();
        let mut hash_by_number = BTreeMap::new();

        let number = rand::thread_rng().gen::<u64>();
        let mut test_block_builder: TestBlockBuilder = TestBlockBuilder::default();
        let state = Arc::new(create_mock_state(&mut test_block_builder, number, B256::random()));
        let hash = state.hash();

        state_by_hash.insert(hash, state.clone());
        hash_by_number.insert(number, hash);

        let in_memory_state = InMemoryState::new(state_by_hash, hash_by_number, None);

        assert_eq!(in_memory_state.state_by_number(number), Some(state));
        assert_eq!(in_memory_state.state_by_number(number + 1), None);
    }

    #[test]
    fn test_in_memory_state_impl_head_state() {
        let mut state_by_hash = HashMap::default();
        let mut hash_by_number = BTreeMap::new();
        let mut test_block_builder: TestBlockBuilder = TestBlockBuilder::default();
        let state1 = Arc::new(create_mock_state(&mut test_block_builder, 1, B256::random()));
        let hash1 = state1.hash();
        let state2 = Arc::new(create_mock_state(&mut test_block_builder, 2, hash1));
        let hash2 = state2.hash();
        hash_by_number.insert(1, hash1);
        hash_by_number.insert(2, hash2);
        state_by_hash.insert(hash1, state1);
        state_by_hash.insert(hash2, state2);

        let in_memory_state = InMemoryState::new(state_by_hash, hash_by_number, None);
        let head_state = in_memory_state.head_state().unwrap();

        assert_eq!(head_state.hash(), hash2);
        assert_eq!(head_state.number(), 2);
    }

    #[test]
    fn test_in_memory_state_impl_pending_state() {
        let pending_number = rand::thread_rng().gen::<u64>();
        let mut test_block_builder: TestBlockBuilder = TestBlockBuilder::default();
        let pending_state =
            create_mock_state(&mut test_block_builder, pending_number, B256::random());
        let pending_hash = pending_state.hash();

        let in_memory_state =
            InMemoryState::new(HashMap::default(), BTreeMap::new(), Some(pending_state));

        let result = in_memory_state.pending_state();
        assert!(result.is_some());
        let actual_pending_state = result.unwrap();
        assert_eq!(actual_pending_state.block.block().hash(), pending_hash);
        assert_eq!(actual_pending_state.block.block().number, pending_number);
    }

    #[test]
    fn test_in_memory_state_impl_no_pending_state() {
        let in_memory_state: InMemoryState =
            InMemoryState::new(HashMap::default(), BTreeMap::new(), None);

        assert_eq!(in_memory_state.pending_state(), None);
    }

    #[test]
    fn test_state_new() {
        let number = rand::thread_rng().gen::<u64>();
        let mut test_block_builder: TestBlockBuilder = TestBlockBuilder::default();
        let block = test_block_builder.get_executed_block_with_number(number, B256::random());

        let state = BlockState::new(block.clone());

        assert_eq!(state.block(), block);
    }

    #[test]
    fn test_state_block() {
        let number = rand::thread_rng().gen::<u64>();
        let mut test_block_builder: TestBlockBuilder = TestBlockBuilder::default();
        let block = test_block_builder.get_executed_block_with_number(number, B256::random());

        let state = BlockState::new(block.clone());

        assert_eq!(state.block(), block);
    }

    #[test]
    fn test_state_hash() {
        let number = rand::thread_rng().gen::<u64>();
        let mut test_block_builder: TestBlockBuilder = TestBlockBuilder::default();
        let block = test_block_builder.get_executed_block_with_number(number, B256::random());

        let state = BlockState::new(block.clone());

        assert_eq!(state.hash(), block.block.hash());
    }

    #[test]
    fn test_state_number() {
        let number = rand::thread_rng().gen::<u64>();
        let mut test_block_builder: TestBlockBuilder = TestBlockBuilder::default();
        let block = test_block_builder.get_executed_block_with_number(number, B256::random());

        let state = BlockState::new(block);

        assert_eq!(state.number(), number);
    }

    #[test]
    fn test_state_state_root() {
        let number = rand::thread_rng().gen::<u64>();
        let mut test_block_builder: TestBlockBuilder = TestBlockBuilder::default();
        let block = test_block_builder.get_executed_block_with_number(number, B256::random());

        let state = BlockState::new(block.clone());

        assert_eq!(state.state_root(), block.block().state_root);
    }

    #[test]
    fn test_state_receipts() {
        let receipts = Receipts { receipt_vec: vec![vec![Some(Receipt::default())]] };
        let mut test_block_builder: TestBlockBuilder = TestBlockBuilder::default();
        let block =
            test_block_builder.get_executed_block_with_receipts(receipts.clone(), B256::random());

        let state = BlockState::new(block);

        assert_eq!(state.receipts(), &receipts);
    }

    #[test]
    fn test_in_memory_state_chain_update() {
        let state: CanonicalInMemoryState = CanonicalInMemoryState::empty();
        let mut test_block_builder: TestBlockBuilder = TestBlockBuilder::default();
        let block1 = test_block_builder.get_executed_block_with_number(0, B256::random());
        let block2 = test_block_builder.get_executed_block_with_number(0, B256::random());
        let chain = NewCanonicalChain::Commit { new: vec![block1.clone()] };
        state.update_chain(chain);
        assert_eq!(state.head_state().unwrap().block_ref().block().hash(), block1.block().hash());
        assert_eq!(
            state.state_by_number(0).unwrap().block_ref().block().hash(),
            block1.block().hash()
        );

        let chain = NewCanonicalChain::Reorg { new: vec![block2.clone()], old: vec![block1] };
        state.update_chain(chain);
        assert_eq!(state.head_state().unwrap().block_ref().block().hash(), block2.block().hash());
        assert_eq!(
            state.state_by_number(0).unwrap().block_ref().block().hash(),
            block2.block().hash()
        );

        assert_eq!(state.inner.in_memory_state.block_count(), 1);
    }

    #[test]
    fn test_in_memory_state_set_pending_block() {
        let state: CanonicalInMemoryState = CanonicalInMemoryState::empty();
        let mut test_block_builder: TestBlockBuilder = TestBlockBuilder::default();

        // First random block
        let block1 = test_block_builder.get_executed_block_with_number(0, B256::random());

        // Second block with parent hash of the first block
        let block2 = test_block_builder.get_executed_block_with_number(1, block1.block().hash());

        // Commit the two blocks
        let chain = NewCanonicalChain::Commit { new: vec![block1.clone(), block2.clone()] };
        state.update_chain(chain);

        // Assert that the pending state is None before setting it
        assert!(state.pending_state().is_none());

        // Set the pending block
        state.set_pending_block(block2.clone());

        // Check the pending state
        assert_eq!(
            state.pending_state().unwrap(),
            BlockState::with_parent(block2.clone(), Some(Arc::new(BlockState::new(block1))))
        );

        // Check the pending block
        assert_eq!(state.pending_block().unwrap(), block2.block().clone());

        // Check the pending block number and hash
        assert_eq!(
            state.pending_block_num_hash().unwrap(),
            BlockNumHash { number: 1, hash: block2.block().hash() }
        );

        // Check the pending header
        assert_eq!(state.pending_header().unwrap(), block2.block().header.header().clone());

        // Check the pending sealed header
        assert_eq!(state.pending_sealed_header().unwrap(), block2.block().header.clone());

        // Check the pending block with senders
        assert_eq!(
            state.pending_block_with_senders().unwrap(),
            block2.block().clone().seal_with_senders().unwrap()
        );

        // Check the pending block and receipts
        assert_eq!(state.pending_block_and_receipts().unwrap(), (block2.block().clone(), vec![]));
    }

    #[test]
    fn test_canonical_in_memory_state_state_provider() {
        let mut test_block_builder: TestBlockBuilder = TestBlockBuilder::default();
        let block1 = test_block_builder.get_executed_block_with_number(1, B256::random());
        let block2 = test_block_builder.get_executed_block_with_number(2, block1.block().hash());
        let block3 = test_block_builder.get_executed_block_with_number(3, block2.block().hash());

        let state1 = Arc::new(BlockState::new(block1.clone()));
        let state2 = Arc::new(BlockState::with_parent(block2.clone(), Some(state1.clone())));
        let state3 = Arc::new(BlockState::with_parent(block3.clone(), Some(state2.clone())));

        let mut blocks = HashMap::default();
        blocks.insert(block1.block().hash(), state1);
        blocks.insert(block2.block().hash(), state2);
        blocks.insert(block3.block().hash(), state3);

        let mut numbers = BTreeMap::new();
        numbers.insert(1, block1.block().hash());
        numbers.insert(2, block2.block().hash());
        numbers.insert(3, block3.block().hash());

        let canonical_state = CanonicalInMemoryState::new(blocks, numbers, None, None, None);

        let historical: StateProviderBox = Box::new(MockStateProvider);

        let overlay_provider = canonical_state.state_provider(block3.block().hash(), historical);

        assert_eq!(overlay_provider.in_memory.len(), 3);
        assert_eq!(overlay_provider.in_memory[0].block().number, 3);
        assert_eq!(overlay_provider.in_memory[1].block().number, 2);
        assert_eq!(overlay_provider.in_memory[2].block().number, 1);

        assert_eq!(
            overlay_provider.in_memory[0].block().parent_hash,
            overlay_provider.in_memory[1].block().hash()
        );
        assert_eq!(
            overlay_provider.in_memory[1].block().parent_hash,
            overlay_provider.in_memory[2].block().hash()
        );

        let unknown_hash = B256::random();
        let empty_overlay_provider =
            canonical_state.state_provider(unknown_hash, Box::new(MockStateProvider));
        assert_eq!(empty_overlay_provider.in_memory.len(), 0);
    }

    #[test]
    fn test_canonical_in_memory_state_canonical_chain_empty() {
        let state: CanonicalInMemoryState = CanonicalInMemoryState::empty();
        let chain: Vec<_> = state.canonical_chain().collect();
        assert!(chain.is_empty());
    }

    #[test]
    fn test_canonical_in_memory_state_canonical_chain_single_block() {
        let block = TestBlockBuilder::<EthPrimitives>::default()
            .get_executed_block_with_number(1, B256::random());
        let hash = block.block().hash();
        let mut blocks = HashMap::default();
        blocks.insert(hash, Arc::new(BlockState::new(block)));
        let mut numbers = BTreeMap::new();
        numbers.insert(1, hash);

        let state = CanonicalInMemoryState::new(blocks, numbers, None, None, None);
        let chain: Vec<_> = state.canonical_chain().collect();

        assert_eq!(chain.len(), 1);
        assert_eq!(chain[0].number(), 1);
        assert_eq!(chain[0].hash(), hash);
    }

    #[test]
    fn test_canonical_in_memory_state_canonical_chain_multiple_blocks() {
        let mut parent_hash = B256::random();
        let mut block_builder = TestBlockBuilder::default();
        let state: CanonicalInMemoryState = CanonicalInMemoryState::empty();

        for i in 1..=3 {
            let block = block_builder.get_executed_block_with_number(i, parent_hash);
            let hash = block.block().hash();
            state.update_blocks(Some(block), None);
            parent_hash = hash;
        }

        let chain: Vec<_> = state.canonical_chain().collect();

        assert_eq!(chain.len(), 3);
        assert_eq!(chain[0].number(), 3);
        assert_eq!(chain[1].number(), 2);
        assert_eq!(chain[2].number(), 1);
    }

    // ensures the pending block is not part of the canonical chain
    #[test]
    fn test_canonical_in_memory_state_canonical_chain_with_pending_block() {
        let mut parent_hash = B256::random();
        let mut block_builder = TestBlockBuilder::default();
        let state: CanonicalInMemoryState = CanonicalInMemoryState::empty();

        for i in 1..=2 {
            let block = block_builder.get_executed_block_with_number(i, parent_hash);
            let hash = block.block().hash();
            state.update_blocks(Some(block), None);
            parent_hash = hash;
        }

        let pending_block = block_builder.get_executed_block_with_number(3, parent_hash);
        state.set_pending_block(pending_block);
        let chain: Vec<_> = state.canonical_chain().collect();

        assert_eq!(chain.len(), 2);
        assert_eq!(chain[0].number(), 2);
        assert_eq!(chain[1].number(), 1);
    }

    #[test]
    fn test_block_state_parent_blocks() {
        let mut test_block_builder: TestBlockBuilder = TestBlockBuilder::default();
        let chain = create_mock_state_chain(&mut test_block_builder, 4);

        let parents = chain[3].parent_state_chain();
        assert_eq!(parents.len(), 3);
        assert_eq!(parents[0].block().block.number, 3);
        assert_eq!(parents[1].block().block.number, 2);
        assert_eq!(parents[2].block().block.number, 1);

        let parents = chain[2].parent_state_chain();
        assert_eq!(parents.len(), 2);
        assert_eq!(parents[0].block().block.number, 2);
        assert_eq!(parents[1].block().block.number, 1);

        let parents = chain[0].parent_state_chain();
        assert_eq!(parents.len(), 0);
    }

    #[test]
    fn test_block_state_single_block_state_chain() {
        let single_block_number = 1;
        let mut test_block_builder: TestBlockBuilder = TestBlockBuilder::default();
        let single_block =
            create_mock_state(&mut test_block_builder, single_block_number, B256::random());
        let single_block_hash = single_block.block().block.hash();

        let parents = single_block.parent_state_chain();
        assert_eq!(parents.len(), 0);

        let block_state_chain = single_block.chain().collect::<Vec<_>>();
        assert_eq!(block_state_chain.len(), 1);
        assert_eq!(block_state_chain[0].block().block.number, single_block_number);
        assert_eq!(block_state_chain[0].block().block.hash(), single_block_hash);
    }

    #[test]
    fn test_block_state_chain() {
        let mut test_block_builder: TestBlockBuilder = TestBlockBuilder::default();
        let chain = create_mock_state_chain(&mut test_block_builder, 3);

        let block_state_chain = chain[2].chain().collect::<Vec<_>>();
        assert_eq!(block_state_chain.len(), 3);
        assert_eq!(block_state_chain[0].block().block.number, 3);
        assert_eq!(block_state_chain[1].block().block.number, 2);
        assert_eq!(block_state_chain[2].block().block.number, 1);

        let block_state_chain = chain[1].chain().collect::<Vec<_>>();
        assert_eq!(block_state_chain.len(), 2);
        assert_eq!(block_state_chain[0].block().block.number, 2);
        assert_eq!(block_state_chain[1].block().block.number, 1);

        let block_state_chain = chain[0].chain().collect::<Vec<_>>();
        assert_eq!(block_state_chain.len(), 1);
        assert_eq!(block_state_chain[0].block().block.number, 1);
    }

    #[test]
    fn test_to_chain_notification() {
        // Generate 4 blocks
        let mut test_block_builder: TestBlockBuilder = TestBlockBuilder::default();
        let block0 = test_block_builder.get_executed_block_with_number(0, B256::random());
        let block1 = test_block_builder.get_executed_block_with_number(1, block0.block.hash());
        let block1a = test_block_builder.get_executed_block_with_number(1, block0.block.hash());
        let block2 = test_block_builder.get_executed_block_with_number(2, block1.block.hash());
        let block2a = test_block_builder.get_executed_block_with_number(2, block1.block.hash());

        let sample_execution_outcome = ExecutionOutcome {
            receipts: Receipts::from_iter([vec![], vec![]]),
            requests: vec![Requests::default(), Requests::default()],
            ..Default::default()
        };

        // Test commit notification
        let chain_commit = NewCanonicalChain::Commit { new: vec![block0.clone(), block1.clone()] };

        assert_eq!(
            chain_commit.to_chain_notification(),
            CanonStateNotification::Commit {
                new: Arc::new(Chain::new(
                    vec![block0.sealed_block_with_senders(), block1.sealed_block_with_senders()],
                    sample_execution_outcome.clone(),
                    None
                ))
            }
        );

        // Test reorg notification
        let chain_reorg = NewCanonicalChain::Reorg {
            new: vec![block1a.clone(), block2a.clone()],
            old: vec![block1.clone(), block2.clone()],
        };

        assert_eq!(
            chain_reorg.to_chain_notification(),
            CanonStateNotification::Reorg {
                old: Arc::new(Chain::new(
                    vec![block1.sealed_block_with_senders(), block2.sealed_block_with_senders()],
                    sample_execution_outcome.clone(),
                    None
                )),
                new: Arc::new(Chain::new(
                    vec![block1a.sealed_block_with_senders(), block2a.sealed_block_with_senders()],
                    sample_execution_outcome,
                    None
                ))
            }
        );
    }
}<|MERGE_RESOLUTION|>--- conflicted
+++ resolved
@@ -954,15 +954,9 @@
         StorageRootProvider,
     };
     use reth_trie::{
-        AccountProof, HashedStorage, KeccakKeyHasher, KeyHasher, MultiProof, StorageProof,
-        TrieInput,
+        AccountProof, HashedStorage, KeccakKeyHasher, KeyHasher, MultiProof, StorageMultiProof,
+        StorageProof, TrieInput,
     };
-<<<<<<< HEAD
-=======
-    use reth_trie::{
-        AccountProof, HashedStorage, MultiProof, StorageMultiProof, StorageProof, TrieInput,
-    };
->>>>>>> c824c52c
     use revm::db::BundleAccount;
 
     fn create_mock_state(
