//! Types for tracking the canonical chain state in memory.

use crate::{
    CanonStateNotification, CanonStateNotificationSender, CanonStateNotifications,
    ChainInfoTracker, MemoryOverlayStateProvider,
};
use alloy_eips::BlockNumHash;
use alloy_primitives::{map::HashMap, Address, TxHash, B256};
use parking_lot::RwLock;
use reth_chainspec::ChainInfo;
use reth_execution_types::{Chain, ExecutionOutcome};
use reth_metrics::{metrics::Gauge, Metrics};
use reth_primitives::{
    traits::BlockBody, BlockWithSenders, Header, Receipt, Receipts, SealedBlock,
    SealedBlockWithSenders, SealedHeader, TransactionMeta, TransactionSigned,
};
use reth_storage_api::StateProviderBox;
use reth_trie::{updates::TrieUpdates, HashedPostState};
use std::{collections::BTreeMap, sync::Arc, time::Instant};
use tokio::sync::{broadcast, watch};

/// Size of the broadcast channel used to notify canonical state events.
const CANON_STATE_NOTIFICATION_CHANNEL_SIZE: usize = 256;

/// Metrics for the in-memory state.
#[derive(Metrics)]
#[metrics(scope = "blockchain_tree.in_mem_state")]
pub(crate) struct InMemoryStateMetrics {
    /// The block number of the earliest block in the in-memory state.
    pub(crate) earliest_block: Gauge,
    /// The block number of the latest block in the in-memory state.
    pub(crate) latest_block: Gauge,
    /// The number of blocks in the in-memory state.
    pub(crate) num_blocks: Gauge,
}

/// Container type for in memory state data of the canonical chain.
///
/// This tracks blocks and their state that haven't been persisted to disk yet but are part of the
/// canonical chain that can be traced back to a canonical block on disk.
///
/// # Locking behavior on state updates
///
/// All update calls must be atomic, meaning that they must acquire all locks at once, before
/// modifying the state. This is to ensure that the internal state is always consistent.
/// Update functions ensure that the numbers write lock is always acquired first, because lookup by
/// numbers first read the numbers map and then the blocks map.
/// By acquiring the numbers lock first, we ensure that read-only lookups don't deadlock updates.
/// This holds, because only lookup by number functions need to acquire the numbers lock first to
/// get the block hash.
#[derive(Debug, Default)]
pub(crate) struct InMemoryState {
    /// All canonical blocks that are not on disk yet.
    blocks: RwLock<HashMap<B256, Arc<BlockState>>>,
    /// Mapping of block numbers to block hashes.
    numbers: RwLock<BTreeMap<u64, B256>>,
    /// The pending block that has not yet been made canonical.
    pending: watch::Sender<Option<BlockState>>,
    /// Metrics for the in-memory state.
    metrics: InMemoryStateMetrics,
}

impl InMemoryState {
    pub(crate) fn new(
        blocks: HashMap<B256, Arc<BlockState>>,
        numbers: BTreeMap<u64, B256>,
        pending: Option<BlockState>,
    ) -> Self {
        let (pending, _) = watch::channel(pending);
        let this = Self {
            blocks: RwLock::new(blocks),
            numbers: RwLock::new(numbers),
            pending,
            metrics: Default::default(),
        };
        this.update_metrics();
        this
    }

    /// Update the metrics for the in-memory state.
    ///
    /// # Locking behavior
    ///
    /// This tries to acquire a read lock. Drop any write locks before calling this.
    pub(crate) fn update_metrics(&self) {
        let numbers = self.numbers.read();
        if let Some((earliest_block_number, _)) = numbers.first_key_value() {
            self.metrics.earliest_block.set(*earliest_block_number as f64);
        }
        if let Some((latest_block_number, _)) = numbers.last_key_value() {
            self.metrics.latest_block.set(*latest_block_number as f64);
        }
        self.metrics.num_blocks.set(numbers.len() as f64);
    }

    /// Returns the state for a given block hash.
    pub(crate) fn state_by_hash(&self, hash: B256) -> Option<Arc<BlockState>> {
        self.blocks.read().get(&hash).cloned()
    }

    /// Returns the state for a given block number.
    pub(crate) fn state_by_number(&self, number: u64) -> Option<Arc<BlockState>> {
        let hash = self.hash_by_number(number)?;
        self.state_by_hash(hash)
    }

    /// Returns the hash for a specific block number
    pub(crate) fn hash_by_number(&self, number: u64) -> Option<B256> {
        self.numbers.read().get(&number).copied()
    }

    /// Returns the current chain head state.
    pub(crate) fn head_state(&self) -> Option<Arc<BlockState>> {
        let hash = *self.numbers.read().last_key_value()?.1;
        self.state_by_hash(hash)
    }

    /// Returns the pending state corresponding to the current head plus one,
    /// from the payload received in newPayload that does not have a FCU yet.
    pub(crate) fn pending_state(&self) -> Option<BlockState> {
        self.pending.borrow().clone()
    }

    #[cfg(test)]
    fn block_count(&self) -> usize {
        self.blocks.read().len()
    }
}

/// Inner type to provide in memory state. It includes a chain tracker to be
/// advanced internally by the tree.
#[derive(Debug)]
pub(crate) struct CanonicalInMemoryStateInner {
    /// Tracks certain chain information, such as the canonical head, safe head, and finalized
    /// head.
    pub(crate) chain_info_tracker: ChainInfoTracker,
    /// Tracks blocks at the tip of the chain that have not been persisted to disk yet.
    pub(crate) in_memory_state: InMemoryState,
    /// A broadcast stream that emits events when the canonical chain is updated.
    pub(crate) canon_state_notification_sender: CanonStateNotificationSender,
}

impl CanonicalInMemoryStateInner {
    /// Clears all entries in the in memory state.
    fn clear(&self) {
        {
            // acquire locks, starting with the numbers lock
            let mut numbers = self.in_memory_state.numbers.write();
            let mut blocks = self.in_memory_state.blocks.write();
            numbers.clear();
            blocks.clear();
            self.in_memory_state.pending.send_modify(|p| {
                p.take();
            });
        }
        self.in_memory_state.update_metrics();
    }
}

/// This type is responsible for providing the blocks, receipts, and state for
/// all canonical blocks not on disk yet and keeps track of the block range that
/// is in memory.
#[derive(Debug, Clone)]
pub struct CanonicalInMemoryState {
    pub(crate) inner: Arc<CanonicalInMemoryStateInner>,
}

impl CanonicalInMemoryState {
    /// Create a new in-memory state with the given blocks, numbers, pending state, and optional
    /// finalized header.
    pub fn new(
        blocks: HashMap<B256, Arc<BlockState>>,
        numbers: BTreeMap<u64, B256>,
        pending: Option<BlockState>,
        finalized: Option<SealedHeader>,
    ) -> Self {
        let in_memory_state = InMemoryState::new(blocks, numbers, pending);
        let header = in_memory_state
            .head_state()
            .map_or_else(SealedHeader::default, |state| state.block_ref().block().header.clone());
        let chain_info_tracker = ChainInfoTracker::new(header, finalized);
        let (canon_state_notification_sender, _) =
            broadcast::channel(CANON_STATE_NOTIFICATION_CHANNEL_SIZE);

        Self {
            inner: Arc::new(CanonicalInMemoryStateInner {
                chain_info_tracker,
                in_memory_state,
                canon_state_notification_sender,
            }),
        }
    }

    /// Create an empty state.
    pub fn empty() -> Self {
        Self::new(HashMap::default(), BTreeMap::new(), None, None)
    }

    /// Create a new in memory state with the given local head and finalized header
    /// if it exists.
    pub fn with_head(head: SealedHeader, finalized: Option<SealedHeader>) -> Self {
        let chain_info_tracker = ChainInfoTracker::new(head, finalized);
        let in_memory_state = InMemoryState::default();
        let (canon_state_notification_sender, _) =
            broadcast::channel(CANON_STATE_NOTIFICATION_CHANNEL_SIZE);
        let inner = CanonicalInMemoryStateInner {
            chain_info_tracker,
            in_memory_state,
            canon_state_notification_sender,
        };

        Self { inner: Arc::new(inner) }
    }

    /// Returns the block hash corresponding to the given number.
    pub fn hash_by_number(&self, number: u64) -> Option<B256> {
        self.inner.in_memory_state.hash_by_number(number)
    }

    /// Returns the header corresponding to the given hash.
    pub fn header_by_hash(&self, hash: B256) -> Option<SealedHeader> {
        self.state_by_hash(hash).map(|block| block.block_ref().block.header.clone())
    }

    /// Clears all entries in the in memory state.
    pub fn clear_state(&self) {
        self.inner.clear()
    }

    /// Updates the pending block with the given block.
    ///
    /// Note: This assumes that the parent block of the pending block is canonical.
    pub fn set_pending_block(&self, pending: ExecutedBlock) {
        // fetch the state of the pending block's parent block
        let parent = self.state_by_hash(pending.block().parent_hash);
        let pending = BlockState::with_parent(pending, parent);
        self.inner.in_memory_state.pending.send_modify(|p| {
            p.replace(pending);
        });
        self.inner.in_memory_state.update_metrics();
    }

    /// Append new blocks to the in memory state.
    ///
    /// This removes all reorged blocks and appends the new blocks to the tracked chain and connects
    /// them to their parent blocks.
    fn update_blocks<I>(&self, new_blocks: I, reorged: I)
    where
        I: IntoIterator<Item = ExecutedBlock>,
    {
        {
            // acquire locks, starting with the numbers lock
            let mut numbers = self.inner.in_memory_state.numbers.write();
            let mut blocks = self.inner.in_memory_state.blocks.write();

            // we first remove the blocks from the reorged chain
            for block in reorged {
                let hash = block.block().hash();
                let number = block.block().number;
                blocks.remove(&hash);
                numbers.remove(&number);
            }

            // insert the new blocks
            for block in new_blocks {
                let parent = blocks.get(&block.block().parent_hash).cloned();
                let block_state = BlockState::with_parent(block.clone(), parent);
                let hash = block_state.hash();
                let number = block_state.number();

                // append new blocks
                blocks.insert(hash, Arc::new(block_state));
                numbers.insert(number, hash);
            }

            // remove the pending state
            self.inner.in_memory_state.pending.send_modify(|p| {
                p.take();
            });
        }
        self.inner.in_memory_state.update_metrics();
    }

    /// Update the in memory state with the given chain update.
    pub fn update_chain(&self, new_chain: NewCanonicalChain) {
        match new_chain {
            NewCanonicalChain::Commit { new } => {
                self.update_blocks(new, vec![]);
            }
            NewCanonicalChain::Reorg { new, old } => {
                self.update_blocks(new, old);
            }
        }
    }

    /// Removes blocks from the in memory state that are persisted to the given height.
    ///
    /// This will update the links between blocks and remove all blocks that are [..
    /// `persisted_height`].
    pub fn remove_persisted_blocks(&self, persisted_num_hash: BlockNumHash) {
        // if the persisted hash is not in the canonical in memory state, do nothing, because it
        // means canonical blocks were not actually persisted.
        //
        // This can happen if the persistence task takes a long time, while a reorg is happening.
        {
            if self.inner.in_memory_state.blocks.read().get(&persisted_num_hash.hash).is_none() {
                // do nothing
                return
            }
        }

        {
            // acquire locks, starting with the numbers lock
            let mut numbers = self.inner.in_memory_state.numbers.write();
            let mut blocks = self.inner.in_memory_state.blocks.write();

            let BlockNumHash { number: persisted_height, hash: _ } = persisted_num_hash;

            // clear all numbers
            numbers.clear();

            // drain all blocks and only keep the ones that are not persisted (below the persisted
            // height)
            let mut old_blocks = blocks
                .drain()
                .filter(|(_, b)| b.block_ref().block().number > persisted_height)
                .map(|(_, b)| b.block.clone())
                .collect::<Vec<_>>();

            // sort the blocks by number so we can insert them back in natural order (low -> high)
            old_blocks.sort_unstable_by_key(|block| block.block().number);

            // re-insert the blocks in natural order and connect them to their parent blocks
            for block in old_blocks {
                let parent = blocks.get(&block.block().parent_hash).cloned();
                let block_state = BlockState::with_parent(block.clone(), parent);
                let hash = block_state.hash();
                let number = block_state.number();

                // append new blocks
                blocks.insert(hash, Arc::new(block_state));
                numbers.insert(number, hash);
            }

            // also shift the pending state if it exists
            self.inner.in_memory_state.pending.send_modify(|p| {
                if let Some(p) = p.as_mut() {
                    p.parent = blocks.get(&p.block_ref().block.parent_hash).cloned();
                }
            });
        }
        self.inner.in_memory_state.update_metrics();
    }

    /// Returns in memory state corresponding the given hash.
    pub fn state_by_hash(&self, hash: B256) -> Option<Arc<BlockState>> {
        self.inner.in_memory_state.state_by_hash(hash)
    }

    /// Returns in memory state corresponding the block number.
    pub fn state_by_number(&self, number: u64) -> Option<Arc<BlockState>> {
        self.inner.in_memory_state.state_by_number(number)
    }

    /// Returns the in memory head state.
    pub fn head_state(&self) -> Option<Arc<BlockState>> {
        self.inner.in_memory_state.head_state()
    }

    /// Returns the in memory pending state.
    pub fn pending_state(&self) -> Option<BlockState> {
        self.inner.in_memory_state.pending_state()
    }

    /// Returns the in memory pending `BlockNumHash`.
    pub fn pending_block_num_hash(&self) -> Option<BlockNumHash> {
        self.inner
            .in_memory_state
            .pending_state()
            .map(|state| BlockNumHash { number: state.number(), hash: state.hash() })
    }

    /// Returns the current `ChainInfo`.
    pub fn chain_info(&self) -> ChainInfo {
        self.inner.chain_info_tracker.chain_info()
    }

    /// Returns the latest canonical block number.
    pub fn get_canonical_block_number(&self) -> u64 {
        self.inner.chain_info_tracker.get_canonical_block_number()
    }

    /// Returns the `BlockNumHash` of the safe head.
    pub fn get_safe_num_hash(&self) -> Option<BlockNumHash> {
        self.inner.chain_info_tracker.get_safe_num_hash()
    }

    /// Returns the `BlockNumHash` of the finalized head.
    pub fn get_finalized_num_hash(&self) -> Option<BlockNumHash> {
        self.inner.chain_info_tracker.get_finalized_num_hash()
    }

    /// Hook for new fork choice update.
    pub fn on_forkchoice_update_received(&self) {
        self.inner.chain_info_tracker.on_forkchoice_update_received();
    }

    /// Returns the timestamp of the last received update.
    pub fn last_received_update_timestamp(&self) -> Option<Instant> {
        self.inner.chain_info_tracker.last_forkchoice_update_received_at()
    }

    /// Hook for transition configuration exchanged.
    pub fn on_transition_configuration_exchanged(&self) {
        self.inner.chain_info_tracker.on_transition_configuration_exchanged();
    }

    /// Returns the timestamp of the last transition configuration exchanged,
    pub fn last_exchanged_transition_configuration_timestamp(&self) -> Option<Instant> {
        self.inner.chain_info_tracker.last_transition_configuration_exchanged_at()
    }

    /// Canonical head setter.
    pub fn set_canonical_head(&self, header: SealedHeader) {
        self.inner.chain_info_tracker.set_canonical_head(header);
    }

    /// Safe head setter.
    pub fn set_safe(&self, header: SealedHeader) {
        self.inner.chain_info_tracker.set_safe(header);
    }

    /// Finalized head setter.
    pub fn set_finalized(&self, header: SealedHeader) {
        self.inner.chain_info_tracker.set_finalized(header);
    }

    /// Canonical head getter.
    pub fn get_canonical_head(&self) -> SealedHeader {
        self.inner.chain_info_tracker.get_canonical_head()
    }

    /// Finalized header getter.
    pub fn get_finalized_header(&self) -> Option<SealedHeader> {
        self.inner.chain_info_tracker.get_finalized_header()
    }

    /// Safe header getter.
    pub fn get_safe_header(&self) -> Option<SealedHeader> {
        self.inner.chain_info_tracker.get_safe_header()
    }

    /// Returns the `SealedHeader` corresponding to the pending state.
    pub fn pending_sealed_header(&self) -> Option<SealedHeader> {
        self.pending_state().map(|h| h.block_ref().block().header.clone())
    }

    /// Returns the `Header` corresponding to the pending state.
    pub fn pending_header(&self) -> Option<Header> {
        self.pending_sealed_header().map(|sealed_header| sealed_header.unseal())
    }

    /// Returns the `SealedBlock` corresponding to the pending state.
    pub fn pending_block(&self) -> Option<SealedBlock> {
        self.pending_state().map(|block_state| block_state.block_ref().block().clone())
    }

    /// Returns the `SealedBlockWithSenders` corresponding to the pending state.
    pub fn pending_block_with_senders(&self) -> Option<SealedBlockWithSenders> {
        self.pending_state()
            .and_then(|block_state| block_state.block_ref().block().clone().seal_with_senders())
    }

    /// Returns a tuple with the `SealedBlock` corresponding to the pending
    /// state and a vector of its `Receipt`s.
    pub fn pending_block_and_receipts(&self) -> Option<(SealedBlock, Vec<Receipt>)> {
        self.pending_state().map(|block_state| {
            (block_state.block_ref().block().clone(), block_state.executed_block_receipts())
        })
    }

    /// Subscribe to new blocks events.
    pub fn subscribe_canon_state(&self) -> CanonStateNotifications {
        self.inner.canon_state_notification_sender.subscribe()
    }

    /// Subscribe to new safe block events.
    pub fn subscribe_safe_block(&self) -> watch::Receiver<Option<SealedHeader>> {
        self.inner.chain_info_tracker.subscribe_safe_block()
    }

    /// Subscribe to new finalized block events.
    pub fn subscribe_finalized_block(&self) -> watch::Receiver<Option<SealedHeader>> {
        self.inner.chain_info_tracker.subscribe_finalized_block()
    }

    /// Attempts to send a new [`CanonStateNotification`] to all active Receiver handles.
    pub fn notify_canon_state(&self, event: CanonStateNotification) {
        self.inner.canon_state_notification_sender.send(event).ok();
    }

    /// Return state provider with reference to in-memory blocks that overlay database state.
    ///
    /// This merges the state of all blocks that are part of the chain that the requested block is
    /// the head of. This includes all blocks that connect back to the canonical block on disk.
    pub fn state_provider_from_state(
        &self,
        state: &BlockState,
        historical: StateProviderBox,
    ) -> MemoryOverlayStateProvider {
        let in_memory = state.chain().into_iter().map(|block_state| block_state.block()).collect();

        MemoryOverlayStateProvider::new(historical, in_memory)
    }

    /// Return state provider with reference to in-memory blocks that overlay database state.
    ///
    /// This merges the state of all blocks that are part of the chain that the requested block is
    /// the head of. This includes all blocks that connect back to the canonical block on disk.
    pub fn state_provider(
        &self,
        hash: B256,
        historical: StateProviderBox,
    ) -> MemoryOverlayStateProvider {
        let in_memory = if let Some(state) = self.state_by_hash(hash) {
            state.chain().into_iter().map(|block_state| block_state.block()).collect()
        } else {
            Vec::new()
        };

        MemoryOverlayStateProvider::new(historical, in_memory)
    }

    /// Returns an iterator over all __canonical blocks__ in the in-memory state, from newest to
    /// oldest (highest to lowest).
    ///
    /// This iterator contains a snapshot of the in-memory state at the time of the call.
    pub fn canonical_chain(&self) -> impl Iterator<Item = Arc<BlockState>> {
        self.inner.in_memory_state.head_state().into_iter().flat_map(|head| head.iter())
    }

    /// Returns a `TransactionSigned` for the given `TxHash` if found.
    pub fn transaction_by_hash(&self, hash: TxHash) -> Option<TransactionSigned> {
        for block_state in self.canonical_chain() {
            if let Some(tx) =
<<<<<<< HEAD
                block_state.block().block().body.transactions().iter().find(|tx| tx.hash() == hash)
=======
                block_state.block_ref().block().body.transactions().find(|tx| tx.hash() == hash)
>>>>>>> ab069979
            {
                return Some(tx.clone())
            }
        }
        None
    }

    /// Returns a tuple with `TransactionSigned` and `TransactionMeta` for the
    /// given `TxHash` if found.
    pub fn transaction_by_hash_with_meta(
        &self,
        tx_hash: TxHash,
    ) -> Option<(TransactionSigned, TransactionMeta)> {
        for block_state in self.canonical_chain() {
            if let Some((index, tx)) = block_state
                .block_ref()
                .block()
                .body
                .transactions()
                .iter()
                .enumerate()
                .find(|(_, tx)| tx.hash() == tx_hash)
            {
                let meta = TransactionMeta {
                    tx_hash,
                    index: index as u64,
                    block_hash: block_state.hash(),
                    block_number: block_state.block_ref().block.number,
                    base_fee: block_state.block_ref().block.header.base_fee_per_gas,
                    timestamp: block_state.block_ref().block.timestamp,
                    excess_blob_gas: block_state.block_ref().block.excess_blob_gas,
                };
                return Some((tx.clone(), meta))
            }
        }
        None
    }
}

/// State after applying the given block, this block is part of the canonical chain that partially
/// stored in memory and can be traced back to a canonical block on disk.
#[derive(Debug, PartialEq, Eq, Clone)]
pub struct BlockState {
    /// The executed block that determines the state after this block has been executed.
    block: ExecutedBlock,
    /// The block's parent block if it exists.
    parent: Option<Arc<BlockState>>,
}

#[allow(dead_code)]
impl BlockState {
    /// [`BlockState`] constructor.
    pub const fn new(block: ExecutedBlock) -> Self {
        Self { block, parent: None }
    }

    /// [`BlockState`] constructor with parent.
    pub const fn with_parent(block: ExecutedBlock, parent: Option<Arc<Self>>) -> Self {
        Self { block, parent }
    }

    /// Returns the hash and block of the on disk block this state can be traced back to.
    pub fn anchor(&self) -> BlockNumHash {
        if let Some(parent) = &self.parent {
            parent.anchor()
        } else {
            self.block.block().parent_num_hash()
        }
    }

    /// Returns the executed block that determines the state.
    pub fn block(&self) -> ExecutedBlock {
        self.block.clone()
    }

    /// Returns a reference to the executed block that determines the state.
    pub const fn block_ref(&self) -> &ExecutedBlock {
        &self.block
    }

    /// Returns the block with senders for the state.
    pub fn block_with_senders(&self) -> BlockWithSenders {
        let block = self.block.block().clone();
        let senders = self.block.senders().clone();
        BlockWithSenders { block: block.unseal(), senders }
    }

    /// Returns the sealed block with senders for the state.
    pub fn sealed_block_with_senders(&self) -> SealedBlockWithSenders {
        let block = self.block.block().clone();
        let senders = self.block.senders().clone();
        SealedBlockWithSenders { block, senders }
    }

    /// Returns the hash of executed block that determines the state.
    pub fn hash(&self) -> B256 {
        self.block.block().hash()
    }

    /// Returns the block number of executed block that determines the state.
    pub fn number(&self) -> u64 {
        self.block.block().number
    }

    /// Returns the state root after applying the executed block that determines
    /// the state.
    pub fn state_root(&self) -> B256 {
        self.block.block().header.state_root
    }

    /// Returns the `Receipts` of executed block that determines the state.
    pub fn receipts(&self) -> &Receipts {
        &self.block.execution_outcome().receipts
    }

    /// Returns a vector of `Receipt` of executed block that determines the state.
    /// We assume that the `Receipts` in the executed block `ExecutionOutcome`
    /// has only one element corresponding to the executed block associated to
    /// the state.
    pub fn executed_block_receipts(&self) -> Vec<Receipt> {
        let receipts = self.receipts();

        debug_assert!(
            receipts.receipt_vec.len() <= 1,
            "Expected at most one block's worth of receipts, found {}",
            receipts.receipt_vec.len()
        );

        receipts
            .receipt_vec
            .first()
            .map(|block_receipts| {
                block_receipts.iter().filter_map(|opt_receipt| opt_receipt.clone()).collect()
            })
            .unwrap_or_default()
    }

    /// Returns a vector of __parent__ `BlockStates`.
    ///
    /// The block state order in the output vector is newest to oldest (highest to lowest):
    /// `[5,4,3,2,1]`
    ///
    /// Note: This does not include self.
    pub fn parent_state_chain(&self) -> Vec<&Self> {
        let mut parents = Vec::new();
        let mut current = self.parent.as_deref();

        while let Some(parent) = current {
            parents.push(parent);
            current = parent.parent.as_deref();
        }

        parents
    }

    /// Returns a vector of `BlockStates` representing the entire in memory chain.
    /// The block state order in the output vector is newest to oldest (highest to lowest),
    /// including self as the first element.
    pub fn chain(&self) -> Vec<&Self> {
        let mut chain = vec![self];
        self.append_parent_chain(&mut chain);
        chain
    }

    /// Appends the parent chain of this [`BlockState`] to the given vector.
    pub fn append_parent_chain<'a>(&'a self, chain: &mut Vec<&'a Self>) {
        chain.extend(self.parent_state_chain());
    }

    /// Returns an iterator over the atomically captured chain of in memory blocks.
    ///
    /// This yields the blocks from newest to oldest (highest to lowest).
    pub fn iter(self: Arc<Self>) -> impl Iterator<Item = Arc<Self>> {
        std::iter::successors(Some(self), |state| state.parent.clone())
    }
}

/// Represents an executed block stored in-memory.
#[derive(Clone, Debug, PartialEq, Eq, Default)]
pub struct ExecutedBlock {
    /// Sealed block the rest of fields refer to.
    pub block: Arc<SealedBlock>,
    /// Block's senders.
    pub senders: Arc<Vec<Address>>,
    /// Block's execution outcome.
    pub execution_output: Arc<ExecutionOutcome>,
    /// Block's hashedst state.
    pub hashed_state: Arc<HashedPostState>,
    /// Trie updates that result of applying the block.
    pub trie: Arc<TrieUpdates>,
}

impl ExecutedBlock {
    /// [`ExecutedBlock`] constructor.
    pub const fn new(
        block: Arc<SealedBlock>,
        senders: Arc<Vec<Address>>,
        execution_output: Arc<ExecutionOutcome>,
        hashed_state: Arc<HashedPostState>,
        trie: Arc<TrieUpdates>,
    ) -> Self {
        Self { block, senders, execution_output, hashed_state, trie }
    }

    /// Returns a reference to the executed block.
    pub fn block(&self) -> &SealedBlock {
        &self.block
    }

    /// Returns a reference to the block's senders
    pub fn senders(&self) -> &Vec<Address> {
        &self.senders
    }

    /// Returns a [`SealedBlockWithSenders`]
    ///
    /// Note: this clones the block and senders.
    pub fn sealed_block_with_senders(&self) -> SealedBlockWithSenders {
        SealedBlockWithSenders { block: (*self.block).clone(), senders: (*self.senders).clone() }
    }

    /// Returns a reference to the block's execution outcome
    pub fn execution_outcome(&self) -> &ExecutionOutcome {
        &self.execution_output
    }

    /// Returns a reference to the hashed state result of the execution outcome
    pub fn hashed_state(&self) -> &HashedPostState {
        &self.hashed_state
    }

    /// Returns a reference to the trie updates for the block
    pub fn trie_updates(&self) -> &TrieUpdates {
        &self.trie
    }
}

/// Non-empty chain of blocks.
#[derive(Debug)]
pub enum NewCanonicalChain {
    /// A simple append to the current canonical head
    Commit {
        /// all blocks that lead back to the canonical head
        new: Vec<ExecutedBlock>,
    },
    /// A reorged chain consists of two chains that trace back to a shared ancestor block at which
    /// point they diverge.
    Reorg {
        /// All blocks of the _new_ chain
        new: Vec<ExecutedBlock>,
        /// All blocks of the _old_ chain
        old: Vec<ExecutedBlock>,
    },
}

impl NewCanonicalChain {
    /// Returns the length of the new chain.
    pub fn new_block_count(&self) -> usize {
        match self {
            Self::Commit { new } | Self::Reorg { new, .. } => new.len(),
        }
    }

    /// Returns the length of the reorged chain.
    pub fn reorged_block_count(&self) -> usize {
        match self {
            Self::Commit { .. } => 0,
            Self::Reorg { old, .. } => old.len(),
        }
    }

    /// Converts the new chain into a notification that will be emitted to listeners
    pub fn to_chain_notification(&self) -> CanonStateNotification {
        match self {
            Self::Commit { new } => {
                let new = Arc::new(new.iter().fold(Chain::default(), |mut chain, exec| {
                    chain.append_block(
                        exec.sealed_block_with_senders(),
                        exec.execution_outcome().clone(),
                    );
                    chain
                }));
                CanonStateNotification::Commit { new }
            }
            Self::Reorg { new, old } => {
                let new = Arc::new(new.iter().fold(Chain::default(), |mut chain, exec| {
                    chain.append_block(
                        exec.sealed_block_with_senders(),
                        exec.execution_outcome().clone(),
                    );
                    chain
                }));
                let old = Arc::new(old.iter().fold(Chain::default(), |mut chain, exec| {
                    chain.append_block(
                        exec.sealed_block_with_senders(),
                        exec.execution_outcome().clone(),
                    );
                    chain
                }));
                CanonStateNotification::Reorg { new, old }
            }
        }
    }

    /// Returns the new tip of the chain.
    ///
    /// Returns the new tip for [`Self::Reorg`] and [`Self::Commit`] variants which commit at least
    /// 1 new block.
    pub fn tip(&self) -> &SealedBlock {
        match self {
            Self::Commit { new } | Self::Reorg { new, .. } => {
                new.last().expect("non empty blocks").block()
            }
        }
    }
}

#[cfg(test)]
mod tests {
    use super::*;
    use crate::test_utils::TestBlockBuilder;
    use alloy_primitives::{map::HashSet, BlockNumber, Bytes, StorageKey, StorageValue};
    use rand::Rng;
    use reth_errors::ProviderResult;
    use reth_primitives::{Account, Bytecode, Receipt, Requests};
    use reth_storage_api::{
        AccountReader, BlockHashReader, StateProofProvider, StateProvider, StateRootProvider,
        StorageRootProvider,
    };
    use reth_trie::{AccountProof, HashedStorage, MultiProof, TrieInput};

    fn create_mock_state(
        test_block_builder: &mut TestBlockBuilder,
        block_number: u64,
        parent_hash: B256,
    ) -> BlockState {
        BlockState::new(
            test_block_builder.get_executed_block_with_number(block_number, parent_hash),
        )
    }

    fn create_mock_state_chain(
        test_block_builder: &mut TestBlockBuilder,
        num_blocks: u64,
    ) -> Vec<BlockState> {
        let mut chain = Vec::with_capacity(num_blocks as usize);
        let mut parent_hash = B256::random();
        let mut parent_state: Option<BlockState> = None;

        for i in 1..=num_blocks {
            let mut state = create_mock_state(test_block_builder, i, parent_hash);
            if let Some(parent) = parent_state {
                state.parent = Some(Arc::new(parent));
            }
            parent_hash = state.hash();
            parent_state = Some(state.clone());
            chain.push(state);
        }

        chain
    }

    struct MockStateProvider;

    impl StateProvider for MockStateProvider {
        fn storage(
            &self,
            _address: Address,
            _storage_key: StorageKey,
        ) -> ProviderResult<Option<StorageValue>> {
            Ok(None)
        }

        fn bytecode_by_hash(&self, _code_hash: B256) -> ProviderResult<Option<Bytecode>> {
            Ok(None)
        }
    }

    impl BlockHashReader for MockStateProvider {
        fn block_hash(&self, _number: BlockNumber) -> ProviderResult<Option<B256>> {
            Ok(None)
        }

        fn canonical_hashes_range(
            &self,
            _start: BlockNumber,
            _end: BlockNumber,
        ) -> ProviderResult<Vec<B256>> {
            Ok(vec![])
        }
    }

    impl AccountReader for MockStateProvider {
        fn basic_account(&self, _address: Address) -> ProviderResult<Option<Account>> {
            Ok(None)
        }
    }

    impl StateRootProvider for MockStateProvider {
        fn state_root(&self, _hashed_state: HashedPostState) -> ProviderResult<B256> {
            Ok(B256::random())
        }

        fn state_root_from_nodes(&self, _input: TrieInput) -> ProviderResult<B256> {
            Ok(B256::random())
        }

        fn state_root_with_updates(
            &self,
            _hashed_state: HashedPostState,
        ) -> ProviderResult<(B256, TrieUpdates)> {
            Ok((B256::random(), TrieUpdates::default()))
        }

        fn state_root_from_nodes_with_updates(
            &self,
            _input: TrieInput,
        ) -> ProviderResult<(B256, TrieUpdates)> {
            Ok((B256::random(), TrieUpdates::default()))
        }
    }

    impl StorageRootProvider for MockStateProvider {
        fn storage_root(
            &self,
            _address: Address,
            _hashed_storage: HashedStorage,
        ) -> ProviderResult<B256> {
            Ok(B256::random())
        }
    }

    impl StateProofProvider for MockStateProvider {
        fn proof(
            &self,
            _input: TrieInput,
            _address: Address,
            _slots: &[B256],
        ) -> ProviderResult<AccountProof> {
            Ok(AccountProof::new(Address::random()))
        }

        fn multiproof(
            &self,
            _input: TrieInput,
            _targets: HashMap<B256, HashSet<B256>>,
        ) -> ProviderResult<MultiProof> {
            Ok(MultiProof::default())
        }

        fn witness(
            &self,
            _input: TrieInput,
            _target: HashedPostState,
        ) -> ProviderResult<HashMap<B256, Bytes>> {
            Ok(HashMap::default())
        }
    }

    #[test]
    fn test_in_memory_state_impl_state_by_hash() {
        let mut state_by_hash = HashMap::default();
        let number = rand::thread_rng().gen::<u64>();
        let mut test_block_builder = TestBlockBuilder::default();
        let state = Arc::new(create_mock_state(&mut test_block_builder, number, B256::random()));
        state_by_hash.insert(state.hash(), state.clone());

        let in_memory_state = InMemoryState::new(state_by_hash, BTreeMap::new(), None);

        assert_eq!(in_memory_state.state_by_hash(state.hash()), Some(state));
        assert_eq!(in_memory_state.state_by_hash(B256::random()), None);
    }

    #[test]
    fn test_in_memory_state_impl_state_by_number() {
        let mut state_by_hash = HashMap::default();
        let mut hash_by_number = BTreeMap::new();

        let number = rand::thread_rng().gen::<u64>();
        let mut test_block_builder = TestBlockBuilder::default();
        let state = Arc::new(create_mock_state(&mut test_block_builder, number, B256::random()));
        let hash = state.hash();

        state_by_hash.insert(hash, state.clone());
        hash_by_number.insert(number, hash);

        let in_memory_state = InMemoryState::new(state_by_hash, hash_by_number, None);

        assert_eq!(in_memory_state.state_by_number(number), Some(state));
        assert_eq!(in_memory_state.state_by_number(number + 1), None);
    }

    #[test]
    fn test_in_memory_state_impl_head_state() {
        let mut state_by_hash = HashMap::default();
        let mut hash_by_number = BTreeMap::new();
        let mut test_block_builder = TestBlockBuilder::default();
        let state1 = Arc::new(create_mock_state(&mut test_block_builder, 1, B256::random()));
        let hash1 = state1.hash();
        let state2 = Arc::new(create_mock_state(&mut test_block_builder, 2, hash1));
        let hash2 = state2.hash();
        hash_by_number.insert(1, hash1);
        hash_by_number.insert(2, hash2);
        state_by_hash.insert(hash1, state1);
        state_by_hash.insert(hash2, state2);

        let in_memory_state = InMemoryState::new(state_by_hash, hash_by_number, None);
        let head_state = in_memory_state.head_state().unwrap();

        assert_eq!(head_state.hash(), hash2);
        assert_eq!(head_state.number(), 2);
    }

    #[test]
    fn test_in_memory_state_impl_pending_state() {
        let pending_number = rand::thread_rng().gen::<u64>();
        let mut test_block_builder = TestBlockBuilder::default();
        let pending_state =
            create_mock_state(&mut test_block_builder, pending_number, B256::random());
        let pending_hash = pending_state.hash();

        let in_memory_state =
            InMemoryState::new(HashMap::default(), BTreeMap::new(), Some(pending_state));

        let result = in_memory_state.pending_state();
        assert!(result.is_some());
        let actual_pending_state = result.unwrap();
        assert_eq!(actual_pending_state.block.block().hash(), pending_hash);
        assert_eq!(actual_pending_state.block.block().number, pending_number);
    }

    #[test]
    fn test_in_memory_state_impl_no_pending_state() {
        let in_memory_state = InMemoryState::new(HashMap::default(), BTreeMap::new(), None);

        assert_eq!(in_memory_state.pending_state(), None);
    }

    #[test]
    fn test_state_new() {
        let number = rand::thread_rng().gen::<u64>();
        let mut test_block_builder = TestBlockBuilder::default();
        let block = test_block_builder.get_executed_block_with_number(number, B256::random());

        let state = BlockState::new(block.clone());

        assert_eq!(state.block(), block);
    }

    #[test]
    fn test_state_block() {
        let number = rand::thread_rng().gen::<u64>();
        let mut test_block_builder = TestBlockBuilder::default();
        let block = test_block_builder.get_executed_block_with_number(number, B256::random());

        let state = BlockState::new(block.clone());

        assert_eq!(state.block(), block);
    }

    #[test]
    fn test_state_hash() {
        let number = rand::thread_rng().gen::<u64>();
        let mut test_block_builder = TestBlockBuilder::default();
        let block = test_block_builder.get_executed_block_with_number(number, B256::random());

        let state = BlockState::new(block.clone());

        assert_eq!(state.hash(), block.block.hash());
    }

    #[test]
    fn test_state_number() {
        let number = rand::thread_rng().gen::<u64>();
        let mut test_block_builder = TestBlockBuilder::default();
        let block = test_block_builder.get_executed_block_with_number(number, B256::random());

        let state = BlockState::new(block);

        assert_eq!(state.number(), number);
    }

    #[test]
    fn test_state_state_root() {
        let number = rand::thread_rng().gen::<u64>();
        let mut test_block_builder = TestBlockBuilder::default();
        let block = test_block_builder.get_executed_block_with_number(number, B256::random());

        let state = BlockState::new(block.clone());

        assert_eq!(state.state_root(), block.block().state_root);
    }

    #[test]
    fn test_state_receipts() {
        let receipts = Receipts { receipt_vec: vec![vec![Some(Receipt::default())]] };
        let mut test_block_builder = TestBlockBuilder::default();
        let block =
            test_block_builder.get_executed_block_with_receipts(receipts.clone(), B256::random());

        let state = BlockState::new(block);

        assert_eq!(state.receipts(), &receipts);
    }

    #[test]
    fn test_in_memory_state_chain_update() {
        let state = CanonicalInMemoryState::empty();
        let mut test_block_builder = TestBlockBuilder::default();
        let block1 = test_block_builder.get_executed_block_with_number(0, B256::random());
        let block2 = test_block_builder.get_executed_block_with_number(0, B256::random());
        let chain = NewCanonicalChain::Commit { new: vec![block1.clone()] };
        state.update_chain(chain);
        assert_eq!(state.head_state().unwrap().block_ref().block().hash(), block1.block().hash());
        assert_eq!(
            state.state_by_number(0).unwrap().block_ref().block().hash(),
            block1.block().hash()
        );

        let chain = NewCanonicalChain::Reorg { new: vec![block2.clone()], old: vec![block1] };
        state.update_chain(chain);
        assert_eq!(state.head_state().unwrap().block_ref().block().hash(), block2.block().hash());
        assert_eq!(
            state.state_by_number(0).unwrap().block_ref().block().hash(),
            block2.block().hash()
        );

        assert_eq!(state.inner.in_memory_state.block_count(), 1);
    }

    #[test]
    fn test_in_memory_state_set_pending_block() {
        let state = CanonicalInMemoryState::empty();
        let mut test_block_builder = TestBlockBuilder::default();

        // First random block
        let block1 = test_block_builder.get_executed_block_with_number(0, B256::random());

        // Second block with parent hash of the first block
        let block2 = test_block_builder.get_executed_block_with_number(1, block1.block().hash());

        // Commit the two blocks
        let chain = NewCanonicalChain::Commit { new: vec![block1.clone(), block2.clone()] };
        state.update_chain(chain);

        // Assert that the pending state is None before setting it
        assert!(state.pending_state().is_none());

        // Set the pending block
        state.set_pending_block(block2.clone());

        // Check the pending state
        assert_eq!(
            state.pending_state().unwrap(),
            BlockState::with_parent(block2.clone(), Some(Arc::new(BlockState::new(block1))))
        );

        // Check the pending block
        assert_eq!(state.pending_block().unwrap(), block2.block().clone());

        // Check the pending block number and hash
        assert_eq!(
            state.pending_block_num_hash().unwrap(),
            BlockNumHash { number: 1, hash: block2.block().hash() }
        );

        // Check the pending header
        assert_eq!(state.pending_header().unwrap(), block2.block().header.header().clone());

        // Check the pending sealed header
        assert_eq!(state.pending_sealed_header().unwrap(), block2.block().header.clone());

        // Check the pending block with senders
        assert_eq!(
            state.pending_block_with_senders().unwrap(),
            block2.block().clone().seal_with_senders().unwrap()
        );

        // Check the pending block and receipts
        assert_eq!(state.pending_block_and_receipts().unwrap(), (block2.block().clone(), vec![]));
    }

    #[test]
    fn test_canonical_in_memory_state_state_provider() {
        let mut test_block_builder = TestBlockBuilder::default();
        let block1 = test_block_builder.get_executed_block_with_number(1, B256::random());
        let block2 = test_block_builder.get_executed_block_with_number(2, block1.block().hash());
        let block3 = test_block_builder.get_executed_block_with_number(3, block2.block().hash());

        let state1 = Arc::new(BlockState::new(block1.clone()));
        let state2 = Arc::new(BlockState::with_parent(block2.clone(), Some(state1.clone())));
        let state3 = Arc::new(BlockState::with_parent(block3.clone(), Some(state2.clone())));

        let mut blocks = HashMap::default();
        blocks.insert(block1.block().hash(), state1);
        blocks.insert(block2.block().hash(), state2);
        blocks.insert(block3.block().hash(), state3);

        let mut numbers = BTreeMap::new();
        numbers.insert(1, block1.block().hash());
        numbers.insert(2, block2.block().hash());
        numbers.insert(3, block3.block().hash());

        let canonical_state = CanonicalInMemoryState::new(blocks, numbers, None, None);

        let historical: StateProviderBox = Box::new(MockStateProvider);

        let overlay_provider = canonical_state.state_provider(block3.block().hash(), historical);

        assert_eq!(overlay_provider.in_memory.len(), 3);
        assert_eq!(overlay_provider.in_memory[0].block().number, 3);
        assert_eq!(overlay_provider.in_memory[1].block().number, 2);
        assert_eq!(overlay_provider.in_memory[2].block().number, 1);

        assert_eq!(
            overlay_provider.in_memory[0].block().parent_hash,
            overlay_provider.in_memory[1].block().hash()
        );
        assert_eq!(
            overlay_provider.in_memory[1].block().parent_hash,
            overlay_provider.in_memory[2].block().hash()
        );

        let unknown_hash = B256::random();
        let empty_overlay_provider =
            canonical_state.state_provider(unknown_hash, Box::new(MockStateProvider));
        assert_eq!(empty_overlay_provider.in_memory.len(), 0);
    }

    #[test]
    fn test_canonical_in_memory_state_canonical_chain_empty() {
        let state = CanonicalInMemoryState::empty();
        let chain: Vec<_> = state.canonical_chain().collect();
        assert!(chain.is_empty());
    }

    #[test]
    fn test_canonical_in_memory_state_canonical_chain_single_block() {
        let block = TestBlockBuilder::default().get_executed_block_with_number(1, B256::random());
        let hash = block.block().hash();
        let mut blocks = HashMap::default();
        blocks.insert(hash, Arc::new(BlockState::new(block)));
        let mut numbers = BTreeMap::new();
        numbers.insert(1, hash);

        let state = CanonicalInMemoryState::new(blocks, numbers, None, None);
        let chain: Vec<_> = state.canonical_chain().collect();

        assert_eq!(chain.len(), 1);
        assert_eq!(chain[0].number(), 1);
        assert_eq!(chain[0].hash(), hash);
    }

    #[test]
    fn test_canonical_in_memory_state_canonical_chain_multiple_blocks() {
        let mut parent_hash = B256::random();
        let mut block_builder = TestBlockBuilder::default();
        let state = CanonicalInMemoryState::empty();

        for i in 1..=3 {
            let block = block_builder.get_executed_block_with_number(i, parent_hash);
            let hash = block.block().hash();
            state.update_blocks(Some(block), None);
            parent_hash = hash;
        }

        let chain: Vec<_> = state.canonical_chain().collect();

        assert_eq!(chain.len(), 3);
        assert_eq!(chain[0].number(), 3);
        assert_eq!(chain[1].number(), 2);
        assert_eq!(chain[2].number(), 1);
    }

    // ensures the pending block is not part of the canonical chain
    #[test]
    fn test_canonical_in_memory_state_canonical_chain_with_pending_block() {
        let mut parent_hash = B256::random();
        let mut block_builder = TestBlockBuilder::default();
        let state = CanonicalInMemoryState::empty();

        for i in 1..=2 {
            let block = block_builder.get_executed_block_with_number(i, parent_hash);
            let hash = block.block().hash();
            state.update_blocks(Some(block), None);
            parent_hash = hash;
        }

        let pending_block = block_builder.get_executed_block_with_number(3, parent_hash);
        state.set_pending_block(pending_block);
        let chain: Vec<_> = state.canonical_chain().collect();

        assert_eq!(chain.len(), 2);
        assert_eq!(chain[0].number(), 2);
        assert_eq!(chain[1].number(), 1);
    }

    #[test]
    fn test_block_state_parent_blocks() {
        let mut test_block_builder = TestBlockBuilder::default();
        let chain = create_mock_state_chain(&mut test_block_builder, 4);

        let parents = chain[3].parent_state_chain();
        assert_eq!(parents.len(), 3);
        assert_eq!(parents[0].block().block.number, 3);
        assert_eq!(parents[1].block().block.number, 2);
        assert_eq!(parents[2].block().block.number, 1);

        let parents = chain[2].parent_state_chain();
        assert_eq!(parents.len(), 2);
        assert_eq!(parents[0].block().block.number, 2);
        assert_eq!(parents[1].block().block.number, 1);

        let parents = chain[0].parent_state_chain();
        assert_eq!(parents.len(), 0);
    }

    #[test]
    fn test_block_state_single_block_state_chain() {
        let single_block_number = 1;
        let mut test_block_builder = TestBlockBuilder::default();
        let single_block =
            create_mock_state(&mut test_block_builder, single_block_number, B256::random());
        let single_block_hash = single_block.block().block.hash();

        let parents = single_block.parent_state_chain();
        assert_eq!(parents.len(), 0);

        let block_state_chain = single_block.chain();
        assert_eq!(block_state_chain.len(), 1);
        assert_eq!(block_state_chain[0].block().block.number, single_block_number);
        assert_eq!(block_state_chain[0].block().block.hash(), single_block_hash);
    }

    #[test]
    fn test_block_state_chain() {
        let mut test_block_builder = TestBlockBuilder::default();
        let chain = create_mock_state_chain(&mut test_block_builder, 3);

        let block_state_chain = chain[2].chain();
        assert_eq!(block_state_chain.len(), 3);
        assert_eq!(block_state_chain[0].block().block.number, 3);
        assert_eq!(block_state_chain[1].block().block.number, 2);
        assert_eq!(block_state_chain[2].block().block.number, 1);

        let block_state_chain = chain[1].chain();
        assert_eq!(block_state_chain.len(), 2);
        assert_eq!(block_state_chain[0].block().block.number, 2);
        assert_eq!(block_state_chain[1].block().block.number, 1);

        let block_state_chain = chain[0].chain();
        assert_eq!(block_state_chain.len(), 1);
        assert_eq!(block_state_chain[0].block().block.number, 1);
    }

    #[test]
    fn test_to_chain_notification() {
        // Generate 4 blocks
        let mut test_block_builder = TestBlockBuilder::default();
        let block0 = test_block_builder.get_executed_block_with_number(0, B256::random());
        let block1 = test_block_builder.get_executed_block_with_number(1, block0.block.hash());
        let block1a = test_block_builder.get_executed_block_with_number(1, block0.block.hash());
        let block2 = test_block_builder.get_executed_block_with_number(2, block1.block.hash());
        let block2a = test_block_builder.get_executed_block_with_number(2, block1.block.hash());

        let sample_execution_outcome = ExecutionOutcome {
            receipts: Receipts::from_iter([vec![], vec![]]),
            requests: vec![Requests::default(), Requests::default()],
            ..Default::default()
        };

        // Test commit notification
        let chain_commit = NewCanonicalChain::Commit { new: vec![block0.clone(), block1.clone()] };

        assert_eq!(
            chain_commit.to_chain_notification(),
            CanonStateNotification::Commit {
                new: Arc::new(Chain::new(
                    vec![block0.sealed_block_with_senders(), block1.sealed_block_with_senders()],
                    sample_execution_outcome.clone(),
                    None
                ))
            }
        );

        // Test reorg notification
        let chain_reorg = NewCanonicalChain::Reorg {
            new: vec![block1a.clone(), block2a.clone()],
            old: vec![block1.clone(), block2.clone()],
        };

        assert_eq!(
            chain_reorg.to_chain_notification(),
            CanonStateNotification::Reorg {
                old: Arc::new(Chain::new(
                    vec![block1.sealed_block_with_senders(), block2.sealed_block_with_senders()],
                    sample_execution_outcome.clone(),
                    None
                )),
                new: Arc::new(Chain::new(
                    vec![block1a.sealed_block_with_senders(), block2a.sealed_block_with_senders()],
                    sample_execution_outcome,
                    None
                ))
            }
        );
    }
}<|MERGE_RESOLUTION|>--- conflicted
+++ resolved
@@ -542,12 +542,13 @@
     /// Returns a `TransactionSigned` for the given `TxHash` if found.
     pub fn transaction_by_hash(&self, hash: TxHash) -> Option<TransactionSigned> {
         for block_state in self.canonical_chain() {
-            if let Some(tx) =
-<<<<<<< HEAD
-                block_state.block().block().body.transactions().iter().find(|tx| tx.hash() == hash)
-=======
-                block_state.block_ref().block().body.transactions().find(|tx| tx.hash() == hash)
->>>>>>> ab069979
+            if let Some(tx) = block_state
+                .block_ref()
+                .block()
+                .body
+                .transactions()
+                .iter()
+                .find(|tx| tx.hash() == hash)
             {
                 return Some(tx.clone())
             }
