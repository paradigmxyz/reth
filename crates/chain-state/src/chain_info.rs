use alloy_eips::BlockNumHash;
use alloy_primitives::BlockNumber;
use parking_lot::RwLock;
use reth_chainspec::ChainInfo;
use reth_primitives::SealedHeader;
use std::{
    sync::{
        atomic::{AtomicU64, Ordering},
        Arc,
    },
    time::Instant,
};
use tokio::sync::watch;

/// Tracks the chain info: canonical head, safe block, finalized block.
#[derive(Debug, Clone)]
pub struct ChainInfoTracker {
    inner: Arc<ChainInfoInner>,
}

impl ChainInfoTracker {
    /// Create a new chain info container for the given canonical head and finalized header if it
    /// exists.
    pub fn new(head: SealedHeader, finalized: Option<SealedHeader>) -> Self {
        let (finalized_block, _) = watch::channel(finalized);
        let (safe_block, _) = watch::channel(None);

        Self {
            inner: Arc::new(ChainInfoInner {
                last_forkchoice_update: RwLock::new(None),
                last_transition_configuration_exchange: RwLock::new(None),
                canonical_head_number: AtomicU64::new(head.number),
                canonical_head: RwLock::new(head),
                safe_block,
                finalized_block,
            }),
        }
    }

    /// Returns the [`ChainInfo`] for the canonical head.
    pub fn chain_info(&self) -> ChainInfo {
        let inner = self.inner.canonical_head.read();
        ChainInfo { best_hash: inner.hash(), best_number: inner.number }
    }

    /// Update the timestamp when we received a forkchoice update.
    pub fn on_forkchoice_update_received(&self) {
        self.inner.last_forkchoice_update.write().replace(Instant::now());
    }

    /// Returns the instant when we received the latest forkchoice update.
    pub fn last_forkchoice_update_received_at(&self) -> Option<Instant> {
        *self.inner.last_forkchoice_update.read()
    }

    /// Update the timestamp when we exchanged a transition configuration.
    pub fn on_transition_configuration_exchanged(&self) {
        self.inner.last_transition_configuration_exchange.write().replace(Instant::now());
    }

    /// Returns the instant when we exchanged the transition configuration last time.
    pub fn last_transition_configuration_exchanged_at(&self) -> Option<Instant> {
        *self.inner.last_transition_configuration_exchange.read()
    }

    /// Returns the canonical head of the chain.
    pub fn get_canonical_head(&self) -> SealedHeader {
        self.inner.canonical_head.read().clone()
    }

    /// Returns the safe header of the chain.
    pub fn get_safe_header(&self) -> Option<SealedHeader> {
        self.inner.safe_block.borrow().clone()
    }

    /// Returns the finalized header of the chain.
    pub fn get_finalized_header(&self) -> Option<SealedHeader> {
        self.inner.finalized_block.borrow().clone()
    }

    /// Returns the canonical head of the chain.
    #[allow(dead_code)]
    pub fn get_canonical_num_hash(&self) -> BlockNumHash {
        self.inner.canonical_head.read().num_hash()
    }

    /// Returns the canonical head of the chain.
    pub fn get_canonical_block_number(&self) -> BlockNumber {
        self.inner.canonical_head_number.load(Ordering::Relaxed)
    }

    /// Returns the safe header of the chain.
    pub fn get_safe_num_hash(&self) -> Option<BlockNumHash> {
        let h = self.inner.safe_block.borrow();
        h.as_ref().map(|h| h.num_hash())
    }

    /// Returns the finalized header of the chain.
    pub fn get_finalized_num_hash(&self) -> Option<BlockNumHash> {
        let h = self.inner.finalized_block.borrow();
        h.as_ref().map(|h| h.num_hash())
    }

    /// Sets the canonical head of the chain.
    pub fn set_canonical_head(&self, header: SealedHeader) {
        let number = header.number;
        *self.inner.canonical_head.write() = header;

        // also update the atomic number.
        self.inner.canonical_head_number.store(number, Ordering::Relaxed);
    }

    /// Sets the safe header of the chain.
    pub fn set_safe(&self, header: SealedHeader) {
        self.inner.safe_block.send_if_modified(|current_header| {
<<<<<<< HEAD
            if current_header.as_ref() != Some(&header) {
=======
            if current_header.as_ref().map(SealedHeader::hash) != Some(header.hash()) {
>>>>>>> b44fff4d
                let _ = current_header.replace(header);
                return true
            }

            false
        });
    }

    /// Sets the finalized header of the chain.
    pub fn set_finalized(&self, header: SealedHeader) {
        self.inner.finalized_block.send_if_modified(|current_header| {
<<<<<<< HEAD
            if current_header.as_ref() != Some(&header) {
=======
            if current_header.as_ref().map(SealedHeader::hash) != Some(header.hash()) {
>>>>>>> b44fff4d
                let _ = current_header.replace(header);
                return true
            }

            false
        });
    }

    /// Subscribe to the finalized block.
    pub fn subscribe_finalized_block(&self) -> watch::Receiver<Option<SealedHeader>> {
        self.inner.finalized_block.subscribe()
    }

    /// Subscribe to the safe block.
    pub fn subscribe_safe_block(&self) -> watch::Receiver<Option<SealedHeader>> {
        self.inner.safe_block.subscribe()
    }
}

/// Container type for all chain info fields
#[derive(Debug)]
struct ChainInfoInner {
    /// Timestamp when we received the last fork choice update.
    ///
    /// This is mainly used to track if we're connected to a beacon node.
    last_forkchoice_update: RwLock<Option<Instant>>,
    /// Timestamp when we exchanged the transition configuration last time.
    ///
    /// This is mainly used to track if we're connected to a beacon node.
    last_transition_configuration_exchange: RwLock<Option<Instant>>,
    /// Tracks the number of the `canonical_head`.
    canonical_head_number: AtomicU64,
    /// The canonical head of the chain.
    canonical_head: RwLock<SealedHeader>,
    /// The block that the beacon node considers safe.
    safe_block: watch::Sender<Option<SealedHeader>>,
    /// The block that the beacon node considers finalized.
    finalized_block: watch::Sender<Option<SealedHeader>>,
}<|MERGE_RESOLUTION|>--- conflicted
+++ resolved
@@ -113,11 +113,7 @@
     /// Sets the safe header of the chain.
     pub fn set_safe(&self, header: SealedHeader) {
         self.inner.safe_block.send_if_modified(|current_header| {
-<<<<<<< HEAD
-            if current_header.as_ref() != Some(&header) {
-=======
             if current_header.as_ref().map(SealedHeader::hash) != Some(header.hash()) {
->>>>>>> b44fff4d
                 let _ = current_header.replace(header);
                 return true
             }
@@ -129,11 +125,7 @@
     /// Sets the finalized header of the chain.
     pub fn set_finalized(&self, header: SealedHeader) {
         self.inner.finalized_block.send_if_modified(|current_header| {
-<<<<<<< HEAD
-            if current_header.as_ref() != Some(&header) {
-=======
             if current_header.as_ref().map(SealedHeader::hash) != Some(header.hash()) {
->>>>>>> b44fff4d
                 let _ = current_header.replace(header);
                 return true
             }
