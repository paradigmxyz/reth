--- conflicted
+++ resolved
@@ -6,15 +6,9 @@
 //! See also <https://github.com/eth-clients/e2store-format-specs/blob/main/formats/era1.md>
 
 use crate::{
-<<<<<<< HEAD
     e2s_file::{E2StoreReader, E2StoreWriter},
     e2s_types::{E2sError, Version, BLOCK_INDEX},
-    era1_types::{BlockIndex, Era1Group, Era1Id},
-=======
-    e2s_file::E2StoreReader,
-    e2s_types::{E2sError, Version},
     era1_types::{BlockIndex, Era1Group, Era1Id, BLOCK_INDEX},
->>>>>>> b52ef3c1
     execution_types::{
         self, Accumulator, BlockTuple, CompressedBody, CompressedHeader, CompressedReceipts,
         TotalDifficulty, MAX_BLOCKS_PER_ERA1,
