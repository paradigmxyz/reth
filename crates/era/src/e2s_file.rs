--- conflicted
+++ resolved
@@ -109,13 +109,6 @@
     use crate::e2s_types::{SLOT_INDEX, VERSION};
     use std::io::Cursor;
 
-<<<<<<< HEAD
-    /// Creates properly formatted [`BlockIndex`] data
-    fn create_block_index_data(block_number: u64, offset: u64) -> Vec<u8> {
-        let mut data = Vec::with_capacity(16);
-        data.extend_from_slice(&block_number.to_le_bytes());
-        data.extend_from_slice(&offset.to_le_bytes());
-=======
     fn create_slot_index_data(starting_slot: u64, offsets: &[i64]) -> Vec<u8> {
         // Format: starting-slot | index | index | index ... | count
         let mut data = Vec::with_capacity(8 + offsets.len() * 8 + 8);
@@ -131,7 +124,6 @@
         // Add count
         data.extend_from_slice(&(offsets.len() as i64).to_le_bytes());
 
->>>>>>> 7b60a358
         data
     }
 
@@ -268,7 +260,7 @@
             writer.write_version()?;
 
             // Write a block index entry
-            let block_entry = Entry::new(BLOCK_INDEX, create_block_index_data(1, 1024));
+            let block_entry = Entry::new(SLOT_INDEX, create_slot_index_data(1, &[1024]));
             writer.write_entry(&block_entry)?;
 
             // Write a custom entry
@@ -285,7 +277,7 @@
         let entries = reader.entries()?;
         assert_eq!(entries.len(), 3);
         assert!(entries[0].is_version());
-        assert!(entries[1].is_block_index());
+        assert!(entries[1].is_slot_index());
         assert_eq!(entries[2].entry_type, [0x99, 0x99]);
 
         Ok(())
@@ -341,7 +333,7 @@
             writer.write_version()?;
 
             // Write an entry
-            let block_entry = Entry::new(BLOCK_INDEX, create_block_index_data(42, 8192));
+            let block_entry = Entry::new(SLOT_INDEX, create_slot_index_data(42, &[8192]));
             writer.write_entry(&block_entry)?;
 
             writer.flush()?;
@@ -354,7 +346,7 @@
         let entries = reader.entries()?;
         assert_eq!(entries.len(), 2);
         assert!(entries[0].is_version());
-        assert!(entries[1].is_block_index());
+        assert!(entries[1].is_slot_index());
 
         Ok(())
     }
@@ -364,7 +356,7 @@
         // Initial set of entries to test with varied types and sizes
         let entry1 = Entry::new([0x01, 0x01], vec![1, 2, 3, 4, 5]);
         let entry2 = Entry::new([0x02, 0x02], vec![10, 20, 30, 40, 50]);
-        let entry3 = Entry::new(BLOCK_INDEX, create_block_index_data(123, 45678));
+        let entry3 = Entry::new(SLOT_INDEX, create_slot_index_data(123, &[45678]));
         let entry4 = Entry::new([0xFF, 0xFF], Vec::new());
 
         println!("Initial entries count: 4");
@@ -398,7 +390,7 @@
         assert_eq!(entries1[1].data, vec![1, 2, 3, 4, 5]);
         assert_eq!(entries1[2].entry_type, [0x02, 0x02]);
         assert_eq!(entries1[2].data, vec![10, 20, 30, 40, 50]);
-        assert!(entries1[3].is_block_index());
+        assert!(entries1[3].is_slot_index());
         assert_eq!(entries1[4].entry_type, [0xFF, 0xFF]);
         assert_eq!(entries1[4].data.len(), 0);
 
