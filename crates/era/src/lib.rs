//! Era and Era1 files support for Ethereum history expiry.
//!
//! Era1 files use the same e2store foundation but are specialized for
//! execution layer block history, following the format:
//! Version | block-tuple* | other-entries* | Accumulator | `BlockIndex`
//!
//! Era files are special instances of `.e2s` files with a strict content format
//! optimized for reading and long-term storage and distribution.
//!
//! See also:
//! - E2store format: <https://github.com/status-im/nimbus-eth2/blob/stable/docs/e2store.md>
//! - Era format: <https://github.com/eth-clients/e2store-format-specs/blob/main/formats/era.md>
//! - Era1 format: <https://github.com/eth-clients/e2store-format-specs/blob/main/formats/era1.md>

<<<<<<< HEAD
pub mod consensus_types;
pub mod e2s_file;
pub mod e2s_types;
pub mod era1_file;
pub mod era1_types;
pub mod era_file;
pub mod era_file_ops;
pub mod era_types;
pub mod execution_types;
#[cfg(test)]
pub(crate) mod test_utils;

use crate::e2s_types::E2sError;
use alloy_rlp::Decodable;
use ssz::Decode;
=======
pub mod common;
pub mod e2s;
pub mod era;
pub mod era1;
>>>>>>> e3b38b2d

#[cfg(test)]
pub(crate) mod test_utils;<|MERGE_RESOLUTION|>--- conflicted
+++ resolved
@@ -12,28 +12,10 @@
 //! - Era format: <https://github.com/eth-clients/e2store-format-specs/blob/main/formats/era.md>
 //! - Era1 format: <https://github.com/eth-clients/e2store-format-specs/blob/main/formats/era1.md>
 
-<<<<<<< HEAD
-pub mod consensus_types;
-pub mod e2s_file;
-pub mod e2s_types;
-pub mod era1_file;
-pub mod era1_types;
-pub mod era_file;
-pub mod era_file_ops;
-pub mod era_types;
-pub mod execution_types;
-#[cfg(test)]
-pub(crate) mod test_utils;
-
-use crate::e2s_types::E2sError;
-use alloy_rlp::Decodable;
-use ssz::Decode;
-=======
 pub mod common;
 pub mod e2s;
 pub mod era;
 pub mod era1;
->>>>>>> e3b38b2d
 
 #[cfg(test)]
 pub(crate) mod test_utils;