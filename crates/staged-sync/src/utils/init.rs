--- conflicted
+++ resolved
@@ -8,15 +8,10 @@
     version::{check_db_version_file, create_db_version_file, DatabaseVersionError},
 };
 use reth_primitives::{stage::StageId, Account, Bytecode, ChainSpec, H256, U256};
-<<<<<<< HEAD
-use reth_provider::{DatabaseProviderRW, PostState, ProviderFactory, TransactionError};
-use std::{fs, path::Path, sync::Arc};
-=======
 use reth_provider::{
     AccountWriter, DatabaseProviderRW, PostState, ProviderFactory, TransactionError,
 };
-use std::{path::Path, sync::Arc};
->>>>>>> 1049202f
+use std::{fs, path::Path, sync::Arc};
 use tracing::debug;
 
 /// Opens up an existing database or creates a new one at the specified path.
