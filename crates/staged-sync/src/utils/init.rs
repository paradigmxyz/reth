--- conflicted
+++ resolved
@@ -8,17 +8,11 @@
     transaction::{DbTx, DbTxMut},
     version::{check_db_version_file, create_db_version_file, DatabaseVersionError},
 };
-<<<<<<< HEAD
-use reth_primitives::{stage::StageId, Account, Bytecode, ChainSpec, H256, U256};
+use reth_primitives::{stage::StageId, Account, Bytecode, ChainSpec, StorageEntry, H256, U256};
 use reth_provider::{
-    AccountWriter, DatabaseProviderRW, PostState, ProviderFactory, TransactionError,
+    AccountWriter, DatabaseProviderRW, HashingWriter, HistoryWriter, PostState, ProviderFactory,
 };
 use std::{collections::BTreeMap, fs, path::Path, sync::Arc};
-=======
-use reth_primitives::{stage::StageId, Account, Bytecode, ChainSpec, StorageEntry, H256, U256};
-use reth_provider::{AccountWriter, DatabaseProviderRW, HashingWriter, PostState, ProviderFactory};
-use std::{fs, path::Path, sync::Arc};
->>>>>>> d7467e86
 use tracing::debug;
 
 /// Opens up an existing database or creates a new one at the specified path.
