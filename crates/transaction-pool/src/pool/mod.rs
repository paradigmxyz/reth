--- conflicted
+++ resolved
@@ -80,11 +80,7 @@
         TransactionOrigin,
     },
     validate::{TransactionValidationOutcome, ValidPoolTransaction},
-<<<<<<< HEAD
     CanonicalStateUpdate, ChangedAccount, PoolConfig, TransactionOrdering, TransactionValidator,
-=======
-    CanonicalStateUpdate, PoolConfig, TransactionOrdering, TransactionValidator,
->>>>>>> 4763aad1
 };
 use best::BestTransactions;
 pub use events::TransactionEvent;
@@ -219,7 +215,6 @@
 
     /// Updates the entire pool after a new block was executed.
     pub(crate) fn on_canonical_state_change(&self, update: CanonicalStateUpdate) {
-<<<<<<< HEAD
         let CanonicalStateUpdate {
             hash,
             number,
@@ -231,16 +226,13 @@
         let block_info = BlockInfo {
             last_seen_block_hash: hash,
             last_seen_block_number: number,
-            pending_base_fee: pending_block_base_fee,
+            pending_basefee: pending_block_base_fee,
         };
         let outcome = self.pool.write().on_canonical_state_change(
             block_info,
             mined_transactions,
             changed_senders,
         );
-=======
-        let outcome = self.pool.write().on_canonical_state_change(update);
->>>>>>> 4763aad1
         self.notify_on_new_state(outcome);
     }
 
