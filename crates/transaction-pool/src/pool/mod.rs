--- conflicted
+++ resolved
@@ -64,17 +64,12 @@
 //!    category (2.) and become pending.
 
 use crate::{
-<<<<<<< HEAD
-    error::PoolResult, pool::listener::PoolEventListener, traits::PoolTransaction,
-    validate::ValidPoolTransaction, PoolConfig, TransactionOrdering, TransactionValidator, U256,
-=======
     error::PoolResult,
     identifier::{SenderId, SenderIdentifiers, TransactionId},
     pool::{listener::PoolEventListener, state::SubPool, txpool::TxPool},
     traits::{NewTransactionEvent, PoolTransaction},
     validate::{TransactionValidationOutcome, ValidPoolTransaction},
-    PoolClient, PoolConfig, TransactionOrdering, TransactionValidator, U256,
->>>>>>> 55768a53
+    PoolConfig, TransactionOrdering, TransactionValidator, U256,
 };
 use best::BestTransactions;
 pub use events::TransactionEvent;
