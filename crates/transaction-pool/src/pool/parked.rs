use crate::{
    identifier::{SenderId, TransactionId},
    pool::size::SizeTracker,
    PoolTransaction, SubPoolLimit, ValidPoolTransaction,
};
use fnv::FnvHashMap;
use std::{
    cmp::Ordering,
    collections::{hash_map::Entry, BTreeMap, BTreeSet},
    ops::{Bound::Unbounded, Deref},
    sync::Arc,
};

/// A pool of transactions that are currently parked and are waiting for external changes (e.g.
/// basefee, ancestor transactions, balance) that eventually move the transaction into the pending
/// pool.
///
/// This pool is a bijection: at all times each set (`best`, `by_id`) contains the same
/// transactions.
///
/// Note: This type is generic over [ParkedPool] which enforces that the underlying transaction type
/// is [ValidPoolTransaction] wrapped in an [Arc].
#[derive(Debug, Clone)]
pub struct ParkedPool<T: ParkedOrd> {
    /// Keeps track of transactions inserted in the pool.
    ///
    /// This way we can determine when transactions were submitted to the pool.
    submission_id: u64,
    /// _All_ Transactions that are currently inside the pool grouped by their identifier.
    by_id: BTreeMap<TransactionId, ParkedPoolTransaction<T>>,
    /// All transactions sorted by their order function.
    ///
    /// The higher, the better.
    best: BTreeSet<ParkedPoolTransaction<T>>,
    /// Keeps track of the number of transactions and the latest submission id for each sender.
    last_sender_transaction: BTreeSet<SubmissionSenderId>,
    /// Keeps track of the number of transactions by the sender and the last submission id.
    sender_to_last_transaction: FnvHashMap<SenderId, SenderTransactionCount>,
    /// Keeps track of the size of this pool.
    ///
    /// See also [`PoolTransaction::size`].
    size_of: SizeTracker,
}

// === impl ParkedPool ===

impl<T: ParkedOrd> ParkedPool<T> {
    /// Adds a new transactions to the pending queue.
    ///
    /// # Panics
    ///
    /// If the transaction is already included.
    pub fn add_transaction(&mut self, tx: Arc<ValidPoolTransaction<T::Transaction>>) {
        let id = *tx.id();
        assert!(
            !self.contains(&id),
            "transaction already included {:?}",
            self.get(&id).unwrap().transaction.transaction
        );
        let submission_id = self.next_id();

        // keep track of size
        self.size_of += tx.size();

        // update or create sender entry
        self.add_sender_count(tx.sender_id(), submission_id);
        let transaction = ParkedPoolTransaction { submission_id, transaction: tx.into() };

        self.by_id.insert(id, transaction.clone());
        self.best.insert(transaction);
    }

    /// Increments the count of transactions for the given sender and updates the tracked submission
    /// id.
    fn add_sender_count(&mut self, sender: SenderId, submission_id: u64) {
        match self.sender_to_last_transaction.entry(sender) {
            Entry::Occupied(mut entry) => {
                let value = entry.get_mut();
                // remove the __currently__ tracked submission id
                self.last_sender_transaction
                    .remove(&SubmissionSenderId::new(sender, value.last_submission_id));

                value.count += 1;
                value.last_submission_id = submission_id;
            }
            Entry::Vacant(entry) => {
                entry
                    .insert(SenderTransactionCount { count: 1, last_submission_id: submission_id });
            }
        }
        // insert a new entry
        self.last_sender_transaction.insert(SubmissionSenderId::new(sender, submission_id));
    }

    /// Decrements the count of transactions for the given sender.
    ///
    /// If the count reaches zero, the sender is removed from the map.
    ///
    /// Note: this does not update the tracked submission id for the sender, because we're only
    /// interested in the __last__ submission id when truncating the pool.
    fn remove_sender_count(&mut self, sender_id: SenderId) {
        let removed_sender = match self.sender_to_last_transaction.entry(sender_id) {
            Entry::Occupied(mut entry) => {
                let value = entry.get_mut();
                value.count -= 1;
                if value.count == 0 {
                    entry.remove()
                } else {
                    return
                }
            }
            Entry::Vacant(_) => {
                unreachable!("sender count not found {:?}", sender_id);
            }
        };

        // all transactions for this sender have been removed
        assert!(
            self.last_sender_transaction
                .remove(&SubmissionSenderId::new(sender_id, removed_sender.last_submission_id)),
            "last sender transaction not found {:?}",
            sender_id
        );
    }

    /// Returns an iterator over all transactions in the pool
    pub(crate) fn all(
        &self,
    ) -> impl Iterator<Item = Arc<ValidPoolTransaction<T::Transaction>>> + '_ {
        self.by_id.values().map(|tx| tx.transaction.clone().into())
    }

    /// Removes the transaction from the pool
    pub(crate) fn remove_transaction(
        &mut self,
        id: &TransactionId,
    ) -> Option<Arc<ValidPoolTransaction<T::Transaction>>> {
        // remove from queues
        let tx = self.by_id.remove(id)?;
        self.best.remove(&tx);
        self.remove_sender_count(tx.transaction.sender_id());

        // keep track of size
        self.size_of -= tx.transaction.size();

        Some(tx.transaction.into())
    }

    /// Get transactions by sender
    pub(crate) fn get_txs_by_sender(&self, sender: SenderId) -> Vec<TransactionId> {
        self.by_id
            .range((sender.start_bound(), Unbounded))
            .take_while(move |(other, _)| sender == other.sender)
            .map(|(tx_id, _)| *tx_id)
            .collect()
    }

    #[cfg(test)]
    pub(crate) fn get_senders_by_submission_id(
        &self,
    ) -> impl Iterator<Item = SubmissionSenderId> + '_ {
        self.last_sender_transaction.iter().cloned()
    }

    /// Truncates the pool by removing transactions, until the given [SubPoolLimit] has been met.
    ///
    /// This is done by first ordering senders by the last time they have submitted a transaction
    ///
    /// Uses sender ids sorted by each sender's last submission id. Senders with older last
    /// submission ids are first. Note that _last_ submission ids are the newest submission id for
    /// that sender, so this sorts senders by the last time they submitted a transaction in
    /// descending order. Senders that have least recently submitted a transaction are first.
    ///
    /// Then, for each sender, all transactions for that sender are removed, until the pool limits
    /// have been met.
    ///
    /// Any removed transactions are returned.
    pub fn truncate_pool(
        &mut self,
        limit: SubPoolLimit,
    ) -> Vec<Arc<ValidPoolTransaction<T::Transaction>>> {
        if !self.exceeds(&limit) {
            // if we are below the limits, we don't need to drop anything
            return Vec::new()
        }

        let mut removed = Vec::new();

<<<<<<< HEAD
        while limit.is_exceeded(self.len(), self.size()) && !sender_ids.is_empty() {
            // NOTE: This will not panic due to `!addresses.is_empty()`
            let sender_id = sender_ids.pop().unwrap().sender_id;
=======
        while limit.is_exceeded(self.len(), self.size()) && !self.last_sender_transaction.is_empty()
        {
            // SAFETY: This will not panic due to `!addresses.is_empty()`
            let sender_id = self.last_sender_transaction.last().expect("no empty").sender_id;
>>>>>>> f475adf2
            let list = self.get_txs_by_sender(sender_id);

            // Drop transactions from this sender until the pool is under limits
            for txid in list.into_iter().rev() {
                if let Some(tx) = self.remove_transaction(&txid) {
                    removed.push(tx);
                }

                if !self.exceeds(&limit) {
                    break
                }
            }
        }

        removed
    }

    fn next_id(&mut self) -> u64 {
        let id = self.submission_id;
        self.submission_id = self.submission_id.wrapping_add(1);
        id
    }

    /// The reported size of all transactions in this pool.
    pub(crate) fn size(&self) -> usize {
        self.size_of.into()
    }

    /// Number of transactions in the entire pool
    pub(crate) fn len(&self) -> usize {
        self.by_id.len()
    }

    /// Returns true if the pool exceeds the given limit
    #[inline]
    pub(crate) fn exceeds(&self, limit: &SubPoolLimit) -> bool {
        limit.is_exceeded(self.len(), self.size())
    }

    /// Returns whether the pool is empty
    #[cfg(test)]
    #[allow(dead_code)]
    pub(crate) fn is_empty(&self) -> bool {
        self.by_id.is_empty()
    }

    /// Returns `true` if the transaction with the given id is already included in this pool.
    pub(crate) fn contains(&self, id: &TransactionId) -> bool {
        self.by_id.contains_key(id)
    }

    /// Retrieves a transaction with the given ID from the pool, if it exists.
    fn get(&self, id: &TransactionId) -> Option<&ParkedPoolTransaction<T>> {
        self.by_id.get(id)
    }

    /// Asserts that the bijection between `by_id` and `best` is valid.
    #[cfg(any(test, feature = "test-utils"))]
    pub(crate) fn assert_invariants(&self) {
        assert_eq!(self.by_id.len(), self.best.len(), "by_id.len() != best.len()");

        assert_eq!(
            self.last_sender_transaction.len(),
            self.sender_to_last_transaction.len(),
            "last_sender_transaction.len() != sender_to_last_transaction.len()"
        );
    }
}

impl<T: PoolTransaction> ParkedPool<BasefeeOrd<T>> {
    /// Returns all transactions that satisfy the given basefee.
    ///
    /// Note: this does _not_ remove the transactions
    #[allow(dead_code)]
    pub(crate) fn satisfy_base_fee_transactions(
        &self,
        basefee: u64,
    ) -> Vec<Arc<ValidPoolTransaction<T>>> {
        let ids = self.satisfy_base_fee_ids(basefee);
        let mut txs = Vec::with_capacity(ids.len());
        for id in ids {
            txs.push(self.get(&id).expect("transaction exists").transaction.clone().into());
        }
        txs
    }

    /// Returns all transactions that satisfy the given basefee.
    fn satisfy_base_fee_ids(&self, basefee: u64) -> Vec<TransactionId> {
        let mut transactions = Vec::new();
        {
            let mut iter = self.by_id.iter().peekable();

            while let Some((id, tx)) = iter.next() {
                if tx.transaction.transaction.max_fee_per_gas() < basefee as u128 {
                    // still parked -> skip descendant transactions
                    'this: while let Some((peek, _)) = iter.peek() {
                        if peek.sender != id.sender {
                            break 'this
                        }
                        iter.next();
                    }
                } else {
                    transactions.push(*id);
                }
            }
        }
        transactions
    }

    /// Removes all transactions and their dependent transaction from the subpool that no longer
    /// satisfy the given basefee.
    ///
    /// Note: the transactions are not returned in a particular order.
    pub(crate) fn enforce_basefee(&mut self, basefee: u64) -> Vec<Arc<ValidPoolTransaction<T>>> {
        let to_remove = self.satisfy_base_fee_ids(basefee);

        let mut removed = Vec::with_capacity(to_remove.len());
        for id in to_remove {
            removed.push(self.remove_transaction(&id).expect("transaction exists"));
        }

        removed
    }
}

impl<T: ParkedOrd> Default for ParkedPool<T> {
    fn default() -> Self {
        Self {
            submission_id: 0,
            by_id: Default::default(),
            best: Default::default(),
            last_sender_transaction: Default::default(),
            sender_to_last_transaction: Default::default(),
            size_of: Default::default(),
        }
    }
}

/// Keeps track of the number of transactions and the latest submission id for each sender.
#[derive(Debug, Clone, Default, PartialEq, Eq)]
struct SenderTransactionCount {
    count: u64,
    last_submission_id: u64,
}

/// Represents a transaction in this pool.
#[derive(Debug)]
struct ParkedPoolTransaction<T: ParkedOrd> {
    /// Identifier that tags when transaction was submitted in the pool.
    submission_id: u64,
    /// Actual transaction.
    transaction: T,
}

impl<T: ParkedOrd> Clone for ParkedPoolTransaction<T> {
    fn clone(&self) -> Self {
        Self { submission_id: self.submission_id, transaction: self.transaction.clone() }
    }
}

impl<T: ParkedOrd> Eq for ParkedPoolTransaction<T> {}

impl<T: ParkedOrd> PartialEq<Self> for ParkedPoolTransaction<T> {
    fn eq(&self, other: &Self) -> bool {
        self.cmp(other) == Ordering::Equal
    }
}

impl<T: ParkedOrd> PartialOrd<Self> for ParkedPoolTransaction<T> {
    fn partial_cmp(&self, other: &Self) -> Option<Ordering> {
        Some(self.cmp(other))
    }
}

impl<T: ParkedOrd> Ord for ParkedPoolTransaction<T> {
    fn cmp(&self, other: &Self) -> Ordering {
        // This compares by the transactions first, and only if two tx are equal this compares
        // the unique `submission_id`.
        // "better" transactions are Greater
        self.transaction
            .cmp(&other.transaction)
            .then_with(|| other.submission_id.cmp(&self.submission_id))
    }
}

/// Includes a [SenderId] and `submission_id`. This is used to sort senders by their last
/// submission id.
#[derive(Debug, PartialEq, Eq, Copy, Clone)]
pub(crate) struct SubmissionSenderId {
    /// The sender id
    pub(crate) sender_id: SenderId,
    /// The submission id
    pub(crate) submission_id: u64,
}

impl SubmissionSenderId {
    /// Creates a new [SubmissionSenderId] based on the [SenderId] and `submission_id`.
    const fn new(sender_id: SenderId, submission_id: u64) -> Self {
        Self { sender_id, submission_id }
    }
}

impl Ord for SubmissionSenderId {
    fn cmp(&self, other: &Self) -> Ordering {
        // Reverse ordering for `submission_id`
        other.submission_id.cmp(&self.submission_id)
    }
}

impl PartialOrd for SubmissionSenderId {
    fn partial_cmp(&self, other: &Self) -> Option<Ordering> {
        Some(self.cmp(other))
    }
}

/// Helper trait used for custom `Ord` wrappers around a transaction.
///
/// This is effectively a wrapper for `Arc<ValidPoolTransaction>` with custom `Ord` implementation.
pub trait ParkedOrd:
    Ord
    + Clone
    + From<Arc<ValidPoolTransaction<Self::Transaction>>>
    + Into<Arc<ValidPoolTransaction<Self::Transaction>>>
    + Deref<Target = Arc<ValidPoolTransaction<Self::Transaction>>>
{
    /// The wrapper transaction type.
    type Transaction: PoolTransaction;
}

/// Helper macro to implement necessary conversions for `ParkedOrd` trait
macro_rules! impl_ord_wrapper {
    ($name:ident) => {
        impl<T: PoolTransaction> Clone for $name<T> {
            fn clone(&self) -> Self {
                Self(self.0.clone())
            }
        }

        impl<T: PoolTransaction> Eq for $name<T> {}

        impl<T: PoolTransaction> PartialEq<Self> for $name<T> {
            fn eq(&self, other: &Self) -> bool {
                self.cmp(other) == Ordering::Equal
            }
        }

        impl<T: PoolTransaction> PartialOrd<Self> for $name<T> {
            fn partial_cmp(&self, other: &Self) -> Option<Ordering> {
                Some(self.cmp(other))
            }
        }
        impl<T: PoolTransaction> Deref for $name<T> {
            type Target = Arc<ValidPoolTransaction<T>>;

            fn deref(&self) -> &Self::Target {
                &self.0
            }
        }

        impl<T: PoolTransaction> ParkedOrd for $name<T> {
            type Transaction = T;
        }

        impl<T: PoolTransaction> From<Arc<ValidPoolTransaction<T>>> for $name<T> {
            fn from(value: Arc<ValidPoolTransaction<T>>) -> Self {
                Self(value)
            }
        }

        impl<T: PoolTransaction> From<$name<T>> for Arc<ValidPoolTransaction<T>> {
            fn from(value: $name<T>) -> Arc<ValidPoolTransaction<T>> {
                value.0
            }
        }
    };
}

/// A new type wrapper for [`ValidPoolTransaction`]
///
/// This sorts transactions by their base fee.
///
/// Caution: This assumes all transaction in the `BaseFee` sub-pool have a fee value.
#[derive(Debug)]
pub struct BasefeeOrd<T: PoolTransaction>(Arc<ValidPoolTransaction<T>>);

impl_ord_wrapper!(BasefeeOrd);

impl<T: PoolTransaction> Ord for BasefeeOrd<T> {
    fn cmp(&self, other: &Self) -> Ordering {
        self.0.transaction.max_fee_per_gas().cmp(&other.0.transaction.max_fee_per_gas())
    }
}

/// A new type wrapper for [`ValidPoolTransaction`]
///
/// This sorts transactions by their distance.
///
/// `Queued` transactions are transactions that are currently blocked by other parked (basefee,
/// queued) or missing transactions.
///
/// The primary order function always compares the transaction costs first. In case these
/// are equal, it compares the timestamps when the transactions were created.
#[derive(Debug)]
pub struct QueuedOrd<T: PoolTransaction>(Arc<ValidPoolTransaction<T>>);

impl_ord_wrapper!(QueuedOrd);

// TODO: temporary solution for ordering the queued pool.
impl<T: PoolTransaction> Ord for QueuedOrd<T> {
    fn cmp(&self, other: &Self) -> Ordering {
        // Higher price is better
        self.max_fee_per_gas().cmp(&self.max_fee_per_gas()).then_with(||
            // Lower timestamp is better
            other.timestamp.cmp(&self.timestamp))
    }
}

#[cfg(test)]
mod tests {
    use super::*;
    use crate::test_utils::{MockTransaction, MockTransactionFactory, MockTransactionSet};
    use reth_primitives::{address, TxType};
    use std::collections::HashSet;

    #[test]
    fn test_enforce_parked_basefee() {
        let mut f = MockTransactionFactory::default();
        let mut pool = ParkedPool::<BasefeeOrd<_>>::default();
        let tx = f.validated_arc(MockTransaction::eip1559().inc_price());
        pool.add_transaction(tx.clone());

        assert!(pool.contains(tx.id()));
        assert_eq!(pool.len(), 1);

        let removed = pool.enforce_basefee(u64::MAX);
        assert!(removed.is_empty());

        let removed = pool.enforce_basefee((tx.max_fee_per_gas() - 1) as u64);
        assert_eq!(removed.len(), 1);
        assert!(pool.is_empty());
    }

    #[test]
    fn test_enforce_parked_basefee_descendant() {
        let mut f = MockTransactionFactory::default();
        let mut pool = ParkedPool::<BasefeeOrd<_>>::default();
        let t = MockTransaction::eip1559().inc_price_by(10);
        let root_tx = f.validated_arc(t.clone());
        pool.add_transaction(root_tx.clone());

        let descendant_tx = f.validated_arc(t.inc_nonce().decr_price());
        pool.add_transaction(descendant_tx.clone());

        assert!(pool.contains(root_tx.id()));
        assert!(pool.contains(descendant_tx.id()));
        assert_eq!(pool.len(), 2);

        let removed = pool.enforce_basefee(u64::MAX);
        assert!(removed.is_empty());
        assert_eq!(pool.len(), 2);
        // two dependent tx in the pool with decreasing fee

        {
            // TODO: test change might not be intended, re review
            let mut pool2 = pool.clone();
            let removed = pool2.enforce_basefee(root_tx.max_fee_per_gas() as u64);
            assert_eq!(removed.len(), 1);
            assert_eq!(pool2.len(), 1);
            // root got popped - descendant should be skipped
            assert!(!pool2.contains(root_tx.id()));
            assert!(pool2.contains(descendant_tx.id()));
        }

        // remove root transaction via descendant tx fee
        let removed = pool.enforce_basefee(descendant_tx.max_fee_per_gas() as u64);
        assert_eq!(removed.len(), 2);
        assert!(pool.is_empty());
    }

    #[test]
    fn truncate_parked_by_submission_id() {
        // this test ensures that we evict from the pending pool by sender
        let mut f = MockTransactionFactory::default();
        let mut pool = ParkedPool::<BasefeeOrd<_>>::default();

        let a_sender = address!("000000000000000000000000000000000000000a");
        let b_sender = address!("000000000000000000000000000000000000000b");
        let c_sender = address!("000000000000000000000000000000000000000c");
        let d_sender = address!("000000000000000000000000000000000000000d");

        // create a chain of transactions by sender A, B, C
        let mut tx_set = MockTransactionSet::dependent(a_sender, 0, 4, TxType::EIP1559);
        let a = tx_set.clone().into_vec();

        let b = MockTransactionSet::dependent(b_sender, 0, 3, TxType::EIP1559).into_vec();
        tx_set.extend(b.clone());

        // C has the same number of txs as B
        let c = MockTransactionSet::dependent(c_sender, 0, 3, TxType::EIP1559).into_vec();
        tx_set.extend(c.clone());

        let d = MockTransactionSet::dependent(d_sender, 0, 1, TxType::EIP1559).into_vec();
        tx_set.extend(d.clone());

        let all_txs = tx_set.into_vec();

        // just construct a list of all txs to add
        let expected_parked = vec![c[0].clone(), c[1].clone(), c[2].clone(), d[0].clone()]
            .into_iter()
            .map(|tx| (tx.sender(), tx.nonce()))
            .collect::<HashSet<_>>();

        // we expect the truncate operation to go through the senders with the most txs, removing
        // txs based on when they were submitted, removing the oldest txs first, until the pool is
        // not over the limit
        let expected_removed = vec![
            a[0].clone(),
            a[1].clone(),
            a[2].clone(),
            a[3].clone(),
            b[0].clone(),
            b[1].clone(),
            b[2].clone(),
        ]
        .into_iter()
        .map(|tx| (tx.sender(), tx.nonce()))
        .collect::<HashSet<_>>();

        // add all the transactions to the pool
        for tx in all_txs {
            pool.add_transaction(f.validated_arc(tx));
        }

        // we should end up with the most recently submitted transactions
        let pool_limit = SubPoolLimit { max_txs: 4, max_size: usize::MAX };

        // truncate the pool
        let removed = pool.truncate_pool(pool_limit);
        assert_eq!(removed.len(), expected_removed.len());

        // get the inner txs from the removed txs
        let removed =
            removed.into_iter().map(|tx| (tx.sender(), tx.nonce())).collect::<HashSet<_>>();
        assert_eq!(removed, expected_removed);

        // get the parked pool
        let parked = pool.all().collect::<Vec<_>>();
        assert_eq!(parked.len(), expected_parked.len());

        // get the inner txs from the parked txs
        let parked = parked.into_iter().map(|tx| (tx.sender(), tx.nonce())).collect::<HashSet<_>>();
        assert_eq!(parked, expected_parked);
    }

    #[test]
    fn test_truncate_parked_with_large_tx() {
        let mut f = MockTransactionFactory::default();
        let mut pool = ParkedPool::<BasefeeOrd<_>>::default();
        let default_limits = SubPoolLimit::default();

        // create a chain of transactions by sender A
        // make sure they are all one over half the limit
        let a_sender = address!("000000000000000000000000000000000000000a");

        // 2 txs, that should put the pool over the size limit but not max txs
        let a_txs = MockTransactionSet::dependent(a_sender, 0, 2, TxType::EIP1559)
            .into_iter()
            .map(|mut tx| {
                tx.set_size(default_limits.max_size / 2 + 1);
                tx
            })
            .collect::<Vec<_>>();

        // add all the transactions to the pool
        for tx in a_txs {
            pool.add_transaction(f.validated_arc(tx));
        }

        // truncate the pool, it should remove at least one transaction
        let removed = pool.truncate_pool(default_limits);
        assert_eq!(removed.len(), 1);
    }

    #[test]
    fn test_senders_by_submission_id() {
        // this test ensures that we evict from the pending pool by sender
        let mut f = MockTransactionFactory::default();
        let mut pool = ParkedPool::<BasefeeOrd<_>>::default();

        let a_sender = address!("000000000000000000000000000000000000000a");
        let b_sender = address!("000000000000000000000000000000000000000b");
        let c_sender = address!("000000000000000000000000000000000000000c");
        let d_sender = address!("000000000000000000000000000000000000000d");

        // create a chain of transactions by sender A, B, C
        let mut tx_set =
            MockTransactionSet::dependent(a_sender, 0, 4, reth_primitives::TxType::EIP1559);
        let a = tx_set.clone().into_vec();

        let b = MockTransactionSet::dependent(b_sender, 0, 3, reth_primitives::TxType::EIP1559)
            .into_vec();
        tx_set.extend(b.clone());

        // C has the same number of txs as B
        let c = MockTransactionSet::dependent(c_sender, 0, 3, reth_primitives::TxType::EIP1559)
            .into_vec();
        tx_set.extend(c.clone());

        let d = MockTransactionSet::dependent(d_sender, 0, 1, reth_primitives::TxType::EIP1559)
            .into_vec();
        tx_set.extend(d.clone());

        let all_txs = tx_set.into_vec();

        // add all the transactions to the pool
        for tx in all_txs {
            pool.add_transaction(f.validated_arc(tx));
        }

        // get senders by submission id - a4, b3, c3, d1, reversed
        let senders = pool.get_senders_by_submission_id().map(|s| s.sender_id).collect::<Vec<_>>();
        assert_eq!(senders.len(), 4);
        let expected_senders = vec![d_sender, c_sender, b_sender, a_sender]
            .into_iter()
            .map(|s| f.ids.sender_id(&s).unwrap())
            .collect::<Vec<_>>();
        assert_eq!(senders, expected_senders);

        // manually order the txs
        let mut pool = ParkedPool::<BasefeeOrd<_>>::default();
        let all_txs = vec![d[0].clone(), b[0].clone(), c[0].clone(), a[0].clone()];

        // add all the transactions to the pool
        for tx in all_txs {
            pool.add_transaction(f.validated_arc(tx));
        }

        let senders = pool.get_senders_by_submission_id().map(|s| s.sender_id).collect::<Vec<_>>();
        assert_eq!(senders.len(), 4);
        let expected_senders = vec![a_sender, c_sender, b_sender, d_sender]
            .into_iter()
            .map(|s| f.ids.sender_id(&s).unwrap())
            .collect::<Vec<_>>();
        assert_eq!(senders, expected_senders);
    }
}<|MERGE_RESOLUTION|>--- conflicted
+++ resolved
@@ -186,16 +186,9 @@
 
         let mut removed = Vec::new();
 
-<<<<<<< HEAD
         while limit.is_exceeded(self.len(), self.size()) && !sender_ids.is_empty() {
             // NOTE: This will not panic due to `!addresses.is_empty()`
             let sender_id = sender_ids.pop().unwrap().sender_id;
-=======
-        while limit.is_exceeded(self.len(), self.size()) && !self.last_sender_transaction.is_empty()
-        {
-            // SAFETY: This will not panic due to `!addresses.is_empty()`
-            let sender_id = self.last_sender_transaction.last().expect("no empty").sender_id;
->>>>>>> f475adf2
             let list = self.get_txs_by_sender(sender_id);
 
             // Drop transactions from this sender until the pool is under limits
