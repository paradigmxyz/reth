--- conflicted
+++ resolved
@@ -213,12 +213,8 @@
     /// Returns `true` if the error was caused by a transaction that is considered bad in the
     /// context of the transaction pool and warrants peer penalization.
     ///
-<<<<<<< HEAD
-    /// See [PoolError::is_bad_transaction].
+    /// See [`PoolError::is_bad_transaction`].
     #[allow(clippy::match_same_arms)]
-=======
-    /// See [`PoolError::is_bad_transaction`].
->>>>>>> 9aacba85
     #[inline]
     fn is_bad_transaction(&self) -> bool {
         match self {
