--- conflicted
+++ resolved
@@ -210,8 +210,7 @@
         transaction: Tx,
         state: &mut Option<Box<dyn AccountInfoReader>>,
     ) -> TransactionValidationOutcome<Tx> {
-<<<<<<< HEAD
-        self.inner.validate_one_with_provider(origin, transaction, state)
+        self.validate_one_with_provider(origin, transaction, state)
     }
 
     /// Performs validation, not requiring chain state, on single transaction.
@@ -346,9 +345,6 @@
     /// Returns the configured chain spec
     fn chain_spec(&self) -> Arc<Client::ChainSpec> {
         self.client.chain_spec()
-=======
-        self.validate_one_with_provider(origin, transaction, state)
->>>>>>> 7170e144
     }
 
     /// Validates a single transaction using an optional cached state provider.
