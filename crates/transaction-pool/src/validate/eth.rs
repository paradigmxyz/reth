//! Ethereum transaction validator.

use crate::{
    error::InvalidPoolTransactionError,
    traits::{PoolTransaction, TransactionOrigin},
    validate::{task::ValidationJobSender, TransactionValidatorError, ValidationTask},
    TransactionValidationOutcome, TransactionValidator, MAX_INIT_CODE_SIZE, TX_MAX_SIZE,
};
use reth_primitives::{
    constants::ETHEREUM_BLOCK_GAS_LIMIT, ChainSpec, InvalidTransactionError, EIP1559_TX_TYPE_ID,
    EIP2930_TX_TYPE_ID, LEGACY_TX_TYPE_ID,
};
use reth_provider::{AccountReader, StateProviderFactory};
use reth_tasks::TaskSpawner;
use std::{marker::PhantomData, sync::Arc};
use tokio::sync::{oneshot, Mutex};

/// A [TransactionValidator] implementation that validates ethereum transaction.
///
/// This validator is non-blocking, all validation work is done in a separate task.
#[derive(Debug, Clone)]
pub struct EthTransactionValidator<Client, T> {
    /// The type that performs the actual validation.
    inner: Arc<EthTransactionValidatorInner<Client, T>>,
    /// The sender half to validation tasks that perform the actual validation.
    to_validation_task: Arc<Mutex<ValidationJobSender>>,
}

// === impl EthTransactionValidator ===

impl EthTransactionValidator<(), ()> {
    /// Convenience method to create a [EthTransactionValidatorBuilder]
    pub fn builder(chain_spec: Arc<ChainSpec>) -> EthTransactionValidatorBuilder {
        EthTransactionValidatorBuilder::new(chain_spec)
    }
}

impl<Client, Tx> EthTransactionValidator<Client, Tx> {
    /// Creates a new instance for the given [ChainSpec]
    ///
    /// This will spawn a single validation tasks that performs the actual validation.
    /// See [EthTransactionValidator::with_additional_tasks]
    pub fn new<T>(client: Client, chain_spec: Arc<ChainSpec>, tasks: T) -> Self
    where
        T: TaskSpawner,
    {
        Self::with_additional_tasks(client, chain_spec, tasks, 0)
    }

    /// Creates a new instance for the given [ChainSpec]
    ///
    /// By default this will enable support for:
    ///   - shanghai
    ///   - eip1559
    ///   - eip2930
    ///
    /// This will always spawn a validation task that performs the actual validation. It will spawn
    /// `num_additional_tasks` additional tasks.
    pub fn with_additional_tasks<T>(
        client: Client,
        chain_spec: Arc<ChainSpec>,
        tasks: T,
        num_additional_tasks: usize,
    ) -> Self
    where
        T: TaskSpawner,
    {
        EthTransactionValidatorBuilder::new(chain_spec)
            .with_additional_tasks(num_additional_tasks)
            .build(client, tasks)
    }

    /// Returns the configured chain id
    pub fn chain_id(&self) -> u64 {
        self.inner.chain_id()
    }
}

#[async_trait::async_trait]
impl<Client, Tx> TransactionValidator for EthTransactionValidator<Client, Tx>
where
    Client: StateProviderFactory + Clone + 'static,
    Tx: PoolTransaction + 'static,
{
    type Transaction = Tx;

    async fn validate_transaction(
        &self,
        origin: TransactionOrigin,
        transaction: Self::Transaction,
    ) -> TransactionValidationOutcome<Self::Transaction> {
        let hash = *transaction.hash();
        let (tx, rx) = oneshot::channel();
        {
            let to_validation_task = self.to_validation_task.clone();
            let to_validation_task = to_validation_task.lock().await;
            let validator = Arc::clone(&self.inner);
            let res = to_validation_task
                .send(Box::pin(async move {
                    let res = validator.validate_transaction(origin, transaction).await;
                    let _ = tx.send(res);
                }))
                .await;
            if res.is_err() {
                return TransactionValidationOutcome::Error(
                    hash,
                    Box::new(TransactionValidatorError::ValidationServiceUnreachable),
                )
            }
        }

        match rx.await {
            Ok(res) => res,
            Err(_) => TransactionValidationOutcome::Error(
                hash,
                Box::new(TransactionValidatorError::ValidationServiceUnreachable),
            ),
        }
    }
}

/// A builder for [EthTransactionValidator]
#[derive(Debug, Clone)]
pub struct EthTransactionValidatorBuilder {
    chain_spec: Arc<ChainSpec>,
    /// Fork indicator whether we are in the Shanghai stage.
    shanghai: bool,
    /// Fork indicator whether we are using EIP-2718 type transactions.
    eip2718: bool,
    /// Fork indicator whether we are using EIP-1559 type transactions.
    eip1559: bool,
    /// The current max gas limit
    block_gas_limit: u64,
    /// Minimum priority fee to enforce for acceptance into the pool.
    minimum_priority_fee: Option<u128>,
    /// Determines how many additional tasks to spawn
    ///
    /// Default is 1
    additional_tasks: usize,
}

impl EthTransactionValidatorBuilder {
    /// Creates a new builder for the given [ChainSpec]
    pub fn new(chain_spec: Arc<ChainSpec>) -> Self {
        Self {
            chain_spec,
            shanghai: true,
            eip2718: true,
            eip1559: true,
            block_gas_limit: ETHEREUM_BLOCK_GAS_LIMIT,
            minimum_priority_fee: None,
            additional_tasks: 1,
        }
    }

    /// Disables the Shanghai fork.
    pub fn no_shanghai(self) -> Self {
        self.set_shanghai(false)
    }

    /// Set the Shanghai fork.
    pub fn set_shanghai(mut self, shanghai: bool) -> Self {
        self.shanghai = shanghai;
        self
    }

    /// Disables the eip2718 support.
    pub fn no_eip2718(self) -> Self {
        self.set_eip2718(false)
    }

    /// Set eip2718 support.
    pub fn set_eip2718(mut self, eip2718: bool) -> Self {
        self.eip2718 = eip2718;
        self
    }

    /// Disables the eip1559 support.
    pub fn no_eip1559(self) -> Self {
        self.set_eip1559(false)
    }

    /// Set the eip1559 support.
    pub fn set_eip1559(mut self, eip1559: bool) -> Self {
        self.eip1559 = eip1559;
        self
    }

    /// Sets a minimum priority fee that's enforced for acceptance into the pool.
    pub fn with_minimum_priority_fee(mut self, minimum_priority_fee: u128) -> Self {
        self.minimum_priority_fee = Some(minimum_priority_fee);
        self
    }

    /// Sets the number of additional tasks to spawn.
    pub fn with_additional_tasks(mut self, additional_tasks: usize) -> Self {
        self.additional_tasks = additional_tasks;
        self
    }

    /// Builds a [EthTransactionValidator]
    ///
    /// The validator will spawn `additional_tasks` additional tasks for validation.
    ///
    /// By default this will spawn 1 additional task.
    pub fn build<Client, Tx, T>(
        self,
        client: Client,
        tasks: T,
    ) -> EthTransactionValidator<Client, Tx>
    where
        T: TaskSpawner,
    {
        let Self {
            chain_spec,
            shanghai,
            eip2718,
            eip1559,
            block_gas_limit,
            minimum_priority_fee,
            additional_tasks,
        } = self;

        let inner = EthTransactionValidatorInner {
            chain_spec,
            client,
            shanghai,
            eip2718,
            eip1559,
            block_gas_limit,
            minimum_priority_fee,
            _marker: Default::default(),
        };

        let (tx, task) = ValidationTask::new();

        // Spawn validation tasks, they are blocking because they perform db lookups
        for _ in 0..additional_tasks {
            let task = task.clone();
            tasks.spawn_blocking(Box::pin(async move {
                task.run().await;
            }));
        }

        tasks.spawn_critical_blocking(
            "transaction-validation-service",
            Box::pin(async move {
                task.run().await;
            }),
        );

        let to_validation_task = Arc::new(Mutex::new(tx));

        EthTransactionValidator { inner: Arc::new(inner), to_validation_task }
    }
}

/// A [TransactionValidator] implementation that validates ethereum transaction.
#[derive(Debug, Clone)]
struct EthTransactionValidatorInner<Client, T> {
    /// Spec of the chain
    chain_spec: Arc<ChainSpec>,
    /// This type fetches account info from the db
    client: Client,
    /// Fork indicator whether we are in the Shanghai stage.
    shanghai: bool,
    /// Fork indicator whether we are using EIP-2718 type transactions.
    eip2718: bool,
    /// Fork indicator whether we are using EIP-1559 type transactions.
    eip1559: bool,
    /// The current max gas limit
    block_gas_limit: u64,
    /// Minimum priority fee to enforce for acceptance into the pool.
    minimum_priority_fee: Option<u128>,
    /// Marker for the transaction type
    _marker: PhantomData<T>,
}

// === impl EthTransactionValidatorInner ===

impl<Client, Tx> EthTransactionValidatorInner<Client, Tx> {
    /// Returns the configured chain id
    fn chain_id(&self) -> u64 {
        self.chain_spec.chain().id()
    }
}

#[async_trait::async_trait]
impl<Client, Tx> TransactionValidator for EthTransactionValidatorInner<Client, Tx>
where
    Client: StateProviderFactory,
    Tx: PoolTransaction,
{
    type Transaction = Tx;

    async fn validate_transaction(
        &self,
        origin: TransactionOrigin,
        transaction: Self::Transaction,
    ) -> TransactionValidationOutcome<Self::Transaction> {
        // Checks for tx_type
        match transaction.tx_type() {
            LEGACY_TX_TYPE_ID => {
                // Accept legacy transactions
            }
            EIP2930_TX_TYPE_ID => {
                // Accept only legacy transactions until EIP-2718/2930 activates
                if !self.eip2718 {
                    return TransactionValidationOutcome::Invalid(
                        transaction,
                        InvalidTransactionError::Eip1559Disabled.into(),
                    )
                }
            }

            EIP1559_TX_TYPE_ID => {
                // Reject dynamic fee transactions until EIP-1559 activates.
                if !self.eip1559 {
                    return TransactionValidationOutcome::Invalid(
                        transaction,
                        InvalidTransactionError::Eip1559Disabled.into(),
                    )
                }
            }

            _ => {
                return TransactionValidationOutcome::Invalid(
                    transaction,
                    InvalidTransactionError::TxTypeNotSupported.into(),
                )
            }
        };

        // Reject transactions over defined size to prevent DOS attacks
        if transaction.size() > TX_MAX_SIZE {
            let size = transaction.size();
            return TransactionValidationOutcome::Invalid(
                transaction,
                InvalidPoolTransactionError::OversizedData(size, TX_MAX_SIZE),
            )
        }

        // Check whether the init code size has been exceeded.
        if self.shanghai {
            if let Err(err) = self.ensure_max_init_code_size(&transaction, MAX_INIT_CODE_SIZE) {
                return TransactionValidationOutcome::Invalid(transaction, err)
            }
        }

        // Checks for gas limit
        if transaction.gas_limit() > self.block_gas_limit {
            let gas_limit = transaction.gas_limit();
            return TransactionValidationOutcome::Invalid(
                transaction,
                InvalidPoolTransactionError::ExceedsGasLimit(gas_limit, self.block_gas_limit),
            )
        }

        // Ensure max_priority_fee_per_gas (if EIP1559) is less than max_fee_per_gas if any.
        if transaction.max_priority_fee_per_gas() > Some(transaction.max_fee_per_gas()) {
            return TransactionValidationOutcome::Invalid(
                transaction,
                InvalidTransactionError::TipAboveFeeCap.into(),
            )
        }

        // Drop non-local transactions with a fee lower than the configured fee for acceptance into
        // the pool.
        if !origin.is_local() &&
            transaction.is_eip1559() &&
            transaction.max_priority_fee_per_gas() < self.minimum_priority_fee
        {
            return TransactionValidationOutcome::Invalid(
                transaction,
                InvalidPoolTransactionError::Underpriced,
            )
        }

        // Checks for chainid
        if let Some(chain_id) = transaction.chain_id() {
            if chain_id != self.chain_id() {
                return TransactionValidationOutcome::Invalid(
                    transaction,
                    InvalidTransactionError::ChainIdMismatch.into(),
                )
            }
        }

        let account = match self
            .client
            .latest()
            .and_then(|state| state.basic_account(transaction.sender()))
        {
            Ok(account) => account.unwrap_or_default(),
            Err(err) => {
                return TransactionValidationOutcome::Error(*transaction.hash(), Box::new(err))
            }
        };

        // Signer account shouldn't have bytecode. Presence of bytecode means this is a
        // smartcontract.
        if account.has_bytecode() {
            return TransactionValidationOutcome::Invalid(
                transaction,
                InvalidTransactionError::SignerAccountHasBytecode.into(),
            )
        }

        // Checks for nonce
        if transaction.nonce() < account.nonce {
            return TransactionValidationOutcome::Invalid(
                transaction,
                InvalidTransactionError::NonceNotConsistent.into(),
            )
        }

        // Checks for max cost
        let cost = transaction.cost();
        if cost > account.balance {
            return TransactionValidationOutcome::Invalid(
                transaction,
                InvalidTransactionError::InsufficientFunds {
                    cost,
                    available_funds: account.balance,
                }
                .into(),
            )
        }

        // Return the valid transaction
        TransactionValidationOutcome::Valid {
            balance: account.balance,
            state_nonce: account.nonce,
            transaction,
<<<<<<< HEAD
            propagate: true,
=======
            // by this point assume all external transactions should be propagated
            propagate: match origin {
                TransactionOrigin::External => true,
                TransactionOrigin::Local => self.propagate_local_transactions,
                TransactionOrigin::Private => false,
            },
>>>>>>> aaf2d2cf
        }
    }
}<|MERGE_RESOLUTION|>--- conflicted
+++ resolved
@@ -432,16 +432,12 @@
             balance: account.balance,
             state_nonce: account.nonce,
             transaction,
-<<<<<<< HEAD
-            propagate: true,
-=======
             // by this point assume all external transactions should be propagated
             propagate: match origin {
                 TransactionOrigin::External => true,
                 TransactionOrigin::Local => self.propagate_local_transactions,
                 TransactionOrigin::Private => false,
             },
->>>>>>> aaf2d2cf
         }
     }
 }