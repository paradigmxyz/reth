--- conflicted
+++ resolved
@@ -685,11 +685,7 @@
         let cost = transaction.cost();
 
         // Checks for max cost
-<<<<<<< HEAD
-        if cost > &sender.balance {
-=======
-        if !self.disable_balance_check && cost > &account.balance {
->>>>>>> 3a5c9923
+        if !self.disable_balance_check && cost > &sender.balance {
             let expected = *cost;
             return Err(InvalidTransactionError::InsufficientFunds(
                 GotExpected { got: sender.balance, expected }.into(),
