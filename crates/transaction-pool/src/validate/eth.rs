--- conflicted
+++ resolved
@@ -28,11 +28,7 @@
     constants::MAX_TX_GAS_LIMIT_OSAKA, transaction::error::InvalidTransactionError, Block,
     GotExpected, SealedBlock,
 };
-<<<<<<< HEAD
-use reth_storage_api::{StateProvider, StateProviderBox, StateProviderFactory};
-=======
 use reth_storage_api::{AccountInfoReader, StateProviderFactory};
->>>>>>> f3001601
 use reth_tasks::TaskSpawner;
 use std::{
     marker::PhantomData,
@@ -153,12 +149,8 @@
         &self,
         origin: TransactionOrigin,
         transaction: Tx,
-<<<<<<< HEAD
-        state: Option<P>,
-    ) -> TransactionValidationOutcome<Tx>
-    where
-        P: StateProvider,
-    {
+        state: &mut Option<Box<dyn AccountInfoReader>>,
+    ) -> TransactionValidationOutcome<Tx> {
         self.inner.validate_one_with_provider(origin, transaction, state)
     }
 
@@ -199,12 +191,6 @@
     ) -> Vec<TransactionValidationOutcome<Tx>> {
         self.inner.validate_batch(transactions)
     }
-=======
-        state: &mut Option<Box<dyn AccountInfoReader>>,
-    ) -> TransactionValidationOutcome<Tx> {
-        self.inner.validate_one_with_provider(origin, transaction, state)
-    }
->>>>>>> f3001601
 }
 
 impl<Client, Tx> TransactionValidator for EthTransactionValidator<Client, Tx>
@@ -321,39 +307,24 @@
         &self,
         origin: TransactionOrigin,
         transaction: Tx,
-<<<<<<< HEAD
-        maybe_state: Option<P>,
-    ) -> TransactionValidationOutcome<Tx>
-    where
-        P: StateProvider,
-    {
-=======
         maybe_state: &mut Option<Box<dyn AccountInfoReader>>,
     ) -> TransactionValidationOutcome<Tx> {
->>>>>>> f3001601
         match self.validate_one_no_state(origin, transaction) {
             Ok(transaction) => {
                 // stateless checks passed, pass transaction down stateful validation pipeline
                 // If we don't have a state provider yet, fetch the latest state
-<<<<<<< HEAD
-                let state = match maybe_state {
-                    Some(state) => Box::new(state),
-                    None => match self.client.latest() {
-                        Ok(new_state) => new_state,
-=======
                 if maybe_state.is_none() {
                     match self.client.latest() {
                         Ok(new_state) => {
                             *maybe_state = Some(Box::new(new_state));
                         }
->>>>>>> f3001601
                         Err(err) => {
                             return TransactionValidationOutcome::Error(
                                 *transaction.hash(),
                                 Box::new(err),
                             )
                         }
-                    },
+                    }
                 };
 
                 self.validate_one_against_state(origin, transaction, state)
@@ -778,18 +749,15 @@
         }
     }
 
-<<<<<<< HEAD
     /// Validates a single transaction.
     fn validate_one(
         &self,
         origin: TransactionOrigin,
         transaction: Tx,
     ) -> TransactionValidationOutcome<Tx> {
-        self.validate_one_with_provider::<StateProviderBox>(origin, transaction, None)
-    }
-
-=======
->>>>>>> f3001601
+        self.validate_one_with_provider(origin, transaction, None)
+    }
+
     /// Validates all given transactions.
     fn validate_batch(
         &self,
