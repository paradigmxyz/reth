--- conflicted
+++ resolved
@@ -38,19 +38,14 @@
     ///
     /// The sender sends new (transaction) validation tasks to an available validation task.
     pub fn new() -> (ValidationJobSender, Self) {
-<<<<<<< HEAD
         Self::with_capacity(1)
     }
 
     /// Creates a new cloneable task pair with the given channel capacity.
     pub fn with_capacity(capacity: usize) -> (ValidationJobSender, Self) {
         let (tx, rx) = mpsc::channel(capacity);
-        (ValidationJobSender { tx }, Self::with_receiver(rx))
-=======
-        let (tx, rx) = mpsc::channel(1);
         let metrics = TxPoolValidatorMetrics::default();
         (ValidationJobSender { tx, metrics }, Self::with_receiver(rx))
->>>>>>> de24793b
     }
 
     /// Creates a new task with the given receiver.
