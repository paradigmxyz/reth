<<<<<<< HEAD
//! Reth's transaction pool implementation.
//!
//! This crate provides a generic transaction pool implementation.
//!
//! ## Functionality
//!
//! The transaction pool is responsible for
//!
//!    - recording incoming transactions
//!    - providing existing transactions
//!    - ordering and providing the best transactions for block production
//!    - monitoring memory footprint and enforce pool size limits
//!    - storing blob data for transactions in a separate blobstore on insertion
//!
//! ## Assumptions
//!
//! ### Transaction type
//!
//! The pool expects certain ethereum related information from the generic transaction type of the
//! pool ([`PoolTransaction`]), this includes gas price, base fee (EIP-1559 transactions), nonce
//! etc. It makes no assumptions about the encoding format, but the transaction type must report its
//! size so pool size limits (memory) can be enforced.
//!
//! ### Transaction ordering
//!
//! The pending pool contains transactions that can be mined on the current state.
//! The order in which they're returned are determined by a `Priority` value returned by the
//! `TransactionOrdering` type this pool is configured with.
//!
//! This is only used in the _pending_ pool to yield the best transactions for block production. The
//! _base pool_ is ordered by base fee, and the _queued pool_ by current distance.
//!
//! ### Validation
//!
//! The pool itself does not validate incoming transactions, instead this should be provided by
//! implementing `TransactionsValidator`. Only transactions that the validator returns as valid are
//! included in the pool. It is assumed that transaction that are in the pool are either valid on
//! the current state or could become valid after certain state changes. transaction that can never
//! become valid (e.g. nonce lower than current on chain nonce) will never be added to the pool and
//! instead are discarded right away.
//!
//! ### State Changes
//!
//! Once a new block is mined, the pool needs to be updated with a changeset in order to:
//!
//!   - remove mined transactions
//!   - update using account changes: balance changes
//!   - base fee updates
//!
//! ## Implementation details
//!
//! The `TransactionPool` trait exposes all externally used functionality of the pool, such as
//! inserting, querying specific transactions by hash or retrieving the best transactions.
//! In addition, it enables the registration of event listeners that are notified of state changes.
//! Events are communicated via channels.
//!
//! ### Architecture
//!
//! The final `TransactionPool` is made up of two layers:
//!
//! The lowest layer is the actual pool implementations that manages (validated) transactions:
//! [`TxPool`](crate::pool::txpool::TxPool). This is contained in a higher level pool type that
//! guards the low level pool and handles additional listeners or metrics: [`PoolInner`].
//!
//! The transaction pool will be used by separate consumers (RPC, P2P), to make sharing easier, the
//! [`Pool`] type is just an `Arc` wrapper around `PoolInner`. This is the usable type that provides
//! the `TransactionPool` interface.
//!
//!
//! ## Blob Transactions
//!
//! Blob transaction can be quite large hence they are stored in a separate blobstore. The pool is
//! responsible for inserting blob data for new transactions into the blobstore.
//! See also [ValidTransaction](validate::ValidTransaction)
//!
//!
//! ## Examples
//!
//! Listen for new transactions and print them:
//!
//! ```
//! use reth_ethereum_forks::MAINNET;
//! use reth_provider::{BlockReaderIdExt, ChainSpecProvider, StateProviderFactory};
//! use reth_tasks::TokioTaskExecutor;
//! use reth_transaction_pool::{TransactionValidationTaskExecutor, Pool, TransactionPool};
//! use reth_transaction_pool::blobstore::InMemoryBlobStore;
//! async fn t<C>(client: C)  where C: StateProviderFactory + BlockReaderIdExt + ChainSpecProvider + Clone + 'static{
//!     let blob_store = InMemoryBlobStore::default();
//!     let pool = Pool::eth_pool(
//!         TransactionValidationTaskExecutor::eth(client, MAINNET.clone(), blob_store.clone(), TokioTaskExecutor::default()),
//!         blob_store,
//!         Default::default(),
//!     );
//!   let mut transactions = pool.pending_transactions_listener();
//!   tokio::task::spawn( async move {
//!      while let Some(tx) = transactions.recv().await {
//!          println!("New transaction: {:?}", tx);
//!      }
//!   });
//!
//!   // do something useful with the pool, like RPC integration
//!
//! # }
//! ```
//!
//! Spawn maintenance task to keep the pool updated
//!
//! ```
//! use futures_util::Stream;
//! use reth_ethereum_forks::MAINNET;
//! use reth_provider::{BlockReaderIdExt, CanonStateNotification, ChainSpecProvider, StateProviderFactory};
//! use reth_tasks::TokioTaskExecutor;
//! use reth_transaction_pool::{TransactionValidationTaskExecutor, Pool};
//! use reth_transaction_pool::blobstore::InMemoryBlobStore;
//! use reth_transaction_pool::maintain::maintain_transaction_pool_future;
//!  async fn t<C, St>(client: C, stream: St)
//!    where C: StateProviderFactory + BlockReaderIdExt + ChainSpecProvider + Clone + 'static,
//!     St: Stream<Item = CanonStateNotification> + Send + Unpin + 'static,
//!     {
//!     let blob_store = InMemoryBlobStore::default();
//!     let pool = Pool::eth_pool(
//!         TransactionValidationTaskExecutor::eth(client.clone(), MAINNET.clone(), blob_store.clone(), TokioTaskExecutor::default()),
//!         blob_store,
//!         Default::default(),
//!     );
//!
//!   // spawn a task that listens for new blocks and updates the pool's transactions, mined transactions etc..
//!   tokio::task::spawn(  maintain_transaction_pool_future(client, pool, stream, TokioTaskExecutor::default(), Default::default()));
//!
//! # }
//! ```
//!
//! ## Feature Flags
//!
//! - `serde` (default): Enable serde support
//! - `test-utils`: Export utilities for testing

#![doc(
    html_logo_url = "https://raw.githubusercontent.com/paradigmxyz/reth/main/assets/reth-docs.png",
    html_favicon_url = "https://avatars0.githubusercontent.com/u/97369466?s=256",
    issue_tracker_base_url = "https://github.com/paradigmxyz/reth/issues/"
)]
#![warn(missing_debug_implementations, missing_docs, unreachable_pub, rustdoc::all)]
#![deny(unused_must_use, rust_2018_idioms)]
#![cfg_attr(docsrs, feature(doc_cfg, doc_auto_cfg))]

use crate::pool::PoolInner;
use aquamarine as _;
use reth_primitives::{Address, BlobTransactionSidecar, PooledTransactionsElement, TxHash, U256};
use reth_provider::StateProviderFactory;
use std::{collections::HashSet, sync::Arc};
use tokio::sync::mpsc::Receiver;
use tracing::{instrument, trace};

pub use crate::{
    blobstore::{BlobStore, BlobStoreError},
    config::{
        PoolConfig, PriceBumpConfig, SubPoolLimit, DEFAULT_PRICE_BUMP, REPLACE_BLOB_PRICE_BUMP,
        TXPOOL_MAX_ACCOUNT_SLOTS_PER_SENDER, TXPOOL_SUBPOOL_MAX_SIZE_MB_DEFAULT,
        TXPOOL_SUBPOOL_MAX_TXS_DEFAULT,
    },
    error::PoolResult,
    ordering::{CoinbaseTipOrdering, Priority, TransactionOrdering},
    pool::{
        blob_tx_priority, fee_delta, state::SubPool, AllTransactionsEvents, FullTransactionEvent,
        TransactionEvent, TransactionEvents,
    },
    traits::*,
    validate::{
        EthTransactionValidator, TransactionValidationOutcome, TransactionValidationTaskExecutor,
        TransactionValidator, ValidPoolTransaction,
    },
};

pub mod error;
pub mod maintain;
pub mod metrics;
pub mod noop;
pub mod pool;
pub mod validate;

pub mod blobstore;
mod config;
mod identifier;
mod ordering;
mod traits;

#[cfg(any(test, feature = "test-utils"))]
/// Common test helpers for mocking a pool
pub mod test_utils;

/// Type alias for default ethereum transaction pool
pub type EthTransactionPool<Client, S> = Pool<
    TransactionValidationTaskExecutor<EthTransactionValidator<Client, EthPooledTransaction>>,
    CoinbaseTipOrdering<EthPooledTransaction>,
    S,
>;

/// A shareable, generic, customizable `TransactionPool` implementation.
#[derive(Debug)]
pub struct Pool<V, T: TransactionOrdering, S> {
    /// Arc'ed instance of the pool internals
    pool: Arc<PoolInner<V, T, S>>,
}

// === impl Pool ===

impl<V, T, S> Pool<V, T, S>
where
    V: TransactionValidator,
    T: TransactionOrdering<Transaction = <V as TransactionValidator>::Transaction>,
    S: BlobStore,
{
    /// Create a new transaction pool instance.
    pub fn new(validator: V, ordering: T, blob_store: S, config: PoolConfig) -> Self {
        Self { pool: Arc::new(PoolInner::new(validator, ordering, blob_store, config)) }
    }

    /// Returns the wrapped pool.
    pub(crate) fn inner(&self) -> &PoolInner<V, T, S> {
        &self.pool
    }

    /// Get the config the pool was configured with.
    pub fn config(&self) -> &PoolConfig {
        self.inner().config()
    }

    /// Returns future that validates all transaction in the given iterator.
    ///
    /// This returns the validated transactions in the iterator's order.
    async fn validate_all(
        &self,
        origin: TransactionOrigin,
        transactions: impl IntoIterator<Item = V::Transaction>,
    ) -> PoolResult<Vec<(TxHash, TransactionValidationOutcome<V::Transaction>)>> {
        let outcomes = futures_util::future::join_all(
            transactions.into_iter().map(|tx| self.validate(origin, tx)),
        )
        .await
        .into_iter()
        .collect();

        Ok(outcomes)
    }

    /// Validates the given transaction
    async fn validate(
        &self,
        origin: TransactionOrigin,
        transaction: V::Transaction,
    ) -> (TxHash, TransactionValidationOutcome<V::Transaction>) {
        let hash = *transaction.hash();

        let outcome = self.pool.validator().validate_transaction(origin, transaction).await;

        (hash, outcome)
    }

    /// Number of transactions in the entire pool
    pub fn len(&self) -> usize {
        self.pool.len()
    }

    /// Whether the pool is empty
    pub fn is_empty(&self) -> bool {
        self.pool.is_empty()
    }
}

impl<Client, S> EthTransactionPool<Client, S>
where
    Client: StateProviderFactory + reth_provider::BlockReaderIdExt + Clone + 'static,
    S: BlobStore,
{
    /// Returns a new [Pool] that uses the default [TransactionValidationTaskExecutor] when
    /// validating [EthPooledTransaction]s and ords via [CoinbaseTipOrdering]
    ///
    /// # Example
    ///
    /// ```
    /// use reth_ethereum_forks::MAINNET;
    /// use reth_provider::{BlockReaderIdExt, StateProviderFactory};
    /// use reth_tasks::TokioTaskExecutor;
    /// use reth_transaction_pool::{
    ///     blobstore::InMemoryBlobStore, Pool, TransactionValidationTaskExecutor,
    /// };
    /// # fn t<C>(client: C)  where C: StateProviderFactory + BlockReaderIdExt + Clone + 'static {
    /// let blob_store = InMemoryBlobStore::default();
    /// let pool = Pool::eth_pool(
    ///     TransactionValidationTaskExecutor::eth(
    ///         client,
    ///         MAINNET.clone(),
    ///         blob_store.clone(),
    ///         TokioTaskExecutor::default(),
    ///     ),
    ///     blob_store,
    ///     Default::default(),
    /// );
    /// # }
    /// ```
    pub fn eth_pool(
        validator: TransactionValidationTaskExecutor<
            EthTransactionValidator<Client, EthPooledTransaction>,
        >,
        blob_store: S,
        config: PoolConfig,
    ) -> Self {
        Self::new(validator, CoinbaseTipOrdering::default(), blob_store, config)
    }
}

/// implements the `TransactionPool` interface for various transaction pool API consumers.
#[async_trait::async_trait]
impl<V, T, S> TransactionPool for Pool<V, T, S>
where
    V: TransactionValidator,
    T: TransactionOrdering<Transaction = <V as TransactionValidator>::Transaction>,
    S: BlobStore,
{
    type Transaction = T::Transaction;

    fn pool_size(&self) -> PoolSize {
        self.pool.size()
    }

    fn block_info(&self) -> BlockInfo {
        self.pool.block_info()
    }

    async fn add_transaction_and_subscribe(
        &self,
        origin: TransactionOrigin,
        transaction: Self::Transaction,
    ) -> PoolResult<TransactionEvents> {
        let (_, tx) = self.validate(origin, transaction).await;
        self.pool.add_transaction_and_subscribe(origin, tx)
    }

    async fn add_transaction(
        &self,
        origin: TransactionOrigin,
        transaction: Self::Transaction,
    ) -> PoolResult<TxHash> {
        let (_, tx) = self.validate(origin, transaction).await;
        self.pool.add_transactions(origin, std::iter::once(tx)).pop().expect("exists; qed")
    }

    async fn add_transactions(
        &self,
        origin: TransactionOrigin,
        transactions: Vec<Self::Transaction>,
    ) -> PoolResult<Vec<PoolResult<TxHash>>> {
        if transactions.is_empty() {
            return Ok(Vec::new())
        }
        let validated = self.validate_all(origin, transactions).await?;

        let transactions =
            self.pool.add_transactions(origin, validated.into_iter().map(|(_, tx)| tx));
        Ok(transactions)
    }

    fn transaction_event_listener(&self, tx_hash: TxHash) -> Option<TransactionEvents> {
        self.pool.add_transaction_event_listener(tx_hash)
    }

    fn all_transactions_event_listener(&self) -> AllTransactionsEvents<Self::Transaction> {
        self.pool.add_all_transactions_event_listener()
    }

    fn pending_transactions_listener_for(&self, kind: TransactionListenerKind) -> Receiver<TxHash> {
        self.pool.add_pending_listener(kind)
    }

    fn blob_transaction_sidecars_listener(&self) -> Receiver<NewBlobSidecar> {
        self.pool.add_blob_sidecar_listener()
    }

    fn new_transactions_listener_for(
        &self,
        kind: TransactionListenerKind,
    ) -> Receiver<NewTransactionEvent<Self::Transaction>> {
        self.pool.add_new_transaction_listener(kind)
    }

    fn pooled_transaction_hashes(&self) -> Vec<TxHash> {
        self.pool.pooled_transactions_hashes()
    }

    fn pooled_transaction_hashes_max(&self, max: usize) -> Vec<TxHash> {
        self.pooled_transaction_hashes().into_iter().take(max).collect()
    }

    fn pooled_transactions(&self) -> Vec<Arc<ValidPoolTransaction<Self::Transaction>>> {
        self.pool.pooled_transactions()
    }

    fn pooled_transactions_max(
        &self,
        max: usize,
    ) -> Vec<Arc<ValidPoolTransaction<Self::Transaction>>> {
        self.pooled_transactions().into_iter().take(max).collect()
    }

    fn get_pooled_transaction_elements(
        &self,
        tx_hashes: Vec<TxHash>,
        limit: GetPooledTransactionLimit,
    ) -> Vec<PooledTransactionsElement> {
        self.pool.get_pooled_transaction_elements(tx_hashes, limit)
    }

    fn best_transactions(
        &self,
    ) -> Box<dyn BestTransactions<Item = Arc<ValidPoolTransaction<Self::Transaction>>>> {
        Box::new(self.pool.best_transactions())
    }

    fn best_transactions_with_base_fee(
        &self,
        base_fee: u64,
    ) -> Box<dyn BestTransactions<Item = Arc<ValidPoolTransaction<Self::Transaction>>>> {
        self.pool.best_transactions_with_base_fee(base_fee)
    }

    fn best_transactions_with_attributes(
        &self,
        best_transactions_attributes: BestTransactionsAttributes,
    ) -> Box<dyn BestTransactions<Item = Arc<ValidPoolTransaction<Self::Transaction>>>> {
        self.pool.best_transactions_with_attributes(best_transactions_attributes)
    }

    fn pending_transactions(&self) -> Vec<Arc<ValidPoolTransaction<Self::Transaction>>> {
        self.pool.pending_transactions()
    }

    fn queued_transactions(&self) -> Vec<Arc<ValidPoolTransaction<Self::Transaction>>> {
        self.pool.queued_transactions()
    }

    fn all_transactions(&self) -> AllPoolTransactions<Self::Transaction> {
        self.pool.all_transactions()
    }

    fn remove_transactions(
        &self,
        hashes: Vec<TxHash>,
    ) -> Vec<Arc<ValidPoolTransaction<Self::Transaction>>> {
        self.pool.remove_transactions(hashes)
    }

    fn retain_unknown(&self, hashes: &mut Vec<TxHash>) {
        self.pool.retain_unknown(hashes)
    }

    fn get(&self, tx_hash: &TxHash) -> Option<Arc<ValidPoolTransaction<Self::Transaction>>> {
        self.inner().get(tx_hash)
    }

    fn get_all(&self, txs: Vec<TxHash>) -> Vec<Arc<ValidPoolTransaction<Self::Transaction>>> {
        self.inner().get_all(txs)
    }

    fn on_propagated(&self, txs: PropagatedTransactions) {
        self.inner().on_propagated(txs)
    }

    fn get_transactions_by_sender(
        &self,
        sender: Address,
    ) -> Vec<Arc<ValidPoolTransaction<Self::Transaction>>> {
        self.pool.get_transactions_by_sender(sender)
    }

    fn get_transactions_by_origin(
        &self,
        origin: TransactionOrigin,
    ) -> Vec<Arc<ValidPoolTransaction<Self::Transaction>>> {
        self.pool.get_transactions_by_origin(origin)
    }

    fn unique_senders(&self) -> HashSet<Address> {
        self.pool.unique_senders()
    }

    fn get_blob(&self, tx_hash: TxHash) -> Result<Option<BlobTransactionSidecar>, BlobStoreError> {
        self.pool.blob_store().get(tx_hash)
    }

    fn get_all_blobs(
        &self,
        tx_hashes: Vec<TxHash>,
    ) -> Result<Vec<(TxHash, BlobTransactionSidecar)>, BlobStoreError> {
        self.pool.blob_store().get_all(tx_hashes)
    }

    fn get_all_blobs_exact(
        &self,
        tx_hashes: Vec<TxHash>,
    ) -> Result<Vec<BlobTransactionSidecar>, BlobStoreError> {
        self.pool.blob_store().get_exact(tx_hashes)
    }
}

impl<V: TransactionValidator, T: TransactionOrdering, S> TransactionPoolExt for Pool<V, T, S>
where
    V: TransactionValidator,
    T: TransactionOrdering<Transaction = <V as TransactionValidator>::Transaction>,
    S: BlobStore,
{
    #[instrument(skip(self), target = "txpool")]
    fn set_block_info(&self, info: BlockInfo) {
        trace!(target: "txpool", "updating pool block info");
        self.pool.set_block_info(info)
    }

    fn on_canonical_state_change(&self, update: CanonicalStateUpdate<'_>) {
        self.pool.on_canonical_state_change(update);
    }

    fn update_accounts(&self, accounts: Vec<ChangedAccount>) {
        self.pool.update_accounts(accounts);
    }

    fn delete_blob(&self, tx: TxHash) {
        self.pool.delete_blob(tx)
    }

    fn delete_blobs(&self, txs: Vec<TxHash>) {
        self.pool.delete_blobs(txs)
    }
}

impl<V, T: TransactionOrdering, S> Clone for Pool<V, T, S> {
    fn clone(&self) -> Self {
        Self { pool: Arc::clone(&self.pool) }
    }
}
=======
//! Reth's transaction pool implementation.
//!
//! This crate provides a generic transaction pool implementation.
//!
//! ## Functionality
//!
//! The transaction pool is responsible for
//!
//!    - recording incoming transactions
//!    - providing existing transactions
//!    - ordering and providing the best transactions for block production
//!    - monitoring memory footprint and enforce pool size limits
//!    - storing blob data for transactions in a separate blobstore on insertion
//!
//! ## Assumptions
//!
//! ### Transaction type
//!
//! The pool expects certain ethereum related information from the generic transaction type of the
//! pool ([`PoolTransaction`]), this includes gas price, base fee (EIP-1559 transactions), nonce
//! etc. It makes no assumptions about the encoding format, but the transaction type must report its
//! size so pool size limits (memory) can be enforced.
//!
//! ### Transaction ordering
//!
//! The pending pool contains transactions that can be mined on the current state.
//! The order in which they're returned are determined by a `Priority` value returned by the
//! `TransactionOrdering` type this pool is configured with.
//!
//! This is only used in the _pending_ pool to yield the best transactions for block production. The
//! _base pool_ is ordered by base fee, and the _queued pool_ by current distance.
//!
//! ### Validation
//!
//! The pool itself does not validate incoming transactions, instead this should be provided by
//! implementing `TransactionsValidator`. Only transactions that the validator returns as valid are
//! included in the pool. It is assumed that transaction that are in the pool are either valid on
//! the current state or could become valid after certain state changes. transaction that can never
//! become valid (e.g. nonce lower than current on chain nonce) will never be added to the pool and
//! instead are discarded right away.
//!
//! ### State Changes
//!
//! Once a new block is mined, the pool needs to be updated with a changeset in order to:
//!
//!   - remove mined transactions
//!   - update using account changes: balance changes
//!   - base fee updates
//!
//! ## Implementation details
//!
//! The `TransactionPool` trait exposes all externally used functionality of the pool, such as
//! inserting, querying specific transactions by hash or retrieving the best transactions.
//! In addition, it enables the registration of event listeners that are notified of state changes.
//! Events are communicated via channels.
//!
//! ### Architecture
//!
//! The final `TransactionPool` is made up of two layers:
//!
//! The lowest layer is the actual pool implementations that manages (validated) transactions:
//! [`TxPool`](crate::pool::txpool::TxPool). This is contained in a higher level pool type that
//! guards the low level pool and handles additional listeners or metrics: [`PoolInner`].
//!
//! The transaction pool will be used by separate consumers (RPC, P2P), to make sharing easier, the
//! [`Pool`] type is just an `Arc` wrapper around `PoolInner`. This is the usable type that provides
//! the `TransactionPool` interface.
//!
//!
//! ## Blob Transactions
//!
//! Blob transaction can be quite large hence they are stored in a separate blobstore. The pool is
//! responsible for inserting blob data for new transactions into the blobstore.
//! See also [ValidTransaction](validate::ValidTransaction)
//!
//!
//! ## Examples
//!
//! Listen for new transactions and print them:
//!
//! ```
//! use reth_primitives::MAINNET;
//! use reth_provider::{BlockReaderIdExt, ChainSpecProvider, StateProviderFactory};
//! use reth_tasks::TokioTaskExecutor;
//! use reth_transaction_pool::{TransactionValidationTaskExecutor, Pool, TransactionPool};
//! use reth_transaction_pool::blobstore::InMemoryBlobStore;
//! async fn t<C>(client: C)  where C: StateProviderFactory + BlockReaderIdExt + ChainSpecProvider + Clone + 'static{
//!     let blob_store = InMemoryBlobStore::default();
//!     let pool = Pool::eth_pool(
//!         TransactionValidationTaskExecutor::eth(client, MAINNET.clone(), blob_store.clone(), TokioTaskExecutor::default()),
//!         blob_store,
//!         Default::default(),
//!     );
//!   let mut transactions = pool.pending_transactions_listener();
//!   tokio::task::spawn( async move {
//!      while let Some(tx) = transactions.recv().await {
//!          println!("New transaction: {:?}", tx);
//!      }
//!   });
//!
//!   // do something useful with the pool, like RPC integration
//!
//! # }
//! ```
//!
//! Spawn maintenance task to keep the pool updated
//!
//! ```
//! use futures_util::Stream;
//! use reth_primitives::MAINNET;
//! use reth_provider::{BlockReaderIdExt, CanonStateNotification, ChainSpecProvider, StateProviderFactory};
//! use reth_tasks::TokioTaskExecutor;
//! use reth_transaction_pool::{TransactionValidationTaskExecutor, Pool};
//! use reth_transaction_pool::blobstore::InMemoryBlobStore;
//! use reth_transaction_pool::maintain::maintain_transaction_pool_future;
//!  async fn t<C, St>(client: C, stream: St)
//!    where C: StateProviderFactory + BlockReaderIdExt + ChainSpecProvider + Clone + 'static,
//!     St: Stream<Item = CanonStateNotification> + Send + Unpin + 'static,
//!     {
//!     let blob_store = InMemoryBlobStore::default();
//!     let pool = Pool::eth_pool(
//!         TransactionValidationTaskExecutor::eth(client.clone(), MAINNET.clone(), blob_store.clone(), TokioTaskExecutor::default()),
//!         blob_store,
//!         Default::default(),
//!     );
//!
//!   // spawn a task that listens for new blocks and updates the pool's transactions, mined transactions etc..
//!   tokio::task::spawn(  maintain_transaction_pool_future(client, pool, stream, TokioTaskExecutor::default(), Default::default()));
//!
//! # }
//! ```
//!
//! ## Feature Flags
//!
//! - `serde` (default): Enable serde support
//! - `test-utils`: Export utilities for testing

#![doc(
    html_logo_url = "https://raw.githubusercontent.com/paradigmxyz/reth/main/assets/reth-docs.png",
    html_favicon_url = "https://avatars0.githubusercontent.com/u/97369466?s=256",
    issue_tracker_base_url = "https://github.com/paradigmxyz/reth/issues/"
)]
#![warn(missing_debug_implementations, missing_docs, unreachable_pub, rustdoc::all)]
#![deny(unused_must_use, rust_2018_idioms)]
#![cfg_attr(docsrs, feature(doc_cfg, doc_auto_cfg))]

use crate::pool::PoolInner;
use aquamarine as _;
use reth_primitives::{Address, BlobTransactionSidecar, PooledTransactionsElement, TxHash, U256};
use reth_provider::StateProviderFactory;
use std::{collections::HashSet, sync::Arc};
use tokio::sync::mpsc::Receiver;
use tracing::{instrument, trace};

pub use crate::{
    blobstore::{BlobStore, BlobStoreError},
    config::{
        LocalTransactionConfig, PoolConfig, PriceBumpConfig, SubPoolLimit, DEFAULT_PRICE_BUMP,
        REPLACE_BLOB_PRICE_BUMP, TXPOOL_MAX_ACCOUNT_SLOTS_PER_SENDER,
        TXPOOL_SUBPOOL_MAX_SIZE_MB_DEFAULT, TXPOOL_SUBPOOL_MAX_TXS_DEFAULT,
    },
    error::PoolResult,
    ordering::{CoinbaseTipOrdering, Priority, TransactionOrdering},
    pool::{
        blob_tx_priority, fee_delta, state::SubPool, AllTransactionsEvents, FullTransactionEvent,
        TransactionEvent, TransactionEvents,
    },
    traits::*,
    validate::{
        EthTransactionValidator, TransactionValidationOutcome, TransactionValidationTaskExecutor,
        TransactionValidator, ValidPoolTransaction,
    },
};

pub mod error;
pub mod maintain;
pub mod metrics;
pub mod noop;
pub mod pool;
pub mod validate;

pub mod blobstore;
mod config;
mod identifier;
mod ordering;
mod traits;

#[cfg(any(test, feature = "test-utils"))]
/// Common test helpers for mocking a pool
pub mod test_utils;

/// Type alias for default ethereum transaction pool
pub type EthTransactionPool<Client, S> = Pool<
    TransactionValidationTaskExecutor<EthTransactionValidator<Client, EthPooledTransaction>>,
    CoinbaseTipOrdering<EthPooledTransaction>,
    S,
>;

/// A shareable, generic, customizable `TransactionPool` implementation.
#[derive(Debug)]
pub struct Pool<V, T: TransactionOrdering, S> {
    /// Arc'ed instance of the pool internals
    pool: Arc<PoolInner<V, T, S>>,
}

// === impl Pool ===

impl<V, T, S> Pool<V, T, S>
where
    V: TransactionValidator,
    T: TransactionOrdering<Transaction = <V as TransactionValidator>::Transaction>,
    S: BlobStore,
{
    /// Create a new transaction pool instance.
    pub fn new(validator: V, ordering: T, blob_store: S, config: PoolConfig) -> Self {
        Self { pool: Arc::new(PoolInner::new(validator, ordering, blob_store, config)) }
    }

    /// Returns the wrapped pool.
    pub(crate) fn inner(&self) -> &PoolInner<V, T, S> {
        &self.pool
    }

    /// Get the config the pool was configured with.
    pub fn config(&self) -> &PoolConfig {
        self.inner().config()
    }

    /// Returns future that validates all transaction in the given iterator.
    ///
    /// This returns the validated transactions in the iterator's order.
    async fn validate_all(
        &self,
        origin: TransactionOrigin,
        transactions: impl IntoIterator<Item = V::Transaction>,
    ) -> PoolResult<Vec<(TxHash, TransactionValidationOutcome<V::Transaction>)>> {
        let outcomes = futures_util::future::join_all(
            transactions.into_iter().map(|tx| self.validate(origin, tx)),
        )
        .await
        .into_iter()
        .collect();

        Ok(outcomes)
    }

    /// Validates the given transaction
    async fn validate(
        &self,
        origin: TransactionOrigin,
        transaction: V::Transaction,
    ) -> (TxHash, TransactionValidationOutcome<V::Transaction>) {
        let hash = *transaction.hash();

        let outcome = self.pool.validator().validate_transaction(origin, transaction).await;

        (hash, outcome)
    }

    /// Number of transactions in the entire pool
    pub fn len(&self) -> usize {
        self.pool.len()
    }

    /// Whether the pool is empty
    pub fn is_empty(&self) -> bool {
        self.pool.is_empty()
    }
}

impl<Client, S> EthTransactionPool<Client, S>
where
    Client: StateProviderFactory + reth_provider::BlockReaderIdExt + Clone + 'static,
    S: BlobStore,
{
    /// Returns a new [Pool] that uses the default [TransactionValidationTaskExecutor] when
    /// validating [EthPooledTransaction]s and ords via [CoinbaseTipOrdering]
    ///
    /// # Example
    ///
    /// ```
    /// use reth_primitives::MAINNET;
    /// use reth_provider::{BlockReaderIdExt, StateProviderFactory};
    /// use reth_tasks::TokioTaskExecutor;
    /// use reth_transaction_pool::{
    ///     blobstore::InMemoryBlobStore, Pool, TransactionValidationTaskExecutor,
    /// };
    /// # fn t<C>(client: C)  where C: StateProviderFactory + BlockReaderIdExt + Clone + 'static {
    /// let blob_store = InMemoryBlobStore::default();
    /// let pool = Pool::eth_pool(
    ///     TransactionValidationTaskExecutor::eth(
    ///         client,
    ///         MAINNET.clone(),
    ///         blob_store.clone(),
    ///         TokioTaskExecutor::default(),
    ///     ),
    ///     blob_store,
    ///     Default::default(),
    /// );
    /// # }
    /// ```
    pub fn eth_pool(
        validator: TransactionValidationTaskExecutor<
            EthTransactionValidator<Client, EthPooledTransaction>,
        >,
        blob_store: S,
        config: PoolConfig,
    ) -> Self {
        Self::new(validator, CoinbaseTipOrdering::default(), blob_store, config)
    }
}

/// implements the `TransactionPool` interface for various transaction pool API consumers.
#[async_trait::async_trait]
impl<V, T, S> TransactionPool for Pool<V, T, S>
where
    V: TransactionValidator,
    T: TransactionOrdering<Transaction = <V as TransactionValidator>::Transaction>,
    S: BlobStore,
{
    type Transaction = T::Transaction;

    fn pool_size(&self) -> PoolSize {
        self.pool.size()
    }

    fn block_info(&self) -> BlockInfo {
        self.pool.block_info()
    }

    async fn add_transaction_and_subscribe(
        &self,
        origin: TransactionOrigin,
        transaction: Self::Transaction,
    ) -> PoolResult<TransactionEvents> {
        let (_, tx) = self.validate(origin, transaction).await;
        self.pool.add_transaction_and_subscribe(origin, tx)
    }

    async fn add_transaction(
        &self,
        origin: TransactionOrigin,
        transaction: Self::Transaction,
    ) -> PoolResult<TxHash> {
        let (_, tx) = self.validate(origin, transaction).await;
        self.pool.add_transactions(origin, std::iter::once(tx)).pop().expect("exists; qed")
    }

    async fn add_transactions(
        &self,
        origin: TransactionOrigin,
        transactions: Vec<Self::Transaction>,
    ) -> PoolResult<Vec<PoolResult<TxHash>>> {
        if transactions.is_empty() {
            return Ok(Vec::new())
        }
        let validated = self.validate_all(origin, transactions).await?;

        let transactions =
            self.pool.add_transactions(origin, validated.into_iter().map(|(_, tx)| tx));
        Ok(transactions)
    }

    fn transaction_event_listener(&self, tx_hash: TxHash) -> Option<TransactionEvents> {
        self.pool.add_transaction_event_listener(tx_hash)
    }

    fn all_transactions_event_listener(&self) -> AllTransactionsEvents<Self::Transaction> {
        self.pool.add_all_transactions_event_listener()
    }

    fn pending_transactions_listener_for(&self, kind: TransactionListenerKind) -> Receiver<TxHash> {
        self.pool.add_pending_listener(kind)
    }

    fn blob_transaction_sidecars_listener(&self) -> Receiver<NewBlobSidecar> {
        self.pool.add_blob_sidecar_listener()
    }

    fn new_transactions_listener_for(
        &self,
        kind: TransactionListenerKind,
    ) -> Receiver<NewTransactionEvent<Self::Transaction>> {
        self.pool.add_new_transaction_listener(kind)
    }

    fn pooled_transaction_hashes(&self) -> Vec<TxHash> {
        self.pool.pooled_transactions_hashes()
    }

    fn pooled_transaction_hashes_max(&self, max: usize) -> Vec<TxHash> {
        self.pooled_transaction_hashes().into_iter().take(max).collect()
    }

    fn pooled_transactions(&self) -> Vec<Arc<ValidPoolTransaction<Self::Transaction>>> {
        self.pool.pooled_transactions()
    }

    fn pooled_transactions_max(
        &self,
        max: usize,
    ) -> Vec<Arc<ValidPoolTransaction<Self::Transaction>>> {
        self.pooled_transactions().into_iter().take(max).collect()
    }

    fn get_pooled_transaction_elements(
        &self,
        tx_hashes: Vec<TxHash>,
        limit: GetPooledTransactionLimit,
    ) -> Vec<PooledTransactionsElement> {
        self.pool.get_pooled_transaction_elements(tx_hashes, limit)
    }

    fn best_transactions(
        &self,
    ) -> Box<dyn BestTransactions<Item = Arc<ValidPoolTransaction<Self::Transaction>>>> {
        Box::new(self.pool.best_transactions())
    }

    fn best_transactions_with_base_fee(
        &self,
        base_fee: u64,
    ) -> Box<dyn BestTransactions<Item = Arc<ValidPoolTransaction<Self::Transaction>>>> {
        self.pool.best_transactions_with_base_fee(base_fee)
    }

    fn best_transactions_with_attributes(
        &self,
        best_transactions_attributes: BestTransactionsAttributes,
    ) -> Box<dyn BestTransactions<Item = Arc<ValidPoolTransaction<Self::Transaction>>>> {
        self.pool.best_transactions_with_attributes(best_transactions_attributes)
    }

    fn pending_transactions(&self) -> Vec<Arc<ValidPoolTransaction<Self::Transaction>>> {
        self.pool.pending_transactions()
    }

    fn queued_transactions(&self) -> Vec<Arc<ValidPoolTransaction<Self::Transaction>>> {
        self.pool.queued_transactions()
    }

    fn all_transactions(&self) -> AllPoolTransactions<Self::Transaction> {
        self.pool.all_transactions()
    }

    fn remove_transactions(
        &self,
        hashes: Vec<TxHash>,
    ) -> Vec<Arc<ValidPoolTransaction<Self::Transaction>>> {
        self.pool.remove_transactions(hashes)
    }

    fn retain_unknown(&self, hashes: &mut Vec<TxHash>) {
        self.pool.retain_unknown(hashes)
    }

    fn get(&self, tx_hash: &TxHash) -> Option<Arc<ValidPoolTransaction<Self::Transaction>>> {
        self.inner().get(tx_hash)
    }

    fn get_all(&self, txs: Vec<TxHash>) -> Vec<Arc<ValidPoolTransaction<Self::Transaction>>> {
        self.inner().get_all(txs)
    }

    fn on_propagated(&self, txs: PropagatedTransactions) {
        self.inner().on_propagated(txs)
    }

    fn get_transactions_by_sender(
        &self,
        sender: Address,
    ) -> Vec<Arc<ValidPoolTransaction<Self::Transaction>>> {
        self.pool.get_transactions_by_sender(sender)
    }

    fn get_transactions_by_origin(
        &self,
        origin: TransactionOrigin,
    ) -> Vec<Arc<ValidPoolTransaction<Self::Transaction>>> {
        self.pool.get_transactions_by_origin(origin)
    }

    fn unique_senders(&self) -> HashSet<Address> {
        self.pool.unique_senders()
    }

    fn get_blob(&self, tx_hash: TxHash) -> Result<Option<BlobTransactionSidecar>, BlobStoreError> {
        self.pool.blob_store().get(tx_hash)
    }

    fn get_all_blobs(
        &self,
        tx_hashes: Vec<TxHash>,
    ) -> Result<Vec<(TxHash, BlobTransactionSidecar)>, BlobStoreError> {
        self.pool.blob_store().get_all(tx_hashes)
    }

    fn get_all_blobs_exact(
        &self,
        tx_hashes: Vec<TxHash>,
    ) -> Result<Vec<BlobTransactionSidecar>, BlobStoreError> {
        self.pool.blob_store().get_exact(tx_hashes)
    }
}

impl<V: TransactionValidator, T: TransactionOrdering, S> TransactionPoolExt for Pool<V, T, S>
where
    V: TransactionValidator,
    T: TransactionOrdering<Transaction = <V as TransactionValidator>::Transaction>,
    S: BlobStore,
{
    #[instrument(skip(self), target = "txpool")]
    fn set_block_info(&self, info: BlockInfo) {
        trace!(target: "txpool", "updating pool block info");
        self.pool.set_block_info(info)
    }

    fn on_canonical_state_change(&self, update: CanonicalStateUpdate<'_>) {
        self.pool.on_canonical_state_change(update);
    }

    fn update_accounts(&self, accounts: Vec<ChangedAccount>) {
        self.pool.update_accounts(accounts);
    }

    fn delete_blob(&self, tx: TxHash) {
        self.pool.delete_blob(tx)
    }

    fn delete_blobs(&self, txs: Vec<TxHash>) {
        self.pool.delete_blobs(txs)
    }
}

impl<V, T: TransactionOrdering, S> Clone for Pool<V, T, S> {
    fn clone(&self) -> Self {
        Self { pool: Arc::clone(&self.pool) }
    }
}
>>>>>>> 8667c336
<|MERGE_RESOLUTION|>--- conflicted
+++ resolved
@@ -1,4 +1,3 @@
-<<<<<<< HEAD
 //! Reth's transaction pool implementation.
 //!
 //! This crate provides a generic transaction pool implementation.
@@ -156,9 +155,9 @@
 pub use crate::{
     blobstore::{BlobStore, BlobStoreError},
     config::{
-        PoolConfig, PriceBumpConfig, SubPoolLimit, DEFAULT_PRICE_BUMP, REPLACE_BLOB_PRICE_BUMP,
-        TXPOOL_MAX_ACCOUNT_SLOTS_PER_SENDER, TXPOOL_SUBPOOL_MAX_SIZE_MB_DEFAULT,
-        TXPOOL_SUBPOOL_MAX_TXS_DEFAULT,
+        LocalTransactionConfig, PoolConfig, PriceBumpConfig, SubPoolLimit, DEFAULT_PRICE_BUMP,
+        REPLACE_BLOB_PRICE_BUMP, TXPOOL_MAX_ACCOUNT_SLOTS_PER_SENDER,
+        TXPOOL_SUBPOOL_MAX_SIZE_MB_DEFAULT, TXPOOL_SUBPOOL_MAX_TXS_DEFAULT,
     },
     error::PoolResult,
     ordering::{CoinbaseTipOrdering, Priority, TransactionOrdering},
@@ -537,545 +536,4 @@
     fn clone(&self) -> Self {
         Self { pool: Arc::clone(&self.pool) }
     }
-}
-=======
-//! Reth's transaction pool implementation.
-//!
-//! This crate provides a generic transaction pool implementation.
-//!
-//! ## Functionality
-//!
-//! The transaction pool is responsible for
-//!
-//!    - recording incoming transactions
-//!    - providing existing transactions
-//!    - ordering and providing the best transactions for block production
-//!    - monitoring memory footprint and enforce pool size limits
-//!    - storing blob data for transactions in a separate blobstore on insertion
-//!
-//! ## Assumptions
-//!
-//! ### Transaction type
-//!
-//! The pool expects certain ethereum related information from the generic transaction type of the
-//! pool ([`PoolTransaction`]), this includes gas price, base fee (EIP-1559 transactions), nonce
-//! etc. It makes no assumptions about the encoding format, but the transaction type must report its
-//! size so pool size limits (memory) can be enforced.
-//!
-//! ### Transaction ordering
-//!
-//! The pending pool contains transactions that can be mined on the current state.
-//! The order in which they're returned are determined by a `Priority` value returned by the
-//! `TransactionOrdering` type this pool is configured with.
-//!
-//! This is only used in the _pending_ pool to yield the best transactions for block production. The
-//! _base pool_ is ordered by base fee, and the _queued pool_ by current distance.
-//!
-//! ### Validation
-//!
-//! The pool itself does not validate incoming transactions, instead this should be provided by
-//! implementing `TransactionsValidator`. Only transactions that the validator returns as valid are
-//! included in the pool. It is assumed that transaction that are in the pool are either valid on
-//! the current state or could become valid after certain state changes. transaction that can never
-//! become valid (e.g. nonce lower than current on chain nonce) will never be added to the pool and
-//! instead are discarded right away.
-//!
-//! ### State Changes
-//!
-//! Once a new block is mined, the pool needs to be updated with a changeset in order to:
-//!
-//!   - remove mined transactions
-//!   - update using account changes: balance changes
-//!   - base fee updates
-//!
-//! ## Implementation details
-//!
-//! The `TransactionPool` trait exposes all externally used functionality of the pool, such as
-//! inserting, querying specific transactions by hash or retrieving the best transactions.
-//! In addition, it enables the registration of event listeners that are notified of state changes.
-//! Events are communicated via channels.
-//!
-//! ### Architecture
-//!
-//! The final `TransactionPool` is made up of two layers:
-//!
-//! The lowest layer is the actual pool implementations that manages (validated) transactions:
-//! [`TxPool`](crate::pool::txpool::TxPool). This is contained in a higher level pool type that
-//! guards the low level pool and handles additional listeners or metrics: [`PoolInner`].
-//!
-//! The transaction pool will be used by separate consumers (RPC, P2P), to make sharing easier, the
-//! [`Pool`] type is just an `Arc` wrapper around `PoolInner`. This is the usable type that provides
-//! the `TransactionPool` interface.
-//!
-//!
-//! ## Blob Transactions
-//!
-//! Blob transaction can be quite large hence they are stored in a separate blobstore. The pool is
-//! responsible for inserting blob data for new transactions into the blobstore.
-//! See also [ValidTransaction](validate::ValidTransaction)
-//!
-//!
-//! ## Examples
-//!
-//! Listen for new transactions and print them:
-//!
-//! ```
-//! use reth_primitives::MAINNET;
-//! use reth_provider::{BlockReaderIdExt, ChainSpecProvider, StateProviderFactory};
-//! use reth_tasks::TokioTaskExecutor;
-//! use reth_transaction_pool::{TransactionValidationTaskExecutor, Pool, TransactionPool};
-//! use reth_transaction_pool::blobstore::InMemoryBlobStore;
-//! async fn t<C>(client: C)  where C: StateProviderFactory + BlockReaderIdExt + ChainSpecProvider + Clone + 'static{
-//!     let blob_store = InMemoryBlobStore::default();
-//!     let pool = Pool::eth_pool(
-//!         TransactionValidationTaskExecutor::eth(client, MAINNET.clone(), blob_store.clone(), TokioTaskExecutor::default()),
-//!         blob_store,
-//!         Default::default(),
-//!     );
-//!   let mut transactions = pool.pending_transactions_listener();
-//!   tokio::task::spawn( async move {
-//!      while let Some(tx) = transactions.recv().await {
-//!          println!("New transaction: {:?}", tx);
-//!      }
-//!   });
-//!
-//!   // do something useful with the pool, like RPC integration
-//!
-//! # }
-//! ```
-//!
-//! Spawn maintenance task to keep the pool updated
-//!
-//! ```
-//! use futures_util::Stream;
-//! use reth_primitives::MAINNET;
-//! use reth_provider::{BlockReaderIdExt, CanonStateNotification, ChainSpecProvider, StateProviderFactory};
-//! use reth_tasks::TokioTaskExecutor;
-//! use reth_transaction_pool::{TransactionValidationTaskExecutor, Pool};
-//! use reth_transaction_pool::blobstore::InMemoryBlobStore;
-//! use reth_transaction_pool::maintain::maintain_transaction_pool_future;
-//!  async fn t<C, St>(client: C, stream: St)
-//!    where C: StateProviderFactory + BlockReaderIdExt + ChainSpecProvider + Clone + 'static,
-//!     St: Stream<Item = CanonStateNotification> + Send + Unpin + 'static,
-//!     {
-//!     let blob_store = InMemoryBlobStore::default();
-//!     let pool = Pool::eth_pool(
-//!         TransactionValidationTaskExecutor::eth(client.clone(), MAINNET.clone(), blob_store.clone(), TokioTaskExecutor::default()),
-//!         blob_store,
-//!         Default::default(),
-//!     );
-//!
-//!   // spawn a task that listens for new blocks and updates the pool's transactions, mined transactions etc..
-//!   tokio::task::spawn(  maintain_transaction_pool_future(client, pool, stream, TokioTaskExecutor::default(), Default::default()));
-//!
-//! # }
-//! ```
-//!
-//! ## Feature Flags
-//!
-//! - `serde` (default): Enable serde support
-//! - `test-utils`: Export utilities for testing
-
-#![doc(
-    html_logo_url = "https://raw.githubusercontent.com/paradigmxyz/reth/main/assets/reth-docs.png",
-    html_favicon_url = "https://avatars0.githubusercontent.com/u/97369466?s=256",
-    issue_tracker_base_url = "https://github.com/paradigmxyz/reth/issues/"
-)]
-#![warn(missing_debug_implementations, missing_docs, unreachable_pub, rustdoc::all)]
-#![deny(unused_must_use, rust_2018_idioms)]
-#![cfg_attr(docsrs, feature(doc_cfg, doc_auto_cfg))]
-
-use crate::pool::PoolInner;
-use aquamarine as _;
-use reth_primitives::{Address, BlobTransactionSidecar, PooledTransactionsElement, TxHash, U256};
-use reth_provider::StateProviderFactory;
-use std::{collections::HashSet, sync::Arc};
-use tokio::sync::mpsc::Receiver;
-use tracing::{instrument, trace};
-
-pub use crate::{
-    blobstore::{BlobStore, BlobStoreError},
-    config::{
-        LocalTransactionConfig, PoolConfig, PriceBumpConfig, SubPoolLimit, DEFAULT_PRICE_BUMP,
-        REPLACE_BLOB_PRICE_BUMP, TXPOOL_MAX_ACCOUNT_SLOTS_PER_SENDER,
-        TXPOOL_SUBPOOL_MAX_SIZE_MB_DEFAULT, TXPOOL_SUBPOOL_MAX_TXS_DEFAULT,
-    },
-    error::PoolResult,
-    ordering::{CoinbaseTipOrdering, Priority, TransactionOrdering},
-    pool::{
-        blob_tx_priority, fee_delta, state::SubPool, AllTransactionsEvents, FullTransactionEvent,
-        TransactionEvent, TransactionEvents,
-    },
-    traits::*,
-    validate::{
-        EthTransactionValidator, TransactionValidationOutcome, TransactionValidationTaskExecutor,
-        TransactionValidator, ValidPoolTransaction,
-    },
-};
-
-pub mod error;
-pub mod maintain;
-pub mod metrics;
-pub mod noop;
-pub mod pool;
-pub mod validate;
-
-pub mod blobstore;
-mod config;
-mod identifier;
-mod ordering;
-mod traits;
-
-#[cfg(any(test, feature = "test-utils"))]
-/// Common test helpers for mocking a pool
-pub mod test_utils;
-
-/// Type alias for default ethereum transaction pool
-pub type EthTransactionPool<Client, S> = Pool<
-    TransactionValidationTaskExecutor<EthTransactionValidator<Client, EthPooledTransaction>>,
-    CoinbaseTipOrdering<EthPooledTransaction>,
-    S,
->;
-
-/// A shareable, generic, customizable `TransactionPool` implementation.
-#[derive(Debug)]
-pub struct Pool<V, T: TransactionOrdering, S> {
-    /// Arc'ed instance of the pool internals
-    pool: Arc<PoolInner<V, T, S>>,
-}
-
-// === impl Pool ===
-
-impl<V, T, S> Pool<V, T, S>
-where
-    V: TransactionValidator,
-    T: TransactionOrdering<Transaction = <V as TransactionValidator>::Transaction>,
-    S: BlobStore,
-{
-    /// Create a new transaction pool instance.
-    pub fn new(validator: V, ordering: T, blob_store: S, config: PoolConfig) -> Self {
-        Self { pool: Arc::new(PoolInner::new(validator, ordering, blob_store, config)) }
-    }
-
-    /// Returns the wrapped pool.
-    pub(crate) fn inner(&self) -> &PoolInner<V, T, S> {
-        &self.pool
-    }
-
-    /// Get the config the pool was configured with.
-    pub fn config(&self) -> &PoolConfig {
-        self.inner().config()
-    }
-
-    /// Returns future that validates all transaction in the given iterator.
-    ///
-    /// This returns the validated transactions in the iterator's order.
-    async fn validate_all(
-        &self,
-        origin: TransactionOrigin,
-        transactions: impl IntoIterator<Item = V::Transaction>,
-    ) -> PoolResult<Vec<(TxHash, TransactionValidationOutcome<V::Transaction>)>> {
-        let outcomes = futures_util::future::join_all(
-            transactions.into_iter().map(|tx| self.validate(origin, tx)),
-        )
-        .await
-        .into_iter()
-        .collect();
-
-        Ok(outcomes)
-    }
-
-    /// Validates the given transaction
-    async fn validate(
-        &self,
-        origin: TransactionOrigin,
-        transaction: V::Transaction,
-    ) -> (TxHash, TransactionValidationOutcome<V::Transaction>) {
-        let hash = *transaction.hash();
-
-        let outcome = self.pool.validator().validate_transaction(origin, transaction).await;
-
-        (hash, outcome)
-    }
-
-    /// Number of transactions in the entire pool
-    pub fn len(&self) -> usize {
-        self.pool.len()
-    }
-
-    /// Whether the pool is empty
-    pub fn is_empty(&self) -> bool {
-        self.pool.is_empty()
-    }
-}
-
-impl<Client, S> EthTransactionPool<Client, S>
-where
-    Client: StateProviderFactory + reth_provider::BlockReaderIdExt + Clone + 'static,
-    S: BlobStore,
-{
-    /// Returns a new [Pool] that uses the default [TransactionValidationTaskExecutor] when
-    /// validating [EthPooledTransaction]s and ords via [CoinbaseTipOrdering]
-    ///
-    /// # Example
-    ///
-    /// ```
-    /// use reth_primitives::MAINNET;
-    /// use reth_provider::{BlockReaderIdExt, StateProviderFactory};
-    /// use reth_tasks::TokioTaskExecutor;
-    /// use reth_transaction_pool::{
-    ///     blobstore::InMemoryBlobStore, Pool, TransactionValidationTaskExecutor,
-    /// };
-    /// # fn t<C>(client: C)  where C: StateProviderFactory + BlockReaderIdExt + Clone + 'static {
-    /// let blob_store = InMemoryBlobStore::default();
-    /// let pool = Pool::eth_pool(
-    ///     TransactionValidationTaskExecutor::eth(
-    ///         client,
-    ///         MAINNET.clone(),
-    ///         blob_store.clone(),
-    ///         TokioTaskExecutor::default(),
-    ///     ),
-    ///     blob_store,
-    ///     Default::default(),
-    /// );
-    /// # }
-    /// ```
-    pub fn eth_pool(
-        validator: TransactionValidationTaskExecutor<
-            EthTransactionValidator<Client, EthPooledTransaction>,
-        >,
-        blob_store: S,
-        config: PoolConfig,
-    ) -> Self {
-        Self::new(validator, CoinbaseTipOrdering::default(), blob_store, config)
-    }
-}
-
-/// implements the `TransactionPool` interface for various transaction pool API consumers.
-#[async_trait::async_trait]
-impl<V, T, S> TransactionPool for Pool<V, T, S>
-where
-    V: TransactionValidator,
-    T: TransactionOrdering<Transaction = <V as TransactionValidator>::Transaction>,
-    S: BlobStore,
-{
-    type Transaction = T::Transaction;
-
-    fn pool_size(&self) -> PoolSize {
-        self.pool.size()
-    }
-
-    fn block_info(&self) -> BlockInfo {
-        self.pool.block_info()
-    }
-
-    async fn add_transaction_and_subscribe(
-        &self,
-        origin: TransactionOrigin,
-        transaction: Self::Transaction,
-    ) -> PoolResult<TransactionEvents> {
-        let (_, tx) = self.validate(origin, transaction).await;
-        self.pool.add_transaction_and_subscribe(origin, tx)
-    }
-
-    async fn add_transaction(
-        &self,
-        origin: TransactionOrigin,
-        transaction: Self::Transaction,
-    ) -> PoolResult<TxHash> {
-        let (_, tx) = self.validate(origin, transaction).await;
-        self.pool.add_transactions(origin, std::iter::once(tx)).pop().expect("exists; qed")
-    }
-
-    async fn add_transactions(
-        &self,
-        origin: TransactionOrigin,
-        transactions: Vec<Self::Transaction>,
-    ) -> PoolResult<Vec<PoolResult<TxHash>>> {
-        if transactions.is_empty() {
-            return Ok(Vec::new())
-        }
-        let validated = self.validate_all(origin, transactions).await?;
-
-        let transactions =
-            self.pool.add_transactions(origin, validated.into_iter().map(|(_, tx)| tx));
-        Ok(transactions)
-    }
-
-    fn transaction_event_listener(&self, tx_hash: TxHash) -> Option<TransactionEvents> {
-        self.pool.add_transaction_event_listener(tx_hash)
-    }
-
-    fn all_transactions_event_listener(&self) -> AllTransactionsEvents<Self::Transaction> {
-        self.pool.add_all_transactions_event_listener()
-    }
-
-    fn pending_transactions_listener_for(&self, kind: TransactionListenerKind) -> Receiver<TxHash> {
-        self.pool.add_pending_listener(kind)
-    }
-
-    fn blob_transaction_sidecars_listener(&self) -> Receiver<NewBlobSidecar> {
-        self.pool.add_blob_sidecar_listener()
-    }
-
-    fn new_transactions_listener_for(
-        &self,
-        kind: TransactionListenerKind,
-    ) -> Receiver<NewTransactionEvent<Self::Transaction>> {
-        self.pool.add_new_transaction_listener(kind)
-    }
-
-    fn pooled_transaction_hashes(&self) -> Vec<TxHash> {
-        self.pool.pooled_transactions_hashes()
-    }
-
-    fn pooled_transaction_hashes_max(&self, max: usize) -> Vec<TxHash> {
-        self.pooled_transaction_hashes().into_iter().take(max).collect()
-    }
-
-    fn pooled_transactions(&self) -> Vec<Arc<ValidPoolTransaction<Self::Transaction>>> {
-        self.pool.pooled_transactions()
-    }
-
-    fn pooled_transactions_max(
-        &self,
-        max: usize,
-    ) -> Vec<Arc<ValidPoolTransaction<Self::Transaction>>> {
-        self.pooled_transactions().into_iter().take(max).collect()
-    }
-
-    fn get_pooled_transaction_elements(
-        &self,
-        tx_hashes: Vec<TxHash>,
-        limit: GetPooledTransactionLimit,
-    ) -> Vec<PooledTransactionsElement> {
-        self.pool.get_pooled_transaction_elements(tx_hashes, limit)
-    }
-
-    fn best_transactions(
-        &self,
-    ) -> Box<dyn BestTransactions<Item = Arc<ValidPoolTransaction<Self::Transaction>>>> {
-        Box::new(self.pool.best_transactions())
-    }
-
-    fn best_transactions_with_base_fee(
-        &self,
-        base_fee: u64,
-    ) -> Box<dyn BestTransactions<Item = Arc<ValidPoolTransaction<Self::Transaction>>>> {
-        self.pool.best_transactions_with_base_fee(base_fee)
-    }
-
-    fn best_transactions_with_attributes(
-        &self,
-        best_transactions_attributes: BestTransactionsAttributes,
-    ) -> Box<dyn BestTransactions<Item = Arc<ValidPoolTransaction<Self::Transaction>>>> {
-        self.pool.best_transactions_with_attributes(best_transactions_attributes)
-    }
-
-    fn pending_transactions(&self) -> Vec<Arc<ValidPoolTransaction<Self::Transaction>>> {
-        self.pool.pending_transactions()
-    }
-
-    fn queued_transactions(&self) -> Vec<Arc<ValidPoolTransaction<Self::Transaction>>> {
-        self.pool.queued_transactions()
-    }
-
-    fn all_transactions(&self) -> AllPoolTransactions<Self::Transaction> {
-        self.pool.all_transactions()
-    }
-
-    fn remove_transactions(
-        &self,
-        hashes: Vec<TxHash>,
-    ) -> Vec<Arc<ValidPoolTransaction<Self::Transaction>>> {
-        self.pool.remove_transactions(hashes)
-    }
-
-    fn retain_unknown(&self, hashes: &mut Vec<TxHash>) {
-        self.pool.retain_unknown(hashes)
-    }
-
-    fn get(&self, tx_hash: &TxHash) -> Option<Arc<ValidPoolTransaction<Self::Transaction>>> {
-        self.inner().get(tx_hash)
-    }
-
-    fn get_all(&self, txs: Vec<TxHash>) -> Vec<Arc<ValidPoolTransaction<Self::Transaction>>> {
-        self.inner().get_all(txs)
-    }
-
-    fn on_propagated(&self, txs: PropagatedTransactions) {
-        self.inner().on_propagated(txs)
-    }
-
-    fn get_transactions_by_sender(
-        &self,
-        sender: Address,
-    ) -> Vec<Arc<ValidPoolTransaction<Self::Transaction>>> {
-        self.pool.get_transactions_by_sender(sender)
-    }
-
-    fn get_transactions_by_origin(
-        &self,
-        origin: TransactionOrigin,
-    ) -> Vec<Arc<ValidPoolTransaction<Self::Transaction>>> {
-        self.pool.get_transactions_by_origin(origin)
-    }
-
-    fn unique_senders(&self) -> HashSet<Address> {
-        self.pool.unique_senders()
-    }
-
-    fn get_blob(&self, tx_hash: TxHash) -> Result<Option<BlobTransactionSidecar>, BlobStoreError> {
-        self.pool.blob_store().get(tx_hash)
-    }
-
-    fn get_all_blobs(
-        &self,
-        tx_hashes: Vec<TxHash>,
-    ) -> Result<Vec<(TxHash, BlobTransactionSidecar)>, BlobStoreError> {
-        self.pool.blob_store().get_all(tx_hashes)
-    }
-
-    fn get_all_blobs_exact(
-        &self,
-        tx_hashes: Vec<TxHash>,
-    ) -> Result<Vec<BlobTransactionSidecar>, BlobStoreError> {
-        self.pool.blob_store().get_exact(tx_hashes)
-    }
-}
-
-impl<V: TransactionValidator, T: TransactionOrdering, S> TransactionPoolExt for Pool<V, T, S>
-where
-    V: TransactionValidator,
-    T: TransactionOrdering<Transaction = <V as TransactionValidator>::Transaction>,
-    S: BlobStore,
-{
-    #[instrument(skip(self), target = "txpool")]
-    fn set_block_info(&self, info: BlockInfo) {
-        trace!(target: "txpool", "updating pool block info");
-        self.pool.set_block_info(info)
-    }
-
-    fn on_canonical_state_change(&self, update: CanonicalStateUpdate<'_>) {
-        self.pool.on_canonical_state_change(update);
-    }
-
-    fn update_accounts(&self, accounts: Vec<ChangedAccount>) {
-        self.pool.update_accounts(accounts);
-    }
-
-    fn delete_blob(&self, tx: TxHash) {
-        self.pool.delete_blob(tx)
-    }
-
-    fn delete_blobs(&self, txs: Vec<TxHash>) {
-        self.pool.delete_blobs(txs)
-    }
-}
-
-impl<V, T: TransactionOrdering, S> Clone for Pool<V, T, S> {
-    fn clone(&self) -> Self {
-        Self { pool: Arc::clone(&self.pool) }
-    }
-}
->>>>>>> 8667c336
+}