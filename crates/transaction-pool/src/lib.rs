--- conflicted
+++ resolved
@@ -102,15 +102,10 @@
 //! use reth_primitives::MAINNET;
 //! use reth_provider::{BlockReaderIdExt, ChainSpecProvider, StateProviderFactory};
 //! use reth_tasks::TokioTaskExecutor;
-<<<<<<< HEAD
-//! use reth_transaction_pool::{EthTransactionValidator, Pool, TransactionPool};
-//!  async fn t<C>(client: C)  where C: StateProviderFactory + BlockReaderIdExt + ChainSpecProvider + Clone + 'static{
-=======
 //! use reth_transaction_pool::{TransactionValidationTaskExecutor, Pool, TransactionPool};
 //! use reth_transaction_pool::blobstore::InMemoryBlobStore;
-//!  async fn t<C>(client: C)  where C: StateProviderFactory + ChainSpecProvider + Clone + 'static{
+//! async fn t<C>(client: C)  where C: StateProviderFactory + BlockReaderIdExt + ChainSpecProvider + Clone + 'static{
 //!     let blob_store = InMemoryBlobStore::default();
->>>>>>> 2abfe231
 //!     let pool = Pool::eth_pool(
 //!         TransactionValidationTaskExecutor::eth(client, MAINNET.clone(), blob_store.clone(), TokioTaskExecutor::default()),
 //!         blob_store,
@@ -289,12 +284,8 @@
         S,
     >
 where
-<<<<<<< HEAD
-    Client: StateProviderFactory + reth_provider::BlockReaderIdExt + Clone + 'static,
-=======
-    Client: StateProviderFactory + Clone + 'static,
+    Client: StateProviderFactory + reth_primitives::BlockReaderIdExt + Clone + 'static,
     S: BlobStore,
->>>>>>> 2abfe231
 {
     /// Returns a new [Pool] that uses the default [TransactionValidationTaskExecutor] when
     /// validating [EthPooledTransaction]s and ords via [CoinbaseTipOrdering]
@@ -305,15 +296,10 @@
     /// use reth_provider::{BlockReaderIdExt, StateProviderFactory};
     /// use reth_primitives::MAINNET;
     /// use reth_tasks::TokioTaskExecutor;
-<<<<<<< HEAD
-    /// use reth_transaction_pool::{EthTransactionValidator, Pool};
-    /// # fn t<C>(client: C)  where C: StateProviderFactory + BlockReaderIdExt + Clone + 'static {
-=======
     /// use reth_transaction_pool::{TransactionValidationTaskExecutor, Pool};
     /// use reth_transaction_pool::blobstore::InMemoryBlobStore;
-    /// # fn t<C>(client: C)  where C: StateProviderFactory + Clone + 'static {
+    /// # fn t<C>(client: C)  where C: StateProviderFactory + BlockReaderIdExt + Clone + 'static {
     ///     let blob_store = InMemoryBlobStore::default();
->>>>>>> 2abfe231
     ///     let pool = Pool::eth_pool(
     ///         TransactionValidationTaskExecutor::eth(client, MAINNET.clone(), blob_store.clone(), TokioTaskExecutor::default()),
     ///         blob_store,
