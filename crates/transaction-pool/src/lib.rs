//! Reth's transaction pool implementation.
//!
//! This crate provides a generic transaction pool implementation.
//!
//! ## Functionality
//!
//! The transaction pool is responsible for
//!
//!    - recording incoming transactions
//!    - providing existing transactions
//!    - ordering and providing the best transactions for block production
//!    - monitoring memory footprint and enforce pool size limits
//!    - storing blob data for transactions in a separate blobstore on insertion
//!
//! ## Assumptions
//!
//! ### Transaction type
//!
//! The pool expects certain ethereum related information from the generic transaction type of the
//! pool ([`PoolTransaction`]), this includes gas price, base fee (EIP-1559 transactions), nonce
//! etc. It makes no assumptions about the encoding format, but the transaction type must report its
//! size so pool size limits (memory) can be enforced.
//!
//! ### Transaction ordering
//!
//! The pending pool contains transactions that can be mined on the current state.
//! The order in which they're returned are determined by a `Priority` value returned by the
//! `TransactionOrdering` type this pool is configured with.
//!
//! This is only used in the _pending_ pool to yield the best transactions for block production. The
//! _base pool_ is ordered by base fee, and the _queued pool_ by current distance.
//!
//! ### Validation
//!
//! The pool itself does not validate incoming transactions, instead this should be provided by
//! implementing `TransactionsValidator`. Only transactions that the validator returns as valid are
//! included in the pool. It is assumed that transaction that are in the pool are either valid on
//! the current state or could become valid after certain state changes. Transactions that can never
//! become valid (e.g. nonce lower than current on chain nonce) will never be added to the pool and
//! instead are discarded right away.
//!
//! ### State Changes
//!
//! Once a new block is mined, the pool needs to be updated with a changeset in order to:
//!
//!   - remove mined transactions
//!   - update using account changes: balance changes
//!   - base fee updates
//!
//! ## Implementation details
//!
//! The `TransactionPool` trait exposes all externally used functionality of the pool, such as
//! inserting, querying specific transactions by hash or retrieving the best transactions.
//! In addition, it enables the registration of event listeners that are notified of state changes.
//! Events are communicated via channels.
//!
//! ### Architecture
//!
//! The final `TransactionPool` is made up of two layers:
//!
//! The lowest layer is the actual pool implementations that manages (validated) transactions:
//! [`TxPool`](crate::pool::txpool::TxPool). This is contained in a higher level pool type that
//! guards the low level pool and handles additional listeners or metrics: [`PoolInner`].
//!
//! The transaction pool will be used by separate consumers (RPC, P2P), to make sharing easier, the
//! [`Pool`] type is just an `Arc` wrapper around `PoolInner`. This is the usable type that provides
//! the `TransactionPool` interface.
//!
//!
//! ## Blob Transactions
//!
//! Blob transaction can be quite large hence they are stored in a separate blobstore. The pool is
//! responsible for inserting blob data for new transactions into the blobstore.
//! See also [`ValidTransaction`](validate::ValidTransaction)
//!
//!
//! ## Examples
//!
//! Listen for new transactions and print them:
//!
//! ```
//! use reth_chainspec::{MAINNET, ChainSpecProvider};
//! use reth_storage_api::{BlockReaderIdExt, StateProviderFactory};
//! use reth_tasks::TokioTaskExecutor;
//! use reth_transaction_pool::{TransactionValidationTaskExecutor, Pool, TransactionPool};
//! use reth_transaction_pool::blobstore::InMemoryBlobStore;
//! async fn t<C>(client: C)  where C: StateProviderFactory + BlockReaderIdExt + ChainSpecProvider + Clone + 'static{
//!     let blob_store = InMemoryBlobStore::default();
//!     let pool = Pool::eth_pool(
//!         TransactionValidationTaskExecutor::eth(client, MAINNET.clone(), blob_store.clone(), TokioTaskExecutor::default()),
//!         blob_store,
//!         Default::default(),
//!     );
//!   let mut transactions = pool.pending_transactions_listener();
//!   tokio::task::spawn( async move {
//!      while let Some(tx) = transactions.recv().await {
//!          println!("New transaction: {:?}", tx);
//!      }
//!   });
//!
//!   // do something useful with the pool, like RPC integration
//!
//! # }
//! ```
//!
//! Spawn maintenance task to keep the pool updated
//!
//! ```
//! use futures_util::Stream;
//! use reth_chain_state::CanonStateNotification;
//! use reth_chainspec::{MAINNET, ChainSpecProvider, ChainSpec};
//! use reth_storage_api::{BlockReaderIdExt, StateProviderFactory};
//! use reth_tasks::TokioTaskExecutor;
//! use reth_tasks::TaskSpawner;
//! use reth_tasks::TaskManager;
//! use reth_transaction_pool::{TransactionValidationTaskExecutor, Pool};
//! use reth_transaction_pool::blobstore::InMemoryBlobStore;
//! use reth_transaction_pool::maintain::{maintain_transaction_pool_future};
//!
//!  async fn t<C, St>(client: C, stream: St)
//!    where C: StateProviderFactory + BlockReaderIdExt + ChainSpecProvider<ChainSpec = ChainSpec> + Clone + 'static,
//!     St: Stream<Item = CanonStateNotification> + Send + Unpin + 'static,
//!     {
//!     let blob_store = InMemoryBlobStore::default();
//!     let rt = tokio::runtime::Runtime::new().unwrap();
//!     let manager = TaskManager::new(rt.handle().clone());
//!     let executor = manager.executor();
//!     let pool = Pool::eth_pool(
//!         TransactionValidationTaskExecutor::eth(client.clone(), MAINNET.clone(), blob_store.clone(), executor.clone()),
//!         blob_store,
//!         Default::default(),
//!     );
//!
//!   // spawn a task that listens for new blocks and updates the pool's transactions, mined transactions etc..
//!   tokio::task::spawn(maintain_transaction_pool_future(client, pool, stream, executor.clone(), Default::default()));
//!
//! # }
//! ```
//!
//! ## Feature Flags
//!
//! - `serde` (default): Enable serde support
//! - `test-utils`: Export utilities for testing

#![doc(
    html_logo_url = "https://raw.githubusercontent.com/paradigmxyz/reth/main/assets/reth-docs.png",
    html_favicon_url = "https://avatars0.githubusercontent.com/u/97369466?s=256",
    issue_tracker_base_url = "https://github.com/paradigmxyz/reth/issues/"
)]
#![cfg_attr(docsrs, feature(doc_cfg, doc_auto_cfg))]
#![cfg_attr(not(test), warn(unused_crate_dependencies))]

use crate::{identifier::TransactionId, pool::PoolInner};
use aquamarine as _;
use reth_eth_wire_types::HandleMempoolData;
<<<<<<< HEAD
use reth_primitives::{
    Address, BlobTransactionSidecar, PooledTransactionsElement, TxHash, B256, U256,
};
use reth_provider::StateProviderFactory;
use reth_rpc_types::BlobAndProofV1;
=======
use reth_execution_types::ChangedAccount;
use reth_primitives::{Address, BlobTransactionSidecar, PooledTransactionsElement, TxHash, U256};
use reth_storage_api::StateProviderFactory;
>>>>>>> 80793cfe
use std::{collections::HashSet, sync::Arc};
use tokio::sync::mpsc::Receiver;
use tracing::{instrument, trace};

pub use crate::{
    blobstore::{BlobStore, BlobStoreError},
    config::{
        LocalTransactionConfig, PoolConfig, PriceBumpConfig, SubPoolLimit, DEFAULT_PRICE_BUMP,
        DEFAULT_TXPOOL_ADDITIONAL_VALIDATION_TASKS, REPLACE_BLOB_PRICE_BUMP,
        TXPOOL_MAX_ACCOUNT_SLOTS_PER_SENDER, TXPOOL_SUBPOOL_MAX_SIZE_MB_DEFAULT,
        TXPOOL_SUBPOOL_MAX_TXS_DEFAULT,
    },
    error::PoolResult,
    ordering::{CoinbaseTipOrdering, Priority, TransactionOrdering},
    pool::{
        blob_tx_priority, fee_delta, state::SubPool, AllTransactionsEvents, FullTransactionEvent,
        TransactionEvent, TransactionEvents,
    },
    traits::*,
    validate::{
        EthTransactionValidator, TransactionValidationOutcome, TransactionValidationTaskExecutor,
        TransactionValidator, ValidPoolTransaction,
    },
};

pub mod error;
pub mod maintain;
pub mod metrics;
pub mod noop;
pub mod pool;
pub mod validate;

pub mod blobstore;
mod config;
pub mod identifier;
mod ordering;
mod traits;

#[cfg(any(test, feature = "test-utils"))]
/// Common test helpers for mocking a pool
pub mod test_utils;

/// Type alias for default ethereum transaction pool
pub type EthTransactionPool<Client, S> = Pool<
    TransactionValidationTaskExecutor<EthTransactionValidator<Client, EthPooledTransaction>>,
    CoinbaseTipOrdering<EthPooledTransaction>,
    S,
>;

/// A shareable, generic, customizable `TransactionPool` implementation.
#[derive(Debug)]
pub struct Pool<V, T: TransactionOrdering, S> {
    /// Arc'ed instance of the pool internals
    pool: Arc<PoolInner<V, T, S>>,
}

// === impl Pool ===

impl<V, T, S> Pool<V, T, S>
where
    V: TransactionValidator,
    T: TransactionOrdering<Transaction = <V as TransactionValidator>::Transaction>,
    S: BlobStore,
{
    /// Create a new transaction pool instance.
    pub fn new(validator: V, ordering: T, blob_store: S, config: PoolConfig) -> Self {
        Self { pool: Arc::new(PoolInner::new(validator, ordering, blob_store, config)) }
    }

    /// Returns the wrapped pool.
    pub(crate) fn inner(&self) -> &PoolInner<V, T, S> {
        &self.pool
    }

    /// Get the config the pool was configured with.
    pub fn config(&self) -> &PoolConfig {
        self.inner().config()
    }

    /// Returns future that validates all transactions in the given iterator.
    ///
    /// This returns the validated transactions in the iterator's order.
    async fn validate_all(
        &self,
        origin: TransactionOrigin,
        transactions: impl IntoIterator<Item = V::Transaction>,
    ) -> Vec<(TxHash, TransactionValidationOutcome<V::Transaction>)> {
        futures_util::future::join_all(transactions.into_iter().map(|tx| self.validate(origin, tx)))
            .await
    }

    /// Validates the given transaction
    async fn validate(
        &self,
        origin: TransactionOrigin,
        transaction: V::Transaction,
    ) -> (TxHash, TransactionValidationOutcome<V::Transaction>) {
        let hash = *transaction.hash();

        let outcome = self.pool.validator().validate_transaction(origin, transaction).await;

        (hash, outcome)
    }

    /// Number of transactions in the entire pool
    pub fn len(&self) -> usize {
        self.pool.len()
    }

    /// Whether the pool is empty
    pub fn is_empty(&self) -> bool {
        self.pool.is_empty()
    }

    /// Returns whether or not the pool is over its configured size and transaction count limits.
    pub fn is_exceeded(&self) -> bool {
        self.pool.is_exceeded()
    }
}

impl<Client, S> EthTransactionPool<Client, S>
where
    Client: StateProviderFactory + reth_storage_api::BlockReaderIdExt + Clone + 'static,
    S: BlobStore,
{
    /// Returns a new [`Pool`] that uses the default [`TransactionValidationTaskExecutor`] when
    /// validating [`EthPooledTransaction`]s and ords via [`CoinbaseTipOrdering`]
    ///
    /// # Example
    ///
    /// ```
    /// use reth_chainspec::MAINNET;
    /// use reth_storage_api::{BlockReaderIdExt, StateProviderFactory};
    /// use reth_tasks::TokioTaskExecutor;
    /// use reth_transaction_pool::{
    ///     blobstore::InMemoryBlobStore, Pool, TransactionValidationTaskExecutor,
    /// };
    /// # fn t<C>(client: C)  where C: StateProviderFactory + BlockReaderIdExt + Clone + 'static {
    /// let blob_store = InMemoryBlobStore::default();
    /// let pool = Pool::eth_pool(
    ///     TransactionValidationTaskExecutor::eth(
    ///         client,
    ///         MAINNET.clone(),
    ///         blob_store.clone(),
    ///         TokioTaskExecutor::default(),
    ///     ),
    ///     blob_store,
    ///     Default::default(),
    /// );
    /// # }
    /// ```
    pub fn eth_pool(
        validator: TransactionValidationTaskExecutor<
            EthTransactionValidator<Client, EthPooledTransaction>,
        >,
        blob_store: S,
        config: PoolConfig,
    ) -> Self {
        Self::new(validator, CoinbaseTipOrdering::default(), blob_store, config)
    }
}

/// implements the `TransactionPool` interface for various transaction pool API consumers.
impl<V, T, S> TransactionPool for Pool<V, T, S>
where
    V: TransactionValidator,
    T: TransactionOrdering<Transaction = <V as TransactionValidator>::Transaction>,
    S: BlobStore,
{
    type Transaction = T::Transaction;

    fn pool_size(&self) -> PoolSize {
        self.pool.size()
    }

    fn block_info(&self) -> BlockInfo {
        self.pool.block_info()
    }

    async fn add_transaction_and_subscribe(
        &self,
        origin: TransactionOrigin,
        transaction: Self::Transaction,
    ) -> PoolResult<TransactionEvents> {
        let (_, tx) = self.validate(origin, transaction).await;
        self.pool.add_transaction_and_subscribe(origin, tx)
    }

    async fn add_transaction(
        &self,
        origin: TransactionOrigin,
        transaction: Self::Transaction,
    ) -> PoolResult<TxHash> {
        let (_, tx) = self.validate(origin, transaction).await;
        let mut results = self.pool.add_transactions(origin, std::iter::once(tx));
        results.pop().expect("result length is the same as the input")
    }

    async fn add_transactions(
        &self,
        origin: TransactionOrigin,
        transactions: Vec<Self::Transaction>,
    ) -> Vec<PoolResult<TxHash>> {
        if transactions.is_empty() {
            return Vec::new()
        }
        let validated = self.validate_all(origin, transactions).await;

        self.pool.add_transactions(origin, validated.into_iter().map(|(_, tx)| tx))
    }

    fn transaction_event_listener(&self, tx_hash: TxHash) -> Option<TransactionEvents> {
        self.pool.add_transaction_event_listener(tx_hash)
    }

    fn all_transactions_event_listener(&self) -> AllTransactionsEvents<Self::Transaction> {
        self.pool.add_all_transactions_event_listener()
    }

    fn pending_transactions_listener_for(&self, kind: TransactionListenerKind) -> Receiver<TxHash> {
        self.pool.add_pending_listener(kind)
    }

    fn blob_transaction_sidecars_listener(&self) -> Receiver<NewBlobSidecar> {
        self.pool.add_blob_sidecar_listener()
    }

    fn new_transactions_listener_for(
        &self,
        kind: TransactionListenerKind,
    ) -> Receiver<NewTransactionEvent<Self::Transaction>> {
        self.pool.add_new_transaction_listener(kind)
    }

    fn pooled_transaction_hashes(&self) -> Vec<TxHash> {
        self.pool.pooled_transactions_hashes()
    }

    fn pooled_transaction_hashes_max(&self, max: usize) -> Vec<TxHash> {
        self.pooled_transaction_hashes().into_iter().take(max).collect()
    }

    fn pooled_transactions(&self) -> Vec<Arc<ValidPoolTransaction<Self::Transaction>>> {
        self.pool.pooled_transactions()
    }

    fn pooled_transactions_max(
        &self,
        max: usize,
    ) -> Vec<Arc<ValidPoolTransaction<Self::Transaction>>> {
        self.pooled_transactions().into_iter().take(max).collect()
    }

    fn get_pooled_transaction_elements(
        &self,
        tx_hashes: Vec<TxHash>,
        limit: GetPooledTransactionLimit,
    ) -> Vec<PooledTransactionsElement> {
        self.pool.get_pooled_transaction_elements(tx_hashes, limit)
    }

    fn get_pooled_transaction_element(&self, tx_hash: TxHash) -> Option<PooledTransactionsElement> {
        self.pool.get_pooled_transaction_element(tx_hash)
    }

    fn best_transactions(
        &self,
    ) -> Box<dyn BestTransactions<Item = Arc<ValidPoolTransaction<Self::Transaction>>>> {
        Box::new(self.pool.best_transactions())
    }

    fn best_transactions_with_base_fee(
        &self,
        base_fee: u64,
    ) -> Box<dyn BestTransactions<Item = Arc<ValidPoolTransaction<Self::Transaction>>>> {
        self.pool.best_transactions_with_attributes(BestTransactionsAttributes::base_fee(base_fee))
    }

    fn best_transactions_with_attributes(
        &self,
        best_transactions_attributes: BestTransactionsAttributes,
    ) -> Box<dyn BestTransactions<Item = Arc<ValidPoolTransaction<Self::Transaction>>>> {
        self.pool.best_transactions_with_attributes(best_transactions_attributes)
    }

    fn pending_transactions(&self) -> Vec<Arc<ValidPoolTransaction<Self::Transaction>>> {
        self.pool.pending_transactions()
    }

    fn queued_transactions(&self) -> Vec<Arc<ValidPoolTransaction<Self::Transaction>>> {
        self.pool.queued_transactions()
    }

    fn all_transactions(&self) -> AllPoolTransactions<Self::Transaction> {
        self.pool.all_transactions()
    }

    fn remove_transactions(
        &self,
        hashes: Vec<TxHash>,
    ) -> Vec<Arc<ValidPoolTransaction<Self::Transaction>>> {
        self.pool.remove_transactions(hashes)
    }

    fn retain_unknown<A>(&self, announcement: &mut A)
    where
        A: HandleMempoolData,
    {
        self.pool.retain_unknown(announcement)
    }

    fn get(&self, tx_hash: &TxHash) -> Option<Arc<ValidPoolTransaction<Self::Transaction>>> {
        self.inner().get(tx_hash)
    }

    fn get_all(&self, txs: Vec<TxHash>) -> Vec<Arc<ValidPoolTransaction<Self::Transaction>>> {
        self.inner().get_all(txs)
    }

    fn on_propagated(&self, txs: PropagatedTransactions) {
        self.inner().on_propagated(txs)
    }

    fn get_transactions_by_sender(
        &self,
        sender: Address,
    ) -> Vec<Arc<ValidPoolTransaction<Self::Transaction>>> {
        self.pool.get_transactions_by_sender(sender)
    }

    fn get_transaction_by_sender_and_nonce(
        &self,
        sender: Address,
        nonce: u64,
    ) -> Option<Arc<ValidPoolTransaction<Self::Transaction>>> {
        let transaction_id = TransactionId::new(self.pool.get_sender_id(sender), nonce);

        self.inner().get_pool_data().all().get(&transaction_id).map(|tx| tx.transaction.clone())
    }

    fn get_transactions_by_origin(
        &self,
        origin: TransactionOrigin,
    ) -> Vec<Arc<ValidPoolTransaction<Self::Transaction>>> {
        self.pool.get_transactions_by_origin(origin)
    }

    fn unique_senders(&self) -> HashSet<Address> {
        self.pool.unique_senders()
    }

    fn get_blob(&self, tx_hash: TxHash) -> Result<Option<BlobTransactionSidecar>, BlobStoreError> {
        self.pool.blob_store().get(tx_hash)
    }

    fn get_all_blobs(
        &self,
        tx_hashes: Vec<TxHash>,
    ) -> Result<Vec<(TxHash, BlobTransactionSidecar)>, BlobStoreError> {
        self.pool.blob_store().get_all(tx_hashes)
    }

    fn get_all_blobs_exact(
        &self,
        tx_hashes: Vec<TxHash>,
    ) -> Result<Vec<BlobTransactionSidecar>, BlobStoreError> {
        self.pool.blob_store().get_exact(tx_hashes)
    }

<<<<<<< HEAD
    fn get_blobs_for_versioned_hashes(
        &self,
        versioned_hashes: &[B256],
    ) -> Result<Vec<Option<BlobAndProofV1>>, BlobStoreError> {
        self.pool.blob_store().get_by_versioned_hashes(versioned_hashes)
=======
    /// Returns all pending transactions filtered by [`TransactionOrigin`]
    fn get_pending_transactions_by_origin(
        &self,
        origin: TransactionOrigin,
    ) -> Vec<Arc<ValidPoolTransaction<Self::Transaction>>> {
        self.pool.get_pending_transactions_by_origin(origin)
>>>>>>> 80793cfe
    }
}

impl<V, T, S> TransactionPoolExt for Pool<V, T, S>
where
    V: TransactionValidator,
    T: TransactionOrdering<Transaction = <V as TransactionValidator>::Transaction>,
    S: BlobStore,
{
    #[instrument(skip(self), target = "txpool")]
    fn set_block_info(&self, info: BlockInfo) {
        trace!(target: "txpool", "updating pool block info");
        self.pool.set_block_info(info)
    }

    fn on_canonical_state_change(&self, update: CanonicalStateUpdate<'_>) {
        self.pool.on_canonical_state_change(update);
    }

    fn update_accounts(&self, accounts: Vec<ChangedAccount>) {
        self.pool.update_accounts(accounts);
    }

    fn delete_blob(&self, tx: TxHash) {
        self.pool.delete_blob(tx)
    }

    fn delete_blobs(&self, txs: Vec<TxHash>) {
        self.pool.delete_blobs(txs)
    }

    fn cleanup_blobs(&self) {
        self.pool.cleanup_blobs()
    }
}

impl<V, T: TransactionOrdering, S> Clone for Pool<V, T, S> {
    fn clone(&self) -> Self {
        Self { pool: Arc::clone(&self.pool) }
    }
}<|MERGE_RESOLUTION|>--- conflicted
+++ resolved
@@ -153,17 +153,10 @@
 use crate::{identifier::TransactionId, pool::PoolInner};
 use aquamarine as _;
 use reth_eth_wire_types::HandleMempoolData;
-<<<<<<< HEAD
-use reth_primitives::{
-    Address, BlobTransactionSidecar, PooledTransactionsElement, TxHash, B256, U256,
-};
-use reth_provider::StateProviderFactory;
+use reth_execution_types::ChangedAccount;
+use reth_primitives::{Address, BlobTransactionSidecar, PooledTransactionsElement, TxHash, B256, U256};
+use reth_storage_api::StateProviderFactory;
 use reth_rpc_types::BlobAndProofV1;
-=======
-use reth_execution_types::ChangedAccount;
-use reth_primitives::{Address, BlobTransactionSidecar, PooledTransactionsElement, TxHash, U256};
-use reth_storage_api::StateProviderFactory;
->>>>>>> 80793cfe
 use std::{collections::HashSet, sync::Arc};
 use tokio::sync::mpsc::Receiver;
 use tracing::{instrument, trace};
@@ -533,20 +526,19 @@
         self.pool.blob_store().get_exact(tx_hashes)
     }
 
-<<<<<<< HEAD
     fn get_blobs_for_versioned_hashes(
         &self,
         versioned_hashes: &[B256],
     ) -> Result<Vec<Option<BlobAndProofV1>>, BlobStoreError> {
         self.pool.blob_store().get_by_versioned_hashes(versioned_hashes)
-=======
+    }
+
     /// Returns all pending transactions filtered by [`TransactionOrigin`]
     fn get_pending_transactions_by_origin(
         &self,
         origin: TransactionOrigin,
     ) -> Vec<Arc<ValidPoolTransaction<Self::Transaction>>> {
         self.pool.get_pending_transactions_by_origin(origin)
->>>>>>> 80793cfe
     }
 }
 
