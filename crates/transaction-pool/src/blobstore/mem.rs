use crate::blobstore::{
    BlobStore, BlobStoreCleanupStat, BlobStoreError, BlobStoreSize, BlobTransactionSidecar,
};
use alloy_eips::eip4844::BlobAndProofV1;
use alloy_primitives::B256;
use parking_lot::RwLock;
use std::{collections::HashMap, sync::Arc};

/// An in-memory blob store.
#[derive(Clone, Debug, Default, PartialEq)]
pub struct InMemoryBlobStore {
    inner: Arc<InMemoryBlobStoreInner>,
}

#[derive(Debug, Default)]
struct InMemoryBlobStoreInner {
    /// Storage for all blob data.
    store: RwLock<HashMap<B256, Arc<BlobTransactionSidecar>>>,
    size_tracker: BlobStoreSize,
}

impl PartialEq for InMemoryBlobStoreInner {
    fn eq(&self, other: &Self) -> bool {
        self.store.read().eq(&other.store.read())
    }
}

impl BlobStore for InMemoryBlobStore {
    fn insert(&self, tx: B256, data: BlobTransactionSidecar) -> Result<(), BlobStoreError> {
        let mut store = self.inner.store.write();
        self.inner.size_tracker.add_size(insert_size(&mut store, tx, data));
        self.inner.size_tracker.update_len(store.len());
        Ok(())
    }

    fn insert_all(&self, txs: Vec<(B256, BlobTransactionSidecar)>) -> Result<(), BlobStoreError> {
        if txs.is_empty() {
            return Ok(())
        }
        let mut store = self.inner.store.write();
        let mut total_add = 0;
        for (tx, data) in txs {
            let add = insert_size(&mut store, tx, data);
            total_add += add;
        }
        self.inner.size_tracker.add_size(total_add);
        self.inner.size_tracker.update_len(store.len());
        Ok(())
    }

    fn delete(&self, tx: B256) -> Result<(), BlobStoreError> {
        let mut store = self.inner.store.write();
        let sub = remove_size(&mut store, &tx);
        self.inner.size_tracker.sub_size(sub);
        self.inner.size_tracker.update_len(store.len());
        Ok(())
    }

    fn delete_all(&self, txs: Vec<B256>) -> Result<(), BlobStoreError> {
        if txs.is_empty() {
            return Ok(())
        }
        let mut store = self.inner.store.write();
        let mut total_sub = 0;
        for tx in txs {
            total_sub += remove_size(&mut store, &tx);
        }
        self.inner.size_tracker.sub_size(total_sub);
        self.inner.size_tracker.update_len(store.len());
        Ok(())
    }

    fn cleanup(&self) -> BlobStoreCleanupStat {
        BlobStoreCleanupStat::default()
    }

    // Retrieves the decoded blob data for the given transaction hash.
<<<<<<< HEAD
    fn get(&self, tx: B256) -> Result<Option<Arc<BlobTransactionSidecar>>, BlobStoreError> {
        let store = self.inner.store.read();
        Ok(store.get(&tx).cloned())
=======
    fn get(&self, tx: B256) -> Result<Option<BlobTransactionSidecar>, BlobStoreError> {
        Ok(self.inner.store.read().get(&tx).cloned())
>>>>>>> ba78e439
    }

    fn contains(&self, tx: B256) -> Result<bool, BlobStoreError> {
        Ok(self.inner.store.read().contains_key(&tx))
    }

    fn get_all(
        &self,
        txs: Vec<B256>,
<<<<<<< HEAD
    ) -> Result<Vec<(B256, Arc<BlobTransactionSidecar>)>, BlobStoreError> {
        let mut items = Vec::with_capacity(txs.len());
=======
    ) -> Result<Vec<(B256, BlobTransactionSidecar)>, BlobStoreError> {
>>>>>>> ba78e439
        let store = self.inner.store.read();
        Ok(txs.into_iter().filter_map(|tx| store.get(&tx).map(|item| (tx, item.clone()))).collect())
    }

<<<<<<< HEAD
    fn get_exact(&self, txs: Vec<B256>) -> Result<Vec<Arc<BlobTransactionSidecar>>, BlobStoreError> {
        let mut items = Vec::with_capacity(txs.len());
=======
    fn get_exact(&self, txs: Vec<B256>) -> Result<Vec<BlobTransactionSidecar>, BlobStoreError> {
>>>>>>> ba78e439
        let store = self.inner.store.read();
        txs.into_iter()
            .map(|tx| store.get(&tx).cloned().ok_or_else(|| BlobStoreError::MissingSidecar(tx)))
            .collect()
    }

    fn get_by_versioned_hashes(
        &self,
        versioned_hashes: &[B256],
    ) -> Result<Vec<Option<BlobAndProofV1>>, BlobStoreError> {
        let mut result = vec![None; versioned_hashes.len()];
        for (_tx_hash, blob_sidecar) in self.inner.store.read().iter() {
            for (i, blob_versioned_hash) in blob_sidecar.versioned_hashes().enumerate() {
                for (j, target_versioned_hash) in versioned_hashes.iter().enumerate() {
                    if blob_versioned_hash == *target_versioned_hash {
                        result[j].get_or_insert_with(|| BlobAndProofV1 {
                            blob: Box::new(blob_sidecar.blobs[i]),
                            proof: blob_sidecar.proofs[i],
                        });
                    }
                }
            }

            // Return early if all blobs are found.
            if result.iter().all(|blob| blob.is_some()) {
                break;
            }
        }
        Ok(result)
    }

    fn data_size_hint(&self) -> Option<usize> {
        Some(self.inner.size_tracker.data_size())
    }

    fn blobs_len(&self) -> usize {
        self.inner.size_tracker.blobs_len()
    }
}

/// Removes the given blob from the store and returns the size of the blob that was removed.
#[inline]
fn remove_size(store: &mut HashMap<B256, Arc<BlobTransactionSidecar>>, tx: &B256) -> usize {
    store.remove(tx).map(|rem| rem.size()).unwrap_or_default()
}

/// Inserts the given blob into the store and returns the size of the blob that was added.
///
/// We don't need to handle the size updates for replacements because transactions are unique.
#[inline]
fn insert_size(
    store: &mut HashMap<B256, Arc<BlobTransactionSidecar>>,
    tx: B256,
    blob: BlobTransactionSidecar,
) -> usize {
    let add = blob.size();
    store.insert(tx, Arc::new(blob));
    add
}<|MERGE_RESOLUTION|>--- conflicted
+++ resolved
@@ -75,14 +75,8 @@
     }
 
     // Retrieves the decoded blob data for the given transaction hash.
-<<<<<<< HEAD
     fn get(&self, tx: B256) -> Result<Option<Arc<BlobTransactionSidecar>>, BlobStoreError> {
-        let store = self.inner.store.read();
-        Ok(store.get(&tx).cloned())
-=======
-    fn get(&self, tx: B256) -> Result<Option<BlobTransactionSidecar>, BlobStoreError> {
         Ok(self.inner.store.read().get(&tx).cloned())
->>>>>>> ba78e439
     }
 
     fn contains(&self, tx: B256) -> Result<bool, BlobStoreError> {
@@ -92,22 +86,12 @@
     fn get_all(
         &self,
         txs: Vec<B256>,
-<<<<<<< HEAD
     ) -> Result<Vec<(B256, Arc<BlobTransactionSidecar>)>, BlobStoreError> {
-        let mut items = Vec::with_capacity(txs.len());
-=======
-    ) -> Result<Vec<(B256, BlobTransactionSidecar)>, BlobStoreError> {
->>>>>>> ba78e439
         let store = self.inner.store.read();
         Ok(txs.into_iter().filter_map(|tx| store.get(&tx).map(|item| (tx, item.clone()))).collect())
     }
 
-<<<<<<< HEAD
     fn get_exact(&self, txs: Vec<B256>) -> Result<Vec<Arc<BlobTransactionSidecar>>, BlobStoreError> {
-        let mut items = Vec::with_capacity(txs.len());
-=======
-    fn get_exact(&self, txs: Vec<B256>) -> Result<Vec<BlobTransactionSidecar>, BlobStoreError> {
->>>>>>> ba78e439
         let store = self.inner.store.read();
         txs.into_iter()
             .map(|tx| store.get(&tx).cloned().ok_or_else(|| BlobStoreError::MissingSidecar(tx)))
