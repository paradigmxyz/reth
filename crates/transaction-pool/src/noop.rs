--- conflicted
+++ resolved
@@ -244,19 +244,18 @@
         Err(BlobStoreError::MissingSidecar(tx_hashes[0]))
     }
 
-<<<<<<< HEAD
     fn get_blobs_for_versioned_hashes(
         &self,
         versioned_hashes: &[B256],
     ) -> Result<Vec<Option<BlobAndProofV1>>, BlobStoreError> {
         Ok(vec![None; versioned_hashes.len()])
-=======
+    }
+
     fn get_pending_transactions_by_origin(
         &self,
         _origin: TransactionOrigin,
     ) -> Vec<Arc<ValidPoolTransaction<Self::Transaction>>> {
         vec![]
->>>>>>> 80793cfe
     }
 }
 
