--- conflicted
+++ resolved
@@ -162,54 +162,6 @@
                 metrics.inc_reinserted_transactions(pruned_old_transactions.len());
                 let _ = pool.add_external_transactions(pruned_old_transactions).await;
             }
-<<<<<<< HEAD
-=======
-            CanonStateNotification::Revert { old } => {
-                // this similar to the inverse of a commit where we need to insert the transactions
-                // back into the pool and update the pool's state accordingly
-
-                let (blocks, state) = old.inner();
-                let first_block = blocks.first();
-
-                if first_block.hash == pool_info.last_seen_block_hash {
-                    // nothing to update
-                    continue
-                }
-
-                // base fee for the next block: `first_block+1`
-                let pending_block_base_fee =
-                    first_block.next_block_base_fee().unwrap_or_default() as u128;
-
-                let mut changed_accounts = Vec::with_capacity(state.accounts().len());
-                for acc in changed_accounts_iter(state) {
-                    // we can always clear the dirty flag for this account
-                    dirty_addresses.remove(&acc.address);
-                    changed_accounts.push(acc);
-                }
-
-                let update = CanonicalStateUpdate {
-                    hash: first_block.hash,
-                    number: first_block.number,
-                    pending_block_base_fee,
-                    changed_accounts,
-                    // no tx to prune in the reverted chain
-                    mined_transactions: vec![],
-                };
-                pool.on_canonical_state_change(update);
-
-                let pruned_old_transactions = blocks
-                    .transactions()
-                    .filter_map(|tx| tx.clone().into_ecrecovered())
-                    .map(<P as TransactionPool>::Transaction::from_recovered_transaction)
-                    .collect::<Vec<_>>();
-
-                // all transactions that were mined in the old chain need to be re-injected
-                //
-                // Note: we no longer know if the tx was local or external
-                metrics.inc_reinserted_transactions(pruned_old_transactions.len());
-                let _ = pool.add_external_transactions(pruned_old_transactions).await;
-            }
->>>>>>> 715d41db
             CanonStateNotification::Commit { new } => {
                 let (blocks, state) = new.inner();
                 let tip = blocks.tip();
