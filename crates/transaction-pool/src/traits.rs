--- conflicted
+++ resolved
@@ -7,13 +7,8 @@
 use futures_util::{ready, Stream};
 use reth_primitives::{
     Address, BlobTransactionSidecar, FromRecoveredTransaction, IntoRecoveredTransaction, PeerId,
-<<<<<<< HEAD
-    Transaction, TransactionKind, TransactionSignedEcRecovered, TxHash, EIP1559_TX_TYPE_ID,
-    EIP4844_TX_TYPE_ID, H256, U256,
-=======
     PooledTransactionsElement, PooledTransactionsElementEcRecovered, Transaction, TransactionKind,
     TransactionSignedEcRecovered, TxHash, EIP1559_TX_TYPE_ID, EIP4844_TX_TYPE_ID, H256, U256,
->>>>>>> 6077edf4
 };
 use reth_rlp::Encodable;
 use std::{
