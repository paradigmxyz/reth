--- conflicted
+++ resolved
@@ -6,11 +6,8 @@
     traits::{PoolTransaction, TransactionOrigin},
     MAX_INIT_CODE_SIZE, TX_MAX_SIZE,
 };
-use reth_interfaces::consensus::ConsensusError;
-use reth_primitives::{
-    Address, InvalidTransactionError, TransactionKind, TxHash, EIP1559_TX_TYPE_ID,
-    EIP2930_TX_TYPE_ID, LEGACY_TX_TYPE_ID, U256,
-};
+use reth_interfaces::consensus::Error;
+use reth_primitives::{Address, TransactionKind, TxHash, EIP1559_TX_TYPE_ID, EIP2930_TX_TYPE_ID, LEGACY_TX_TYPE_ID, U256, InvalidTransactionError};
 use reth_provider::AccountProvider;
 use std::{fmt, time::Instant};
 use reth_primitives::rpc::transaction;
@@ -29,7 +26,7 @@
     },
     /// The transaction is considered invalid indefinitely: It violates constraints that prevent
     /// this transaction from ever becoming valid.
-    Invalid(T, PoolError),
+    Invalid(T, InvalidTransactionError),
     /// An error occurred while trying to validate the transaction
     Error(T, Box<dyn std::error::Error + Send + Sync>)
 }
@@ -62,11 +59,7 @@
         &self,
         origin: TransactionOrigin,
         transaction: Self::Transaction,
-<<<<<<< HEAD
     ) -> TransactionValidationOutcome<Self::Transaction>;
-=======
-    ) -> Result<TransactionValidationOutcome<Self::Transaction>, ConsensusError>;
->>>>>>> 3d0af14b
 
     /// Ensure that the code size is not greater than `max_init_code_size`.
     /// `max_init_code_size` should be configurable so this will take it as an argument.
@@ -117,11 +110,7 @@
         &self,
         origin: TransactionOrigin,
         transaction: Self::Transaction,
-<<<<<<< HEAD
     ) -> TransactionValidationOutcome<Self::Transaction> {
-=======
-    ) -> Result<TransactionValidationOutcome<Self::Transaction>, ConsensusError> {
->>>>>>> 3d0af14b
         // Checks for tx_type
         match transaction.tx_type() {
             LEGACY_TX_TYPE_ID => {
@@ -131,30 +120,18 @@
             EIP2930_TX_TYPE_ID => {
                 // Accept only legacy transactions until EIP-2718/2930 activates
                 if !self.eip2718 {
-<<<<<<< HEAD
                     return TransactionValidationOutcome::Invalid(transaction, PoolError::TransactionEip1559Disabled)
-=======
-                    return Err(InvalidTransactionError::Eip2930Disabled.into())
->>>>>>> 3d0af14b
                 }
             }
 
             EIP1559_TX_TYPE_ID => {
                 // Reject dynamic fee transactions until EIP-1559 activates.
                 if !self.eip1559 {
-<<<<<<< HEAD
                      return TransactionValidationOutcome::Invalid(transaction, PoolError::TransactionEip1559Disabled)
                 }
             }
 
             _ =>  return TransactionValidationOutcome::Invalid(transaction, PoolError::TxTypeNotSupported),
-=======
-                    return Err(InvalidTransactionError::Eip1559Disabled.into())
-                }
-            }
-
-            _ => return Err(InvalidTransactionError::TxTypeNotSupported.into()),
->>>>>>> 3d0af14b
         };
 
         // Reject transactions over defined size to prevent DOS attacks
@@ -186,25 +163,16 @@
 
         // Ensure max_fee_per_gas is greater than or equal to max_priority_fee_per_gas.
         if transaction.max_fee_per_gas() <= transaction.max_priority_fee_per_gas() {
-<<<<<<< HEAD
              return TransactionValidationOutcome::Invalid(transaction, PoolError::TipAboveFeeCap)
-=======
-            return Err(InvalidTransactionError::TipAboveFeeCap.into())
->>>>>>> 3d0af14b
         }
 
         // Drop non-local transactions under our own minimal accepted gas price or tip
         if !origin.is_local() && transaction.max_fee_per_gas() < self.gas_price {
-<<<<<<< HEAD
              return TransactionValidationOutcome::Invalid(transaction, PoolError::TransactionMaxFeeLessThenBaseFee)
-=======
-            return Err(InvalidTransactionError::MaxFeeLessThenBaseFee.into())
->>>>>>> 3d0af14b
         }
 
         // Checks for chainid
         if transaction.chain_id() != Some(self.chain_id) {
-<<<<<<< HEAD
              return TransactionValidationOutcome::Invalid(transaction, PoolError::TransactionChainId)
         }
 
@@ -216,21 +184,11 @@
         };
 
         let account = match account {
-=======
-            return Err(InvalidTransactionError::ChainIdMismatch.into())
-        }
-
-        let account = match self.client.basic_account(transaction.sender()).unwrap() {
->>>>>>> 3d0af14b
             Some(account) => {
                 // Signer account shouldn't have bytecode. Presence of bytecode means this is a
                 // smartcontract.
                 if account.has_bytecode() {
-<<<<<<< HEAD
                      return TransactionValidationOutcome::Invalid(transaction, PoolError::SignerAccountHasBytecode)
-=======
-                    return Err(InvalidTransactionError::SignerAccountHasBytecode.into())
->>>>>>> 3d0af14b
                 } else {
                     account
                 }
@@ -245,24 +203,15 @@
 
         // Checks for nonce
         if transaction.nonce() < account.nonce {
-<<<<<<< HEAD
              return TransactionValidationOutcome::Invalid(transaction, PoolError::TransactionNonceNotConsistent)
-=======
-            return Err(InvalidTransactionError::NonceNotConsistent.into())
->>>>>>> 3d0af14b
         }
 
         // Checks for max cost
         if transaction.cost() > account.balance {
-<<<<<<< HEAD
              return TransactionValidationOutcome::Invalid(transaction, PoolError::InsufficientFunds {
-=======
-            return Err(InvalidTransactionError::InsufficientFunds {
->>>>>>> 3d0af14b
                 max_fee: transaction.max_fee_per_gas().unwrap_or_default(),
                 available_funds: account.balance,
-            }
-            .into())
+            })
         }
 
         // Return the valid transaction
