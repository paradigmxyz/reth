--- conflicted
+++ resolved
@@ -11,17 +11,14 @@
     constants::{EIP1559_TX_TYPE_ID, EIP2930_TX_TYPE_ID, EIP4844_TX_TYPE_ID, LEGACY_TX_TYPE_ID},
     TxEip1559, TxEip2930, TxEip4844, TxLegacy,
 };
-<<<<<<< HEAD
 use alloy_eips::{
     eip1559::MIN_PROTOCOL_BASE_FEE,
     eip2930::AccessList,
     eip4844::{BlobTransactionValidationError, DATA_GAS_PER_BLOB},
 };
 use alloy_primitives::{Address, Bytes, ChainId, TxHash, TxKind, B256, U256};
-=======
 use alloy_eips::{eip1559::MIN_PROTOCOL_BASE_FEE, eip2930::AccessList, eip4844::DATA_GAS_PER_BLOB};
 use alloy_primitives::{Address, Bytes, ChainId, Signature, TxHash, TxKind, B256, U256};
->>>>>>> 5c2e9417
 use paste::paste;
 use rand::{
     distributions::{Uniform, WeightedIndex},
@@ -29,13 +26,8 @@
 };
 use reth_primitives::{
     transaction::TryFromRecoveredTransactionError, BlobTransactionSidecar,
-<<<<<<< HEAD
-    PooledTransactionsElementEcRecovered, Signature, Transaction, TransactionSigned,
-    TransactionSignedEcRecovered, TxType,
-=======
-    BlobTransactionValidationError, PooledTransactionsElementEcRecovered, Transaction,
+    PooledTransactionsElementEcRecovered, Transaction,
     TransactionSigned, TransactionSignedEcRecovered, TxType,
->>>>>>> 5c2e9417
 };
 
 use std::{ops::Range, sync::Arc, time::Instant, vec::IntoIter};
