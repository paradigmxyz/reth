[package]
name = "reth-transaction-pool"
version.workspace = true
edition.workspace = true
rust-version.workspace = true
license.workspace = true
homepage.workspace = true
repository.workspace = true
description = "Transaction pool implementation"

[lints]
workspace = true

[dependencies]
# reth
reth-chain-state.workspace = true
reth-ethereum-primitives.workspace = true
reth-chainspec.workspace = true
reth-eth-wire-types.workspace = true
reth-primitives-traits.workspace = true
reth-execution-types.workspace = true
reth-fs-util.workspace = true
reth-storage-api.workspace = true
reth-tasks.workspace = true
revm-interpreter.workspace = true
revm-primitives.workspace = true

# ethereum
alloy-eips = { workspace = true, features = ["kzg"] }
alloy-primitives.workspace = true
alloy-rlp.workspace = true
alloy-consensus = { workspace = true, features = ["kzg"] }

# async/futures
futures-util.workspace = true
parking_lot.workspace = true
pin-project.workspace = true
tokio = { workspace = true, features = ["sync"] }
tokio-stream.workspace = true

# metrics
reth-metrics.workspace = true
metrics.workspace = true

# misc
aquamarine.workspace = true
thiserror.workspace = true
tracing.workspace = true
rustc-hash.workspace = true
schnellru.workspace = true
serde = { workspace = true, features = ["derive", "rc"], optional = true }
bitflags.workspace = true
auto_impl.workspace = true
smallvec.workspace = true

# testing
rand = { workspace = true, optional = true }
paste = { workspace = true, optional = true }
proptest = { workspace = true, optional = true }
proptest-arbitrary-interop = { workspace = true, optional = true }

[dev-dependencies]
reth-provider = { workspace = true, features = ["test-utils"] }
reth-tracing.workspace = true
alloy-primitives = { workspace = true, features = ["rand"] }
paste.workspace = true
rand.workspace = true
proptest.workspace = true
proptest-arbitrary-interop.workspace = true
criterion.workspace = true
assert_matches.workspace = true
tempfile.workspace = true
serde_json.workspace = true
tokio = { workspace = true, features = ["rt-multi-thread"] }
futures.workspace = true

[features]
serde = [
    "dep:serde",
    "reth-execution-types/serde",
    "reth-eth-wire-types/serde",
    "alloy-consensus/serde",
    "alloy-eips/serde",
    "alloy-primitives/serde",
    "bitflags/serde",
    "parking_lot/serde",
    "rand?/serde",
    "smallvec/serde",
    "revm-interpreter/serde",
    "revm-primitives/serde",
    "reth-primitives-traits/serde",
    "reth-ethereum-primitives/serde",
    "reth-chain-state/serde",
    "reth-storage-api/serde",
]
test-utils = [
    "rand",
    "paste",
    "serde",
    "reth-chain-state/test-utils",
    "reth-chainspec/test-utils",
    "reth-provider/test-utils",
    "reth-primitives-traits/test-utils",
    "reth-ethereum-primitives/test-utils",
    "alloy-primitives/rand",
]
arbitrary = [
    "proptest",
    "proptest-arbitrary-interop",
    "reth-chainspec/arbitrary",
    "reth-eth-wire-types/arbitrary",
    "alloy-consensus/arbitrary",
    "alloy-eips/arbitrary",
    "alloy-primitives/arbitrary",
    "bitflags/arbitrary",
    "reth-primitives-traits/arbitrary",
    "smallvec/arbitrary",
    "revm-interpreter/arbitrary",
    "reth-ethereum-primitives/arbitrary",
    "revm-primitives/arbitrary",
]

[[bench]]
name = "truncate"
required-features = ["test-utils", "arbitrary"]
harness = false

[[bench]]
name = "reorder"
required-features = ["test-utils", "arbitrary"]
harness = false

[[bench]]
name = "priority"
required-features = ["arbitrary"]
harness = false

[[bench]]
<<<<<<< HEAD
name = "insertion"
required-features = ["test-utils"]
=======
name = "canonical_state_change"
required-features = ["test-utils", "arbitrary"]
>>>>>>> 0f1ff209
harness = false<|MERGE_RESOLUTION|>--- conflicted
+++ resolved
@@ -136,11 +136,11 @@
 harness = false
 
 [[bench]]
-<<<<<<< HEAD
 name = "insertion"
 required-features = ["test-utils"]
-=======
+harness = false
+
+[[bench]]
 name = "canonical_state_change"
 required-features = ["test-utils", "arbitrary"]
->>>>>>> 0f1ff209
 harness = false