[package]
name = "reth-db"
version = "0.1.0"
edition = "2021"
license = "MIT OR Apache-2.0"
repository = "https://github.com/foundry-rs/reth"
readme = "README.md"
description = "Staged syncing primitives used in reth."

[dependencies]
# reth
reth-primitives = { path = "../primitives" }

# misc
bytes = "1.2.1"
libmdbx = "0.1.8"
page_size = "0.4.2"
thiserror = "1.0.37"
<<<<<<< HEAD
parity-scale-codec = { version = "3.2.1", features = ["derive", "bytes"] }

[dev-dependencies]
tempfile = "3.3.0"
=======
tempfile = { version = "3.3.0", optional = true }

[dev-dependencies]
tempfile = "3.3.0"

[features]
test-utils = ["tempfile"]
>>>>>>> 111c13f1
<|MERGE_RESOLUTION|>--- conflicted
+++ resolved
@@ -16,17 +16,11 @@
 libmdbx = "0.1.8"
 page_size = "0.4.2"
 thiserror = "1.0.37"
-<<<<<<< HEAD
+tempfile = { version = "3.3.0", optional = true }
 parity-scale-codec = { version = "3.2.1", features = ["derive", "bytes"] }
-
-[dev-dependencies]
-tempfile = "3.3.0"
-=======
-tempfile = { version = "3.3.0", optional = true }
 
 [dev-dependencies]
 tempfile = "3.3.0"
 
 [features]
-test-utils = ["tempfile"]
->>>>>>> 111c13f1
+test-utils = ["tempfile"]