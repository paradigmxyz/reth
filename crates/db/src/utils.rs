--- conflicted
+++ resolved
@@ -1,15 +1,8 @@
 //! Utils crate for `db`.
 
-<<<<<<< HEAD
 //suse crate::kv::Error;
 use reth_interfaces::db::{Decode, Error, Table};
-=======
-use crate::kv::{
-    table::{Decode, Table},
-    KVError,
-};
 use bytes::Bytes;
->>>>>>> 522a4e68
 use std::borrow::Cow;
 
 /// Returns the default page size that can be used in this OS.
