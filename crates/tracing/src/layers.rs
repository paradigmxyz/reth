--- conflicted
+++ resolved
@@ -1,4 +1,5 @@
 use crate::formatter::LogFormat;
+
 #[cfg(feature = "otlp")]
 use reth_tracing_otlp::{span_layer, OtlpProtocol};
 use rolling_file::{RollingConditionBasic, RollingFileAppender};
@@ -8,6 +9,7 @@
 };
 use tracing_appender::non_blocking::WorkerGuard;
 use tracing_subscriber::{filter::Directive, EnvFilter, Layer, Registry};
+use url::Url;
 
 /// A worker guard returned by the file layer.
 ///
@@ -129,14 +131,9 @@
     pub fn with_span_layer(
         &mut self,
         service_name: String,
-<<<<<<< HEAD
         endpoint_exporter: Url,
-        level: tracing::Level,
+        filter: EnvFilter,
         otlp_protocol: OtlpProtocol,
-=======
-        endpoint_exporter: url::Url,
-        filter: EnvFilter,
->>>>>>> 926b1a43
     ) -> eyre::Result<()> {
         // Create the span provider
 
