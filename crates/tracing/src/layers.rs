use crate::formatter::LogFormat;
#[cfg(feature = "otlp")]
use reth_tracing_otlp::span_layer;
use rolling_file::{RollingConditionBasic, RollingFileAppender};
use std::{
    fmt,
    path::{Path, PathBuf},
};
use tracing::level_filters::LevelFilter;
use tracing_appender::non_blocking::WorkerGuard;
use tracing_subscriber::{filter::Directive, EnvFilter, Layer, Registry};
<<<<<<< HEAD

use crate::{
    formatter::LogFormat,
    non_blocking_drop_tracking::{
        NonBlockingBehavior, NonBlockingDropTracking, NonBlockingDropTrackingBuilder,
    },
};
=======
use url::Url;
>>>>>>> 9fa27799

/// A worker guard returned by the file layer.
///
///  When a guard is dropped, all events currently in-memory are flushed to the log file this guard
///  belongs to.
pub type FileWorkerGuard = tracing_appender::non_blocking::WorkerGuard;

///  A boxed tracing [Layer].
pub(crate) type BoxedLayer<S> = Box<dyn Layer<S> + Send + Sync>;

/// Default [directives](Directive) for [`EnvFilter`] which disables high-frequency debug logs from
/// `hyper`, `hickory-resolver`, `jsonrpsee-server`, and `discv5`.
const DEFAULT_ENV_FILTER_DIRECTIVES: [&str; 5] = [
    "hyper::proto::h1=off",
    "hickory_resolver=off",
    "hickory_proto=off",
    "discv5=off",
    "jsonrpsee-server=off",
];

/// Manages the collection of layers for a tracing subscriber.
///
/// `Layers` acts as a container for different logging layers such as stdout, file, or journald.
/// Each layer can be configured separately and then combined into a tracing subscriber.
#[derive(Default)]
pub struct Layers {
    inner: Vec<BoxedLayer<Registry>>,
}

impl fmt::Debug for Layers {
    fn fmt(&self, f: &mut fmt::Formatter<'_>) -> fmt::Result {
        f.debug_struct("Layers").field("layers_count", &self.inner.len()).finish()
    }
}

impl Layers {
    /// Creates a new `Layers` instance.
    pub fn new() -> Self {
        Self::default()
    }

    /// Adds a layer to the collection of layers.
    pub fn add_layer<L>(&mut self, layer: L)
    where
        L: Layer<Registry> + Send + Sync,
    {
        self.inner.push(layer.boxed());
    }

    /// Consumes the `Layers` instance, returning the inner vector of layers.
    pub(crate) fn into_inner(self) -> Vec<BoxedLayer<Registry>> {
        self.inner
    }

    /// Adds a journald layer to the layers collection.
    ///
    /// # Arguments
    /// * `filter` - A string containing additional filter directives for this layer.
    ///
    /// # Returns
    /// An `eyre::Result<()>` indicating the success or failure of the operation.
    pub(crate) fn journald(&mut self, filter: &str) -> eyre::Result<()> {
        let journald_filter = build_env_filter(None, filter)?;
        let layer = tracing_journald::layer()?.with_filter(journald_filter);
        self.add_layer(layer);
        Ok(())
    }

    /// Adds a stdout layer with specified formatting and filtering.
    ///
    /// # Type Parameters
    /// * `S` - The type of subscriber that will use these layers.
    ///
    /// # Arguments
    /// * `format` - The log message format.
    /// * `directive` - Directive for the default logging level.
    /// * `filter` - Additional filter directives as a string.
    /// * `color` - Optional color configuration for the log messages.
    ///
    /// # Returns
    /// An `eyre::Result<()>` indicating the success or failure of the operation.
    pub(crate) fn stdout(
        &mut self,
        format: LogFormat,
        default_directive: Directive,
        filters: &str,
        color: Option<String>,
    ) -> eyre::Result<()> {
        let filter = build_env_filter(Some(default_directive), filters)?;
        let layer = format.apply(filter, color, None);
        self.add_layer(layer);
        Ok(())
    }

    /// Adds a file logging layer to the layers collection.
    ///
    /// # Arguments
    /// * `format` - The format for log messages.
    /// * `filter` - Additional filter directives as a string.
    /// * `file_info` - Information about the log file including path and rotation strategy.
    ///
    /// # Returns
    /// An `eyre::Result<FileWorkerGuard>` representing the file logging worker.
    pub(crate) fn file(
        &mut self,
        format: LogFormat,
        filter: &str,
        file_info: FileInfo,
    ) -> eyre::Result<FileWorkerGuard> {
        let (writer, guard) = file_info.create_log_writer();
        let file_filter = build_env_filter(None, filter)?;
        let layer = format.apply(file_filter, None, Some(writer));
        self.add_layer(layer);
        Ok(guard)
    }

    /// Add OTLP spans layer to the layer collection
    #[cfg(feature = "otlp")]
    pub fn with_span_layer(
        &mut self,
        service_name: String,
        endpoint_exporter: Url,
        level: tracing::Level,
    ) -> eyre::Result<()> {
        // Create the span provider

        let span_layer = span_layer(service_name, &endpoint_exporter)
            .map_err(|e| eyre::eyre!("Failed to build OTLP span exporter {}", e))?
            .with_filter(LevelFilter::from_level(level));

        self.add_layer(span_layer);

        Ok(())
    }
}

/// Holds configuration information for file logging.
///
/// Contains details about the log file's path, name, size, and rotation strategy.
#[derive(Debug, Clone)]
pub struct FileInfo {
    dir: PathBuf,
    file_name: String,
    max_size_bytes: u64,
    max_files: usize,
    buffer_size: usize,
    behavior: NonBlockingBehavior,
}

impl FileInfo {
    /// Creates a new `FileInfo` instance.
    pub const fn new(
        dir: PathBuf,
        file_name: String,
        max_size_bytes: u64,
        max_files: usize,
    ) -> Self {
        Self {
            dir,
            file_name,
            max_size_bytes,
            max_files,
            buffer_size: 1000,                   // Default buffer size
            behavior: NonBlockingBehavior::Drop, // Default behavior
        }
    }

    /// Sets the buffer size for the non-blocking writer.
    pub const fn with_buffer_size(mut self, buffer_size: usize) -> Self {
        self.buffer_size = buffer_size;
        self
    }

    /// Sets the behavior for when the buffer is full.
    pub const fn with_behavior(mut self, behavior: NonBlockingBehavior) -> Self {
        self.behavior = behavior;
        self
    }

    /// Creates the log directory if it doesn't exist.
    ///
    /// # Returns
    /// A reference to the path of the log directory.
    fn create_log_dir(&self) -> &Path {
        let log_dir: &Path = self.dir.as_ref();
        if !log_dir.exists() {
            std::fs::create_dir_all(log_dir).expect("Could not create log directory");
        }
        log_dir
    }

    /// Creates a non-blocking writer for the log file with drop tracking.
    ///
    /// # Returns
    /// A tuple containing the non-blocking writer and its associated worker guard.
    fn create_log_writer(&self) -> (NonBlockingDropTracking, WorkerGuard) {
        let log_dir = self.create_log_dir();
        let (writer, guard) = NonBlockingDropTrackingBuilder::new()
            .buffered_lines_limit(self.buffer_size)
            .behavior(self.behavior)
            .build(
                RollingFileAppender::new(
                    log_dir.join(&self.file_name),
                    RollingConditionBasic::new().max_size(self.max_size_bytes),
                    self.max_files,
                )
                .expect("Could not initialize file logging"),
            );
        (writer, guard)
    }
}

/// Builds an environment filter for logging.
///
/// The events are filtered by `default_directive`, unless overridden by `RUST_LOG`.
///
/// # Arguments
/// * `default_directive` - An optional `Directive` that sets the default directive.
/// * `directives` - Additional directives as a comma-separated string.
///
/// # Returns
/// An `eyre::Result<EnvFilter>` that can be used to configure a tracing subscriber.
fn build_env_filter(
    default_directive: Option<Directive>,
    directives: &str,
) -> eyre::Result<EnvFilter> {
    let env_filter = if let Some(default_directive) = default_directive {
        EnvFilter::builder().with_default_directive(default_directive).from_env_lossy()
    } else {
        EnvFilter::builder().from_env_lossy()
    };

    DEFAULT_ENV_FILTER_DIRECTIVES
        .into_iter()
        .chain(directives.split(',').filter(|d| !d.is_empty()))
        .try_fold(env_filter, |env_filter, directive| {
            Ok(env_filter.add_directive(directive.parse()?))
        })
}<|MERGE_RESOLUTION|>--- conflicted
+++ resolved
@@ -9,17 +9,7 @@
 use tracing::level_filters::LevelFilter;
 use tracing_appender::non_blocking::WorkerGuard;
 use tracing_subscriber::{filter::Directive, EnvFilter, Layer, Registry};
-<<<<<<< HEAD
-
-use crate::{
-    formatter::LogFormat,
-    non_blocking_drop_tracking::{
-        NonBlockingBehavior, NonBlockingDropTracking, NonBlockingDropTrackingBuilder,
-    },
-};
-=======
 use url::Url;
->>>>>>> 9fa27799
 
 /// A worker guard returned by the file layer.
 ///
