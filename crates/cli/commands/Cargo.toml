--- conflicted
+++ resolved
@@ -77,10 +77,7 @@
 tracing.workspace = true
 backon.workspace = true
 secp256k1 = { workspace = true, features = ["global-context", "std", "recovery"] }
-<<<<<<< HEAD
-=======
 tokio-stream.workspace = true
->>>>>>> 48745dcb
 reqwest.workspace = true
 
 # io
