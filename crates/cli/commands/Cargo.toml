--- conflicted
+++ resolved
@@ -69,18 +69,9 @@
 reqwest.workspace = true 
 serde.workspace = true
 serde_json.workspace = true
-<<<<<<< HEAD
-secp256k1 = { workspace = true, features = [
-    "global-context",
-    "rand-std",
-    "recovery",
-] }
-tracing.workspace = true
-=======
 tracing.workspace = true
 backon.workspace = true
 secp256k1 = { workspace = true, features = ["global-context", "rand-std", "recovery"] }
->>>>>>> 17712fe4
 
 # io
 fdlimit.workspace = true
