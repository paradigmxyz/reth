//! Command that runs pruning without any limits.
use crate::common::{AccessRights, CliNodeTypes, EnvironmentArgs};
use clap::Parser;
use reth_chainspec::{EthChainSpec, EthereumHardforks};
use reth_cli::chainspec::ChainSpecParser;
use reth_prune::PrunerBuilder;
use reth_static_file::StaticFileProducer;
use std::sync::Arc;
use tracing::info;

/// Prunes according to the configuration without any limits
#[derive(Debug, Parser)]
pub struct PruneCommand<C: ChainSpecParser> {
    #[command(flatten)]
    env: EnvironmentArgs<C>,
}

impl<C: ChainSpecParser<ChainSpec: EthChainSpec + EthereumHardforks>> PruneCommand<C> {
    /// Execute the `prune` command
    pub async fn execute<N: CliNodeTypes<ChainSpec = C::ChainSpec>>(self) -> eyre::Result<()> {
        let env = self.env.init::<N>(AccessRights::RW)?;
        let provider_factory = env.provider_factory;
        let config = env.config.prune;

        // Copy data from database to static files
        info!(target: "reth::cli", "Copying data from database to static files...");
        let static_file_producer =
            StaticFileProducer::new(provider_factory.clone(), config.segments.clone());
        let lowest_static_file_height =
            static_file_producer.lock().copy_to_static_files()?.min_block_num();
        info!(target: "reth::cli", ?lowest_static_file_height, "Copied data from database to static files");

        // Delete data which has been copied to static files.
        if let Some(prune_tip) = lowest_static_file_height {
            info!(target: "reth::cli", ?prune_tip, ?config, "Pruning data from database...");
            // Run the pruner according to the configuration, and don't enforce any limits on it
<<<<<<< HEAD
            let mut pruner = reth_prune_db::build_with_provider_factory(
                PrunerBuilder::new(prune_config).delete_limit(usize::MAX),
                provider_factory,
            );
=======
            let mut pruner = PrunerBuilder::new(config)
                .delete_limit(usize::MAX)
                .build_with_provider_factory(provider_factory);
>>>>>>> 4a24cb3b

            pruner.run(prune_tip)?;
            info!(target: "reth::cli", "Pruned data from database");
        }

        Ok(())
    }
}

impl<C: ChainSpecParser> PruneCommand<C> {
    /// Returns the underlying chain being used to run this command
    pub fn chain_spec(&self) -> Option<&Arc<C::ChainSpec>> {
        Some(&self.env.chain)
    }
}<|MERGE_RESOLUTION|>--- conflicted
+++ resolved
@@ -4,6 +4,7 @@
 use reth_chainspec::{EthChainSpec, EthereumHardforks};
 use reth_cli::chainspec::ChainSpecParser;
 use reth_prune::PrunerBuilder;
+use reth_prune_db::build_with_provider_factory;
 use reth_static_file::StaticFileProducer;
 use std::sync::Arc;
 use tracing::info;
@@ -34,16 +35,10 @@
         if let Some(prune_tip) = lowest_static_file_height {
             info!(target: "reth::cli", ?prune_tip, ?config, "Pruning data from database...");
             // Run the pruner according to the configuration, and don't enforce any limits on it
-<<<<<<< HEAD
-            let mut pruner = reth_prune_db::build_with_provider_factory(
-                PrunerBuilder::new(prune_config).delete_limit(usize::MAX),
+            let mut pruner = build_with_provider_factory(
+                PrunerBuilder::new(config).delete_limit(usize::MAX),
                 provider_factory,
             );
-=======
-            let mut pruner = PrunerBuilder::new(config)
-                .delete_limit(usize::MAX)
-                .build_with_provider_factory(provider_factory);
->>>>>>> 4a24cb3b
 
             pruner.run(prune_tip)?;
             info!(target: "reth::cli", "Pruned data from database");
