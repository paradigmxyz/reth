--- conflicted
+++ resolved
@@ -69,21 +69,13 @@
 
         let Environment { provider_factory, config, .. } = self.env.init::<N>(AccessRights::RW)?;
 
-<<<<<<< HEAD
-        let hash_collector = Collector::new(config.stages.etl.file_size, config.stages.etl.dir);
-=======
         let mut hash_collector = Collector::new(config.stages.etl.file_size, config.stages.etl.dir);
         let provider_factory = &provider_factory.provider_rw()?.0;
->>>>>>> b767ffbd
 
         if let Some(path) = self.import.path {
             let stream = read_dir(path, 0)?;
 
-<<<<<<< HEAD
-            era::import(stream, &provider_factory, hash_collector)?;
-=======
             era::import(stream, provider_factory, &mut hash_collector)?;
->>>>>>> b767ffbd
         } else {
             let url = match self.import.url {
                 Some(url) => url,
@@ -94,11 +86,7 @@
             let client = EraClient::new(Client::new(), url, folder);
             let stream = EraStream::new(client, EraStreamConfig::default());
 
-<<<<<<< HEAD
-            era::import(stream, &provider_factory, hash_collector)?;
-=======
             era::import(stream, provider_factory, &mut hash_collector)?;
->>>>>>> b767ffbd
         }
 
         Ok(())
