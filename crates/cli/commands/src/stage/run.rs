//! Main `stage` command
//!
//! Stage debugging tool

use crate::common::{AccessRights, CliNodeComponents, CliNodeTypes, Environment, EnvironmentArgs};
use alloy_eips::BlockHashOrNumber;
use alloy_primitives::Sealable;
use clap::Parser;
use reth_chainspec::{EthChainSpec, EthereumHardforks, Hardforks};
use reth_cli::chainspec::ChainSpecParser;
use reth_cli_runner::CliContext;
use reth_cli_util::get_secret_key;
use reth_config::config::{HashingConfig, SenderRecoveryConfig, TransactionLookupConfig};
use reth_db_api::database_metrics::DatabaseMetrics;
use reth_downloaders::{
    bodies::bodies::BodiesDownloaderBuilder,
    headers::reverse_headers::ReverseHeadersDownloaderBuilder,
};
use reth_exex::ExExManagerHandle;
use reth_network::BlockDownloaderProvider;
use reth_network_p2p::HeadersClient;
use reth_node_core::{
    args::{NetworkArgs, StageEnum},
    version::{
        BUILD_PROFILE_NAME, CARGO_PKG_VERSION, VERGEN_BUILD_TIMESTAMP, VERGEN_CARGO_FEATURES,
        VERGEN_CARGO_TARGET_TRIPLE, VERGEN_GIT_SHA,
    },
};
use reth_node_metrics::{
    chain::ChainSpecInfo,
    hooks::Hooks,
    server::{MetricServer, MetricServerConfig},
    version::VersionInfo,
};
use reth_provider::{
    writer::UnifiedStorageWriter, ChainSpecProvider, DatabaseProviderFactory,
    StageCheckpointReader, StageCheckpointWriter, StaticFileProviderFactory,
};
use reth_stages::{
    stages::{
        AccountHashingStage, BodyStage, ExecutionStage, HeaderStage, IndexAccountHistoryStage,
        IndexStorageHistoryStage, MerkleStage, SenderRecoveryStage, StorageHashingStage,
        TransactionLookupStage,
    },
    ExecInput, ExecOutput, ExecutionStageThresholds, Stage, StageExt, UnwindInput, UnwindOutput,
};
use std::{any::Any, net::SocketAddr, sync::Arc, time::Instant};
use tokio::sync::watch;
use tracing::*;

/// `reth stage` command
#[derive(Debug, Parser)]
pub struct Command<C: ChainSpecParser> {
    #[command(flatten)]
    env: EnvironmentArgs<C>,

    /// Enable Prometheus metrics.
    ///
    /// The metrics will be served at the given interface and port.
    #[arg(long, value_name = "SOCKET")]
    metrics: Option<SocketAddr>,

    /// The name of the stage to run
    #[arg(value_enum)]
    stage: StageEnum,

    /// The height to start at
    #[arg(long)]
    from: u64,

    /// The end of the stage
    #[arg(long, short)]
    to: u64,

    /// Batch size for stage execution and unwind
    #[arg(long)]
    batch_size: Option<u64>,

    /// Normally, running the stage requires unwinding for stages that already
    /// have been run, in order to not rewrite to the same database slots.
    ///
    /// You can optionally skip the unwinding phase if you're syncing a block
    /// range that has not been synced before.
    #[arg(long, short)]
    skip_unwind: bool,

    /// Commits the changes in the database. WARNING: potentially destructive.
    ///
    /// Useful when you want to run diagnostics on the database.
    // TODO: We should consider allowing to run hooks at the end of the stage run,
    // e.g. query the DB size, or any table data.
    #[arg(long, short)]
    commit: bool,

    /// Save stage checkpoints
    #[arg(long)]
    checkpoints: bool,

    #[command(flatten)]
    network: NetworkArgs,
}

impl<C: ChainSpecParser<ChainSpec: EthChainSpec + Hardforks + EthereumHardforks>> Command<C> {
    /// Execute `stage` command
    pub async fn execute<N, Comp, F>(self, ctx: CliContext, components: F) -> eyre::Result<()>
    where
        N: CliNodeTypes<ChainSpec = C::ChainSpec>,
        Comp: CliNodeComponents<N>,
        F: FnOnce(Arc<C::ChainSpec>) -> Comp,
    {
        // Raise the fd limit of the process.
        // Does not do anything on windows.
        let _ = fdlimit::raise_fd_limit();

        let Environment { provider_factory, config, data_dir } =
            self.env.init::<N>(AccessRights::RW)?;

        let mut provider_rw = provider_factory.database_provider_rw()?;
        let components = components(provider_factory.chain_spec());

        if let Some(listen_addr) = self.metrics {
            info!(target: "reth::cli", "Starting metrics endpoint at {}", listen_addr);
            let config = MetricServerConfig::new(
                listen_addr,
                VersionInfo {
                    version: CARGO_PKG_VERSION,
                    build_timestamp: VERGEN_BUILD_TIMESTAMP,
                    cargo_features: VERGEN_CARGO_FEATURES,
                    git_sha: VERGEN_GIT_SHA,
                    target_triple: VERGEN_CARGO_TARGET_TRIPLE,
                    build_profile: BUILD_PROFILE_NAME,
                },
                ChainSpecInfo { name: provider_factory.chain_spec().chain().to_string() },
                ctx.task_executor,
                Hooks::builder()
                    .with_hook({
                        let db = provider_factory.db_ref().clone();
                        move || db.report_metrics()
                    })
                    .with_hook({
                        let sfp = provider_factory.static_file_provider();
                        move || {
                            if let Err(error) = sfp.report_metrics() {
                                error!(%error, "Failed to report metrics from static file provider");
                            }
                        }
                    })
                    .build(),
            );

            MetricServer::new(config).serve().await?;
        }

        let batch_size = self.batch_size.unwrap_or(self.to.saturating_sub(self.from) + 1);

        let etl_config = config.stages.etl.clone();
        let prune_modes = config.prune.clone().map(|prune| prune.segments).unwrap_or_default();

        let (mut exec_stage, mut unwind_stage): (Box<dyn Stage<_>>, Option<Box<dyn Stage<_>>>) =
            match self.stage {
                StageEnum::Headers => {
                    let consensus = Arc::new(components.consensus().clone());

                    let network_secret_path = self
                        .network
                        .p2p_secret_key
                        .clone()
                        .unwrap_or_else(|| data_dir.p2p_secret());
                    let p2p_secret_key = get_secret_key(&network_secret_path)?;

                    let default_peers_path = data_dir.known_peers();

                    let network = self
                        .network
                        .network_config::<N::NetworkPrimitives>(
                            &config,
                            provider_factory.chain_spec(),
                            p2p_secret_key,
                            default_peers_path,
                        )
                        .build(provider_factory.clone())
                        .start_network()
                        .await?;
                    let fetch_client = Arc::new(network.fetch_client().await?);

                    // Use `to` as the tip for the stage
                    let tip = loop {
                        match fetch_client.get_header(BlockHashOrNumber::Number(self.to)).await {
                            Ok(header) => {
                                if let Some(header) = header.into_data() {
                                    break header
                                }
                            }
                            Err(error) if error.is_retryable() => {
                                warn!(target: "reth::cli", "Error requesting header: {error}. Retrying...")
                            }
                            Err(error) => return Err(error.into()),
                        }
                    };
                    let (_, rx) = watch::channel(tip.hash_slow());
                    (
                        Box::new(HeaderStage::new(
                            provider_factory.clone(),
                            ReverseHeadersDownloaderBuilder::new(config.stages.headers)
                                .build(fetch_client, consensus.clone()),
                            rx,
                            etl_config,
                        )),
                        None,
                    )
                }
                StageEnum::Bodies => {
                    let consensus = Arc::new(components.consensus().clone());

                    let mut config = config;
                    config.peers.trusted_nodes_only = self.network.trusted_only;
                    config.peers.trusted_nodes.extend(self.network.trusted_peers.clone());

                    let network_secret_path = self
                        .network
                        .p2p_secret_key
                        .clone()
                        .unwrap_or_else(|| data_dir.p2p_secret());
                    let p2p_secret_key = get_secret_key(&network_secret_path)?;

                    let default_peers_path = data_dir.known_peers();

                    let network = self
                        .network
                        .network_config::<N::NetworkPrimitives>(
                            &config,
                            provider_factory.chain_spec(),
                            p2p_secret_key,
                            default_peers_path,
                        )
                        .build(provider_factory.clone())
                        .start_network()
                        .await?;
                    let fetch_client = Arc::new(network.fetch_client().await?);

                    let stage = BodyStage::new(
                        BodiesDownloaderBuilder::default()
                            .with_stream_batch_size(batch_size as usize)
                            .with_request_limit(config.stages.bodies.downloader_request_limit)
                            .with_max_buffered_blocks_size_bytes(
                                config.stages.bodies.downloader_max_buffered_blocks_size_bytes,
                            )
                            .with_concurrent_requests_range(
                                config.stages.bodies.downloader_min_concurrent_requests..=
                                    config.stages.bodies.downloader_max_concurrent_requests,
                            )
                            .build(fetch_client, consensus.clone(), provider_factory.clone()),
                    );
                    (Box::new(stage), None)
                }
                StageEnum::Senders => (
                    Box::new(SenderRecoveryStage::new(SenderRecoveryConfig {
                        commit_threshold: batch_size,
                    })),
                    None,
                ),
                StageEnum::Execution => (
                    Box::new(ExecutionStage::new(
                        components.evm_config().clone(),
                        Arc::new(components.consensus().clone()),
                        ExecutionStageThresholds {
                            max_blocks: Some(batch_size),
                            max_changes: None,
                            max_cumulative_gas: None,
                            max_duration: None,
                        },
                        config.stages.merkle.incremental_threshold,
                        ExExManagerHandle::empty(),
                    )),
                    None,
                ),
                StageEnum::TxLookup => (
                    Box::new(TransactionLookupStage::new(
                        TransactionLookupConfig { chunk_size: batch_size },
                        etl_config,
                        prune_modes.transaction_lookup,
                    )),
                    None,
                ),
                StageEnum::AccountHashing => (
                    Box::new(AccountHashingStage::new(
                        HashingConfig { clean_threshold: 1, commit_threshold: batch_size },
                        etl_config,
                    )),
                    None,
                ),
                StageEnum::StorageHashing => (
                    Box::new(StorageHashingStage::new(
                        HashingConfig { clean_threshold: 1, commit_threshold: batch_size },
                        etl_config,
                    )),
                    None,
                ),
<<<<<<< HEAD
                StageEnum::Merkle => {
                    let consensus = Arc::new(components.consensus().clone());
                    (
                        Box::new(MerkleStage::<N::Primitives>::new_execution(
                            config.stages.merkle.clean_threshold,
                            consensus.clone(),
                        )),
                        Some(Box::new(MerkleStage::<N::Primitives>::new_unwind(consensus))),
                    )
                }
=======
                StageEnum::Merkle => (
                    Box::new(MerkleStage::new_execution(
                        config.stages.merkle.rebuild_threshold,
                        config.stages.merkle.incremental_threshold,
                    )),
                    Some(Box::new(MerkleStage::default_unwind())),
                ),
>>>>>>> f67629fe
                StageEnum::AccountHistory => (
                    Box::new(IndexAccountHistoryStage::new(
                        config.stages.index_account_history,
                        etl_config,
                        prune_modes.account_history,
                    )),
                    None,
                ),
                StageEnum::StorageHistory => (
                    Box::new(IndexStorageHistoryStage::new(
                        config.stages.index_storage_history,
                        etl_config,
                        prune_modes.storage_history,
                    )),
                    None,
                ),
                _ => return Ok(()),
            };
        if let Some(unwind_stage) = &unwind_stage {
            assert_eq!((*exec_stage).type_id(), (**unwind_stage).type_id());
        }

        let checkpoint = provider_rw.get_stage_checkpoint(exec_stage.id())?.unwrap_or_default();

        let unwind_stage = unwind_stage.as_mut().unwrap_or(&mut exec_stage);

        let mut unwind = UnwindInput {
            checkpoint: checkpoint.with_block_number(self.to),
            unwind_to: self.from,
            bad_block: None,
        };

        if !self.skip_unwind {
            while unwind.checkpoint.block_number > self.from {
                let UnwindOutput { checkpoint } = unwind_stage.unwind(&provider_rw, unwind)?;
                unwind.checkpoint = checkpoint;

                if self.checkpoints {
                    provider_rw.save_stage_checkpoint(unwind_stage.id(), checkpoint)?;
                }

                if self.commit {
                    UnifiedStorageWriter::commit_unwind(provider_rw)?;
                    provider_rw = provider_factory.database_provider_rw()?;
                }
            }
        }

        let mut input = ExecInput {
            target: Some(self.to),
            checkpoint: Some(checkpoint.with_block_number(self.from)),
        };

        let start = Instant::now();
        info!(target: "reth::cli", stage = %self.stage, "Executing stage");
        loop {
            exec_stage.execute_ready(input).await?;
            let ExecOutput { checkpoint, done } = exec_stage.execute(&provider_rw, input)?;

            input.checkpoint = Some(checkpoint);

            if self.checkpoints {
                provider_rw.save_stage_checkpoint(exec_stage.id(), checkpoint)?;
            }
            if self.commit {
                UnifiedStorageWriter::commit(provider_rw)?;
                provider_rw = provider_factory.database_provider_rw()?;
            }

            if done {
                break
            }
        }
        info!(target: "reth::cli", stage = %self.stage, time = ?start.elapsed(), "Finished stage");

        Ok(())
    }
}

impl<C: ChainSpecParser> Command<C> {
    /// Returns the underlying chain being used to run this command
    pub fn chain_spec(&self) -> Option<&Arc<C::ChainSpec>> {
        Some(&self.env.chain)
    }
}<|MERGE_RESOLUTION|>--- conflicted
+++ resolved
@@ -296,26 +296,16 @@
                     )),
                     None,
                 ),
-<<<<<<< HEAD
                 StageEnum::Merkle => {
                     let consensus = Arc::new(components.consensus().clone());
                     (
-                        Box::new(MerkleStage::<N::Primitives>::new_execution(
-                            config.stages.merkle.clean_threshold,
-                            consensus.clone(),
-                        )),
-                        Some(Box::new(MerkleStage::<N::Primitives>::new_unwind(consensus))),
-                    )
-                }
-=======
-                StageEnum::Merkle => (
                     Box::new(MerkleStage::new_execution(
                         config.stages.merkle.rebuild_threshold,
                         config.stages.merkle.incremental_threshold,
-                    )),
-                    Some(Box::new(MerkleStage::default_unwind())),
-                ),
->>>>>>> f67629fe
+                        consensus.clone(),
+                    )),
+                    Some(Box::new(MerkleStage::new_unwind(consensus))),
+                )},
                 StageEnum::AccountHistory => (
                     Box::new(IndexAccountHistoryStage::new(
                         config.stages.index_account_history,
