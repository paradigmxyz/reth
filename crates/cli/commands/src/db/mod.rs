--- conflicted
+++ resolved
@@ -15,12 +15,9 @@
 mod get;
 mod list;
 mod repair_trie;
-<<<<<<< HEAD
 mod search_changesets;
-=======
 mod settings;
 mod static_file_header;
->>>>>>> e0a6f54b
 mod stats;
 /// DB List TUI
 mod tui;
@@ -58,13 +55,10 @@
     Clear(clear::Command),
     /// Verifies trie consistency and outputs any inconsistencies
     RepairTrie(repair_trie::Command),
-<<<<<<< HEAD
     /// Searches account and storage changesets for hashed addresses and slots
     SearchChangesets(search_changesets::Command),
-=======
     /// Reads and displays the static file segment header
     StaticFileHeader(static_file_header::Command),
->>>>>>> e0a6f54b
     /// Lists current and local database versions
     Version,
     /// Returns the full database path
