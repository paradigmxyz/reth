use alloy_chains::Chain;
#[cfg(feature = "serde")]
use serde::{Deserialize, Serialize};
use std::{fmt::Display, str::FromStr};

/// Represents the consensus type of a blockchain fork.
///
/// This enum defines two variants: `ProofOfWork` for hardforks that use a proof-of-work consensus
/// mechanism, and `ProofOfStake` for hardforks that use a proof-of-stake consensus mechanism.
#[derive(Debug, Copy, Clone, Eq, PartialEq)]
pub enum ConsensusType {
    /// Indicates a proof-of-work consensus mechanism.
    ProofOfWork,
    /// Indicates a proof-of-stake consensus mechanism.
    ProofOfStake,
}

/// The name of an Ethereum hardfork.
#[cfg_attr(feature = "serde", derive(Serialize, Deserialize))]
#[derive(Debug, Copy, Clone, Eq, PartialEq, PartialOrd, Ord, Hash)]
#[non_exhaustive]
pub enum Hardfork {
    /// Frontier: <https://blog.ethereum.org/2015/03/03/ethereum-launch-process>.
    Frontier,
    /// Homestead: <https://github.com/ethereum/execution-specs/blob/master/network-upgrades/mainnet-upgrades/homestead.md>.
    Homestead,
    /// The DAO fork: <https://github.com/ethereum/execution-specs/blob/master/network-upgrades/mainnet-upgrades/dao-fork.md>.
    Dao,
    /// Tangerine: <https://github.com/ethereum/execution-specs/blob/master/network-upgrades/mainnet-upgrades/tangerine-whistle.md>.
    Tangerine,
    /// Spurious Dragon: <https://github.com/ethereum/execution-specs/blob/master/network-upgrades/mainnet-upgrades/spurious-dragon.md>.
    SpuriousDragon,
    /// Byzantium: <https://github.com/ethereum/execution-specs/blob/master/network-upgrades/mainnet-upgrades/byzantium.md>.
    Byzantium,
    /// Constantinople: <https://github.com/ethereum/execution-specs/blob/master/network-upgrades/mainnet-upgrades/constantinople.md>.
    Constantinople,
    /// Petersburg: <https://github.com/ethereum/execution-specs/blob/master/network-upgrades/mainnet-upgrades/petersburg.md>.
    Petersburg,
    /// Istanbul: <https://github.com/ethereum/execution-specs/blob/master/network-upgrades/mainnet-upgrades/istanbul.md>.
    Istanbul,
    /// Muir Glacier: <https://github.com/ethereum/execution-specs/blob/master/network-upgrades/mainnet-upgrades/muir-glacier.md>.
    MuirGlacier,
    /// Berlin: <https://github.com/ethereum/execution-specs/blob/master/network-upgrades/mainnet-upgrades/berlin.md>.
    Berlin,
    /// London: <https://github.com/ethereum/execution-specs/blob/master/network-upgrades/mainnet-upgrades/london.md>.
    London,
    /// Arrow Glacier: <https://github.com/ethereum/execution-specs/blob/master/network-upgrades/mainnet-upgrades/arrow-glacier.md>.
    ArrowGlacier,
    /// Gray Glacier: <https://github.com/ethereum/execution-specs/blob/master/network-upgrades/mainnet-upgrades/gray-glacier.md>.
    GrayGlacier,
    /// Paris: <https://github.com/ethereum/execution-specs/blob/master/network-upgrades/mainnet-upgrades/paris.md>.
    Paris,
    /// Bedrock: <https://blog.oplabs.co/introducing-optimism-bedrock>.
    #[cfg(feature = "optimism")]
    Bedrock,
    /// Regolith: <https://github.com/ethereum-optimism/specs/blob/main/specs/protocol/superchain-upgrades.md#regolith>.
    #[cfg(feature = "optimism")]
    Regolith,
    /// Shanghai: <https://github.com/ethereum/execution-specs/blob/master/network-upgrades/mainnet-upgrades/shanghai.md>.
    Shanghai,
    /// Canyon:
    /// <https://github.com/ethereum-optimism/specs/blob/main/specs/protocol/superchain-upgrades.md#canyon>.
    #[cfg(feature = "optimism")]
    Canyon,
<<<<<<< HEAD
    // ArbOS11,
    /// Cancun.
=======
    /// Cancun: <https://github.com/ethereum/execution-specs/blob/master/network-upgrades/mainnet-upgrades/cancun.md>.
>>>>>>> 88186a25
    Cancun,
    /// Ecotone: <https://github.com/ethereum-optimism/specs/blob/main/specs/protocol/superchain-upgrades.md#ecotone>.
    #[cfg(feature = "optimism")]
    Ecotone,
    // ArbOS20Atlas,
}

impl Hardfork {
    /// Retrieves the consensus type for the specified hardfork.
    pub fn consensus_type(&self) -> ConsensusType {
        if *self >= Hardfork::Paris {
            ConsensusType::ProofOfStake
        } else {
            ConsensusType::ProofOfWork
        }
    }

    /// Checks if the hardfork uses Proof of Stake consensus.
    pub fn is_proof_of_stake(&self) -> bool {
        matches!(self.consensus_type(), ConsensusType::ProofOfStake)
    }

    /// Checks if the hardfork uses Proof of Work consensus.
    pub fn is_proof_of_work(&self) -> bool {
        matches!(self.consensus_type(), ConsensusType::ProofOfWork)
    }

    /// Retrieves the activation block for the specified hardfork on the given chain.
    pub fn activation_block(&self, chain: Chain) -> Option<u64> {
        if chain == Chain::mainnet() {
            return self.mainnet_activation_block()
        }
        if chain == Chain::sepolia() {
            return self.sepolia_activation_block()
        }
        if chain == Chain::holesky() {
            return self.holesky_activation_block()
        }

        #[cfg(feature = "optimism")]
        {
            if chain == Chain::base_sepolia() {
                return self.base_sepolia_activation_block()
            }
            if chain == Chain::base_mainnet() {
                return self.base_mainnet_activation_block()
            }
        }

        None
    }

    /// Retrieves the activation block for the specified hardfork on the Ethereum mainnet.
    pub fn mainnet_activation_block(&self) -> Option<u64> {
        #[allow(unreachable_patterns)]
        match self {
            Hardfork::Frontier => Some(0),
            Hardfork::Homestead => Some(1150000),
            Hardfork::Dao => Some(1920000),
            Hardfork::Tangerine => Some(2463000),
            Hardfork::SpuriousDragon => Some(2675000),
            Hardfork::Byzantium => Some(4370000),
            Hardfork::Constantinople => Some(7280000),
            Hardfork::Petersburg => Some(7280000),
            Hardfork::Istanbul => Some(9069000),
            Hardfork::MuirGlacier => Some(9200000),
            Hardfork::Berlin => Some(12244000),
            Hardfork::London => Some(12965000),
            Hardfork::ArrowGlacier => Some(13773000),
            Hardfork::GrayGlacier => Some(15050000),
            Hardfork::Paris => Some(15537394),
            Hardfork::Shanghai => Some(17034870),
            Hardfork::Cancun => Some(19426587),

            _ => None,
        }
    }

    /// Retrieves the activation block for the specified hardfork on the Sepolia testnet.
    pub fn sepolia_activation_block(&self) -> Option<u64> {
        #[allow(unreachable_patterns)]
        match self {
            Hardfork::Paris => Some(1735371),
            Hardfork::Shanghai => Some(2990908),
            Hardfork::Cancun => Some(5187023),
            Hardfork::Frontier => Some(0),
            Hardfork::Homestead => Some(0),
            Hardfork::Dao => Some(0),
            Hardfork::Tangerine => Some(0),
            Hardfork::SpuriousDragon => Some(0),
            Hardfork::Byzantium => Some(0),
            Hardfork::Constantinople => Some(0),
            Hardfork::Petersburg => Some(0),
            Hardfork::Istanbul => Some(0),
            Hardfork::MuirGlacier => Some(0),
            Hardfork::Berlin => Some(0),
            Hardfork::London => Some(0),
            Hardfork::ArrowGlacier => Some(0),
            Hardfork::GrayGlacier => Some(0),
            _ => None,
        }
    }

    /// Retrieves the activation block for the specified hardfork on the Arbitrum Sepolia testnet.
    pub fn arbitrum_sepolia_activation_block(&self) -> Option<u64> {
        #[allow(unreachable_patterns)]
        match self {
            Hardfork::Frontier => Some(0),
            Hardfork::Homestead => Some(0),
            Hardfork::Dao => Some(0),
            Hardfork::Tangerine => Some(0),
            Hardfork::SpuriousDragon => Some(0),
            Hardfork::Byzantium => Some(0),
            Hardfork::Constantinople => Some(0),
            Hardfork::Petersburg => Some(0),
            Hardfork::Istanbul => Some(0),
            Hardfork::MuirGlacier => Some(0),
            Hardfork::Berlin => Some(0),
            Hardfork::London => Some(0),
            Hardfork::ArrowGlacier => Some(0),
            Hardfork::GrayGlacier => Some(0),
            Hardfork::Paris => Some(0),
            Hardfork::Shanghai => Some(10653737),
            // Hardfork::ArbOS11 => Some(10653737),
            Hardfork::Cancun => Some(18683405),
            // Hardfork::ArbOS20Atlas => Some(18683405),
            _ => None,
        }
    }

    /// Retrieves the activation block for the specified hardfork on the Arbitrum One mainnet.
    pub fn arbitrum_activation_block(&self) -> Option<u64> {
        #[allow(unreachable_patterns)]
        match self {
            Hardfork::Frontier => Some(0),
            Hardfork::Homestead => Some(0),
            Hardfork::Dao => Some(0),
            Hardfork::Tangerine => Some(0),
            Hardfork::SpuriousDragon => Some(0),
            Hardfork::Byzantium => Some(0),
            Hardfork::Constantinople => Some(0),
            Hardfork::Petersburg => Some(0),
            Hardfork::Istanbul => Some(0),
            Hardfork::MuirGlacier => Some(0),
            Hardfork::Berlin => Some(0),
            Hardfork::London => Some(0),
            Hardfork::ArrowGlacier => Some(0),
            Hardfork::GrayGlacier => Some(0),
            Hardfork::Paris => Some(0),
            Hardfork::Shanghai => Some(184097479),
            // Hardfork::ArbOS11 => Some(184097479),
            Hardfork::Cancun => Some(190301729),
            // Hardfork::ArbOS20Atlas => Some(190301729),
            _ => None,
        }
    }

    /// Retrieves the activation block for the specified hardfork on the Base Sepolia testnet.
    #[cfg(feature = "optimism")]
    pub fn base_sepolia_activation_block(&self) -> Option<u64> {
        #[allow(unreachable_patterns)]
        match self {
            Hardfork::Frontier => Some(0),
            Hardfork::Homestead => Some(0),
            Hardfork::Dao => Some(0),
            Hardfork::Tangerine => Some(0),
            Hardfork::SpuriousDragon => Some(0),
            Hardfork::Byzantium => Some(0),
            Hardfork::Constantinople => Some(0),
            Hardfork::Petersburg => Some(0),
            Hardfork::Istanbul => Some(0),
            Hardfork::MuirGlacier => Some(0),
            Hardfork::Berlin => Some(0),
            Hardfork::London => Some(0),
            Hardfork::ArrowGlacier => Some(0),
            Hardfork::GrayGlacier => Some(0),
            Hardfork::Paris => Some(0),
            Hardfork::Bedrock => Some(0),
            Hardfork::Regolith => Some(0),
            Hardfork::Shanghai => Some(2106456),
            Hardfork::Canyon => Some(2106456),
            Hardfork::Cancun => Some(6383256),
            Hardfork::Ecotone => Some(6383256),
            _ => None,
        }
    }

    /// Retrieves the activation block for the specified hardfork on the Base mainnet.
    #[cfg(feature = "optimism")]
    pub fn base_mainnet_activation_block(&self) -> Option<u64> {
        #[allow(unreachable_patterns)]
        match self {
            Hardfork::Frontier => Some(0),
            Hardfork::Homestead => Some(0),
            Hardfork::Dao => Some(0),
            Hardfork::Tangerine => Some(0),
            Hardfork::SpuriousDragon => Some(0),
            Hardfork::Byzantium => Some(0),
            Hardfork::Constantinople => Some(0),
            Hardfork::Petersburg => Some(0),
            Hardfork::Istanbul => Some(0),
            Hardfork::MuirGlacier => Some(0),
            Hardfork::Berlin => Some(0),
            Hardfork::London => Some(0),
            Hardfork::ArrowGlacier => Some(0),
            Hardfork::GrayGlacier => Some(0),
            Hardfork::Paris => Some(0),
            Hardfork::Bedrock => Some(0),
            Hardfork::Regolith => Some(0),
            Hardfork::Shanghai => Some(9101527),
            Hardfork::Canyon => Some(9101527),
            Hardfork::Cancun => Some(11188936),
            Hardfork::Ecotone => Some(11188936),
            _ => None,
        }
    }

    /// Retrieves the activation block for the specified hardfork on the holesky testnet.
    fn holesky_activation_block(&self) -> Option<u64> {
        #[allow(unreachable_patterns)]
        match self {
            Hardfork::Dao => Some(0),
            Hardfork::Tangerine => Some(0),
            Hardfork::SpuriousDragon => Some(0),
            Hardfork::Byzantium => Some(0),
            Hardfork::Constantinople => Some(0),
            Hardfork::Petersburg => Some(0),
            Hardfork::Istanbul => Some(0),
            Hardfork::MuirGlacier => Some(0),
            Hardfork::Berlin => Some(0),
            Hardfork::London => Some(0),
            Hardfork::ArrowGlacier => Some(0),
            Hardfork::GrayGlacier => Some(0),
            Hardfork::Paris => Some(0),
            Hardfork::Shanghai => Some(6698),
            Hardfork::Cancun => Some(894733),
            _ => None,
        }
    }

    /// Retrieves the activation timestamp for the specified hardfork on the given chain.
    pub fn activation_timestamp(&self, chain: Chain) -> Option<u64> {
        if chain == Chain::mainnet() {
            return self.mainnet_activation_timestamp()
        }
        if chain == Chain::sepolia() {
            return self.sepolia_activation_timestamp()
        }
        if chain == Chain::holesky() {
            return self.holesky_activation_timestamp()
        }
        #[cfg(feature = "optimism")]
        {
            if chain == Chain::base_sepolia() {
                return self.base_sepolia_activation_timestamp()
            }
            if chain == Chain::base_mainnet() {
                return self.base_mainnet_activation_timestamp()
            }
        }

        None
    }

    /// Retrieves the activation timestamp for the specified hardfork on the Ethereum mainnet.
    pub fn mainnet_activation_timestamp(&self) -> Option<u64> {
        #[allow(unreachable_patterns)]
        match self {
            Hardfork::Frontier => Some(1438226773),
            Hardfork::Homestead => Some(1457938193),
            Hardfork::Dao => Some(1468977640),
            Hardfork::Tangerine => Some(1476753571),
            Hardfork::SpuriousDragon => Some(1479788144),
            Hardfork::Byzantium => Some(1508131331),
            Hardfork::Constantinople => Some(1551340324),
            Hardfork::Petersburg => Some(1551340324),
            Hardfork::Istanbul => Some(1575807909),
            Hardfork::MuirGlacier => Some(1577953849),
            Hardfork::Berlin => Some(1618481223),
            Hardfork::London => Some(1628166822),
            Hardfork::ArrowGlacier => Some(1639036523),
            Hardfork::GrayGlacier => Some(1656586444),
            Hardfork::Paris => Some(1663224162),
            Hardfork::Shanghai => Some(1681338455),
            Hardfork::Cancun => Some(1710338135),

            // upcoming hardforks
            _ => None,
        }
    }

    /// Retrieves the activation timestamp for the specified hardfork on the Sepolia testnet.
    pub fn sepolia_activation_timestamp(&self) -> Option<u64> {
        #[allow(unreachable_patterns)]
        match self {
            Hardfork::Frontier => Some(1633267481),
            Hardfork::Homestead => Some(1633267481),
            Hardfork::Dao => Some(1633267481),
            Hardfork::Tangerine => Some(1633267481),
            Hardfork::SpuriousDragon => Some(1633267481),
            Hardfork::Byzantium => Some(1633267481),
            Hardfork::Constantinople => Some(1633267481),
            Hardfork::Petersburg => Some(1633267481),
            Hardfork::Istanbul => Some(1633267481),
            Hardfork::MuirGlacier => Some(1633267481),
            Hardfork::Berlin => Some(1633267481),
            Hardfork::London => Some(1633267481),
            Hardfork::ArrowGlacier => Some(1633267481),
            Hardfork::GrayGlacier => Some(1633267481),
            Hardfork::Paris => Some(1633267481),
            Hardfork::Shanghai => Some(1677557088),
            Hardfork::Cancun => Some(1706655072),
            _ => None,
        }
    }

    /// Retrieves the activation timestamp for the specified hardfork on the Holesky testnet.
    pub fn holesky_activation_timestamp(&self) -> Option<u64> {
        #[allow(unreachable_patterns)]
        match self {
            Hardfork::Shanghai => Some(1696000704),
            Hardfork::Cancun => Some(1707305664),
            Hardfork::Frontier => Some(1695902100),
            Hardfork::Homestead => Some(1695902100),
            Hardfork::Dao => Some(1695902100),
            Hardfork::Tangerine => Some(1695902100),
            Hardfork::SpuriousDragon => Some(1695902100),
            Hardfork::Byzantium => Some(1695902100),
            Hardfork::Constantinople => Some(1695902100),
            Hardfork::Petersburg => Some(1695902100),
            Hardfork::Istanbul => Some(1695902100),
            Hardfork::MuirGlacier => Some(1695902100),
            Hardfork::Berlin => Some(1695902100),
            Hardfork::London => Some(1695902100),
            Hardfork::ArrowGlacier => Some(1695902100),
            Hardfork::GrayGlacier => Some(1695902100),
            Hardfork::Paris => Some(1695902100),
            _ => None,
        }
    }

    /// Retrieves the activation timestamp for the specified hardfork on the Arbitrum Sepolia
    /// testnet.
    pub fn arbitrum_sepolia_activation_timestamp(&self) -> Option<u64> {
        #[allow(unreachable_patterns)]
        match self {
            Hardfork::Frontier => Some(1692726996),
            Hardfork::Homestead => Some(1692726996),
            Hardfork::Dao => Some(1692726996),
            Hardfork::Tangerine => Some(1692726996),
            Hardfork::SpuriousDragon => Some(1692726996),
            Hardfork::Byzantium => Some(1692726996),
            Hardfork::Constantinople => Some(1692726996),
            Hardfork::Petersburg => Some(1692726996),
            Hardfork::Istanbul => Some(1692726996),
            Hardfork::MuirGlacier => Some(1692726996),
            Hardfork::Berlin => Some(1692726996),
            Hardfork::London => Some(1692726996),
            Hardfork::ArrowGlacier => Some(1692726996),
            Hardfork::GrayGlacier => Some(1692726996),
            Hardfork::Paris => Some(1692726996),
            Hardfork::Shanghai => Some(1706634000),
            // Hardfork::ArbOS11 => Some(1706634000),
            Hardfork::Cancun => Some(1709229600),
            // Hardfork::ArbOS20Atlas => Some(1709229600),
            _ => None,
        }
    }

    /// Retrieves the activation timestamp for the specified hardfork on the Arbitrum One mainnet.
    pub fn arbitrum_activation_timestamp(&self) -> Option<u64> {
        #[allow(unreachable_patterns)]
        match self {
            Hardfork::Frontier => Some(1622240000),
            Hardfork::Homestead => Some(1622240000),
            Hardfork::Dao => Some(1622240000),
            Hardfork::Tangerine => Some(1622240000),
            Hardfork::SpuriousDragon => Some(1622240000),
            Hardfork::Byzantium => Some(1622240000),
            Hardfork::Constantinople => Some(1622240000),
            Hardfork::Petersburg => Some(1622240000),
            Hardfork::Istanbul => Some(1622240000),
            Hardfork::MuirGlacier => Some(1622240000),
            Hardfork::Berlin => Some(1622240000),
            Hardfork::London => Some(1622240000),
            Hardfork::ArrowGlacier => Some(1622240000),
            Hardfork::GrayGlacier => Some(1622240000),
            Hardfork::Paris => Some(1622240000),
            Hardfork::Shanghai => Some(1708804873),
            // Hardfork::ArbOS11 => Some(1708804873),
            Hardfork::Cancun => Some(1710424089),
            // Hardfork::ArbOS20Atlas => Some(1710424089),
            _ => None,
        }
    }

    /// Retrieves the activation timestamp for the specified hardfork on the Base Sepolia testnet.
    #[cfg(feature = "optimism")]
    pub fn base_sepolia_activation_timestamp(&self) -> Option<u64> {
        #[allow(unreachable_patterns)]
        match self {
            Hardfork::Frontier => Some(1695768288),
            Hardfork::Homestead => Some(1695768288),
            Hardfork::Dao => Some(1695768288),
            Hardfork::Tangerine => Some(1695768288),
            Hardfork::SpuriousDragon => Some(1695768288),
            Hardfork::Byzantium => Some(1695768288),
            Hardfork::Constantinople => Some(1695768288),
            Hardfork::Petersburg => Some(1695768288),
            Hardfork::Istanbul => Some(1695768288),
            Hardfork::MuirGlacier => Some(1695768288),
            Hardfork::Berlin => Some(1695768288),
            Hardfork::London => Some(1695768288),
            Hardfork::ArrowGlacier => Some(1695768288),
            Hardfork::GrayGlacier => Some(1695768288),
            Hardfork::Paris => Some(1695768288),
            Hardfork::Bedrock => Some(1695768288),
            Hardfork::Regolith => Some(1695768288),
            Hardfork::Shanghai => Some(1699981200),
            Hardfork::Canyon => Some(1699981200),
            Hardfork::Cancun => Some(1708534800),
            Hardfork::Ecotone => Some(1708534800),
            _ => None,
        }
    }

    /// Retrieves the activation timestamp for the specified hardfork on the Base mainnet.
    #[cfg(feature = "optimism")]
    pub fn base_mainnet_activation_timestamp(&self) -> Option<u64> {
        #[allow(unreachable_patterns)]
        match self {
            Hardfork::Frontier => Some(1686789347),
            Hardfork::Homestead => Some(1686789347),
            Hardfork::Dao => Some(1686789347),
            Hardfork::Tangerine => Some(1686789347),
            Hardfork::SpuriousDragon => Some(1686789347),
            Hardfork::Byzantium => Some(1686789347),
            Hardfork::Constantinople => Some(1686789347),
            Hardfork::Petersburg => Some(1686789347),
            Hardfork::Istanbul => Some(1686789347),
            Hardfork::MuirGlacier => Some(1686789347),
            Hardfork::Berlin => Some(1686789347),
            Hardfork::London => Some(1686789347),
            Hardfork::ArrowGlacier => Some(1686789347),
            Hardfork::GrayGlacier => Some(1686789347),
            Hardfork::Paris => Some(1686789347),
            Hardfork::Bedrock => Some(1686789347),
            Hardfork::Regolith => Some(1686789347),
            Hardfork::Shanghai => Some(1704992401),
            Hardfork::Canyon => Some(1704992401),
            Hardfork::Cancun => Some(1710374401),
            Hardfork::Ecotone => Some(1710374401),
            _ => None,
        }
    }
}

impl FromStr for Hardfork {
    type Err = String;

    fn from_str(s: &str) -> Result<Self, Self::Err> {
        Ok(match s.to_lowercase().as_str() {
            "frontier" => Hardfork::Frontier,
            "homestead" => Hardfork::Homestead,
            "dao" => Hardfork::Dao,
            "tangerine" => Hardfork::Tangerine,
            "spuriousdragon" => Hardfork::SpuriousDragon,
            "byzantium" => Hardfork::Byzantium,
            "constantinople" => Hardfork::Constantinople,
            "petersburg" => Hardfork::Petersburg,
            "istanbul" => Hardfork::Istanbul,
            "muirglacier" => Hardfork::MuirGlacier,
            "berlin" => Hardfork::Berlin,
            "london" => Hardfork::London,
            "arrowglacier" => Hardfork::ArrowGlacier,
            "grayglacier" => Hardfork::GrayGlacier,
            "paris" => Hardfork::Paris,
            "shanghai" => Hardfork::Shanghai,
            "cancun" => Hardfork::Cancun,
            #[cfg(feature = "optimism")]
            "bedrock" => Hardfork::Bedrock,
            #[cfg(feature = "optimism")]
            "regolith" => Hardfork::Regolith,
            #[cfg(feature = "optimism")]
            "canyon" => Hardfork::Canyon,
            #[cfg(feature = "optimism")]
            "ecotone" => Hardfork::Ecotone,
            // "arbos11" => Hardfork::ArbOS11,
            // "arbos20atlas" => Hardfork::ArbOS20Atlas,
            _ => return Err(format!("Unknown hardfork: {s}")),
        })
    }
}

impl Display for Hardfork {
    fn fmt(&self, f: &mut std::fmt::Formatter<'_>) -> std::fmt::Result {
        write!(f, "{self:?}")
    }
}

#[cfg(test)]
mod tests {
    use super::*;

    #[test]
    fn check_hardfork_from_str() {
        let hardfork_str = [
            "frOntier",
            "homEstead",
            "dao",
            "tAngerIne",
            "spurIousdrAgon",
            "byzAntium",
            "constantinople",
            "petersburg",
            "istanbul",
            "muirglacier",
            "bErlin",
            "lonDon",
            "arrowglacier",
            "grayglacier",
            "PARIS",
            "ShAnGhAI",
            "CaNcUn",
        ];
        let expected_hardforks = [
            Hardfork::Frontier,
            Hardfork::Homestead,
            Hardfork::Dao,
            Hardfork::Tangerine,
            Hardfork::SpuriousDragon,
            Hardfork::Byzantium,
            Hardfork::Constantinople,
            Hardfork::Petersburg,
            Hardfork::Istanbul,
            Hardfork::MuirGlacier,
            Hardfork::Berlin,
            Hardfork::London,
            Hardfork::ArrowGlacier,
            Hardfork::GrayGlacier,
            Hardfork::Paris,
            Hardfork::Shanghai,
            Hardfork::Cancun,
        ];

        let hardforks: Vec<Hardfork> =
            hardfork_str.iter().map(|h| Hardfork::from_str(h).unwrap()).collect();

        assert_eq!(hardforks, expected_hardforks);
    }

    #[test]
    #[cfg(feature = "optimism")]
    fn check_op_hardfork_from_str() {
        let hardfork_str = ["beDrOck", "rEgOlITH", "cAnYoN", "eCoToNe"];
        let expected_hardforks =
            [Hardfork::Bedrock, Hardfork::Regolith, Hardfork::Canyon, Hardfork::Ecotone];

        let hardforks: Vec<Hardfork> =
            hardfork_str.iter().map(|h| Hardfork::from_str(h).unwrap()).collect();

        assert_eq!(hardforks, expected_hardforks);
    }

    #[test]
    fn check_nonexistent_hardfork_from_str() {
        assert!(Hardfork::from_str("not a hardfork").is_err());
    }

    #[test]
    fn check_consensus_type() {
        let pow_hardforks = [
            Hardfork::Frontier,
            Hardfork::Homestead,
            Hardfork::Dao,
            Hardfork::Tangerine,
            Hardfork::SpuriousDragon,
            Hardfork::Byzantium,
            Hardfork::Constantinople,
            Hardfork::Petersburg,
            Hardfork::Istanbul,
            Hardfork::MuirGlacier,
            Hardfork::Berlin,
            Hardfork::London,
            Hardfork::ArrowGlacier,
            Hardfork::GrayGlacier,
        ];

        let pos_hardforks = [Hardfork::Paris, Hardfork::Shanghai, Hardfork::Cancun];

        #[cfg(feature = "optimism")]
        let op_hardforks =
            [Hardfork::Bedrock, Hardfork::Regolith, Hardfork::Canyon, Hardfork::Ecotone];

        for hardfork in pow_hardforks.iter() {
            assert_eq!(hardfork.consensus_type(), ConsensusType::ProofOfWork);
            assert!(!hardfork.is_proof_of_stake());
            assert!(hardfork.is_proof_of_work());
        }

        for hardfork in pos_hardforks.iter() {
            assert_eq!(hardfork.consensus_type(), ConsensusType::ProofOfStake);
            assert!(hardfork.is_proof_of_stake());
            assert!(!hardfork.is_proof_of_work());
        }

        #[cfg(feature = "optimism")]
        for hardfork in op_hardforks.iter() {
            assert_eq!(hardfork.consensus_type(), ConsensusType::ProofOfStake);
            assert!(hardfork.is_proof_of_stake());
            assert!(!hardfork.is_proof_of_work());
        }
    }
}<|MERGE_RESOLUTION|>--- conflicted
+++ resolved
@@ -62,12 +62,8 @@
     /// <https://github.com/ethereum-optimism/specs/blob/main/specs/protocol/superchain-upgrades.md#canyon>.
     #[cfg(feature = "optimism")]
     Canyon,
-<<<<<<< HEAD
     // ArbOS11,
     /// Cancun.
-=======
-    /// Cancun: <https://github.com/ethereum/execution-specs/blob/master/network-upgrades/mainnet-upgrades/cancun.md>.
->>>>>>> 88186a25
     Cancun,
     /// Ecotone: <https://github.com/ethereum-optimism/specs/blob/main/specs/protocol/superchain-upgrades.md#ecotone>.
     #[cfg(feature = "optimism")]
