use alloy_chains::Chain;
use serde::{Deserialize, Serialize};
use std::{fmt::Display, str::FromStr};

/// Represents the consensus type of a blockchain fork.
///
/// This enum defines two variants: `ProofOfWork` for hardforks that use a proof-of-work consensus
/// mechanism, and `ProofOfStake` for hardforks that use a proof-of-stake consensus mechanism.
#[derive(Debug, Copy, Clone, Eq, PartialEq)]
pub enum ConsensusType {
    /// Indicates a proof-of-work consensus mechanism.
    ProofOfWork,
    /// Indicates a proof-of-stake consensus mechanism.
    ProofOfStake,
}

/// The name of an Ethereum hardfork.
#[derive(Debug, Copy, Clone, Eq, PartialEq, PartialOrd, Ord, Hash, Serialize, Deserialize)]
#[non_exhaustive]
pub enum Hardfork {
    /// Frontier.
    Frontier,
    /// Homestead.
    Homestead,
    /// The DAO fork.
    Dao,
    /// Tangerine.
    Tangerine,
    /// Spurious Dragon.
    SpuriousDragon,
    /// Byzantium.
    Byzantium,
    /// Constantinople.
    Constantinople,
    /// Petersburg.
    Petersburg,
    /// Istanbul.
    Istanbul,
    /// Muir Glacier.
    MuirGlacier,
    /// Berlin.
    Berlin,
    /// London.
    London,
    /// Arrow Glacier.
    ArrowGlacier,
    /// Gray Glacier.
    GrayGlacier,
    /// Paris.
    Paris,
    /// Bedrock.
    #[cfg(feature = "optimism")]
    Bedrock,
    /// Regolith
    #[cfg(feature = "optimism")]
    Regolith,
    /// Shanghai.
    Shanghai,
    /// Canyon
    #[cfg(feature = "optimism")]
    Canyon,
    /// Cancun.
    Cancun,
}

impl Hardfork {
    /// Retrieves the activation block for the specified hardfork on the Ethereum mainnet.
    pub fn mainnet_activation_block(&self, chain: Chain) -> Option<u64> {
        if chain != Chain::mainnet() {
            return None;
        }
        match self {
            Hardfork::Frontier => Some(0),
            Hardfork::Homestead => Some(1150000),
            Hardfork::Dao => Some(1920000),
            Hardfork::Tangerine => Some(2463000),
            Hardfork::SpuriousDragon => Some(2675000),
            Hardfork::Byzantium => Some(4370000),
            Hardfork::Constantinople => Some(7280000),
            Hardfork::Petersburg => Some(7280000),
            Hardfork::Istanbul => Some(9069000),
            Hardfork::MuirGlacier => Some(9200000),
            Hardfork::Berlin => Some(12244000),
            Hardfork::London => Some(12965000),
            Hardfork::ArrowGlacier => Some(13773000),
            Hardfork::GrayGlacier => Some(15050000),
            Hardfork::Paris => Some(15537394),
            Hardfork::Shanghai => Some(17034870),

            // upcoming hardforks
            Hardfork::Cancun => None,

            // optimism hardforks
            #[cfg(feature = "optimism")]
            Hardfork::Bedrock => None,
            #[cfg(feature = "optimism")]
            Hardfork::Regolith => None,
            #[cfg(feature = "optimism")]
            Hardfork::Canyon => None,
        }
    }

<<<<<<< HEAD
    /// Retrieves the consensus type for the specified hardfork.
    pub fn consensus_type(&self) -> ConsensusType {
        if *self >= Hardfork::Paris {
            ConsensusType::ProofOfStake
        } else {
            ConsensusType::ProofOfWork
        }
    }

    /// Checks if the hardfork uses Proof of Stake consensus.
    pub fn is_proof_of_stake(&self) -> bool {
        matches!(self.consensus_type(), ConsensusType::ProofOfStake)
    }

    /// Checks if the hardfork uses Proof of Work consensus.
    pub fn is_proof_of_work(&self) -> bool {
        matches!(self.consensus_type(), ConsensusType::ProofOfWork)
=======
    /// Retrieves the activation timestamp for the specified hardfork on the given chain.
    pub fn activation_timestamp(&self, chain: Chain) -> Option<u64> {
        if chain != Chain::mainnet() {
            return None;
        }
        self.mainnet_activation_timestamp()
    }

    /// Retrieves the activation timestamp for the specified hardfork on the Ethereum mainnet.
    pub fn mainnet_activation_timestamp(&self) -> Option<u64> {
        match self {
            Hardfork::Frontier => Some(1438226773),
            Hardfork::Homestead => Some(1457938193),
            Hardfork::Dao => Some(1468977640),
            Hardfork::Tangerine => Some(1476753571),
            Hardfork::SpuriousDragon => Some(1479788144),
            Hardfork::Byzantium => Some(1508131331),
            Hardfork::Constantinople => Some(1551340324),
            Hardfork::Petersburg => Some(1551340324),
            Hardfork::Istanbul => Some(1575807909),
            Hardfork::MuirGlacier => Some(1577953849),
            Hardfork::Berlin => Some(1618481223),
            Hardfork::London => Some(1628166822),
            Hardfork::ArrowGlacier => Some(1639036523),
            Hardfork::GrayGlacier => Some(1656586444),
            Hardfork::Paris => Some(1663224162),
            Hardfork::Shanghai => Some(1681338455),

            // upcoming hardforks
            Hardfork::Cancun => None,

            // optimism hardforks
            #[cfg(feature = "optimism")]
            Hardfork::Bedrock => None,
            #[cfg(feature = "optimism")]
            Hardfork::Regolith => None,
            #[cfg(feature = "optimism")]
            Hardfork::Canyon => None,
        }
    }

    /// Checks if the hardfork is post the Ethereum merge.
    pub fn is_post_merge(&self) -> bool {
        self >= &Hardfork::Paris
>>>>>>> ba4f536f
    }
}

impl FromStr for Hardfork {
    type Err = String;

    fn from_str(s: &str) -> Result<Self, Self::Err> {
        Ok(match s.to_lowercase().as_str() {
            "frontier" => Hardfork::Frontier,
            "homestead" => Hardfork::Homestead,
            "dao" => Hardfork::Dao,
            "tangerine" => Hardfork::Tangerine,
            "spuriousdragon" => Hardfork::SpuriousDragon,
            "byzantium" => Hardfork::Byzantium,
            "constantinople" => Hardfork::Constantinople,
            "petersburg" => Hardfork::Petersburg,
            "istanbul" => Hardfork::Istanbul,
            "muirglacier" => Hardfork::MuirGlacier,
            "berlin" => Hardfork::Berlin,
            "london" => Hardfork::London,
            "arrowglacier" => Hardfork::ArrowGlacier,
            "grayglacier" => Hardfork::GrayGlacier,
            "paris" => Hardfork::Paris,
            "shanghai" => Hardfork::Shanghai,
            "cancun" => Hardfork::Cancun,
            #[cfg(feature = "optimism")]
            "bedrock" => Hardfork::Bedrock,
            #[cfg(feature = "optimism")]
            "regolith" => Hardfork::Regolith,
            #[cfg(feature = "optimism")]
            "canyon" => Hardfork::Canyon,
            _ => return Err(format!("Unknown hardfork: {s}")),
        })
    }
}

impl Display for Hardfork {
    fn fmt(&self, f: &mut std::fmt::Formatter<'_>) -> std::fmt::Result {
        write!(f, "{self:?}")
    }
}

#[cfg(test)]
mod tests {
    use super::*;

    #[test]
    fn check_hardfork_from_str() {
        let hardfork_str = [
            "frOntier",
            "homEstead",
            "dao",
            "tAngerIne",
            "spurIousdrAgon",
            "byzAntium",
            "constantinople",
            "petersburg",
            "istanbul",
            "muirglacier",
            "bErlin",
            "lonDon",
            "arrowglacier",
            "grayglacier",
            "PARIS",
            "ShAnGhAI",
            "CaNcUn",
        ];
        let expected_hardforks = [
            Hardfork::Frontier,
            Hardfork::Homestead,
            Hardfork::Dao,
            Hardfork::Tangerine,
            Hardfork::SpuriousDragon,
            Hardfork::Byzantium,
            Hardfork::Constantinople,
            Hardfork::Petersburg,
            Hardfork::Istanbul,
            Hardfork::MuirGlacier,
            Hardfork::Berlin,
            Hardfork::London,
            Hardfork::ArrowGlacier,
            Hardfork::GrayGlacier,
            Hardfork::Paris,
            Hardfork::Shanghai,
            Hardfork::Cancun,
        ];

        let hardforks: Vec<Hardfork> =
            hardfork_str.iter().map(|h| Hardfork::from_str(h).unwrap()).collect();

        assert_eq!(hardforks, expected_hardforks);
    }

    #[test]
    #[cfg(feature = "optimism")]
    fn check_op_hardfork_from_str() {
        let hardfork_str = ["beDrOck", "rEgOlITH", "cAnYoN"];
        let expected_hardforks = [Hardfork::Bedrock, Hardfork::Regolith, Hardfork::Canyon];

        let hardforks: Vec<Hardfork> =
            hardfork_str.iter().map(|h| Hardfork::from_str(h).unwrap()).collect();

        assert_eq!(hardforks, expected_hardforks);
    }

    #[test]
    fn check_nonexistent_hardfork_from_str() {
        assert!(Hardfork::from_str("not a hardfork").is_err());
    }

    #[test]
    fn check_consensus_type() {
        let pow_hardforks = [
            Hardfork::Frontier,
            Hardfork::Homestead,
            Hardfork::Dao,
            Hardfork::Tangerine,
            Hardfork::SpuriousDragon,
            Hardfork::Byzantium,
            Hardfork::Constantinople,
            Hardfork::Petersburg,
            Hardfork::Istanbul,
            Hardfork::MuirGlacier,
            Hardfork::Berlin,
            Hardfork::London,
            Hardfork::ArrowGlacier,
            Hardfork::GrayGlacier,
        ];

        let pos_hardforks = [Hardfork::Paris, Hardfork::Shanghai, Hardfork::Cancun];

        #[cfg(feature = "optimism")]
        let op_hardforks = [Hardfork::Bedrock, Hardfork::Regolith, Hardfork::Canyon];

        for hardfork in pow_hardforks.iter() {
            assert_eq!(hardfork.consensus_type(), ConsensusType::ProofOfWork);
            assert!(!hardfork.is_proof_of_stake());
            assert!(hardfork.is_proof_of_work());
        }

        for hardfork in pos_hardforks.iter() {
            assert_eq!(hardfork.consensus_type(), ConsensusType::ProofOfStake);
            assert!(hardfork.is_proof_of_stake());
            assert!(!hardfork.is_proof_of_work());
        }

        #[cfg(feature = "optimism")]
        for hardfork in op_hardforks.iter() {
            assert_eq!(hardfork.consensus_type(), ConsensusType::ProofOfStake);
            assert!(hardfork.is_proof_of_stake());
            assert!(!hardfork.is_proof_of_work());
        }
    }
}<|MERGE_RESOLUTION|>--- conflicted
+++ resolved
@@ -100,7 +100,6 @@
         }
     }
 
-<<<<<<< HEAD
     /// Retrieves the consensus type for the specified hardfork.
     pub fn consensus_type(&self) -> ConsensusType {
         if *self >= Hardfork::Paris {
@@ -118,7 +117,8 @@
     /// Checks if the hardfork uses Proof of Work consensus.
     pub fn is_proof_of_work(&self) -> bool {
         matches!(self.consensus_type(), ConsensusType::ProofOfWork)
-=======
+    }
+      
     /// Retrieves the activation timestamp for the specified hardfork on the given chain.
     pub fn activation_timestamp(&self, chain: Chain) -> Option<u64> {
         if chain != Chain::mainnet() {
@@ -158,12 +158,6 @@
             #[cfg(feature = "optimism")]
             Hardfork::Canyon => None,
         }
-    }
-
-    /// Checks if the hardfork is post the Ethereum merge.
-    pub fn is_post_merge(&self) -> bool {
-        self >= &Hardfork::Paris
->>>>>>> ba4f536f
     }
 }
 
