[package]
name = "reth-prune"
version.workspace = true
edition.workspace = true
rust-version.workspace = true
license.workspace = true
homepage.workspace = true
repository.workspace = true
description = "Pruning implementation"

[lints]
workspace = true

[dependencies]
# reth
reth-exex-types.workspace = true
reth-errors.workspace = true
reth-provider.workspace = true
reth-tokio-util.workspace = true
reth-config.workspace = true
reth-prune-types.workspace = true
<<<<<<< HEAD
=======
reth-primitives-traits.workspace = true
reth-static-file-types.workspace = true

# ethereum
alloy-eips.workspace = true
>>>>>>> 4a24cb3b

# metrics
reth-metrics.workspace = true
metrics.workspace = true
alloy-primitives.workspace = true

# misc
tracing.workspace = true
thiserror.workspace = true
tokio.workspace = true

[dev-dependencies]
# reth
reth-testing-utils.workspace = true<|MERGE_RESOLUTION|>--- conflicted
+++ resolved
@@ -14,19 +14,13 @@
 [dependencies]
 # reth
 reth-exex-types.workspace = true
+reth-db-api.workspace = true
 reth-errors.workspace = true
 reth-provider.workspace = true
 reth-tokio-util.workspace = true
 reth-config.workspace = true
 reth-prune-types.workspace = true
-<<<<<<< HEAD
-=======
 reth-primitives-traits.workspace = true
-reth-static-file-types.workspace = true
-
-# ethereum
-alloy-eips.workspace = true
->>>>>>> 4a24cb3b
 
 # metrics
 reth-metrics.workspace = true
@@ -40,4 +34,10 @@
 
 [dev-dependencies]
 # reth
-reth-testing-utils.workspace = true+reth-db = { workspace = true, features = ["test-utils"] }
+reth-stages = { workspace = true, features = ["test-utils"] }
+reth-primitives-traits = { workspace = true, features = ["arbitrary"] }
+reth-testing-utils.workspace = true
+reth-tracing.workspace = true
+
+assert_matches.workspace = true