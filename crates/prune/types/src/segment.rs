#![allow(deprecated)] // necessary to all defining deprecated `PruneSegment` variants

use crate::MINIMUM_PRUNING_DISTANCE;
use derive_more::Display;
use thiserror::Error;

/// Segment of the data that can be pruned.
///
/// VERY IMPORTANT NOTE: new variants must be added to the end of this enum, and old variants which
/// are no longer used must not be removed from this enum. The variant index is encoded directly
/// when writing to the `PruneCheckpoint` table, so changing the order here will corrupt the table.
#[derive(Debug, Display, Clone, Copy, Eq, PartialEq, Ord, PartialOrd, Hash)]
#[cfg_attr(test, derive(arbitrary::Arbitrary))]
#[cfg_attr(any(test, feature = "reth-codec"), derive(reth_codecs::Compact))]
#[cfg_attr(any(test, feature = "reth-codec"), reth_codecs::add_arbitrary_tests(compact))]
#[cfg_attr(any(test, feature = "serde"), derive(serde::Serialize, serde::Deserialize))]
pub enum PruneSegment {
    /// Prune segment responsible for the `TransactionSenders` table.
    SenderRecovery,
    /// Prune segment responsible for the `TransactionHashNumbers` table.
    TransactionLookup,
    /// Prune segment responsible for all rows in `Receipts` table.
    Receipts,
    /// Prune segment responsible for some rows in `Receipts` table filtered by logs.
    ContractLogs,
    /// Prune segment responsible for the `AccountChangeSets` and `AccountsHistory` tables.
    AccountHistory,
    /// Prune segment responsible for the `StorageChangeSets` and `StoragesHistory` tables.
    StorageHistory,
<<<<<<< HEAD
    /// Prune segment responsible for the `CanonicalHeaders`, `Headers` tables.
    ///
    /// No longer used.
    Headers,
    /// Prune segment responsible for the `Transactions` table.
    ///
    /// No longer used.
=======
    #[deprecated = "Variant indexes cannot be changed"]
    /// Prune segment responsible for the `CanonicalHeaders`, `Headers` tables.
    Headers,
    #[deprecated = "Variant indexes cannot be changed"]
    /// Prune segment responsible for the `Transactions` table.
>>>>>>> 5e2ed163
    Transactions,
    /// Prune segment responsible for all rows in `AccountsTrieChangeSets` and
    /// `StoragesTrieChangeSets` table.
    MerkleChangeSets,
}

#[cfg(test)]
#[allow(clippy::derivable_impls)]
impl Default for PruneSegment {
    fn default() -> Self {
        Self::SenderRecovery
    }
}

impl PruneSegment {
    /// Returns minimum number of blocks to keep in the database for this segment.
    pub const fn min_blocks(&self, purpose: PrunePurpose) -> u64 {
        match self {
            Self::SenderRecovery | Self::TransactionLookup | Self::Headers | Self::Transactions => {
                0
            }
            Self::Receipts if purpose.is_static_file() => 0,
            Self::ContractLogs |
            Self::AccountHistory |
            Self::StorageHistory |
            Self::MerkleChangeSets |
            Self::Receipts => MINIMUM_PRUNING_DISTANCE,
            #[expect(deprecated)]
            #[expect(clippy::match_same_arms)]
            Self::Headers | Self::Transactions => 0,
        }
    }

    /// Returns true if this is [`Self::AccountHistory`].
    pub const fn is_account_history(&self) -> bool {
        matches!(self, Self::AccountHistory)
    }

    /// Returns true if this is [`Self::StorageHistory`].
    pub const fn is_storage_history(&self) -> bool {
        matches!(self, Self::StorageHistory)
    }
}

/// Prune purpose.
#[derive(Debug, Clone, Copy)]
pub enum PrunePurpose {
    /// Prune data according to user configuration.
    User,
    /// Prune data according to highest `static_files` to delete the data from database.
    StaticFile,
}

impl PrunePurpose {
    /// Returns true if the purpose is [`PrunePurpose::User`].
    pub const fn is_user(self) -> bool {
        matches!(self, Self::User)
    }

    /// Returns true if the purpose is [`PrunePurpose::StaticFile`].
    pub const fn is_static_file(self) -> bool {
        matches!(self, Self::StaticFile)
    }
}

/// `PruneSegment` error type.
#[derive(Debug, Error, PartialEq, Eq, Clone)]
pub enum PruneSegmentError {
    /// Invalid configuration of a prune segment.
    #[error("the configuration provided for {0} is invalid")]
    Configuration(PruneSegment),
}<|MERGE_RESOLUTION|>--- conflicted
+++ resolved
@@ -27,21 +27,11 @@
     AccountHistory,
     /// Prune segment responsible for the `StorageChangeSets` and `StoragesHistory` tables.
     StorageHistory,
-<<<<<<< HEAD
-    /// Prune segment responsible for the `CanonicalHeaders`, `Headers` tables.
-    ///
-    /// No longer used.
-    Headers,
-    /// Prune segment responsible for the `Transactions` table.
-    ///
-    /// No longer used.
-=======
     #[deprecated = "Variant indexes cannot be changed"]
     /// Prune segment responsible for the `CanonicalHeaders`, `Headers` tables.
     Headers,
     #[deprecated = "Variant indexes cannot be changed"]
     /// Prune segment responsible for the `Transactions` table.
->>>>>>> 5e2ed163
     Transactions,
     /// Prune segment responsible for all rows in `AccountsTrieChangeSets` and
     /// `StoragesTrieChangeSets` table.
