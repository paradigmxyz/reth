--- conflicted
+++ resolved
@@ -24,18 +24,10 @@
     fn from(err: PrunerError) -> Self {
         match err {
             PrunerError::PruneSegment(_) | PrunerError::InconsistentData(_) => {
-<<<<<<< HEAD
-                Self::Custom(err.to_string())
-            }
-            PrunerError::Interface(err) => err,
-            PrunerError::Database(err) => Self::Database(err),
-            PrunerError::Provider(err) => Self::Provider(err),
-=======
                 RethError::other(err)
             }
             PrunerError::Database(err) => RethError::Database(err),
             PrunerError::Provider(err) => RethError::Provider(err),
->>>>>>> 7262d08f
         }
     }
 }