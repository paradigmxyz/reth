//! Support for pruning.

use crate::{Metrics, PrunerError};
use rayon::prelude::*;
use reth_db::{
    abstraction::cursor::{DbCursorRO, DbCursorRW},
    database::Database,
    models::{storage_sharded_key::StorageShardedKey, BlockNumberAddress, ShardedKey},
    table::Table,
    tables,
    transaction::DbTxMut,
    BlockNumberList,
};
use reth_primitives::{
    BlockNumber, ChainSpec, PruneBatchSizes, PruneCheckpoint, PruneMode, PruneModes, PrunePart,
    TxNumber, MINIMUM_PRUNING_DISTANCE,
};
use reth_provider::{
    BlockReader, DatabaseProviderRW, ProviderFactory, PruneCheckpointReader, PruneCheckpointWriter,
    TransactionsProvider,
};
use std::{ops::RangeInclusive, sync::Arc, time::Instant};
use tracing::{debug, error, instrument, trace};

/// Result of [Pruner::run] execution.
///
/// Returns `true` if pruning has been completed up to the target block,
/// and `false` if there's more data to prune in further runs.
pub type PrunerResult = Result<bool, PrunerError>;

/// The pruner type itself with the result of [Pruner::run]
pub type PrunerWithResult<DB> = (Pruner<DB>, PrunerResult);

/// Pruning routine. Main pruning logic happens in [Pruner::run].
pub struct Pruner<DB> {
    metrics: Metrics,
    provider_factory: ProviderFactory<DB>,
    /// Minimum pruning interval measured in blocks. All prune parts are checked and, if needed,
    /// pruned, when the chain advances by the specified number of blocks.
    min_block_interval: usize,
    /// Last pruned block number. Used in conjunction with `min_block_interval` to determine
    /// when the pruning needs to be initiated.
    last_pruned_block_number: Option<BlockNumber>,
    modes: PruneModes,
    /// Maximum entries to prune per block, per prune part.
    batch_sizes: PruneBatchSizes,
}

impl<DB: Database> Pruner<DB> {
    /// Creates a new [Pruner].
    pub fn new(
        db: DB,
        chain_spec: Arc<ChainSpec>,
        min_block_interval: usize,
        modes: PruneModes,
        batch_sizes: PruneBatchSizes,
    ) -> Self {
        Self {
            metrics: Metrics::default(),
            provider_factory: ProviderFactory::new(db, chain_spec),
            min_block_interval,
            last_pruned_block_number: None,
            modes,
            batch_sizes,
        }
    }

    /// Run the pruner
    pub fn run(&mut self, tip_block_number: BlockNumber) -> PrunerResult {
        if tip_block_number == 0 {
            self.last_pruned_block_number = Some(tip_block_number);

            trace!(target: "pruner", %tip_block_number, "Nothing to prune yet");
            return Ok(true)
        }

        trace!(target: "pruner", %tip_block_number, "Pruner started");
        let start = Instant::now();

        let provider = self.provider_factory.provider_rw()?;

        let mut done = true;

        if let Some((to_block, prune_mode)) =
            self.modes.prune_target_block_receipts(tip_block_number)?
        {
            trace!(
                target: "pruner",
                prune_part = ?PrunePart::Receipts,
                %to_block,
                ?prune_mode,
                "Got target block to prune"
            );

            let part_start = Instant::now();
            let part_done = self.prune_receipts(&provider, to_block, prune_mode)?;
            done = done && part_done;
            self.metrics
                .get_prune_part_metrics(PrunePart::Receipts)
                .duration_seconds
                .record(part_start.elapsed())
        } else {
            trace!(target: "pruner", prune_part = ?PrunePart::Receipts, "No target block to prune");
        }

        if !self.modes.receipts_log_filter.is_empty() {
            let part_start = Instant::now();
            let part_done = self.prune_receipts_by_logs(&provider, tip_block_number)?;
            done = done && part_done;
            self.metrics
                .get_prune_part_metrics(PrunePart::ContractLogs)
                .duration_seconds
                .record(part_start.elapsed())
        } else {
            trace!(target: "pruner", prune_part = ?PrunePart::ContractLogs, "No filter to prune");
        }

        if let Some((to_block, prune_mode)) =
            self.modes.prune_target_block_transaction_lookup(tip_block_number)?
        {
            trace!(
                target: "pruner",
                prune_part = ?PrunePart::TransactionLookup,
                %to_block,
                ?prune_mode,
                "Got target block to prune"
            );

            let part_start = Instant::now();
            let part_done = self.prune_transaction_lookup(&provider, to_block, prune_mode)?;
            done = done && part_done;
            self.metrics
                .get_prune_part_metrics(PrunePart::TransactionLookup)
                .duration_seconds
                .record(part_start.elapsed())
        } else {
            trace!(
                target: "pruner",
                prune_part = ?PrunePart::TransactionLookup,
                "No target block to prune"
            );
        }

        if let Some((to_block, prune_mode)) =
            self.modes.prune_target_block_sender_recovery(tip_block_number)?
        {
            trace!(
                target: "pruner",
                prune_part = ?PrunePart::SenderRecovery,
                %to_block,
                ?prune_mode,
                "Got target block to prune"
            );

            let part_start = Instant::now();
            let part_done = self.prune_transaction_senders(&provider, to_block, prune_mode)?;
            done = done && part_done;
            self.metrics
                .get_prune_part_metrics(PrunePart::SenderRecovery)
                .duration_seconds
                .record(part_start.elapsed())
        } else {
            trace!(
                target: "pruner",
                prune_part = ?PrunePart::SenderRecovery,
                "No target block to prune"
            );
        }

        if let Some((to_block, prune_mode)) =
            self.modes.prune_target_block_account_history(tip_block_number)?
        {
            trace!(
                target: "pruner",
                prune_part = ?PrunePart::AccountHistory,
                %to_block,
                ?prune_mode,
                "Got target block to prune"
            );

            let part_start = Instant::now();
            let part_done = self.prune_account_history(&provider, to_block, prune_mode)?;
            done = done && part_done;
            self.metrics
                .get_prune_part_metrics(PrunePart::AccountHistory)
                .duration_seconds
                .record(part_start.elapsed())
        } else {
            trace!(
                target: "pruner",
                prune_part = ?PrunePart::AccountHistory,
                "No target block to prune"
            );
        }

        if let Some((to_block, prune_mode)) =
            self.modes.prune_target_block_storage_history(tip_block_number)?
        {
            trace!(
                target: "pruner",
                prune_part = ?PrunePart::StorageHistory,
                %to_block,
                ?prune_mode,
                "Got target block to prune"
            );

            let part_start = Instant::now();
            let part_done = self.prune_storage_history(&provider, to_block, prune_mode)?;
            done = done && part_done;
            self.metrics
                .get_prune_part_metrics(PrunePart::StorageHistory)
                .duration_seconds
                .record(part_start.elapsed())
        } else {
            trace!(
                target: "pruner",
                prune_part = ?PrunePart::StorageHistory,
                "No target block to prune"
            );
        }

        provider.commit()?;
        self.last_pruned_block_number = Some(tip_block_number);

        let elapsed = start.elapsed();
        self.metrics.duration_seconds.record(elapsed);

        trace!(target: "pruner", %tip_block_number, ?elapsed, "Pruner finished");
        Ok(done)
    }

    /// Returns `true` if the pruning is needed at the provided tip block number.
    /// This determined by the check against minimum pruning interval and last pruned block number.
    pub fn is_pruning_needed(&self, tip_block_number: BlockNumber) -> bool {
        if self.last_pruned_block_number.map_or(true, |last_pruned_block_number| {
            // Saturating subtraction is needed for the case when the chain was reverted, meaning
            // current block number might be less than the previously pruned block number. If
            // that's the case, no pruning is needed as outdated data is also reverted.
            tip_block_number.saturating_sub(last_pruned_block_number) >=
                self.min_block_interval as u64
        }) {
            debug!(
                target: "pruner",
                last_pruned_block_number = ?self.last_pruned_block_number,
                %tip_block_number,
                "Minimum pruning interval reached"
            );
            true
        } else {
            false
        }
    }

    /// Get next inclusive block range to prune according to the checkpoint, `to_block` block
    /// number and `limit`.
    ///
    /// To get the range start (`from_block`):
    /// 1. If checkpoint exists, use next block.
    /// 2. If checkpoint doesn't exist, use block 0.
    ///
    /// To get the range end: use block `to_block`.
    fn get_next_block_range_from_checkpoint(
        &self,
        provider: &DatabaseProviderRW<'_, DB>,
        prune_part: PrunePart,
        to_block: BlockNumber,
    ) -> reth_interfaces::Result<Option<RangeInclusive<BlockNumber>>> {
        let from_block = provider
            .get_prune_checkpoint(prune_part)?
            .and_then(|checkpoint| checkpoint.block_number)
            // Checkpoint exists, prune from the next block after the highest pruned one
            .map(|block_number| block_number + 1)
            // No checkpoint exists, prune from genesis
            .unwrap_or(0);

        let range = from_block..=to_block;
        if range.is_empty() {
            return Ok(None)
        }

        Ok(Some(range))
    }

    /// Get next inclusive tx number range to prune according to the checkpoint and `to_block` block
    /// number.
    ///
    /// To get the range start:
    /// 1. If checkpoint exists, get next block body and return its first tx number.
    /// 2. If checkpoint doesn't exist, return 0.
    ///
    /// To get the range end: get last tx number for the provided `to_block`.
    fn get_next_tx_num_range_from_checkpoint(
        &self,
        provider: &DatabaseProviderRW<'_, DB>,
        prune_part: PrunePart,
        to_block: BlockNumber,
    ) -> reth_interfaces::Result<Option<RangeInclusive<TxNumber>>> {
        let from_tx_number = provider
            .get_prune_checkpoint(prune_part)?
            // Checkpoint exists, prune from the next transaction after the highest pruned one
            .and_then(|checkpoint| match checkpoint.tx_number {
                Some(tx_number) => Some(tx_number + 1),
                _ => {
                    error!(target: "pruner", %prune_part, ?checkpoint, "Expected transaction number in prune checkpoint, found None");
                    None
                },
            })
            // No checkpoint exists, prune from genesis
            .unwrap_or(0);

        let to_tx_number = match provider.block_body_indices(to_block)? {
            Some(body) => body,
            None => return Ok(None),
        }
        .last_tx_num();

        let range = from_tx_number..=to_tx_number;
        if range.is_empty() {
            return Ok(None)
        }

        Ok(Some(range))
    }

    /// Prune receipts up to the provided block, inclusive, respecting the batch size.
    #[instrument(level = "trace", skip(self, provider), target = "pruner")]
    fn prune_receipts(
        &self,
        provider: &DatabaseProviderRW<'_, DB>,
        to_block: BlockNumber,
        prune_mode: PruneMode,
    ) -> PrunerResult {
        let tx_range = match self.get_next_tx_num_range_from_checkpoint(
            provider,
            PrunePart::Receipts,
            to_block,
        )? {
            Some(range) => range,
            None => {
                trace!(target: "pruner", "No receipts to prune");
                return Ok(true)
            }
        };
        let tx_range_end = *tx_range.end();

        let mut last_pruned_transaction = tx_range_end;
        let (deleted, done) = provider.prune_table_with_range::<tables::Receipts>(
            tx_range,
            self.batch_sizes.receipts(self.min_block_interval),
            |_| false,
            |row| last_pruned_transaction = row.0,
        )?;
        trace!(target: "pruner", %deleted, %done, "Pruned receipts");

        let last_pruned_block = provider
            .transaction_block(last_pruned_transaction)?
            .ok_or(PrunerError::InconsistentData("Block for transaction is not found"))?
            // If there's more receipts to prune, set the checkpoint block number to previous,
            // so we could finish pruning its receipts on the next run.
            .checked_sub(if done { 0 } else { 1 });

        let prune_checkpoint = PruneCheckpoint {
            block_number: last_pruned_block,
            tx_number: Some(last_pruned_transaction),
            prune_mode,
        };

        provider.save_prune_checkpoint(PrunePart::Receipts, prune_checkpoint)?;

        // `PrunePart::Receipts` overrides `PrunePart::ContractLogs`, so we can preemptively
        // limit their pruning start point.
        provider.save_prune_checkpoint(PrunePart::ContractLogs, prune_checkpoint)?;

        Ok(done)
    }

    /// Prune receipts up to the provided block, inclusive, by filtering logs. Works as in inclusion
    /// list, and removes every receipt not belonging to it. Respects the batch size.
    #[instrument(level = "trace", skip(self, provider), target = "pruner")]
    fn prune_receipts_by_logs(
        &self,
        provider: &DatabaseProviderRW<'_, DB>,
        tip_block_number: BlockNumber,
    ) -> PrunerResult {
        // Contract log filtering removes every receipt possible except the ones in the list. So,
        // for the other receipts it's as if they had a `PruneMode::Distance()` of 128.
        let to_block = PruneMode::Distance(MINIMUM_PRUNING_DISTANCE)
            .prune_target_block(
                tip_block_number,
                MINIMUM_PRUNING_DISTANCE,
                PrunePart::ContractLogs,
            )?
            .map(|(bn, _)| bn)
            .unwrap_or_default();

        // Get status checkpoint from latest run
        let mut last_pruned_block = provider
            .get_prune_checkpoint(PrunePart::ContractLogs)?
            .and_then(|checkpoint| checkpoint.block_number);

        let initial_last_pruned_block = last_pruned_block;

        let mut from_tx_number = match initial_last_pruned_block {
            Some(block) => provider
                .block_body_indices(block)?
                .map(|block| block.last_tx_num() + 1)
                .unwrap_or(0),
            None => 0,
        };

        // Figure out what receipts have already been pruned, so we can have an accurate
        // `address_filter`
        let address_filter =
            self.modes.receipts_log_filter.group_by_block(tip_block_number, last_pruned_block)?;

        // Splits all transactions in different block ranges. Each block range will have its own
        // filter address list and will check it while going through the table
        //
        // Example:
        // For an `address_filter` such as:
        // { block9: [a1, a2], block20: [a3, a4, a5] }
        //
        // The following structures will be created in the exact order as showed:
        // `block_ranges`: [
        //    (block0, block8, 0 addresses),
        //    (block9, block19, 2 addresses),
        //    (block20, to_block, 5 addresses)
        //  ]
        // `filtered_addresses`: [a1, a2, a3, a4, a5]
        //
        // The first range will delete all receipts between block0 - block8
        // The second range will delete all receipts between block9 - 19, except the ones with
        //     emitter logs from these addresses: [a1, a2].
        // The third range will delete all receipts between block20 - to_block, except the ones with
        //     emitter logs from these addresses: [a1, a2, a3, a4, a5]
        let mut block_ranges = vec![];
        let mut blocks_iter = address_filter.iter().peekable();
        let mut filtered_addresses = vec![];

        while let Some((start_block, addresses)) = blocks_iter.next() {
            filtered_addresses.extend_from_slice(addresses);

            // This will clear all receipts before the first  appearance of a contract log or since
            // the block after the last pruned one.
            if block_ranges.is_empty() {
                let init = last_pruned_block.map(|b| b + 1).unwrap_or_default();
                if init < *start_block {
                    block_ranges.push((init, *start_block - 1, 0));
                }
            }

            let end_block =
                blocks_iter.peek().map(|(next_block, _)| *next_block - 1).unwrap_or(to_block);

            // Addresses in lower block ranges, are still included in the inclusion list for future
            // ranges.
            block_ranges.push((*start_block, end_block, filtered_addresses.len()));
        }

        trace!(
            target: "pruner",
            ?block_ranges,
            ?filtered_addresses,
            "Calculated block ranges and filtered addresses",
        );

        let mut limit = self.batch_sizes.receipts(self.min_block_interval);
        let mut done = true;
        let mut last_pruned_transaction = None;
        for (start_block, end_block, num_addresses) in block_ranges {
            let block_range = start_block..=end_block;

            // Calculate the transaction range from this block range
            let tx_range_end = match provider.block_body_indices(end_block)? {
                Some(body) => body.last_tx_num(),
                None => {
                    trace!(
                        target: "pruner",
                        ?block_range,
                        "No receipts to prune."
                    );
                    continue
                }
            };
            let tx_range = from_tx_number..=tx_range_end;

            // Delete receipts, except the ones in the inclusion list
            let mut last_skipped_transaction = 0;
            let deleted;
            (deleted, done) = provider.prune_table_with_range::<tables::Receipts>(
                tx_range,
                limit,
                |(tx_num, receipt)| {
                    let skip = num_addresses > 0 &&
                        receipt.logs.iter().any(|log| {
                            filtered_addresses[..num_addresses].contains(&&log.address)
                        });

                    if skip {
                        last_skipped_transaction = *tx_num;
                    }
                    skip
                },
                |row| last_pruned_transaction = Some(row.0),
            )?;
            trace!(target: "pruner", %deleted, %done, ?block_range, "Pruned receipts");

            limit = limit.saturating_sub(deleted);

            // For accurate checkpoints we need to know that we have checked every transaction.
            // Example: we reached the end of the range, and the last receipt is supposed to skip
            // its deletion.
            last_pruned_transaction =
                Some(last_pruned_transaction.unwrap_or_default().max(last_skipped_transaction));
            last_pruned_block = Some(
                provider
                    .transaction_block(last_pruned_transaction.expect("qed"))?
                    .ok_or(PrunerError::InconsistentData("Block for transaction is not found"))?
                    // If there's more receipts to prune, set the checkpoint block number to
                    // previous, so we could finish pruning its receipts on the
                    // next run.
                    .saturating_sub(if done { 0 } else { 1 }),
            );

            if limit == 0 {
                done &= end_block == to_block;
                break
            }

            from_tx_number = last_pruned_transaction.expect("qed") + 1;
        }

        // If there are contracts using `PruneMode::Distance(_)` there will be receipts before
        // `to_block` that become eligible to be pruned in future runs. Therefore, our checkpoint is
        // not actually `to_block`, but the `lowest_block_with_distance` from any contract.
        // This ensures that in future pruner runs we can prune all these receipts between the
        // previous `lowest_block_with_distance` and the new one using
        // `get_next_tx_num_range_from_checkpoint`.
        //
        // Only applies if we were able to prune everything intended for this run, otherwise the
        // checkpoing is the `last_pruned_block`.
        let prune_mode_block = self
            .modes
            .receipts_log_filter
            .lowest_block_with_distance(tip_block_number, initial_last_pruned_block)?
            .unwrap_or(to_block);

        provider.save_prune_checkpoint(
            PrunePart::ContractLogs,
            PruneCheckpoint {
                block_number: Some(prune_mode_block.min(last_pruned_block.unwrap_or(u64::MAX))),
                tx_number: last_pruned_transaction,
                prune_mode: PruneMode::Before(prune_mode_block),
            },
        )?;
        Ok(done)
    }

    /// Prune transaction lookup entries up to the provided block, inclusive, respecting the batch
    /// size.
    #[instrument(level = "trace", skip(self, provider), target = "pruner")]
    fn prune_transaction_lookup(
        &self,
        provider: &DatabaseProviderRW<'_, DB>,
        to_block: BlockNumber,
        prune_mode: PruneMode,
    ) -> PrunerResult {
        let (start, end) = match self.get_next_tx_num_range_from_checkpoint(
            provider,
            PrunePart::TransactionLookup,
            to_block,
        )? {
            Some(range) => range,
            None => {
                trace!(target: "pruner", "No transaction lookup entries to prune");
                return Ok(true)
            }
        }
        .into_inner();
        let tx_range = start..=
            (end.min(
                start + self.batch_sizes.transaction_lookup(self.min_block_interval) as u64 - 1,
            ));
        let tx_range_end = *tx_range.end();

        // Retrieve transactions in the range and calculate their hashes in parallel
        let hashes = provider
            .transactions_by_tx_range(tx_range.clone())?
            .into_par_iter()
            .map(|transaction| transaction.hash())
            .collect::<Vec<_>>();

        // Number of transactions retrieved from the database should match the tx range count
        let tx_count = tx_range.clone().count();
        if hashes.len() != tx_count {
            return Err(PrunerError::InconsistentData(
                "Unexpected number of transaction hashes retrieved by transaction number range",
            ))
        }

        let mut last_pruned_transaction = tx_range_end;
        let (deleted, done) = provider.prune_table_with_iterator::<tables::TxHashNumber>(
            hashes,
            self.batch_sizes.transaction_lookup(self.min_block_interval),
            |row| last_pruned_transaction = row.1,
        )?;
        trace!(target: "pruner", %deleted, %done, "Pruned transaction lookup");

        let last_pruned_block = provider
            .transaction_block(last_pruned_transaction)?
            .ok_or(PrunerError::InconsistentData("Block for transaction is not found"))?
            // If there's more transaction lookup entries to prune, set the checkpoint block number
            // to previous, so we could finish pruning its transaction lookup entries on the next
            // run.
            .checked_sub(if done { 0 } else { 1 });

        provider.save_prune_checkpoint(
            PrunePart::TransactionLookup,
            PruneCheckpoint {
                block_number: last_pruned_block,
                tx_number: Some(last_pruned_transaction),
                prune_mode,
            },
        )?;

        Ok(done)
    }

    /// Prune transaction senders up to the provided block, inclusive.
    #[instrument(level = "trace", skip(self, provider), target = "pruner")]
    fn prune_transaction_senders(
        &self,
        provider: &DatabaseProviderRW<'_, DB>,
        to_block: BlockNumber,
        prune_mode: PruneMode,
    ) -> PrunerResult {
        let tx_range = match self.get_next_tx_num_range_from_checkpoint(
            provider,
            PrunePart::SenderRecovery,
            to_block,
        )? {
            Some(range) => range,
            None => {
                trace!(target: "pruner", "No transaction senders to prune");
                return Ok(true)
            }
        };
        let tx_range_end = *tx_range.end();

        let mut last_pruned_transaction = tx_range_end;
        let (deleted, done) = provider.prune_table_with_range::<tables::TxSenders>(
            tx_range,
            self.batch_sizes.transaction_senders(self.min_block_interval),
            |_| false,
            |row| last_pruned_transaction = row.0,
        )?;
        trace!(target: "pruner", %deleted, %done, "Pruned transaction senders");

        let last_pruned_block = provider
            .transaction_block(last_pruned_transaction)?
            .ok_or(PrunerError::InconsistentData("Block for transaction is not found"))?
            // If there's more transaction senders to prune, set the checkpoint block number to
            // previous, so we could finish pruning its transaction senders on the next run.
            .checked_sub(if done { 0 } else { 1 });

        provider.save_prune_checkpoint(
            PrunePart::SenderRecovery,
            PruneCheckpoint {
                block_number: last_pruned_block,
                tx_number: Some(last_pruned_transaction),
                prune_mode,
            },
        )?;

        Ok(done)
    }

    /// Prune account history up to the provided block, inclusive.
    #[instrument(level = "trace", skip(self, provider), target = "pruner")]
    fn prune_account_history(
        &self,
        provider: &DatabaseProviderRW<'_, DB>,
        to_block: BlockNumber,
        prune_mode: PruneMode,
    ) -> PrunerResult {
        let range = match self.get_next_block_range_from_checkpoint(
            provider,
            PrunePart::AccountHistory,
            to_block,
        )? {
            Some(range) => range,
            None => {
                trace!(target: "pruner", "No account history to prune");
                return Ok(true)
            }
        };
        let range_end = *range.end();

        let mut last_changeset_pruned_block = None;
        let (rows, done) = provider.prune_table_with_range::<tables::AccountChangeSet>(
            range,
            self.batch_sizes.account_history(self.min_block_interval),
            |_| false,
            |row| last_changeset_pruned_block = Some(row.0),
        )?;
        trace!(target: "pruner", %rows, %done, "Pruned account history (changesets)");

        let last_changeset_pruned_block = last_changeset_pruned_block
            // If there's more account account changesets to prune, set the checkpoint block number
            // to previous, so we could finish pruning its account changesets on the next run.
            .map(|block_number| if done { block_number } else { block_number.saturating_sub(1) })
            .unwrap_or(range_end);

        let (processed, deleted) = self.prune_history_indices::<tables::AccountHistory, _>(
            provider,
            last_changeset_pruned_block,
            |a, b| a.key == b.key,
            |key| ShardedKey::last(key.key),
        )?;
        trace!(target: "pruner", %processed, %deleted, %done, "Pruned account history (history)" );

        provider.save_prune_checkpoint(
            PrunePart::AccountHistory,
            PruneCheckpoint {
                block_number: Some(last_changeset_pruned_block),
                tx_number: None,
                prune_mode,
            },
        )?;

        Ok(done)
    }

    /// Prune storage history up to the provided block, inclusive.
    #[instrument(level = "trace", skip(self, provider), target = "pruner")]
    fn prune_storage_history(
        &self,
        provider: &DatabaseProviderRW<'_, DB>,
        to_block: BlockNumber,
        prune_mode: PruneMode,
    ) -> PrunerResult {
        let range = match self.get_next_block_range_from_checkpoint(
            provider,
            PrunePart::StorageHistory,
            to_block,
        )? {
            Some(range) => range,
            None => {
                trace!(target: "pruner", "No storage history to prune");
                return Ok(true)
            }
        };
        let range_end = *range.end();

        let mut last_changeset_pruned_block = None;
        let (rows, done) = provider.prune_table_with_range::<tables::StorageChangeSet>(
            BlockNumberAddress::range(range),
            self.batch_sizes.storage_history(self.min_block_interval),
            |_| false,
            |row| last_changeset_pruned_block = Some(row.0.block_number()),
        )?;
        trace!(target: "pruner", %rows, %done, "Pruned storage history (changesets)");

        let last_changeset_pruned_block = last_changeset_pruned_block
            // If there's more account storage changesets to prune, set the checkpoint block number
            // to previous, so we could finish pruning its storage changesets on the next run.
            .map(|block_number| if done { block_number } else { block_number.saturating_sub(1) })
            .unwrap_or(range_end);

        let (processed, deleted) = self.prune_history_indices::<tables::StorageHistory, _>(
            provider,
            last_changeset_pruned_block,
            |a, b| a.address == b.address && a.sharded_key.key == b.sharded_key.key,
            |key| StorageShardedKey::last(key.address, key.sharded_key.key),
        )?;
        trace!(target: "pruner", %processed, %deleted, %done, "Pruned storage history (history)" );

        provider.save_prune_checkpoint(
            PrunePart::StorageHistory,
            PruneCheckpoint {
                block_number: Some(last_changeset_pruned_block),
                tx_number: None,
                prune_mode,
            },
        )?;

        Ok(done)
    }

    /// Prune history indices up to the provided block, inclusive.
    ///
    /// Returns total number of processed (walked) and deleted entities.
    fn prune_history_indices<T, SK>(
        &self,
        provider: &DatabaseProviderRW<'_, DB>,
        to_block: BlockNumber,
        key_matches: impl Fn(&T::Key, &T::Key) -> bool,
        last_key: impl Fn(&T::Key) -> T::Key,
    ) -> Result<(usize, usize), PrunerError>
    where
        T: Table<Value = BlockNumberList>,
        T::Key: AsRef<ShardedKey<SK>>,
    {
        let mut processed = 0;
        let mut deleted = 0;
        let mut cursor = provider.tx_ref().cursor_write::<T>()?;

        // Prune history table:
        // 1. If the shard has `highest_block_number` less than or equal to the target block number
        // for pruning, delete the shard completely.
        // 2. If the shard has `highest_block_number` greater than the target block number for
        // pruning, filter block numbers inside the shard which are less than the target
        // block number for pruning.
        while let Some(result) = cursor.next()? {
            let (key, blocks): (T::Key, BlockNumberList) = result;

            // If shard consists only of block numbers less than the target one, delete shard
            // completely.
            if key.as_ref().highest_block_number <= to_block {
                cursor.delete_current()?;
                deleted += 1;
                if key.as_ref().highest_block_number == to_block {
                    // Shard contains only block numbers up to the target one, so we can skip to
                    // the last shard for this key. It is guaranteed that further shards for this
                    // sharded key will not contain the target block number, as it's in this shard.
                    cursor.seek_exact(last_key(&key))?;
                }
            }
            // Shard contains block numbers that are higher than the target one, so we need to
            // filter it. It is guaranteed that further shards for this sharded key will not
            // contain the target block number, as it's in this shard.
            else {
                let new_blocks = blocks
                    .iter(0)
                    .skip_while(|block| *block <= to_block as usize)
                    .collect::<Vec<_>>();

                // If there were blocks less than or equal to the target one
                // (so the shard has changed), update the shard.
                if blocks.len() != new_blocks.len() {
                    // If there are no more blocks in this shard, we need to remove it, as empty
                    // shards are not allowed.
                    if new_blocks.is_empty() {
                        if key.as_ref().highest_block_number == u64::MAX {
                            let prev_row = cursor.prev()?;
                            match prev_row {
                                // If current shard is the last shard for the sharded key that
                                // has previous shards, replace it with the previous shard.
                                Some((prev_key, prev_value)) if key_matches(&prev_key, &key) => {
                                    cursor.delete_current()?;
                                    deleted += 1;
                                    // Upsert will replace the last shard for this sharded key with
                                    // the previous value.
                                    cursor.upsert(key.clone(), prev_value)?;
                                }
                                // If there's no previous shard for this sharded key,
                                // just delete last shard completely.
                                _ => {
                                    // If we successfully moved the cursor to a previous row,
                                    // jump to the original last shard.
                                    if prev_row.is_some() {
                                        cursor.next()?;
                                    }
                                    // Delete shard.
                                    cursor.delete_current()?;
                                    deleted += 1;
                                }
                            }
                        }
                        // If current shard is not the last shard for this sharded key,
                        // just delete it.
                        else {
                            cursor.delete_current()?;
                            deleted += 1;
                        }
                    } else {
                        cursor.upsert(key.clone(), BlockNumberList::new_pre_sorted(new_blocks))?;
                    }
                }

                // Jump to the last shard for this key, if current key isn't already the last shard.
                if key.as_ref().highest_block_number != u64::MAX {
                    cursor.seek_exact(last_key(&key))?;
                }
            }

            processed += 1;
        }

        Ok((processed, deleted))
    }
}

#[cfg(test)]
mod tests {
    use crate::Pruner;
    use assert_matches::assert_matches;
    use itertools::{
        FoldWhile::{Continue, Done},
        Itertools,
    };
    use reth_db::{
        cursor::DbCursorRO, tables, test_utils::create_test_rw_db, transaction::DbTx,
        BlockNumberList,
    };
    use reth_interfaces::test_utils::{
        generators,
        generators::{
            random_block_range, random_changeset_range, random_eoa_account,
            random_eoa_account_range, random_log, random_receipt,
        },
    };
    use reth_primitives::{
<<<<<<< HEAD
        BlockNumber, ContractLogsPruneConfig, PruneBatchSizes, PruneCheckpoint, PruneMode,
        PruneModes, PrunePart, TxNumber, H256, MAINNET,
=======
        BlockNumber, PruneCheckpoint, PruneMode, PruneModes, PrunePart, ReceiptsLogPruneConfig,
        TxNumber, H256, MAINNET,
>>>>>>> 407bdcc5
    };
    use reth_provider::{PruneCheckpointReader, TransactionsProvider};
    use reth_stages::test_utils::TestTransaction;
    use std::{collections::BTreeMap, ops::AddAssign};

    #[test]
    fn is_pruning_needed() {
        let db = create_test_rw_db();
        let pruner =
            Pruner::new(db, MAINNET.clone(), 5, PruneModes::default(), PruneBatchSizes::default());

        // No last pruned block number was set before
        let first_block_number = 1;
        assert!(pruner.is_pruning_needed(first_block_number));

        // Delta is not less than min block interval
        let second_block_number = first_block_number + pruner.min_block_interval as u64;
        assert!(pruner.is_pruning_needed(second_block_number));

        // Delta is less than min block interval
        let third_block_number = second_block_number;
        assert!(pruner.is_pruning_needed(third_block_number));
    }

    #[test]
    fn prune_receipts() {
        let tx = TestTransaction::default();
        let mut rng = generators::rng();

        let blocks = random_block_range(&mut rng, 0..=100, H256::zero(), 0..10);
        tx.insert_blocks(blocks.iter(), None).expect("insert blocks");

        let mut receipts = Vec::new();
        for block in &blocks {
            for transaction in &block.body {
                receipts
                    .push((receipts.len() as u64, random_receipt(&mut rng, transaction, Some(0))));
            }
        }
        tx.insert_receipts(receipts).expect("insert receipts");

        assert_eq!(
            tx.table::<tables::Transactions>().unwrap().len(),
            blocks.iter().map(|block| block.body.len()).sum::<usize>()
        );
        assert_eq!(
            tx.table::<tables::Transactions>().unwrap().len(),
            tx.table::<tables::Receipts>().unwrap().len()
        );

        let test_prune = |to_block: BlockNumber| {
            let prune_mode = PruneMode::Before(to_block);
            let pruner = Pruner::new(
                tx.inner_raw(),
                MAINNET.clone(),
                1,
                PruneModes { receipts: Some(prune_mode), ..Default::default() },
                // Less than total amount of blocks to prune to test the batching logic
                PruneBatchSizes::default().with_receipts(10),
            );

            let next_tx_number_to_prune = tx
                .inner()
                .get_prune_checkpoint(PrunePart::Receipts)
                .unwrap()
                .and_then(|checkpoint| checkpoint.tx_number)
                .map(|tx_number| tx_number + 1)
                .unwrap_or_default();

            let last_pruned_tx_number =
                blocks.iter().map(|block| block.body.len()).sum::<usize>().min(
                    next_tx_number_to_prune as usize +
                        pruner.batch_sizes.receipts(pruner.min_block_interval) -
                        1,
                );

            let last_pruned_block_number = blocks
                .iter()
                .fold_while((0, 0), |(_, mut tx_count), block| {
                    tx_count += block.body.len();

                    if tx_count > last_pruned_tx_number {
                        Done((block.number, tx_count))
                    } else {
                        Continue((block.number, tx_count))
                    }
                })
                .into_inner()
                .0;

            let provider = tx.inner_rw();
            let result = pruner.prune_receipts(&provider, to_block, prune_mode);
            assert_matches!(result, Ok(_));
            let done = result.unwrap();
            provider.commit().expect("commit");

            let last_pruned_block_number =
                last_pruned_block_number.checked_sub(if done { 0 } else { 1 });

            assert_eq!(
                tx.table::<tables::Receipts>().unwrap().len(),
                blocks.iter().map(|block| block.body.len()).sum::<usize>() -
                    (last_pruned_tx_number + 1)
            );
            assert_eq!(
                tx.inner().get_prune_checkpoint(PrunePart::Receipts).unwrap(),
                Some(PruneCheckpoint {
                    block_number: last_pruned_block_number,
                    tx_number: Some(last_pruned_tx_number as TxNumber),
                    prune_mode
                })
            );
        };

        test_prune(15);
        test_prune(15);
        test_prune(20);
    }

    #[test]
    fn prune_transaction_lookup() {
        let tx = TestTransaction::default();
        let mut rng = generators::rng();

        let blocks = random_block_range(&mut rng, 0..=100, H256::zero(), 0..10);
        tx.insert_blocks(blocks.iter(), None).expect("insert blocks");

        let mut tx_hash_numbers = Vec::new();
        for block in &blocks {
            for transaction in &block.body {
                tx_hash_numbers.push((transaction.hash, tx_hash_numbers.len() as u64));
            }
        }
        tx.insert_tx_hash_numbers(tx_hash_numbers).expect("insert tx hash numbers");

        assert_eq!(
            tx.table::<tables::Transactions>().unwrap().len(),
            blocks.iter().map(|block| block.body.len()).sum::<usize>()
        );
        assert_eq!(
            tx.table::<tables::Transactions>().unwrap().len(),
            tx.table::<tables::TxHashNumber>().unwrap().len()
        );

        let test_prune = |to_block: BlockNumber| {
            let prune_mode = PruneMode::Before(to_block);
            let pruner = Pruner::new(
                tx.inner_raw(),
                MAINNET.clone(),
                1,
                PruneModes { transaction_lookup: Some(prune_mode), ..Default::default() },
                // Less than total amount of blocks to prune to test the batching logic
                PruneBatchSizes::default().with_transaction_lookup(10),
            );

            let next_tx_number_to_prune = tx
                .inner()
                .get_prune_checkpoint(PrunePart::TransactionLookup)
                .unwrap()
                .and_then(|checkpoint| checkpoint.tx_number)
                .map(|tx_number| tx_number + 1)
                .unwrap_or_default();

            let last_pruned_tx_number =
                blocks.iter().map(|block| block.body.len()).sum::<usize>().min(
                    next_tx_number_to_prune as usize +
                        pruner.batch_sizes.transaction_lookup(pruner.min_block_interval) -
                        1,
                );

            let last_pruned_block_number = blocks
                .iter()
                .fold_while((0, 0), |(_, mut tx_count), block| {
                    tx_count += block.body.len();

                    if tx_count > last_pruned_tx_number {
                        Done((block.number, tx_count))
                    } else {
                        Continue((block.number, tx_count))
                    }
                })
                .into_inner()
                .0;

            let provider = tx.inner_rw();
            let result = pruner.prune_transaction_lookup(&provider, to_block, prune_mode);
            assert_matches!(result, Ok(_));
            let done = result.unwrap();
            provider.commit().expect("commit");

            let last_pruned_block_number =
                last_pruned_block_number.checked_sub(if done { 0 } else { 1 });

            assert_eq!(
                tx.table::<tables::TxHashNumber>().unwrap().len(),
                blocks.iter().map(|block| block.body.len()).sum::<usize>() -
                    (last_pruned_tx_number + 1)
            );
            assert_eq!(
                tx.inner().get_prune_checkpoint(PrunePart::TransactionLookup).unwrap(),
                Some(PruneCheckpoint {
                    block_number: last_pruned_block_number,
                    tx_number: Some(last_pruned_tx_number as TxNumber),
                    prune_mode
                })
            );
        };

        test_prune(15);
        test_prune(15);
        test_prune(20);
    }

    #[test]
    fn prune_transaction_senders() {
        let tx = TestTransaction::default();
        let mut rng = generators::rng();

        let blocks = random_block_range(&mut rng, 0..=100, H256::zero(), 0..10);
        tx.insert_blocks(blocks.iter(), None).expect("insert blocks");

        let mut transaction_senders = Vec::new();
        for block in &blocks {
            for transaction in &block.body {
                transaction_senders.push((
                    transaction_senders.len() as u64,
                    transaction.recover_signer().expect("recover signer"),
                ));
            }
        }
        tx.insert_transaction_senders(transaction_senders).expect("insert transaction senders");

        assert_eq!(
            tx.table::<tables::Transactions>().unwrap().len(),
            blocks.iter().map(|block| block.body.len()).sum::<usize>()
        );
        assert_eq!(
            tx.table::<tables::Transactions>().unwrap().len(),
            tx.table::<tables::TxSenders>().unwrap().len()
        );

        let test_prune = |to_block: BlockNumber| {
            let prune_mode = PruneMode::Before(to_block);
            let pruner = Pruner::new(
                tx.inner_raw(),
                MAINNET.clone(),
                1,
                PruneModes { sender_recovery: Some(prune_mode), ..Default::default() },
                // Less than total amount of blocks to prune to test the batching logic
                PruneBatchSizes::default().with_transaction_senders(10),
            );

            let next_tx_number_to_prune = tx
                .inner()
                .get_prune_checkpoint(PrunePart::SenderRecovery)
                .unwrap()
                .and_then(|checkpoint| checkpoint.tx_number)
                .map(|tx_number| tx_number + 1)
                .unwrap_or_default();

            let last_pruned_tx_number =
                blocks.iter().map(|block| block.body.len()).sum::<usize>().min(
                    next_tx_number_to_prune as usize +
                        pruner.batch_sizes.transaction_senders(pruner.min_block_interval) -
                        1,
                );

            let last_pruned_block_number = blocks
                .iter()
                .fold_while((0, 0), |(_, mut tx_count), block| {
                    tx_count += block.body.len();

                    if tx_count > last_pruned_tx_number {
                        Done((block.number, tx_count))
                    } else {
                        Continue((block.number, tx_count))
                    }
                })
                .into_inner()
                .0;

            let provider = tx.inner_rw();
            let result = pruner.prune_transaction_senders(&provider, to_block, prune_mode);
            assert_matches!(result, Ok(_));
            let done = result.unwrap();
            provider.commit().expect("commit");

            let last_pruned_block_number =
                last_pruned_block_number.checked_sub(if done { 0 } else { 1 });

            assert_eq!(
                tx.table::<tables::TxSenders>().unwrap().len(),
                blocks.iter().map(|block| block.body.len()).sum::<usize>() -
                    (last_pruned_tx_number + 1)
            );
            assert_eq!(
                tx.inner().get_prune_checkpoint(PrunePart::SenderRecovery).unwrap(),
                Some(PruneCheckpoint {
                    block_number: last_pruned_block_number,
                    tx_number: Some(last_pruned_tx_number as TxNumber),
                    prune_mode
                })
            );
        };

        test_prune(15);
        test_prune(15);
        test_prune(20);
    }

    #[test]
    fn prune_account_history() {
        let tx = TestTransaction::default();
        let mut rng = generators::rng();

        let blocks = random_block_range(&mut rng, 0..=7000, H256::zero(), 0..1);
        tx.insert_blocks(blocks.iter(), None).expect("insert blocks");

        let accounts =
            random_eoa_account_range(&mut rng, 0..3).into_iter().collect::<BTreeMap<_, _>>();

        let (changesets, _) = random_changeset_range(
            &mut rng,
            blocks.iter(),
            accounts.into_iter().map(|(addr, acc)| (addr, (acc, Vec::new()))),
            0..0,
            0..0,
        );
        tx.insert_changesets(changesets.clone(), None).expect("insert changesets");
        tx.insert_history(changesets.clone(), None).expect("insert history");

        let account_occurrences = tx.table::<tables::AccountHistory>().unwrap().into_iter().fold(
            BTreeMap::<_, usize>::new(),
            |mut map, (key, _)| {
                map.entry(key.key).or_default().add_assign(1);
                map
            },
        );
        assert!(account_occurrences.into_iter().any(|(_, occurrences)| occurrences > 1));

        assert_eq!(
            tx.table::<tables::AccountChangeSet>().unwrap().len(),
            changesets.iter().flatten().count()
        );

        let original_shards = tx.table::<tables::AccountHistory>().unwrap();

        let test_prune = |to_block: BlockNumber, run: usize, expect_done: bool| {
            let prune_mode = PruneMode::Before(to_block);
            let pruner = Pruner::new(
                tx.inner_raw(),
                MAINNET.clone(),
                1,
                PruneModes { account_history: Some(prune_mode), ..Default::default() },
                // Less than total amount of blocks to prune to test the batching logic
                PruneBatchSizes::default().with_account_history(2000),
            );

            let provider = tx.inner_rw();
            let result = pruner.prune_account_history(&provider, to_block, prune_mode);
            assert_matches!(result, Ok(_));
            let done = result.unwrap();
            assert_eq!(done, expect_done);
            provider.commit().expect("commit");

            let changesets = changesets
                .iter()
                .enumerate()
                .flat_map(|(block_number, changeset)| {
                    changeset.into_iter().map(move |change| (block_number, change))
                })
                .collect::<Vec<_>>();

            let pruned = changesets
                .iter()
                .enumerate()
                .skip_while(|(i, (block_number, _))| {
                    *i < pruner.batch_sizes.account_history(pruner.min_block_interval) * run &&
                        *block_number <= to_block as usize
                })
                .next()
                .map(|(i, _)| i)
                .unwrap_or_default();

            let mut pruned_changesets = changesets
                .iter()
                // Skip what we've pruned so far, subtracting one to get last pruned block number
                // further down
                .skip(pruned.saturating_sub(1));

            let last_pruned_block_number = pruned_changesets
                .next()
                .map(|(block_number, _)| if done { *block_number } else { block_number.saturating_sub(1) } as BlockNumber)
                .unwrap_or(to_block);

            let pruned_changesets =
                pruned_changesets.fold(BTreeMap::new(), |mut acc, (block_number, change)| {
                    acc.entry(block_number).or_insert_with(Vec::new).push(change);
                    acc
                });

            assert_eq!(
                tx.table::<tables::AccountChangeSet>().unwrap().len(),
                pruned_changesets.values().flatten().count()
            );

            let actual_shards = tx.table::<tables::AccountHistory>().unwrap();

            let expected_shards = original_shards
                .iter()
                .filter(|(key, _)| key.highest_block_number > last_pruned_block_number)
                .map(|(key, blocks)| {
                    let new_blocks = blocks
                        .iter(0)
                        .skip_while(|block| *block <= last_pruned_block_number as usize)
                        .collect::<Vec<_>>();
                    (key.clone(), BlockNumberList::new_pre_sorted(new_blocks))
                })
                .collect::<Vec<_>>();

            assert_eq!(actual_shards, expected_shards);

            assert_eq!(
                tx.inner().get_prune_checkpoint(PrunePart::AccountHistory).unwrap(),
                Some(PruneCheckpoint {
                    block_number: Some(last_pruned_block_number),
                    tx_number: None,
                    prune_mode
                })
            );
        };

        test_prune(1700, 1, false);
        test_prune(1700, 2, true);
        test_prune(2000, 3, true);
    }

    #[test]
    fn prune_storage_history() {
        let tx = TestTransaction::default();
        let mut rng = generators::rng();

        let blocks = random_block_range(&mut rng, 0..=7000, H256::zero(), 0..1);
        tx.insert_blocks(blocks.iter(), None).expect("insert blocks");

        let accounts =
            random_eoa_account_range(&mut rng, 0..3).into_iter().collect::<BTreeMap<_, _>>();

        let (changesets, _) = random_changeset_range(
            &mut rng,
            blocks.iter(),
            accounts.into_iter().map(|(addr, acc)| (addr, (acc, Vec::new()))),
            1..2,
            1..2,
        );
        tx.insert_changesets(changesets.clone(), None).expect("insert changesets");
        tx.insert_history(changesets.clone(), None).expect("insert history");

        let storage_occurences = tx.table::<tables::StorageHistory>().unwrap().into_iter().fold(
            BTreeMap::<_, usize>::new(),
            |mut map, (key, _)| {
                map.entry((key.address, key.sharded_key.key)).or_default().add_assign(1);
                map
            },
        );
        assert!(storage_occurences.into_iter().any(|(_, occurrences)| occurrences > 1));

        assert_eq!(
            tx.table::<tables::StorageChangeSet>().unwrap().len(),
            changesets.iter().flatten().flat_map(|(_, _, entries)| entries).count()
        );

        let original_shards = tx.table::<tables::StorageHistory>().unwrap();

        let test_prune = |to_block: BlockNumber, run: usize, expect_done: bool| {
            let prune_mode = PruneMode::Before(to_block);
            let pruner = Pruner::new(
                tx.inner_raw(),
                MAINNET.clone(),
                1,
                PruneModes { storage_history: Some(prune_mode), ..Default::default() },
                // Less than total amount of blocks to prune to test the batching logic
                PruneBatchSizes::default().with_storage_history(2000),
            );

            let provider = tx.inner_rw();
            let result = pruner.prune_storage_history(&provider, to_block, prune_mode);
            assert_matches!(result, Ok(_));
            let done = result.unwrap();
            assert_eq!(done, expect_done);
            provider.commit().expect("commit");

            let changesets = changesets
                .iter()
                .enumerate()
                .flat_map(|(block_number, changeset)| {
                    changeset.into_iter().flat_map(move |(address, _, entries)| {
                        entries.into_iter().map(move |entry| (block_number, address, entry))
                    })
                })
                .collect::<Vec<_>>();

            let pruned = changesets
                .iter()
                .enumerate()
                .skip_while(|(i, (block_number, _, _))| {
                    *i < pruner.batch_sizes.storage_history(pruner.min_block_interval) * run &&
                        *block_number <= to_block as usize
                })
                .next()
                .map(|(i, _)| i)
                .unwrap_or_default();

            let mut pruned_changesets = changesets
                .iter()
                // Skip what we've pruned so far, subtracting one to get last pruned block number
                // further down
                .skip(pruned.saturating_sub(1));

            let last_pruned_block_number = pruned_changesets
                .next()
                .map(|(block_number, _, _)| if done { *block_number } else { block_number.saturating_sub(1) } as BlockNumber)
                .unwrap_or(to_block);

            let pruned_changesets = pruned_changesets.fold(
                BTreeMap::new(),
                |mut acc, (block_number, address, entry)| {
                    acc.entry((block_number, address)).or_insert_with(Vec::new).push(entry);
                    acc
                },
            );

            assert_eq!(
                tx.table::<tables::StorageChangeSet>().unwrap().len(),
                pruned_changesets.values().flatten().count()
            );

            let actual_shards = tx.table::<tables::StorageHistory>().unwrap();

            let expected_shards = original_shards
                .iter()
                .filter(|(key, _)| key.sharded_key.highest_block_number > last_pruned_block_number)
                .map(|(key, blocks)| {
                    let new_blocks = blocks
                        .iter(0)
                        .skip_while(|block| *block <= last_pruned_block_number as usize)
                        .collect::<Vec<_>>();
                    (key.clone(), BlockNumberList::new_pre_sorted(new_blocks))
                })
                .collect::<Vec<_>>();

            assert_eq!(actual_shards, expected_shards);

            assert_eq!(
                tx.inner().get_prune_checkpoint(PrunePart::StorageHistory).unwrap(),
                Some(PruneCheckpoint {
                    block_number: Some(last_pruned_block_number),
                    tx_number: None,
                    prune_mode
                })
            );
        };

        test_prune(2300, 1, false);
        test_prune(2300, 2, true);
        test_prune(3000, 3, true);
    }

    #[test]
    fn prune_receipts_by_logs() {
        let tx = TestTransaction::default();
        let mut rng = generators::rng();

        let tip = 300;
        let blocks = random_block_range(&mut rng, 0..=tip, H256::zero(), 1..5);
        tx.insert_blocks(blocks.iter(), None).expect("insert blocks");

        let mut receipts = Vec::new();

        let (deposit_contract_addr, _) = random_eoa_account(&mut rng);
        for block in &blocks {
            assert!(!block.body.is_empty());
            for (txi, transaction) in block.body.iter().enumerate() {
                let mut receipt = random_receipt(&mut rng, transaction, Some(1));
                receipt.logs.push(random_log(
                    &mut rng,
                    if txi == (block.body.len() - 1) { Some(deposit_contract_addr) } else { None },
                    Some(1),
                ));
                receipts.push((receipts.len() as u64, receipt));
            }
        }
        tx.insert_receipts(receipts).expect("insert receipts");

        assert_eq!(
            tx.table::<tables::Transactions>().unwrap().len(),
            blocks.iter().map(|block| block.body.len()).sum::<usize>()
        );
        assert_eq!(
            tx.table::<tables::Transactions>().unwrap().len(),
            tx.table::<tables::Receipts>().unwrap().len()
        );

        let run_prune = || {
            let provider = tx.inner_rw();

            let prune_before_block: usize = 20;
            let prune_mode = PruneMode::Before(prune_before_block as u64);
            let receipts_log_filter =
                ReceiptsLogPruneConfig(BTreeMap::from([(deposit_contract_addr, prune_mode)]));
            let pruner = Pruner::new(
                tx.inner_raw(),
                MAINNET.clone(),
                5,
                PruneModes {
                    receipts_log_filter: receipts_log_filter.clone(),
                    ..Default::default()
                },
                // Less than total amount of blocks to prune to test the batching logic
                PruneBatchSizes::default().with_storage_history(10),
            );

            let result = pruner.prune_receipts_by_logs(&provider, tip);
            assert_matches!(result, Ok(_));
            let done = result.unwrap();
            provider.commit().expect("commit");

            let (pruned_block, pruned_tx) = tx
                .inner()
                .get_prune_checkpoint(PrunePart::ContractLogs)
                .unwrap()
                .and_then(|checkpoint| {
                    Some((checkpoint.block_number.unwrap(), checkpoint.tx_number.unwrap()))
                })
                .unwrap_or_default();

            // All receipts are in the end of the block
            let unprunable = pruned_block.saturating_sub(prune_before_block as u64 - 1);

            assert_eq!(
                tx.table::<tables::Receipts>().unwrap().len(),
                blocks.iter().map(|block| block.body.len()).sum::<usize>() -
                    ((pruned_tx + 1) - unprunable) as usize
            );

            return done
        };

        while !run_prune() {}

        let provider = tx.inner();
        let mut cursor = provider.tx_ref().cursor_read::<tables::Receipts>().unwrap();
        let walker = cursor.walk(None).unwrap();
        for receipt in walker {
            let (tx_num, receipt) = receipt.unwrap();

            // Either we only find our contract, or the receipt is part of the unprunable receipts
            // set by tip - 128
            assert!(
                receipt.logs.iter().any(|l| l.address == deposit_contract_addr) ||
                    provider.transaction_block(tx_num).unwrap().unwrap() > tip - 128,
            );
        }
    }
}<|MERGE_RESOLUTION|>--- conflicted
+++ resolved
@@ -911,13 +911,8 @@
         },
     };
     use reth_primitives::{
-<<<<<<< HEAD
-        BlockNumber, ContractLogsPruneConfig, PruneBatchSizes, PruneCheckpoint, PruneMode,
-        PruneModes, PrunePart, TxNumber, H256, MAINNET,
-=======
-        BlockNumber, PruneCheckpoint, PruneMode, PruneModes, PrunePart, ReceiptsLogPruneConfig,
-        TxNumber, H256, MAINNET,
->>>>>>> 407bdcc5
+        BlockNumber, PruneBatchSizes, PruneCheckpoint, PruneMode, PruneModes, PrunePart,
+        ReceiptsLogPruneConfig, TxNumber, H256, MAINNET,
     };
     use reth_provider::{PruneCheckpointReader, TransactionsProvider};
     use reth_stages::test_utils::TestTransaction;
