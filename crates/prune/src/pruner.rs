//! Support for pruning.

use crate::{Metrics, PrunerError, PrunerEvent};
use rayon::prelude::*;
use reth_db::{
    abstraction::cursor::{DbCursorRO, DbCursorRW},
    database::Database,
    models::{storage_sharded_key::StorageShardedKey, BlockNumberAddress, ShardedKey},
    table::Table,
    tables,
    transaction::DbTxMut,
    BlockNumberList,
};
use reth_interfaces::RethResult;
use reth_primitives::{
    listener::EventListeners, BlockNumber, ChainSpec, PruneBatchSizes, PruneCheckpoint, PruneMode,
    PruneModes, PrunePart, TxNumber, MINIMUM_PRUNING_DISTANCE,
};
use reth_provider::{
    BlockReader, DatabaseProviderRW, ProviderFactory, PruneCheckpointReader, PruneCheckpointWriter,
    TransactionsProvider,
};
<<<<<<< HEAD
use reth_snapshot::HighestSnapshotsTracker;
use std::{collections::HashMap, ops::RangeInclusive, sync::Arc, time::Instant};
use tracing::{debug, error, info, instrument, trace};
=======
use std::{collections::BTreeMap, ops::RangeInclusive, sync::Arc, time::Instant};
use tokio_stream::wrappers::UnboundedReceiverStream;
use tracing::{debug, error, instrument, trace};
>>>>>>> 1083908b

/// Result of [Pruner::run] execution.
///
/// Returns `true` if pruning has been completed up to the target block,
/// and `false` if there's more data to prune in further runs.
pub type PrunerResult = Result<bool, PrunerError>;

/// The pruner type itself with the result of [Pruner::run]
pub type PrunerWithResult<DB> = (Pruner<DB>, PrunerResult);

/// Pruning routine. Main pruning logic happens in [Pruner::run].
#[derive(Debug)]
pub struct Pruner<DB> {
    metrics: Metrics,
    provider_factory: ProviderFactory<DB>,
    /// Minimum pruning interval measured in blocks. All prune parts are checked and, if needed,
    /// pruned, when the chain advances by the specified number of blocks.
    min_block_interval: usize,
    /// Last pruned block number. Used in conjunction with `min_block_interval` to determine
    /// when the pruning needs to be initiated.
    last_pruned_block_number: Option<BlockNumber>,
    modes: PruneModes,
    /// Maximum entries to prune per block, per prune part.
    batch_sizes: PruneBatchSizes,
<<<<<<< HEAD
    highest_snapshots_tracker: HighestSnapshotsTracker,
=======
    listeners: EventListeners<PrunerEvent>,
>>>>>>> 1083908b
}

impl<DB: Database> Pruner<DB> {
    /// Creates a new [Pruner].
    pub fn new(
        db: DB,
        chain_spec: Arc<ChainSpec>,
        min_block_interval: usize,
        modes: PruneModes,
        batch_sizes: PruneBatchSizes,
        highest_snapshots_tracker: HighestSnapshotsTracker,
    ) -> Self {
        Self {
            metrics: Metrics::default(),
            provider_factory: ProviderFactory::new(db, chain_spec),
            min_block_interval,
            last_pruned_block_number: None,
            modes,
            batch_sizes,
<<<<<<< HEAD
            highest_snapshots_tracker,
=======
            listeners: Default::default(),
>>>>>>> 1083908b
        }
    }

    /// Listen for events on the prune.
    pub fn events(&mut self) -> UnboundedReceiverStream<PrunerEvent> {
        self.listeners.new_listener()
    }

    /// Run the pruner
    pub fn run(&mut self, tip_block_number: BlockNumber) -> PrunerResult {
        if tip_block_number == 0 {
            self.last_pruned_block_number = Some(tip_block_number);

            trace!(target: "pruner", %tip_block_number, "Nothing to prune yet");
            return Ok(true)
        }

        trace!(target: "pruner", %tip_block_number, "Pruner started");
        let start = Instant::now();

        let provider = self.provider_factory.provider_rw()?;

        let highest_snapshots = *self.highest_snapshots_tracker.borrow();

<<<<<<< HEAD
        let mut done = true;
        let mut parts_done = HashMap::new();
=======
        let mut parts_done = BTreeMap::new();
>>>>>>> 1083908b

        if let Some((to_block, prune_mode)) = highest_snapshots.map_or(
            // If highest snapshots data is not available, just use the tip
            self.modes.prune_target_block_receipts(tip_block_number),
            |snapshots| {
                // If highest snapshots data is available, require receipts to be snapshotted and
                // use highest snapshotted block number
                snapshots
                    .receipts
                    .and_then(|block_number| {
                        self.modes.prune_target_block_receipts(block_number).transpose()
                    })
                    .transpose()
            },
        )? {
            trace!(
                target: "pruner",
                prune_part = ?PrunePart::Receipts,
                %to_block,
                ?prune_mode,
                "Got target block to prune"
            );

            let part_start = Instant::now();
            let part_done = self.prune_receipts(&provider, to_block, prune_mode)?;
            done = done && part_done;
            parts_done.insert(PrunePart::Receipts, part_done);
            self.metrics
                .get_prune_part_metrics(PrunePart::Receipts)
                .duration_seconds
                .record(part_start.elapsed())
        } else {
            trace!(target: "pruner", prune_part = ?PrunePart::Receipts, "No target block to prune");
        }

        if !self.modes.receipts_log_filter.is_empty() {
            let part_start = Instant::now();
            let part_done = self.prune_receipts_by_logs(&provider, tip_block_number)?;
            done = done && part_done;
            parts_done.insert(PrunePart::ContractLogs, part_done);
            self.metrics
                .get_prune_part_metrics(PrunePart::ContractLogs)
                .duration_seconds
                .record(part_start.elapsed())
        } else {
            trace!(target: "pruner", prune_part = ?PrunePart::ContractLogs, "No filter to prune");
        }

        if let Some((to_block, prune_mode)) =
            self.modes.prune_target_block_transaction_lookup(tip_block_number)?
        {
            trace!(
                target: "pruner",
                prune_part = ?PrunePart::TransactionLookup,
                %to_block,
                ?prune_mode,
                "Got target block to prune"
            );

            let part_start = Instant::now();
            let part_done = self.prune_transaction_lookup(&provider, to_block, prune_mode)?;
            done = done && part_done;
            parts_done.insert(PrunePart::TransactionLookup, part_done);
            self.metrics
                .get_prune_part_metrics(PrunePart::TransactionLookup)
                .duration_seconds
                .record(part_start.elapsed())
        } else {
            trace!(
                target: "pruner",
                prune_part = ?PrunePart::TransactionLookup,
                "No target block to prune"
            );
        }

        if let Some((to_block, prune_mode)) =
            self.modes.prune_target_block_sender_recovery(tip_block_number)?
        {
            trace!(
                target: "pruner",
                prune_part = ?PrunePart::SenderRecovery,
                %to_block,
                ?prune_mode,
                "Got target block to prune"
            );

            let part_start = Instant::now();
            let part_done = self.prune_transaction_senders(&provider, to_block, prune_mode)?;
            done = done && part_done;
            parts_done.insert(PrunePart::SenderRecovery, part_done);
            self.metrics
                .get_prune_part_metrics(PrunePart::SenderRecovery)
                .duration_seconds
                .record(part_start.elapsed())
        } else {
            trace!(
                target: "pruner",
                prune_part = ?PrunePart::SenderRecovery,
                "No target block to prune"
            );
        }

        if let Some((to_block, prune_mode)) =
            self.modes.prune_target_block_account_history(tip_block_number)?
        {
            trace!(
                target: "pruner",
                prune_part = ?PrunePart::AccountHistory,
                %to_block,
                ?prune_mode,
                "Got target block to prune"
            );

            let part_start = Instant::now();
            let part_done = self.prune_account_history(&provider, to_block, prune_mode)?;
            done = done && part_done;
            parts_done.insert(PrunePart::AccountHistory, part_done);
            self.metrics
                .get_prune_part_metrics(PrunePart::AccountHistory)
                .duration_seconds
                .record(part_start.elapsed())
        } else {
            trace!(
                target: "pruner",
                prune_part = ?PrunePart::AccountHistory,
                "No target block to prune"
            );
        }

        if let Some((to_block, prune_mode)) =
            self.modes.prune_target_block_storage_history(tip_block_number)?
        {
            trace!(
                target: "pruner",
                prune_part = ?PrunePart::StorageHistory,
                %to_block,
                ?prune_mode,
                "Got target block to prune"
            );

            let part_start = Instant::now();
            let part_done = self.prune_storage_history(&provider, to_block, prune_mode)?;
            done = done && part_done;
            parts_done.insert(PrunePart::StorageHistory, part_done);
            self.metrics
                .get_prune_part_metrics(PrunePart::StorageHistory)
                .duration_seconds
                .record(part_start.elapsed())
        } else {
            trace!(
                target: "pruner",
                prune_part = ?PrunePart::StorageHistory,
                "No target block to prune"
            );
        }

        provider.commit()?;
        self.last_pruned_block_number = Some(tip_block_number);

        let elapsed = start.elapsed();
        self.metrics.duration_seconds.record(elapsed);

        trace!(
            target: "pruner",
            %tip_block_number,
            ?elapsed,
            %done,
            ?parts_done,
            "Pruner finished"
        );

        self.listeners.notify(PrunerEvent::Finished {
            tip_block_number,
            elapsed,
            done,
            parts_done,
        });

        Ok(done)
    }

    /// Returns `true` if the pruning is needed at the provided tip block number.
    /// This determined by the check against minimum pruning interval and last pruned block number.
    pub fn is_pruning_needed(&self, tip_block_number: BlockNumber) -> bool {
        let highest_snapshots = *self.highest_snapshots_tracker.borrow();

        let target_block_number = if let Some(highest_snapshots) = highest_snapshots {
            // Highest snapshots data is available, use maximum snapshotted block number as a target
            // for determining if pruning is needed.
            let Some(highest_snapshotted_block_number) = highest_snapshots.max_block_number()
            else {
                return false
            };
            debug_assert!(highest_snapshotted_block_number <= tip_block_number);

            highest_snapshotted_block_number
        } else {
            // Highest snapshots data is not available, use provided block number.
            tip_block_number
        };

        if self.last_pruned_block_number.map_or(true, |last_pruned_block_number| {
            // Saturating subtraction is needed for the case when the chain was reverted, meaning
            // current block number might be less than the previously pruned block number. If
            // that's the case, no pruning is needed as outdated data is also reverted.
            target_block_number.saturating_sub(last_pruned_block_number) >=
                self.min_block_interval as u64
        }) {
            debug!(
                target: "pruner",
                last_pruned_block_number = ?self.last_pruned_block_number,
                %tip_block_number,
                ?highest_snapshots,
                %target_block_number,
                "Minimum pruning interval reached"
            );
            true
        } else {
            false
        }
    }

    /// Get next inclusive block range to prune according to the checkpoint, `to_block` block
    /// number and `limit`.
    ///
    /// To get the range start (`from_block`):
    /// 1. If checkpoint exists, use next block.
    /// 2. If checkpoint doesn't exist, use block 0.
    ///
    /// To get the range end: use block `to_block`.
    fn get_next_block_range_from_checkpoint(
        &self,
        provider: &DatabaseProviderRW<'_, DB>,
        prune_part: PrunePart,
        to_block: BlockNumber,
    ) -> RethResult<Option<RangeInclusive<BlockNumber>>> {
        let from_block = provider
            .get_prune_checkpoint(prune_part)?
            .and_then(|checkpoint| checkpoint.block_number)
            // Checkpoint exists, prune from the next block after the highest pruned one
            .map(|block_number| block_number + 1)
            // No checkpoint exists, prune from genesis
            .unwrap_or(0);

        let range = from_block..=to_block;
        if range.is_empty() {
            return Ok(None)
        }

        Ok(Some(range))
    }

    /// Get next inclusive tx number range to prune according to the checkpoint and `to_block` block
    /// number.
    ///
    /// To get the range start:
    /// 1. If checkpoint exists, get next block body and return its first tx number.
    /// 2. If checkpoint doesn't exist, return 0.
    ///
    /// To get the range end: get last tx number for the provided `to_block`.
    fn get_next_tx_num_range_from_checkpoint(
        &self,
        provider: &DatabaseProviderRW<'_, DB>,
        prune_part: PrunePart,
        to_block: BlockNumber,
    ) -> RethResult<Option<RangeInclusive<TxNumber>>> {
        let from_tx_number = provider
            .get_prune_checkpoint(prune_part)?
            // Checkpoint exists, prune from the next transaction after the highest pruned one
            .and_then(|checkpoint| match checkpoint.tx_number {
                Some(tx_number) => Some(tx_number + 1),
                _ => {
                    error!(target: "pruner", %prune_part, ?checkpoint, "Expected transaction number in prune checkpoint, found None");
                    None
                },
            })
            // No checkpoint exists, prune from genesis
            .unwrap_or(0);

        let to_tx_number = match provider.block_body_indices(to_block)? {
            Some(body) => body,
            None => return Ok(None),
        }
        .last_tx_num();

        let range = from_tx_number..=to_tx_number;
        if range.is_empty() {
            return Ok(None)
        }

        Ok(Some(range))
    }

    /// Prune receipts up to the provided block, inclusive, respecting the batch size.
    #[instrument(level = "trace", skip(self, provider), target = "pruner")]
    fn prune_receipts(
        &self,
        provider: &DatabaseProviderRW<'_, DB>,
        to_block: BlockNumber,
        prune_mode: PruneMode,
    ) -> PrunerResult {
        let tx_range = match self.get_next_tx_num_range_from_checkpoint(
            provider,
            PrunePart::Receipts,
            to_block,
        )? {
            Some(range) => range,
            None => {
                trace!(target: "pruner", "No receipts to prune");
                return Ok(true)
            }
        };
        let tx_range_end = *tx_range.end();

        let mut last_pruned_transaction = tx_range_end;
        let (deleted, done) = provider.prune_table_with_range::<tables::Receipts>(
            tx_range,
            self.batch_sizes.receipts(self.min_block_interval),
            |_| false,
            |row| last_pruned_transaction = row.0,
        )?;
        trace!(target: "pruner", %deleted, %done, "Pruned receipts");

        let last_pruned_block = provider
            .transaction_block(last_pruned_transaction)?
            .ok_or(PrunerError::InconsistentData("Block for transaction is not found"))?
            // If there's more receipts to prune, set the checkpoint block number to previous,
            // so we could finish pruning its receipts on the next run.
            .checked_sub(if done { 0 } else { 1 });

        let prune_checkpoint = PruneCheckpoint {
            block_number: last_pruned_block,
            tx_number: Some(last_pruned_transaction),
            prune_mode,
        };

        provider.save_prune_checkpoint(PrunePart::Receipts, prune_checkpoint)?;

        // `PrunePart::Receipts` overrides `PrunePart::ContractLogs`, so we can preemptively
        // limit their pruning start point.
        provider.save_prune_checkpoint(PrunePart::ContractLogs, prune_checkpoint)?;

        Ok(done)
    }

    /// Prune receipts up to the provided block, inclusive, by filtering logs. Works as in inclusion
    /// list, and removes every receipt not belonging to it. Respects the batch size.
    #[instrument(level = "trace", skip(self, provider), target = "pruner")]
    fn prune_receipts_by_logs(
        &self,
        provider: &DatabaseProviderRW<'_, DB>,
        tip_block_number: BlockNumber,
    ) -> PrunerResult {
        // Contract log filtering removes every receipt possible except the ones in the list. So,
        // for the other receipts it's as if they had a `PruneMode::Distance()` of 128.
        let to_block = PruneMode::Distance(MINIMUM_PRUNING_DISTANCE)
            .prune_target_block(
                tip_block_number,
                MINIMUM_PRUNING_DISTANCE,
                PrunePart::ContractLogs,
            )?
            .map(|(bn, _)| bn)
            .unwrap_or_default();

        // Get status checkpoint from latest run
        let mut last_pruned_block = provider
            .get_prune_checkpoint(PrunePart::ContractLogs)?
            .and_then(|checkpoint| checkpoint.block_number);

        let initial_last_pruned_block = last_pruned_block;

        let mut from_tx_number = match initial_last_pruned_block {
            Some(block) => provider
                .block_body_indices(block)?
                .map(|block| block.last_tx_num() + 1)
                .unwrap_or(0),
            None => 0,
        };

        // Figure out what receipts have already been pruned, so we can have an accurate
        // `address_filter`
        let address_filter =
            self.modes.receipts_log_filter.group_by_block(tip_block_number, last_pruned_block)?;

        // Splits all transactions in different block ranges. Each block range will have its own
        // filter address list and will check it while going through the table
        //
        // Example:
        // For an `address_filter` such as:
        // { block9: [a1, a2], block20: [a3, a4, a5] }
        //
        // The following structures will be created in the exact order as showed:
        // `block_ranges`: [
        //    (block0, block8, 0 addresses),
        //    (block9, block19, 2 addresses),
        //    (block20, to_block, 5 addresses)
        //  ]
        // `filtered_addresses`: [a1, a2, a3, a4, a5]
        //
        // The first range will delete all receipts between block0 - block8
        // The second range will delete all receipts between block9 - 19, except the ones with
        //     emitter logs from these addresses: [a1, a2].
        // The third range will delete all receipts between block20 - to_block, except the ones with
        //     emitter logs from these addresses: [a1, a2, a3, a4, a5]
        let mut block_ranges = vec![];
        let mut blocks_iter = address_filter.iter().peekable();
        let mut filtered_addresses = vec![];

        while let Some((start_block, addresses)) = blocks_iter.next() {
            filtered_addresses.extend_from_slice(addresses);

            // This will clear all receipts before the first  appearance of a contract log or since
            // the block after the last pruned one.
            if block_ranges.is_empty() {
                let init = last_pruned_block.map(|b| b + 1).unwrap_or_default();
                if init < *start_block {
                    block_ranges.push((init, *start_block - 1, 0));
                }
            }

            let end_block =
                blocks_iter.peek().map(|(next_block, _)| *next_block - 1).unwrap_or(to_block);

            // Addresses in lower block ranges, are still included in the inclusion list for future
            // ranges.
            block_ranges.push((*start_block, end_block, filtered_addresses.len()));
        }

        trace!(
            target: "pruner",
            ?block_ranges,
            ?filtered_addresses,
            "Calculated block ranges and filtered addresses",
        );

        let mut limit = self.batch_sizes.receipts(self.min_block_interval);
        let mut done = true;
        let mut last_pruned_transaction = None;
        for (start_block, end_block, num_addresses) in block_ranges {
            let block_range = start_block..=end_block;

            // Calculate the transaction range from this block range
            let tx_range_end = match provider.block_body_indices(end_block)? {
                Some(body) => body.last_tx_num(),
                None => {
                    trace!(
                        target: "pruner",
                        ?block_range,
                        "No receipts to prune."
                    );
                    continue
                }
            };
            let tx_range = from_tx_number..=tx_range_end;

            // Delete receipts, except the ones in the inclusion list
            let mut last_skipped_transaction = 0;
            let deleted;
            (deleted, done) = provider.prune_table_with_range::<tables::Receipts>(
                tx_range,
                limit,
                |(tx_num, receipt)| {
                    let skip = num_addresses > 0 &&
                        receipt.logs.iter().any(|log| {
                            filtered_addresses[..num_addresses].contains(&&log.address)
                        });

                    if skip {
                        last_skipped_transaction = *tx_num;
                    }
                    skip
                },
                |row| last_pruned_transaction = Some(row.0),
            )?;
            trace!(target: "pruner", %deleted, %done, ?block_range, "Pruned receipts");

            limit = limit.saturating_sub(deleted);

            // For accurate checkpoints we need to know that we have checked every transaction.
            // Example: we reached the end of the range, and the last receipt is supposed to skip
            // its deletion.
            last_pruned_transaction =
                Some(last_pruned_transaction.unwrap_or_default().max(last_skipped_transaction));
            last_pruned_block = Some(
                provider
                    .transaction_block(last_pruned_transaction.expect("qed"))?
                    .ok_or(PrunerError::InconsistentData("Block for transaction is not found"))?
                    // If there's more receipts to prune, set the checkpoint block number to
                    // previous, so we could finish pruning its receipts on the
                    // next run.
                    .saturating_sub(if done { 0 } else { 1 }),
            );

            if limit == 0 {
                done &= end_block == to_block;
                break
            }

            from_tx_number = last_pruned_transaction.expect("qed") + 1;
        }

        // If there are contracts using `PruneMode::Distance(_)` there will be receipts before
        // `to_block` that become eligible to be pruned in future runs. Therefore, our checkpoint is
        // not actually `to_block`, but the `lowest_block_with_distance` from any contract.
        // This ensures that in future pruner runs we can prune all these receipts between the
        // previous `lowest_block_with_distance` and the new one using
        // `get_next_tx_num_range_from_checkpoint`.
        //
        // Only applies if we were able to prune everything intended for this run, otherwise the
        // checkpoing is the `last_pruned_block`.
        let prune_mode_block = self
            .modes
            .receipts_log_filter
            .lowest_block_with_distance(tip_block_number, initial_last_pruned_block)?
            .unwrap_or(to_block);

        provider.save_prune_checkpoint(
            PrunePart::ContractLogs,
            PruneCheckpoint {
                block_number: Some(prune_mode_block.min(last_pruned_block.unwrap_or(u64::MAX))),
                tx_number: last_pruned_transaction,
                prune_mode: PruneMode::Before(prune_mode_block),
            },
        )?;
        Ok(done)
    }

    /// Prune transaction lookup entries up to the provided block, inclusive, respecting the batch
    /// size.
    #[instrument(level = "trace", skip(self, provider), target = "pruner")]
    fn prune_transaction_lookup(
        &self,
        provider: &DatabaseProviderRW<'_, DB>,
        to_block: BlockNumber,
        prune_mode: PruneMode,
    ) -> PrunerResult {
        let (start, end) = match self.get_next_tx_num_range_from_checkpoint(
            provider,
            PrunePart::TransactionLookup,
            to_block,
        )? {
            Some(range) => range,
            None => {
                trace!(target: "pruner", "No transaction lookup entries to prune");
                return Ok(true)
            }
        }
        .into_inner();
        let tx_range = start..=
            (end.min(
                start + self.batch_sizes.transaction_lookup(self.min_block_interval) as u64 - 1,
            ));
        let tx_range_end = *tx_range.end();

        // Retrieve transactions in the range and calculate their hashes in parallel
        let hashes = provider
            .transactions_by_tx_range(tx_range.clone())?
            .into_par_iter()
            .map(|transaction| transaction.hash())
            .collect::<Vec<_>>();

        // Number of transactions retrieved from the database should match the tx range count
        let tx_count = tx_range.count();
        if hashes.len() != tx_count {
            return Err(PrunerError::InconsistentData(
                "Unexpected number of transaction hashes retrieved by transaction number range",
            ))
        }

        let mut last_pruned_transaction = tx_range_end;
        let (deleted, done) = provider.prune_table_with_iterator::<tables::TxHashNumber>(
            hashes,
            self.batch_sizes.transaction_lookup(self.min_block_interval),
            |row| last_pruned_transaction = row.1,
        )?;
        trace!(target: "pruner", %deleted, %done, "Pruned transaction lookup");

        let last_pruned_block = provider
            .transaction_block(last_pruned_transaction)?
            .ok_or(PrunerError::InconsistentData("Block for transaction is not found"))?
            // If there's more transaction lookup entries to prune, set the checkpoint block number
            // to previous, so we could finish pruning its transaction lookup entries on the next
            // run.
            .checked_sub(if done { 0 } else { 1 });

        provider.save_prune_checkpoint(
            PrunePart::TransactionLookup,
            PruneCheckpoint {
                block_number: last_pruned_block,
                tx_number: Some(last_pruned_transaction),
                prune_mode,
            },
        )?;

        Ok(done)
    }

    /// Prune transaction senders up to the provided block, inclusive.
    #[instrument(level = "trace", skip(self, provider), target = "pruner")]
    fn prune_transaction_senders(
        &self,
        provider: &DatabaseProviderRW<'_, DB>,
        to_block: BlockNumber,
        prune_mode: PruneMode,
    ) -> PrunerResult {
        let tx_range = match self.get_next_tx_num_range_from_checkpoint(
            provider,
            PrunePart::SenderRecovery,
            to_block,
        )? {
            Some(range) => range,
            None => {
                trace!(target: "pruner", "No transaction senders to prune");
                return Ok(true)
            }
        };
        let tx_range_end = *tx_range.end();

        let mut last_pruned_transaction = tx_range_end;
        let (deleted, done) = provider.prune_table_with_range::<tables::TxSenders>(
            tx_range,
            self.batch_sizes.transaction_senders(self.min_block_interval),
            |_| false,
            |row| last_pruned_transaction = row.0,
        )?;
        trace!(target: "pruner", %deleted, %done, "Pruned transaction senders");

        let last_pruned_block = provider
            .transaction_block(last_pruned_transaction)?
            .ok_or(PrunerError::InconsistentData("Block for transaction is not found"))?
            // If there's more transaction senders to prune, set the checkpoint block number to
            // previous, so we could finish pruning its transaction senders on the next run.
            .checked_sub(if done { 0 } else { 1 });

        provider.save_prune_checkpoint(
            PrunePart::SenderRecovery,
            PruneCheckpoint {
                block_number: last_pruned_block,
                tx_number: Some(last_pruned_transaction),
                prune_mode,
            },
        )?;

        Ok(done)
    }

    /// Prune account history up to the provided block, inclusive.
    #[instrument(level = "trace", skip(self, provider), target = "pruner")]
    fn prune_account_history(
        &self,
        provider: &DatabaseProviderRW<'_, DB>,
        to_block: BlockNumber,
        prune_mode: PruneMode,
    ) -> PrunerResult {
        let range = match self.get_next_block_range_from_checkpoint(
            provider,
            PrunePart::AccountHistory,
            to_block,
        )? {
            Some(range) => range,
            None => {
                trace!(target: "pruner", "No account history to prune");
                return Ok(true)
            }
        };
        let range_end = *range.end();

        let mut last_changeset_pruned_block = None;
        let (rows, done) = provider.prune_table_with_range::<tables::AccountChangeSet>(
            range,
            self.batch_sizes.account_history(self.min_block_interval),
            |_| false,
            |row| last_changeset_pruned_block = Some(row.0),
        )?;
        trace!(target: "pruner", %rows, %done, "Pruned account history (changesets)");

        let last_changeset_pruned_block = last_changeset_pruned_block
            // If there's more account account changesets to prune, set the checkpoint block number
            // to previous, so we could finish pruning its account changesets on the next run.
            .map(|block_number| if done { block_number } else { block_number.saturating_sub(1) })
            .unwrap_or(range_end);

        let (processed, deleted) = self.prune_history_indices::<tables::AccountHistory, _>(
            provider,
            last_changeset_pruned_block,
            |a, b| a.key == b.key,
            |key| ShardedKey::last(key.key),
        )?;
        trace!(target: "pruner", %processed, %deleted, %done, "Pruned account history (history)" );

        provider.save_prune_checkpoint(
            PrunePart::AccountHistory,
            PruneCheckpoint {
                block_number: Some(last_changeset_pruned_block),
                tx_number: None,
                prune_mode,
            },
        )?;

        Ok(done)
    }

    /// Prune storage history up to the provided block, inclusive.
    #[instrument(level = "trace", skip(self, provider), target = "pruner")]
    fn prune_storage_history(
        &self,
        provider: &DatabaseProviderRW<'_, DB>,
        to_block: BlockNumber,
        prune_mode: PruneMode,
    ) -> PrunerResult {
        let range = match self.get_next_block_range_from_checkpoint(
            provider,
            PrunePart::StorageHistory,
            to_block,
        )? {
            Some(range) => range,
            None => {
                trace!(target: "pruner", "No storage history to prune");
                return Ok(true)
            }
        };
        let range_end = *range.end();

        let mut last_changeset_pruned_block = None;
        let (rows, done) = provider.prune_table_with_range::<tables::StorageChangeSet>(
            BlockNumberAddress::range(range),
            self.batch_sizes.storage_history(self.min_block_interval),
            |_| false,
            |row| last_changeset_pruned_block = Some(row.0.block_number()),
        )?;
        trace!(target: "pruner", %rows, %done, "Pruned storage history (changesets)");

        let last_changeset_pruned_block = last_changeset_pruned_block
            // If there's more account storage changesets to prune, set the checkpoint block number
            // to previous, so we could finish pruning its storage changesets on the next run.
            .map(|block_number| if done { block_number } else { block_number.saturating_sub(1) })
            .unwrap_or(range_end);

        let (processed, deleted) = self.prune_history_indices::<tables::StorageHistory, _>(
            provider,
            last_changeset_pruned_block,
            |a, b| a.address == b.address && a.sharded_key.key == b.sharded_key.key,
            |key| StorageShardedKey::last(key.address, key.sharded_key.key),
        )?;
        trace!(target: "pruner", %processed, %deleted, %done, "Pruned storage history (history)" );

        provider.save_prune_checkpoint(
            PrunePart::StorageHistory,
            PruneCheckpoint {
                block_number: Some(last_changeset_pruned_block),
                tx_number: None,
                prune_mode,
            },
        )?;

        Ok(done)
    }

    /// Prune history indices up to the provided block, inclusive.
    ///
    /// Returns total number of processed (walked) and deleted entities.
    fn prune_history_indices<T, SK>(
        &self,
        provider: &DatabaseProviderRW<'_, DB>,
        to_block: BlockNumber,
        key_matches: impl Fn(&T::Key, &T::Key) -> bool,
        last_key: impl Fn(&T::Key) -> T::Key,
    ) -> Result<(usize, usize), PrunerError>
    where
        T: Table<Value = BlockNumberList>,
        T::Key: AsRef<ShardedKey<SK>>,
    {
        let mut processed = 0;
        let mut deleted = 0;
        let mut cursor = provider.tx_ref().cursor_write::<T>()?;

        // Prune history table:
        // 1. If the shard has `highest_block_number` less than or equal to the target block number
        // for pruning, delete the shard completely.
        // 2. If the shard has `highest_block_number` greater than the target block number for
        // pruning, filter block numbers inside the shard which are less than the target
        // block number for pruning.
        while let Some(result) = cursor.next()? {
            let (key, blocks): (T::Key, BlockNumberList) = result;

            // If shard consists only of block numbers less than the target one, delete shard
            // completely.
            if key.as_ref().highest_block_number <= to_block {
                cursor.delete_current()?;
                deleted += 1;
                if key.as_ref().highest_block_number == to_block {
                    // Shard contains only block numbers up to the target one, so we can skip to
                    // the last shard for this key. It is guaranteed that further shards for this
                    // sharded key will not contain the target block number, as it's in this shard.
                    cursor.seek_exact(last_key(&key))?;
                }
            }
            // Shard contains block numbers that are higher than the target one, so we need to
            // filter it. It is guaranteed that further shards for this sharded key will not
            // contain the target block number, as it's in this shard.
            else {
                let new_blocks = blocks
                    .iter(0)
                    .skip_while(|block| *block <= to_block as usize)
                    .collect::<Vec<_>>();

                // If there were blocks less than or equal to the target one
                // (so the shard has changed), update the shard.
                if blocks.len() != new_blocks.len() {
                    // If there are no more blocks in this shard, we need to remove it, as empty
                    // shards are not allowed.
                    if new_blocks.is_empty() {
                        if key.as_ref().highest_block_number == u64::MAX {
                            let prev_row = cursor.prev()?;
                            match prev_row {
                                // If current shard is the last shard for the sharded key that
                                // has previous shards, replace it with the previous shard.
                                Some((prev_key, prev_value)) if key_matches(&prev_key, &key) => {
                                    cursor.delete_current()?;
                                    deleted += 1;
                                    // Upsert will replace the last shard for this sharded key with
                                    // the previous value.
                                    cursor.upsert(key.clone(), prev_value)?;
                                }
                                // If there's no previous shard for this sharded key,
                                // just delete last shard completely.
                                _ => {
                                    // If we successfully moved the cursor to a previous row,
                                    // jump to the original last shard.
                                    if prev_row.is_some() {
                                        cursor.next()?;
                                    }
                                    // Delete shard.
                                    cursor.delete_current()?;
                                    deleted += 1;
                                }
                            }
                        }
                        // If current shard is not the last shard for this sharded key,
                        // just delete it.
                        else {
                            cursor.delete_current()?;
                            deleted += 1;
                        }
                    } else {
                        cursor.upsert(key.clone(), BlockNumberList::new_pre_sorted(new_blocks))?;
                    }
                }

                // Jump to the last shard for this key, if current key isn't already the last shard.
                if key.as_ref().highest_block_number != u64::MAX {
                    cursor.seek_exact(last_key(&key))?;
                }
            }

            processed += 1;
        }

        Ok((processed, deleted))
    }
}

#[cfg(test)]
mod tests {
    use crate::Pruner;
    use assert_matches::assert_matches;
    use itertools::{
        FoldWhile::{Continue, Done},
        Itertools,
    };
    use reth_db::{
        cursor::DbCursorRO, tables, test_utils::create_test_rw_db, transaction::DbTx,
        BlockNumberList,
    };
    use reth_interfaces::test_utils::{
        generators,
        generators::{
            random_block_range, random_changeset_range, random_eoa_account,
            random_eoa_account_range, random_log, random_receipt,
        },
    };
    use reth_primitives::{
        BlockNumber, PruneBatchSizes, PruneCheckpoint, PruneMode, PruneModes, PrunePart,
        ReceiptsLogPruneConfig, TxNumber, H256, MAINNET,
    };
    use reth_provider::{PruneCheckpointReader, TransactionsProvider};
    use reth_snapshot::HighestSnapshots;
    use reth_stages::test_utils::TestTransaction;
    use std::{collections::BTreeMap, ops::AddAssign};
    use tokio::sync::watch;

    #[test]
    fn is_pruning_needed() {
        let db = create_test_rw_db();
        let (highest_snapshots_tx, highest_snapshots_rx) = watch::channel(None);
        let mut pruner = Pruner::new(
            db,
            MAINNET.clone(),
            5,
            PruneModes::none(),
            PruneBatchSizes::default(),
            highest_snapshots_rx,
        );

        // No last pruned block number was set before
        let first_block_number = 1;
        assert!(pruner.is_pruning_needed(first_block_number));
        pruner.last_pruned_block_number = Some(first_block_number);

        // Tip block number delta is >= than min block interval
        // Highest snapshotted block number is not set, hence ignored
        let second_block_number = first_block_number + pruner.min_block_interval as u64;
        assert!(pruner.is_pruning_needed(second_block_number));
        pruner.last_pruned_block_number = Some(second_block_number);

        // Tip block number delta is < than min block interval
        // Highest snapshotted block number is not set, hence ignored
        let third_block_number = second_block_number;
        assert!(!pruner.is_pruning_needed(third_block_number));

        // Highest snapshotted block number is set and its delta is < than min block interval
        // Tip block number is ignored
        highest_snapshots_tx
            .send(Some(HighestSnapshots {
                headers: Some(third_block_number),
                receipts: Some(second_block_number),
                transactions: None,
            }))
            .expect("send to channel");
        let fourth_block_number = third_block_number + pruner.min_block_interval as u64;
        assert!(!pruner.is_pruning_needed(fourth_block_number));

        // Highest snapshotted block number is set and its delta is >= than min block interval
        // Tip block number is ignored
        highest_snapshots_tx
            .send(Some(HighestSnapshots {
                headers: Some(fourth_block_number),
                receipts: Some(third_block_number),
                transactions: Some(second_block_number),
            }))
            .expect("send to channel");
        assert!(pruner.is_pruning_needed(fourth_block_number));
    }

    #[test]
    fn prune_receipts() {
        let tx = TestTransaction::default();
        let mut rng = generators::rng();

        let blocks = random_block_range(&mut rng, 0..=100, H256::zero(), 0..10);
        tx.insert_blocks(blocks.iter(), None).expect("insert blocks");

        let mut receipts = Vec::new();
        for block in &blocks {
            for transaction in &block.body {
                receipts
                    .push((receipts.len() as u64, random_receipt(&mut rng, transaction, Some(0))));
            }
        }
        tx.insert_receipts(receipts).expect("insert receipts");

        assert_eq!(
            tx.table::<tables::Transactions>().unwrap().len(),
            blocks.iter().map(|block| block.body.len()).sum::<usize>()
        );
        assert_eq!(
            tx.table::<tables::Transactions>().unwrap().len(),
            tx.table::<tables::Receipts>().unwrap().len()
        );

        let test_prune = |to_block: BlockNumber| {
            let prune_mode = PruneMode::Before(to_block);
            let pruner = Pruner::new(
                tx.inner_raw(),
                MAINNET.clone(),
                1,
                PruneModes { receipts: Some(prune_mode), ..Default::default() },
                // Less than total amount of blocks to prune to test the batching logic
                PruneBatchSizes::default().with_receipts(10),
                watch::channel(None).1,
            );

            let next_tx_number_to_prune = tx
                .inner()
                .get_prune_checkpoint(PrunePart::Receipts)
                .unwrap()
                .and_then(|checkpoint| checkpoint.tx_number)
                .map(|tx_number| tx_number + 1)
                .unwrap_or_default();

            let last_pruned_tx_number =
                blocks.iter().map(|block| block.body.len()).sum::<usize>().min(
                    next_tx_number_to_prune as usize +
                        pruner.batch_sizes.receipts(pruner.min_block_interval) -
                        1,
                );

            let last_pruned_block_number = blocks
                .iter()
                .fold_while((0, 0), |(_, mut tx_count), block| {
                    tx_count += block.body.len();

                    if tx_count > last_pruned_tx_number {
                        Done((block.number, tx_count))
                    } else {
                        Continue((block.number, tx_count))
                    }
                })
                .into_inner()
                .0;

            let provider = tx.inner_rw();
            let result = pruner.prune_receipts(&provider, to_block, prune_mode);
            assert_matches!(result, Ok(_));
            let done = result.unwrap();
            provider.commit().expect("commit");

            let last_pruned_block_number =
                last_pruned_block_number.checked_sub(if done { 0 } else { 1 });

            assert_eq!(
                tx.table::<tables::Receipts>().unwrap().len(),
                blocks.iter().map(|block| block.body.len()).sum::<usize>() -
                    (last_pruned_tx_number + 1)
            );
            assert_eq!(
                tx.inner().get_prune_checkpoint(PrunePart::Receipts).unwrap(),
                Some(PruneCheckpoint {
                    block_number: last_pruned_block_number,
                    tx_number: Some(last_pruned_tx_number as TxNumber),
                    prune_mode
                })
            );
        };

        test_prune(15);
        test_prune(15);
        test_prune(20);
    }

    #[test]
    fn prune_transaction_lookup() {
        let tx = TestTransaction::default();
        let mut rng = generators::rng();

        let blocks = random_block_range(&mut rng, 0..=100, H256::zero(), 0..10);
        tx.insert_blocks(blocks.iter(), None).expect("insert blocks");

        let mut tx_hash_numbers = Vec::new();
        for block in &blocks {
            for transaction in &block.body {
                tx_hash_numbers.push((transaction.hash, tx_hash_numbers.len() as u64));
            }
        }
        tx.insert_tx_hash_numbers(tx_hash_numbers).expect("insert tx hash numbers");

        assert_eq!(
            tx.table::<tables::Transactions>().unwrap().len(),
            blocks.iter().map(|block| block.body.len()).sum::<usize>()
        );
        assert_eq!(
            tx.table::<tables::Transactions>().unwrap().len(),
            tx.table::<tables::TxHashNumber>().unwrap().len()
        );

        let test_prune = |to_block: BlockNumber| {
            let prune_mode = PruneMode::Before(to_block);
            let pruner = Pruner::new(
                tx.inner_raw(),
                MAINNET.clone(),
                1,
                PruneModes { transaction_lookup: Some(prune_mode), ..Default::default() },
                // Less than total amount of blocks to prune to test the batching logic
                PruneBatchSizes::default().with_transaction_lookup(10),
                watch::channel(None).1,
            );

            let next_tx_number_to_prune = tx
                .inner()
                .get_prune_checkpoint(PrunePart::TransactionLookup)
                .unwrap()
                .and_then(|checkpoint| checkpoint.tx_number)
                .map(|tx_number| tx_number + 1)
                .unwrap_or_default();

            let last_pruned_tx_number =
                blocks.iter().map(|block| block.body.len()).sum::<usize>().min(
                    next_tx_number_to_prune as usize +
                        pruner.batch_sizes.transaction_lookup(pruner.min_block_interval) -
                        1,
                );

            let last_pruned_block_number = blocks
                .iter()
                .fold_while((0, 0), |(_, mut tx_count), block| {
                    tx_count += block.body.len();

                    if tx_count > last_pruned_tx_number {
                        Done((block.number, tx_count))
                    } else {
                        Continue((block.number, tx_count))
                    }
                })
                .into_inner()
                .0;

            let provider = tx.inner_rw();
            let result = pruner.prune_transaction_lookup(&provider, to_block, prune_mode);
            assert_matches!(result, Ok(_));
            let done = result.unwrap();
            provider.commit().expect("commit");

            let last_pruned_block_number =
                last_pruned_block_number.checked_sub(if done { 0 } else { 1 });

            assert_eq!(
                tx.table::<tables::TxHashNumber>().unwrap().len(),
                blocks.iter().map(|block| block.body.len()).sum::<usize>() -
                    (last_pruned_tx_number + 1)
            );
            assert_eq!(
                tx.inner().get_prune_checkpoint(PrunePart::TransactionLookup).unwrap(),
                Some(PruneCheckpoint {
                    block_number: last_pruned_block_number,
                    tx_number: Some(last_pruned_tx_number as TxNumber),
                    prune_mode
                })
            );
        };

        test_prune(15);
        test_prune(15);
        test_prune(20);
    }

    #[test]
    fn prune_transaction_senders() {
        let tx = TestTransaction::default();
        let mut rng = generators::rng();

        let blocks = random_block_range(&mut rng, 0..=100, H256::zero(), 0..10);
        tx.insert_blocks(blocks.iter(), None).expect("insert blocks");

        let mut transaction_senders = Vec::new();
        for block in &blocks {
            for transaction in &block.body {
                transaction_senders.push((
                    transaction_senders.len() as u64,
                    transaction.recover_signer().expect("recover signer"),
                ));
            }
        }
        tx.insert_transaction_senders(transaction_senders).expect("insert transaction senders");

        assert_eq!(
            tx.table::<tables::Transactions>().unwrap().len(),
            blocks.iter().map(|block| block.body.len()).sum::<usize>()
        );
        assert_eq!(
            tx.table::<tables::Transactions>().unwrap().len(),
            tx.table::<tables::TxSenders>().unwrap().len()
        );

        let test_prune = |to_block: BlockNumber| {
            let prune_mode = PruneMode::Before(to_block);
            let pruner = Pruner::new(
                tx.inner_raw(),
                MAINNET.clone(),
                1,
                PruneModes { sender_recovery: Some(prune_mode), ..Default::default() },
                // Less than total amount of blocks to prune to test the batching logic
                PruneBatchSizes::default().with_transaction_senders(10),
                watch::channel(None).1,
            );

            let next_tx_number_to_prune = tx
                .inner()
                .get_prune_checkpoint(PrunePart::SenderRecovery)
                .unwrap()
                .and_then(|checkpoint| checkpoint.tx_number)
                .map(|tx_number| tx_number + 1)
                .unwrap_or_default();

            let last_pruned_tx_number =
                blocks.iter().map(|block| block.body.len()).sum::<usize>().min(
                    next_tx_number_to_prune as usize +
                        pruner.batch_sizes.transaction_senders(pruner.min_block_interval) -
                        1,
                );

            let last_pruned_block_number = blocks
                .iter()
                .fold_while((0, 0), |(_, mut tx_count), block| {
                    tx_count += block.body.len();

                    if tx_count > last_pruned_tx_number {
                        Done((block.number, tx_count))
                    } else {
                        Continue((block.number, tx_count))
                    }
                })
                .into_inner()
                .0;

            let provider = tx.inner_rw();
            let result = pruner.prune_transaction_senders(&provider, to_block, prune_mode);
            assert_matches!(result, Ok(_));
            let done = result.unwrap();
            provider.commit().expect("commit");

            let last_pruned_block_number =
                last_pruned_block_number.checked_sub(if done { 0 } else { 1 });

            assert_eq!(
                tx.table::<tables::TxSenders>().unwrap().len(),
                blocks.iter().map(|block| block.body.len()).sum::<usize>() -
                    (last_pruned_tx_number + 1)
            );
            assert_eq!(
                tx.inner().get_prune_checkpoint(PrunePart::SenderRecovery).unwrap(),
                Some(PruneCheckpoint {
                    block_number: last_pruned_block_number,
                    tx_number: Some(last_pruned_tx_number as TxNumber),
                    prune_mode
                })
            );
        };

        test_prune(15);
        test_prune(15);
        test_prune(20);
    }

    #[test]
    fn prune_account_history() {
        let tx = TestTransaction::default();
        let mut rng = generators::rng();

        let blocks = random_block_range(&mut rng, 0..=7000, H256::zero(), 0..1);
        tx.insert_blocks(blocks.iter(), None).expect("insert blocks");

        let accounts =
            random_eoa_account_range(&mut rng, 0..3).into_iter().collect::<BTreeMap<_, _>>();

        let (changesets, _) = random_changeset_range(
            &mut rng,
            blocks.iter(),
            accounts.into_iter().map(|(addr, acc)| (addr, (acc, Vec::new()))),
            0..0,
            0..0,
        );
        tx.insert_changesets(changesets.clone(), None).expect("insert changesets");
        tx.insert_history(changesets.clone(), None).expect("insert history");

        let account_occurrences = tx.table::<tables::AccountHistory>().unwrap().into_iter().fold(
            BTreeMap::<_, usize>::new(),
            |mut map, (key, _)| {
                map.entry(key.key).or_default().add_assign(1);
                map
            },
        );
        assert!(account_occurrences.into_iter().any(|(_, occurrences)| occurrences > 1));

        assert_eq!(
            tx.table::<tables::AccountChangeSet>().unwrap().len(),
            changesets.iter().flatten().count()
        );

        let original_shards = tx.table::<tables::AccountHistory>().unwrap();

        let test_prune = |to_block: BlockNumber, run: usize, expect_done: bool| {
            let prune_mode = PruneMode::Before(to_block);
            let pruner = Pruner::new(
                tx.inner_raw(),
                MAINNET.clone(),
                1,
                PruneModes { account_history: Some(prune_mode), ..Default::default() },
                // Less than total amount of blocks to prune to test the batching logic
                PruneBatchSizes::default().with_account_history(2000),
                watch::channel(None).1,
            );

            let provider = tx.inner_rw();
            let result = pruner.prune_account_history(&provider, to_block, prune_mode);
            assert_matches!(result, Ok(_));
            let done = result.unwrap();
            assert_eq!(done, expect_done);
            provider.commit().expect("commit");

            let changesets = changesets
                .iter()
                .enumerate()
                .flat_map(|(block_number, changeset)| {
                    changeset.iter().map(move |change| (block_number, change))
                })
                .collect::<Vec<_>>();

            #[allow(clippy::skip_while_next)]
            let pruned = changesets
                .iter()
                .enumerate()
                .skip_while(|(i, (block_number, _))| {
                    *i < pruner.batch_sizes.account_history(pruner.min_block_interval) * run &&
                        *block_number <= to_block as usize
                })
                .next()
                .map(|(i, _)| i)
                .unwrap_or_default();

            let mut pruned_changesets = changesets
                .iter()
                // Skip what we've pruned so far, subtracting one to get last pruned block number
                // further down
                .skip(pruned.saturating_sub(1));

            let last_pruned_block_number = pruned_changesets
                .next()
                .map(|(block_number, _)| if done { *block_number } else { block_number.saturating_sub(1) } as BlockNumber)
                .unwrap_or(to_block);

            let pruned_changesets = pruned_changesets.fold(
                BTreeMap::<_, Vec<_>>::new(),
                |mut acc, (block_number, change)| {
                    acc.entry(block_number).or_default().push(change);
                    acc
                },
            );

            assert_eq!(
                tx.table::<tables::AccountChangeSet>().unwrap().len(),
                pruned_changesets.values().flatten().count()
            );

            let actual_shards = tx.table::<tables::AccountHistory>().unwrap();

            let expected_shards = original_shards
                .iter()
                .filter(|(key, _)| key.highest_block_number > last_pruned_block_number)
                .map(|(key, blocks)| {
                    let new_blocks = blocks
                        .iter(0)
                        .skip_while(|block| *block <= last_pruned_block_number as usize)
                        .collect::<Vec<_>>();
                    (key.clone(), BlockNumberList::new_pre_sorted(new_blocks))
                })
                .collect::<Vec<_>>();

            assert_eq!(actual_shards, expected_shards);

            assert_eq!(
                tx.inner().get_prune_checkpoint(PrunePart::AccountHistory).unwrap(),
                Some(PruneCheckpoint {
                    block_number: Some(last_pruned_block_number),
                    tx_number: None,
                    prune_mode
                })
            );
        };

        test_prune(1700, 1, false);
        test_prune(1700, 2, true);
        test_prune(2000, 3, true);
    }

    #[test]
    fn prune_storage_history() {
        let tx = TestTransaction::default();
        let mut rng = generators::rng();

        let blocks = random_block_range(&mut rng, 0..=7000, H256::zero(), 0..1);
        tx.insert_blocks(blocks.iter(), None).expect("insert blocks");

        let accounts =
            random_eoa_account_range(&mut rng, 0..3).into_iter().collect::<BTreeMap<_, _>>();

        let (changesets, _) = random_changeset_range(
            &mut rng,
            blocks.iter(),
            accounts.into_iter().map(|(addr, acc)| (addr, (acc, Vec::new()))),
            1..2,
            1..2,
        );
        tx.insert_changesets(changesets.clone(), None).expect("insert changesets");
        tx.insert_history(changesets.clone(), None).expect("insert history");

        let storage_occurences = tx.table::<tables::StorageHistory>().unwrap().into_iter().fold(
            BTreeMap::<_, usize>::new(),
            |mut map, (key, _)| {
                map.entry((key.address, key.sharded_key.key)).or_default().add_assign(1);
                map
            },
        );
        assert!(storage_occurences.into_iter().any(|(_, occurrences)| occurrences > 1));

        assert_eq!(
            tx.table::<tables::StorageChangeSet>().unwrap().len(),
            changesets.iter().flatten().flat_map(|(_, _, entries)| entries).count()
        );

        let original_shards = tx.table::<tables::StorageHistory>().unwrap();

        let test_prune = |to_block: BlockNumber, run: usize, expect_done: bool| {
            let prune_mode = PruneMode::Before(to_block);
            let pruner = Pruner::new(
                tx.inner_raw(),
                MAINNET.clone(),
                1,
                PruneModes { storage_history: Some(prune_mode), ..Default::default() },
                // Less than total amount of blocks to prune to test the batching logic
                PruneBatchSizes::default().with_storage_history(2000),
                watch::channel(None).1,
            );

            let provider = tx.inner_rw();
            let result = pruner.prune_storage_history(&provider, to_block, prune_mode);
            assert_matches!(result, Ok(_));
            let done = result.unwrap();
            assert_eq!(done, expect_done);
            provider.commit().expect("commit");

            let changesets = changesets
                .iter()
                .enumerate()
                .flat_map(|(block_number, changeset)| {
                    changeset.iter().flat_map(move |(address, _, entries)| {
                        entries.iter().map(move |entry| (block_number, address, entry))
                    })
                })
                .collect::<Vec<_>>();

            #[allow(clippy::skip_while_next)]
            let pruned = changesets
                .iter()
                .enumerate()
                .skip_while(|(i, (block_number, _, _))| {
                    *i < pruner.batch_sizes.storage_history(pruner.min_block_interval) * run &&
                        *block_number <= to_block as usize
                })
                .next()
                .map(|(i, _)| i)
                .unwrap_or_default();

            let mut pruned_changesets = changesets
                .iter()
                // Skip what we've pruned so far, subtracting one to get last pruned block number
                // further down
                .skip(pruned.saturating_sub(1));

            let last_pruned_block_number = pruned_changesets
                .next()
                .map(|(block_number, _, _)| if done { *block_number } else { block_number.saturating_sub(1) } as BlockNumber)
                .unwrap_or(to_block);

            let pruned_changesets = pruned_changesets.fold(
                BTreeMap::<_, Vec<_>>::new(),
                |mut acc, (block_number, address, entry)| {
                    acc.entry((block_number, address)).or_default().push(entry);
                    acc
                },
            );

            assert_eq!(
                tx.table::<tables::StorageChangeSet>().unwrap().len(),
                pruned_changesets.values().flatten().count()
            );

            let actual_shards = tx.table::<tables::StorageHistory>().unwrap();

            let expected_shards = original_shards
                .iter()
                .filter(|(key, _)| key.sharded_key.highest_block_number > last_pruned_block_number)
                .map(|(key, blocks)| {
                    let new_blocks = blocks
                        .iter(0)
                        .skip_while(|block| *block <= last_pruned_block_number as usize)
                        .collect::<Vec<_>>();
                    (key.clone(), BlockNumberList::new_pre_sorted(new_blocks))
                })
                .collect::<Vec<_>>();

            assert_eq!(actual_shards, expected_shards);

            assert_eq!(
                tx.inner().get_prune_checkpoint(PrunePart::StorageHistory).unwrap(),
                Some(PruneCheckpoint {
                    block_number: Some(last_pruned_block_number),
                    tx_number: None,
                    prune_mode
                })
            );
        };

        test_prune(2300, 1, false);
        test_prune(2300, 2, true);
        test_prune(3000, 3, true);
    }

    #[test]
    fn prune_receipts_by_logs() {
        let tx = TestTransaction::default();
        let mut rng = generators::rng();

        let tip = 300;
        let blocks = random_block_range(&mut rng, 0..=tip, H256::zero(), 1..5);
        tx.insert_blocks(blocks.iter(), None).expect("insert blocks");

        let mut receipts = Vec::new();

        let (deposit_contract_addr, _) = random_eoa_account(&mut rng);
        for block in &blocks {
            assert!(!block.body.is_empty());
            for (txi, transaction) in block.body.iter().enumerate() {
                let mut receipt = random_receipt(&mut rng, transaction, Some(1));
                receipt.logs.push(random_log(
                    &mut rng,
                    if txi == (block.body.len() - 1) { Some(deposit_contract_addr) } else { None },
                    Some(1),
                ));
                receipts.push((receipts.len() as u64, receipt));
            }
        }
        tx.insert_receipts(receipts).expect("insert receipts");

        assert_eq!(
            tx.table::<tables::Transactions>().unwrap().len(),
            blocks.iter().map(|block| block.body.len()).sum::<usize>()
        );
        assert_eq!(
            tx.table::<tables::Transactions>().unwrap().len(),
            tx.table::<tables::Receipts>().unwrap().len()
        );

        let run_prune = || {
            let provider = tx.inner_rw();

            let prune_before_block: usize = 20;
            let prune_mode = PruneMode::Before(prune_before_block as u64);
            let receipts_log_filter =
                ReceiptsLogPruneConfig(BTreeMap::from([(deposit_contract_addr, prune_mode)]));
            let pruner = Pruner::new(
                tx.inner_raw(),
                MAINNET.clone(),
                5,
                PruneModes {
                    receipts_log_filter: receipts_log_filter.clone(),
                    ..Default::default()
                },
                // Less than total amount of blocks to prune to test the batching logic
                PruneBatchSizes::default().with_storage_history(10),
                watch::channel(None).1,
            );

            let result = pruner.prune_receipts_by_logs(&provider, tip);
            assert_matches!(result, Ok(_));
            let done = result.unwrap();
            provider.commit().expect("commit");

            let (pruned_block, pruned_tx) = tx
                .inner()
                .get_prune_checkpoint(PrunePart::ContractLogs)
                .unwrap()
                .map(|checkpoint| (checkpoint.block_number.unwrap(), checkpoint.tx_number.unwrap()))
                .unwrap_or_default();

            // All receipts are in the end of the block
            let unprunable = pruned_block.saturating_sub(prune_before_block as u64 - 1);

            assert_eq!(
                tx.table::<tables::Receipts>().unwrap().len(),
                blocks.iter().map(|block| block.body.len()).sum::<usize>() -
                    ((pruned_tx + 1) - unprunable) as usize
            );

            done
        };

        while !run_prune() {}

        let provider = tx.inner();
        let mut cursor = provider.tx_ref().cursor_read::<tables::Receipts>().unwrap();
        let walker = cursor.walk(None).unwrap();
        for receipt in walker {
            let (tx_num, receipt) = receipt.unwrap();

            // Either we only find our contract, or the receipt is part of the unprunable receipts
            // set by tip - 128
            assert!(
                receipt.logs.iter().any(|l| l.address == deposit_contract_addr) ||
                    provider.transaction_block(tx_num).unwrap().unwrap() > tip - 128,
            );
        }
    }
}<|MERGE_RESOLUTION|>--- conflicted
+++ resolved
@@ -20,15 +20,15 @@
     BlockReader, DatabaseProviderRW, ProviderFactory, PruneCheckpointReader, PruneCheckpointWriter,
     TransactionsProvider,
 };
-<<<<<<< HEAD
 use reth_snapshot::HighestSnapshotsTracker;
-use std::{collections::HashMap, ops::RangeInclusive, sync::Arc, time::Instant};
+use std::{
+    collections::{BTreeMap, HashMap},
+    ops::RangeInclusive,
+    sync::Arc,
+    time::Instant,
+};
+use tokio_stream::wrappers::UnboundedReceiverStream;
 use tracing::{debug, error, info, instrument, trace};
-=======
-use std::{collections::BTreeMap, ops::RangeInclusive, sync::Arc, time::Instant};
-use tokio_stream::wrappers::UnboundedReceiverStream;
-use tracing::{debug, error, instrument, trace};
->>>>>>> 1083908b
 
 /// Result of [Pruner::run] execution.
 ///
@@ -53,11 +53,8 @@
     modes: PruneModes,
     /// Maximum entries to prune per block, per prune part.
     batch_sizes: PruneBatchSizes,
-<<<<<<< HEAD
+    listeners: EventListeners<PrunerEvent>,
     highest_snapshots_tracker: HighestSnapshotsTracker,
-=======
-    listeners: EventListeners<PrunerEvent>,
->>>>>>> 1083908b
 }
 
 impl<DB: Database> Pruner<DB> {
@@ -77,11 +74,8 @@
             last_pruned_block_number: None,
             modes,
             batch_sizes,
-<<<<<<< HEAD
+            listeners: Default::default(),
             highest_snapshots_tracker,
-=======
-            listeners: Default::default(),
->>>>>>> 1083908b
         }
     }
 
@@ -106,12 +100,8 @@
 
         let highest_snapshots = *self.highest_snapshots_tracker.borrow();
 
-<<<<<<< HEAD
         let mut done = true;
-        let mut parts_done = HashMap::new();
-=======
         let mut parts_done = BTreeMap::new();
->>>>>>> 1083908b
 
         if let Some((to_block, prune_mode)) = highest_snapshots.map_or(
             // If highest snapshots data is not available, just use the tip
