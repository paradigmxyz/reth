--- conflicted
+++ resolved
@@ -846,35 +846,13 @@
                     // shards are not allowed.
                     if new_blocks.is_empty() {
                         if key.as_ref().highest_block_number == u64::MAX {
-<<<<<<< HEAD
-                            if let Some(prev_value) = cursor
-                                .prev()?
-                                .filter(|(prev_key, _)| key_matches(prev_key, &key))
-                                .map(|(_, prev_value)| prev_value)
-                            {
-                                // If current shard is the last shard for the sharded key that has
-                                // previous shards, replace it with the previous shard.
-                                cursor.delete_current()?;
-                                deleted += 1;
-                                // Upsert will replace the last shard for this sharded key with the
-                                // previous value.
-                                cursor.upsert(key.clone(), prev_value)?;
-                            } else {
-                                // If there's no previous shard for this sharded key,
-                                // just delete last shard completely.
-
-                                // Jump back to the original last shard.
-                                cursor.next()?;
-                                // Delete shard.
-                                cursor.delete_current()?;
-                                deleted += 1;
-=======
                             let prev_row = cursor.prev()?;
                             match prev_row {
                                 // If current shard is the last shard for the sharded key that
                                 // has previous shards, replace it with the previous shard.
                                 Some((prev_key, prev_value)) if key_matches(&prev_key, &key) => {
                                     cursor.delete_current()?;
+                                    deleted += 1;
                                     // Upsert will replace the last shard for this sharded key with
                                     // the previous value.
                                     cursor.upsert(key.clone(), prev_value)?;
@@ -889,8 +867,8 @@
                                     }
                                     // Delete shard.
                                     cursor.delete_current()?;
+                                    deleted += 1;
                                 }
->>>>>>> b78e10fb
                             }
                         }
                         // If current shard is not the last shard for this sharded key,
