--- conflicted
+++ resolved
@@ -1595,12 +1595,8 @@
                     ..Default::default()
                 },
                 // Less than total amount of blocks to prune to test the batching logic
-<<<<<<< HEAD
                 PruneBatchSizes::default().with_storage_history(10),
                 watch::channel(None).1,
-=======
-                PruneBatchSizes::default().with_receipts(10),
->>>>>>> 8f3e4a15
             );
 
             let result = pruner.prune_receipts_by_logs(&provider, tip);
