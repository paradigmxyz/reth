--- conflicted
+++ resolved
@@ -1,12 +1,8 @@
 mod headers;
 mod receipts;
-<<<<<<< HEAD
 mod transactions;
 
-=======
-
 pub(crate) use headers::Headers;
->>>>>>> 9ca0cdcf
 pub(crate) use receipts::Receipts;
 pub(crate) use transactions::Transactions;
 
