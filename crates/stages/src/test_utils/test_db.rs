use reth_db::{
    common::KeyValue,
    cursor::{DbCursorRO, DbCursorRW, DbDupCursorRO},
    database::Database,
    models::{AccountBeforeTx, StoredBlockBodyIndices},
    table::Table,
    tables,
    test_utils::{
        create_test_rw_db, create_test_rw_db_with_path, create_test_static_files_dir, TempDatabase,
    },
    transaction::{DbTx, DbTxMut},
    DatabaseEnv, DatabaseError as DbError,
};
use reth_interfaces::{provider::ProviderResult, test_utils::generators::ChangeSet};
use reth_primitives::{
    keccak256, Account, Address, BlockNumber, Receipt, SealedBlock, SealedHeader, StorageEntry,
    TxHash, TxNumber, B256, MAINNET, U256,
};
use reth_provider::{
    providers::{StaticFileProviderRWRefMut, StaticFileWriter},
    HistoryWriter, ProviderError, ProviderFactory,
};
use std::{collections::BTreeMap, path::Path, sync::Arc};

/// Test database that is used for testing stage implementations.
#[derive(Debug)]
pub struct TestStageDB {
    pub factory: ProviderFactory<Arc<TempDatabase<DatabaseEnv>>>,
}

impl Default for TestStageDB {
    /// Create a new instance of [TestStageDB]
    fn default() -> Self {
        Self {
            factory: ProviderFactory::new(
                create_test_rw_db(),
                MAINNET.clone(),
                create_test_static_files_dir(),
            )
            .unwrap(),
        }
    }
}

impl TestStageDB {
    pub fn new(path: &Path) -> Self {
        Self {
            factory: ProviderFactory::new(
                create_test_rw_db_with_path(path),
                MAINNET.clone(),
                create_test_static_files_dir(),
            )
            .unwrap(),
        }
    }

    /// Invoke a callback with transaction committing it afterwards
    pub fn commit<F>(&self, f: F) -> ProviderResult<()>
    where
        F: FnOnce(&<DatabaseEnv as Database>::TXMut) -> ProviderResult<()>,
    {
        let tx = self.factory.provider_rw()?;
        f(tx.tx_ref())?;
        tx.commit().expect("failed to commit");
        Ok(())
    }

    /// Invoke a callback with a read transaction
    pub fn query<F, Ok>(&self, f: F) -> ProviderResult<Ok>
    where
        F: FnOnce(&<DatabaseEnv as Database>::TX) -> ProviderResult<Ok>,
    {
        f(self.factory.provider()?.tx_ref())
    }

    /// Check if the table is empty
    pub fn table_is_empty<T: Table>(&self) -> ProviderResult<bool> {
        self.query(|tx| {
            let last = tx.cursor_read::<T>()?.last()?;
            Ok(last.is_none())
        })
    }

    /// Return full table as Vec
    pub fn table<T: Table>(&self) -> ProviderResult<Vec<KeyValue<T>>>
    where
        T::Key: Default + Ord,
    {
        self.query(|tx| {
            Ok(tx
                .cursor_read::<T>()?
                .walk(Some(T::Key::default()))?
                .collect::<Result<Vec<_>, DbError>>()?)
        })
    }

    /// Check that there is no table entry above a given
    /// number by [Table::Key]
    pub fn ensure_no_entry_above<T, F>(&self, num: u64, mut selector: F) -> ProviderResult<()>
    where
        T: Table,
        F: FnMut(T::Key) -> BlockNumber,
    {
        self.query(|tx| {
            let mut cursor = tx.cursor_read::<T>()?;
            if let Some((key, _)) = cursor.last()? {
                assert!(selector(key) <= num);
            }
            Ok(())
        })
    }

    /// Check that there is no table entry above a given
    /// number by [Table::Value]
    pub fn ensure_no_entry_above_by_value<T, F>(
        &self,
        num: u64,
        mut selector: F,
    ) -> ProviderResult<()>
    where
        T: Table,
        F: FnMut(T::Value) -> BlockNumber,
    {
        self.query(|tx| {
            let mut cursor = tx.cursor_read::<T>()?;
            let mut rev_walker = cursor.walk_back(None)?;
            while let Some((_, value)) = rev_walker.next().transpose()? {
                assert!(selector(value) <= num);
            }
            Ok(())
        })
    }

    /// Insert header to static file if `writer` exists, otherwise to DB.
    pub fn insert_header<TX: DbTx + DbTxMut>(
        writer: Option<&mut StaticFileProviderRWRefMut<'_>>,
        tx: &TX,
        header: &SealedHeader,
        td: U256,
    ) -> ProviderResult<()> {
        if let Some(writer) = writer {
            writer.append_header(header.header().clone(), td, header.hash())?;
        } else {
            tx.put::<tables::CanonicalHeaders>(header.number, header.hash())?;
            tx.put::<tables::HeaderTD>(header.number, td.into())?;
            tx.put::<tables::Headers>(header.number, header.header().clone())?;
        }

        tx.put::<tables::HeaderNumbers>(header.hash(), header.number)?;
        Ok(())
    }

    fn insert_headers_inner<'a, I, const TD: bool>(&self, headers: I) -> ProviderResult<()>
    where
        I: Iterator<Item = &'a SealedHeader>,
    {
        let provider = self.factory.static_file_provider();
        let mut writer = provider.latest_writer(reth_primitives::StaticFileSegment::Headers)?;
        let tx = self.factory.provider_rw()?.into_tx();
        let mut td = U256::ZERO;

        for header in headers {
            if TD {
                td += header.difficulty;
            }
            Self::insert_header(Some(&mut writer), &tx, header, td)?;
        }

        writer.commit()?;
        tx.commit()?;

        Ok(())
    }

    /// Insert ordered collection of [SealedHeader] into the corresponding static file and tables
    /// that are supposed to be populated by the headers stage.
    pub fn insert_headers<'a, I>(&self, headers: I) -> ProviderResult<()>
    where
        I: Iterator<Item = &'a SealedHeader>,
    {
        self.insert_headers_inner::<I, false>(headers)
    }

    /// Inserts total difficulty of headers into the corresponding static file and tables.
    ///
    /// Superset functionality of [TestStageDB::insert_headers].
    pub fn insert_headers_with_td<'a, I>(&self, headers: I) -> ProviderResult<()>
    where
        I: Iterator<Item = &'a SealedHeader>,
    {
<<<<<<< HEAD
        self.insert_headers_inner::<I, true>(headers)
=======
        self.commit(|tx| {
            let mut td = U256::ZERO;
            headers.into_iter().try_for_each(|header| {
                Self::insert_header(tx, header)?;
                td += header.difficulty;
                Ok(tx.put::<tables::HeaderTerminalDifficulties>(header.number, td.into())?)
            })
        })
>>>>>>> 20b43657
    }

    /// Insert ordered collection of [SealedBlock] into corresponding tables.
    /// Superset functionality of [TestStageDB::insert_headers].
    ///
    /// If tx_offset is set to `None`, then transactions will be stored on static files, otherwise
    /// database.
    ///
    /// Assumes that there's a single transition for each transaction (i.e. no block rewards).
    pub fn insert_blocks<'a, I>(&self, blocks: I, storage_kind: StorageKind) -> ProviderResult<()>
    where
        I: Iterator<Item = &'a SealedBlock>,
    {
<<<<<<< HEAD
        let provider = self.factory.static_file_provider();

        let mut txs_writer = storage_kind.is_static().then(|| {
            provider.latest_writer(reth_primitives::StaticFileSegment::Transactions).unwrap()
        });

        let mut headers_writer =
            provider.latest_writer(reth_primitives::StaticFileSegment::Headers)?;
        let tx = self.factory.provider_rw().unwrap().into_tx();

        let mut next_tx_num = storage_kind.tx_offset();
        blocks.into_iter().try_for_each(|block| {
            Self::insert_header(Some(&mut headers_writer), &tx, &block.header, U256::ZERO)?;

            // Insert into body tables.
            let block_body_indices = StoredBlockBodyIndices {
                first_tx_num: next_tx_num,
                tx_count: block.body.len() as u64,
            };

            if !block.body.is_empty() {
                tx.put::<tables::TransactionBlock>(block_body_indices.last_tx_num(), block.number)?;
            }
            tx.put::<tables::BlockBodyIndices>(block.number, block_body_indices)?;

            let res = block.body.iter().try_for_each(|body_tx| {
                if let Some(txs_writer) = &mut txs_writer {
                    txs_writer.append_transaction(next_tx_num, body_tx.clone().into())?;
                } else {
                    tx.put::<tables::Transactions>(next_tx_num, body_tx.clone().into())?
=======
        self.commit(|tx| {
            let mut next_tx_num = tx_offset.unwrap_or_default();

            blocks.into_iter().try_for_each(|block| {
                Self::insert_header(tx, &block.header)?;
                // Insert into body tables.
                let block_body_indices = StoredBlockBodyIndices {
                    first_tx_num: next_tx_num,
                    tx_count: block.body.len() as u64,
                };

                if !block.body.is_empty() {
                    tx.put::<tables::TransactionBlocks>(
                        block_body_indices.last_tx_num(),
                        block.number,
                    )?;
>>>>>>> 20b43657
                }
                next_tx_num += 1;
                Ok::<(), ProviderError>(())
            });

            if let Some(txs_writer) = &mut txs_writer {
                txs_writer.increment_block(reth_primitives::StaticFileSegment::Transactions)?;
            }
            res
        })?;

        tx.commit()?;
        if let Some(txs_writer) = &mut txs_writer {
            txs_writer.commit()?;
        }
        headers_writer.commit()
    }

    pub fn insert_tx_hash_numbers<I>(&self, tx_hash_numbers: I) -> ProviderResult<()>
    where
        I: IntoIterator<Item = (TxHash, TxNumber)>,
    {
        self.commit(|tx| {
            tx_hash_numbers.into_iter().try_for_each(|(tx_hash, tx_num)| {
                // Insert into tx hash numbers table.
                Ok(tx.put::<tables::TransactionHashNumbers>(tx_hash, tx_num)?)
            })
        })
    }

    /// Insert collection of ([TxNumber], [Receipt]) into the corresponding table.
    pub fn insert_receipts<I>(&self, receipts: I) -> ProviderResult<()>
    where
        I: IntoIterator<Item = (TxNumber, Receipt)>,
    {
        self.commit(|tx| {
            receipts.into_iter().try_for_each(|(tx_num, receipt)| {
                // Insert into receipts table.
                Ok(tx.put::<tables::Receipts>(tx_num, receipt)?)
            })
        })
    }

    pub fn insert_transaction_senders<I>(&self, transaction_senders: I) -> ProviderResult<()>
    where
        I: IntoIterator<Item = (TxNumber, Address)>,
    {
        self.commit(|tx| {
            transaction_senders.into_iter().try_for_each(|(tx_num, sender)| {
                // Insert into receipts table.
                Ok(tx.put::<tables::TransactionSenders>(tx_num, sender)?)
            })
        })
    }

    /// Insert collection of ([Address], [Account]) into corresponding tables.
    pub fn insert_accounts_and_storages<I, S>(&self, accounts: I) -> ProviderResult<()>
    where
        I: IntoIterator<Item = (Address, (Account, S))>,
        S: IntoIterator<Item = StorageEntry>,
    {
        self.commit(|tx| {
            accounts.into_iter().try_for_each(|(address, (account, storage))| {
                let hashed_address = keccak256(address);

                // Insert into account tables.
                tx.put::<tables::PlainAccountState>(address, account)?;
                tx.put::<tables::HashedAccounts>(hashed_address, account)?;

                // Insert into storage tables.
                storage.into_iter().filter(|e| e.value != U256::ZERO).try_for_each(|entry| {
                    let hashed_entry = StorageEntry { key: keccak256(entry.key), ..entry };

                    let mut cursor = tx.cursor_dup_write::<tables::PlainStorageState>()?;
                    if cursor
                        .seek_by_key_subkey(address, entry.key)?
                        .filter(|e| e.key == entry.key)
                        .is_some()
                    {
                        cursor.delete_current()?;
                    }
                    cursor.upsert(address, entry)?;

                    let mut cursor = tx.cursor_dup_write::<tables::HashedStorages>()?;
                    if cursor
                        .seek_by_key_subkey(hashed_address, hashed_entry.key)?
                        .filter(|e| e.key == hashed_entry.key)
                        .is_some()
                    {
                        cursor.delete_current()?;
                    }
                    cursor.upsert(hashed_address, hashed_entry)?;

                    Ok(())
                })
            })
        })
    }

    /// Insert collection of [ChangeSet] into corresponding tables.
    pub fn insert_changesets<I>(
        &self,
        changesets: I,
        block_offset: Option<u64>,
    ) -> ProviderResult<()>
    where
        I: IntoIterator<Item = ChangeSet>,
    {
        let offset = block_offset.unwrap_or_default();
        self.commit(|tx| {
            changesets.into_iter().enumerate().try_for_each(|(block, changeset)| {
                changeset.into_iter().try_for_each(|(address, old_account, old_storage)| {
                    let block = offset + block as u64;
                    // Insert into account changeset.
                    tx.put::<tables::AccountChangeSets>(
                        block,
                        AccountBeforeTx { address, info: Some(old_account) },
                    )?;

                    let block_address = (block, address).into();

                    // Insert into storage changeset.
                    old_storage.into_iter().try_for_each(|entry| {
                        Ok(tx.put::<tables::StorageChangeSets>(block_address, entry)?)
                    })
                })
            })
        })
    }

    pub fn insert_history<I>(&self, changesets: I, _block_offset: Option<u64>) -> ProviderResult<()>
    where
        I: IntoIterator<Item = ChangeSet>,
    {
        let mut accounts = BTreeMap::<Address, Vec<u64>>::new();
        let mut storages = BTreeMap::<(Address, B256), Vec<u64>>::new();

        for (block, changeset) in changesets.into_iter().enumerate() {
            for (address, _, storage_entries) in changeset {
                accounts.entry(address).or_default().push(block as u64);
                for storage_entry in storage_entries {
                    storages.entry((address, storage_entry.key)).or_default().push(block as u64);
                }
            }
        }

        let provider_rw = self.factory.provider_rw()?;
        provider_rw.insert_account_history_index(accounts)?;
        provider_rw.insert_storage_history_index(storages)?;
        provider_rw.commit()?;

        Ok(())
    }
}

/// Used to identify where to store data when setting up a test.
#[derive(Debug)]
pub enum StorageKind {
    Database(Option<u64>),
    Static,
}

impl StorageKind {
    #[allow(dead_code)]
    fn is_database(&self) -> bool {
        matches!(self, Self::Database(_))
    }

    fn is_static(&self) -> bool {
        matches!(self, Self::Static)
    }

    fn tx_offset(&self) -> u64 {
        if let Self::Database(offset) = self {
            return offset.unwrap_or_default()
        }
        0
    }
}<|MERGE_RESOLUTION|>--- conflicted
+++ resolved
@@ -188,18 +188,7 @@
     where
         I: Iterator<Item = &'a SealedHeader>,
     {
-<<<<<<< HEAD
         self.insert_headers_inner::<I, true>(headers)
-=======
-        self.commit(|tx| {
-            let mut td = U256::ZERO;
-            headers.into_iter().try_for_each(|header| {
-                Self::insert_header(tx, header)?;
-                td += header.difficulty;
-                Ok(tx.put::<tables::HeaderTerminalDifficulties>(header.number, td.into())?)
-            })
-        })
->>>>>>> 20b43657
     }
 
     /// Insert ordered collection of [SealedBlock] into corresponding tables.
@@ -213,7 +202,6 @@
     where
         I: Iterator<Item = &'a SealedBlock>,
     {
-<<<<<<< HEAD
         let provider = self.factory.static_file_provider();
 
         let mut txs_writer = storage_kind.is_static().then(|| {
@@ -235,7 +223,10 @@
             };
 
             if !block.body.is_empty() {
-                tx.put::<tables::TransactionBlock>(block_body_indices.last_tx_num(), block.number)?;
+                tx.put::<tables::TransactionBlocks>(
+                    block_body_indices.last_tx_num(),
+                    block.number,
+                )?;
             }
             tx.put::<tables::BlockBodyIndices>(block.number, block_body_indices)?;
 
@@ -244,24 +235,6 @@
                     txs_writer.append_transaction(next_tx_num, body_tx.clone().into())?;
                 } else {
                     tx.put::<tables::Transactions>(next_tx_num, body_tx.clone().into())?
-=======
-        self.commit(|tx| {
-            let mut next_tx_num = tx_offset.unwrap_or_default();
-
-            blocks.into_iter().try_for_each(|block| {
-                Self::insert_header(tx, &block.header)?;
-                // Insert into body tables.
-                let block_body_indices = StoredBlockBodyIndices {
-                    first_tx_num: next_tx_num,
-                    tx_count: block.body.len() as u64,
-                };
-
-                if !block.body.is_empty() {
-                    tx.put::<tables::TransactionBlocks>(
-                        block_body_indices.last_tx_num(),
-                        block.number,
-                    )?;
->>>>>>> 20b43657
                 }
                 next_tx_num += 1;
                 Ok::<(), ProviderError>(())
