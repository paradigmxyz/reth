use crate::pipeline::PipelineEvent;
use reth_interfaces::{consensus, db::Error as DbError, executor};
use reth_primitives::{BlockNumber, TxNumber, H256};
use thiserror::Error;
use tokio::sync::mpsc::error::SendError;

/// A stage execution error.
#[derive(Error, Debug)]
pub enum StageError {
    /// The stage encountered a state validation error.
    #[error("Stage encountered a validation error in block {block}: {error}.")]
    Validation {
        /// The block that failed validation.
        block: BlockNumber,
        /// The underlying consensus error.
        #[source]
        error: consensus::Error,
    },
    /// The stage encountered a database error.
    #[error("An internal database error occurred.")]
    Database(#[from] DbError),
    #[error("Stage encountered a execution error in block {block}: {error}.")]
    /// The stage encountered a execution error
    ExecutionError {
        /// The block that failed execution.
        block: BlockNumber,
        /// The underlying execution error.
        #[source]
        error: executor::Error,
    },
    /// The stage encountered a database integrity error.
    #[error("A database integrity error occurred.")]
    DatabaseIntegrity(#[from] DatabaseIntegrityError),
    /// The stage encountered an internal error.
    #[error(transparent)]
    Internal(Box<dyn std::error::Error + Send + Sync>),
}

/// A database integrity error.
/// The sender stage error
#[derive(Error, Debug)]
#[allow(missing_docs)]
pub enum DatabaseIntegrityError {
    // TODO(onbjerg): What's the difference between this and the one below?
    /// The canonical hash for a block is missing from the database.
    #[error("No canonical hash for block #{number}")]
    CanonicalHash {
        /// The block number key
        number: BlockNumber,
    },
    /// The canonical header for a block is missing from the database.
    #[error("No canonical hash for block #{number}")]
    CanonicalHeader {
        /// The block number key
        number: BlockNumber,
    },
    /// A header is missing from the database.
    #[error("No header for block #{number} ({hash})")]
    Header {
        /// The block number key
        number: BlockNumber,
        /// The block hash key
        hash: H256,
    },
    /// The cumulative transaction count is missing from the database.
    #[error("No cumulative tx count for ${number} ({hash})")]
    CumulativeTxCount {
        /// The block number key
        number: BlockNumber,
        /// The block hash key
        hash: H256,
    },
    /// A block body is missing.
    #[error("Block body not found for block #{number}")]
    BlockBody {
        /// The block number key
        number: BlockNumber,
    },
<<<<<<< HEAD
    #[error("Gap in transaction table")]
    TransactionsGap { missing: TxNumber },
    #[error("Gap in transaction table")]
    TransactionsSignerGap { missing: TxNumber },
    #[error("Got to the end of transaction table")]
    EndOfTransactionTable,
    #[error("Got to the end of transaction table")]
    EndOfTransactionSenderTable,
=======
    /// The total difficulty from the block header is missing.
    #[error("Total difficulty not found for block #{number}")]
    TotalDifficulty {
        /// The block number key
        number: BlockNumber,
    },
>>>>>>> 0e436ae5
}

/// A pipeline execution error.
#[derive(Error, Debug)]
pub enum PipelineError {
    /// The pipeline encountered an irrecoverable error in one of the stages.
    #[error("A stage encountered an irrecoverable error.")]
    Stage(#[from] StageError),
    /// The pipeline encountered a database error.
    #[error("A database error occurred.")]
    Database(#[from] DbError),
    /// The pipeline encountered an error while trying to send an event.
    #[error("The pipeline encountered an error while trying to send an event.")]
    Channel(#[from] SendError<PipelineEvent>),
    /// The stage encountered an internal error.
    #[error(transparent)]
    Internal(Box<dyn std::error::Error + Send + Sync>),
}<|MERGE_RESOLUTION|>--- conflicted
+++ resolved
@@ -76,7 +76,6 @@
         /// The block number key
         number: BlockNumber,
     },
-<<<<<<< HEAD
     #[error("Gap in transaction table")]
     TransactionsGap { missing: TxNumber },
     #[error("Gap in transaction table")]
@@ -85,14 +84,12 @@
     EndOfTransactionTable,
     #[error("Got to the end of transaction table")]
     EndOfTransactionSenderTable,
-=======
     /// The total difficulty from the block header is missing.
     #[error("Total difficulty not found for block #{number}")]
     TotalDifficulty {
         /// The block number key
         number: BlockNumber,
     },
->>>>>>> 0e436ae5
 }
 
 /// A pipeline execution error.
