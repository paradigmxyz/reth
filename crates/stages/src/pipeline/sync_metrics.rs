use reth_metrics::{
    metrics::{self, Gauge},
    Metrics,
};
use reth_primitives::{
    stage::{
        AccountHashingCheckpoint, EntitiesCheckpoint, ExecutionCheckpoint, HeadersCheckpoint,
        IndexHistoryCheckpoint, StageCheckpoint, StageId, StageUnitCheckpoint,
        StorageHashingCheckpoint,
    },
    BlockNumber,
};
use std::collections::HashMap;

#[derive(Metrics)]
#[metrics(scope = "sync")]
pub(crate) struct StageMetrics {
    /// The block number of the last commit for a stage.
    checkpoint: Gauge,
    /// The number of processed entities of the last commit for a stage, if applicable.
    entities_processed: Gauge,
    /// The number of total entities of the last commit for a stage, if applicable.
    entities_total: Gauge,
}

#[derive(Default)]
pub(crate) struct Metrics {
    stages: HashMap<StageId, StageMetrics>,
}

impl Metrics {
    pub(crate) fn stage_checkpoint(
        &mut self,
        stage_id: StageId,
        checkpoint: StageCheckpoint,
        max_block_number: Option<BlockNumber>,
    ) {
        let stage_metrics = self
            .stages
            .entry(stage_id)
            .or_insert_with(|| StageMetrics::new_with_labels(&[("stage", stage_id.to_string())]));

        stage_metrics.checkpoint.set(checkpoint.block_number as f64);

        let (processed, total) = match checkpoint.stage_checkpoint {
            Some(
                StageUnitCheckpoint::Account(AccountHashingCheckpoint { progress, .. }) |
                StageUnitCheckpoint::Storage(StorageHashingCheckpoint { progress, .. }) |
                StageUnitCheckpoint::Entities(progress @ EntitiesCheckpoint { .. }) |
                StageUnitCheckpoint::Execution(ExecutionCheckpoint { progress, .. }) |
<<<<<<< HEAD
                StageUnitCheckpoint::Headers(HeadersCheckpoint { progress, .. }) |
                StageUnitCheckpoint::IndexHistory(IndexHistoryCheckpoint { progress, .. }),
            ) => (progress.processed, progress.total),
            Some(StageUnitCheckpoint::Account(_) | StageUnitCheckpoint::Storage(_)) | None => {
                (checkpoint.block_number, max_block_number)
            }
=======
                StageUnitCheckpoint::Headers(HeadersCheckpoint { progress, .. }),
            ) => (progress.processed, Some(progress.total)),
            None => (checkpoint.block_number, max_block_number),
>>>>>>> 0bb12bcf
        };

        stage_metrics.entities_processed.set(processed as f64);
        if let Some(total) = total {
            stage_metrics.entities_total.set(total as f64);
        }
    }
}<|MERGE_RESOLUTION|>--- conflicted
+++ resolved
@@ -48,18 +48,10 @@
                 StageUnitCheckpoint::Storage(StorageHashingCheckpoint { progress, .. }) |
                 StageUnitCheckpoint::Entities(progress @ EntitiesCheckpoint { .. }) |
                 StageUnitCheckpoint::Execution(ExecutionCheckpoint { progress, .. }) |
-<<<<<<< HEAD
                 StageUnitCheckpoint::Headers(HeadersCheckpoint { progress, .. }) |
                 StageUnitCheckpoint::IndexHistory(IndexHistoryCheckpoint { progress, .. }),
             ) => (progress.processed, progress.total),
-            Some(StageUnitCheckpoint::Account(_) | StageUnitCheckpoint::Storage(_)) | None => {
-                (checkpoint.block_number, max_block_number)
-            }
-=======
-                StageUnitCheckpoint::Headers(HeadersCheckpoint { progress, .. }),
-            ) => (progress.processed, Some(progress.total)),
             None => (checkpoint.block_number, max_block_number),
->>>>>>> 0bb12bcf
         };
 
         stage_metrics.entities_processed.set(processed as f64);
