use crate::{
    db::Transaction, ExecInput, ExecOutput, Stage, StageError, StageId, UnwindInput, UnwindOutput,
};
use itertools::Itertools;
use reth_db::{
    cursor::{DbCursorRO, DbCursorRW},
    database::{Database, DatabaseGAT},
    models::{sharded_key::NUM_OF_INDICES_IN_SHARD, storage_sharded_key::StorageShardedKey},
    tables,
    transaction::{DbTx, DbTxMut, DbTxMutGAT},
    TransitionList,
};
use reth_primitives::{Address, TransitionId, H256};
use std::{collections::BTreeMap, fmt::Debug};
use tracing::*;

const INDEX_STORAGE_HISTORY: StageId = StageId("IndexStorageHistoryStage");

<<<<<<< HEAD
/// Stage is indexing history the account changesets generated in [`crate::stages::ExecutionStage`]
/// For more information on index sharding please look at [`tables::StorageHistory`]
=======
/// Stage is indexing history the account changesets generated in
/// [`ExecutionStage`][crate::stages::ExecutionStage]. For more information
/// on index sharding take a look at [`tables::StorageHistory`].
>>>>>>> e2ac4d3f
#[derive(Debug)]
pub struct IndexStorageHistoryStage {
    /// Number of blocks after which the control
    /// flow will be returned to the pipeline for commit.
    pub commit_threshold: u64,
}

impl Default for IndexStorageHistoryStage {
    fn default() -> Self {
        Self { commit_threshold: 100_000 }
    }
}

#[async_trait::async_trait]
impl<DB: Database> Stage<DB> for IndexStorageHistoryStage {
    /// Return the id of the stage
    fn id(&self) -> StageId {
        INDEX_STORAGE_HISTORY
    }

    /// Execute the stage.
    async fn execute(
        &mut self,
        tx: &mut Transaction<'_, DB>,
        input: ExecInput,
    ) -> Result<ExecOutput, StageError> {
        let stage_progress = input.stage_progress.unwrap_or_default();
        let previous_stage_progress = input.previous_stage_progress();

        // read storge changeset, merge it into one changeset and calculate account hashes.
        let from_transition = tx.get_block_transition(stage_progress)?;

        // NOTE: can probably done more probabilistic take of bundles with transition but it is
        // guess game for later. Transitions better reflect amount of work.
        let to_block =
            std::cmp::min(stage_progress + self.commit_threshold, previous_stage_progress);
        let to_transition = tx.get_block_transition(to_block)?;

        let storage_chageset = tx
            .cursor_read::<tables::StorageChangeSet>()?
            .walk((from_transition, Address::zero()).into())?
            .take_while(|res| {
                res.as_ref().map(|(k, _)| k.transition_id() < to_transition).unwrap_or_default()
            })
            .collect::<Result<Vec<_>, _>>()?;

        // fold all storages to one set of changes
        let storage_changeset_lists = storage_chageset.into_iter().fold(
            BTreeMap::new(),
            |mut storages: BTreeMap<(Address, H256), Vec<u64>>, (index, storage)| {
                storages
                    .entry((index.address(), storage.key))
                    .or_default()
                    .push(index.transition_id());
                storages
            },
        );

        for ((address, storage_key), mut indices) in storage_changeset_lists {
            let mut last_shard = take_last_storage_shard(tx, address, storage_key)?;
            last_shard.append(&mut indices);

            // chunk indices and insert them in shards of N size.
            let mut chunks = last_shard
                .iter()
                .chunks(NUM_OF_INDICES_IN_SHARD)
                .into_iter()
                .map(|chunks| chunks.map(|i| *i as usize).collect::<Vec<usize>>())
                .collect::<Vec<_>>();
            let last_chunk = chunks.pop();

            // chunk indices and insert them in shards of N size.
            chunks.into_iter().try_for_each(|list| {
                tx.put::<tables::StorageHistory>(
                    StorageShardedKey::new(
                        address,
                        storage_key,
                        *list.last().expect("Chuck does not return empty list") as TransitionId,
                    ),
                    TransitionList::new(list).expect("Indices are presorted and not empty"),
                )
            })?;
            // Insert last list with u64::MAX
            if let Some(last_list) = last_chunk {
                tx.put::<tables::StorageHistory>(
                    StorageShardedKey::new(address, storage_key, u64::MAX),
                    TransitionList::new(last_list).expect("Indices are presorted and not empty"),
                )?;
            }
        }

        info!(target: "sync::stages::index_storage_history", "Stage finished");
        Ok(ExecOutput { stage_progress: to_block, done: true })
    }

    /// Unwind the stage.
    async fn unwind(
        &mut self,
        tx: &mut Transaction<'_, DB>,
        input: UnwindInput,
    ) -> Result<UnwindOutput, StageError> {
        info!(target: "sync::stages::index_account_history", to_block = input.unwind_to, "Unwinding");
        let from_transition_rev = tx.get_block_transition(input.unwind_to)?;
        let to_transition_rev = tx.get_block_transition(input.stage_progress)?;

        let mut cursor = tx.cursor_write::<tables::StorageHistory>()?;

        let storage_changesets = tx
            .cursor_read::<tables::StorageChangeSet>()?
            .walk((from_transition_rev, Address::zero()).into())?
            .take_while(|res| {
                res.as_ref().map(|(k, _)| k.transition_id() < to_transition_rev).unwrap_or_default()
            })
            .collect::<Result<Vec<_>, _>>()?;
        let last_indices = storage_changesets
            .into_iter()
            // reverse so we can get lowest transition id where we need to unwind account.
            .rev()
            // fold all storages and get last transition index
            .fold(
                BTreeMap::new(),
                |mut accounts: BTreeMap<(Address, H256), u64>, (index, storage)| {
                    // we just need address and lowest transition id.
                    accounts.insert((index.address(), storage.key), index.transition_id());
                    accounts
                },
            );
        for ((address, storage_key), rem_index) in last_indices {
            let shard_part =
                unwind_storage_history_shards::<DB>(&mut cursor, address, storage_key, rem_index)?;

            // check last shard_part, if present, items needs to be reinserted.
            if !shard_part.is_empty() {
                // there are items in list
                tx.put::<tables::StorageHistory>(
                    StorageShardedKey::new(address, storage_key, u64::MAX),
                    TransitionList::new(shard_part)
                        .expect("There is at least one element in list and it is sorted."),
                )?;
            }
        }
        Ok(UnwindOutput { stage_progress: input.unwind_to })
    }
}

/// Load last shard and check if it is full and remove if it is not. If list is empty, last shard
/// was full or there is no shards at all.
pub fn take_last_storage_shard<DB: Database>(
    tx: &Transaction<'_, DB>,
    address: Address,
    storage_key: H256,
) -> Result<Vec<u64>, StageError> {
    let mut cursor = tx.cursor_read::<tables::StorageHistory>()?;
    let last = cursor.seek_exact(StorageShardedKey::new(address, storage_key, u64::MAX))?;
    if let Some((storage_shard_key, list)) = last {
        // delete old shard so new one can be inserted.
        tx.delete::<tables::StorageHistory>(storage_shard_key, None)?;
        let list = list.iter(0).map(|i| i as u64).collect::<Vec<_>>();
        return Ok(list)
    }
    Ok(Vec::new())
}

/// Unwind all history shards. For boundary shard, remove it from database and
/// return last part of shard with still valid items. If all full shard were removed, return list
/// would be empty but this does not mean that there is none shard left but that there is no
/// splitted shards.
pub fn unwind_storage_history_shards<DB: Database>(
    cursor: &mut <<DB as DatabaseGAT<'_>>::TXMut as DbTxMutGAT<'_>>::CursorMut<
        tables::StorageHistory,
    >,
    address: Address,
    storage_key: H256,
    transition_id: TransitionId,
) -> Result<Vec<usize>, StageError> {
    let mut item = cursor.seek_exact(StorageShardedKey::new(address, storage_key, u64::MAX))?;

    while let Some((storage_sharded_key, list)) = item {
        // there is no more shard for address
        if storage_sharded_key.address != address ||
            storage_sharded_key.sharded_key.key != storage_key
        {
            // there is no more shard for address and storage_key.
            break
        }
        cursor.delete_current()?;
        // check first item and if it is more and eq than `transition_id` delete current
        // item.
        let first = list.iter(0).next().expect("List can't empty");
        if first >= transition_id as usize {
            item = cursor.prev()?;
            continue
        } else if transition_id <= storage_sharded_key.sharded_key.highest_transition_id {
            // if first element is in scope whole list would be removed.
            // so at least this first element is present.
            return Ok(list.iter(0).take_while(|i| *i < transition_id as usize).collect::<Vec<_>>())
        } else {
            return Ok(list.iter(0).collect::<Vec<_>>())
        }
    }
    Ok(Vec::new())
}
#[cfg(test)]
mod tests {

    use super::*;
    use crate::test_utils::{TestTransaction, PREV_STAGE_ID};
    use reth_db::models::{ShardedKey, TransitionIdAddress};
    use reth_primitives::{hex_literal::hex, StorageEntry, H160, U256};

    const ADDRESS: H160 = H160(hex!("0000000000000000000000000000000000000001"));
    const STORAGE_KEY: H256 =
        H256(hex!("0000000000000000000000000000000000000000000000000000000000000001"));

    fn storage(key: H256) -> StorageEntry {
        // Value is not used in indexing stage.
        StorageEntry { key, value: U256::ZERO }
    }

    fn trns(transition_id: u64) -> TransitionIdAddress {
        TransitionIdAddress((transition_id, ADDRESS))
    }

    /// Shard for account
    fn shard(shard_index: u64) -> StorageShardedKey {
        StorageShardedKey {
            address: ADDRESS,
            sharded_key: ShardedKey { key: STORAGE_KEY, highest_transition_id: shard_index },
        }
    }

    fn list(list: &[usize]) -> TransitionList {
        TransitionList::new(list).unwrap()
    }

    fn cast(
        table: Vec<(StorageShardedKey, TransitionList)>,
    ) -> BTreeMap<StorageShardedKey, Vec<usize>> {
        table
            .into_iter()
            .map(|(k, v)| {
                let v = v.iter(0).collect();
                (k, v)
            })
            .collect()
    }

    fn partial_setup(tx: &TestTransaction) {
        // setup
        tx.commit(|tx| {
            // we just need first and last
            tx.put::<tables::BlockTransitionIndex>(0, 3).unwrap();
            tx.put::<tables::BlockTransitionIndex>(5, 7).unwrap();

            // setup changeset that are going to be applied to history index
            tx.put::<tables::StorageChangeSet>(trns(4), storage(STORAGE_KEY)).unwrap();
            tx.put::<tables::StorageChangeSet>(trns(6), storage(STORAGE_KEY)).unwrap();
            Ok(())
        })
        .unwrap()
    }

    async fn run(tx: &TestTransaction, run_to: u64) {
        let mut input = ExecInput::default();
        input.previous_stage = Some((PREV_STAGE_ID, run_to));
        let mut stage = IndexStorageHistoryStage::default();
        let mut tx = tx.inner();
        let out = stage.execute(&mut tx, input).await.unwrap();
        assert_eq!(out, ExecOutput { stage_progress: 5, done: true });
        tx.commit().unwrap();
    }

    async fn unwind(tx: &TestTransaction, unwind_from: u64, unwind_to: u64) {
        let mut input = UnwindInput::default();
        input.stage_progress = unwind_from;
        input.unwind_to = unwind_to;
        let mut stage = IndexStorageHistoryStage::default();
        let mut tx = tx.inner();
        let out = stage.unwind(&mut tx, input).await.unwrap();
        assert_eq!(out, UnwindOutput { stage_progress: unwind_to });
        tx.commit().unwrap();
    }

    #[tokio::test]
    async fn insert_index_to_empty() {
        // init
        let tx = TestTransaction::default();

        // setup
        partial_setup(&tx);

        // run
        run(&tx, 5).await;

        // verify
        let table = cast(tx.table::<tables::StorageHistory>().unwrap());
        assert_eq!(table, BTreeMap::from([(shard(u64::MAX), vec![4, 6]),]));

        // unwind
        unwind(&tx, 5, 0).await;

        // verify initial state
        let table = tx.table::<tables::StorageHistory>().unwrap();
        assert!(table.is_empty());
    }

    #[tokio::test]
    async fn insert_index_to_not_empty_shard() {
        // init
        let tx = TestTransaction::default();

        // setup
        partial_setup(&tx);
        tx.commit(|tx| {
            tx.put::<tables::StorageHistory>(shard(u64::MAX), list(&[1, 2, 3])).unwrap();
            Ok(())
        })
        .unwrap();

        // run
        run(&tx, 5).await;

        // verify
        let table = cast(tx.table::<tables::StorageHistory>().unwrap());
        assert_eq!(table, BTreeMap::from([(shard(u64::MAX), vec![1, 2, 3, 4, 6]),]));

        // unwind
        unwind(&tx, 5, 0).await;

        // verify initial state
        let table = cast(tx.table::<tables::StorageHistory>().unwrap());
        assert_eq!(table, BTreeMap::from([(shard(u64::MAX), vec![1, 2, 3]),]));
    }

    #[tokio::test]
    async fn insert_index_to_full_shard() {
        // init
        let tx = TestTransaction::default();
        let mut input = ExecInput::default();
        input.previous_stage = Some((PREV_STAGE_ID, 5));

        // change does not matter only that account is present in changeset.
        let full_list = vec![3; NUM_OF_INDICES_IN_SHARD];

        // setup
        partial_setup(&tx);
        tx.commit(|tx| {
            tx.put::<tables::StorageHistory>(shard(u64::MAX), list(&full_list)).unwrap();
            Ok(())
        })
        .unwrap();

        // run
        run(&tx, 5).await;

        // verify
        let table = cast(tx.table::<tables::StorageHistory>().unwrap());
        assert_eq!(
            table,
            BTreeMap::from([(shard(3), full_list.clone()), (shard(u64::MAX), vec![4, 6])])
        );

        // unwind
        unwind(&tx, 5, 0).await;

        // verify initial state
        let table = cast(tx.table::<tables::StorageHistory>().unwrap());
        assert_eq!(table, BTreeMap::from([(shard(u64::MAX), full_list)]));
    }

    #[tokio::test]
    async fn insert_index_to_fill_shard() {
        // init
        let tx = TestTransaction::default();
        let mut close_full_list = vec![1; NUM_OF_INDICES_IN_SHARD - 2];

        // setup
        partial_setup(&tx);
        tx.commit(|tx| {
            tx.put::<tables::StorageHistory>(shard(u64::MAX), list(&close_full_list)).unwrap();
            Ok(())
        })
        .unwrap();

        // run
        run(&tx, 5).await;

        // verify
        close_full_list.push(4);
        close_full_list.push(6);
        let table = cast(tx.table::<tables::StorageHistory>().unwrap());
        assert_eq!(table, BTreeMap::from([(shard(u64::MAX), close_full_list.clone()),]));

        // unwind
        unwind(&tx, 5, 0).await;

        // verify initial state
        close_full_list.pop();
        close_full_list.pop();
        let table = cast(tx.table::<tables::StorageHistory>().unwrap());
        assert_eq!(table, BTreeMap::from([(shard(u64::MAX), close_full_list),]));

        // verify initial state
    }

    #[tokio::test]
    async fn insert_index_second_half_shard() {
        // init
        let tx = TestTransaction::default();
        let mut close_full_list = vec![1; NUM_OF_INDICES_IN_SHARD - 1];

        // setup
        partial_setup(&tx);
        tx.commit(|tx| {
            tx.put::<tables::StorageHistory>(shard(u64::MAX), list(&close_full_list)).unwrap();
            Ok(())
        })
        .unwrap();

        // run
        run(&tx, 5).await;

        // verify
        close_full_list.push(4);
        let table = cast(tx.table::<tables::StorageHistory>().unwrap());
        assert_eq!(
            table,
            BTreeMap::from([(shard(4), close_full_list.clone()), (shard(u64::MAX), vec![6])])
        );

        // unwind
        unwind(&tx, 5, 0).await;

        // verify initial state
        close_full_list.pop();
        let table = cast(tx.table::<tables::StorageHistory>().unwrap());
        assert_eq!(table, BTreeMap::from([(shard(u64::MAX), close_full_list),]));
    }

    #[tokio::test]
    async fn insert_index_to_third_shard() {
        // init
        let tx = TestTransaction::default();
        let full_list = vec![1; NUM_OF_INDICES_IN_SHARD];

        // setup
        partial_setup(&tx);
        tx.commit(|tx| {
            tx.put::<tables::StorageHistory>(shard(1), list(&full_list)).unwrap();
            tx.put::<tables::StorageHistory>(shard(2), list(&full_list)).unwrap();
            tx.put::<tables::StorageHistory>(shard(u64::MAX), list(&[2, 3])).unwrap();
            Ok(())
        })
        .unwrap();

        run(&tx, 5).await;

        // verify
        let table = cast(tx.table::<tables::StorageHistory>().unwrap());
        assert_eq!(
            table,
            BTreeMap::from([
                (shard(1), full_list.clone()),
                (shard(2), full_list.clone()),
                (shard(u64::MAX), vec![2, 3, 4, 6])
            ])
        );

        // unwind
        unwind(&tx, 5, 0).await;

        // verify initial state
        let table = cast(tx.table::<tables::StorageHistory>().unwrap());
        assert_eq!(
            table,
            BTreeMap::from([
                (shard(1), full_list.clone()),
                (shard(2), full_list.clone()),
                (shard(u64::MAX), vec![2, 3])
            ])
        );
    }
}<|MERGE_RESOLUTION|>--- conflicted
+++ resolved
@@ -16,14 +16,9 @@
 
 const INDEX_STORAGE_HISTORY: StageId = StageId("IndexStorageHistoryStage");
 
-<<<<<<< HEAD
-/// Stage is indexing history the account changesets generated in [`crate::stages::ExecutionStage`]
-/// For more information on index sharding please look at [`tables::StorageHistory`]
-=======
 /// Stage is indexing history the account changesets generated in
 /// [`ExecutionStage`][crate::stages::ExecutionStage]. For more information
 /// on index sharding take a look at [`tables::StorageHistory`].
->>>>>>> e2ac4d3f
 #[derive(Debug)]
 pub struct IndexStorageHistoryStage {
     /// Number of blocks after which the control
