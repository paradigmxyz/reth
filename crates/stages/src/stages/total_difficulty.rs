--- conflicted
+++ resolved
@@ -54,14 +54,11 @@
         provider: &mut DatabaseProviderRW<'_, &DB>,
         input: ExecInput,
     ) -> Result<ExecOutput, StageError> {
-<<<<<<< HEAD
         let tx = provider.tx_ref();
-=======
         if input.target_reached() {
             return Ok(ExecOutput::done(input.checkpoint()))
         }
 
->>>>>>> 6ef3e12f
         let (range, is_final_range) = input.next_block_range_with_threshold(self.commit_threshold);
         let (start_block, end_block) = range.clone().into_inner();
 
