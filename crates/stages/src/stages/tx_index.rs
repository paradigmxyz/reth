use crate::{
    util::unwind::unwind_table_by_num_hash, DatabaseIntegrityError, ExecInput, ExecOutput, Stage,
    StageError, StageId, UnwindInput, UnwindOutput,
};
use reth_interfaces::db::{tables, DBContainer, Database, DbCursorRO, DbCursorRW, DbTx, DbTxMut};
use std::fmt::Debug;

const TX_INDEX: StageId = StageId("TxIndex");

/// The cumulative transaction index stage
/// implementation for staged sync. This stage
/// updates the cumulative transaction count per block.
///
/// e.g. [key, value] entries in [tables::CumulativeTxCount]
/// block #1 with 24 transactions - [1, 24]
/// block #2 with 42 transactions - [2, 66]
/// block #3 with 33 transaction  - [3, 99]
#[derive(Debug)]
pub struct TxIndex;

#[async_trait::async_trait]
impl<DB: Database> Stage<DB> for TxIndex {
    /// Return the id of the stage
    fn id(&self) -> StageId {
        TX_INDEX
    }

    /// Execute the stage
    async fn execute(
        &mut self,
        db: &mut DBContainer<'_, DB>,
        input: ExecInput,
    ) -> Result<ExecOutput, StageError> {
        let tx = db.get_mut();

        // The progress of this stage during last iteration
        let last_block = input.stage_progress.unwrap_or_default();
        let last_hash = tx
            .get::<tables::CanonicalHeaders>(last_block)?
            .ok_or(DatabaseIntegrityError::CanonicalHeader { number: last_block })?;

        // The start block for this iteration
        let start_block = last_block + 1;
        let start_hash = tx
            .get::<tables::CanonicalHeaders>(start_block)?
            .ok_or(DatabaseIntegrityError::CanonicalHeader { number: start_block })?;

        // The maximum block that this stage should insert to
        let max_block = input.previous_stage.as_ref().map(|(_, block)| *block).unwrap_or_default();

        // Get the cursor over the table
        let mut cursor = tx.cursor_mut::<tables::CumulativeTxCount>()?;
        // Find the last count that was inserted during previous iteration
        let (_, mut count) = cursor.seek_exact((last_block, last_hash).into())?.ok_or(
            DatabaseIntegrityError::CumulativeTxCount { number: last_block, hash: last_hash },
        )?;

        // Get the cursor over block bodies
        let mut body_cursor = tx.cursor_mut::<tables::BlockBodies>()?;
        let walker = body_cursor.walk((start_block, start_hash).into())?;

        // Walk the block body entries up to maximum block (including)
        let entries = walker
            .take_while(|b| b.as_ref().map(|(k, _)| k.number() <= max_block).unwrap_or_default());

        // Aggregate and insert cumulative transaction count for each block number
        for entry in entries {
            let (key, body) = entry?;
            count += body.tx_amount;
            cursor.append(key, count)?;
        }

        Ok(ExecOutput { done: true, reached_tip: true, stage_progress: max_block })
    }

    /// Unwind the stage.
    async fn unwind(
        &mut self,
        db: &mut DBContainer<'_, DB>,
        input: UnwindInput,
    ) -> Result<UnwindOutput, Box<dyn std::error::Error + Send + Sync>> {
        unwind_table_by_num_hash::<DB, tables::CumulativeTxCount>(db.get_mut(), input.unwind_to)?;
        Ok(UnwindOutput { stage_progress: input.unwind_to })
    }
}

#[cfg(test)]
mod tests {
    use super::*;
    use crate::util::test_utils::{
        stage_test_suite, ExecuteStageTestRunner, StageTestDB, StageTestRunner,
        UnwindStageTestRunner,
    };
    use assert_matches::assert_matches;
    use reth_interfaces::{db::models::BlockNumHash, test_utils::generators::random_header_range};
    use reth_primitives::H256;

    stage_test_suite!(TxIndexTestRunner);

<<<<<<< HEAD
    #[derive(Default)]
    pub(crate) struct TxIndexTestRunner {
        db: StageTestDB,
    }

    impl StageTestRunner for TxIndexTestRunner {
        type S = TxIndex;

        fn db(&self) -> &StageTestDB {
            &self.db
        }
=======
    #[tokio::test]
    async fn execute_empty_db() {
        let runner = TxIndexTestRunner::default();
        let rx = runner.execute(ExecInput::default());
        assert_matches!(
            rx.await.unwrap(),
            Err(StageError::DatabaseIntegrity(DatabaseIntegrityError::CanonicalHeader { .. }))
        );
    }

    #[tokio::test]
    async fn execute_no_prev_tx_count() {
        let runner = TxIndexTestRunner::default();
        let headers = random_header_range(0..10, H256::zero());
        runner
            .db()
            .map_put::<tables::CanonicalHeaders, _, _>(&headers, |h| (h.number, h.hash()))
            .expect("failed to insert");

        let (head, tail) = (headers.first().unwrap(), headers.last().unwrap());
        let input = ExecInput {
            previous_stage: Some((TEST_STAGE, tail.number)),
            stage_progress: Some(head.number),
        };
        let rx = runner.execute(input);
        assert_matches!(
            rx.await.unwrap(),
            Err(StageError::DatabaseIntegrity(DatabaseIntegrityError::CumulativeTxCount { .. }))
        );
    }

    #[tokio::test]
    async fn execute() {
        let runner = TxIndexTestRunner::default();
        let (start, pivot, end) = (0, 100, 200);
        let headers = random_header_range(start..end, H256::zero());
        runner
            .db()
            .map_put::<tables::CanonicalHeaders, _, _>(&headers, |h| (h.number, h.hash()))
            .expect("failed to insert");
        runner
            .db()
            .transform_append::<tables::CumulativeTxCount, _, _>(&headers[..=pivot], |prev, h| {
                (
                    BlockNumHash((h.number, h.hash())),
                    prev.unwrap_or_default() + (rand::random::<u8>() as u64),
                )
            })
            .expect("failed to insert");

        let (pivot, tail) = (headers.get(pivot).unwrap(), headers.last().unwrap());
        let input = ExecInput {
            previous_stage: Some((TEST_STAGE, tail.number)),
            stage_progress: Some(pivot.number),
        };
        let rx = runner.execute(input);
        assert_matches!(
            rx.await.unwrap(),
            Ok(ExecOutput { stage_progress, done, reached_tip })
                if done && reached_tip && stage_progress == tail.number
        );
    }
>>>>>>> 6b336c62

        fn stage(&self) -> Self::S {
            TxIndex {}
        }
    }

<<<<<<< HEAD
    impl ExecuteStageTestRunner for TxIndexTestRunner {
        fn seed_execution(
            &mut self,
            input: ExecInput,
        ) -> Result<(), Box<dyn std::error::Error + Send + Sync>> {
            let pivot = input.stage_progress.unwrap_or_default();
            let start = pivot.saturating_sub(100);
            let mut end = input.previous_stage.as_ref().map(|(_, num)| *num).unwrap_or_default();
            end += 2; // generate 2 additional headers to account for start header lookup
            let headers = gen_random_header_range(start..end, H256::zero());

            let headers =
                headers.into_iter().map(|h| (h, rand::random::<u8>())).collect::<Vec<_>>();

            self.db().map_put::<tables::CanonicalHeaders, _, _>(&headers, |(h, _)| {
                (h.number, h.hash())
            })?;
            self.db().map_put::<tables::BlockBodies, _, _>(&headers, |(h, count)| {
                (BlockNumHash((h.number, h.hash())), *count as u16)
            })?;

            let slice_up_to =
                std::cmp::min(pivot.saturating_sub(start) as usize, headers.len() - 1);
            self.db().transform_append::<tables::CumulativeTxCount, _, _>(
                &headers[..=slice_up_to],
                |prev, (h, count)| {
                    (BlockNumHash((h.number, h.hash())), prev.unwrap_or_default() + (*count as u64))
                },
            )?;

            Ok(())
        }

        fn validate_execution(
            &self,
            input: ExecInput,
        ) -> Result<(), Box<dyn std::error::Error + Send + Sync>> {
            let db = self.db().container();
            let tx = db.get();
            let (start, end) = (
                input.stage_progress.unwrap_or_default(),
                input.previous_stage.as_ref().map(|(_, num)| *num).unwrap_or_default(),
            );
            if start >= end {
                return Ok(())
            }

            let start_hash =
                tx.get::<tables::CanonicalHeaders>(start)?.expect("no canonical found");
            let mut tx_count_cursor = tx.cursor::<tables::CumulativeTxCount>()?;
            let mut tx_count_walker = tx_count_cursor.walk((start, start_hash).into())?;
            let mut count = tx_count_walker.next().unwrap()?.1;
            let mut last_num = start;
            while let Some(entry) = tx_count_walker.next() {
                let (key, db_count) = entry?;
                count += tx.get::<tables::BlockBodies>(key)?.unwrap() as u64;
                assert_eq!(db_count, count);
                last_num = key.number();
            }
            assert_eq!(last_num, end);

            Ok(())
        }
    }

    impl UnwindStageTestRunner for TxIndexTestRunner {
        fn seed_unwind(
            &mut self,
            input: UnwindInput,
            highest_entry: u64,
        ) -> Result<(), Box<dyn std::error::Error + Send + Sync>> {
            let headers = gen_random_header_range(input.unwind_to..highest_entry, H256::zero());
            self.db().transform_append::<tables::CumulativeTxCount, _, _>(
                &headers,
=======
    #[tokio::test]
    async fn unwind_no_input() {
        let runner = TxIndexTestRunner::default();
        let headers = random_header_range(0..10, H256::zero());
        runner
            .db()
            .transform_append::<tables::CumulativeTxCount, _, _>(&headers, |prev, h| {
                (
                    BlockNumHash((h.number, h.hash())),
                    prev.unwrap_or_default() + (rand::random::<u8>() as u64),
                )
            })
            .expect("failed to insert");

        let rx = runner.unwind(UnwindInput::default());
        assert_matches!(
            rx.await.unwrap(),
            Ok(UnwindOutput { stage_progress }) if stage_progress == 0
        );
        runner
            .db()
            .check_no_entry_above::<tables::CumulativeTxCount, _>(0, |h| h.number())
            .expect("failed to check tx count");
    }

    #[tokio::test]
    async fn unwind_with_db_gaps() {
        let runner = TxIndexTestRunner::default();
        let first_range = random_header_range(0..20, H256::zero());
        let second_range = random_header_range(50..100, H256::zero());
        runner
            .db()
            .transform_append::<tables::CumulativeTxCount, _, _>(
                &first_range.iter().chain(second_range.iter()).collect::<Vec<_>>(),
>>>>>>> 6b336c62
                |prev, h| {
                    (
                        BlockNumHash((h.number, h.hash())),
                        prev.unwrap_or_default() + (rand::random::<u8>() as u64),
                    )
                },
            )?;
            Ok(())
        }

        fn validate_unwind(
            &self,
            input: UnwindInput,
        ) -> Result<(), Box<dyn std::error::Error + Send + Sync>> {
            self.db()
                .check_no_entry_above::<tables::CumulativeTxCount, _>(input.unwind_to, |h| {
                    h.number()
                })?;
            Ok(())
        }
    }
}<|MERGE_RESOLUTION|>--- conflicted
+++ resolved
@@ -92,12 +92,14 @@
         UnwindStageTestRunner,
     };
     use assert_matches::assert_matches;
-    use reth_interfaces::{db::models::BlockNumHash, test_utils::generators::random_header_range};
+    use reth_interfaces::{
+        db::models::{BlockNumHash, StoredBlockBody},
+        test_utils::generators::random_header_range,
+    };
     use reth_primitives::H256;
 
     stage_test_suite!(TxIndexTestRunner);
 
-<<<<<<< HEAD
     #[derive(Default)]
     pub(crate) struct TxIndexTestRunner {
         db: StageTestDB,
@@ -109,77 +111,12 @@
         fn db(&self) -> &StageTestDB {
             &self.db
         }
-=======
-    #[tokio::test]
-    async fn execute_empty_db() {
-        let runner = TxIndexTestRunner::default();
-        let rx = runner.execute(ExecInput::default());
-        assert_matches!(
-            rx.await.unwrap(),
-            Err(StageError::DatabaseIntegrity(DatabaseIntegrityError::CanonicalHeader { .. }))
-        );
-    }
-
-    #[tokio::test]
-    async fn execute_no_prev_tx_count() {
-        let runner = TxIndexTestRunner::default();
-        let headers = random_header_range(0..10, H256::zero());
-        runner
-            .db()
-            .map_put::<tables::CanonicalHeaders, _, _>(&headers, |h| (h.number, h.hash()))
-            .expect("failed to insert");
-
-        let (head, tail) = (headers.first().unwrap(), headers.last().unwrap());
-        let input = ExecInput {
-            previous_stage: Some((TEST_STAGE, tail.number)),
-            stage_progress: Some(head.number),
-        };
-        let rx = runner.execute(input);
-        assert_matches!(
-            rx.await.unwrap(),
-            Err(StageError::DatabaseIntegrity(DatabaseIntegrityError::CumulativeTxCount { .. }))
-        );
-    }
-
-    #[tokio::test]
-    async fn execute() {
-        let runner = TxIndexTestRunner::default();
-        let (start, pivot, end) = (0, 100, 200);
-        let headers = random_header_range(start..end, H256::zero());
-        runner
-            .db()
-            .map_put::<tables::CanonicalHeaders, _, _>(&headers, |h| (h.number, h.hash()))
-            .expect("failed to insert");
-        runner
-            .db()
-            .transform_append::<tables::CumulativeTxCount, _, _>(&headers[..=pivot], |prev, h| {
-                (
-                    BlockNumHash((h.number, h.hash())),
-                    prev.unwrap_or_default() + (rand::random::<u8>() as u64),
-                )
-            })
-            .expect("failed to insert");
-
-        let (pivot, tail) = (headers.get(pivot).unwrap(), headers.last().unwrap());
-        let input = ExecInput {
-            previous_stage: Some((TEST_STAGE, tail.number)),
-            stage_progress: Some(pivot.number),
-        };
-        let rx = runner.execute(input);
-        assert_matches!(
-            rx.await.unwrap(),
-            Ok(ExecOutput { stage_progress, done, reached_tip })
-                if done && reached_tip && stage_progress == tail.number
-        );
-    }
->>>>>>> 6b336c62
 
         fn stage(&self) -> Self::S {
             TxIndex {}
         }
     }
 
-<<<<<<< HEAD
     impl ExecuteStageTestRunner for TxIndexTestRunner {
         fn seed_execution(
             &mut self,
@@ -189,21 +126,24 @@
             let start = pivot.saturating_sub(100);
             let mut end = input.previous_stage.as_ref().map(|(_, num)| *num).unwrap_or_default();
             end += 2; // generate 2 additional headers to account for start header lookup
-            let headers = gen_random_header_range(start..end, H256::zero());
+            let headers = random_header_range(start..end, H256::zero());
 
             let headers =
                 headers.into_iter().map(|h| (h, rand::random::<u8>())).collect::<Vec<_>>();
 
-            self.db().map_put::<tables::CanonicalHeaders, _, _>(&headers, |(h, _)| {
+            self.db.map_put::<tables::CanonicalHeaders, _, _>(&headers, |(h, _)| {
                 (h.number, h.hash())
             })?;
-            self.db().map_put::<tables::BlockBodies, _, _>(&headers, |(h, count)| {
-                (BlockNumHash((h.number, h.hash())), *count as u16)
+            self.db.map_put::<tables::BlockBodies, _, _>(&headers, |(h, count)| {
+                (
+                    BlockNumHash((h.number, h.hash())),
+                    StoredBlockBody { base_tx_id: 0, tx_amount: *count as u64, ommers: vec![] },
+                )
             })?;
 
             let slice_up_to =
                 std::cmp::min(pivot.saturating_sub(start) as usize, headers.len() - 1);
-            self.db().transform_append::<tables::CumulativeTxCount, _, _>(
+            self.db.transform_append::<tables::CumulativeTxCount, _, _>(
                 &headers[..=slice_up_to],
                 |prev, (h, count)| {
                     (BlockNumHash((h.number, h.hash())), prev.unwrap_or_default() + (*count as u64))
@@ -217,7 +157,7 @@
             &self,
             input: ExecInput,
         ) -> Result<(), Box<dyn std::error::Error + Send + Sync>> {
-            let db = self.db().container();
+            let db = self.db.container();
             let tx = db.get();
             let (start, end) = (
                 input.stage_progress.unwrap_or_default(),
@@ -235,7 +175,7 @@
             let mut last_num = start;
             while let Some(entry) = tx_count_walker.next() {
                 let (key, db_count) = entry?;
-                count += tx.get::<tables::BlockBodies>(key)?.unwrap() as u64;
+                count += tx.get::<tables::BlockBodies>(key)?.unwrap().tx_amount as u64;
                 assert_eq!(db_count, count);
                 last_num = key.number();
             }
@@ -251,52 +191,13 @@
             input: UnwindInput,
             highest_entry: u64,
         ) -> Result<(), Box<dyn std::error::Error + Send + Sync>> {
-            let headers = gen_random_header_range(input.unwind_to..highest_entry, H256::zero());
-            self.db().transform_append::<tables::CumulativeTxCount, _, _>(
-                &headers,
-=======
-    #[tokio::test]
-    async fn unwind_no_input() {
-        let runner = TxIndexTestRunner::default();
-        let headers = random_header_range(0..10, H256::zero());
-        runner
-            .db()
-            .transform_append::<tables::CumulativeTxCount, _, _>(&headers, |prev, h| {
+            let headers = random_header_range(input.unwind_to..highest_entry, H256::zero());
+            self.db.transform_append::<tables::CumulativeTxCount, _, _>(&headers, |prev, h| {
                 (
                     BlockNumHash((h.number, h.hash())),
                     prev.unwrap_or_default() + (rand::random::<u8>() as u64),
                 )
-            })
-            .expect("failed to insert");
-
-        let rx = runner.unwind(UnwindInput::default());
-        assert_matches!(
-            rx.await.unwrap(),
-            Ok(UnwindOutput { stage_progress }) if stage_progress == 0
-        );
-        runner
-            .db()
-            .check_no_entry_above::<tables::CumulativeTxCount, _>(0, |h| h.number())
-            .expect("failed to check tx count");
-    }
-
-    #[tokio::test]
-    async fn unwind_with_db_gaps() {
-        let runner = TxIndexTestRunner::default();
-        let first_range = random_header_range(0..20, H256::zero());
-        let second_range = random_header_range(50..100, H256::zero());
-        runner
-            .db()
-            .transform_append::<tables::CumulativeTxCount, _, _>(
-                &first_range.iter().chain(second_range.iter()).collect::<Vec<_>>(),
->>>>>>> 6b336c62
-                |prev, h| {
-                    (
-                        BlockNumHash((h.number, h.hash())),
-                        prev.unwrap_or_default() + (rand::random::<u8>() as u64),
-                    )
-                },
-            )?;
+            })?;
             Ok(())
         }
 
@@ -304,10 +205,9 @@
             &self,
             input: UnwindInput,
         ) -> Result<(), Box<dyn std::error::Error + Send + Sync>> {
-            self.db()
-                .check_no_entry_above::<tables::CumulativeTxCount, _>(input.unwind_to, |h| {
-                    h.number()
-                })?;
+            self.db.check_no_entry_above::<tables::CumulativeTxCount, _>(input.unwind_to, |h| {
+                h.number()
+            })?;
             Ok(())
         }
     }
