--- conflicted
+++ resolved
@@ -93,75 +93,8 @@
             .map(|start| start..std::cmp::min(start + batch_size as u64, tx_range.end))
             .collect::<Vec<Range<u64>>>();
 
-<<<<<<< HEAD
         for range in batch {
             recover_range(range, provider, tx, &mut senders_cursor)?;
-=======
-        let mut channels = Vec::with_capacity(chunks.len());
-        for chunk_range in chunks {
-            // An _unordered_ channel to receive results from a rayon job
-            let (recovered_senders_tx, recovered_senders_rx) = mpsc::channel();
-            channels.push((chunk_range.clone(), recovered_senders_rx));
-
-            let static_file_provider = provider.static_file_provider().clone();
-
-            // Spawn the task onto the global rayon pool
-            // This task will send the results through the channel after it has read the transaction
-            // and calculated the sender.
-            rayon::spawn(move || {
-                debug!(target: "sync::stages::sender_recovery", ?chunk_range, "Recovering senders batch");
-                let mut rlp_buf = Vec::with_capacity(128);
-                let _ = static_file_provider.fetch_range_with_predicate(
-                    StaticFileSegment::Transactions,
-                    chunk_range.clone(),
-                    |cursor, number| {
-                        Ok(cursor
-                            .get_one::<TransactionMask<TransactionSignedNoHash>>(number.into())?
-                            .map(|tx| {
-                                rlp_buf.clear();
-                                let _ = recovered_senders_tx
-                                    .send(recover_sender((number, tx), &mut rlp_buf));
-                            }))
-                    },
-                    |_| true,
-                );
-                debug!(target: "sync::stages::sender_recovery", ?chunk_range, "Finished recovering senders batch");
-            });
-        }
-
-        // Iterate over channels and append the sender in the order that they are received.
-        for (chunk_range, channel) in channels {
-            debug!(target: "sync::stages::sender_recovery", ?chunk_range, "Appending recovered senders to the database");
-            while let Ok(recovered) = channel.recv() {
-                let (tx_id, sender) = match recovered {
-                    Ok(result) => result,
-                    Err(error) => {
-                        return match *error {
-                            SenderRecoveryStageError::FailedRecovery(err) => {
-                                // get the block number for the bad transaction
-                                let block_number = tx
-                                    .get::<tables::TransactionBlocks>(err.tx)?
-                                    .ok_or(ProviderError::BlockNumberForTransactionIndexNotFound)?;
-
-                                // fetch the sealed header so we can use it in the sender recovery
-                                // unwind
-                                let sealed_header = provider
-                                    .sealed_header(block_number)?
-                                    .ok_or(ProviderError::HeaderNotFound(block_number.into()))?;
-                                Err(StageError::Block {
-                                    block: Box::new(sealed_header),
-                                    error: BlockErrorKind::Validation(
-                                        consensus::ConsensusError::TransactionSignerRecoveryError,
-                                    ),
-                                })
-                            }
-                            SenderRecoveryStageError::StageError(err) => Err(err),
-                        }
-                    }
-                };
-                senders_cursor.append(tx_id, sender)?;
-            }
->>>>>>> d2fb8f24
         }
 
         Ok(ExecOutput {
@@ -258,7 +191,7 @@
             let (tx_id, sender) = match recovered {
                 Ok(result) => result,
                 Err(error) => {
-                    match *error {
+                    return match *error {
                         SenderRecoveryStageError::FailedRecovery(err) => {
                             // get the block number for the bad transaction
                             let block_number = tx
@@ -270,14 +203,14 @@
                             let sealed_header = provider
                                 .sealed_header(block_number)?
                                 .ok_or(ProviderError::HeaderNotFound(block_number.into()))?;
-                            return Err(StageError::Block {
+                            Err(StageError::Block {
                                 block: Box::new(sealed_header),
                                 error: BlockErrorKind::Validation(
                                     consensus::ConsensusError::TransactionSignerRecoveryError,
                                 ),
                             })
                         }
-                        SenderRecoveryStageError::StageError(err) => return Err(err),
+                        SenderRecoveryStageError::StageError(err) => Err(err),
                     }
                 }
             };
