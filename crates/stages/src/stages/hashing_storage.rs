--- conflicted
+++ resolved
@@ -132,7 +132,6 @@
         } else {
             // Aggregate all transition changesets and and make list of storages that have been
             // changed.
-<<<<<<< HEAD
             let lists =
                 tx.get_addresses_and_keys_of_changed_storages(from_transition, to_transition)?;
             // iterate over plain state and get newest storage value.
@@ -140,67 +139,6 @@
             // `previous_stage_progress` state.
             let storages = tx.get_plainstate_storages(lists.into_iter())?;
             tx.insert_storage_for_hashing(storages.into_iter())?;
-=======
-            tx.cursor_read::<tables::StorageChangeSet>()?
-                .walk_range(
-                    TransitionIdAddress((from_transition, Address::zero()))..
-                        TransitionIdAddress((to_transition, Address::zero())),
-                )?
-                .collect::<Result<Vec<_>, _>>()?
-                .into_iter()
-                // fold all storages and save its old state so we can remove it from HashedStorage
-                // it is needed as it is dup table.
-                .fold(
-                    BTreeMap::new(),
-                    |mut accounts: BTreeMap<Address, BTreeSet<H256>>,
-                     (TransitionIdAddress((_, address)), storage_entry)| {
-                        accounts.entry(address).or_default().insert(storage_entry.key);
-                        accounts
-                    },
-                )
-                .into_iter()
-                // iterate over plain state and get newest storage value.
-                // Assumption we are okay with is that plain state represent
-                // `previous_stage_progress` state.
-                .map(|(address, storage)| {
-                    let res = (
-                        keccak256(address),
-                        storage
-                            .into_iter()
-                            .map(|key| {
-                                Ok::<Option<_>, reth_db::Error>(
-                                    plain_storage
-                                        .seek_by_key_subkey(address, key)?
-                                        .filter(|v| v.key == key)
-                                        .map(|ret| (keccak256(key), ret.value)),
-                                )
-                            })
-                            .collect::<Result<Vec<Option<_>>, _>>()?
-                            .into_iter()
-                            .flatten()
-                            .collect::<BTreeMap<_, _>>(),
-                    );
-                    Ok::<_, reth_db::Error>(res)
-                })
-                .collect::<Result<BTreeMap<_, _>, _>>()?
-                .into_iter()
-                // Hash the address and key and apply them to HashedStorage (if Storage is None
-                // just remove it);
-                .try_for_each(|(hashed_address, storage)| {
-                    storage.into_iter().try_for_each(|(key, val)| -> Result<(), StageError> {
-                        if hashed_storage
-                            .seek_by_key_subkey(hashed_address, key)?
-                            .filter(|entry| entry.key == key)
-                            .is_some()
-                        {
-                            hashed_storage.delete_current()?;
-                        }
-
-                        hashed_storage.upsert(hashed_address, StorageEntry { key, value: val })?;
-                        Ok(())
-                    })
-                })?;
->>>>>>> 2884eae0
         }
 
         info!(target: "sync::stages::hashing_storage", "Stage finished");
