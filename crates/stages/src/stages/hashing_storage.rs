use crate::{ExecInput, ExecOutput, Stage, StageError, UnwindInput, UnwindOutput};
use num_traits::Zero;
use reth_db::{
    cursor::DbDupCursorRO,
    database::Database,
    models::BlockNumberAddress,
    tables,
    transaction::{DbTx, DbTxMut},
};
use reth_interfaces::provider::ProviderResult;
use reth_primitives::{
    keccak256,
    stage::{
        CheckpointBlockRange, EntitiesCheckpoint, StageCheckpoint, StageId,
        StorageHashingCheckpoint,
    },
    StorageEntry,
};
use reth_provider::{DatabaseProviderRW, HashingWriter, StatsReader, StorageReader};
use std::{collections::BTreeMap, fmt::Debug};
use tracing::*;

/// Storage hashing stage hashes plain storage.
/// This is preparation before generating intermediate hashes and calculating Merkle tree root.
#[derive(Debug)]
pub struct StorageHashingStage {
    /// The threshold (in number of blocks) for switching between incremental
    /// hashing and full storage hashing.
    pub clean_threshold: u64,
    /// The maximum number of slots to process before committing.
    pub commit_threshold: u64,
}

impl StorageHashingStage {
    /// Create new instance of [StorageHashingStage].
    pub fn new(clean_threshold: u64, commit_threshold: u64) -> Self {
        Self { clean_threshold, commit_threshold }
    }
}

impl Default for StorageHashingStage {
    fn default() -> Self {
        Self { clean_threshold: 500_000, commit_threshold: 100_000 }
    }
}

impl<DB: Database> Stage<DB> for StorageHashingStage {
    /// Return the id of the stage
    fn id(&self) -> StageId {
        StageId::StorageHashing
    }

    /// Execute the stage.
    fn execute(
        &mut self,
        provider: &DatabaseProviderRW<DB>,
        input: ExecInput,
    ) -> Result<ExecOutput, StageError> {
        let tx = provider.tx_ref();
        if input.target_reached() {
            return Ok(ExecOutput::done(input.checkpoint()))
        }

        let (from_block, to_block) = input.next_block_range().into_inner();

        // if there are more blocks then threshold it is faster to go over Plain state and hash all
        // account otherwise take changesets aggregate the sets and apply hashing to
        // AccountHashing table. Also, if we start from genesis, we need to hash from scratch, as
        // genesis accounts are not in changeset, along with their storages.
        if to_block - from_block > self.clean_threshold || from_block == 1 {
            let stage_checkpoint = input
                .checkpoint
                .and_then(|checkpoint| checkpoint.storage_hashing_stage_checkpoint());

            let (mut current_key, mut current_subkey) = match stage_checkpoint {
                Some(StorageHashingCheckpoint {
                         address: address @ Some(_),
                         storage,
                         block_range: CheckpointBlockRange { from, to },
                         ..
                     })
                // Checkpoint is only valid if the range of transitions didn't change.
                // An already hashed storage may have been changed with the new range,
                // and therefore should be hashed again.
                if from == from_block && to == to_block =>
                    {
                        debug!(target: "sync::stages::storage_hashing::exec", checkpoint = ?stage_checkpoint, "Continuing inner storage hashing checkpoint");

                        (address, storage)
                    }
                _ => {
                    // clear table, load all accounts and hash it
                    tx.clear::<tables::HashedStorages>()?;

                    (None, None)
                }
            };

            let mut keccak_address = None;

            let mut hashed_batch = BTreeMap::new();
            let mut remaining = self.commit_threshold as usize;
            {
                let mut storage = tx.cursor_dup_read::<tables::PlainStorageState>()?;
                while !remaining.is_zero() {
                    hashed_batch.extend(
                        storage
                            .walk_dup(current_key, current_subkey)?
                            .take(remaining)
                            .map(|res| {
                                res.map(|(address, slot)| {
                                    // Address caching for the first iteration when current_key
                                    // is None
                                    let keccak_address =
                                        if let Some(keccak_address) = keccak_address {
                                            keccak_address
                                        } else {
                                            keccak256(address)
                                        };

                                    // TODO cache map keccak256(slot.key) ?
                                    ((keccak_address, keccak256(slot.key)), slot.value)
                                })
                            })
                            .collect::<Result<BTreeMap<_, _>, _>>()?,
                    );

                    remaining = self.commit_threshold as usize - hashed_batch.len();

                    if let Some((address, slot)) = storage.next_dup()? {
                        // There's still some remaining elements on this key, so we need to save
                        // the cursor position for the next
                        // iteration
                        (current_key, current_subkey) = (Some(address), Some(slot.key));
                    } else {
                        // Go to the next key
                        (current_key, current_subkey) = storage
                            .next_no_dup()?
                            .map(|(key, storage_entry)| (key, storage_entry.key))
                            .unzip();

                        // Cache keccak256(address) for the next key if it exists
                        if let Some(address) = current_key {
                            keccak_address = Some(keccak256(address));
                        } else {
                            // We have reached the end of table
                            break
                        }
                    }
                }
            }

            // iterate and put presorted hashed slots
            hashed_batch.into_iter().try_for_each(|((addr, key), value)| {
                tx.put::<tables::HashedStorages>(addr, StorageEntry { key, value })
            })?;

            if current_key.is_some() {
                let checkpoint = input.checkpoint().with_storage_hashing_stage_checkpoint(
                    StorageHashingCheckpoint {
                        address: current_key,
                        storage: current_subkey,
                        block_range: CheckpointBlockRange { from: from_block, to: to_block },
                        progress: stage_checkpoint_progress(provider)?,
                    },
                );

                return Ok(ExecOutput { checkpoint, done: false })
            }
        } else {
            // Aggregate all changesets and and make list of storages that have been
            // changed.
            let lists = provider.changed_storages_with_range(from_block..=to_block)?;
            // iterate over plain state and get newest storage value.
            // Assumption we are okay with is that plain state represent
            // `previous_stage_progress` state.
            let storages = provider.plain_state_storages(lists)?;
            provider.insert_storage_for_hashing(storages)?;
        }

        // We finished the hashing stage, no future iterations is expected for the same block range,
        // so no checkpoint is needed.
        let checkpoint = StageCheckpoint::new(input.target())
            .with_storage_hashing_stage_checkpoint(StorageHashingCheckpoint {
                progress: stage_checkpoint_progress(provider)?,
                ..Default::default()
            });

        Ok(ExecOutput { checkpoint, done: true })
    }

    /// Unwind the stage.
    fn unwind(
        &mut self,
        provider: &DatabaseProviderRW<DB>,
        input: UnwindInput,
    ) -> Result<UnwindOutput, StageError> {
        let (range, unwind_progress, _) =
            input.unwind_block_range_with_threshold(self.commit_threshold);

        provider.unwind_storage_hashing(BlockNumberAddress::range(range))?;

        let mut stage_checkpoint =
            input.checkpoint.storage_hashing_stage_checkpoint().unwrap_or_default();

        stage_checkpoint.progress = stage_checkpoint_progress(provider)?;

        Ok(UnwindOutput {
            checkpoint: StageCheckpoint::new(unwind_progress)
                .with_storage_hashing_stage_checkpoint(stage_checkpoint),
        })
    }
}

fn stage_checkpoint_progress<DB: Database>(
    provider: &DatabaseProviderRW<DB>,
) -> ProviderResult<EntitiesCheckpoint> {
    Ok(EntitiesCheckpoint {
<<<<<<< HEAD
        processed: provider.count_entries::<tables::HashedStorage>()? as u64,
        total: provider.count_entries::<tables::PlainStorageState>()? as u64,
=======
        processed: provider.tx_ref().entries::<tables::HashedStorages>()? as u64,
        total: provider.tx_ref().entries::<tables::PlainStorageState>()? as u64,
>>>>>>> 20b43657
    })
}

#[cfg(test)]
mod tests {
    use super::*;
    use crate::test_utils::{
        stage_test_suite_ext, ExecuteStageTestRunner, StageTestRunner, TestRunnerError,
        TestStageDB, UnwindStageTestRunner,
    };
    use assert_matches::assert_matches;
    use rand::Rng;
    use reth_db::{
        cursor::{DbCursorRO, DbCursorRW},
        models::StoredBlockBodyIndices,
    };
    use reth_interfaces::test_utils::{
        generators,
        generators::{random_block_range, random_contract_account_range},
    };
    use reth_primitives::{stage::StageUnitCheckpoint, Address, SealedBlock, B256, U256};
    use reth_provider::providers::StaticFileWriter;

    stage_test_suite_ext!(StorageHashingTestRunner, storage_hashing);

    /// Execute with low clean threshold so as to hash whole storage
    #[tokio::test]
    async fn execute_clean_storage_hashing() {
        let (previous_stage, stage_progress) = (500, 100);

        // Set up the runner
        let mut runner = StorageHashingTestRunner::default();

        // set low clean threshold so we hash the whole storage
        runner.set_clean_threshold(1);

        // set low commit threshold so we force each entry to be a tx.commit and make sure we don't
        // hang on one key. Seed execution inserts more than one storage entry per address.
        runner.set_commit_threshold(1);

        let mut input = ExecInput {
            target: Some(previous_stage),
            checkpoint: Some(StageCheckpoint::new(stage_progress)),
        };

        runner.seed_execution(input).expect("failed to seed execution");

        loop {
            if let Ok(result @ ExecOutput { checkpoint, done }) =
                runner.execute(input).await.unwrap()
            {
                if !done {
                    let previous_checkpoint = input
                        .checkpoint
                        .and_then(|checkpoint| checkpoint.storage_hashing_stage_checkpoint())
                        .unwrap_or_default();
                    assert_matches!(checkpoint.storage_hashing_stage_checkpoint(), Some(StorageHashingCheckpoint {
                        progress: EntitiesCheckpoint {
                            processed,
                            total,
                        },
                        ..
                    }) if processed == previous_checkpoint.progress.processed + 1 &&
                        total == runner.db.table::<tables::PlainStorageState>().unwrap().len() as u64);

                    // Continue from checkpoint
                    input.checkpoint = Some(checkpoint);
                    continue
                } else {
                    assert!(checkpoint.block_number == previous_stage);
                    assert_matches!(checkpoint.storage_hashing_stage_checkpoint(), Some(StorageHashingCheckpoint {
                        progress: EntitiesCheckpoint {
                            processed,
                            total,
                        },
                        ..
                    }) if processed == total &&
                        total == runner.db.table::<tables::PlainStorageState>().unwrap().len() as u64);

                    // Validate the stage execution
                    assert!(
                        runner.validate_execution(input, Some(result)).is_ok(),
                        "execution validation"
                    );

                    break
                }
            }
            panic!("Failed execution");
        }
    }

    #[tokio::test]
    async fn execute_clean_storage_hashing_with_commit_threshold() {
        let (previous_stage, stage_progress) = (500, 100);
        // Set up the runner
        let mut runner = StorageHashingTestRunner::default();
        runner.set_clean_threshold(1);
        runner.set_commit_threshold(500);

        let mut input = ExecInput {
            target: Some(previous_stage),
            checkpoint: Some(StageCheckpoint::new(stage_progress)),
        };

        runner.seed_execution(input).expect("failed to seed execution");

        // first run, hash first half of storages.
        let rx = runner.execute(input);
        let result = rx.await.unwrap();

        let (progress_address, progress_key) = runner
            .db
            .query(|tx| {
                let (address, entry) = tx
                    .cursor_read::<tables::PlainStorageState>()?
                    .walk(None)?
                    .nth(500)
                    .unwrap()
                    .unwrap();
                Ok((address, entry.key))
            })
            .unwrap();

        assert_matches!(
            result,
            Ok(ExecOutput {
                checkpoint: StageCheckpoint {
                    block_number: 100,
                    stage_checkpoint: Some(StageUnitCheckpoint::Storage(StorageHashingCheckpoint {
                        address: Some(address),
                        storage: Some(storage),
                        block_range: CheckpointBlockRange {
                            from: 101,
                            to: 500,
                        },
                        progress: EntitiesCheckpoint {
                            processed: 500,
                            total
                        }
                    }))
                },
                done: false
            }) if address == progress_address && storage == progress_key &&
                total == runner.db.table::<tables::PlainStorageState>().unwrap().len() as u64
        );
        assert_eq!(runner.db.table::<tables::HashedStorages>().unwrap().len(), 500);

        // second run with commit threshold of 2 to check if subkey is set.
        runner.set_commit_threshold(2);
        let result = result.unwrap();
        input.checkpoint = Some(result.checkpoint);
        let rx = runner.execute(input);
        let result = rx.await.unwrap();

        let (progress_address, progress_key) = runner
            .db
            .query(|tx| {
                let (address, entry) = tx
                    .cursor_read::<tables::PlainStorageState>()?
                    .walk(None)?
                    .nth(502)
                    .unwrap()
                    .unwrap();
                Ok((address, entry.key))
            })
            .unwrap();

        assert_matches!(
            result,
            Ok(ExecOutput {
                checkpoint: StageCheckpoint {
                    block_number: 100,
                    stage_checkpoint: Some(StageUnitCheckpoint::Storage(
                        StorageHashingCheckpoint {
                            address: Some(address),
                            storage: Some(storage),
                            block_range: CheckpointBlockRange {
                                from: 101,
                                to: 500,
                            },
                            progress: EntitiesCheckpoint {
                                processed: 502,
                                total
                            }
                        }
                    ))
                },
                done: false
            }) if address == progress_address && storage == progress_key &&
                total == runner.db.table::<tables::PlainStorageState>().unwrap().len() as u64
        );
        assert_eq!(runner.db.table::<tables::HashedStorages>().unwrap().len(), 502);

        // third last run, hash rest of storages.
        runner.set_commit_threshold(1000);
        input.checkpoint = Some(result.unwrap().checkpoint);
        let rx = runner.execute(input);
        let result = rx.await.unwrap();

        assert_matches!(
            result,
            Ok(ExecOutput {
                checkpoint: StageCheckpoint {
                    block_number: 500,
                    stage_checkpoint: Some(StageUnitCheckpoint::Storage(
                        StorageHashingCheckpoint {
                            address: None,
                            storage: None,
                            block_range: CheckpointBlockRange {
                                from: 0,
                                to: 0,
                            },
                            progress: EntitiesCheckpoint {
                                processed,
                                total
                            }
                        }
                    ))
                },
                done: true
            }) if processed == total &&
                total == runner.db.table::<tables::PlainStorageState>().unwrap().len() as u64
        );
        assert_eq!(
            runner.db.table::<tables::HashedStorages>().unwrap().len(),
            runner.db.table::<tables::PlainStorageState>().unwrap().len()
        );

        // Validate the stage execution
        assert!(runner.validate_execution(input, result.ok()).is_ok(), "execution validation");
    }

    struct StorageHashingTestRunner {
        db: TestStageDB,
        commit_threshold: u64,
        clean_threshold: u64,
    }

    impl Default for StorageHashingTestRunner {
        fn default() -> Self {
            Self { db: TestStageDB::default(), commit_threshold: 1000, clean_threshold: 1000 }
        }
    }

    impl StageTestRunner for StorageHashingTestRunner {
        type S = StorageHashingStage;

        fn db(&self) -> &TestStageDB {
            &self.db
        }

        fn stage(&self) -> Self::S {
            Self::S {
                commit_threshold: self.commit_threshold,
                clean_threshold: self.clean_threshold,
            }
        }
    }

    impl ExecuteStageTestRunner for StorageHashingTestRunner {
        type Seed = Vec<SealedBlock>;

        fn seed_execution(&mut self, input: ExecInput) -> Result<Self::Seed, TestRunnerError> {
            let stage_progress = input.next_block();
            let end = input.target();
            let mut rng = generators::rng();

            let n_accounts = 31;
            let mut accounts = random_contract_account_range(&mut rng, &mut (0..n_accounts));

            let blocks = random_block_range(&mut rng, stage_progress..=end, B256::ZERO, 0..3);

            self.db.insert_headers(blocks.iter().map(|block| &block.header))?;

            let iter = blocks.iter();
            let mut next_tx_num = 0;
            let mut first_tx_num = next_tx_num;
            for progress in iter {
                // Insert last progress data
                let block_number = progress.number;
                self.db.commit(|tx| {
                    progress.body.iter().try_for_each(
                        |transaction| -> Result<(), reth_db::DatabaseError> {
                            tx.put::<tables::TransactionHashNumbers>(
                                transaction.hash(),
                                next_tx_num,
                            )?;
                            tx.put::<tables::Transactions>(
                                next_tx_num,
                                transaction.clone().into(),
                            )?;

                            let (addr, _) =
                                accounts.get_mut(rng.gen::<usize>() % n_accounts as usize).unwrap();

                            for _ in 0..2 {
                                let new_entry = StorageEntry {
                                    key: keccak256([rng.gen::<u8>()]),
                                    value: U256::from(rng.gen::<u8>() % 30 + 1),
                                };
                                self.insert_storage_entry(
                                    tx,
                                    (block_number, *addr).into(),
                                    new_entry,
                                    progress.header.number == stage_progress,
                                )?;
                            }

                            next_tx_num += 1;
                            Ok(())
                        },
                    )?;

                    // Randomize rewards
                    let has_reward: bool = rng.gen();
                    if has_reward {
                        self.insert_storage_entry(
                            tx,
                            (block_number, Address::random()).into(),
                            StorageEntry {
                                key: keccak256("mining"),
                                value: U256::from(rng.gen::<u32>()),
                            },
                            progress.header.number == stage_progress,
                        )?;
                    }

                    let body = StoredBlockBodyIndices {
                        first_tx_num,
                        tx_count: progress.body.len() as u64,
                    };

                    first_tx_num = next_tx_num;

                    tx.put::<tables::BlockBodyIndices>(progress.number, body)?;
                    Ok(())
                })?;
            }

            Ok(blocks)
        }

        fn validate_execution(
            &self,
            input: ExecInput,
            output: Option<ExecOutput>,
        ) -> Result<(), TestRunnerError> {
            if let Some(output) = output {
                let start_block = input.checkpoint().block_number + 1;
                let end_block = output.checkpoint.block_number;
                if start_block > end_block {
                    return Ok(())
                }
            }
            self.check_hashed_storage()
        }
    }

    impl UnwindStageTestRunner for StorageHashingTestRunner {
        fn validate_unwind(&self, input: UnwindInput) -> Result<(), TestRunnerError> {
            self.unwind_storage(input)?;
            self.check_hashed_storage()
        }
    }

    impl StorageHashingTestRunner {
        fn set_clean_threshold(&mut self, threshold: u64) {
            self.clean_threshold = threshold;
        }

        fn set_commit_threshold(&mut self, threshold: u64) {
            self.commit_threshold = threshold;
        }

        fn check_hashed_storage(&self) -> Result<(), TestRunnerError> {
            self.db
                .query(|tx| {
                    let mut storage_cursor = tx.cursor_dup_read::<tables::PlainStorageState>()?;
                    let mut hashed_storage_cursor =
                        tx.cursor_dup_read::<tables::HashedStorages>()?;

                    let mut expected = 0;

                    while let Some((address, entry)) = storage_cursor.next()? {
                        let key = keccak256(entry.key);
                        let got =
                            hashed_storage_cursor.seek_by_key_subkey(keccak256(address), key)?;
                        assert_eq!(
                            got,
                            Some(StorageEntry { key, ..entry }),
                            "{expected}: {address:?}"
                        );
                        expected += 1;
                    }
                    let count = tx.cursor_dup_read::<tables::HashedStorages>()?.walk(None)?.count();

                    assert_eq!(count, expected);
                    Ok(())
                })
                .map_err(|e| e.into())
        }

        fn insert_storage_entry<TX: DbTxMut>(
            &self,
            tx: &TX,
            bn_address: BlockNumberAddress,
            entry: StorageEntry,
            hash: bool,
        ) -> Result<(), reth_db::DatabaseError> {
            let mut storage_cursor = tx.cursor_dup_write::<tables::PlainStorageState>()?;
            let prev_entry =
                match storage_cursor.seek_by_key_subkey(bn_address.address(), entry.key)? {
                    Some(e) if e.key == entry.key => {
                        tx.delete::<tables::PlainStorageState>(bn_address.address(), Some(e))
                            .expect("failed to delete entry");
                        e
                    }
                    _ => StorageEntry { key: entry.key, value: U256::from(0) },
                };
            tx.put::<tables::PlainStorageState>(bn_address.address(), entry)?;

            if hash {
                let hashed_address = keccak256(bn_address.address());
                let hashed_entry = StorageEntry { key: keccak256(entry.key), value: entry.value };

                if let Some(e) = tx
                    .cursor_dup_write::<tables::HashedStorages>()?
                    .seek_by_key_subkey(hashed_address, hashed_entry.key)?
                    .filter(|e| e.key == hashed_entry.key)
                {
                    tx.delete::<tables::HashedStorages>(hashed_address, Some(e))
                        .expect("failed to delete entry");
                }

                tx.put::<tables::HashedStorages>(hashed_address, hashed_entry)?;
            }

            tx.put::<tables::StorageChangeSets>(bn_address, prev_entry)?;
            Ok(())
        }

        fn unwind_storage(&self, input: UnwindInput) -> Result<(), TestRunnerError> {
            tracing::debug!("unwinding storage...");
            let target_block = input.unwind_to;
            self.db.commit(|tx| {
                let mut storage_cursor = tx.cursor_dup_write::<tables::PlainStorageState>()?;
                let mut changeset_cursor = tx.cursor_dup_read::<tables::StorageChangeSets>()?;

                let mut rev_changeset_walker = changeset_cursor.walk_back(None)?;

                while let Some((bn_address, entry)) = rev_changeset_walker.next().transpose()? {
                    if bn_address.block_number() < target_block {
                        break
                    }

                    if storage_cursor
                        .seek_by_key_subkey(bn_address.address(), entry.key)?
                        .filter(|e| e.key == entry.key)
                        .is_some()
                    {
                        storage_cursor.delete_current()?;
                    }

                    if entry.value != U256::ZERO {
                        storage_cursor.upsert(bn_address.address(), entry)?;
                    }
                }
                Ok(())
            })?;
            Ok(())
        }
    }
}<|MERGE_RESOLUTION|>--- conflicted
+++ resolved
@@ -216,13 +216,8 @@
     provider: &DatabaseProviderRW<DB>,
 ) -> ProviderResult<EntitiesCheckpoint> {
     Ok(EntitiesCheckpoint {
-<<<<<<< HEAD
-        processed: provider.count_entries::<tables::HashedStorage>()? as u64,
+        processed: provider.count_entries::<tables::HashedStorages>()? as u64,
         total: provider.count_entries::<tables::PlainStorageState>()? as u64,
-=======
-        processed: provider.tx_ref().entries::<tables::HashedStorages>()? as u64,
-        total: provider.tx_ref().entries::<tables::PlainStorageState>()? as u64,
->>>>>>> 20b43657
     })
 }
 
