--- conflicted
+++ resolved
@@ -162,14 +162,9 @@
                 continue
             }
 
-<<<<<<< HEAD
             let block_hash = header.hash();
             let key: BlockNumHash = (header.number, block_hash).into();
-            let header = header.unlock();
-=======
-            let key: BlockNumHash = (header.number, header.hash()).into();
             let header = header.unseal();
->>>>>>> 1408309b
             latest = Some(header.number);
 
             td += header.difficulty;
