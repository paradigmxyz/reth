use crate::{
    DatabaseIntegrityError, ExecInput, ExecOutput, Stage, StageError, StageId, UnwindInput,
    UnwindOutput,
};
use reth_interfaces::{
    consensus::{Consensus, ForkchoiceState},
    db::{
        self, models::blocks::BlockNumHash, tables, DBContainer, Database, DatabaseGAT, DbCursorRO,
        DbCursorRW, DbTx, DbTxMut, Table,
    },
    p2p::headers::{
        client::HeadersClient,
        downloader::{DownloadError, Downloader},
    },
};
use reth_primitives::{rpc::BigEndianHash, BlockNumber, HeaderLocked, H256, U256};
use std::fmt::Debug;
use tracing::*;

const HEADERS: StageId = StageId("HEADERS");

/// The headers stage implementation for staged sync
#[derive(Debug)]
pub struct HeaderStage<D: Downloader, C: Consensus, H: HeadersClient> {
    /// Strategy for downloading the headers
    pub downloader: D,
    /// Consensus client implementation
    pub consensus: C,
    /// Downloader client implementation
    pub client: H,
}

#[async_trait::async_trait]
impl<DB: Database, D: Downloader, C: Consensus, H: HeadersClient> Stage<DB>
    for HeaderStage<D, C, H>
{
    /// Return the id of the stage
    fn id(&self) -> StageId {
        HEADERS
    }

    /// Download the headers in reverse order
    /// starting from the tip
    async fn execute(
        &mut self,
        db: &mut DBContainer<'_, DB>,
        input: ExecInput,
    ) -> Result<ExecOutput, StageError> {
        let tx = db.get_mut();
        let last_block_num =
            input.previous_stage.as_ref().map(|(_, block)| *block).unwrap_or_default();
        self.update_head::<DB>(tx, last_block_num).await?;

        // download the headers
        // TODO: handle input.max_block
<<<<<<< HEAD
        let last_hash = tx.get::<tables::CanonicalHeaders>(last_block_num.into())?.ok_or_else(
            || -> StageError {
                HeaderStageError::NoCannonicalHash { number: last_block_num }.into()
            },
        )?;
=======
        let last_hash =
            tx.get::<tables::CanonicalHeaders>(last_block_num)?.ok_or_else(|| -> StageError {
                DatabaseIntegrityError::NoCannonicalHash { number: last_block_num }.into()
            })?;
>>>>>>> ee61be9d
        let last_header = tx
            .get::<tables::Headers>((last_block_num, last_hash).into())?
            .ok_or_else(|| -> StageError {
                DatabaseIntegrityError::NoHeader { number: last_block_num, hash: last_hash }.into()
            })?;
        let head = HeaderLocked::new(last_header, last_hash);

        let forkchoice = self.next_fork_choice_state(&head.hash()).await;
        // The stage relies on the downloader to return the headers
        // in descending order starting from the tip down to
        // the local head (latest block in db)
        let headers = match self.downloader.download(&head, &forkchoice).await {
            Ok(res) => {
                // TODO: validate the result order?
                // at least check if it attaches (first == tip && last == last_hash)
                res
            }
            Err(e) => match e {
                DownloadError::Timeout { request_id } => {
                    warn!("no response for header request {request_id}");
                    return Ok(ExecOutput {
                        stage_progress: last_block_num,
                        reached_tip: false,
                        done: false,
                    })
                }
                DownloadError::HeaderValidation { hash, details } => {
                    warn!("validation error for header {hash}: {details}");
                    return Err(StageError::Validation { block: last_block_num })
                }
                // TODO: this error is never propagated, clean up
                DownloadError::MismatchedHeaders { .. } => {
                    return Err(StageError::Validation { block: last_block_num })
                }
            },
        };

        let stage_progress = self.write_headers::<DB>(tx, headers).await?.unwrap_or(last_block_num);
        Ok(ExecOutput { stage_progress, reached_tip: true, done: true })
    }

    /// Unwind the stage.
    async fn unwind(
        &mut self,
        db: &mut DBContainer<'_, DB>,
        input: UnwindInput,
    ) -> Result<UnwindOutput, Box<dyn std::error::Error + Send + Sync>> {
        // TODO: handle bad block
        let tx = &mut db.get_mut();
        self.unwind_table::<DB, tables::CanonicalHeaders, _>(tx, input.unwind_to, |num| {
            num.into()
        })?;
        self.unwind_table::<DB, tables::HeaderNumbers, _>(tx, input.unwind_to, |key| key.0 .0)?;
        self.unwind_table::<DB, tables::Headers, _>(tx, input.unwind_to, |key| key.0 .0)?;
        self.unwind_table::<DB, tables::HeaderTD, _>(tx, input.unwind_to, |key| key.0 .0)?;
        Ok(UnwindOutput { stage_progress: input.unwind_to })
    }
}

impl<D: Downloader, C: Consensus, H: HeadersClient> HeaderStage<D, C, H> {
    async fn update_head<DB: Database>(
        &self,
        tx: &mut <DB as DatabaseGAT<'_>>::TXMut,
        height: BlockNumber,
    ) -> Result<(), StageError> {
<<<<<<< HEAD
        let hash =
            tx.get::<tables::CanonicalHeaders>(height.into())?.ok_or_else(|| -> StageError {
                HeaderStageError::NoCannonicalHeader { number: height }.into()
            })?;
=======
        let hash = tx.get::<tables::CanonicalHeaders>(height)?.ok_or_else(|| -> StageError {
            DatabaseIntegrityError::NoCannonicalHeader { number: height }.into()
        })?;
>>>>>>> ee61be9d
        let td: Vec<u8> = tx.get::<tables::HeaderTD>((height, hash).into())?.unwrap(); // TODO:
        self.client.update_status(height, hash, H256::from_slice(&td)).await;
        Ok(())
    }

    async fn next_fork_choice_state(&self, head: &H256) -> ForkchoiceState {
        let mut state_rcv = self.consensus.fork_choice_state();
        loop {
            let _ = state_rcv.changed().await;
            let forkchoice = state_rcv.borrow();
            if !forkchoice.head_block_hash.is_zero() && forkchoice.head_block_hash != *head {
                return forkchoice.clone()
            }
        }
    }

    /// Write downloaded headers to the database
    async fn write_headers<DB: Database>(
        &self,
        tx: &mut <DB as DatabaseGAT<'_>>::TXMut,
        headers: Vec<HeaderLocked>,
    ) -> Result<Option<BlockNumber>, StageError> {
        let mut cursor_header_number = tx.cursor_mut::<tables::HeaderNumbers>()?;
        let mut cursor_header = tx.cursor_mut::<tables::Headers>()?;
        let mut cursor_canonical = tx.cursor_mut::<tables::CanonicalHeaders>()?;
        let mut cursor_td = tx.cursor_mut::<tables::HeaderTD>()?;
        let mut td = U256::from_big_endian(&cursor_td.last()?.map(|(_, v)| v).unwrap());

        let mut latest = None;
        // Since the headers were returned in descending order,
        // iterate them in the reverse order
        for header in headers.into_iter().rev() {
            if header.number == 0 {
                continue
            }

            let key: BlockNumHash = (header.number, header.hash()).into();
            let header = header.unlock();
            latest = Some(header.number);

            td += header.difficulty;

            // TODO: investigate default write flags
            cursor_header_number.append(key, header.number)?;
            cursor_header.append(key, header)?;
            cursor_canonical.append(key.0 .0.into(), key.0 .1)?;
            cursor_td.append(key, H256::from_uint(&td).as_bytes().to_vec())?;
        }

        Ok(latest)
    }

    /// Unwind the table to a provided block
    fn unwind_table<DB, T, F>(
        &self,
        tx: &mut <DB as DatabaseGAT<'_>>::TXMut,
        block: BlockNumber,
        mut selector: F,
    ) -> Result<(), db::Error>
    where
        DB: Database,
        T: Table,
        F: FnMut(T::Key) -> BlockNumber,
    {
        let mut cursor = tx.cursor_mut::<T>()?;
        let mut entry = cursor.last()?;
        while let Some((key, _)) = entry {
            if selector(key) <= block {
                break
            }
            cursor.delete_current()?;
            entry = cursor.prev()?;
        }
        Ok(())
    }
}

#[cfg(test)]
pub(crate) mod tests {
    use super::*;
    use assert_matches::assert_matches;
    use once_cell::sync::Lazy;
    use reth_db::{kv::Env, mdbx::WriteMap};
    use reth_interfaces::{
        db::DBContainer,
        test_utils::{
            gen_random_header, gen_random_header_range, TestConsensus, TestHeadersClient,
        },
    };
    use std::{borrow::Borrow, sync::Arc};
    use test_utils::HeadersDB;
    use tokio::sync::oneshot;

    const TEST_STAGE: StageId = StageId("HEADERS");
    static CONSENSUS: Lazy<TestConsensus> = Lazy::new(|| TestConsensus::default());
    static CLIENT: Lazy<TestHeadersClient> = Lazy::new(|| TestHeadersClient::default());

    #[tokio::test]
    // Check that the execution errors on empty database or
    // prev progress missing from the database.
    async fn headers_execute_empty_db() {
        let db = HeadersDB::default();
        let input = ExecInput { previous_stage: None, stage_progress: None };
        let rx = execute_stage(db.inner(), input, Ok(vec![]));
        assert_matches!(
            rx.await.unwrap(),
            Err(StageError::DatabaseIntegrity(DatabaseIntegrityError::NoCannonicalHeader { .. }))
        );
    }

    #[tokio::test]
    // Check that the execution exits on downloader timeout.
    async fn headers_execute_timeout() {
        let head = gen_random_header(0, None);
        let db = HeadersDB::default();
        db.insert_header(&head).expect("failed to insert header");

        let input = ExecInput { previous_stage: None, stage_progress: None };
        let rx = execute_stage(db.inner(), input, Err(DownloadError::Timeout { request_id: 0 }));
        CONSENSUS.update_tip(H256::from_low_u64_be(1));
        assert_matches!(rx.await.unwrap(), Ok(ExecOutput { done, .. }) if !done);
    }

    #[tokio::test]
    // Check that validation error is propagated during the execution.
    async fn headers_execute_validation_error() {
        let head = gen_random_header(0, None);
        let db = HeadersDB::default();
        db.insert_header(&head).expect("failed to insert header");

        let input = ExecInput { previous_stage: None, stage_progress: None };
        let rx = execute_stage(
            db.inner(),
            input,
            Err(DownloadError::HeaderValidation { hash: H256::zero(), details: "".to_owned() }),
        );
        CONSENSUS.update_tip(H256::from_low_u64_be(1));

        assert_matches!(rx.await.unwrap(), Err(StageError::Validation { block }) if block == 0);
    }

    #[tokio::test]
    // Validate that all necessary tables are updated after the
    // header download on no previous progress.
    async fn headers_execute_no_progress() {
        let (start, end) = (0, 100);
        let head = gen_random_header(start, None);
        let headers = gen_random_header_range(start + 1..end, head.hash());
        let db = HeadersDB::default();
        db.insert_header(&head).expect("failed to insert header");

        let result: Vec<_> = headers.iter().rev().cloned().collect();
        let input = ExecInput { previous_stage: None, stage_progress: None };
        let rx = execute_stage(db.inner(), input, Ok(result));
        let tip = headers.last().unwrap();
        CONSENSUS.update_tip(tip.hash());

        let result = rx.await.unwrap();
        assert_matches!(result, Ok(ExecOutput { .. }));
        let result = result.unwrap();
        assert!(result.done && result.reached_tip);
        assert_eq!(result.stage_progress, tip.number);

        for header in headers {
            assert!(db.validate_db_header(&header).is_ok());
        }
    }

    #[tokio::test]
    // Validate that all necessary tables are updated after the
    // header download with some previous progress.
    async fn headers_stage_prev_progress() {
        // TODO: set bigger range once `MDBX_EKEYMISMATCH` issue is resolved
        let (start, end) = (10000, 10241);
        let head = gen_random_header(start, None);
        let headers = gen_random_header_range(start + 1..end, head.hash());
        let db = HeadersDB::default();
        db.insert_header(&head).expect("failed to insert header");

        let result: Vec<_> = headers.iter().rev().cloned().collect();
        let input = ExecInput {
            previous_stage: Some((TEST_STAGE, head.number)),
            stage_progress: Some(head.number),
        };
        let rx = execute_stage(db.inner(), input, Ok(result));
        let tip = headers.last().unwrap();
        CONSENSUS.update_tip(tip.hash());

        let result = rx.await.unwrap();
        assert_matches!(result, Ok(ExecOutput { .. }));
        let result = result.unwrap();
        assert!(result.done && result.reached_tip);
        assert_eq!(result.stage_progress, tip.number);

        for header in headers {
            assert!(db.validate_db_header(&header).is_ok());
        }
    }

    #[tokio::test]
    // Check that unwind does not panic on empty database.
    async fn headers_unwind_empty_db() {
        let db = HeadersDB::default();
        let input = UnwindInput { bad_block: None, stage_progress: 100, unwind_to: 100 };
        let rx = unwind_stage(db.inner(), input);
        assert_matches!(
            rx.await.unwrap(),
            Ok(UnwindOutput {stage_progress} ) if stage_progress == input.unwind_to
        );
    }

    #[tokio::test]
    // Check that unwind can remove headers across gaps
    async fn headers_unwind_db_gaps() {
        let head = gen_random_header(0, None);
        let first_range = gen_random_header_range(1..20, head.hash());
        let second_range = gen_random_header_range(50..100, H256::zero());
        let db = HeadersDB::default();
        db.insert_header(&head).expect("failed to insert header");
        for header in first_range.iter().chain(second_range.iter()) {
            db.insert_header(&header).expect("failed to insert header");
        }

        let input = UnwindInput { bad_block: None, stage_progress: 15, unwind_to: 15 };
        let rx = unwind_stage(db.inner(), input);
        assert_matches!(
            rx.await.unwrap(),
            Ok(UnwindOutput {stage_progress} ) if stage_progress == input.unwind_to
        );

        db.check_no_entry_above::<tables::CanonicalHeaders, _>(input.unwind_to, |key| key.into())
            .expect("failed to check cannonical headers");
        db.check_no_entry_above::<tables::HeaderNumbers, _>(input.unwind_to, |key| key.0 .0)
            .expect("failed to check header numbers");
        db.check_no_entry_above::<tables::Headers, _>(input.unwind_to, |key| key.0 .0)
            .expect("failed to check headers");
        db.check_no_entry_above::<tables::HeaderTD, _>(input.unwind_to, |key| key.0 .0)
            .expect("failed to check td");
    }

    // A helper function to run [HeaderStage::execute]
    fn execute_stage(
        db: Arc<Env<WriteMap>>,
        input: ExecInput,
        download_result: Result<Vec<HeaderLocked>, DownloadError>,
    ) -> oneshot::Receiver<Result<ExecOutput, StageError>> {
        let (tx, rx) = oneshot::channel();
        tokio::spawn(async move {
            let db = db.clone();
            let mut db = DBContainer::<Env<WriteMap>>::new(db.borrow()).unwrap();
            let mut stage = HeaderStage {
                client: &*CLIENT,
                consensus: &*CONSENSUS,
                downloader: test_utils::TestDownloader::new(download_result),
            };
            let result = stage.execute(&mut db, input).await;
            db.commit().expect("failed to commit");
            tx.send(result).expect("failed to send result");
        });
        rx
    }

    // A helper function to run [HeaderStage::unwind]
    fn unwind_stage(
        db: Arc<Env<WriteMap>>,
        input: UnwindInput,
    ) -> oneshot::Receiver<Result<UnwindOutput, Box<dyn std::error::Error + Send + Sync>>> {
        let (tx, rx) = oneshot::channel();
        tokio::spawn(async move {
            let db = db.clone();
            let mut db = DBContainer::<Env<WriteMap>>::new(db.borrow()).unwrap();
            let mut stage = HeaderStage {
                client: &*CLIENT,
                consensus: &*CONSENSUS,
                downloader: test_utils::TestDownloader::new(Ok(vec![])),
            };
            let result = stage.unwind(&mut db, input).await;
            db.commit().expect("failed to commit");
            tx.send(result).expect("failed to send result");
        });
        rx
    }

    pub(crate) mod test_utils {
        use async_trait::async_trait;
        use reth_db::{
            kv::{test_utils::create_test_db, Env, EnvKind},
            mdbx,
            mdbx::WriteMap,
        };
        use reth_interfaces::{
            consensus::ForkchoiceState,
            db::{
                self, models::blocks::BlockNumHash, tables, DBContainer, DbCursorRO, DbCursorRW,
                DbTx, DbTxMut, Table,
            },
            p2p::headers::downloader::{DownloadError, Downloader},
            test_utils::{TestConsensus, TestHeadersClient},
        };
        use reth_primitives::{rpc::BigEndianHash, BlockNumber, HeaderLocked, H256, U256};
        use std::{borrow::Borrow, sync::Arc, time::Duration};

        pub(crate) struct HeadersDB {
            db: Arc<Env<WriteMap>>,
        }

        impl Default for HeadersDB {
            fn default() -> Self {
                Self { db: Arc::new(create_test_db::<mdbx::WriteMap>(EnvKind::RW)) }
            }
        }

        impl HeadersDB {
            pub(crate) fn inner(&self) -> Arc<Env<WriteMap>> {
                self.db.clone()
            }

            fn container(&self) -> DBContainer<'_, Env<WriteMap>> {
                DBContainer::new(self.db.borrow()).expect("failed to create db container")
            }

            /// Insert header into tables
            pub(crate) fn insert_header(&self, header: &HeaderLocked) -> Result<(), db::Error> {
                let mut db = self.container();
                let tx = db.get_mut();

                let key: BlockNumHash = (header.number, header.hash()).into();
                tx.put::<tables::HeaderNumbers>(key, header.number)?;
                tx.put::<tables::Headers>(key, header.clone().unlock())?;
                tx.put::<tables::CanonicalHeaders>(header.number.into(), header.hash())?;

                let mut cursor_td = tx.cursor_mut::<tables::HeaderTD>()?;
                let td =
                    U256::from_big_endian(&cursor_td.last()?.map(|(_, v)| v).unwrap_or(vec![]));
                cursor_td
                    .append(key, H256::from_uint(&(td + header.difficulty)).as_bytes().to_vec())?;

                db.commit()?;
                Ok(())
            }

            /// Validate stored header against provided
            pub(crate) fn validate_db_header(
                &self,
                header: &HeaderLocked,
            ) -> Result<(), db::Error> {
                let db = self.container();
                let tx = db.get();
                let key: BlockNumHash = (header.number, header.hash()).into();

                let db_number = tx.get::<tables::HeaderNumbers>(key)?;
                assert_eq!(db_number, Some(header.number));

                let db_header = tx.get::<tables::Headers>(key)?;
                assert_eq!(db_header, Some(header.clone().unlock()));

                let db_canonical_header =
                    tx.get::<tables::CanonicalHeaders>(header.number.into())?;
                assert_eq!(db_canonical_header, Some(header.hash()));

                if header.number != 0 {
                    let parent_key: BlockNumHash = (header.number - 1, header.parent_hash).into();
                    let parent_td = tx.get::<tables::HeaderTD>(parent_key)?;
                    let td = U256::from_big_endian(&tx.get::<tables::HeaderTD>(key)?.unwrap());
                    assert_eq!(
                        parent_td.map(|td| U256::from_big_endian(&td) + header.difficulty),
                        Some(td)
                    );
                }

                Ok(())
            }

            /// Check there there is no table entry above given block
            pub(crate) fn check_no_entry_above<T: Table, F>(
                &self,
                block: BlockNumber,
                mut selector: F,
            ) -> Result<(), db::Error>
            where
                T: Table,
                F: FnMut(T::Key) -> BlockNumber,
            {
                let db = self.container();
                let tx = db.get();

                let mut cursor = tx.cursor::<T>()?;
                if let Some((key, _)) = cursor.last()? {
                    assert!(selector(key) <= block);
                }

                Ok(())
            }
        }

        #[derive(Debug)]
        pub(crate) struct TestDownloader {
            result: Result<Vec<HeaderLocked>, DownloadError>,
        }

        impl TestDownloader {
            pub(crate) fn new(result: Result<Vec<HeaderLocked>, DownloadError>) -> Self {
                Self { result }
            }
        }

        #[async_trait]
        impl Downloader for TestDownloader {
            type Consensus = TestConsensus;
            type Client = TestHeadersClient;

            fn timeout(&self) -> Duration {
                Duration::from_secs(1)
            }

            fn consensus(&self) -> &Self::Consensus {
                unimplemented!()
            }

            fn client(&self) -> &Self::Client {
                unimplemented!()
            }

            async fn download(
                &self,
                _: &HeaderLocked,
                _: &ForkchoiceState,
            ) -> Result<Vec<HeaderLocked>, DownloadError> {
                self.result.clone()
            }
        }
    }
}<|MERGE_RESOLUTION|>--- conflicted
+++ resolved
@@ -53,18 +53,11 @@
 
         // download the headers
         // TODO: handle input.max_block
-<<<<<<< HEAD
         let last_hash = tx.get::<tables::CanonicalHeaders>(last_block_num.into())?.ok_or_else(
             || -> StageError {
-                HeaderStageError::NoCannonicalHash { number: last_block_num }.into()
+                DatabaseIntegrityError::NoCannonicalHash { number: last_block_num }.into()
             },
         )?;
-=======
-        let last_hash =
-            tx.get::<tables::CanonicalHeaders>(last_block_num)?.ok_or_else(|| -> StageError {
-                DatabaseIntegrityError::NoCannonicalHash { number: last_block_num }.into()
-            })?;
->>>>>>> ee61be9d
         let last_header = tx
             .get::<tables::Headers>((last_block_num, last_hash).into())?
             .ok_or_else(|| -> StageError {
@@ -130,16 +123,10 @@
         tx: &mut <DB as DatabaseGAT<'_>>::TXMut,
         height: BlockNumber,
     ) -> Result<(), StageError> {
-<<<<<<< HEAD
         let hash =
             tx.get::<tables::CanonicalHeaders>(height.into())?.ok_or_else(|| -> StageError {
-                HeaderStageError::NoCannonicalHeader { number: height }.into()
+                DatabaseIntegrityError::NoCannonicalHeader { number: height }.into()
             })?;
-=======
-        let hash = tx.get::<tables::CanonicalHeaders>(height)?.ok_or_else(|| -> StageError {
-            DatabaseIntegrityError::NoCannonicalHeader { number: height }.into()
-        })?;
->>>>>>> ee61be9d
         let td: Vec<u8> = tx.get::<tables::HeaderTD>((height, hash).into())?.unwrap(); // TODO:
         self.client.update_status(height, hash, H256::from_slice(&td)).await;
         Ok(())
