--- conflicted
+++ resolved
@@ -190,24 +190,6 @@
 #[cfg(test)]
 mod tests {
     use super::*;
-<<<<<<< HEAD
-    use crate::util::test_utils::{StageTestRunner, PREV_STAGE_ID};
-    use assert_matches::assert_matches;
-    use reth_interfaces::test_utils::{gen_random_header, gen_random_header_range};
-    use test_utils::{HeadersTestRunner, TestDownloader};
-
-    #[tokio::test]
-    // Check that the execution errors on empty database or
-    // prev progress missing from the database.
-    async fn execute_empty_db() {
-        let runner = HeadersTestRunner::default();
-        let rx = runner.execute(ExecInput::default());
-        assert_matches!(
-            rx.await.unwrap(),
-            Err(StageError::DatabaseIntegrity(DatabaseIntegrityError::CannonicalHeader { .. }))
-        );
-    }
-=======
     use crate::test_utils::{
         stage_test_suite, ExecuteStageTestRunner, UnwindStageTestRunner, PREV_STAGE_ID,
     };
@@ -215,7 +197,6 @@
     use test_runner::HeadersTestRunner;
 
     stage_test_suite!(HeadersTestRunner);
->>>>>>> 4936d467
 
     /// Check that the execution errors on empty database or
     /// prev progress missing from the database.
@@ -237,32 +218,6 @@
 
     /// Check that validation error is propagated during the execution.
     #[tokio::test]
-<<<<<<< HEAD
-    // Validate that all necessary tables are updated after the
-    // header download with some previous progress.
-    async fn execute_prev_progress() {
-        let (start, end) = (10000, 10241);
-        let head = gen_random_header(start, None);
-        let headers = gen_random_header_range(start + 1..end, head.hash());
-
-        let result = headers.iter().rev().cloned().collect::<Vec<_>>();
-        let runner = HeadersTestRunner::with_downloader(TestDownloader::new(Ok(result)));
-        runner.insert_header(&head).expect("failed to insert header");
-
-        let rx = runner.execute(ExecInput {
-            previous_stage: Some((PREV_STAGE_ID, head.number)),
-            stage_progress: Some(head.number),
-        });
-        let tip = headers.last().unwrap();
-        runner.consensus.update_tip(tip.hash());
-
-        assert_matches!(
-            rx.await.unwrap(),
-            Ok(ExecOutput { done, reached_tip, stage_progress })
-                if done && reached_tip && stage_progress == tip.number
-        );
-        assert!(headers.iter().try_for_each(|h| runner.validate_db_header(&h)).is_ok());
-=======
     async fn execute_validation_error() {
         let mut runner = HeadersTestRunner::default();
         runner.consensus.set_fail_validation(true);
@@ -273,24 +228,11 @@
         let result = rx.await.unwrap();
         assert_matches!(result, Err(StageError::Validation { .. }));
         assert!(runner.validate_execution(input, result.ok()).is_ok(), "validation failed");
->>>>>>> 4936d467
     }
 
     /// Execute the stage with linear downloader
     #[tokio::test]
     async fn execute_with_linear_downloader() {
-<<<<<<< HEAD
-        let (start, end) = (1000, 1200);
-        let head = gen_random_header(start, None);
-        let headers = gen_random_header_range(start + 1..end, head.hash());
-
-        let runner = HeadersTestRunner::with_linear_downloader();
-        runner.insert_header(&head).expect("failed to insert header");
-        let rx = runner.execute(ExecInput {
-            previous_stage: Some((PREV_STAGE_ID, head.number)),
-            stage_progress: Some(head.number),
-        });
-=======
         let mut runner = HeadersTestRunner::with_linear_downloader();
         let (stage_progress, previous_stage) = (1000, 1200);
         let input = ExecInput {
@@ -299,7 +241,6 @@
         };
         let headers = runner.seed_execution(input).expect("failed to seed execution");
         let rx = runner.execute(input);
->>>>>>> 4936d467
 
         // skip `after_execution` hook for linear downloader
         let tip = headers.last().unwrap();
