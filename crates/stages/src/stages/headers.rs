--- conflicted
+++ resolved
@@ -14,12 +14,7 @@
     },
 };
 use reth_primitives::{rpc::BigEndianHash, BlockNumber, HeaderLocked, H256, U256};
-<<<<<<< HEAD
 use std::{fmt::Debug, sync::Arc};
-use thiserror::Error;
-=======
-use std::fmt::Debug;
->>>>>>> 1ea98d40
 use tracing::*;
 
 const HEADERS: StageId = StageId("HEADERS");
