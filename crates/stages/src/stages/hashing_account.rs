use crate::{ExecInput, ExecOutput, Stage, StageError, UnwindInput, UnwindOutput};
use itertools::Itertools;
use rayon::slice::ParallelSliceMut;
use reth_db::{
    cursor::{DbCursorRO, DbCursorRW},
    database::Database,
    tables,
    transaction::{DbTx, DbTxMut},
    RawKey, RawTable,
};
use reth_interfaces::db::DatabaseError;
use reth_primitives::{
    keccak256,
    stage::{
        AccountHashingCheckpoint, CheckpointBlockRange, EntitiesCheckpoint, StageCheckpoint,
        StageId,
    },
};
use reth_provider::{AccountExtProvider, DatabaseProviderRW};
use std::{
    cmp::max,
    fmt::Debug,
    ops::{Range, RangeInclusive},
};
use tokio::sync::mpsc;
use tracing::*;

/// Account hashing stage hashes plain account.
/// This is preparation before generating intermediate hashes and calculating Merkle tree root.
#[derive(Clone, Debug)]
pub struct AccountHashingStage {
    /// The threshold (in number of state transitions) for switching between incremental
    /// hashing and full storage hashing.
    pub clean_threshold: u64,
    /// The maximum number of accounts to process before committing.
    pub commit_threshold: u64,
}

impl AccountHashingStage {
    /// Create new instance of [AccountHashingStage].
    pub fn new(clean_threshold: u64, commit_threshold: u64) -> Self {
        Self { clean_threshold, commit_threshold }
    }
}

impl Default for AccountHashingStage {
    fn default() -> Self {
        Self { clean_threshold: 500_000, commit_threshold: 100_000 }
    }
}

// TODO: Rewrite this
/// `SeedOpts` provides configuration parameters for calling `AccountHashingStage::seed`
/// in unit tests or benchmarks to generate an initial database state for running the
/// stage.
///
/// In order to check the "full hashing" mode of the stage you want to generate more
/// transitions than `AccountHashingStage.clean_threshold`. This requires:
/// 1. Creating enough blocks so there's enough transactions to generate
/// the required transition keys in the `BlockTransitionIndex` (which depends on the
/// `TxTransitionIndex` internally)
/// 2. Setting `blocks.len() > clean_threshold` so that there's enough diffs to actually
/// take the 2nd codepath
#[derive(Clone, Debug)]
pub struct SeedOpts {
    /// The range of blocks to be generated
    pub blocks: RangeInclusive<u64>,
    /// The range of accounts to be generated
    pub accounts: Range<u64>,
    /// The range of transactions to be generated per block.
    pub txs: Range<u8>,
}

#[cfg(any(test, feature = "test-utils"))]
impl AccountHashingStage {
    /// Initializes the `PlainAccountState` table with `num_accounts` having some random state
    /// at the target block, with `txs_range` transactions in each block.
    ///
    /// Proceeds to go to the `BlockTransitionIndex` end, go back `transitions` and change the
    /// account state in the `AccountChangeSet` table.
    pub fn seed<DB: Database>(
        provider: &mut DatabaseProviderRW<'_, DB>,
        opts: SeedOpts,
    ) -> Result<Vec<(reth_primitives::Address, reth_primitives::Account)>, StageError> {
        use reth_db::models::AccountBeforeTx;
        use reth_interfaces::test_utils::generators::{
            random_block_range, random_eoa_account_range,
        };
        use reth_primitives::{Account, H256, U256};
        use reth_provider::insert_canonical_block;

        let blocks = random_block_range(opts.blocks.clone(), H256::zero(), opts.txs);

        for block in blocks {
            insert_canonical_block(provider.tx_ref(), block, None).unwrap();
        }
        let mut accounts = random_eoa_account_range(opts.accounts);
        {
            // Account State generator
            let mut account_cursor =
                provider.tx_ref().cursor_write::<tables::PlainAccountState>()?;
            accounts.sort_by(|a, b| a.0.cmp(&b.0));
            for (addr, acc) in accounts.iter() {
                account_cursor.append(*addr, *acc)?;
            }

            let mut acc_changeset_cursor =
                provider.tx_ref().cursor_write::<tables::AccountChangeSet>()?;
            for (t, (addr, acc)) in (opts.blocks).zip(&accounts) {
                let Account { nonce, balance, .. } = acc;
                let prev_acc = Account {
                    nonce: nonce - 1,
                    balance: balance - U256::from(1),
                    bytecode_hash: None,
                };
                let acc_before_tx = AccountBeforeTx { address: *addr, info: Some(prev_acc) };
                acc_changeset_cursor.append(t, acc_before_tx)?;
            }
        }

        Ok(accounts)
    }
}

#[async_trait::async_trait]
impl<DB: Database> Stage<DB> for AccountHashingStage {
    /// Return the id of the stage
    fn id(&self) -> StageId {
        StageId::AccountHashing
    }

    /// Execute the stage.
    async fn execute(
        &mut self,
        provider: &mut DatabaseProviderRW<'_, &DB>,
        input: ExecInput,
    ) -> Result<ExecOutput, StageError> {
        let range = input.next_block_range();
        if range.is_empty() {
            return Ok(ExecOutput::done(*range.end()))
        }
        let (from_block, to_block) = range.into_inner();

        // if there are more blocks then threshold it is faster to go over Plain state and hash all
        // account otherwise take changesets aggregate the sets and apply hashing to
        // AccountHashing table. Also, if we start from genesis, we need to hash from scratch, as
        // genesis accounts are not in changeset.
        if to_block - from_block > self.clean_threshold || from_block == 1 {
            let tx = provider.tx_ref();
            let stage_checkpoint = input
                .checkpoint
                .and_then(|checkpoint| checkpoint.account_hashing_stage_checkpoint());

            let start_address = match stage_checkpoint {
                Some(AccountHashingCheckpoint { address: address @ Some(_), block_range: CheckpointBlockRange { from, to }, .. })
                    // Checkpoint is only valid if the range of transitions didn't change.
                    // An already hashed account may have been changed with the new range,
                    // and therefore should be hashed again.
                    if from == from_block && to == to_block =>
                {
                    debug!(target: "sync::stages::account_hashing::exec", checkpoint = ?stage_checkpoint, "Continuing inner account hashing checkpoint");

                    address
                }
                _ => {
                    // clear table, load all accounts and hash it
                    tx.clear::<tables::HashedAccount>()?;

                    None
                }
            }
            .take()
            .map(RawKey::new);

            let next_address = {
                let mut accounts_cursor =
                    tx.cursor_read::<RawTable<tables::PlainAccountState>>()?;

                // channels used to return result of account hashing
                let mut channels = Vec::new();
                for chunk in &accounts_cursor
                    .walk(start_address.clone())?
                    .take(self.commit_threshold as usize)
                    .chunks(
                        max(self.commit_threshold as usize, rayon::current_num_threads()) /
                            rayon::current_num_threads(),
                    )
                {
                    // An _unordered_ channel to receive results from a rayon job
                    let (tx, rx) = mpsc::unbounded_channel();
                    channels.push(rx);

                    let chunk = chunk.collect::<Result<Vec<_>, _>>()?;
                    // Spawn the hashing task onto the global rayon pool
                    rayon::spawn(move || {
                        for (address, account) in chunk.into_iter() {
                            let address = address.key().unwrap();
                            let _ = tx.send((RawKey::new(keccak256(address)), account));
                        }
                    });
                }
                let mut hashed_batch = Vec::with_capacity(self.commit_threshold as usize);

                // Iterate over channels and append the hashed accounts.
                for mut channel in channels {
                    while let Some(hashed) = channel.recv().await {
                        hashed_batch.push(hashed);
                    }
                }
                // sort it all in parallel
                hashed_batch.par_sort_unstable_by(|a, b| a.0.cmp(&b.0));

                let mut hashed_account_cursor =
                    tx.cursor_write::<RawTable<tables::HashedAccount>>()?;

                // iterate and put presorted hashed accounts
                if start_address.is_none() {
                    hashed_batch
                        .into_iter()
                        .try_for_each(|(k, v)| hashed_account_cursor.append(k, v))?;
                } else {
                    hashed_batch
                        .into_iter()
                        .try_for_each(|(k, v)| hashed_account_cursor.insert(k, v))?;
                }
                // next key of iterator
                accounts_cursor.next()?
            };

            if let Some((next_address, _)) = &next_address {
                let checkpoint = input.checkpoint().with_account_hashing_stage_checkpoint(
                    AccountHashingCheckpoint {
                        address: Some(next_address.key().unwrap()),
                        block_range: CheckpointBlockRange { from: from_block, to: to_block },
                        progress: stage_checkpoint_progress(provider)?,
                    },
                );

                info!(target: "sync::stages::hashing_account", checkpoint = %checkpoint, is_final_range = false, "Stage iteration finished");
                return Ok(ExecOutput { checkpoint, done: false })
            }
        } else {
            // Aggregate all transition changesets and make a list of accounts that have been
            // changed.
            let lists = provider.changed_accounts_with_range(from_block..=to_block)?;
            // Iterate over plain state and get newest value.
            // Assumption we are okay to make is that plainstate represent
            // `previous_stage_progress` state.
            let accounts = provider.basic_accounts(lists)?;
            // Insert and hash accounts to hashing table
            provider.insert_account_for_hashing(accounts.into_iter())?;
        }

        // We finished the hashing stage, no future iterations is expected for the same block range,
        // so no checkpoint is needed.
        let checkpoint = StageCheckpoint::new(input.target())
            .with_account_hashing_stage_checkpoint(AccountHashingCheckpoint {
                progress: stage_checkpoint_progress(provider)?,
                ..Default::default()
            });

        info!(target: "sync::stages::hashing_account", checkpoint = %checkpoint, is_final_range = true, "Stage iteration finished");
        Ok(ExecOutput { checkpoint, done: true })
    }

    /// Unwind the stage.
    async fn unwind(
        &mut self,
        provider: &mut DatabaseProviderRW<'_, &DB>,
        input: UnwindInput,
    ) -> Result<UnwindOutput, StageError> {
        let (range, unwind_progress, is_final_range) =
            input.unwind_block_range_with_threshold(self.commit_threshold);

        // Aggregate all transition changesets and make a list of accounts that have been changed.
        provider.unwind_account_hashing(range)?;

        let mut stage_checkpoint =
            input.checkpoint.account_hashing_stage_checkpoint().unwrap_or_default();

        stage_checkpoint.progress = stage_checkpoint_progress(provider)?;

        info!(target: "sync::stages::hashing_account", to_block = input.unwind_to, %unwind_progress, is_final_range, "Unwind iteration finished");
        Ok(UnwindOutput {
            checkpoint: StageCheckpoint::new(unwind_progress)
                .with_account_hashing_stage_checkpoint(stage_checkpoint),
        })
    }
}

fn stage_checkpoint_progress<DB: Database>(
    provider: &DatabaseProviderRW<'_, &DB>,
) -> Result<EntitiesCheckpoint, DatabaseError> {
    Ok(EntitiesCheckpoint {
        processed: provider.tx_ref().entries::<tables::HashedAccount>()? as u64,
        total: provider.tx_ref().entries::<tables::PlainAccountState>()? as u64,
    })
}

#[cfg(test)]
mod tests {
    use super::*;
    use crate::test_utils::{
        stage_test_suite_ext, ExecuteStageTestRunner, TestRunnerError, UnwindStageTestRunner,
    };
    use assert_matches::assert_matches;
    use reth_primitives::{stage::StageUnitCheckpoint, Account, U256};
    use test_utils::*;

    stage_test_suite_ext!(AccountHashingTestRunner, account_hashing);

    #[tokio::test]
    async fn execute_clean_account_hashing() {
        let (previous_stage, stage_progress) = (20, 10);
        // Set up the runner
        let mut runner = AccountHashingTestRunner::default();
        runner.set_clean_threshold(1);

        let input = ExecInput {
            target: Some(previous_stage),
            checkpoint: Some(StageCheckpoint::new(stage_progress)),
        };

        runner.seed_execution(input).expect("failed to seed execution");

        let rx = runner.execute(input);
        let result = rx.await.unwrap();

        assert_matches!(
            result,
            Ok(ExecOutput {
                checkpoint: StageCheckpoint {
                    block_number,
                    stage_checkpoint: Some(StageUnitCheckpoint::Account(AccountHashingCheckpoint {
                        progress: EntitiesCheckpoint {
                            processed,
                            total,
                        },
                        ..
                    })),
                },
                done: true,
            }) if block_number == previous_stage &&
                processed == total &&
                total == runner.tx.table::<tables::PlainAccountState>().unwrap().len() as u64
        );

        // Validate the stage execution
        assert!(runner.validate_execution(input, result.ok()).is_ok(), "execution validation");
    }

    #[tokio::test]
    async fn execute_clean_account_hashing_with_commit_threshold() {
        let (previous_stage, stage_progress) = (20, 10);
        // Set up the runner
        let mut runner = AccountHashingTestRunner::default();
        runner.set_clean_threshold(1);
        runner.set_commit_threshold(5);

        let mut input = ExecInput {
            target: Some(previous_stage),
            checkpoint: Some(StageCheckpoint::new(stage_progress)),
        };

        runner.seed_execution(input).expect("failed to seed execution");

        // first run, hash first five accounts.
        let rx = runner.execute(input);
        let result = rx.await.unwrap();

        let fifth_address = runner
            .tx
            .query(|tx| {
                let (address, _) = tx
                    .cursor_read::<tables::PlainAccountState>()?
                    .walk(None)?
                    .nth(5)
                    .unwrap()
                    .unwrap();
                Ok(address)
            })
            .unwrap();

        assert_matches!(
            result,
            Ok(ExecOutput {
                checkpoint: StageCheckpoint {
                    block_number: 10,
                    stage_checkpoint: Some(StageUnitCheckpoint::Account(
                        AccountHashingCheckpoint {
                            address: Some(address),
                            block_range: CheckpointBlockRange {
                                from: 11,
                                to: 20,
                            },
                            progress: EntitiesCheckpoint { processed: 5, total }
                        }
                    ))
                },
                done: false
            }) if address == fifth_address &&
                total == runner.tx.table::<tables::PlainAccountState>().unwrap().len() as u64
        );
        assert_eq!(runner.tx.table::<tables::HashedAccount>().unwrap().len(), 5);

        // second run, hash next five accounts.
        input.checkpoint = Some(result.unwrap().checkpoint);
        let rx = runner.execute(input);
        let result = rx.await.unwrap();

        assert_matches!(
            result,
            Ok(ExecOutput {
                checkpoint: StageCheckpoint {
                    block_number: 20,
                    stage_checkpoint: Some(StageUnitCheckpoint::Account(
                        AccountHashingCheckpoint {
                            address: None,
                            block_range: CheckpointBlockRange {
                                from: 0,
                                to: 0,
                            },
                            progress: EntitiesCheckpoint { processed, total }
                        }
                    ))
                },
                done: true
            }) if processed == total &&
                total == runner.tx.table::<tables::PlainAccountState>().unwrap().len() as u64
        );
        assert_eq!(runner.tx.table::<tables::HashedAccount>().unwrap().len(), 10);

        // Validate the stage execution
        assert!(runner.validate_execution(input, result.ok()).is_ok(), "execution validation");
    }

    mod test_utils {
        use super::*;
        use crate::{
            stages::hashing_account::AccountHashingStage,
            test_utils::{StageTestRunner, TestTransaction},
            ExecInput, ExecOutput, UnwindInput,
        };
        use reth_db::{cursor::DbCursorRO, tables, transaction::DbTx};
        use reth_primitives::Address;

        pub(crate) struct AccountHashingTestRunner {
            pub(crate) tx: TestTransaction,
            commit_threshold: u64,
            clean_threshold: u64,
        }

        impl AccountHashingTestRunner {
            pub(crate) fn set_clean_threshold(&mut self, threshold: u64) {
                self.clean_threshold = threshold;
            }

            #[allow(dead_code)]
            pub(crate) fn set_commit_threshold(&mut self, threshold: u64) {
                self.commit_threshold = threshold;
            }

            /// Iterates over PlainAccount table and checks that the accounts match the ones
            /// in the HashedAccount table
            pub(crate) fn check_hashed_accounts(&self) -> Result<(), TestRunnerError> {
                self.tx.query(|tx| {
                    let mut acc_cursor = tx.cursor_read::<tables::PlainAccountState>()?;
                    let mut hashed_acc_cursor = tx.cursor_read::<tables::HashedAccount>()?;

                    while let Some((address, account)) = acc_cursor.next()? {
                        let hashed_addr = keccak256(address);
                        if let Some((_, acc)) = hashed_acc_cursor.seek_exact(hashed_addr)? {
                            assert_eq!(acc, account)
                        }
                    }
                    Ok(())
                })?;

                Ok(())
            }

            /// Same as check_hashed_accounts, only that checks with the old account state,
            /// namely, the same account with nonce - 1 and balance - 1.
            pub(crate) fn check_old_hashed_accounts(&self) -> Result<(), TestRunnerError> {
                self.tx.query(|tx| {
                    let mut acc_cursor = tx.cursor_read::<tables::PlainAccountState>()?;
                    let mut hashed_acc_cursor = tx.cursor_read::<tables::HashedAccount>()?;

                    while let Some((address, account)) = acc_cursor.next()? {
                        let Account { nonce, balance, .. } = account;
                        let old_acc = Account {
                            nonce: nonce - 1,
                            balance: balance - U256::from(1),
                            bytecode_hash: None,
                        };
                        let hashed_addr = keccak256(address);
                        if let Some((_, acc)) = hashed_acc_cursor.seek_exact(hashed_addr)? {
                            assert_eq!(acc, old_acc)
                        }
                    }
                    Ok(())
                })?;

                Ok(())
            }
        }

        impl Default for AccountHashingTestRunner {
            fn default() -> Self {
                Self {
                    tx: TestTransaction::default(),
                    commit_threshold: 1000,
                    clean_threshold: 1000,
                }
            }
        }

        impl StageTestRunner for AccountHashingTestRunner {
            type S = AccountHashingStage;

            fn tx(&self) -> &TestTransaction {
                &self.tx
            }

            fn stage(&self) -> Self::S {
                Self::S {
                    commit_threshold: self.commit_threshold,
                    clean_threshold: self.clean_threshold,
                }
            }
        }

        #[async_trait::async_trait]
        impl ExecuteStageTestRunner for AccountHashingTestRunner {
            type Seed = Vec<(Address, Account)>;

            fn seed_execution(&mut self, input: ExecInput) -> Result<Self::Seed, TestRunnerError> {
<<<<<<< HEAD
                let mut tx = self.tx.inner();
                let res = Ok(AccountHashingStage::seed(
                    &mut tx,
                    SeedOpts {
                        blocks: 1..=input.previous_stage_checkpoint_block_number(),
                        accounts: 0..10,
                        txs: 0..3,
                    },
=======
                Ok(AccountHashingStage::seed(
                    &mut self.tx.inner(),
                    SeedOpts { blocks: 1..=input.target(), accounts: 0..10, txs: 0..3 },
>>>>>>> 7a63d97b
                )
                .unwrap());
                tx.commit().expect("failed to commit");
                res
            }

            fn validate_execution(
                &self,
                input: ExecInput,
                output: Option<ExecOutput>,
            ) -> Result<(), TestRunnerError> {
                if let Some(output) = output {
                    let start_block = input.next_block();
                    let end_block = output.checkpoint.block_number;
                    if start_block > end_block {
                        return Ok(())
                    }
                }
                self.check_hashed_accounts()
            }
        }

        impl UnwindStageTestRunner for AccountHashingTestRunner {
            fn validate_unwind(&self, _input: UnwindInput) -> Result<(), TestRunnerError> {
                self.check_old_hashed_accounts()
            }
        }
    }
}<|MERGE_RESOLUTION|>--- conflicted
+++ resolved
@@ -535,24 +535,11 @@
             type Seed = Vec<(Address, Account)>;
 
             fn seed_execution(&mut self, input: ExecInput) -> Result<Self::Seed, TestRunnerError> {
-<<<<<<< HEAD
-                let mut tx = self.tx.inner();
-                let res = Ok(AccountHashingStage::seed(
-                    &mut tx,
-                    SeedOpts {
-                        blocks: 1..=input.previous_stage_checkpoint_block_number(),
-                        accounts: 0..10,
-                        txs: 0..3,
-                    },
-=======
                 Ok(AccountHashingStage::seed(
                     &mut self.tx.inner(),
                     SeedOpts { blocks: 1..=input.target(), accounts: 0..10, txs: 0..3 },
->>>>>>> 7a63d97b
                 )
-                .unwrap());
-                tx.commit().expect("failed to commit");
-                res
+                .unwrap())
             }
 
             fn validate_execution(
