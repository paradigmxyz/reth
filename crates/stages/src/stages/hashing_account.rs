--- conflicted
+++ resolved
@@ -59,7 +59,7 @@
             tx.get::<tables::SyncStageProgress>(ACCOUNT_HASHING.0.into())?.unwrap_or_default();
 
         if buf.is_empty() {
-            return Ok(AccountHashingCheckpoint::default());
+            return Ok(AccountHashingCheckpoint::default())
         }
 
         let (checkpoint, _) = AccountHashingCheckpoint::from_compact(&buf, buf.len());
@@ -200,21 +200,13 @@
 
             let start_address = checkpoint.address.take().map(RawKey::new);
             let next_address = {
-<<<<<<< HEAD
                 let mut accounts_cursor =
                     tx.cursor_read::<RawTable<tables::PlainAccountState>>()?;
-=======
-                let mut accounts_cursor = tx.cursor_read::<tables::PlainAccountState>()?;
->>>>>>> 001bf469
 
                 // channels used to return result of account hashing
                 let mut channels = Vec::new();
                 for chunk in &accounts_cursor
-<<<<<<< HEAD
                     .walk(start_address.clone())?
-=======
-                    .walk(start_address)?
->>>>>>> 001bf469
                     .take(self.commit_threshold as usize)
                     .chunks(self.commit_threshold as usize / rayon::current_num_threads())
                 {
@@ -226,12 +218,8 @@
                     // Spawn the hashing task onto the global rayon pool
                     rayon::spawn(move || {
                         for (address, account) in chunk.into_iter() {
-<<<<<<< HEAD
                             let address = address.key().unwrap();
                             let _ = tx.send((RawKey::new(keccak256(address)), account));
-=======
-                            let _ = tx.send((keccak256(address), account));
->>>>>>> 001bf469
                         }
                     });
                 }
@@ -243,10 +231,6 @@
                         hashed_batch.push(hashed);
                     }
                 }
-<<<<<<< HEAD
-=======
-
->>>>>>> 001bf469
                 // sort it all in parallel
                 hashed_batch.par_sort_unstable_by(|a, b| a.0.cmp(&b.0));
 
@@ -276,7 +260,7 @@
             self.save_checkpoint(tx, checkpoint)?;
 
             if next_address.is_some() {
-                return Ok(ExecOutput { stage_progress, done: false });
+                return Ok(ExecOutput { stage_progress, done: false })
             }
         } else {
             // Aggregate all transition changesets and and make list of account that have been
@@ -471,7 +455,7 @@
                     let start_block = input.stage_progress.unwrap_or_default() + 1;
                     let end_block = output.stage_progress;
                     if start_block > end_block {
-                        return Ok(());
+                        return Ok(())
                     }
                 }
                 self.check_hashed_accounts()
