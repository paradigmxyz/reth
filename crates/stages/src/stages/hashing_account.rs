--- conflicted
+++ resolved
@@ -97,7 +97,6 @@
         for block in blocks {
             provider.insert_historical_block(block.try_seal_with_senders().unwrap(), None).unwrap();
         }
-<<<<<<< HEAD
         provider
             .static_file_provider()
             .latest_writer(reth_primitives::StaticFileSegment::Headers)
@@ -105,9 +104,6 @@
             .commit()
             .unwrap();
         let mut accounts = random_eoa_account_range(&mut rng, opts.accounts);
-=======
-        let mut accounts = random_eoa_accounts(&mut rng, opts.accounts);
->>>>>>> 20b43657
         {
             // Account State generator
             let mut account_cursor =
@@ -301,13 +297,8 @@
     provider: &DatabaseProviderRW<DB>,
 ) -> ProviderResult<EntitiesCheckpoint> {
     Ok(EntitiesCheckpoint {
-<<<<<<< HEAD
-        processed: provider.count_entries::<tables::HashedAccount>()? as u64,
+        processed: provider.count_entries::<tables::HashedAccounts>()? as u64,
         total: provider.count_entries::<tables::PlainAccountState>()? as u64,
-=======
-        processed: provider.tx_ref().entries::<tables::HashedAccounts>()? as u64,
-        total: provider.tx_ref().entries::<tables::PlainAccountState>()? as u64,
->>>>>>> 20b43657
     })
 }
 
