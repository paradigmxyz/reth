--- conflicted
+++ resolved
@@ -162,24 +162,17 @@
 
         let block_root = tx.get_header(current_blook)?.state_root;
 
-<<<<<<< HEAD
         let checkpoint = self.get_execution_checkpoint(tx)?;
 
-        let block_root = tx.get_header(previous_stage_progress)?.state_root;
-
-        let trie_root = if from_transition == to_transition {
-=======
         let trie_root = if range.is_empty() {
->>>>>>> d3000578
             block_root
         } else if to_block - from_block > threshold || from_block == 1 {
             // if there are more blocks than threshold it is faster to rebuild the trie
-<<<<<<< HEAD
             if let Some(checkpoint) = &checkpoint {
                 debug!(
                     target: "sync::stages::merkle::exec",
-                    current = ?stage_progress,
-                    target = ?previous_stage_progress,
+                    current = ?current_blook,
+                    target = ?to_block,
                     last_account_key = ?checkpoint.last_account_key,
                     last_walker_key = ?hex::encode(&checkpoint.last_walker_key),
                     "Continuing inner merkle checkpoint"
@@ -187,8 +180,8 @@
             } else {
                 debug!(
                     target: "sync::stages::merkle::exec",
-                    current = ?stage_progress,
-                    target = ?previous_stage_progress,
+                    current = ?current_blook,
+                    target = ?to_block,
                     "Rebuilding trie"
                 );
                 tx.clear::<tables::AccountsTrie>()?;
@@ -203,7 +196,7 @@
                 StateRootProgress::Progress(state, updates) => {
                     updates.flush(tx.deref_mut())?;
                     self.save_execution_checkpoint(tx, Some(state.into()))?;
-                    return Ok(ExecOutput { stage_progress, done: false })
+                    return Ok(ExecOutput { stage_progress: input.stage_progress(), done: false })
                 }
                 StateRootProgress::Complete(root, updates) => {
                     updates.flush(tx.deref_mut())?;
@@ -211,13 +204,9 @@
                 }
             }
         } else {
-            debug!(target: "sync::stages::merkle::exec", current = ?stage_progress, target =
-                ?previous_stage_progress, "Updating trie"); // Iterate over
-            let (root, updates) = StateRoot::incremental_root_with_updates(
-                tx.deref_mut(),
-                from_transition..to_transition,
-            )
-            .map_err(|e| StageError::Fatal(Box::new(e)))?;
+            debug!(target: "sync::stages::merkle::exec", current = ?current_blook, target = ?to_block, "Updating trie");
+            let (root, updates) = StateRoot::incremental_root_with_updates(tx.deref_mut(), range)
+                .map_err(|e| StageError::Fatal(Box::new(e)))?;
             updates.flush(tx.deref_mut())?;
             root
         };
@@ -225,21 +214,7 @@
         // Reset the checkpoint
         self.save_execution_checkpoint(tx, None)?;
 
-        self.validate_state_root(trie_root, block_root, previous_stage_progress)?;
-=======
-            debug!(target: "sync::stages::merkle::exec", current = ?current_blook, target = ?to_block, "Rebuilding trie");
-            tx.clear::<tables::AccountsTrie>()?;
-            tx.clear::<tables::StoragesTrie>()?;
-            StateRoot::new(tx.deref_mut()).root(None).map_err(|e| StageError::Fatal(Box::new(e)))?
-        } else {
-            debug!(target: "sync::stages::merkle::exec", current = ?current_blook, target =
-                ?to_block, "Updating trie"); // Iterate over
-            StateRoot::incremental_root(tx.deref_mut(), range, None)
-                .map_err(|e| StageError::Fatal(Box::new(e)))?
-        };
-
         self.validate_state_root(trie_root, block_root, to_block)?;
->>>>>>> d3000578
 
         info!(target: "sync::stages::merkle::exec", "Stage finished");
         Ok(ExecOutput { stage_progress: to_block, done: true })
@@ -264,20 +239,12 @@
         }
 
         // Unwind trie only if there are transitions
-<<<<<<< HEAD
-        if from_transition < to_transition {
-            let (block_root, updates) = StateRoot::incremental_root_with_updates(
-                tx.deref_mut(),
-                from_transition..to_transition,
-            )
-            .map_err(|e| StageError::Fatal(Box::new(e)))?;
+        if !range.is_empty() {
+            let (block_root, updates) =
+                StateRoot::incremental_root_with_updates(tx.deref_mut(), range)
+                    .map_err(|e| StageError::Fatal(Box::new(e)))?;
 
             // Validate the calulated state root
-=======
-        if !range.is_empty() {
-            let block_root = StateRoot::incremental_root(tx.deref_mut(), range, None)
-                .map_err(|e| StageError::Fatal(Box::new(e)))?;
->>>>>>> d3000578
             let target_root = tx.get_header(input.unwind_to)?.state_root;
             self.validate_state_root(block_root, target_root, input.unwind_to)?;
 
