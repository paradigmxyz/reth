--- conflicted
+++ resolved
@@ -310,15 +310,10 @@
                 StateRoot::incremental_root_with_updates(tx.deref_mut(), range)
                     .map_err(|e| StageError::Fatal(Box::new(e)))?;
 
-<<<<<<< HEAD
-            // Validate the calculated state root
-            let target_root = tx.get_header(input.unwind_to)?.state_root;
-            self.validate_state_root(block_root, target_root, input.unwind_to)?;
-=======
+
             // Validate the calulated state root
             let target = tx.get_header(input.unwind_to)?;
             self.validate_state_root(block_root, target.seal_slow(), input.unwind_to)?;
->>>>>>> 37fe4475
 
             // Validation passed, apply unwind changes to the database.
             updates.flush(tx.deref_mut())?;
