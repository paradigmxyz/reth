use crate::{BlockErrorKind, ExecInput, ExecOutput, Stage, StageError, UnwindInput, UnwindOutput};
use reth_codecs::Compact;
use reth_db::{
    database::Database,
    tables,
    transaction::{DbTx, DbTxMut},
};
use reth_interfaces::consensus;
use reth_primitives::{
    stage::{EntitiesCheckpoint, MerkleCheckpoint, StageCheckpoint, StageId},
    trie::StoredSubNode,
    BlockNumber, GotExpected, SealedHeader, B256,
};
use reth_provider::{
    DatabaseProviderRW, HeaderProvider, ProviderError, StageCheckpointReader,
    StageCheckpointWriter, StatsReader,
};
use reth_trie::{IntermediateStateRootState, StateRoot, StateRootProgress};
use std::fmt::Debug;
use tracing::*;

/// The default threshold (in number of blocks) for switching from incremental trie building
/// of changes to whole rebuild.
pub const MERKLE_STAGE_DEFAULT_CLEAN_THRESHOLD: u64 = 50_000;

/// The merkle hashing stage uses input from
/// [`AccountHashingStage`][crate::stages::AccountHashingStage] and
/// [`StorageHashingStage`][crate::stages::AccountHashingStage] to calculate intermediate hashes
/// and state roots.
///
/// This stage should be run with the above two stages, otherwise it is a no-op.
///
/// This stage is split in two: one for calculating hashes and one for unwinding.
///
/// When run in execution, it's going to be executed AFTER the hashing stages, to generate
/// the state root. When run in unwind mode, it's going to be executed BEFORE the hashing stages,
/// so that it unwinds the intermediate hashes based on the unwound hashed state from the hashing
/// stages. The order of these two variants is important. The unwind variant should be added to the
/// pipeline before the execution variant.
///
/// An example pipeline to only hash state would be:
///
/// - [`MerkleStage::Unwind`]
/// - [`AccountHashingStage`][crate::stages::AccountHashingStage]
/// - [`StorageHashingStage`][crate::stages::StorageHashingStage]
/// - [`MerkleStage::Execution`]
#[derive(Debug, Clone)]
pub enum MerkleStage {
    /// The execution portion of the merkle stage.
    Execution {
        /// The threshold (in number of blocks) for switching from incremental trie building
        /// of changes to whole rebuild.
        clean_threshold: u64,
    },
    /// The unwind portion of the merkle stage.
    Unwind,
    /// Able to execute and unwind. Used for tests
    #[cfg(any(test, feature = "test-utils"))]
    Both {
        /// The threshold (in number of blocks) for switching from incremental trie building
        /// of changes to whole rebuild.
        clean_threshold: u64,
    },
}

impl MerkleStage {
    /// Stage default for the [MerkleStage::Execution].
    pub fn default_execution() -> Self {
        Self::Execution { clean_threshold: MERKLE_STAGE_DEFAULT_CLEAN_THRESHOLD }
    }

    /// Stage default for the [MerkleStage::Unwind].
    pub fn default_unwind() -> Self {
        Self::Unwind
    }

    /// Create new instance of [MerkleStage::Execution].
    pub fn new_execution(clean_threshold: u64) -> Self {
        Self::Execution { clean_threshold }
    }

    /// Gets the hashing progress
    pub fn get_execution_checkpoint<DB: Database>(
        &self,
        provider: &DatabaseProviderRW<DB>,
    ) -> Result<Option<MerkleCheckpoint>, StageError> {
        let buf =
            provider.get_stage_checkpoint_progress(StageId::MerkleExecute)?.unwrap_or_default();

        if buf.is_empty() {
            return Ok(None)
        }

        let (checkpoint, _) = MerkleCheckpoint::from_compact(&buf, buf.len());
        Ok(Some(checkpoint))
    }

    /// Saves the hashing progress
    pub fn save_execution_checkpoint<DB: Database>(
        &mut self,
        provider: &DatabaseProviderRW<DB>,
        checkpoint: Option<MerkleCheckpoint>,
    ) -> Result<(), StageError> {
        let mut buf = vec![];
        if let Some(checkpoint) = checkpoint {
            debug!(
                target: "sync::stages::merkle::exec",
                last_account_key = ?checkpoint.last_account_key,
                "Saving inner merkle checkpoint"
            );
            checkpoint.to_compact(&mut buf);
        }
        Ok(provider.save_stage_checkpoint_progress(StageId::MerkleExecute, buf)?)
    }
}

impl<DB: Database> Stage<DB> for MerkleStage {
    /// Return the id of the stage
    fn id(&self) -> StageId {
        match self {
            MerkleStage::Execution { .. } => StageId::MerkleExecute,
            MerkleStage::Unwind => StageId::MerkleUnwind,
            #[cfg(any(test, feature = "test-utils"))]
            MerkleStage::Both { .. } => StageId::Other("MerkleBoth"),
        }
    }

    /// Execute the stage.
    fn execute(
        &mut self,
        provider: &DatabaseProviderRW<DB>,
        input: ExecInput,
    ) -> Result<ExecOutput, StageError> {
        let threshold = match self {
            MerkleStage::Unwind => {
                info!(target: "sync::stages::merkle::unwind", "Stage is always skipped");
                return Ok(ExecOutput::done(StageCheckpoint::new(input.target())))
            }
            MerkleStage::Execution { clean_threshold } => *clean_threshold,
            #[cfg(any(test, feature = "test-utils"))]
            MerkleStage::Both { clean_threshold } => *clean_threshold,
        };

        let range = input.next_block_range();
        let (from_block, to_block) = range.clone().into_inner();
        let current_block_number = input.checkpoint().block_number;

        let target_block = provider
            .header_by_number(to_block)?
            .ok_or_else(|| ProviderError::HeaderNotFound(to_block.into()))?;
        let target_block_root = target_block.state_root;

        let mut checkpoint = self.get_execution_checkpoint(provider)?;
        let (trie_root, entities_checkpoint) = if range.is_empty() {
            (target_block_root, input.checkpoint().entities_stage_checkpoint().unwrap_or_default())
        } else if to_block - from_block > threshold || from_block == 1 {
            // if there are more blocks than threshold it is faster to rebuild the trie
            let mut entities_checkpoint = if let Some(checkpoint) =
                checkpoint.as_ref().filter(|c| c.target_block == to_block)
            {
                debug!(
                    target: "sync::stages::merkle::exec",
                    current = ?current_block_number,
                    target = ?to_block,
                    last_account_key = ?checkpoint.last_account_key,
                    "Continuing inner merkle checkpoint"
                );

                input.checkpoint().entities_stage_checkpoint()
            } else {
                debug!(
                    target: "sync::stages::merkle::exec",
                    current = ?current_block_number,
                    target = ?to_block,
                    previous_checkpoint = ?checkpoint,
                    "Rebuilding trie"
                );
                // Reset the checkpoint and clear trie tables
                checkpoint = None;
                self.save_execution_checkpoint(provider, None)?;
                provider.tx_ref().clear::<tables::AccountsTrie>()?;
                provider.tx_ref().clear::<tables::StoragesTrie>()?;

                None
            }
            .unwrap_or(EntitiesCheckpoint {
                processed: 0,
<<<<<<< HEAD
                total: (provider.count_entries::<tables::HashedAccount>()? +
                    provider.count_entries::<tables::HashedStorage>()?)
=======
                total: (provider.tx_ref().entries::<tables::HashedAccounts>()? +
                    provider.tx_ref().entries::<tables::HashedStorages>()?)
>>>>>>> 20b43657
                    as u64,
            });

            let tx = provider.tx_ref();
            let progress = StateRoot::from_tx(tx)
                .with_intermediate_state(checkpoint.map(IntermediateStateRootState::from))
                .root_with_progress()
                .map_err(|e| StageError::Fatal(Box::new(e)))?;
            match progress {
                StateRootProgress::Progress(state, hashed_entries_walked, updates) => {
                    updates.flush(tx)?;

                    let checkpoint = MerkleCheckpoint::new(
                        to_block,
                        state.last_account_key,
                        state.walker_stack.into_iter().map(StoredSubNode::from).collect(),
                        state.hash_builder.into(),
                    );
                    self.save_execution_checkpoint(provider, Some(checkpoint))?;

                    entities_checkpoint.processed += hashed_entries_walked as u64;

                    return Ok(ExecOutput {
                        checkpoint: input
                            .checkpoint()
                            .with_entities_stage_checkpoint(entities_checkpoint),
                        done: false,
                    })
                }
                StateRootProgress::Complete(root, hashed_entries_walked, updates) => {
                    updates.flush(tx)?;

                    entities_checkpoint.processed += hashed_entries_walked as u64;

                    (root, entities_checkpoint)
                }
            }
        } else {
            debug!(target: "sync::stages::merkle::exec", current = ?current_block_number, target = ?to_block, "Updating trie");
            let (root, updates) =
                StateRoot::incremental_root_with_updates(provider.tx_ref(), range)
                    .map_err(|e| StageError::Fatal(Box::new(e)))?;
            updates.flush(provider.tx_ref())?;

<<<<<<< HEAD
            let total_hashed_entries = (provider.count_entries::<tables::HashedAccount>()? +
                provider.count_entries::<tables::HashedStorage>()?)
=======
            let total_hashed_entries = (provider.tx_ref().entries::<tables::HashedAccounts>()? +
                provider.tx_ref().entries::<tables::HashedStorages>()?)
>>>>>>> 20b43657
                as u64;

            let entities_checkpoint = EntitiesCheckpoint {
                // This is fine because `range` doesn't have an upper bound, so in this `else`
                // branch we're just hashing all remaining accounts and storage slots we have in the
                // database.
                processed: total_hashed_entries,
                total: total_hashed_entries,
            };

            (root, entities_checkpoint)
        };

        // Reset the checkpoint
        self.save_execution_checkpoint(provider, None)?;

        validate_state_root(trie_root, target_block.seal_slow(), to_block)?;

        Ok(ExecOutput {
            checkpoint: StageCheckpoint::new(to_block)
                .with_entities_stage_checkpoint(entities_checkpoint),
            done: true,
        })
    }

    /// Unwind the stage.
    fn unwind(
        &mut self,
        provider: &DatabaseProviderRW<DB>,
        input: UnwindInput,
    ) -> Result<UnwindOutput, StageError> {
        let tx = provider.tx_ref();
        let range = input.unwind_block_range();
        if matches!(self, MerkleStage::Execution { .. }) {
            info!(target: "sync::stages::merkle::unwind", "Stage is always skipped");
            return Ok(UnwindOutput { checkpoint: StageCheckpoint::new(input.unwind_to) })
        }

        let mut entities_checkpoint =
            input.checkpoint.entities_stage_checkpoint().unwrap_or(EntitiesCheckpoint {
                processed: 0,
                total: (tx.entries::<tables::HashedAccounts>()? +
                    tx.entries::<tables::HashedStorages>()?) as u64,
            });

        if input.unwind_to == 0 {
            tx.clear::<tables::AccountsTrie>()?;
            tx.clear::<tables::StoragesTrie>()?;

            entities_checkpoint.processed = 0;

            return Ok(UnwindOutput {
                checkpoint: StageCheckpoint::new(input.unwind_to)
                    .with_entities_stage_checkpoint(entities_checkpoint),
            })
        }

        // Unwind trie only if there are transitions
        if !range.is_empty() {
            let (block_root, updates) = StateRoot::incremental_root_with_updates(tx, range)
                .map_err(|e| StageError::Fatal(Box::new(e)))?;

            // Validate the calulated state root
            let target = provider
                .header_by_number(input.unwind_to)?
                .ok_or_else(|| ProviderError::HeaderNotFound(input.unwind_to.into()))?;
            validate_state_root(block_root, target.seal_slow(), input.unwind_to)?;

            // Validation passed, apply unwind changes to the database.
            updates.flush(provider.tx_ref())?;

            // TODO(alexey): update entities checkpoint
        } else {
            info!(target: "sync::stages::merkle::unwind", "Nothing to unwind");
        }

        Ok(UnwindOutput { checkpoint: StageCheckpoint::new(input.unwind_to) })
    }
}

/// Check that the computed state root matches the root in the expected header.
#[inline]
fn validate_state_root(
    got: B256,
    expected: SealedHeader,
    target_block: BlockNumber,
) -> Result<(), StageError> {
    if got == expected.state_root {
        Ok(())
    } else {
        warn!(target: "sync::stages::merkle", ?target_block, ?got, ?expected, "Failed to verify block state root");
        Err(StageError::Block {
            error: BlockErrorKind::Validation(consensus::ConsensusError::BodyStateRootDiff(
                GotExpected { got, expected: expected.state_root }.into(),
            )),
            block: Box::new(expected),
        })
    }
}

#[cfg(test)]
mod tests {
    use super::*;
    use crate::test_utils::{
        stage_test_suite_ext, ExecuteStageTestRunner, StageTestRunner, StorageKind,
        TestRunnerError, TestStageDB, UnwindStageTestRunner,
    };
    use assert_matches::assert_matches;
    use reth_db::cursor::{DbCursorRO, DbCursorRW, DbDupCursorRO};
    use reth_interfaces::test_utils::{
        generators,
        generators::{
            random_block, random_block_range, random_changeset_range, random_contract_account_range,
        },
    };
    use reth_primitives::{
        keccak256, stage::StageUnitCheckpoint, SealedBlock, StaticFileSegment, StorageEntry, U256,
    };
    use reth_provider::providers::StaticFileWriter;
    use reth_trie::test_utils::{state_root, state_root_prehashed};
    use std::collections::BTreeMap;

    stage_test_suite_ext!(MerkleTestRunner, merkle);

    /// Execute from genesis so as to merkelize whole state
    #[tokio::test]
    async fn execute_clean_merkle() {
        let (previous_stage, stage_progress) = (500, 0);

        // Set up the runner
        let mut runner = MerkleTestRunner::default();
        // set low threshold so we hash the whole storage
        let input = ExecInput {
            target: Some(previous_stage),
            checkpoint: Some(StageCheckpoint::new(stage_progress)),
        };

        runner.seed_execution(input).expect("failed to seed execution");

        let rx = runner.execute(input);

        // Assert the successful result
        let result = rx.await.unwrap();
        assert_matches!(
            result,
            Ok(ExecOutput {
                checkpoint: StageCheckpoint {
                    block_number,
                    stage_checkpoint: Some(StageUnitCheckpoint::Entities(EntitiesCheckpoint {
                        processed,
                        total
                    }))
                },
                done: true
            }) if block_number == previous_stage && processed == total &&
                total == (
                    runner.db.table::<tables::HashedAccounts>().unwrap().len() +
                    runner.db.table::<tables::HashedStorages>().unwrap().len()
                ) as u64
        );

        // Validate the stage execution
        assert!(runner.validate_execution(input, result.ok()).is_ok(), "execution validation");
    }

    /// Update small trie
    #[tokio::test]
    async fn execute_small_merkle() {
        let (previous_stage, stage_progress) = (2, 1);

        // Set up the runner
        let mut runner = MerkleTestRunner::default();
        let input = ExecInput {
            target: Some(previous_stage),
            checkpoint: Some(StageCheckpoint::new(stage_progress)),
        };

        runner.seed_execution(input).expect("failed to seed execution");

        let rx = runner.execute(input);

        // Assert the successful result
        let result = rx.await.unwrap();
        assert_matches!(
            result,
            Ok(ExecOutput {
                checkpoint: StageCheckpoint {
                    block_number,
                    stage_checkpoint: Some(StageUnitCheckpoint::Entities(EntitiesCheckpoint {
                        processed,
                        total
                    }))
                },
                done: true
            }) if block_number == previous_stage && processed == total &&
                total == (
                    runner.db.table::<tables::HashedAccounts>().unwrap().len() +
                    runner.db.table::<tables::HashedStorages>().unwrap().len()
                ) as u64
        );

        // Validate the stage execution
        assert!(runner.validate_execution(input, result.ok()).is_ok(), "execution validation");
    }

    struct MerkleTestRunner {
        db: TestStageDB,
        clean_threshold: u64,
    }

    impl Default for MerkleTestRunner {
        fn default() -> Self {
            Self { db: TestStageDB::default(), clean_threshold: 10000 }
        }
    }

    impl StageTestRunner for MerkleTestRunner {
        type S = MerkleStage;

        fn db(&self) -> &TestStageDB {
            &self.db
        }

        fn stage(&self) -> Self::S {
            Self::S::Both { clean_threshold: self.clean_threshold }
        }
    }

    impl ExecuteStageTestRunner for MerkleTestRunner {
        type Seed = Vec<SealedBlock>;

        fn seed_execution(&mut self, input: ExecInput) -> Result<Self::Seed, TestRunnerError> {
            let stage_progress = input.checkpoint().block_number;
            let start = stage_progress + 1;
            let end = input.target();
            let mut rng = generators::rng();

            let mut preblocks = vec![];
            if stage_progress > 0 {
                preblocks.append(&mut random_block_range(
                    &mut rng,
                    0..=stage_progress - 1,
                    B256::ZERO,
                    0..1,
                ));
                self.db.insert_blocks(preblocks.iter(), StorageKind::Static)?;
            }

            let num_of_accounts = 31;
            let accounts = random_contract_account_range(&mut rng, &mut (0..num_of_accounts))
                .into_iter()
                .collect::<BTreeMap<_, _>>();

            self.db.insert_accounts_and_storages(
                accounts.iter().map(|(addr, acc)| (*addr, (*acc, std::iter::empty()))),
            )?;

            let SealedBlock { header, body, ommers, withdrawals } = random_block(
                &mut rng,
                stage_progress,
                preblocks.last().map(|b| b.hash()),
                Some(0),
                None,
            );
            let mut header = header.unseal();

            header.state_root = state_root(
                accounts
                    .clone()
                    .into_iter()
                    .map(|(address, account)| (address, (account, std::iter::empty()))),
            );
            let sealed_head = SealedBlock { header: header.seal_slow(), body, ommers, withdrawals };

            let head_hash = sealed_head.hash();
            let mut blocks = vec![sealed_head];
            blocks.extend(random_block_range(&mut rng, start..=end, head_hash, 0..3));
            let last_block = blocks.last().cloned().unwrap();
            self.db.insert_blocks(blocks.iter(), StorageKind::Static)?;

            let (transitions, final_state) = random_changeset_range(
                &mut rng,
                blocks.iter(),
                accounts.into_iter().map(|(addr, acc)| (addr, (acc, Vec::new()))),
                0..3,
                0..256,
            );
            // add block changeset from block 1.
            self.db.insert_changesets(transitions, Some(start))?;
            self.db.insert_accounts_and_storages(final_state)?;

            // Calculate state root
            let root = self.db.query(|tx| {
                let mut accounts = BTreeMap::default();
                let mut accounts_cursor = tx.cursor_read::<tables::HashedAccounts>()?;
                let mut storage_cursor = tx.cursor_dup_read::<tables::HashedStorages>()?;
                for entry in accounts_cursor.walk_range(..)? {
                    let (key, account) = entry?;
                    let mut storage_entries = Vec::new();
                    let mut entry = storage_cursor.seek_exact(key)?;
                    while let Some((_, storage)) = entry {
                        storage_entries.push(storage);
                        entry = storage_cursor.next_dup()?;
                    }
                    let storage = storage_entries
                        .into_iter()
                        .filter(|v| v.value != U256::ZERO)
                        .map(|v| (v.key, v.value))
                        .collect::<Vec<_>>();
                    accounts.insert(key, (account, storage));
                }

                Ok(state_root_prehashed(accounts.into_iter()))
            })?;

            let static_file_provider = self.db.factory.static_file_provider();
            let mut writer =
                static_file_provider.latest_writer(StaticFileSegment::Headers).unwrap();
            let mut last_header = last_block.header().clone();
            last_header.state_root = root;

            let hash = last_header.hash_slow();
            writer.prune_headers(1).unwrap();
            writer.append_header(last_header, U256::ZERO, hash).unwrap();
            writer.commit().unwrap();

            Ok(blocks)
        }

        fn validate_execution(
            &self,
            _input: ExecInput,
            _output: Option<ExecOutput>,
        ) -> Result<(), TestRunnerError> {
            // The execution is validated within the stage
            Ok(())
        }
    }

    impl UnwindStageTestRunner for MerkleTestRunner {
        fn validate_unwind(&self, _input: UnwindInput) -> Result<(), TestRunnerError> {
            // The unwind is validated within the stage
            Ok(())
        }

        fn before_unwind(&self, input: UnwindInput) -> Result<(), TestRunnerError> {
            let target_block = input.unwind_to + 1;

            self.db
                .commit(|tx| {
                    let mut storage_changesets_cursor =
                        tx.cursor_dup_read::<tables::StorageChangeSets>().unwrap();
                    let mut storage_cursor =
                        tx.cursor_dup_write::<tables::HashedStorages>().unwrap();

                    let mut tree: BTreeMap<B256, BTreeMap<B256, U256>> = BTreeMap::new();

                    let mut rev_changeset_walker =
                        storage_changesets_cursor.walk_back(None).unwrap();
                    while let Some((bn_address, entry)) =
                        rev_changeset_walker.next().transpose().unwrap()
                    {
                        if bn_address.block_number() < target_block {
                            break
                        }

                        tree.entry(keccak256(bn_address.address()))
                            .or_default()
                            .insert(keccak256(entry.key), entry.value);
                    }
                    for (hashed_address, storage) in tree.into_iter() {
                        for (hashed_slot, value) in storage.into_iter() {
                            let storage_entry = storage_cursor
                                .seek_by_key_subkey(hashed_address, hashed_slot)
                                .unwrap();
                            if storage_entry.map(|v| v.key == hashed_slot).unwrap_or_default() {
                                storage_cursor.delete_current().unwrap();
                            }

                            if value != U256::ZERO {
                                let storage_entry = StorageEntry { key: hashed_slot, value };
                                storage_cursor.upsert(hashed_address, storage_entry).unwrap();
                            }
                        }
                    }

                    let mut changeset_cursor =
                        tx.cursor_dup_write::<tables::AccountChangeSets>().unwrap();
                    let mut rev_changeset_walker = changeset_cursor.walk_back(None).unwrap();

                    while let Some((block_number, account_before_tx)) =
                        rev_changeset_walker.next().transpose().unwrap()
                    {
                        if block_number < target_block {
                            break
                        }

                        if let Some(acc) = account_before_tx.info {
                            tx.put::<tables::HashedAccounts>(
                                keccak256(account_before_tx.address),
                                acc,
                            )
                            .unwrap();
                        } else {
                            tx.delete::<tables::HashedAccounts>(
                                keccak256(account_before_tx.address),
                                None,
                            )
                            .unwrap();
                        }
                    }
                    Ok(())
                })
                .unwrap();
            Ok(())
        }
    }
}<|MERGE_RESOLUTION|>--- conflicted
+++ resolved
@@ -185,13 +185,8 @@
             }
             .unwrap_or(EntitiesCheckpoint {
                 processed: 0,
-<<<<<<< HEAD
-                total: (provider.count_entries::<tables::HashedAccount>()? +
-                    provider.count_entries::<tables::HashedStorage>()?)
-=======
-                total: (provider.tx_ref().entries::<tables::HashedAccounts>()? +
-                    provider.tx_ref().entries::<tables::HashedStorages>()?)
->>>>>>> 20b43657
+                total: (provider.count_entries::<tables::HashedAccounts>()? +
+                    provider.count_entries::<tables::HashedStorages>()?)
                     as u64,
             });
 
@@ -236,13 +231,8 @@
                     .map_err(|e| StageError::Fatal(Box::new(e)))?;
             updates.flush(provider.tx_ref())?;
 
-<<<<<<< HEAD
-            let total_hashed_entries = (provider.count_entries::<tables::HashedAccount>()? +
-                provider.count_entries::<tables::HashedStorage>()?)
-=======
-            let total_hashed_entries = (provider.tx_ref().entries::<tables::HashedAccounts>()? +
-                provider.tx_ref().entries::<tables::HashedStorages>()?)
->>>>>>> 20b43657
+            let total_hashed_entries = (provider.count_entries::<tables::HashedAccounts>()? +
+                provider.count_entries::<tables::HashedStorages>()?)
                 as u64;
 
             let entities_checkpoint = EntitiesCheckpoint {
