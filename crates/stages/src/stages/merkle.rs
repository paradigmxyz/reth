use crate::{ExecInput, ExecOutput, Stage, StageError, StageId, UnwindInput, UnwindOutput};
use reth_db::{database::Database, tables, transaction::DbTx};
use reth_interfaces::consensus;
use reth_provider::{trie::DBTrieLoader, Transaction};
use std::fmt::Debug;
use tracing::*;

/// The [`StageId`] of the merkle hashing execution stage.
pub const MERKLE_EXECUTION: StageId = StageId("MerkleExecute");

/// The [`StageId`] of the merkle hashing unwind stage.
pub const MERKLE_UNWIND: StageId = StageId("MerkleUnwind");

/// The [`StageId`] of the merkle hashing unwind and execution stage.
pub const MERKLE_BOTH: StageId = StageId("MerkleBoth");

/// The merkle hashing stage uses input from
/// [`AccountHashingStage`][crate::stages::AccountHashingStage] and
/// [`StorageHashingStage`][crate::stages::AccountHashingStage] to calculate intermediate hashes
/// and state roots.
///
/// This stage should be run with the above two stages, otherwise it is a no-op.
///
/// This stage is split in two: one for calculating hashes and one for unwinding.
///
/// When run in execution, it's going to be executed AFTER the hashing stages, to generate
/// the state root. When run in unwind mode, it's going to be executed BEFORE the hashing stages,
/// so that it unwinds the intermediate hashes based on the unwound hashed state from the hashing
/// stages. The order of these two variants is important. The unwind variant should be added to the
/// pipeline before the execution variant.
///
/// An example pipeline to only hash state would be:
///
/// - [`MerkleStage::Unwind`]
/// - [`AccountHashingStage`][crate::stages::AccountHashingStage]
/// - [`StorageHashingStage`][crate::stages::StorageHashingStage]
/// - [`MerkleStage::Execution`]
#[derive(Debug, Clone)]
pub enum MerkleStage {
    /// The execution portion of the merkle stage.
    Execution {
        /// The threshold for switching from incremental trie building
        /// of changes to whole rebuild. Num of transitions.
        clean_threshold: u64,
    },
    /// The unwind portion of the merkle stage.
    Unwind,

    /// Able to execute and unwind. Used for tests
    #[cfg(any(test, feature = "test-utils"))]
    #[allow(missing_docs)]
    Both { clean_threshold: u64 },
}

impl MerkleStage {
    /// Stage default for the Execution variant.
    pub fn default_execution() -> Self {
        Self::Execution { clean_threshold: 5_000 }
    }

    /// Stage default for the Unwind variant.
    pub fn default_unwind() -> Self {
        Self::Unwind
    }
}

#[async_trait::async_trait]
impl<DB: Database> Stage<DB> for MerkleStage {
    /// Return the id of the stage
    fn id(&self) -> StageId {
        match self {
            MerkleStage::Execution { .. } => MERKLE_EXECUTION,
            MerkleStage::Unwind => MERKLE_UNWIND,
            #[cfg(any(test, feature = "test-utils"))]
            MerkleStage::Both { .. } => MERKLE_BOTH,
        }
    }

    /// Execute the stage.
    async fn execute(
        &mut self,
        tx: &mut Transaction<'_, DB>,
        input: ExecInput,
    ) -> Result<ExecOutput, StageError> {
        let threshold = match self {
            MerkleStage::Unwind => {
                info!(target: "sync::stages::merkle::unwind", "Stage is always skipped");
                return Ok(ExecOutput {
                    stage_progress: input.previous_stage_progress(),
                    done: true,
                })
            }
            MerkleStage::Execution { clean_threshold } => *clean_threshold,
            #[cfg(any(test, feature = "test-utils"))]
            MerkleStage::Both { clean_threshold } => *clean_threshold,
        };

        let stage_progress = input.stage_progress.unwrap_or_default();
        let previous_stage_progress = input.previous_stage_progress();

        let from_transition = tx.get_block_transition(stage_progress)?;
        let to_transition = tx.get_block_transition(previous_stage_progress)?;

        let block_root = tx.get_header(previous_stage_progress)?.state_root;

        let trie_root = if from_transition == to_transition {
            block_root
        } else if to_transition - from_transition > threshold || stage_progress == 0 {
            debug!(target: "sync::stages::merkle::exec", current = ?stage_progress, target = ?previous_stage_progress, "Rebuilding trie");
            // if there are more blocks than threshold it is faster to rebuild the trie
            DBTrieLoader::<DB>::new(tx)
                .calculate_root()
                .map_err(|e| StageError::Fatal(Box::new(e)))?
        } else {
            debug!(target: "sync::stages::merkle::exec", current = ?stage_progress, target = ?previous_stage_progress, "Updating trie");
            // Iterate over changeset (similar to Hashing stages) and take new values
            let current_root = tx.get_header(stage_progress)?.state_root;
            DBTrieLoader::<DB>::new(tx)
                .update_root(current_root, from_transition..to_transition)
                .map_err(|e| StageError::Fatal(Box::new(e)))?
        };

        if block_root != trie_root {
            warn!(target: "sync::stages::merkle::exec", ?previous_stage_progress, got = ?block_root, expected = ?trie_root, "Block's root state failed verification");
            return Err(StageError::Validation {
                block: previous_stage_progress,
                error: consensus::ConsensusError::BodyStateRootDiff {
                    got: trie_root,
                    expected: block_root,
                },
            })
        }

        info!(target: "sync::stages::merkle::exec", "Stage finished");
        Ok(ExecOutput { stage_progress: input.previous_stage_progress(), done: true })
    }

    /// Unwind the stage.
    async fn unwind(
        &mut self,
        tx: &mut Transaction<'_, DB>,
        input: UnwindInput,
    ) -> Result<UnwindOutput, StageError> {
        if matches!(self, MerkleStage::Execution { .. }) {
            info!(target: "sync::stages::merkle::exec", "Stage is always skipped");
            return Ok(UnwindOutput { stage_progress: input.unwind_to })
        }

        let target_root = tx.get_header(input.unwind_to)?.state_root;

        // If the merkle stage fails to execute, the trie changes weren't commited
        // and the root stayed the same
        if tx.get::<tables::AccountsTrie>(target_root)?.is_some() {
            info!(target: "sync::stages::merkle::unwind", "Stage skipped");
            return Ok(UnwindOutput { stage_progress: input.unwind_to })
        }

<<<<<<< HEAD
        let from_transition = tx.get_block_transition(input.unwind_to)?;
        let to_transition = tx.get_block_transition(input.stage_progress)?;

        let current_root = tx.get_header(input.stage_progress)?.state_root;
        let loader = DBTrieLoader::default();
        let block_root = loader
            .update_root(tx, current_root, from_transition..to_transition)
=======
        let current_root = tx.get_header(input.stage_progress)?.state_root;

        let from_transition = tx.get_block_transition(input.unwind_to)?;
        let to_transition = tx.get_block_transition(input.stage_progress)?;

        let block_root = DBTrieLoader::<DB>::new(tx)
            .update_root(current_root, from_transition..to_transition)
>>>>>>> 5e0535c2
            .map_err(|e| StageError::Fatal(Box::new(e)))?;

        if block_root != target_root {
            let unwind_to = input.unwind_to;
            warn!(target: "sync::stages::merkle::unwind", ?unwind_to, got = ?block_root, expected = ?target_root, "Block's root state failed verification");
            return Err(StageError::Validation {
                block: unwind_to,
                error: consensus::ConsensusError::BodyStateRootDiff {
                    got: block_root,
                    expected: target_root,
                },
            })
        }

        info!(target: "sync::stages::merkle::unwind", "Stage finished");
        Ok(UnwindOutput { stage_progress: input.unwind_to })
    }
}

#[cfg(test)]
mod tests {
    use super::*;
    use crate::test_utils::{
        stage_test_suite_ext, ExecuteStageTestRunner, StageTestRunner, TestRunnerError,
        TestTransaction, UnwindStageTestRunner, PREV_STAGE_ID,
    };
    use assert_matches::assert_matches;
    use reth_db::{
        cursor::{DbCursorRO, DbCursorRW, DbDupCursorRO, DbDupCursorRW},
        mdbx::{Env, WriteMap},
        tables,
        transaction::{DbTx, DbTxMut},
    };
    use reth_interfaces::test_utils::generators::{
        random_block, random_block_range, random_contract_account_range, random_transition_range,
    };
    use reth_primitives::{keccak256, Account, Address, SealedBlock, StorageEntry, H256, U256};
    use std::collections::BTreeMap;

    stage_test_suite_ext!(MerkleTestRunner, merkle);

    /// Execute from genesis so as to merkelize whole state
    #[tokio::test]
    async fn execute_clean_merkle() {
        let (previous_stage, stage_progress) = (500, 0);

        // Set up the runner
        let mut runner = MerkleTestRunner::default();
        // set low threshold so we hash the whole storage
        let input = ExecInput {
            previous_stage: Some((PREV_STAGE_ID, previous_stage)),
            stage_progress: Some(stage_progress),
        };

        runner.seed_execution(input).expect("failed to seed execution");

        let rx = runner.execute(input);

        // Assert the successful result
        let result = rx.await.unwrap();
        assert_matches!(
            result,
            Ok(ExecOutput { done, stage_progress })
                if done && stage_progress == previous_stage
        );

        // Validate the stage execution
        assert!(runner.validate_execution(input, result.ok()).is_ok(), "execution validation");
    }

    /// Update small trie
    #[tokio::test]
    async fn execute_small_merkle() {
        let (previous_stage, stage_progress) = (2, 1);

        // Set up the runner
        let mut runner = MerkleTestRunner::default();
        let input = ExecInput {
            previous_stage: Some((PREV_STAGE_ID, previous_stage)),
            stage_progress: Some(stage_progress),
        };

        runner.seed_execution(input).expect("failed to seed execution");

        let rx = runner.execute(input);

        // Assert the successful result
        let result = rx.await.unwrap();
        assert_matches!(
            result,
            Ok(ExecOutput { done, stage_progress })
                if done && stage_progress == previous_stage
        );

        // Validate the stage execution
        assert!(runner.validate_execution(input, result.ok()).is_ok(), "execution validation");
    }

    fn create_trie_loader<'tx, 'db>(
        tx: &'tx Transaction<'db, Env<WriteMap>>,
    ) -> DBTrieLoader<'tx, 'db, Env<WriteMap>> {
        DBTrieLoader::<Env<WriteMap>>::new(tx)
    }

    struct MerkleTestRunner {
        tx: TestTransaction,
        clean_threshold: u64,
    }

    impl Default for MerkleTestRunner {
        fn default() -> Self {
            Self { tx: TestTransaction::default(), clean_threshold: 10000 }
        }
    }

    impl StageTestRunner for MerkleTestRunner {
        type S = MerkleStage;

        fn tx(&self) -> &TestTransaction {
            &self.tx
        }

        fn stage(&self) -> Self::S {
            Self::S::Both { clean_threshold: self.clean_threshold }
        }
    }

    #[async_trait::async_trait]
    impl ExecuteStageTestRunner for MerkleTestRunner {
        type Seed = Vec<SealedBlock>;

        fn seed_execution(&mut self, input: ExecInput) -> Result<Self::Seed, TestRunnerError> {
            let stage_progress = input.stage_progress.unwrap_or_default();
            let end = input.previous_stage_progress() + 1;

            let n_accounts = 31;
            let accounts = random_contract_account_range(&mut (0..n_accounts))
                .into_iter()
                .collect::<BTreeMap<_, _>>();

            let SealedBlock { header, body, ommers, withdrawals } =
                random_block(stage_progress, None, Some(0), None);
            let mut header = header.unseal();

            header.state_root =
                self.generate_initial_trie(accounts.iter().map(|(k, v)| (*k, *v)))?;
            let sealed_head = SealedBlock { header: header.seal_slow(), body, ommers, withdrawals };

            let head_hash = sealed_head.hash();
            let mut blocks = vec![sealed_head];

            blocks.extend(random_block_range((stage_progress + 1)..end, head_hash, 0..3));

            self.tx.insert_blocks(blocks.iter(), None)?;

            let (transitions, final_state) = random_transition_range(
                blocks.iter(),
                accounts.into_iter().map(|(addr, acc)| (addr, (acc, Vec::new()))),
                0..3,
                0..256,
            );

            self.tx.insert_transitions(transitions, None)?;

            self.tx.insert_accounts_and_storages(final_state)?;

            let last_block_number = end - 1;
            let root = self.state_root()?;
            self.tx.commit(|tx| {
                let mut last_header = tx.get::<tables::Headers>(last_block_number)?.unwrap();
                last_header.state_root = root;
                tx.put::<tables::Headers>(last_block_number, last_header)
            })?;

            Ok(blocks)
        }

        fn validate_execution(
            &self,
            input: ExecInput,
            output: Option<ExecOutput>,
        ) -> Result<(), TestRunnerError> {
            if let Some(output) = output {
                let start_block = input.stage_progress.unwrap_or_default() + 1;
                let end_block = output.stage_progress;
                if start_block > end_block {
                    return Ok(())
                }
            }
            self.check_root(input.previous_stage_progress())
        }
    }

    impl UnwindStageTestRunner for MerkleTestRunner {
        fn before_unwind(&self, input: UnwindInput) -> Result<(), TestRunnerError> {
            let target_transition = self
                .tx
                .inner()
                .get_block_transition(input.unwind_to)
                .map_err(|e| TestRunnerError::Internal(Box::new(e)))
                .unwrap();

            self.tx
                .commit(|tx| {
                    let mut changeset_cursor =
                        tx.cursor_dup_read::<tables::StorageChangeSet>().unwrap();
                    let mut hash_cursor = tx.cursor_dup_write::<tables::HashedStorage>().unwrap();

                    let mut rev_changeset_walker = changeset_cursor.walk_back(None).unwrap();

                    let mut tree: BTreeMap<H256, BTreeMap<H256, U256>> = BTreeMap::new();

                    while let Some((tid_address, entry)) =
                        rev_changeset_walker.next().transpose().unwrap()
                    {
                        if tid_address.transition_id() < target_transition {
                            break
                        }

                        tree.entry(keccak256(tid_address.address()))
                            .or_default()
                            .insert(keccak256(entry.key), entry.value);
                    }
                    for (key, val) in tree.into_iter() {
                        for (entry_key, entry_val) in val.into_iter() {
                            hash_cursor.seek_by_key_subkey(key, entry_key).unwrap();
                            hash_cursor.delete_current().unwrap();

                            if entry_val != U256::ZERO {
                                let storage_entry =
                                    StorageEntry { key: entry_key, value: entry_val };
                                hash_cursor.append_dup(key, storage_entry).unwrap();
                            }
                        }
                    }

                    let mut changeset_cursor =
                        tx.cursor_dup_write::<tables::AccountChangeSet>().unwrap();
                    let mut rev_changeset_walker = changeset_cursor.walk_back(None).unwrap();

                    while let Some((transition_id, account_before_tx)) =
                        rev_changeset_walker.next().transpose().unwrap()
                    {
                        if transition_id < target_transition {
                            break
                        }

                        match account_before_tx.info {
                            Some(acc) => {
                                tx.put::<tables::PlainAccountState>(account_before_tx.address, acc)
                                    .unwrap();
                                tx.put::<tables::HashedAccount>(
                                    keccak256(account_before_tx.address),
                                    acc,
                                )
                                .unwrap();
                            }
                            None => {
                                tx.delete::<tables::PlainAccountState>(
                                    account_before_tx.address,
                                    None,
                                )
                                .unwrap();
                                tx.delete::<tables::HashedAccount>(
                                    keccak256(account_before_tx.address),
                                    None,
                                )
                                .unwrap();
                            }
                        }
                    }
                    Ok(())
                })
                .unwrap();
            Ok(())
        }

        fn validate_unwind(&self, input: UnwindInput) -> Result<(), TestRunnerError> {
            self.check_root(input.unwind_to)
        }
    }

    impl MerkleTestRunner {
        fn state_root(&self) -> Result<H256, TestRunnerError> {
            Ok(create_trie_loader(&self.tx.inner()).calculate_root().unwrap())
        }

        pub(crate) fn generate_initial_trie(
            &self,
            accounts: impl IntoIterator<Item = (Address, Account)>,
        ) -> Result<H256, TestRunnerError> {
            self.tx.insert_accounts_and_storages(
                accounts.into_iter().map(|(addr, acc)| (addr, (acc, std::iter::empty()))),
            )?;

            let mut tx = self.tx.inner();
            let root =
                create_trie_loader(&tx).calculate_root().expect("couldn't create initial trie");

            tx.commit()?;

            Ok(root)
        }

        fn check_root(&self, previous_stage_progress: u64) -> Result<(), TestRunnerError> {
            if previous_stage_progress != 0 {
                let block_root =
                    self.tx.inner().get_header(previous_stage_progress).unwrap().state_root;
                let root = create_trie_loader(&self.tx.inner()).calculate_root().unwrap();
                assert_eq!(block_root, root);
            }
            Ok(())
        }
    }
}<|MERGE_RESOLUTION|>--- conflicted
+++ resolved
@@ -155,23 +155,13 @@
             return Ok(UnwindOutput { stage_progress: input.unwind_to })
         }
 
-<<<<<<< HEAD
+        let current_root = tx.get_header(input.stage_progress)?.state_root;
+
         let from_transition = tx.get_block_transition(input.unwind_to)?;
         let to_transition = tx.get_block_transition(input.stage_progress)?;
 
-        let current_root = tx.get_header(input.stage_progress)?.state_root;
-        let loader = DBTrieLoader::default();
-        let block_root = loader
-            .update_root(tx, current_root, from_transition..to_transition)
-=======
-        let current_root = tx.get_header(input.stage_progress)?.state_root;
-
-        let from_transition = tx.get_block_transition(input.unwind_to)?;
-        let to_transition = tx.get_block_transition(input.stage_progress)?;
-
         let block_root = DBTrieLoader::<DB>::new(tx)
             .update_root(current_root, from_transition..to_transition)
->>>>>>> 5e0535c2
             .map_err(|e| StageError::Fatal(Box::new(e)))?;
 
         if block_root != target_root {
