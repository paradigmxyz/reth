use crate::{
    exec_or_return, DefaultDB, ExecAction, ExecInput, ExecOutput, Stage, StageError, StageId,
    UnwindInput, UnwindOutput,
};
use reth_db::{
    cursor::{DbCursorRO, DbCursorRW, DbDupCursorRO},
    database::Database,
    models::TransitionIdAddress,
    tables,
    transaction::{DbTx, DbTxMut},
};
<<<<<<< HEAD
use reth_interfaces::provider::ProviderError;
use reth_primitives::{Address, Block, ChainSpec, MAINNET, U256};
use reth_provider::{LatestStateProviderRef, Transaction};
=======
use reth_executor::{execution_result::AccountChangeSet, executor::Executor};
use reth_interfaces::provider::ProviderError;
use reth_primitives::{Address, Block, ChainSpec, Hardfork, StorageEntry, H256, U256};
use reth_provider::{LatestStateProviderRef, StateProvider, Transaction};
>>>>>>> 2884eae0
use reth_revm::database::{State, SubState};
use tracing::*;

/// The [`StageId`] of the execution stage.
pub const EXECUTION: StageId = StageId("Execution");

/// The execution stage executes all transactions and
/// update history indexes.
///
/// Input tables:
/// - [tables::CanonicalHeaders] get next block to execute.
/// - [tables::Headers] get for revm environment variables.
/// - [tables::HeaderTD]
/// - [tables::BlockBodies] to get tx number
/// - [tables::Transactions] to execute
///
/// For state access [LatestStateProviderRef] provides us latest state and history state
/// For latest most recent state [LatestStateProviderRef] would need (Used for execution Stage):
/// - [tables::PlainAccountState]
/// - [tables::Bytecodes]
/// - [tables::PlainStorageState]
///
/// Tables updated after state finishes execution:
/// - [tables::PlainAccountState]
/// - [tables::PlainStorageState]
/// - [tables::Bytecodes]
/// - [tables::AccountChangeSet]
/// - [tables::StorageChangeSet]
///
/// For unwinds we are accessing:
/// - [tables::BlockBodies] get tx index to know what needs to be unwinded
/// - [tables::AccountHistory] to remove change set and apply old values to
/// - [tables::PlainAccountState] [tables::StorageHistory] to remove change set and apply old values
/// to [tables::PlainStorageState]
// false positive, we cannot derive it if !DB: Debug.
#[allow(missing_debug_implementations)]
pub struct ExecutionStage<'a, DB = DefaultDB<'a>>
where
    DB: StateProvider,
{
    /// The stage's internal executor
    pub executor: Executor<'a, DB>,
    /// Commit threshold
    pub commit_threshold: u64,
}

impl<'a, DB: StateProvider> From<Executor<'a, DB>> for ExecutionStage<'a, DB> {
    fn from(executor: Executor<'a, DB>) -> Self {
        Self { executor, commit_threshold: 1_000 }
    }
}

impl<'a, DB: StateProvider> From<ChainSpec> for ExecutionStage<'a, DB> {
    fn from(chain_spec: ChainSpec) -> Self {
        let executor = Executor::from(chain_spec);
        Self::from(executor)
    }
}

impl<'a, S: StateProvider> ExecutionStage<'a, S> {
    /// Execute the stage.
    pub fn execute_inner<DB: Database>(
        &mut self,
        tx: &mut Transaction<'_, DB>,
        input: ExecInput,
    ) -> Result<ExecOutput, StageError> {
        let ((start_block, end_block), capped) =
            exec_or_return!(input, self.commit_threshold, "sync::stages::execution");
        let last_block = input.stage_progress.unwrap_or_default();

        // Get header with canonical hashes.
        let mut headers_cursor = tx.cursor_read::<tables::Headers>()?;
        // Get total difficulty
        let mut td_cursor = tx.cursor_read::<tables::HeaderTD>()?;
        // Get bodies with canonical hashes.
        let mut bodies_cursor = tx.cursor_read::<tables::BlockBodies>()?;
        // Get ommers with canonical hashes.
        let mut ommers_cursor = tx.cursor_read::<tables::BlockOmmers>()?;
        // Get block withdrawals.
        let mut withdrawals_cursor = tx.cursor_read::<tables::BlockWithdrawals>()?;
        // Get transaction of the block that we are executing.
        let mut tx_cursor = tx.cursor_read::<tables::Transactions>()?;
        // Skip sender recovery and load signer from database.
        let mut tx_sender = tx.cursor_read::<tables::TxSenders>()?;
        // Get block headers and bodies
        let block_batch = headers_cursor
            .walk_range(start_block..=end_block)?
            .map(|entry| -> Result<_, StageError> {
                let (number, header) = entry?;
                let (_, td) = td_cursor
                    .seek_exact(number)?
                    .ok_or(ProviderError::TotalDifficulty { number })?;
                let (_, body) =
                    bodies_cursor.seek_exact(number)?.ok_or(ProviderError::BlockBody { number })?;
                let (_, stored_ommers) = ommers_cursor.seek_exact(number)?.unwrap_or_default();
                let withdrawals =
                    withdrawals_cursor.seek_exact(number)?.map(|(_, w)| w.withdrawals);
                Ok((header, td.into(), body, stored_ommers.ommers, withdrawals))
            })
            .collect::<Result<Vec<_>, _>>()?;

        // Create state provider with cached state

        let mut state_provider = SubState::new(State::new(LatestStateProviderRef::new(&**tx)));

        // Fetch transactions, execute them and generate results
        let mut changesets = Vec::with_capacity(block_batch.len());
        for (header, td, body, ommers, withdrawals) in block_batch.into_iter() {
            let block_number = header.number;
            tracing::trace!(target: "sync::stages::execution", ?block_number, "Execute block.");

            // iterate over all transactions
            let mut tx_walker = tx_cursor.walk(Some(body.start_tx_id))?;
            let mut transactions = Vec::with_capacity(body.tx_count as usize);
            // get next N transactions.
            for index in body.tx_id_range() {
                let (tx_index, tx) =
                    tx_walker.next().ok_or(ProviderError::EndOfTransactionTable)??;
                if tx_index != index {
                    error!(target: "sync::stages::execution", block = block_number, expected = index, found = tx_index, ?body, "Transaction gap");
                    return Err(ProviderError::TransactionsGap { missing: tx_index }.into())
                }
                transactions.push(tx);
            }

            // take signers
            let mut tx_sender_walker = tx_sender.walk(Some(body.start_tx_id))?;
            let mut signers = Vec::with_capacity(body.tx_count as usize);
            for index in body.tx_id_range() {
                let (tx_index, tx) =
                    tx_sender_walker.next().ok_or(ProviderError::EndOfTransactionSenderTable)??;
                if tx_index != index {
                    error!(target: "sync::stages::execution", block = block_number, expected = index, found = tx_index, ?body, "Signer gap");
                    return Err(ProviderError::TransactionsSignerGap { missing: tx_index }.into())
                }
                signers.push(tx);
            }

            trace!(target: "sync::stages::execution", number = block_number, txs = transactions.len(), "Executing block");

<<<<<<< HEAD
            let changeset = reth_executor::executor::execute_and_verify_receipt(
                &Block { header, body: transactions, ommers, withdrawals },
                td,
                Some(signers),
                &self.chain_spec,
                &mut state_provider,
            )
            .map_err(|error| StageError::ExecutionError { block: block_number, error })?;
            changesets.push(changeset);
        }

        // put execution results to database
        tx.insert_execution_result(changesets, &self.chain_spec, last_block)?;
=======
            // Configure the executor to use the current state.
            let mut executor = self.executor.with_db(&mut state_provider);
            let changeset = executor
                .execute_and_verify_receipt(
                    &Block { header, body: transactions, ommers, withdrawals },
                    td,
                    Some(signers),
                )
                .map_err(|error| StageError::ExecutionError { block: block_number, error })?;
            block_change_patches.push((changeset, block_number));
        }

        // Get last tx count so that we can know amount of transaction in the block.
        let mut current_transition_id = tx.get_block_transition(last_block)?;
        info!(target: "sync::stages::execution", current_transition_id, blocks = block_change_patches.len(), "Inserting execution results");

        // apply changes to plain database.
        for (results, block_number) in block_change_patches.into_iter() {
            let spurious_dragon_active = self
                .executor
                .chain_spec
                .fork(Hardfork::SpuriousDragon)
                .active_at_block(block_number);
            // insert state change set
            for result in results.tx_changesets.into_iter() {
                for (address, account_change_set) in result.changeset.into_iter() {
                    let AccountChangeSet { account, wipe_storage, storage } = account_change_set;
                    // apply account change to db. Updates AccountChangeSet and PlainAccountState
                    // tables.
                    trace!(target: "sync::stages::execution", ?address, current_transition_id, ?account, wipe_storage, "Applying account changeset");
                    account.apply_to_db(
                        &**tx,
                        address,
                        current_transition_id,
                        spurious_dragon_active,
                    )?;

                    let storage_id = TransitionIdAddress((current_transition_id, address));

                    // cast key to H256 and trace the change
                    let storage = storage
                        .into_iter()
                        .map(|(key, (old_value,new_value))| {
                            let hkey = H256(key.to_be_bytes());
                            trace!(target: "sync::stages::execution", ?address, current_transition_id, ?hkey, ?old_value, ?new_value, "Applying storage changeset");
                            (hkey, old_value,new_value)
                        })
                        .collect::<Vec<_>>();

                    let mut cursor_storage_changeset =
                        tx.cursor_write::<tables::StorageChangeSet>()?;
                    cursor_storage_changeset.seek_exact(storage_id)?;

                    if wipe_storage {
                        // iterate over storage and save them before entry is deleted.
                        tx.cursor_read::<tables::PlainStorageState>()?
                            .walk(Some(address))?
                            .take_while(|res| {
                                res.as_ref().map(|(k, _)| *k == address).unwrap_or_default()
                            })
                            .try_for_each(|entry| {
                                let (_, old_value) = entry?;
                                cursor_storage_changeset.append(storage_id, old_value)
                            })?;

                        // delete all entries
                        tx.delete::<tables::PlainStorageState>(address, None)?;

                        // insert storage changeset
                        for (key, _, new_value) in storage {
                            // old values are already cleared.
                            if new_value != U256::ZERO {
                                tx.put::<tables::PlainStorageState>(
                                    address,
                                    StorageEntry { key, value: new_value },
                                )?;
                            }
                        }
                    } else {
                        // insert storage changeset
                        for (key, old_value, new_value) in storage {
                            let old_entry = StorageEntry { key, value: old_value };
                            let new_entry = StorageEntry { key, value: new_value };
                            // insert into StorageChangeSet
                            cursor_storage_changeset.append(storage_id, old_entry)?;

                            // Always delete old value as duplicate table, put will not override it
                            tx.delete::<tables::PlainStorageState>(address, Some(old_entry))?;
                            if new_value != U256::ZERO {
                                tx.put::<tables::PlainStorageState>(address, new_entry)?;
                            }
                        }
                    }
                }
                // insert bytecode
                for (hash, bytecode) in result.new_bytecodes.into_iter() {
                    // make different types of bytecode. Checked and maybe even analyzed (needs to
                    // be packed). Currently save only raw bytes.
                    let bytecode = bytecode.bytes();
                    trace!(target: "sync::stages::execution", ?hash, ?bytecode, len = bytecode.len(), "Inserting bytecode");
                    tx.put::<tables::Bytecodes>(hash, bytecode[..bytecode.len()].to_vec())?;

                    // NOTE: bytecode bytes are not inserted in change set and can be found in
                    // separate table
                }
                current_transition_id += 1;
            }

            // If there are any post block changes, we will add account changesets to db.
            for (address, changeset) in results.block_changesets.into_iter() {
                trace!(target: "sync::stages::execution", ?address, current_transition_id, "Applying block reward");
                changeset.apply_to_db(
                    &**tx,
                    address,
                    current_transition_id,
                    spurious_dragon_active,
                )?;
            }
            current_transition_id += 1;
        }
>>>>>>> 2884eae0

        let done = !capped;
        info!(target: "sync::stages::execution", stage_progress = end_block, done, "Sync iteration finished");
        Ok(ExecOutput { stage_progress: end_block, done })
    }
}

impl<'a, DB: StateProvider> ExecutionStage<'a, DB> {
    /// Create new execution stage with specified config.
    pub fn new(executor: Executor<'a, DB>, commit_threshold: u64) -> Self {
        Self { executor, commit_threshold }
    }
}

#[async_trait::async_trait]
impl<State: StateProvider, DB: Database> Stage<DB> for ExecutionStage<'_, State> {
    /// Return the id of the stage
    fn id(&self) -> StageId {
        EXECUTION
    }

    /// Execute the stage
    async fn execute(
        &mut self,
        tx: &mut Transaction<'_, DB>,
        input: ExecInput,
    ) -> Result<ExecOutput, StageError> {
        // For ethereum tests that has MAX gas that calls contract until max depth (1024 calls)
        // revm can take more then default allocated stack space. For this case we are using
        // local thread with increased stack size. After this task is done https://github.com/bluealloy/revm/issues/305
        // we can see to set more accurate stack size or even optimize revm to move more data to
        // heap.
        std::thread::scope(|scope| {
            let handle = std::thread::Builder::new()
                .stack_size(50 * 1024 * 1024)
                .spawn_scoped(scope, || {
                    // execute and store output to results
                    self.execute_inner(tx, input)
                })
                .expect("Expects that thread name is not null");
            handle.join().expect("Expects for thread to not panic")
        })
    }

    /// Unwind the stage.
    async fn unwind(
        &mut self,
        tx: &mut Transaction<'_, DB>,
        input: UnwindInput,
    ) -> Result<UnwindOutput, StageError> {
        info!(target: "sync::stages::execution", to_block = input.unwind_to, "Unwinding");

        // Acquire changeset cursors
        let mut account_changeset = tx.cursor_dup_write::<tables::AccountChangeSet>()?;
        let mut storage_changeset = tx.cursor_dup_write::<tables::StorageChangeSet>()?;

        let from_transition_rev = tx.get_block_transition(input.unwind_to)?;
        let to_transition_rev = tx.get_block_transition(input.stage_progress)?;

        if from_transition_rev > to_transition_rev {
            panic!("Unwind transition {} (stage progress block #{}) is higher than the transition {} of (unwind block #{})", from_transition_rev, input.stage_progress, to_transition_rev, input.unwind_to);
        }
        let num_of_tx = (to_transition_rev - from_transition_rev) as usize;

        // if there is no transaction ids, this means blocks were empty and block reward change set
        // is not present.
        if num_of_tx == 0 {
            return Ok(UnwindOutput { stage_progress: input.unwind_to })
        }

        // get all batches for account change
        // Check if walk and walk_dup would do the same thing
        let account_changeset_batch = account_changeset
            .walk_range(from_transition_rev..to_transition_rev)?
            .collect::<Result<Vec<_>, _>>()?;

        // revert all changes to PlainState
        for (_, changeset) in account_changeset_batch.into_iter().rev() {
            if let Some(account_info) = changeset.info {
                tx.put::<tables::PlainAccountState>(changeset.address, account_info)?;
            } else {
                tx.delete::<tables::PlainAccountState>(changeset.address, None)?;
            }
        }

        // get all batches for storage change
        let storage_changeset_batch = storage_changeset
            .walk_range(
                TransitionIdAddress((from_transition_rev, Address::zero()))..
                    TransitionIdAddress((to_transition_rev, Address::zero())),
            )?
            .collect::<Result<Vec<_>, _>>()?;

        // revert all changes to PlainStorage
        let mut plain_storage_cursor = tx.cursor_dup_write::<tables::PlainStorageState>()?;

        for (key, storage) in storage_changeset_batch.into_iter().rev() {
            let address = key.address();
            if let Some(v) = plain_storage_cursor.seek_by_key_subkey(address, storage.key)? {
                if v.key == storage.key {
                    plain_storage_cursor.delete_current()?;
                }
            }
            if storage.value != U256::ZERO {
                plain_storage_cursor.upsert(address, storage)?;
            }
        }

        // Discard unwinded changesets
        let mut rev_acc_changeset_walker = account_changeset.walk_back(None)?;
        while let Some((transition_id, _)) = rev_acc_changeset_walker.next().transpose()? {
            if transition_id < from_transition_rev {
                break
            }
            // delete all changesets
            tx.delete::<tables::AccountChangeSet>(transition_id, None)?;
        }

        let mut rev_storage_changeset_walker = storage_changeset.walk_back(None)?;
        while let Some((key, _)) = rev_storage_changeset_walker.next().transpose()? {
            if key.transition_id() < from_transition_rev {
                break
            }
            // delete all changesets
            tx.delete::<tables::StorageChangeSet>(key, None)?;
        }

        Ok(UnwindOutput { stage_progress: input.unwind_to })
    }
}

#[cfg(test)]
mod tests {
    use super::*;
    use crate::test_utils::{TestTransaction, PREV_STAGE_ID};
    use reth_db::{
        mdbx::{test_utils::create_test_db, EnvKind, WriteMap},
        models::AccountBeforeTx,
    };
    use reth_primitives::{
<<<<<<< HEAD
        hex_literal::hex, keccak256, Account, ChainSpecBuilder, SealedBlock, StorageEntry, H160,
        H256, U256,
=======
        hex_literal::hex, keccak256, Account, ChainSpecBuilder, SealedBlock, H160, MAINNET, U256,
>>>>>>> 2884eae0
    };
    use reth_provider::insert_canonical_block;
    use reth_rlp::Decodable;
    use std::ops::{Deref, DerefMut};

    #[tokio::test]
    async fn sanity_execution_of_block() {
        // TODO cleanup the setup after https://github.com/paradigmxyz/reth/issues/332
        // is merged as it has similar framework
        let state_db = create_test_db::<WriteMap>(EnvKind::RW);
        let mut tx = Transaction::new(state_db.as_ref()).unwrap();
        let input = ExecInput {
            previous_stage: Some((PREV_STAGE_ID, 1)),
            /// The progress of this stage the last time it was executed.
            stage_progress: None,
        };
        let mut genesis_rlp = hex!("f901faf901f5a00000000000000000000000000000000000000000000000000000000000000000a01dcc4de8dec75d7aab85b567b6ccd41ad312451b948a7413f0a142fd40d49347942adc25665018aa1fe0e6bc666dac8fc2697ff9baa045571b40ae66ca7480791bbb2887286e4e4c4b1b298b191c889d6959023a32eda056e81f171bcc55a6ff8345e692c0f86e5b48e01b996cadc001622fb5e363b421a056e81f171bcc55a6ff8345e692c0f86e5b48e01b996cadc001622fb5e363b421b901000000000000000000000000000000000000000000000000000000000000000000000000000000000000000000000000000000000000000000000000000000000000000000000000000000000000000000000000000000000000000000000000000000000000000000000000000000000000000000000000000000000000000000000000000000000000000000000000000000000000000000000000000000000000000000000000000000000000000000000000000000000000000000000000000000000000000000000000000000000000000000000000000000000000000000000000000000000000000000000000000000000000000000000000000000000083020000808502540be400808000a00000000000000000000000000000000000000000000000000000000000000000880000000000000000c0c0").as_slice();
        let genesis = SealedBlock::decode(&mut genesis_rlp).unwrap();
        let mut block_rlp = hex!("f90262f901f9a075c371ba45999d87f4542326910a11af515897aebce5265d3f6acd1f1161f82fa01dcc4de8dec75d7aab85b567b6ccd41ad312451b948a7413f0a142fd40d49347942adc25665018aa1fe0e6bc666dac8fc2697ff9baa098f2dcd87c8ae4083e7017a05456c14eea4b1db2032126e27b3b1563d57d7cc0a08151d548273f6683169524b66ca9fe338b9ce42bc3540046c828fd939ae23bcba03f4e5c2ec5b2170b711d97ee755c160457bb58d8daa338e835ec02ae6860bbabb901000000000000000000000000000000000000000000000000000000000000000000000000000000000000000000000000000000000000000000000000000000000000000000000000000000000000000000000000000000000000000000000000000000000000000000000000000000000000000000000000000000000000000000000000000000000000000000000000000000000000000000000000000000000000000000000000000000000000000000000000000000000000000000000000000000000000000000000000000000000000000000000000000000000000000000000000000000000000000000000000000000000000000000000000000000000083020000018502540be40082a8798203e800a00000000000000000000000000000000000000000000000000000000000000000880000000000000000f863f861800a8405f5e10094100000000000000000000000000000000000000080801ba07e09e26678ed4fac08a249ebe8ed680bf9051a5e14ad223e4b2b9d26e0208f37a05f6e3f188e3e6eab7d7d3b6568f5eac7d687b08d307d3154ccd8c87b4630509bc0").as_slice();
        let block = SealedBlock::decode(&mut block_rlp).unwrap();
        insert_canonical_block(tx.deref_mut(), &genesis, true).unwrap();
        insert_canonical_block(tx.deref_mut(), &block, true).unwrap();
        tx.commit().unwrap();

        // insert pre state
        let db_tx = tx.deref_mut();
        let acc1 = H160(hex!("1000000000000000000000000000000000000000"));
        let acc2 = H160(hex!("a94f5374fce5edbc8e2a8697c15331677e6ebf0b"));
        let code = hex!("5a465a905090036002900360015500");
        let balance = U256::from(0x3635c9adc5dea00000u128);
        let code_hash = keccak256(code);
        db_tx
            .put::<tables::PlainAccountState>(
                acc1,
                Account { nonce: 0, balance: U256::ZERO, bytecode_hash: Some(code_hash) },
            )
            .unwrap();
        db_tx
            .put::<tables::PlainAccountState>(
                acc2,
                Account { nonce: 0, balance, bytecode_hash: None },
            )
            .unwrap();
        db_tx.put::<tables::Bytecodes>(code_hash, code.to_vec()).unwrap();
        tx.commit().unwrap();

        let chain_spec = ChainSpecBuilder::mainnet().berlin_activated().build();
        let mut execution_stage = ExecutionStage::<DefaultDB<'_>>::from(chain_spec);
        let output = execution_stage.execute(&mut tx, input).await.unwrap();
        tx.commit().unwrap();
        assert_eq!(output, ExecOutput { stage_progress: 1, done: true });
        let tx = tx.deref_mut();
        // check post state
        let account1 = H160(hex!("1000000000000000000000000000000000000000"));
        let account1_info =
            Account { balance: U256::ZERO, nonce: 0x00, bytecode_hash: Some(code_hash) };
        let account2 = H160(hex!("2adc25665018aa1fe0e6bc666dac8fc2697ff9ba"));
        let account2_info = Account {
            balance: U256::from(0x1bc16d674ece94bau128),
            nonce: 0x00,
            bytecode_hash: None,
        };
        let account3 = H160(hex!("a94f5374fce5edbc8e2a8697c15331677e6ebf0b"));
        let account3_info = Account {
            balance: U256::from(0x3635c9adc5de996b46u128),
            nonce: 0x01,
            bytecode_hash: None,
        };

        // assert accounts
        assert_eq!(
            tx.get::<tables::PlainAccountState>(account1),
            Ok(Some(account1_info)),
            "Post changed of a account"
        );
        assert_eq!(
            tx.get::<tables::PlainAccountState>(account2),
            Ok(Some(account2_info)),
            "Post changed of a account"
        );
        assert_eq!(
            tx.get::<tables::PlainAccountState>(account3),
            Ok(Some(account3_info)),
            "Post changed of a account"
        );
        // assert storage
        // Get on dupsort would return only first value. This is good enough for this test.
        assert_eq!(
            tx.get::<tables::PlainStorageState>(account1),
            Ok(Some(StorageEntry { key: H256::from_low_u64_be(1), value: U256::from(2) })),
            "Post changed of a account"
        );
    }

    #[tokio::test]
    async fn sanity_execute_unwind() {
        // TODO cleanup the setup after https://github.com/paradigmxyz/reth/issues/332
        // is merged as it has similar framework

        let state_db = create_test_db::<WriteMap>(EnvKind::RW);
        let mut tx = Transaction::new(state_db.as_ref()).unwrap();
        let input = ExecInput {
            previous_stage: Some((PREV_STAGE_ID, 1)),
            /// The progress of this stage the last time it was executed.
            stage_progress: None,
        };
        let mut genesis_rlp = hex!("f901faf901f5a00000000000000000000000000000000000000000000000000000000000000000a01dcc4de8dec75d7aab85b567b6ccd41ad312451b948a7413f0a142fd40d49347942adc25665018aa1fe0e6bc666dac8fc2697ff9baa045571b40ae66ca7480791bbb2887286e4e4c4b1b298b191c889d6959023a32eda056e81f171bcc55a6ff8345e692c0f86e5b48e01b996cadc001622fb5e363b421a056e81f171bcc55a6ff8345e692c0f86e5b48e01b996cadc001622fb5e363b421b901000000000000000000000000000000000000000000000000000000000000000000000000000000000000000000000000000000000000000000000000000000000000000000000000000000000000000000000000000000000000000000000000000000000000000000000000000000000000000000000000000000000000000000000000000000000000000000000000000000000000000000000000000000000000000000000000000000000000000000000000000000000000000000000000000000000000000000000000000000000000000000000000000000000000000000000000000000000000000000000000000000000000000000000000000000000083020000808502540be400808000a00000000000000000000000000000000000000000000000000000000000000000880000000000000000c0c0").as_slice();
        let genesis = SealedBlock::decode(&mut genesis_rlp).unwrap();
        let mut block_rlp = hex!("f90262f901f9a075c371ba45999d87f4542326910a11af515897aebce5265d3f6acd1f1161f82fa01dcc4de8dec75d7aab85b567b6ccd41ad312451b948a7413f0a142fd40d49347942adc25665018aa1fe0e6bc666dac8fc2697ff9baa098f2dcd87c8ae4083e7017a05456c14eea4b1db2032126e27b3b1563d57d7cc0a08151d548273f6683169524b66ca9fe338b9ce42bc3540046c828fd939ae23bcba03f4e5c2ec5b2170b711d97ee755c160457bb58d8daa338e835ec02ae6860bbabb901000000000000000000000000000000000000000000000000000000000000000000000000000000000000000000000000000000000000000000000000000000000000000000000000000000000000000000000000000000000000000000000000000000000000000000000000000000000000000000000000000000000000000000000000000000000000000000000000000000000000000000000000000000000000000000000000000000000000000000000000000000000000000000000000000000000000000000000000000000000000000000000000000000000000000000000000000000000000000000000000000000000000000000000000000000000083020000018502540be40082a8798203e800a00000000000000000000000000000000000000000000000000000000000000000880000000000000000f863f861800a8405f5e10094100000000000000000000000000000000000000080801ba07e09e26678ed4fac08a249ebe8ed680bf9051a5e14ad223e4b2b9d26e0208f37a05f6e3f188e3e6eab7d7d3b6568f5eac7d687b08d307d3154ccd8c87b4630509bc0").as_slice();
        let block = SealedBlock::decode(&mut block_rlp).unwrap();
        insert_canonical_block(tx.deref_mut(), &genesis, true).unwrap();
        insert_canonical_block(tx.deref_mut(), &block, true).unwrap();
        tx.commit().unwrap();

        // variables
        let code = hex!("5a465a905090036002900360015500");
        let balance = U256::from(0x3635c9adc5dea00000u128);
        let code_hash = keccak256(code);
        // pre state
        let db_tx = tx.deref_mut();
        let acc1 = H160(hex!("1000000000000000000000000000000000000000"));
        let acc1_info = Account { nonce: 0, balance: U256::ZERO, bytecode_hash: Some(code_hash) };
        let acc2 = H160(hex!("a94f5374fce5edbc8e2a8697c15331677e6ebf0b"));
        let acc2_info = Account { nonce: 0, balance, bytecode_hash: None };

        db_tx.put::<tables::PlainAccountState>(acc1, acc1_info).unwrap();
        db_tx.put::<tables::PlainAccountState>(acc2, acc2_info).unwrap();
        db_tx.put::<tables::Bytecodes>(code_hash, code.to_vec()).unwrap();
        tx.commit().unwrap();

        // execute
        let chain_spec = ChainSpecBuilder::mainnet().berlin_activated().build();
        let mut execution_stage = ExecutionStage::<DefaultDB<'_>>::from(chain_spec);
        let _ = execution_stage.execute(&mut tx, input).await.unwrap();
        tx.commit().unwrap();

        let o = ExecutionStage::<DefaultDB<'_>>::from(MAINNET.clone())
            .unwind(&mut tx, UnwindInput { stage_progress: 1, unwind_to: 0, bad_block: None })
            .await
            .unwrap();

        assert_eq!(o, UnwindOutput { stage_progress: 0 });

        // assert unwind stage
        let db_tx = tx.deref();
        assert_eq!(
            db_tx.get::<tables::PlainAccountState>(acc1),
            Ok(Some(acc1_info)),
            "Pre changed of a account"
        );
        assert_eq!(
            db_tx.get::<tables::PlainAccountState>(acc2),
            Ok(Some(acc2_info)),
            "Post changed of a account"
        );

        let miner_acc = H160(hex!("2adc25665018aa1fe0e6bc666dac8fc2697ff9ba"));
        assert_eq!(
            db_tx.get::<tables::PlainAccountState>(miner_acc),
            Ok(None),
            "Third account should be unwinded"
        );
    }

    #[tokio::test]
    async fn test_selfdestruct() {
        let test_tx = TestTransaction::default();
        let mut tx = test_tx.inner();
        let input = ExecInput {
            previous_stage: Some((PREV_STAGE_ID, 1)),
            /// The progress of this stage the last time it was executed.
            stage_progress: None,
        };
        let mut genesis_rlp = hex!("f901f8f901f3a00000000000000000000000000000000000000000000000000000000000000000a01dcc4de8dec75d7aab85b567b6ccd41ad312451b948a7413f0a142fd40d49347942adc25665018aa1fe0e6bc666dac8fc2697ff9baa0c9ceb8372c88cb461724d8d3d87e8b933f6fc5f679d4841800e662f4428ffd0da056e81f171bcc55a6ff8345e692c0f86e5b48e01b996cadc001622fb5e363b421a056e81f171bcc55a6ff8345e692c0f86e5b48e01b996cadc001622fb5e363b421b90100000000000000000000000000000000000000000000000000000000000000000000000000000000000000000000000000000000000000000000000000000000000000000000000000000000000000000000000000000000000000000000000000000000000000000000000000000000000000000000000000000000000000000000000000000000000000000000000000000000000000000000000000000000000000000000000000000000000000000000000000000000000000000000000000000000000000000000000000000000000000000000000000000000000000000000000000000000000000000000000000000000000000000000000000000000008302000080830f4240808000a00000000000000000000000000000000000000000000000000000000000000000880000000000000000c0c0").as_slice();
        let genesis = SealedBlock::decode(&mut genesis_rlp).unwrap();
        let mut block_rlp = hex!("f9025ff901f7a0c86e8cc0310ae7c531c758678ddbfd16fc51c8cef8cec650b032de9869e8b94fa01dcc4de8dec75d7aab85b567b6ccd41ad312451b948a7413f0a142fd40d49347942adc25665018aa1fe0e6bc666dac8fc2697ff9baa050554882fbbda2c2fd93fdc466db9946ea262a67f7a76cc169e714f105ab583da00967f09ef1dfed20c0eacfaa94d5cd4002eda3242ac47eae68972d07b106d192a0e3c8b47fbfc94667ef4cceb17e5cc21e3b1eebd442cebb27f07562b33836290db90100000000000000000000000000000000000000000000000000000000000000000000000000000000000000000000000000000000000000000000000000000000000000000000000000000000000000000000000000000000000000000000000000000000000000000000000000000000000000000000000000000000000000000000000000000000000000000000000000000000000000000000000000000000000000000000000000000000000000000000000000000000000000000000000000000000000000000000000000000000000000000000000000000000000000000000000000000000000000000000000000000000000000000000000000000000008302000001830f42408238108203e800a00000000000000000000000000000000000000000000000000000000000000000880000000000000000f862f860800a83061a8094095e7baea6a6c7c4c2dfeb977efac326af552d8780801ba072ed817487b84ba367d15d2f039b5fc5f087d0a8882fbdf73e8cb49357e1ce30a0403d800545b8fc544f92ce8124e2255f8c3c6af93f28243a120585d4c4c6a2a3c0").as_slice();
        let block = SealedBlock::decode(&mut block_rlp).unwrap();
        insert_canonical_block(tx.deref_mut(), &genesis, true).unwrap();
        insert_canonical_block(tx.deref_mut(), &block, true).unwrap();
        tx.commit().unwrap();

        // variables
        let caller_address = H160(hex!("a94f5374fce5edbc8e2a8697c15331677e6ebf0b"));
        let destroyed_address = H160(hex!("095e7baea6a6c7c4c2dfeb977efac326af552d87"));
        let beneficiary_address = H160(hex!("2adc25665018aa1fe0e6bc666dac8fc2697ff9ba"));

        let code = hex!("73095e7baea6a6c7c4c2dfeb977efac326af552d8731ff00");
        let balance = U256::from(0x0de0b6b3a7640000u64);
        let code_hash = keccak256(code);

        // pre state
        let db_tx = tx.deref_mut();
        let caller_info = Account { nonce: 0, balance, bytecode_hash: None };
        let destroyed_info =
            Account { nonce: 0, balance: U256::ZERO, bytecode_hash: Some(code_hash) };

        // set account
        db_tx.put::<tables::PlainAccountState>(caller_address, caller_info).unwrap();
        db_tx.put::<tables::PlainAccountState>(destroyed_address, destroyed_info).unwrap();
        db_tx.put::<tables::Bytecodes>(code_hash, code.to_vec()).unwrap();
        // set storage to check when account gets destroyed.
        db_tx
            .put::<tables::PlainStorageState>(
                destroyed_address,
                StorageEntry { key: H256::zero(), value: U256::ZERO },
            )
            .unwrap();
        db_tx
            .put::<tables::PlainStorageState>(
                destroyed_address,
                StorageEntry { key: H256::from_low_u64_be(1), value: U256::from(1u64) },
            )
            .unwrap();

        tx.commit().unwrap();

        // execute
        let chain_spec = ChainSpecBuilder::mainnet().berlin_activated().build();
        let mut execution_stage = ExecutionStage::<DefaultDB<'_>>::from(chain_spec);
        let _ = execution_stage.execute(&mut tx, input).await.unwrap();
        tx.commit().unwrap();

        // assert unwind stage
        assert_eq!(
            tx.deref().get::<tables::PlainAccountState>(destroyed_address),
            Ok(None),
            "Account was destroyed"
        );

        assert_eq!(
            tx.deref().get::<tables::PlainStorageState>(destroyed_address),
            Ok(None),
            "There is storage for destroyed account"
        );
        // drops tx so that it returns write privilege to test_tx
        drop(tx);
        let plain_accounts = test_tx.table::<tables::PlainAccountState>().unwrap();
        let plain_storage = test_tx.table::<tables::PlainStorageState>().unwrap();

        assert_eq!(
            plain_accounts,
            vec![
                (
                    beneficiary_address,
                    Account {
                        nonce: 0,
                        balance: U256::from(0x1bc16d674eca30a0u64),
                        bytecode_hash: None
                    }
                ),
                (
                    caller_address,
                    Account {
                        nonce: 1,
                        balance: U256::from(0xde0b6b3a761cf60u64),
                        bytecode_hash: None
                    }
                )
            ]
        );
        assert!(plain_storage.is_empty());

        let account_changesets = test_tx.table::<tables::AccountChangeSet>().unwrap();
        let storage_changesets = test_tx.table::<tables::StorageChangeSet>().unwrap();

        assert_eq!(
            account_changesets,
            vec![
                (1, AccountBeforeTx { address: destroyed_address, info: Some(destroyed_info) }),
                (1, AccountBeforeTx { address: beneficiary_address, info: None }),
                (1, AccountBeforeTx { address: caller_address, info: Some(caller_info) }),
                (
                    2,
                    AccountBeforeTx {
                        address: beneficiary_address,
                        info: Some(Account {
                            nonce: 0,
                            balance: U256::from(0x230a0),
                            bytecode_hash: None
                        })
                    }
                )
            ]
        );

        assert_eq!(
            storage_changesets,
            vec![
                (
                    (1, destroyed_address).into(),
                    StorageEntry { key: H256::zero(), value: U256::ZERO }
                ),
                (
                    (1, destroyed_address).into(),
                    StorageEntry { key: H256::from_low_u64_be(1), value: U256::from(1u64) }
                )
            ]
        );
    }
}<|MERGE_RESOLUTION|>--- conflicted
+++ resolved
@@ -9,16 +9,10 @@
     tables,
     transaction::{DbTx, DbTxMut},
 };
-<<<<<<< HEAD
+use reth_executor::executor::Executor;
 use reth_interfaces::provider::ProviderError;
-use reth_primitives::{Address, Block, ChainSpec, MAINNET, U256};
-use reth_provider::{LatestStateProviderRef, Transaction};
-=======
-use reth_executor::{execution_result::AccountChangeSet, executor::Executor};
-use reth_interfaces::provider::ProviderError;
-use reth_primitives::{Address, Block, ChainSpec, Hardfork, StorageEntry, H256, U256};
+use reth_primitives::{Address, Block, ChainSpec, U256};
 use reth_provider::{LatestStateProviderRef, StateProvider, Transaction};
->>>>>>> 2884eae0
 use reth_revm::database::{State, SubState};
 use tracing::*;
 
@@ -159,21 +153,6 @@
 
             trace!(target: "sync::stages::execution", number = block_number, txs = transactions.len(), "Executing block");
 
-<<<<<<< HEAD
-            let changeset = reth_executor::executor::execute_and_verify_receipt(
-                &Block { header, body: transactions, ommers, withdrawals },
-                td,
-                Some(signers),
-                &self.chain_spec,
-                &mut state_provider,
-            )
-            .map_err(|error| StageError::ExecutionError { block: block_number, error })?;
-            changesets.push(changeset);
-        }
-
-        // put execution results to database
-        tx.insert_execution_result(changesets, &self.chain_spec, last_block)?;
-=======
             // Configure the executor to use the current state.
             let mut executor = self.executor.with_db(&mut state_provider);
             let changeset = executor
@@ -183,118 +162,11 @@
                     Some(signers),
                 )
                 .map_err(|error| StageError::ExecutionError { block: block_number, error })?;
-            block_change_patches.push((changeset, block_number));
+            changesets.push(changeset);
         }
 
-        // Get last tx count so that we can know amount of transaction in the block.
-        let mut current_transition_id = tx.get_block_transition(last_block)?;
-        info!(target: "sync::stages::execution", current_transition_id, blocks = block_change_patches.len(), "Inserting execution results");
-
-        // apply changes to plain database.
-        for (results, block_number) in block_change_patches.into_iter() {
-            let spurious_dragon_active = self
-                .executor
-                .chain_spec
-                .fork(Hardfork::SpuriousDragon)
-                .active_at_block(block_number);
-            // insert state change set
-            for result in results.tx_changesets.into_iter() {
-                for (address, account_change_set) in result.changeset.into_iter() {
-                    let AccountChangeSet { account, wipe_storage, storage } = account_change_set;
-                    // apply account change to db. Updates AccountChangeSet and PlainAccountState
-                    // tables.
-                    trace!(target: "sync::stages::execution", ?address, current_transition_id, ?account, wipe_storage, "Applying account changeset");
-                    account.apply_to_db(
-                        &**tx,
-                        address,
-                        current_transition_id,
-                        spurious_dragon_active,
-                    )?;
-
-                    let storage_id = TransitionIdAddress((current_transition_id, address));
-
-                    // cast key to H256 and trace the change
-                    let storage = storage
-                        .into_iter()
-                        .map(|(key, (old_value,new_value))| {
-                            let hkey = H256(key.to_be_bytes());
-                            trace!(target: "sync::stages::execution", ?address, current_transition_id, ?hkey, ?old_value, ?new_value, "Applying storage changeset");
-                            (hkey, old_value,new_value)
-                        })
-                        .collect::<Vec<_>>();
-
-                    let mut cursor_storage_changeset =
-                        tx.cursor_write::<tables::StorageChangeSet>()?;
-                    cursor_storage_changeset.seek_exact(storage_id)?;
-
-                    if wipe_storage {
-                        // iterate over storage and save them before entry is deleted.
-                        tx.cursor_read::<tables::PlainStorageState>()?
-                            .walk(Some(address))?
-                            .take_while(|res| {
-                                res.as_ref().map(|(k, _)| *k == address).unwrap_or_default()
-                            })
-                            .try_for_each(|entry| {
-                                let (_, old_value) = entry?;
-                                cursor_storage_changeset.append(storage_id, old_value)
-                            })?;
-
-                        // delete all entries
-                        tx.delete::<tables::PlainStorageState>(address, None)?;
-
-                        // insert storage changeset
-                        for (key, _, new_value) in storage {
-                            // old values are already cleared.
-                            if new_value != U256::ZERO {
-                                tx.put::<tables::PlainStorageState>(
-                                    address,
-                                    StorageEntry { key, value: new_value },
-                                )?;
-                            }
-                        }
-                    } else {
-                        // insert storage changeset
-                        for (key, old_value, new_value) in storage {
-                            let old_entry = StorageEntry { key, value: old_value };
-                            let new_entry = StorageEntry { key, value: new_value };
-                            // insert into StorageChangeSet
-                            cursor_storage_changeset.append(storage_id, old_entry)?;
-
-                            // Always delete old value as duplicate table, put will not override it
-                            tx.delete::<tables::PlainStorageState>(address, Some(old_entry))?;
-                            if new_value != U256::ZERO {
-                                tx.put::<tables::PlainStorageState>(address, new_entry)?;
-                            }
-                        }
-                    }
-                }
-                // insert bytecode
-                for (hash, bytecode) in result.new_bytecodes.into_iter() {
-                    // make different types of bytecode. Checked and maybe even analyzed (needs to
-                    // be packed). Currently save only raw bytes.
-                    let bytecode = bytecode.bytes();
-                    trace!(target: "sync::stages::execution", ?hash, ?bytecode, len = bytecode.len(), "Inserting bytecode");
-                    tx.put::<tables::Bytecodes>(hash, bytecode[..bytecode.len()].to_vec())?;
-
-                    // NOTE: bytecode bytes are not inserted in change set and can be found in
-                    // separate table
-                }
-                current_transition_id += 1;
-            }
-
-            // If there are any post block changes, we will add account changesets to db.
-            for (address, changeset) in results.block_changesets.into_iter() {
-                trace!(target: "sync::stages::execution", ?address, current_transition_id, "Applying block reward");
-                changeset.apply_to_db(
-                    &**tx,
-                    address,
-                    current_transition_id,
-                    spurious_dragon_active,
-                )?;
-            }
-            current_transition_id += 1;
-        }
->>>>>>> 2884eae0
+        // put execution results to database
+        tx.insert_execution_result(changesets, &self.executor.chain_spec, last_block)?;
 
         let done = !capped;
         info!(target: "sync::stages::execution", stage_progress = end_block, done, "Sync iteration finished");
@@ -435,12 +307,8 @@
         models::AccountBeforeTx,
     };
     use reth_primitives::{
-<<<<<<< HEAD
-        hex_literal::hex, keccak256, Account, ChainSpecBuilder, SealedBlock, StorageEntry, H160,
-        H256, U256,
-=======
-        hex_literal::hex, keccak256, Account, ChainSpecBuilder, SealedBlock, H160, MAINNET, U256,
->>>>>>> 2884eae0
+        hex_literal::hex, keccak256, Account, ChainSpecBuilder, SealedBlock, H160, MAINNET,
+        U256, StorageEntry, H256,
     };
     use reth_provider::insert_canonical_block;
     use reth_rlp::Decodable;
