use crate::{ExecInput, ExecOutput, Stage, StageError, UnwindInput, UnwindOutput};
use reth_db::{
    cursor::{DbCursorRO, DbCursorRW, DbDupCursorRO},
    database::Database,
    models::BlockNumberAddress,
    tables,
    transaction::{DbTx, DbTxMut},
};
use reth_interfaces::db::DatabaseError;
use reth_metrics::{
    metrics::{self, Gauge},
    Metrics,
};
use reth_primitives::{
    constants::MGAS_TO_GAS,
    stage::{
        CheckpointBlockRange, EntitiesCheckpoint, ExecutionCheckpoint, StageCheckpoint, StageId,
    },
    BlockNumber, Header, U256,
};
use reth_provider::{
    post_state::PostState, BlockExecutor, BlockReader, DatabaseProviderRW, ExecutorFactory,
    HeaderProvider, LatestStateProviderRef, ProviderError,
};
use std::{ops::RangeInclusive, time::Instant};
use tracing::*;

/// Execution stage metrics.
#[derive(Metrics)]
#[metrics(scope = "sync.execution")]
pub struct ExecutionStageMetrics {
    /// The total amount of gas processed (in millions)
    mgas_processed_total: Gauge,
}

/// The execution stage executes all transactions and
/// update history indexes.
///
/// Input tables:
/// - [tables::CanonicalHeaders] get next block to execute.
/// - [tables::Headers] get for revm environment variables.
/// - [tables::HeaderTD]
/// - [tables::BlockBodyIndices] to get tx number
/// - [tables::Transactions] to execute
///
/// For state access [LatestStateProviderRef] provides us latest state and history state
/// For latest most recent state [LatestStateProviderRef] would need (Used for execution Stage):
/// - [tables::PlainAccountState]
/// - [tables::Bytecodes]
/// - [tables::PlainStorageState]
///
/// Tables updated after state finishes execution:
/// - [tables::PlainAccountState]
/// - [tables::PlainStorageState]
/// - [tables::Bytecodes]
/// - [tables::AccountChangeSet]
/// - [tables::StorageChangeSet]
///
/// For unwinds we are accessing:
/// - [tables::BlockBodyIndices] get tx index to know what needs to be unwinded
/// - [tables::AccountHistory] to remove change set and apply old values to
/// - [tables::PlainAccountState] [tables::StorageHistory] to remove change set and apply old values
/// to [tables::PlainStorageState]
// false positive, we cannot derive it if !DB: Debug.
#[allow(missing_debug_implementations)]
pub struct ExecutionStage<EF: ExecutorFactory> {
    metrics: ExecutionStageMetrics,
    /// The stage's internal executor
    executor_factory: EF,
    /// The commit thresholds of the execution stage.
    thresholds: ExecutionStageThresholds,
}

impl<EF: ExecutorFactory> ExecutionStage<EF> {
    /// Create new execution stage with specified config.
    pub fn new(executor_factory: EF, thresholds: ExecutionStageThresholds) -> Self {
        Self { metrics: ExecutionStageMetrics::default(), executor_factory, thresholds }
    }

    /// Create an execution stage with the provided  executor factory.
    ///
    /// The commit threshold will be set to 10_000.
    pub fn new_with_factory(executor_factory: EF) -> Self {
        Self::new(executor_factory, ExecutionStageThresholds::default())
    }

    /// Execute the stage.
    pub fn execute_inner<DB: Database>(
        &self,
        provider: &DatabaseProviderRW<'_, &DB>,
        input: ExecInput,
    ) -> Result<ExecOutput, StageError> {
        if input.target_reached() {
            return Ok(ExecOutput::done(input.checkpoint()))
        }

        let start_block = input.next_block();
        let max_block = input.target();

        // Build executor
        let mut executor =
            self.executor_factory.with_sp(LatestStateProviderRef::new(provider.tx_ref()));

        // Progress tracking
        let mut stage_progress = start_block;
        let mut stage_checkpoint =
            execution_checkpoint(provider, start_block, max_block, input.checkpoint())?;

        // Execute block range
        let mut state = PostState::default();
        for block_number in start_block..=max_block {
            let td = provider
                .header_td_by_number(block_number)?
                .ok_or_else(|| ProviderError::HeaderNotFound(block_number.into()))?;
            let block = provider
                .block_with_senders(block_number)?
                .ok_or_else(|| ProviderError::BlockNotFound(block_number.into()))?;

            // Configure the executor to use the current state.
            trace!(target: "sync::stages::execution", number = block_number, txs = block.body.len(), "Executing block");

            // Execute the block
            let (block, senders) = block.into_components();
            let block_state = executor
                .execute_and_verify_receipt(&block, td, Some(senders))
                .map_err(|error| StageError::ExecutionError {
                    block: block.header.clone().seal_slow(),
                    error,
                })?;

            // Gas metrics
            self.metrics
                .mgas_processed_total
                .increment(block.header.gas_used as f64 / MGAS_TO_GAS as f64);

            // Merge state changes
            state.extend(block_state);
            stage_progress = block_number;
            stage_checkpoint.progress.processed += block.gas_used;

            // Check if we should commit now
            if self.thresholds.is_end_of_batch(block_number - start_block, state.size_hint() as u64)
            {
                break
            }
        }

        // Write remaining changes
        trace!(target: "sync::stages::execution", accounts = state.accounts().len(), "Writing updated state to database");
        let start = Instant::now();
        state.write_to_db(provider.tx_ref())?;
        trace!(target: "sync::stages::execution", took = ?start.elapsed(), "Wrote state");

        let done = stage_progress == max_block;
        Ok(ExecOutput {
            checkpoint: StageCheckpoint::new(stage_progress)
                .with_execution_stage_checkpoint(stage_checkpoint),
            done,
        })
    }
}

fn execution_checkpoint<DB: Database>(
    provider: &DatabaseProviderRW<'_, &DB>,
    start_block: BlockNumber,
    max_block: BlockNumber,
    checkpoint: StageCheckpoint,
) -> Result<ExecutionCheckpoint, DatabaseError> {
    Ok(match checkpoint.execution_stage_checkpoint() {
        // If checkpoint block range fully matches our range,
        // we take the previously used stage checkpoint as-is.
        Some(stage_checkpoint @ ExecutionCheckpoint { block_range, .. })
            if block_range == CheckpointBlockRange::from(start_block..=max_block) =>
        {
            stage_checkpoint
        }
        // If checkpoint block range precedes our range seamlessly, we take the previously used
        // stage checkpoint and add the amount of gas from our range to the checkpoint total.
        Some(ExecutionCheckpoint {
            block_range: CheckpointBlockRange { to, .. },
            progress: EntitiesCheckpoint { processed, total },
        }) if to == start_block - 1 => ExecutionCheckpoint {
            block_range: CheckpointBlockRange { from: start_block, to: max_block },
            progress: EntitiesCheckpoint {
                processed,
                total: total + calculate_gas_used_from_headers(provider, start_block..=max_block)?,
            },
        },
        // If checkpoint block range ends on the same block as our range, we take the previously
        // used stage checkpoint.
        Some(ExecutionCheckpoint { block_range: CheckpointBlockRange { to, .. }, progress })
            if to == max_block =>
        {
            ExecutionCheckpoint {
                block_range: CheckpointBlockRange { from: start_block, to: max_block },
                progress,
            }
        }
        // If there's any other non-empty checkpoint, we calculate the remaining amount of total gas
        // to be processed not including the checkpoint range.
        Some(ExecutionCheckpoint { progress: EntitiesCheckpoint { processed, .. }, .. }) => {
            let after_checkpoint_block_number =
                calculate_gas_used_from_headers(provider, checkpoint.block_number + 1..=max_block)?;

            ExecutionCheckpoint {
                block_range: CheckpointBlockRange { from: start_block, to: max_block },
                progress: EntitiesCheckpoint {
                    processed,
                    total: processed + after_checkpoint_block_number,
                },
            }
        }
        // Otherwise, we recalculate the whole stage checkpoint including the amount of gas
        // already processed, if there's any.
        _ => {
            let processed = calculate_gas_used_from_headers(provider, 0..=start_block - 1)?;

            ExecutionCheckpoint {
                block_range: CheckpointBlockRange { from: start_block, to: max_block },
                progress: EntitiesCheckpoint {
                    processed,
                    total: processed +
                        calculate_gas_used_from_headers(provider, start_block..=max_block)?,
                },
            }
        }
    })
}

fn calculate_gas_used_from_headers<DB: Database>(
    provider: &DatabaseProviderRW<'_, &DB>,
    range: RangeInclusive<BlockNumber>,
) -> Result<u64, DatabaseError> {
    let mut gas_total = 0;

    let start = Instant::now();
    for entry in provider.tx_ref().cursor_read::<tables::Headers>()?.walk_range(range.clone())? {
        let (_, Header { gas_used, .. }) = entry?;
        gas_total += gas_used;
    }

    let duration = start.elapsed();
    trace!(target: "sync::stages::execution", ?range, ?duration, "Time elapsed in calculate_gas_used_from_headers");

    Ok(gas_total)
}

/// The size of the stack used by the executor.
///
/// Ensure the size is aligned to 8 as this is usually more efficient.
///
/// Currently 64 megabytes.
const BIG_STACK_SIZE: usize = 64 * 1024 * 1024;

#[async_trait::async_trait]
impl<EF: ExecutorFactory, DB: Database> Stage<DB> for ExecutionStage<EF> {
    /// Return the id of the stage
    fn id(&self) -> StageId {
        StageId::Execution
    }

    /// Execute the stage
    async fn execute(
        &mut self,
        provider: &DatabaseProviderRW<'_, &DB>,
        input: ExecInput,
    ) -> Result<ExecOutput, StageError> {
        // For Ethereum transactions that reaches the max call depth (1024) revm can use more stack
        // space than what is allocated by default.
        //
        // To make sure we do not panic in this case, spawn a thread with a big stack allocated.
        //
        // A fix in revm is pending to give more insight into the stack size, which we can use later
        // to optimize revm or move data to the heap.
        //
        // See https://github.com/bluealloy/revm/issues/305
        std::thread::scope(|scope| {
            let handle = std::thread::Builder::new()
                .stack_size(BIG_STACK_SIZE)
                .spawn_scoped(scope, || {
                    // execute and store output to results
                    self.execute_inner(provider, input)
                })
                .expect("Expects that thread name is not null");
            handle.join().expect("Expects for thread to not panic")
        })
    }

    /// Unwind the stage.
    async fn unwind(
        &mut self,
        provider: &DatabaseProviderRW<'_, &DB>,
        input: UnwindInput,
    ) -> Result<UnwindOutput, StageError> {
        let tx = provider.tx_ref();
        // Acquire changeset cursors
        let mut account_changeset = tx.cursor_dup_write::<tables::AccountChangeSet>()?;
        let mut storage_changeset = tx.cursor_dup_write::<tables::StorageChangeSet>()?;

        let (range, unwind_to, _) =
            input.unwind_block_range_with_threshold(self.thresholds.max_blocks.unwrap_or(u64::MAX));

        if range.is_empty() {
            return Ok(UnwindOutput {
                checkpoint: input.checkpoint.with_block_number(input.unwind_to),
            })
        }

        // get all batches for account change
        // Check if walk and walk_dup would do the same thing
        let account_changeset_batch =
            account_changeset.walk_range(range.clone())?.collect::<Result<Vec<_>, _>>()?;

        // revert all changes to PlainState
        for (_, changeset) in account_changeset_batch.into_iter().rev() {
            if let Some(account_info) = changeset.info {
                tx.put::<tables::PlainAccountState>(changeset.address, account_info)?;
            } else {
                tx.delete::<tables::PlainAccountState>(changeset.address, None)?;
            }
        }

        // get all batches for storage change
        let storage_changeset_batch = storage_changeset
            .walk_range(BlockNumberAddress::range(range.clone()))?
            .collect::<Result<Vec<_>, _>>()?;

        // revert all changes to PlainStorage
        let mut plain_storage_cursor = tx.cursor_dup_write::<tables::PlainStorageState>()?;

        for (key, storage) in storage_changeset_batch.into_iter().rev() {
            let address = key.address();
            if let Some(v) = plain_storage_cursor.seek_by_key_subkey(address, storage.key)? {
                if v.key == storage.key {
                    plain_storage_cursor.delete_current()?;
                }
            }
            if storage.value != U256::ZERO {
                plain_storage_cursor.upsert(address, storage)?;
            }
        }

        // Discard unwinded changesets
        provider.unwind_table_by_num::<tables::AccountChangeSet>(unwind_to)?;

        let mut rev_storage_changeset_walker = storage_changeset.walk_back(None)?;
        while let Some((key, _)) = rev_storage_changeset_walker.next().transpose()? {
            if key.block_number() < *range.start() {
                break
            }
            // delete all changesets
            rev_storage_changeset_walker.delete_current()?;
        }

        // Look up the start index for the transaction range
        let first_tx_num = provider.block_body_indices(*range.start())?.first_tx_num();

        let mut stage_checkpoint = input.checkpoint.execution_stage_checkpoint();

        // Unwind all receipts for transactions in the block range
        let mut cursor = tx.cursor_write::<tables::Receipts>()?;
        let mut reverse_walker = cursor.walk_back(None)?;

        while let Some(Ok((tx_number, receipt))) = reverse_walker.next() {
            if tx_number < first_tx_num {
                break
            }
            reverse_walker.delete_current()?;

            if let Some(stage_checkpoint) = stage_checkpoint.as_mut() {
                stage_checkpoint.progress.processed -= receipt.cumulative_gas_used;
            }
        }

        let checkpoint = if let Some(stage_checkpoint) = stage_checkpoint {
            StageCheckpoint::new(unwind_to).with_execution_stage_checkpoint(stage_checkpoint)
        } else {
            StageCheckpoint::new(unwind_to)
        };

        Ok(UnwindOutput { checkpoint })
    }
}

/// The thresholds at which the execution stage writes state changes to the database.
///
/// If either of the thresholds (`max_blocks` and `max_changes`) are hit, then the execution stage
/// commits all pending changes to the database.
#[derive(Debug)]
pub struct ExecutionStageThresholds {
    /// The maximum number of blocks to process before the execution stage commits.
    pub max_blocks: Option<u64>,
    /// The maximum amount of state changes to keep in memory before the execution stage commits.
    pub max_changes: Option<u64>,
}

impl Default for ExecutionStageThresholds {
    fn default() -> Self {
        Self { max_blocks: Some(500_000), max_changes: Some(5_000_000) }
    }
}

impl ExecutionStageThresholds {
    /// Check if the batch thresholds have been hit.
    #[inline]
    pub fn is_end_of_batch(&self, blocks_processed: u64, changes_processed: u64) -> bool {
        blocks_processed >= self.max_blocks.unwrap_or(u64::MAX) ||
            changes_processed >= self.max_changes.unwrap_or(u64::MAX)
    }
}

#[cfg(test)]
mod tests {
    use super::*;
    use crate::test_utils::TestTransaction;
    use assert_matches::assert_matches;
    use reth_db::{
        mdbx::{test_utils::create_test_db, EnvKind, WriteMap},
        models::AccountBeforeTx,
    };
    use reth_primitives::{
        hex_literal::hex, keccak256, stage::StageUnitCheckpoint, Account, Bytecode,
        ChainSpecBuilder, SealedBlock, StorageEntry, H160, H256, MAINNET, U256,
    };
    use reth_provider::{AccountReader, BlockWriter, ProviderFactory, ReceiptProvider};
    use reth_revm::Factory;
    use reth_rlp::Decodable;
    use std::sync::Arc;

    fn stage() -> ExecutionStage<Factory> {
        let factory =
            Factory::new(Arc::new(ChainSpecBuilder::mainnet().berlin_activated().build()));
        ExecutionStage::new(
            factory,
            ExecutionStageThresholds { max_blocks: Some(100), max_changes: None },
        )
    }

    #[test]
    fn execution_checkpoint_matches() {
        let state_db = create_test_db::<WriteMap>(EnvKind::RW);
        let factory = ProviderFactory::new(state_db.as_ref(), MAINNET.clone());
        let tx = factory.provider_rw().unwrap();

        let previous_stage_checkpoint = ExecutionCheckpoint {
            block_range: CheckpointBlockRange { from: 0, to: 0 },
            progress: EntitiesCheckpoint { processed: 1, total: 2 },
        };
        let previous_checkpoint = StageCheckpoint {
            block_number: 0,
            stage_checkpoint: Some(StageUnitCheckpoint::Execution(previous_stage_checkpoint)),
        };

        let stage_checkpoint = execution_checkpoint(
            &tx,
            previous_stage_checkpoint.block_range.from,
            previous_stage_checkpoint.block_range.to,
            previous_checkpoint,
        );

        assert_eq!(stage_checkpoint, Ok(previous_stage_checkpoint));
    }

    #[test]
    fn execution_checkpoint_precedes() {
        let state_db = create_test_db::<WriteMap>(EnvKind::RW);
        let factory = ProviderFactory::new(state_db.as_ref(), MAINNET.clone());
        let provider = factory.provider_rw().unwrap();

        let mut genesis_rlp = hex!("f901faf901f5a00000000000000000000000000000000000000000000000000000000000000000a01dcc4de8dec75d7aab85b567b6ccd41ad312451b948a7413f0a142fd40d49347942adc25665018aa1fe0e6bc666dac8fc2697ff9baa045571b40ae66ca7480791bbb2887286e4e4c4b1b298b191c889d6959023a32eda056e81f171bcc55a6ff8345e692c0f86e5b48e01b996cadc001622fb5e363b421a056e81f171bcc55a6ff8345e692c0f86e5b48e01b996cadc001622fb5e363b421b901000000000000000000000000000000000000000000000000000000000000000000000000000000000000000000000000000000000000000000000000000000000000000000000000000000000000000000000000000000000000000000000000000000000000000000000000000000000000000000000000000000000000000000000000000000000000000000000000000000000000000000000000000000000000000000000000000000000000000000000000000000000000000000000000000000000000000000000000000000000000000000000000000000000000000000000000000000000000000000000000000000000000000000000000000000000083020000808502540be400808000a00000000000000000000000000000000000000000000000000000000000000000880000000000000000c0c0").as_slice();
        let genesis = SealedBlock::decode(&mut genesis_rlp).unwrap();
        let mut block_rlp = hex!("f90262f901f9a075c371ba45999d87f4542326910a11af515897aebce5265d3f6acd1f1161f82fa01dcc4de8dec75d7aab85b567b6ccd41ad312451b948a7413f0a142fd40d49347942adc25665018aa1fe0e6bc666dac8fc2697ff9baa098f2dcd87c8ae4083e7017a05456c14eea4b1db2032126e27b3b1563d57d7cc0a08151d548273f6683169524b66ca9fe338b9ce42bc3540046c828fd939ae23bcba03f4e5c2ec5b2170b711d97ee755c160457bb58d8daa338e835ec02ae6860bbabb901000000000000000000000000000000000000000000000000000000000000000000000000000000000000000000000000000000000000000000000000000000000000000000000000000000000000000000000000000000000000000000000000000000000000000000000000000000000000000000000000000000000000000000000000000000000000000000000000000000000000000000000000000000000000000000000000000000000000000000000000000000000000000000000000000000000000000000000000000000000000000000000000000000000000000000000000000000000000000000000000000000000000000000000000000000000083020000018502540be40082a8798203e800a00000000000000000000000000000000000000000000000000000000000000000880000000000000000f863f861800a8405f5e10094100000000000000000000000000000000000000080801ba07e09e26678ed4fac08a249ebe8ed680bf9051a5e14ad223e4b2b9d26e0208f37a05f6e3f188e3e6eab7d7d3b6568f5eac7d687b08d307d3154ccd8c87b4630509bc0").as_slice();
        let block = SealedBlock::decode(&mut block_rlp).unwrap();
        provider.insert_block(genesis, None).unwrap();
        provider.insert_block(block.clone(), None).unwrap();
        provider.commit().unwrap();

        let previous_stage_checkpoint = ExecutionCheckpoint {
            block_range: CheckpointBlockRange { from: 0, to: 0 },
            progress: EntitiesCheckpoint { processed: 1, total: 1 },
        };
        let previous_checkpoint = StageCheckpoint {
            block_number: 1,
            stage_checkpoint: Some(StageUnitCheckpoint::Execution(previous_stage_checkpoint)),
        };

        let provider = factory.provider_rw().unwrap();
        let stage_checkpoint = execution_checkpoint(&provider, 1, 1, previous_checkpoint);

        assert_matches!(stage_checkpoint, Ok(ExecutionCheckpoint {
            block_range: CheckpointBlockRange { from: 1, to: 1 },
            progress: EntitiesCheckpoint {
                processed,
                total
            }
        }) if processed == previous_stage_checkpoint.progress.processed &&
            total == previous_stage_checkpoint.progress.total + block.gas_used);
    }

    #[test]
    fn execution_checkpoint_recalculate_full_previous_some() {
        let state_db = create_test_db::<WriteMap>(EnvKind::RW);
        let factory = ProviderFactory::new(state_db.as_ref(), MAINNET.clone());
        let provider = factory.provider_rw().unwrap();

        let mut genesis_rlp = hex!("f901faf901f5a00000000000000000000000000000000000000000000000000000000000000000a01dcc4de8dec75d7aab85b567b6ccd41ad312451b948a7413f0a142fd40d49347942adc25665018aa1fe0e6bc666dac8fc2697ff9baa045571b40ae66ca7480791bbb2887286e4e4c4b1b298b191c889d6959023a32eda056e81f171bcc55a6ff8345e692c0f86e5b48e01b996cadc001622fb5e363b421a056e81f171bcc55a6ff8345e692c0f86e5b48e01b996cadc001622fb5e363b421b901000000000000000000000000000000000000000000000000000000000000000000000000000000000000000000000000000000000000000000000000000000000000000000000000000000000000000000000000000000000000000000000000000000000000000000000000000000000000000000000000000000000000000000000000000000000000000000000000000000000000000000000000000000000000000000000000000000000000000000000000000000000000000000000000000000000000000000000000000000000000000000000000000000000000000000000000000000000000000000000000000000000000000000000000000000000083020000808502540be400808000a00000000000000000000000000000000000000000000000000000000000000000880000000000000000c0c0").as_slice();
        let genesis = SealedBlock::decode(&mut genesis_rlp).unwrap();
        let mut block_rlp = hex!("f90262f901f9a075c371ba45999d87f4542326910a11af515897aebce5265d3f6acd1f1161f82fa01dcc4de8dec75d7aab85b567b6ccd41ad312451b948a7413f0a142fd40d49347942adc25665018aa1fe0e6bc666dac8fc2697ff9baa098f2dcd87c8ae4083e7017a05456c14eea4b1db2032126e27b3b1563d57d7cc0a08151d548273f6683169524b66ca9fe338b9ce42bc3540046c828fd939ae23bcba03f4e5c2ec5b2170b711d97ee755c160457bb58d8daa338e835ec02ae6860bbabb901000000000000000000000000000000000000000000000000000000000000000000000000000000000000000000000000000000000000000000000000000000000000000000000000000000000000000000000000000000000000000000000000000000000000000000000000000000000000000000000000000000000000000000000000000000000000000000000000000000000000000000000000000000000000000000000000000000000000000000000000000000000000000000000000000000000000000000000000000000000000000000000000000000000000000000000000000000000000000000000000000000000000000000000000000000000083020000018502540be40082a8798203e800a00000000000000000000000000000000000000000000000000000000000000000880000000000000000f863f861800a8405f5e10094100000000000000000000000000000000000000080801ba07e09e26678ed4fac08a249ebe8ed680bf9051a5e14ad223e4b2b9d26e0208f37a05f6e3f188e3e6eab7d7d3b6568f5eac7d687b08d307d3154ccd8c87b4630509bc0").as_slice();
        let block = SealedBlock::decode(&mut block_rlp).unwrap();
        provider.insert_block(genesis, None).unwrap();
        provider.insert_block(block.clone(), None).unwrap();
        provider.commit().unwrap();

        let previous_stage_checkpoint = ExecutionCheckpoint {
            block_range: CheckpointBlockRange { from: 0, to: 0 },
            progress: EntitiesCheckpoint { processed: 1, total: 1 },
        };
        let previous_checkpoint = StageCheckpoint {
            block_number: 1,
            stage_checkpoint: Some(StageUnitCheckpoint::Execution(previous_stage_checkpoint)),
        };

        let provider = factory.provider_rw().unwrap();
        let stage_checkpoint = execution_checkpoint(&provider, 1, 1, previous_checkpoint);

        assert_matches!(stage_checkpoint, Ok(ExecutionCheckpoint {
            block_range: CheckpointBlockRange { from: 1, to: 1 },
            progress: EntitiesCheckpoint {
                processed,
                total
            }
        }) if processed == previous_stage_checkpoint.progress.processed &&
            total == previous_stage_checkpoint.progress.total + block.gas_used);
    }

    #[test]
    fn execution_checkpoint_recalculate_full_previous_none() {
        let state_db = create_test_db::<WriteMap>(EnvKind::RW);
        let factory = ProviderFactory::new(state_db.as_ref(), MAINNET.clone());
        let provider = factory.provider_rw().unwrap();

        let mut genesis_rlp = hex!("f901faf901f5a00000000000000000000000000000000000000000000000000000000000000000a01dcc4de8dec75d7aab85b567b6ccd41ad312451b948a7413f0a142fd40d49347942adc25665018aa1fe0e6bc666dac8fc2697ff9baa045571b40ae66ca7480791bbb2887286e4e4c4b1b298b191c889d6959023a32eda056e81f171bcc55a6ff8345e692c0f86e5b48e01b996cadc001622fb5e363b421a056e81f171bcc55a6ff8345e692c0f86e5b48e01b996cadc001622fb5e363b421b901000000000000000000000000000000000000000000000000000000000000000000000000000000000000000000000000000000000000000000000000000000000000000000000000000000000000000000000000000000000000000000000000000000000000000000000000000000000000000000000000000000000000000000000000000000000000000000000000000000000000000000000000000000000000000000000000000000000000000000000000000000000000000000000000000000000000000000000000000000000000000000000000000000000000000000000000000000000000000000000000000000000000000000000000000000000083020000808502540be400808000a00000000000000000000000000000000000000000000000000000000000000000880000000000000000c0c0").as_slice();
        let genesis = SealedBlock::decode(&mut genesis_rlp).unwrap();
        let mut block_rlp = hex!("f90262f901f9a075c371ba45999d87f4542326910a11af515897aebce5265d3f6acd1f1161f82fa01dcc4de8dec75d7aab85b567b6ccd41ad312451b948a7413f0a142fd40d49347942adc25665018aa1fe0e6bc666dac8fc2697ff9baa098f2dcd87c8ae4083e7017a05456c14eea4b1db2032126e27b3b1563d57d7cc0a08151d548273f6683169524b66ca9fe338b9ce42bc3540046c828fd939ae23bcba03f4e5c2ec5b2170b711d97ee755c160457bb58d8daa338e835ec02ae6860bbabb901000000000000000000000000000000000000000000000000000000000000000000000000000000000000000000000000000000000000000000000000000000000000000000000000000000000000000000000000000000000000000000000000000000000000000000000000000000000000000000000000000000000000000000000000000000000000000000000000000000000000000000000000000000000000000000000000000000000000000000000000000000000000000000000000000000000000000000000000000000000000000000000000000000000000000000000000000000000000000000000000000000000000000000000000000000000083020000018502540be40082a8798203e800a00000000000000000000000000000000000000000000000000000000000000000880000000000000000f863f861800a8405f5e10094100000000000000000000000000000000000000080801ba07e09e26678ed4fac08a249ebe8ed680bf9051a5e14ad223e4b2b9d26e0208f37a05f6e3f188e3e6eab7d7d3b6568f5eac7d687b08d307d3154ccd8c87b4630509bc0").as_slice();
        let block = SealedBlock::decode(&mut block_rlp).unwrap();
        provider.insert_block(genesis, None).unwrap();
        provider.insert_block(block.clone(), None).unwrap();
        provider.commit().unwrap();

        let previous_checkpoint = StageCheckpoint { block_number: 1, stage_checkpoint: None };

        let provider = factory.provider_rw().unwrap();
        let stage_checkpoint = execution_checkpoint(&provider, 1, 1, previous_checkpoint);

        assert_matches!(stage_checkpoint, Ok(ExecutionCheckpoint {
            block_range: CheckpointBlockRange { from: 1, to: 1 },
            progress: EntitiesCheckpoint {
                processed: 0,
                total
            }
        }) if total == block.gas_used);
    }

    #[tokio::test]
    async fn sanity_execution_of_block() {
        // TODO cleanup the setup after https://github.com/paradigmxyz/reth/issues/332
        // is merged as it has similar framework
        let state_db = create_test_db::<WriteMap>(EnvKind::RW);
        let factory = ProviderFactory::new(state_db.as_ref(), MAINNET.clone());
        let provider = factory.provider_rw().unwrap();
        let input = ExecInput {
            target: Some(1),
            /// The progress of this stage the last time it was executed.
            checkpoint: None,
        };
        let mut genesis_rlp = hex!("f901faf901f5a00000000000000000000000000000000000000000000000000000000000000000a01dcc4de8dec75d7aab85b567b6ccd41ad312451b948a7413f0a142fd40d49347942adc25665018aa1fe0e6bc666dac8fc2697ff9baa045571b40ae66ca7480791bbb2887286e4e4c4b1b298b191c889d6959023a32eda056e81f171bcc55a6ff8345e692c0f86e5b48e01b996cadc001622fb5e363b421a056e81f171bcc55a6ff8345e692c0f86e5b48e01b996cadc001622fb5e363b421b901000000000000000000000000000000000000000000000000000000000000000000000000000000000000000000000000000000000000000000000000000000000000000000000000000000000000000000000000000000000000000000000000000000000000000000000000000000000000000000000000000000000000000000000000000000000000000000000000000000000000000000000000000000000000000000000000000000000000000000000000000000000000000000000000000000000000000000000000000000000000000000000000000000000000000000000000000000000000000000000000000000000000000000000000000000000083020000808502540be400808000a00000000000000000000000000000000000000000000000000000000000000000880000000000000000c0c0").as_slice();
        let genesis = SealedBlock::decode(&mut genesis_rlp).unwrap();
        let mut block_rlp = hex!("f90262f901f9a075c371ba45999d87f4542326910a11af515897aebce5265d3f6acd1f1161f82fa01dcc4de8dec75d7aab85b567b6ccd41ad312451b948a7413f0a142fd40d49347942adc25665018aa1fe0e6bc666dac8fc2697ff9baa098f2dcd87c8ae4083e7017a05456c14eea4b1db2032126e27b3b1563d57d7cc0a08151d548273f6683169524b66ca9fe338b9ce42bc3540046c828fd939ae23bcba03f4e5c2ec5b2170b711d97ee755c160457bb58d8daa338e835ec02ae6860bbabb901000000000000000000000000000000000000000000000000000000000000000000000000000000000000000000000000000000000000000000000000000000000000000000000000000000000000000000000000000000000000000000000000000000000000000000000000000000000000000000000000000000000000000000000000000000000000000000000000000000000000000000000000000000000000000000000000000000000000000000000000000000000000000000000000000000000000000000000000000000000000000000000000000000000000000000000000000000000000000000000000000000000000000000000000000000000083020000018502540be40082a8798203e800a00000000000000000000000000000000000000000000000000000000000000000880000000000000000f863f861800a8405f5e10094100000000000000000000000000000000000000080801ba07e09e26678ed4fac08a249ebe8ed680bf9051a5e14ad223e4b2b9d26e0208f37a05f6e3f188e3e6eab7d7d3b6568f5eac7d687b08d307d3154ccd8c87b4630509bc0").as_slice();
        let block = SealedBlock::decode(&mut block_rlp).unwrap();
        provider.insert_block(genesis, None).unwrap();
        provider.insert_block(block.clone(), None).unwrap();
        provider.commit().unwrap();

        // insert pre state
        let provider = factory.provider_rw().unwrap();
<<<<<<< HEAD
        let db_tx = provider.tx_mut();
=======
        let db_tx = provider.tx_ref();
>>>>>>> 085a703d
        let acc1 = H160(hex!("1000000000000000000000000000000000000000"));
        let acc2 = H160(hex!("a94f5374fce5edbc8e2a8697c15331677e6ebf0b"));
        let code = hex!("5a465a905090036002900360015500");
        let balance = U256::from(0x3635c9adc5dea00000u128);
        let code_hash = keccak256(code);
        db_tx
            .put::<tables::PlainAccountState>(
                acc1,
                Account { nonce: 0, balance: U256::ZERO, bytecode_hash: Some(code_hash) },
            )
            .unwrap();
        db_tx
            .put::<tables::PlainAccountState>(
                acc2,
                Account { nonce: 0, balance, bytecode_hash: None },
            )
            .unwrap();
        db_tx.put::<tables::Bytecodes>(code_hash, Bytecode::new_raw(code.to_vec().into())).unwrap();
        provider.commit().unwrap();

        let provider = factory.provider_rw().unwrap();
        let mut execution_stage = stage();
        let output = execution_stage.execute(&provider, input).await.unwrap();
        provider.commit().unwrap();
        assert_matches!(output, ExecOutput {
            checkpoint: StageCheckpoint {
                block_number: 1,
                stage_checkpoint: Some(StageUnitCheckpoint::Execution(ExecutionCheckpoint {
                    block_range: CheckpointBlockRange {
                        from: 1,
                        to: 1,
                    },
                    progress: EntitiesCheckpoint {
                        processed,
                        total
                    }
                }))
            },
            done: true
        } if processed == total && total == block.gas_used);

        let provider = factory.provider().unwrap();

        // check post state
        let account1 = H160(hex!("1000000000000000000000000000000000000000"));
        let account1_info =
            Account { balance: U256::ZERO, nonce: 0x00, bytecode_hash: Some(code_hash) };
        let account2 = H160(hex!("2adc25665018aa1fe0e6bc666dac8fc2697ff9ba"));
        let account2_info = Account {
            balance: U256::from(0x1bc16d674ece94bau128),
            nonce: 0x00,
            bytecode_hash: None,
        };
        let account3 = H160(hex!("a94f5374fce5edbc8e2a8697c15331677e6ebf0b"));
        let account3_info = Account {
            balance: U256::from(0x3635c9adc5de996b46u128),
            nonce: 0x01,
            bytecode_hash: None,
        };

        // assert accounts
        assert_eq!(
            provider.basic_account(account1),
            Ok(Some(account1_info)),
            "Post changed of a account"
        );
        assert_eq!(
            provider.basic_account(account2),
            Ok(Some(account2_info)),
            "Post changed of a account"
        );
        assert_eq!(
            provider.basic_account(account3),
            Ok(Some(account3_info)),
            "Post changed of a account"
        );
        // assert storage
        // Get on dupsort would return only first value. This is good enough for this test.
        assert_eq!(
            provider.tx_ref().get::<tables::PlainStorageState>(account1),
            Ok(Some(StorageEntry { key: H256::from_low_u64_be(1), value: U256::from(2) })),
            "Post changed of a account"
        );
    }

    #[tokio::test]
    async fn sanity_execute_unwind() {
        // TODO cleanup the setup after https://github.com/paradigmxyz/reth/issues/332
        // is merged as it has similar framework

        let state_db = create_test_db::<WriteMap>(EnvKind::RW);
        let factory = ProviderFactory::new(state_db.as_ref(), MAINNET.clone());
        let provider = factory.provider_rw().unwrap();
        let input = ExecInput {
            target: Some(1),
            /// The progress of this stage the last time it was executed.
            checkpoint: None,
        };
        let mut genesis_rlp = hex!("f901faf901f5a00000000000000000000000000000000000000000000000000000000000000000a01dcc4de8dec75d7aab85b567b6ccd41ad312451b948a7413f0a142fd40d49347942adc25665018aa1fe0e6bc666dac8fc2697ff9baa045571b40ae66ca7480791bbb2887286e4e4c4b1b298b191c889d6959023a32eda056e81f171bcc55a6ff8345e692c0f86e5b48e01b996cadc001622fb5e363b421a056e81f171bcc55a6ff8345e692c0f86e5b48e01b996cadc001622fb5e363b421b901000000000000000000000000000000000000000000000000000000000000000000000000000000000000000000000000000000000000000000000000000000000000000000000000000000000000000000000000000000000000000000000000000000000000000000000000000000000000000000000000000000000000000000000000000000000000000000000000000000000000000000000000000000000000000000000000000000000000000000000000000000000000000000000000000000000000000000000000000000000000000000000000000000000000000000000000000000000000000000000000000000000000000000000000000000000083020000808502540be400808000a00000000000000000000000000000000000000000000000000000000000000000880000000000000000c0c0").as_slice();
        let genesis = SealedBlock::decode(&mut genesis_rlp).unwrap();
        let mut block_rlp = hex!("f90262f901f9a075c371ba45999d87f4542326910a11af515897aebce5265d3f6acd1f1161f82fa01dcc4de8dec75d7aab85b567b6ccd41ad312451b948a7413f0a142fd40d49347942adc25665018aa1fe0e6bc666dac8fc2697ff9baa098f2dcd87c8ae4083e7017a05456c14eea4b1db2032126e27b3b1563d57d7cc0a08151d548273f6683169524b66ca9fe338b9ce42bc3540046c828fd939ae23bcba03f4e5c2ec5b2170b711d97ee755c160457bb58d8daa338e835ec02ae6860bbabb901000000000000000000000000000000000000000000000000000000000000000000000000000000000000000000000000000000000000000000000000000000000000000000000000000000000000000000000000000000000000000000000000000000000000000000000000000000000000000000000000000000000000000000000000000000000000000000000000000000000000000000000000000000000000000000000000000000000000000000000000000000000000000000000000000000000000000000000000000000000000000000000000000000000000000000000000000000000000000000000000000000000000000000000000000000000083020000018502540be40082a8798203e800a00000000000000000000000000000000000000000000000000000000000000000880000000000000000f863f861800a8405f5e10094100000000000000000000000000000000000000080801ba07e09e26678ed4fac08a249ebe8ed680bf9051a5e14ad223e4b2b9d26e0208f37a05f6e3f188e3e6eab7d7d3b6568f5eac7d687b08d307d3154ccd8c87b4630509bc0").as_slice();
        let block = SealedBlock::decode(&mut block_rlp).unwrap();
        provider.insert_block(genesis, None).unwrap();
        provider.insert_block(block.clone(), None).unwrap();
        provider.commit().unwrap();

        // variables
        let code = hex!("5a465a905090036002900360015500");
        let balance = U256::from(0x3635c9adc5dea00000u128);
        let code_hash = keccak256(code);
        // pre state
        let provider = factory.provider_rw().unwrap();
<<<<<<< HEAD
        let db_tx = provider.tx_mut();
=======
        let db_tx = provider.tx_ref();
>>>>>>> 085a703d
        let acc1 = H160(hex!("1000000000000000000000000000000000000000"));
        let acc1_info = Account { nonce: 0, balance: U256::ZERO, bytecode_hash: Some(code_hash) };
        let acc2 = H160(hex!("a94f5374fce5edbc8e2a8697c15331677e6ebf0b"));
        let acc2_info = Account { nonce: 0, balance, bytecode_hash: None };

        db_tx.put::<tables::PlainAccountState>(acc1, acc1_info).unwrap();
        db_tx.put::<tables::PlainAccountState>(acc2, acc2_info).unwrap();
        db_tx.put::<tables::Bytecodes>(code_hash, Bytecode::new_raw(code.to_vec().into())).unwrap();
        provider.commit().unwrap();

        // execute
        let provider = factory.provider_rw().unwrap();
        let mut execution_stage = stage();
        let result = execution_stage.execute(&provider, input).await.unwrap();
        provider.commit().unwrap();

        let provider = factory.provider_rw().unwrap();
        let mut stage = stage();
        let result = stage
            .unwind(
                &provider,
                UnwindInput { checkpoint: result.checkpoint, unwind_to: 0, bad_block: None },
            )
            .await
            .unwrap();

        assert_matches!(result, UnwindOutput {
            checkpoint: StageCheckpoint {
                block_number: 0,
                stage_checkpoint: Some(StageUnitCheckpoint::Execution(ExecutionCheckpoint {
                    block_range: CheckpointBlockRange {
                        from: 1,
                        to: 1,
                    },
                    progress: EntitiesCheckpoint {
                        processed: 0,
                        total
                    }
                }))
            }
        } if total == block.gas_used);

        // assert unwind stage
        assert_eq!(provider.basic_account(acc1), Ok(Some(acc1_info)), "Pre changed of a account");
        assert_eq!(provider.basic_account(acc2), Ok(Some(acc2_info)), "Post changed of a account");

        let miner_acc = H160(hex!("2adc25665018aa1fe0e6bc666dac8fc2697ff9ba"));
        assert_eq!(provider.basic_account(miner_acc), Ok(None), "Third account should be unwound");

        assert_eq!(provider.receipt(0), Ok(None), "First receipt should be unwound");
    }

    #[tokio::test]
    async fn test_selfdestruct() {
        let test_tx = TestTransaction::default();
        let factory = ProviderFactory::new(test_tx.tx.as_ref(), MAINNET.clone());
        let provider = factory.provider_rw().unwrap();
        let input = ExecInput {
            target: Some(1),
            /// The progress of this stage the last time it was executed.
            checkpoint: None,
        };
        let mut genesis_rlp = hex!("f901f8f901f3a00000000000000000000000000000000000000000000000000000000000000000a01dcc4de8dec75d7aab85b567b6ccd41ad312451b948a7413f0a142fd40d49347942adc25665018aa1fe0e6bc666dac8fc2697ff9baa0c9ceb8372c88cb461724d8d3d87e8b933f6fc5f679d4841800e662f4428ffd0da056e81f171bcc55a6ff8345e692c0f86e5b48e01b996cadc001622fb5e363b421a056e81f171bcc55a6ff8345e692c0f86e5b48e01b996cadc001622fb5e363b421b90100000000000000000000000000000000000000000000000000000000000000000000000000000000000000000000000000000000000000000000000000000000000000000000000000000000000000000000000000000000000000000000000000000000000000000000000000000000000000000000000000000000000000000000000000000000000000000000000000000000000000000000000000000000000000000000000000000000000000000000000000000000000000000000000000000000000000000000000000000000000000000000000000000000000000000000000000000000000000000000000000000000000000000000000000000000008302000080830f4240808000a00000000000000000000000000000000000000000000000000000000000000000880000000000000000c0c0").as_slice();
        let genesis = SealedBlock::decode(&mut genesis_rlp).unwrap();
        let mut block_rlp = hex!("f9025ff901f7a0c86e8cc0310ae7c531c758678ddbfd16fc51c8cef8cec650b032de9869e8b94fa01dcc4de8dec75d7aab85b567b6ccd41ad312451b948a7413f0a142fd40d49347942adc25665018aa1fe0e6bc666dac8fc2697ff9baa050554882fbbda2c2fd93fdc466db9946ea262a67f7a76cc169e714f105ab583da00967f09ef1dfed20c0eacfaa94d5cd4002eda3242ac47eae68972d07b106d192a0e3c8b47fbfc94667ef4cceb17e5cc21e3b1eebd442cebb27f07562b33836290db90100000000000000000000000000000000000000000000000000000000000000000000000000000000000000000000000000000000000000000000000000000000000000000000000000000000000000000000000000000000000000000000000000000000000000000000000000000000000000000000000000000000000000000000000000000000000000000000000000000000000000000000000000000000000000000000000000000000000000000000000000000000000000000000000000000000000000000000000000000000000000000000000000000000000000000000000000000000000000000000000000000000000000000000000000000000008302000001830f42408238108203e800a00000000000000000000000000000000000000000000000000000000000000000880000000000000000f862f860800a83061a8094095e7baea6a6c7c4c2dfeb977efac326af552d8780801ba072ed817487b84ba367d15d2f039b5fc5f087d0a8882fbdf73e8cb49357e1ce30a0403d800545b8fc544f92ce8124e2255f8c3c6af93f28243a120585d4c4c6a2a3c0").as_slice();
        let block = SealedBlock::decode(&mut block_rlp).unwrap();
        provider.insert_block(genesis, None).unwrap();
        provider.insert_block(block.clone(), None).unwrap();
        provider.commit().unwrap();

        // variables
        let caller_address = H160(hex!("a94f5374fce5edbc8e2a8697c15331677e6ebf0b"));
        let destroyed_address = H160(hex!("095e7baea6a6c7c4c2dfeb977efac326af552d87"));
        let beneficiary_address = H160(hex!("2adc25665018aa1fe0e6bc666dac8fc2697ff9ba"));

        let code = hex!("73095e7baea6a6c7c4c2dfeb977efac326af552d8731ff00");
        let balance = U256::from(0x0de0b6b3a7640000u64);
        let code_hash = keccak256(code);

        // pre state
        let caller_info = Account { nonce: 0, balance, bytecode_hash: None };
        let destroyed_info =
            Account { nonce: 0, balance: U256::ZERO, bytecode_hash: Some(code_hash) };

        // set account
        let provider = factory.provider_rw().unwrap();
        provider.tx_ref().put::<tables::PlainAccountState>(caller_address, caller_info).unwrap();
        provider
            .tx_ref()
            .put::<tables::PlainAccountState>(destroyed_address, destroyed_info)
            .unwrap();
        provider
            .tx_ref()
            .put::<tables::Bytecodes>(code_hash, Bytecode::new_raw(code.to_vec().into()))
            .unwrap();
        // set storage to check when account gets destroyed.
        provider
            .tx_ref()
            .put::<tables::PlainStorageState>(
                destroyed_address,
                StorageEntry { key: H256::zero(), value: U256::ZERO },
            )
            .unwrap();
        provider
            .tx_ref()
            .put::<tables::PlainStorageState>(
                destroyed_address,
                StorageEntry { key: H256::from_low_u64_be(1), value: U256::from(1u64) },
            )
            .unwrap();

        provider.commit().unwrap();

        // execute
        let provider = factory.provider_rw().unwrap();
        let mut execution_stage = stage();
        let _ = execution_stage.execute(&provider, input).await.unwrap();
        provider.commit().unwrap();

        // assert unwind stage
        let provider = factory.provider_rw().unwrap();
        assert_eq!(provider.basic_account(destroyed_address), Ok(None), "Account was destroyed");

        assert_eq!(
            provider.tx_ref().get::<tables::PlainStorageState>(destroyed_address),
            Ok(None),
            "There is storage for destroyed account"
        );
        // drops tx so that it returns write privilege to test_tx
        drop(provider);
        let plain_accounts = test_tx.table::<tables::PlainAccountState>().unwrap();
        let plain_storage = test_tx.table::<tables::PlainStorageState>().unwrap();

        assert_eq!(
            plain_accounts,
            vec![
                (
                    beneficiary_address,
                    Account {
                        nonce: 0,
                        balance: U256::from(0x1bc16d674eca30a0u64),
                        bytecode_hash: None
                    }
                ),
                (
                    caller_address,
                    Account {
                        nonce: 1,
                        balance: U256::from(0xde0b6b3a761cf60u64),
                        bytecode_hash: None
                    }
                )
            ]
        );
        assert!(plain_storage.is_empty());

        let account_changesets = test_tx.table::<tables::AccountChangeSet>().unwrap();
        let storage_changesets = test_tx.table::<tables::StorageChangeSet>().unwrap();

        assert_eq!(
            account_changesets,
            vec![
                (
                    block.number,
                    AccountBeforeTx { address: destroyed_address, info: Some(destroyed_info) },
                ),
                (block.number, AccountBeforeTx { address: beneficiary_address, info: None }),
                (
                    block.number,
                    AccountBeforeTx { address: caller_address, info: Some(caller_info) }
                ),
            ]
        );

        assert_eq!(
            storage_changesets,
            vec![
                (
                    (block.number, destroyed_address).into(),
                    StorageEntry { key: H256::zero(), value: U256::ZERO }
                ),
                (
                    (block.number, destroyed_address).into(),
                    StorageEntry { key: H256::from_low_u64_be(1), value: U256::from(1u64) }
                )
            ]
        );
    }
}<|MERGE_RESOLUTION|>--- conflicted
+++ resolved
@@ -583,11 +583,8 @@
 
         // insert pre state
         let provider = factory.provider_rw().unwrap();
-<<<<<<< HEAD
-        let db_tx = provider.tx_mut();
-=======
+
         let db_tx = provider.tx_ref();
->>>>>>> 085a703d
         let acc1 = H160(hex!("1000000000000000000000000000000000000000"));
         let acc2 = H160(hex!("a94f5374fce5edbc8e2a8697c15331677e6ebf0b"));
         let code = hex!("5a465a905090036002900360015500");
@@ -700,11 +697,8 @@
         let code_hash = keccak256(code);
         // pre state
         let provider = factory.provider_rw().unwrap();
-<<<<<<< HEAD
-        let db_tx = provider.tx_mut();
-=======
+
         let db_tx = provider.tx_ref();
->>>>>>> 085a703d
         let acc1 = H160(hex!("1000000000000000000000000000000000000000"));
         let acc1_info = Account { nonce: 0, balance: U256::ZERO, bytecode_hash: Some(code_hash) };
         let acc2 = H160(hex!("a94f5374fce5edbc8e2a8697c15331677e6ebf0b"));
