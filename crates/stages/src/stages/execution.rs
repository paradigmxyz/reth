--- conflicted
+++ resolved
@@ -138,13 +138,8 @@
         tx: &mut Transaction<'_, DB>,
         input: ExecInput,
     ) -> Result<ExecOutput, StageError> {
-<<<<<<< HEAD
-        let start_block = input.checkpoint().block_number + 1;
+        let start_block = input.next_block();
         let max_block = input.target();
-=======
-        let start_block = input.next_block();
-        let max_block = input.previous_stage_checkpoint_block_number();
->>>>>>> 8ffcb312
 
         // Build executor
         let mut executor = self.executor_factory.with_sp(LatestStateProviderRef::new(&**tx));
