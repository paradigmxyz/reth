use crate::{
    db::Transaction, DatabaseIntegrityError, ExecInput, ExecOutput, Stage, StageError, StageId,
    UnwindInput, UnwindOutput,
};
use reth_db::{
    cursor::{DbCursorRO, DbCursorRW},
    database::Database,
    models::{BlockNumHash, StoredBlockBody, TransitionIdAddress},
    tables,
    transaction::{DbTx, DbTxMut},
};
use reth_executor::{
    config::SpecUpgrades,
    executor::AccountChangeSet,
    revm_wrap::{State, SubState},
    Config,
};
use reth_primitives::{Address, Header, StorageEntry, TransactionSignedEcRecovered, H256, U256};
use reth_provider::LatestStateProviderRef;
use std::fmt::Debug;
use tracing::*;

const EXECUTION: StageId = StageId("Execution");

/// The execution stage executes all transactions and
/// update history indexes.
///
/// Input tables:
/// [tables::CanonicalHeaders] get next block to execute.
/// [tables::Headers] get for revm environment variables.
/// [tables::CumulativeTxCount] to get tx number
/// [tables::Transactions] to execute
///
/// For state access [StateProvider] provides us latest state and history state
/// For latest most recent state [StateProvider] would need (Used for execution Stage):
/// [tables::PlainAccountState]
/// [tables::Bytecodes]
/// [tables::PlainStorageState]
///
/// Tables updated after state finishes execution:
/// [tables::PlainAccountState]
/// [tables::PlainStorageState]
/// [tables::Bytecodes]
/// [tables::AccountChangeSet]
/// [tables::StorageChangeSet]
///
/// For unwinds we are accessing:
/// [tables::CumulativeTxCount] get tx index to know what needs to be unwinded
/// [tables::AccountHistory] to remove change set and apply old values to
/// [tables::PlainAccountState] [tables::StorageHistory] to remove change set and apply old values
/// to [tables::PlainStorageState]
#[derive(Debug)]
pub struct ExecutionStage {
    /// Executor configuration.
    pub config: Config,
}

impl Default for ExecutionStage {
    fn default() -> Self {
        Self {
            config: Config { chain_id: U256::from(1), spec_upgrades: SpecUpgrades::new_ethereum() },
        }
    }
}

impl ExecutionStage {
    /// Create new execution stage with specified config.
    pub fn new(config: Config) -> Self {
        Self { config }
    }
}

/// Specify batch sizes of block in execution
/// TODO make this as config
const BATCH_SIZE: u64 = 1000;

#[async_trait::async_trait]
impl<DB: Database> Stage<DB> for ExecutionStage {
    /// Return the id of the stage
    fn id(&self) -> StageId {
        EXECUTION
    }

    /// Execute the stage
    async fn execute(
        &mut self,
        tx: &mut Transaction<'_, DB>,
        input: ExecInput,
    ) -> Result<ExecOutput, StageError> {
        // none and zero are same as for genesis block (zeroed block) we are making assumption to
        // not have transaction.
        let last_block = input.stage_progress.unwrap_or_default();
        let start_block = last_block + 1;

        // Get next canonical block hashes to execute.
        let mut canonicals = tx.cursor::<tables::CanonicalHeaders>()?;
        // Get header with canonical hashes.
        let mut headers = tx.cursor::<tables::Headers>()?;
        // Get bodies with canonical hashes.
        let mut bodies_cursor = tx.cursor::<tables::BlockBodies>()?;
        // Get ommers with canonical hashes.
        let mut ommers_cursor = tx.cursor::<tables::BlockOmmers>()?;
        // Get transaction of the block that we are executing.
        let mut tx_cursor = tx.cursor::<tables::Transactions>()?;
        // Skip sender recovery and load signer from database.
        let mut tx_sender = tx.cursor::<tables::TxSenders>()?;

        // get canonical blocks (num,hash)
        let canonical_batch = canonicals
            .walk(start_block)?
            .take(BATCH_SIZE as usize) // TODO: commit_threshold
            .map(|i| i.map(BlockNumHash))
            .collect::<Result<Vec<_>, _>>()?;

        // no more canonical blocks, we are done with execution.
        if canonical_batch.is_empty() {
            info!(target: "sync::stages::execution", stage_progress = last_block, "Target block already reached");
            return Ok(ExecOutput { stage_progress: last_block, done: true })
        }

        // Get block headers and bodies from canonical hashes
        let block_batch = canonical_batch
            .iter()
            .map(|key| -> Result<(Header, StoredBlockBody, Vec<Header>), StageError> {
                // NOTE: It probably will be faster to fetch all items from one table with cursor,
                // but to reduce complexity we are using `seek_exact` to skip some
                // edge cases that can happen.
                let (_, header) =
                    headers.seek_exact(*key)?.ok_or(DatabaseIntegrityError::Header {
                        number: key.number(),
                        hash: key.hash(),
                    })?;
                let (_, body) = bodies_cursor
                    .seek_exact(*key)?
                    .ok_or(DatabaseIntegrityError::BlockBody { number: key.number() })?;
                let (_, stored_ommers) = ommers_cursor.seek_exact(*key)?.unwrap_or_default();

                Ok((header, body, stored_ommers.ommers))
            })
            .collect::<Result<Vec<_>, _>>()?;

        // Fetch transactions, execute them and generate results
        let mut block_change_patches = Vec::with_capacity(canonical_batch.len());
        for (header, body, ommers) in block_batch.iter() {
            let num = header.number;
            tracing::trace!(target: "sync::stages::execution", ?num, "Execute block.");
            // iterate over all transactions
            let mut tx_walker = tx_cursor.walk(body.start_tx_id)?;
            let mut transactions = Vec::with_capacity(body.tx_count as usize);
            // get next N transactions.
            for index in body.tx_id_range() {
                let (tx_index, tx) =
                    tx_walker.next().ok_or(DatabaseIntegrityError::EndOfTransactionTable)??;
                if tx_index != index {
                    error!(target: "sync::stages::execution", block = header.number, expected = index, found = tx_index, ?body, "Transaction gap");
                    return Err(DatabaseIntegrityError::TransactionsGap { missing: tx_index }.into())
                }
                transactions.push(tx);
            }

            // take signers
            let mut tx_sender_walker = tx_sender.walk(body.start_tx_id)?;
            let mut signers = Vec::with_capacity(body.tx_count as usize);
            for index in body.tx_id_range() {
                let (tx_index, tx) = tx_sender_walker
                    .next()
                    .ok_or(DatabaseIntegrityError::EndOfTransactionSenderTable)??;
                if tx_index != index {
                    error!(target: "sync::stages::execution", block = header.number, expected = index, found = tx_index, ?body, "Signer gap");
                    return Err(
                        DatabaseIntegrityError::TransactionsSignerGap { missing: tx_index }.into()
                    )
                }
                signers.push(tx);
            }
            // create ecRecovered transaction by matching tx and its signer
            let recovered_transactions: Vec<_> = transactions
                .into_iter()
                .zip(signers.into_iter())
                .map(|(tx, signer)| {
                    TransactionSignedEcRecovered::from_signed_transaction(tx, signer)
                })
                .collect();

            // for now use default eth config
            let state_provider = SubState::new(State::new(LatestStateProviderRef::new(&**tx)));

            trace!(target: "sync::stages::execution", number = header.number, txs = recovered_transactions.len(), "Executing block");

            // For ethereum tests that has MAX gas that calls contract until max depth (1024 calls)
            // revm can take more then default allocated stack space. For this case we are using
            // local thread with increased stack size. After this task is done https://github.com/bluealloy/revm/issues/305
            // we can see to set more accurate stack size or even optimize revm to move more data to
            // heap.
            let changeset = std::thread::scope(|scope| {
                let handle = std::thread::Builder::new()
                    .stack_size(50 * 1024 * 1024)
                    .spawn_scoped(scope, || {
                        // execute and store output to results
                        reth_executor::executor::execute_and_verify_receipt(
                            header,
                            &recovered_transactions,
                            ommers,
                            &self.config,
                            state_provider,
                        )
                    })
                    .expect("Expects that thread name is not null");
                handle.join().expect("Expects for thread to not panic")
            })
            .map_err(|error| StageError::ExecutionError { block: header.number, error })?;
            block_change_patches.push(changeset);
        }

        // Get last tx count so that we can know amount of transaction in the block.
        let mut current_transition_id = tx.get_block_transition_by_num(last_block)? + 1;
        info!(target: "sync::stages::execution", current_transition_id, blocks = block_change_patches.len(), "Inserting execution results");

        // apply changes to plain database.
        for results in block_change_patches.into_iter() {
            // insert state change set
            for result in results.changesets.into_iter() {
                // TODO insert to transitionId to tx_index
                for (address, account_change_set) in result.changeset.into_iter() {
                    let AccountChangeSet { account, wipe_storage, storage } = account_change_set;
                    // apply account change to db. Updates AccountChangeSet and PlainAccountState
                    // tables.
                    trace!(target: "sync::stages::execution", ?address, current_transition_id, ?account, wipe_storage, "Applying account changeset");
                    account.apply_to_db(&**tx, address, current_transition_id)?;

                    // wipe storage
                    if wipe_storage {
                        // TODO insert all changes to StorageChangeSet
                        tx.delete::<tables::PlainStorageState>(address, None)?;
                    }
                    // insert storage changeset
                    let storage_id = TransitionIdAddress((current_transition_id, address));
                    for (key, (old_value, new_value)) in storage {
                        let hkey = H256(key.to_be_bytes());

                        trace!(target: "sync::stages::execution", ?address, current_transition_id, ?hkey, ?old_value, ?new_value, "Applying storage changeset");

                        // insert into StorageChangeSet
                        tx.put::<tables::StorageChangeSet>(
                            storage_id.clone(),
                            StorageEntry { key: hkey, value: old_value },
                        )?;
<<<<<<< HEAD

                        if new_value == U256::ZERO {
                            tx.delete::<tables::PlainStorageState>(
                                address,
                                Some(StorageEntry { key: hkey, value: old_value }),
                            )?;
                        } else {
=======
                        tracing::debug!(
                            target = "sync::stages::execution",
                            "{address} setting storage:{key} ({old_value} -> {new_value})"
                        );

                        // Always delete old value as duplicate table put will not override it
                        tx.delete::<tables::PlainStorageState>(
                            address,
                            Some(StorageEntry { key: hkey, value: old_value }),
                        )?;
                        if !new_value.is_zero() {
>>>>>>> cb6ddfcc
                            tx.put::<tables::PlainStorageState>(
                                address,
                                StorageEntry { key: hkey, value: new_value },
                            )?;
                        }
                    }
                    current_transition_id += 1;
                }
                // insert bytecode
                for (hash, bytecode) in result.new_bytecodes.into_iter() {
                    // make different types of bytecode. Checked and maybe even analyzed (needs to
                    // be packed). Currently save only raw bytes.
                    let bytecode = bytecode.bytes();
                    trace!(target: "sync::stages::execution", ?hash, ?bytecode, len = bytecode.len(), "Inserting bytecode");
                    tx.put::<tables::Bytecodes>(hash, bytecode[..bytecode.len()].to_vec())?;

                    // NOTE: bytecode bytes are not inserted in change set and it stand in saparate
                    // table
                }
            }

            // If there is block reward we will add account changeset to db
            if let Some(block_reward_changeset) = results.block_reward {
                // we are sure that block reward index is present.
                for (address, changeset) in block_reward_changeset.into_iter() {
                    trace!(target: "sync::stages::execution", ?address, current_transition_id, "Applying block reward");
                    changeset.apply_to_db(&**tx, address, current_transition_id)?;
                }
                current_transition_id += 1;
            }
        }

        let stage_progress = last_block + canonical_batch.len() as u64;
        let done = canonical_batch.len() < BATCH_SIZE as usize;
        info!(target: "sync::stages::execution", done, stage_progress, "Sync iteration finished");
        Ok(ExecOutput { done, stage_progress })
    }

    /// Unwind the stage.
    async fn unwind(
        &mut self,
        tx: &mut Transaction<'_, DB>,
        input: UnwindInput,
    ) -> Result<UnwindOutput, Box<dyn std::error::Error + Send + Sync>> {
        // Acquire changeset cursors
        let mut account_changeset = tx.cursor_dup_mut::<tables::AccountChangeSet>()?;
        let mut storage_changeset = tx.cursor_dup_mut::<tables::StorageChangeSet>()?;

        let from_transition = tx.get_block_transition_by_num(input.stage_progress)?;

        let to_transition = if input.unwind_to != 0 {
            tx.get_block_transition_by_num(input.unwind_to - 1)?
        } else {
            0
        };

        if to_transition > from_transition {
            panic!("Unwind transition {} (stage progress block #{}) is higher than the transition {} of (unwind block #{})", to_transition, input.stage_progress, from_transition, input.unwind_to);
        }
        let num_of_tx = (from_transition - to_transition) as usize;

        // if there is no transaction ids, this means blocks were empty and block reward change set
        // is not present.
        if num_of_tx == 0 {
            return Ok(UnwindOutput { stage_progress: input.unwind_to })
        }

        // get all batches for account change
        // Check if walk and walk_dup would do the same thing
        // TODO(dragan) test walking here
        let account_changeset_batch = account_changeset
            .walk(to_transition)?
            .take_while(|item| {
                item.as_ref().map(|(num, _)| *num <= from_transition).unwrap_or_default()
            })
            .collect::<Result<Vec<_>, _>>()?;

        // revert all changes to PlainState
        for (_, changeset) in account_changeset_batch.into_iter().rev() {
            // TODO refactor in db fn called tx.aplly_account_changeset
            if let Some(account_info) = changeset.info {
                tx.put::<tables::PlainAccountState>(changeset.address, account_info)?;
            } else {
                tx.delete::<tables::PlainAccountState>(changeset.address, None)?;
            }
        }

        // TODO(dragan) fix walking here
        // get all batches for storage change
        let storage_chageset_batch = storage_changeset
            .walk((to_transition, Address::zero()).into())?
            .take_while(|item| {
                item.as_ref()
                    .map(|(key, _)| key.transition_id() <= from_transition)
                    .unwrap_or_default()
            })
            .collect::<Result<Vec<_>, _>>()?;

        // revert all changes to PlainStorage
        for (key, storage) in storage_chageset_batch.into_iter().rev() {
            let address = key.address();
            tx.put::<tables::PlainStorageState>(address, storage.clone())?;
            if storage.value == U256::ZERO {
                // delete value that is zero
                tx.delete::<tables::PlainStorageState>(address, Some(storage))?;
            }
        }

        // Discard unwinded changesets
        let mut entry = account_changeset.last()?;
        while let Some((transition_id, _)) = entry {
            if transition_id < to_transition {
                break
            }
            account_changeset.delete_current()?;
            entry = account_changeset.prev()?;
        }

        let mut entry = storage_changeset.last()?;
        while let Some((key, _)) = entry {
            if key.transition_id() < to_transition {
                break
            }
            storage_changeset.delete_current()?;
            entry = storage_changeset.prev()?;
        }

        Ok(UnwindOutput { stage_progress: input.unwind_to })
    }
}

#[cfg(test)]
mod tests {
    use std::ops::{Deref, DerefMut};

    use super::*;
    use reth_db::mdbx::{test_utils::create_test_db, EnvKind, WriteMap};
    use reth_primitives::{hex_literal::hex, keccak256, Account, SealedBlock, H160, U256};
    use reth_provider::insert_canonical_block;
    use reth_rlp::Decodable;

    #[tokio::test]
    async fn sanity_execution_of_block() {
        // TODO cleanup the setup after https://github.com/paradigmxyz/reth/issues/332
        // is merged as it has similar framework
        let state_db = create_test_db::<WriteMap>(EnvKind::RW);
        let mut tx = Transaction::new(state_db.as_ref()).unwrap();
        let input = ExecInput {
            previous_stage: None,
            /// The progress of this stage the last time it was executed.
            stage_progress: None,
        };
        let mut genesis_rlp = hex!("f901faf901f5a00000000000000000000000000000000000000000000000000000000000000000a01dcc4de8dec75d7aab85b567b6ccd41ad312451b948a7413f0a142fd40d49347942adc25665018aa1fe0e6bc666dac8fc2697ff9baa045571b40ae66ca7480791bbb2887286e4e4c4b1b298b191c889d6959023a32eda056e81f171bcc55a6ff8345e692c0f86e5b48e01b996cadc001622fb5e363b421a056e81f171bcc55a6ff8345e692c0f86e5b48e01b996cadc001622fb5e363b421b901000000000000000000000000000000000000000000000000000000000000000000000000000000000000000000000000000000000000000000000000000000000000000000000000000000000000000000000000000000000000000000000000000000000000000000000000000000000000000000000000000000000000000000000000000000000000000000000000000000000000000000000000000000000000000000000000000000000000000000000000000000000000000000000000000000000000000000000000000000000000000000000000000000000000000000000000000000000000000000000000000000000000000000000000000000000083020000808502540be400808000a00000000000000000000000000000000000000000000000000000000000000000880000000000000000c0c0").as_slice();
        let genesis = SealedBlock::decode(&mut genesis_rlp).unwrap();
        let mut block_rlp = hex!("f90262f901f9a075c371ba45999d87f4542326910a11af515897aebce5265d3f6acd1f1161f82fa01dcc4de8dec75d7aab85b567b6ccd41ad312451b948a7413f0a142fd40d49347942adc25665018aa1fe0e6bc666dac8fc2697ff9baa098f2dcd87c8ae4083e7017a05456c14eea4b1db2032126e27b3b1563d57d7cc0a08151d548273f6683169524b66ca9fe338b9ce42bc3540046c828fd939ae23bcba03f4e5c2ec5b2170b711d97ee755c160457bb58d8daa338e835ec02ae6860bbabb901000000000000000000000000000000000000000000000000000000000000000000000000000000000000000000000000000000000000000000000000000000000000000000000000000000000000000000000000000000000000000000000000000000000000000000000000000000000000000000000000000000000000000000000000000000000000000000000000000000000000000000000000000000000000000000000000000000000000000000000000000000000000000000000000000000000000000000000000000000000000000000000000000000000000000000000000000000000000000000000000000000000000000000000000000000000083020000018502540be40082a8798203e800a00000000000000000000000000000000000000000000000000000000000000000880000000000000000f863f861800a8405f5e10094100000000000000000000000000000000000000080801ba07e09e26678ed4fac08a249ebe8ed680bf9051a5e14ad223e4b2b9d26e0208f37a05f6e3f188e3e6eab7d7d3b6568f5eac7d687b08d307d3154ccd8c87b4630509bc0").as_slice();
        let block = SealedBlock::decode(&mut block_rlp).unwrap();
        insert_canonical_block(tx.deref_mut(), &genesis, true).unwrap();
        insert_canonical_block(tx.deref_mut(), &block, true).unwrap();
        tx.commit().unwrap();

        // insert pre state
        let db_tx = tx.deref_mut();
        let acc1 = H160(hex!("1000000000000000000000000000000000000000"));
        let acc2 = H160(hex!("a94f5374fce5edbc8e2a8697c15331677e6ebf0b"));
        let code = hex!("5a465a905090036002900360015500");
        let balance = U256::from(0x3635c9adc5dea00000u128);
        let code_hash = keccak256(code);
        db_tx
            .put::<tables::PlainAccountState>(
                acc1,
                Account { nonce: 0, balance: U256::ZERO, bytecode_hash: Some(code_hash) },
            )
            .unwrap();
        db_tx
            .put::<tables::PlainAccountState>(
                acc2,
                Account { nonce: 0, balance, bytecode_hash: None },
            )
            .unwrap();
        db_tx.put::<tables::Bytecodes>(code_hash, code.to_vec()).unwrap();
        tx.commit().unwrap();

        // execute
        let mut execution_stage = ExecutionStage::default();
        execution_stage.config.spec_upgrades = SpecUpgrades::new_berlin_activated();
        let output = execution_stage.execute(&mut tx, input).await.unwrap();
        tx.commit().unwrap();
        assert_eq!(output, ExecOutput { stage_progress: 1, done: true });
        let tx = tx.deref_mut();
        // check post state
        let account1 = H160(hex!("1000000000000000000000000000000000000000"));
        let account1_info =
            Account { balance: U256::ZERO, nonce: 0x00, bytecode_hash: Some(code_hash) };
        let account2 = H160(hex!("2adc25665018aa1fe0e6bc666dac8fc2697ff9ba"));
        let account2_info = Account {
            balance: U256::from(0x1bc16d674ece94bau128),
            nonce: 0x00,
            bytecode_hash: None,
        };
        let account3 = H160(hex!("a94f5374fce5edbc8e2a8697c15331677e6ebf0b"));
        let account3_info = Account {
            balance: U256::from(0x3635c9adc5de996b46u128),
            nonce: 0x01,
            bytecode_hash: None,
        };

        // assert accounts
        assert_eq!(
            tx.get::<tables::PlainAccountState>(account1),
            Ok(Some(account1_info)),
            "Post changed of a account"
        );
        assert_eq!(
            tx.get::<tables::PlainAccountState>(account2),
            Ok(Some(account2_info)),
            "Post changed of a account"
        );
        assert_eq!(
            tx.get::<tables::PlainAccountState>(account3),
            Ok(Some(account3_info)),
            "Post changed of a account"
        );
        // assert storage
        // Get on dupsort would return only first value. This is good enought for this test.
        assert_eq!(
            tx.get::<tables::PlainStorageState>(account1),
            Ok(Some(StorageEntry { key: H256::from_low_u64_be(1), value: U256::from(2) })),
            "Post changed of a account"
        );
    }

    #[tokio::test]
    async fn sanity_execute_unwind() {
        // TODO cleanup the setup after https://github.com/paradigmxyz/reth/issues/332
        // is merged as it has similar framework

        let state_db = create_test_db::<WriteMap>(EnvKind::RW);
        let mut tx = Transaction::new(state_db.as_ref()).unwrap();
        let input = ExecInput {
            previous_stage: None,
            /// The progress of this stage the last time it was executed.
            stage_progress: None,
        };
        let mut genesis_rlp = hex!("f901faf901f5a00000000000000000000000000000000000000000000000000000000000000000a01dcc4de8dec75d7aab85b567b6ccd41ad312451b948a7413f0a142fd40d49347942adc25665018aa1fe0e6bc666dac8fc2697ff9baa045571b40ae66ca7480791bbb2887286e4e4c4b1b298b191c889d6959023a32eda056e81f171bcc55a6ff8345e692c0f86e5b48e01b996cadc001622fb5e363b421a056e81f171bcc55a6ff8345e692c0f86e5b48e01b996cadc001622fb5e363b421b901000000000000000000000000000000000000000000000000000000000000000000000000000000000000000000000000000000000000000000000000000000000000000000000000000000000000000000000000000000000000000000000000000000000000000000000000000000000000000000000000000000000000000000000000000000000000000000000000000000000000000000000000000000000000000000000000000000000000000000000000000000000000000000000000000000000000000000000000000000000000000000000000000000000000000000000000000000000000000000000000000000000000000000000000000000000083020000808502540be400808000a00000000000000000000000000000000000000000000000000000000000000000880000000000000000c0c0").as_slice();
        let genesis = SealedBlock::decode(&mut genesis_rlp).unwrap();
        let mut block_rlp = hex!("f90262f901f9a075c371ba45999d87f4542326910a11af515897aebce5265d3f6acd1f1161f82fa01dcc4de8dec75d7aab85b567b6ccd41ad312451b948a7413f0a142fd40d49347942adc25665018aa1fe0e6bc666dac8fc2697ff9baa098f2dcd87c8ae4083e7017a05456c14eea4b1db2032126e27b3b1563d57d7cc0a08151d548273f6683169524b66ca9fe338b9ce42bc3540046c828fd939ae23bcba03f4e5c2ec5b2170b711d97ee755c160457bb58d8daa338e835ec02ae6860bbabb901000000000000000000000000000000000000000000000000000000000000000000000000000000000000000000000000000000000000000000000000000000000000000000000000000000000000000000000000000000000000000000000000000000000000000000000000000000000000000000000000000000000000000000000000000000000000000000000000000000000000000000000000000000000000000000000000000000000000000000000000000000000000000000000000000000000000000000000000000000000000000000000000000000000000000000000000000000000000000000000000000000000000000000000000000000000083020000018502540be40082a8798203e800a00000000000000000000000000000000000000000000000000000000000000000880000000000000000f863f861800a8405f5e10094100000000000000000000000000000000000000080801ba07e09e26678ed4fac08a249ebe8ed680bf9051a5e14ad223e4b2b9d26e0208f37a05f6e3f188e3e6eab7d7d3b6568f5eac7d687b08d307d3154ccd8c87b4630509bc0").as_slice();
        let block = SealedBlock::decode(&mut block_rlp).unwrap();
        insert_canonical_block(tx.deref_mut(), &genesis, true).unwrap();
        insert_canonical_block(tx.deref_mut(), &block, true).unwrap();
        tx.commit().unwrap();

        // variables
        let code = hex!("5a465a905090036002900360015500");
        let balance = U256::from(0x3635c9adc5dea00000u128);
        let code_hash = keccak256(code);
        // pre state
        let db_tx = tx.deref_mut();
        let acc1 = H160(hex!("1000000000000000000000000000000000000000"));
        let acc1_info = Account { nonce: 0, balance: U256::ZERO, bytecode_hash: Some(code_hash) };
        let acc2 = H160(hex!("a94f5374fce5edbc8e2a8697c15331677e6ebf0b"));
        let acc2_info = Account { nonce: 0, balance, bytecode_hash: None };

        db_tx.put::<tables::PlainAccountState>(acc1, acc1_info).unwrap();
        db_tx.put::<tables::PlainAccountState>(acc2, acc2_info).unwrap();
        db_tx.put::<tables::Bytecodes>(code_hash, code.to_vec()).unwrap();
        tx.commit().unwrap();

        // execute

        let mut execution_stage = ExecutionStage::default();
        execution_stage.config.spec_upgrades = SpecUpgrades::new_berlin_activated();
        let _ = execution_stage.execute(&mut tx, input).await.unwrap();
        tx.commit().unwrap();

        let o = ExecutionStage::default()
            .unwind(&mut tx, UnwindInput { stage_progress: 1, unwind_to: 0, bad_block: None })
            .await
            .unwrap();

        assert_eq!(o, UnwindOutput { stage_progress: 0 });

        // assert unwind stage
        let db_tx = tx.deref();
        assert_eq!(
            db_tx.get::<tables::PlainAccountState>(acc1),
            Ok(Some(acc1_info)),
            "Pre changed of a account"
        );
        assert_eq!(
            db_tx.get::<tables::PlainAccountState>(acc2),
            Ok(Some(acc2_info)),
            "Post changed of a account"
        );

        let miner_acc = H160(hex!("2adc25665018aa1fe0e6bc666dac8fc2697ff9ba"));
        assert_eq!(
            db_tx.get::<tables::PlainAccountState>(miner_acc),
            Ok(None),
            "Third account should be unwinded"
        );
    }
}<|MERGE_RESOLUTION|>--- conflicted
+++ resolved
@@ -245,15 +245,6 @@
                             storage_id.clone(),
                             StorageEntry { key: hkey, value: old_value },
                         )?;
-<<<<<<< HEAD
-
-                        if new_value == U256::ZERO {
-                            tx.delete::<tables::PlainStorageState>(
-                                address,
-                                Some(StorageEntry { key: hkey, value: old_value }),
-                            )?;
-                        } else {
-=======
                         tracing::debug!(
                             target = "sync::stages::execution",
                             "{address} setting storage:{key} ({old_value} -> {new_value})"
@@ -264,8 +255,7 @@
                             address,
                             Some(StorageEntry { key: hkey, value: old_value }),
                         )?;
-                        if !new_value.is_zero() {
->>>>>>> cb6ddfcc
+                        if new_value != U256::ZERO {
                             tx.put::<tables::PlainStorageState>(
                                 address,
                                 StorageEntry { key: hkey, value: new_value },
