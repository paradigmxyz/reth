use crate::{ExecInput, ExecOutput, Stage, StageError, StageId, UnwindInput, UnwindOutput};
use metrics_core::Gauge;
use reth_db::{
    cursor::{DbCursorRO, DbCursorRW, DbDupCursorRO},
    database::Database,
    models::BlockNumberAddress,
    tables,
    transaction::{DbTx, DbTxMut},
};
use reth_metrics_derive::Metrics;
use reth_primitives::{
    constants::MGAS_TO_GAS, Block, BlockNumber, BlockWithSenders, TransactionSigned, U256,
};
use reth_provider::{
    post_state::PostState, BlockExecutor, CachedStateProvider, ExecutorFactory,
    LatestStateProviderRef, LruStateCache, StateCache, Transaction,
};
use std::{
    sync::{Arc, Mutex},
    time::{Duration, Instant},
};
use tracing::*;

/// The [`StageId`] of the execution stage.
pub const EXECUTION: StageId = StageId("Execution");

/// Execution stage metrics.
#[derive(Metrics)]
#[metrics(scope = "sync.execution")]
pub struct ExecutionStageMetrics {
    /// The total amount of gas processed (in millions)
    mgas_processed_total: Gauge,
}

/// The execution stage executes all transactions and
/// update history indexes.
///
/// Input tables:
/// - [tables::CanonicalHeaders] get next block to execute.
/// - [tables::Headers] get for revm environment variables.
/// - [tables::HeaderTD]
/// - [tables::BlockBodyIndices] to get tx number
/// - [tables::Transactions] to execute
///
/// For state access [LatestStateProviderRef] provides us latest state and history state
/// For latest most recent state [LatestStateProviderRef] would need (Used for execution Stage):
/// - [tables::PlainAccountState]
/// - [tables::Bytecodes]
/// - [tables::PlainStorageState]
///
/// Tables updated after state finishes execution:
/// - [tables::PlainAccountState]
/// - [tables::PlainStorageState]
/// - [tables::Bytecodes]
/// - [tables::AccountChangeSet]
/// - [tables::StorageChangeSet]
///
/// For unwinds we are accessing:
/// - [tables::BlockBodyIndices] get tx index to know what needs to be unwinded
/// - [tables::AccountHistory] to remove change set and apply old values to
/// - [tables::PlainAccountState] [tables::StorageHistory] to remove change set and apply old values
/// to [tables::PlainStorageState]
// false positive, we cannot derive it if !DB: Debug.
#[allow(missing_debug_implementations)]
pub struct ExecutionStage<EF: ExecutorFactory> {
    metrics: ExecutionStageMetrics,
    /// The stage's internal executor
    executor_factory: EF,
<<<<<<< HEAD
    /// Commit threshold
    commit_threshold: u64,
    /// The execution cache for the executor.
    cache: Arc<Mutex<LruStateCache>>,
=======
    /// The commit thresholds of the execution stage.
    thresholds: ExecutionStageThresholds,
>>>>>>> 78d6fd27
}

/// The number of accounts to keep in the state cache.
///
/// Currently 262,144 accounts (approx memory usage: 24MB, ignoring LRU overhead)
const CACHE_ACCOUNTS: usize = 1024 * 256;

/// The number of accounts to keep storages for in the state cache.
///
/// Currently 131,072 accounts (approx memory usage is non-determinible since it depends on the
/// number of storage slots per account)
const CACHE_STORAGES: usize = 1024 * 128;

/// The number of bytecodes to keep in the state cache.
///
/// Currently 16,384 (approx memory usage assuming worst case: ~340MB)
const CACHE_BYTECODES: usize = 1024 * 16;

impl<EF: ExecutorFactory> ExecutionStage<EF> {
    /// Create new execution stage with specified config.
<<<<<<< HEAD
    pub fn new(executor_factory: EF, commit_threshold: u64) -> Self {
        Self {
            metrics: ExecutionStageMetrics::default(),
            executor_factory,
            commit_threshold,
            cache: Arc::new(Mutex::new(LruStateCache::new(
                CACHE_ACCOUNTS,
                CACHE_STORAGES,
                CACHE_BYTECODES,
            ))),
        }
=======
    pub fn new(executor_factory: EF, thresholds: ExecutionStageThresholds) -> Self {
        Self { metrics: ExecutionStageMetrics::default(), executor_factory, thresholds }
>>>>>>> 78d6fd27
    }

    /// Create an execution stage with the provided  executor factory.
    ///
    /// The commit threshold will be set to 10_000.
    pub fn new_with_factory(executor_factory: EF) -> Self {
<<<<<<< HEAD
        Self::new(executor_factory, 10_000)
=======
        Self::new(executor_factory, ExecutionStageThresholds::default())
>>>>>>> 78d6fd27
    }

    // TODO: This should be in the block provider trait once we consolidate
    // SharedDatabase/Transaction
    fn read_block_with_senders<DB: Database>(
        tx: &Transaction<'_, DB>,
        block_number: BlockNumber,
    ) -> Result<(BlockWithSenders, U256), StageError> {
        let header = tx.get_header(block_number)?;
        let td = tx.get_td(block_number)?;
        let ommers = tx.get::<tables::BlockOmmers>(block_number)?.unwrap_or_default().ommers;
        let withdrawals = tx.get::<tables::BlockWithdrawals>(block_number)?.map(|v| v.withdrawals);

        // Get the block body
<<<<<<< HEAD
        let body = tx
            .get_or_take::<tables::BlockBodyIndices, false>(block_number..=block_number)?
            .first()
            .map(|v| v.1.clone())
            .unwrap();
        let first_transaction = body.first_tx_num();
        let last_transaction = body.last_tx_num();

        // Get the transactions in the body
        let (transactions, senders) = if body.is_empty() {
            (Vec::new(), Vec::new())
        } else {
            let transactions = tx
                .get_or_take::<tables::Transactions, false>(first_transaction..=last_transaction)?
                .into_iter()
                .map(|tx| TransactionSigned {
                    // TODO: This is the fastest way right now to make everything just work with a
                    // dummy transaction hash. We don't need transaction hashes
                    // for execution, but since we no longer store transaction hashes in the
                    // transaction table, the usual `get_block_transactions_range` starts
                    // calculating them on the fly, which is very slow.
                    //
                    // Ref: https://github.com/paradigmxyz/reth/issues/2522
                    hash: Default::default(),
                    signature: tx.1.signature,
                    transaction: tx.1.transaction,
                })
                .collect();
            let senders = tx
                .get_or_take::<tables::TxSenders, false>(first_transaction..=last_transaction)?
                .into_iter()
                .map(|sender| sender.1)
                .collect();
=======
        let body = tx.get::<tables::BlockBodyIndices>(block_number)?.unwrap();
        let tx_range = body.tx_num_range();

        // Get the transactions in the body
        let (transactions, senders) = if tx_range.is_empty() {
            (Vec::new(), Vec::new())
        } else {
            let transactions = tx
                .cursor_read::<tables::Transactions>()?
                .walk_range(tx_range.clone())?
                .map(|entry| entry.map(|tx| tx.1))
                .collect::<Result<Vec<_>, _>>()?;

            let senders = tx
                .cursor_read::<tables::TxSenders>()?
                .walk_range(tx_range)?
                .map(|entry| entry.map(|sender| sender.1))
                .collect::<Result<Vec<_>, _>>()?;
>>>>>>> 78d6fd27

            (transactions, senders)
        };

        let body = transactions
            .into_iter()
            .map(|tx| {
                TransactionSigned {
                    // TODO: This is the fastest way right now to make everything just work with
                    // a dummy transaction hash.
                    hash: Default::default(),
                    signature: tx.signature,
                    transaction: tx.transaction,
                }
            })
            .collect();
        Ok((Block { header, body, ommers, withdrawals }.with_senders(senders), td))
    }

    /// Update the state cache with the latest values from a block's [`PostState`].
    fn update_cache(&self, block_state: &PostState) {
        let mut cache = self.cache.lock().unwrap();
        for (address, account) in block_state.accounts() {
            cache.update_account(*address, *account);
        }
        for (code_hash, bytecode) in block_state.bytecodes() {
            cache.insert_bytecode(*code_hash, bytecode.clone());
        }
        for (address, storage) in block_state.storage() {
            cache.update_storage(*address, storage.clone());
        }
    }

    /// Execute the stage.
    pub fn execute_inner<DB: Database>(
        &self,
        tx: &mut Transaction<'_, DB>,
        input: ExecInput,
    ) -> Result<ExecOutput, StageError> {
        let start_block = input.stage_progress() + 1;
        let max_block = input.previous_stage_progress();

        // Build executor
<<<<<<< HEAD
        let mut executor = self.executor_factory.with_sp(CachedStateProvider::new(
            Arc::clone(&self.cache),
            LatestStateProviderRef::new(&**tx),
        ));

        // Message tracking
        let mut gas_since_last_message = 0;
        let mut last_message_block = *range.start();
        let mut last_message = Instant::now();

=======
        let mut executor = self.executor_factory.with_sp(LatestStateProviderRef::new(&**tx));

        // Progress tracking
        let mut progress = start_block;

>>>>>>> 78d6fd27
        // Execute block range
        let mut state = PostState::default();
        for block_number in start_block..=max_block {
            let (block, td) = Self::read_block_with_senders(tx, block_number)?;
            trace!(target: "sync::stages::execution", number = block_number, txs = block.body.len(), "Executing block");

            // Execute the block
            let (block, senders) = block.into_components();
            let block_state = executor
                .execute_and_verify_receipt(&block, td, Some(senders))
                .map_err(|error| StageError::ExecutionError { block: block_number, error })?;

<<<<<<< HEAD
            // Update cache
            self.update_cache(&block_state);

            // Merge state changes
            state.extend(block_state);

            // Gas metrics
            gas_since_last_message += block.header.gas_used;
            self.metrics
                .mgas_processed_total
                .increment(block.header.gas_used as f64 / MGAS_TO_GAS as f64);

            // Status messages
            let now = Instant::now();
            let elapsed = now - last_message;
            if elapsed > Duration::from_secs(30) {
                last_message = now;
                let elapsed_secs =
                    elapsed.as_secs_f64() + (elapsed.subsec_millis() as f64 / 1000f64);
                let mgas_sec = gas_since_last_message as f64 / MGAS_TO_GAS as f64 / elapsed_secs;
                let blocks_sec = (block_number - last_message_block) as f64 / elapsed_secs;

                // Warn whenever a block range was really slow
                //
                // Note: This will also be triggered if a lot of empty blocks were processed, as
                // they do not increment the mgas/s metric.
                if mgas_sec < 500. {
                    warn!(
                        target: "sync::stages::execution",
                        block_number,
                        "Slow block range ({}-{}), {:.2} Mgas/sec ({:.2} Blks/sec)",
                        last_message_block,
                        block_number,
                        mgas_sec,
                        blocks_sec
                    );
                } else {
                    info!(
                        target: "sync::stages::execution",
                        block_number,
                        "Executed block range ({}-{}), {:.2} Mgas/sec ({:.2} Blks/sec)",
                        last_message_block,
                        block_number,
                        mgas_sec,
                        blocks_sec
                    );
                }
                gas_since_last_message = 0;
                last_message_block = block_number;
            }
        }

        // Write changes
=======
            // Gas metrics
            self.metrics
                .mgas_processed_total
                .increment(block.header.gas_used as f64 / MGAS_TO_GAS as f64);

            // Write history periodically to free up memory
            if self.thresholds.should_write_history(state.changeset_size() as u64) {
                info!(target: "sync::stages::execution", ?block_number, "Writing history.");
                state.write_history_to_db(&**tx)?;
                info!(target: "sync::stages::execution", ?block_number, "Wrote history.");
                // gas_since_history_write = 0;
            }

            // Check if we should commit now
            if self.thresholds.is_end_of_batch(block_number - start_block, state.size() as u64) {
                info!(target: "sync::stages::execution", ?block_number, "Threshold hit, committing.");
                break
            }

            // Merge state changes
            state.extend(block_state);
            progress = block_number;
        }

        // Write remaining changes
>>>>>>> 78d6fd27
        let start = Instant::now();
        trace!(target: "sync::stages::execution", accounts = state.accounts().len(), "Writing updated state to database");
        state.write_to_db(&**tx)?;
        trace!(target: "sync::stages::execution", took = ?Instant::now().duration_since(start), "Wrote state");
<<<<<<< HEAD

        Ok(ExecOutput { stage_progress: *range.end(), done: is_final_range })
=======
        Ok(ExecOutput { stage_progress: progress, done: progress == max_block })
>>>>>>> 78d6fd27
    }
}

/// The size of the stack used by the executor.
///
/// Ensure the size is aligned to 8 as this is usually more efficient.
///
/// Currently 64 megabytes.
const BIG_STACK_SIZE: usize = 64 * 1024 * 1024;

#[async_trait::async_trait]
impl<EF: ExecutorFactory, DB: Database> Stage<DB> for ExecutionStage<EF> {
    /// Return the id of the stage
    fn id(&self) -> StageId {
        EXECUTION
    }

    /// Execute the stage
    async fn execute(
        &mut self,
        tx: &mut Transaction<'_, DB>,
        input: ExecInput,
    ) -> Result<ExecOutput, StageError> {
        // For Ethereum transactions that reaches the max call depth (1024) revm can use more stack
        // space than what is allocated by default.
        //
        // To make sure we do not panic in this case, spawn a thread with a big stack allocated.
        //
        // A fix in revm is pending to give more insight into the stack size, which we can use later
        // to optimize revm or move data to the heap.
        //
        // See https://github.com/bluealloy/revm/issues/305
        std::thread::scope(|scope| {
            let handle = std::thread::Builder::new()
                .stack_size(BIG_STACK_SIZE)
                .spawn_scoped(scope, || {
                    // execute and store output to results
                    self.execute_inner(tx, input)
                })
                .expect("Expects that thread name is not null");
            handle.join().expect("Expects for thread to not panic")
        })
    }

    /// Unwind the stage.
    async fn unwind(
        &mut self,
        tx: &mut Transaction<'_, DB>,
        input: UnwindInput,
    ) -> Result<UnwindOutput, StageError> {
        info!(target: "sync::stages::execution", to_block = input.unwind_to, "Unwinding");

        // Acquire changeset cursors
        let mut account_changeset = tx.cursor_dup_write::<tables::AccountChangeSet>()?;
        let mut storage_changeset = tx.cursor_dup_write::<tables::StorageChangeSet>()?;

        let block_range = input.unwind_to + 1..=input.stage_progress;

        if block_range.is_empty() {
            return Ok(UnwindOutput { stage_progress: input.unwind_to })
        }

        // get all batches for account change
        // Check if walk and walk_dup would do the same thing
        let account_changeset_batch =
            account_changeset.walk_range(block_range.clone())?.collect::<Result<Vec<_>, _>>()?;

        // revert all changes to PlainState
        for (_, changeset) in account_changeset_batch.into_iter().rev() {
            if let Some(account_info) = changeset.info {
                tx.put::<tables::PlainAccountState>(changeset.address, account_info)?;
            } else {
                tx.delete::<tables::PlainAccountState>(changeset.address, None)?;
            }
        }

        // get all batches for storage change
        let storage_changeset_batch = storage_changeset
            .walk_range(BlockNumberAddress::range(block_range.clone()))?
            .collect::<Result<Vec<_>, _>>()?;

        // revert all changes to PlainStorage
        let mut plain_storage_cursor = tx.cursor_dup_write::<tables::PlainStorageState>()?;

        for (key, storage) in storage_changeset_batch.into_iter().rev() {
            let address = key.address();
            if let Some(v) = plain_storage_cursor.seek_by_key_subkey(address, storage.key)? {
                if v.key == storage.key {
                    plain_storage_cursor.delete_current()?;
                }
            }
            if storage.value != U256::ZERO {
                plain_storage_cursor.upsert(address, storage)?;
            }
        }

        // Discard unwinded changesets
        let mut rev_acc_changeset_walker = account_changeset.walk_back(None)?;
        while let Some((block_num, _)) = rev_acc_changeset_walker.next().transpose()? {
            if block_num < *block_range.start() {
                break
            }
            // delete all changesets
            tx.delete::<tables::AccountChangeSet>(block_num, None)?;
        }

        let mut rev_storage_changeset_walker = storage_changeset.walk_back(None)?;
        while let Some((key, _)) = rev_storage_changeset_walker.next().transpose()? {
            if key.block_number() < *block_range.start() {
                break
            }
            // delete all changesets
            tx.delete::<tables::StorageChangeSet>(key, None)?;
        }

        Ok(UnwindOutput { stage_progress: input.unwind_to })
    }
}

/// The thresholds at which the execution stage writes state changes to the database.
///
/// If either of the thresholds (`max_blocks` and `max_changes`) are hit, then the execution stage
/// commits all pending changes to the database.
///
/// A third threshold, `max_changesets`, can be set to periodically write changesets to the
/// current database transaction, which frees up memory.
#[derive(Debug)]
pub struct ExecutionStageThresholds {
    /// The maximum number of blocks to process before the execution stage commits.
    pub max_blocks: Option<u64>,
    /// The maximum amount of state changes to keep in memory before the execution stage commits.
    pub max_changes: Option<u64>,
    /// The maximum amount of changesets to keep in memory before they are written to the pending
    /// database transaction.
    ///
    /// If this is lower than `max_changes`, then history is periodically flushed to the database
    /// transaction, which frees up memory.
    pub max_changesets: Option<u64>,
}

impl Default for ExecutionStageThresholds {
    fn default() -> Self {
        Self {
            max_blocks: Some(500_000),
            max_changes: Some(5_000_000),
            max_changesets: Some(1_000_000),
        }
    }
}

impl ExecutionStageThresholds {
    /// Check if the batch thresholds have been hit.
    #[inline]
    pub fn is_end_of_batch(&self, blocks_processed: u64, changes_processed: u64) -> bool {
        blocks_processed >= self.max_blocks.unwrap_or(u64::MAX) ||
            changes_processed >= self.max_changes.unwrap_or(u64::MAX)
    }

    /// Check if the history write threshold has been hit.
    #[inline]
    pub fn should_write_history(&self, history_changes: u64) -> bool {
        history_changes >= self.max_changesets.unwrap_or(u64::MAX)
    }
}

#[cfg(test)]
mod tests {
    use super::*;
    use crate::test_utils::{TestTransaction, PREV_STAGE_ID};
    use reth_db::{
        mdbx::{test_utils::create_test_db, EnvKind, WriteMap},
        models::AccountBeforeTx,
    };
    use reth_primitives::{
        hex_literal::hex, keccak256, Account, Bytecode, ChainSpecBuilder, SealedBlock,
        StorageEntry, H160, H256, U256,
    };
    use reth_provider::insert_canonical_block;
    use reth_revm::Factory;
    use reth_rlp::Decodable;
    use std::{
        ops::{Deref, DerefMut},
        sync::Arc,
    };

    fn stage() -> ExecutionStage<Factory> {
        let factory =
            Factory::new(Arc::new(ChainSpecBuilder::mainnet().berlin_activated().build()));
        ExecutionStage::new(
            factory,
            ExecutionStageThresholds {
                max_blocks: Some(100),
                max_changes: None,
                max_changesets: None,
            },
        )
    }

    #[tokio::test]
    async fn sanity_execution_of_block() {
        // TODO cleanup the setup after https://github.com/paradigmxyz/reth/issues/332
        // is merged as it has similar framework
        let state_db = create_test_db::<WriteMap>(EnvKind::RW);
        let mut tx = Transaction::new(state_db.as_ref()).unwrap();
        let input = ExecInput {
            previous_stage: Some((PREV_STAGE_ID, 1)),
            /// The progress of this stage the last time it was executed.
            stage_progress: None,
        };
        let mut genesis_rlp = hex!("f901faf901f5a00000000000000000000000000000000000000000000000000000000000000000a01dcc4de8dec75d7aab85b567b6ccd41ad312451b948a7413f0a142fd40d49347942adc25665018aa1fe0e6bc666dac8fc2697ff9baa045571b40ae66ca7480791bbb2887286e4e4c4b1b298b191c889d6959023a32eda056e81f171bcc55a6ff8345e692c0f86e5b48e01b996cadc001622fb5e363b421a056e81f171bcc55a6ff8345e692c0f86e5b48e01b996cadc001622fb5e363b421b901000000000000000000000000000000000000000000000000000000000000000000000000000000000000000000000000000000000000000000000000000000000000000000000000000000000000000000000000000000000000000000000000000000000000000000000000000000000000000000000000000000000000000000000000000000000000000000000000000000000000000000000000000000000000000000000000000000000000000000000000000000000000000000000000000000000000000000000000000000000000000000000000000000000000000000000000000000000000000000000000000000000000000000000000000000000083020000808502540be400808000a00000000000000000000000000000000000000000000000000000000000000000880000000000000000c0c0").as_slice();
        let genesis = SealedBlock::decode(&mut genesis_rlp).unwrap();
        let mut block_rlp = hex!("f90262f901f9a075c371ba45999d87f4542326910a11af515897aebce5265d3f6acd1f1161f82fa01dcc4de8dec75d7aab85b567b6ccd41ad312451b948a7413f0a142fd40d49347942adc25665018aa1fe0e6bc666dac8fc2697ff9baa098f2dcd87c8ae4083e7017a05456c14eea4b1db2032126e27b3b1563d57d7cc0a08151d548273f6683169524b66ca9fe338b9ce42bc3540046c828fd939ae23bcba03f4e5c2ec5b2170b711d97ee755c160457bb58d8daa338e835ec02ae6860bbabb901000000000000000000000000000000000000000000000000000000000000000000000000000000000000000000000000000000000000000000000000000000000000000000000000000000000000000000000000000000000000000000000000000000000000000000000000000000000000000000000000000000000000000000000000000000000000000000000000000000000000000000000000000000000000000000000000000000000000000000000000000000000000000000000000000000000000000000000000000000000000000000000000000000000000000000000000000000000000000000000000000000000000000000000000000000000083020000018502540be40082a8798203e800a00000000000000000000000000000000000000000000000000000000000000000880000000000000000f863f861800a8405f5e10094100000000000000000000000000000000000000080801ba07e09e26678ed4fac08a249ebe8ed680bf9051a5e14ad223e4b2b9d26e0208f37a05f6e3f188e3e6eab7d7d3b6568f5eac7d687b08d307d3154ccd8c87b4630509bc0").as_slice();
        let block = SealedBlock::decode(&mut block_rlp).unwrap();
        insert_canonical_block(tx.deref_mut(), genesis, None).unwrap();
        insert_canonical_block(tx.deref_mut(), block.clone(), None).unwrap();
        tx.commit().unwrap();

        // insert pre state
        let db_tx = tx.deref_mut();
        let acc1 = H160(hex!("1000000000000000000000000000000000000000"));
        let acc2 = H160(hex!("a94f5374fce5edbc8e2a8697c15331677e6ebf0b"));
        let code = hex!("5a465a905090036002900360015500");
        let balance = U256::from(0x3635c9adc5dea00000u128);
        let code_hash = keccak256(code);
        db_tx
            .put::<tables::PlainAccountState>(
                acc1,
                Account { nonce: 0, balance: U256::ZERO, bytecode_hash: Some(code_hash) },
            )
            .unwrap();
        db_tx
            .put::<tables::PlainAccountState>(
                acc2,
                Account { nonce: 0, balance, bytecode_hash: None },
            )
            .unwrap();
        db_tx.put::<tables::Bytecodes>(code_hash, Bytecode::new_raw(code.to_vec().into())).unwrap();
        tx.commit().unwrap();

        let mut execution_stage = stage();
        let output = execution_stage.execute(&mut tx, input).await.unwrap();
        tx.commit().unwrap();
        assert_eq!(output, ExecOutput { stage_progress: 1, done: true });
        let tx = tx.deref_mut();
        // check post state
        let account1 = H160(hex!("1000000000000000000000000000000000000000"));
        let account1_info =
            Account { balance: U256::ZERO, nonce: 0x00, bytecode_hash: Some(code_hash) };
        let account2 = H160(hex!("2adc25665018aa1fe0e6bc666dac8fc2697ff9ba"));
        let account2_info = Account {
            balance: U256::from(0x1bc16d674ece94bau128),
            nonce: 0x00,
            bytecode_hash: None,
        };
        let account3 = H160(hex!("a94f5374fce5edbc8e2a8697c15331677e6ebf0b"));
        let account3_info = Account {
            balance: U256::from(0x3635c9adc5de996b46u128),
            nonce: 0x01,
            bytecode_hash: None,
        };

        // assert accounts
        assert_eq!(
            tx.get::<tables::PlainAccountState>(account1),
            Ok(Some(account1_info)),
            "Post changed of a account"
        );
        assert_eq!(
            tx.get::<tables::PlainAccountState>(account2),
            Ok(Some(account2_info)),
            "Post changed of a account"
        );
        assert_eq!(
            tx.get::<tables::PlainAccountState>(account3),
            Ok(Some(account3_info)),
            "Post changed of a account"
        );
        // assert storage
        // Get on dupsort would return only first value. This is good enough for this test.
        assert_eq!(
            tx.get::<tables::PlainStorageState>(account1),
            Ok(Some(StorageEntry { key: H256::from_low_u64_be(1), value: U256::from(2) })),
            "Post changed of a account"
        );
    }

    #[tokio::test]
    async fn sanity_execute_unwind() {
        // TODO cleanup the setup after https://github.com/paradigmxyz/reth/issues/332
        // is merged as it has similar framework

        let state_db = create_test_db::<WriteMap>(EnvKind::RW);
        let mut tx = Transaction::new(state_db.as_ref()).unwrap();
        let input = ExecInput {
            previous_stage: Some((PREV_STAGE_ID, 1)),
            /// The progress of this stage the last time it was executed.
            stage_progress: None,
        };
        let mut genesis_rlp = hex!("f901faf901f5a00000000000000000000000000000000000000000000000000000000000000000a01dcc4de8dec75d7aab85b567b6ccd41ad312451b948a7413f0a142fd40d49347942adc25665018aa1fe0e6bc666dac8fc2697ff9baa045571b40ae66ca7480791bbb2887286e4e4c4b1b298b191c889d6959023a32eda056e81f171bcc55a6ff8345e692c0f86e5b48e01b996cadc001622fb5e363b421a056e81f171bcc55a6ff8345e692c0f86e5b48e01b996cadc001622fb5e363b421b901000000000000000000000000000000000000000000000000000000000000000000000000000000000000000000000000000000000000000000000000000000000000000000000000000000000000000000000000000000000000000000000000000000000000000000000000000000000000000000000000000000000000000000000000000000000000000000000000000000000000000000000000000000000000000000000000000000000000000000000000000000000000000000000000000000000000000000000000000000000000000000000000000000000000000000000000000000000000000000000000000000000000000000000000000000000083020000808502540be400808000a00000000000000000000000000000000000000000000000000000000000000000880000000000000000c0c0").as_slice();
        let genesis = SealedBlock::decode(&mut genesis_rlp).unwrap();
        let mut block_rlp = hex!("f90262f901f9a075c371ba45999d87f4542326910a11af515897aebce5265d3f6acd1f1161f82fa01dcc4de8dec75d7aab85b567b6ccd41ad312451b948a7413f0a142fd40d49347942adc25665018aa1fe0e6bc666dac8fc2697ff9baa098f2dcd87c8ae4083e7017a05456c14eea4b1db2032126e27b3b1563d57d7cc0a08151d548273f6683169524b66ca9fe338b9ce42bc3540046c828fd939ae23bcba03f4e5c2ec5b2170b711d97ee755c160457bb58d8daa338e835ec02ae6860bbabb901000000000000000000000000000000000000000000000000000000000000000000000000000000000000000000000000000000000000000000000000000000000000000000000000000000000000000000000000000000000000000000000000000000000000000000000000000000000000000000000000000000000000000000000000000000000000000000000000000000000000000000000000000000000000000000000000000000000000000000000000000000000000000000000000000000000000000000000000000000000000000000000000000000000000000000000000000000000000000000000000000000000000000000000000000000000083020000018502540be40082a8798203e800a00000000000000000000000000000000000000000000000000000000000000000880000000000000000f863f861800a8405f5e10094100000000000000000000000000000000000000080801ba07e09e26678ed4fac08a249ebe8ed680bf9051a5e14ad223e4b2b9d26e0208f37a05f6e3f188e3e6eab7d7d3b6568f5eac7d687b08d307d3154ccd8c87b4630509bc0").as_slice();
        let block = SealedBlock::decode(&mut block_rlp).unwrap();
        insert_canonical_block(tx.deref_mut(), genesis, None).unwrap();
        insert_canonical_block(tx.deref_mut(), block.clone(), None).unwrap();
        tx.commit().unwrap();

        // variables
        let code = hex!("5a465a905090036002900360015500");
        let balance = U256::from(0x3635c9adc5dea00000u128);
        let code_hash = keccak256(code);
        // pre state
        let db_tx = tx.deref_mut();
        let acc1 = H160(hex!("1000000000000000000000000000000000000000"));
        let acc1_info = Account { nonce: 0, balance: U256::ZERO, bytecode_hash: Some(code_hash) };
        let acc2 = H160(hex!("a94f5374fce5edbc8e2a8697c15331677e6ebf0b"));
        let acc2_info = Account { nonce: 0, balance, bytecode_hash: None };

        db_tx.put::<tables::PlainAccountState>(acc1, acc1_info).unwrap();
        db_tx.put::<tables::PlainAccountState>(acc2, acc2_info).unwrap();
        db_tx.put::<tables::Bytecodes>(code_hash, Bytecode::new_raw(code.to_vec().into())).unwrap();
        tx.commit().unwrap();

        // execute
        let mut execution_stage = stage();
        let _ = execution_stage.execute(&mut tx, input).await.unwrap();
        tx.commit().unwrap();

        let mut stage = stage();
        let o = stage
            .unwind(&mut tx, UnwindInput { stage_progress: 1, unwind_to: 0, bad_block: None })
            .await
            .unwrap();

        assert_eq!(o, UnwindOutput { stage_progress: 0 });

        // assert unwind stage
        let db_tx = tx.deref();
        assert_eq!(
            db_tx.get::<tables::PlainAccountState>(acc1),
            Ok(Some(acc1_info)),
            "Pre changed of a account"
        );
        assert_eq!(
            db_tx.get::<tables::PlainAccountState>(acc2),
            Ok(Some(acc2_info)),
            "Post changed of a account"
        );

        let miner_acc = H160(hex!("2adc25665018aa1fe0e6bc666dac8fc2697ff9ba"));
        assert_eq!(
            db_tx.get::<tables::PlainAccountState>(miner_acc),
            Ok(None),
            "Third account should be unwinded"
        );
    }

    #[tokio::test]
    async fn test_selfdestruct() {
        let test_tx = TestTransaction::default();
        let mut tx = test_tx.inner();
        let input = ExecInput {
            previous_stage: Some((PREV_STAGE_ID, 1)),
            /// The progress of this stage the last time it was executed.
            stage_progress: None,
        };
        let mut genesis_rlp = hex!("f901f8f901f3a00000000000000000000000000000000000000000000000000000000000000000a01dcc4de8dec75d7aab85b567b6ccd41ad312451b948a7413f0a142fd40d49347942adc25665018aa1fe0e6bc666dac8fc2697ff9baa0c9ceb8372c88cb461724d8d3d87e8b933f6fc5f679d4841800e662f4428ffd0da056e81f171bcc55a6ff8345e692c0f86e5b48e01b996cadc001622fb5e363b421a056e81f171bcc55a6ff8345e692c0f86e5b48e01b996cadc001622fb5e363b421b90100000000000000000000000000000000000000000000000000000000000000000000000000000000000000000000000000000000000000000000000000000000000000000000000000000000000000000000000000000000000000000000000000000000000000000000000000000000000000000000000000000000000000000000000000000000000000000000000000000000000000000000000000000000000000000000000000000000000000000000000000000000000000000000000000000000000000000000000000000000000000000000000000000000000000000000000000000000000000000000000000000000000000000000000000000000008302000080830f4240808000a00000000000000000000000000000000000000000000000000000000000000000880000000000000000c0c0").as_slice();
        let genesis = SealedBlock::decode(&mut genesis_rlp).unwrap();
        let mut block_rlp = hex!("f9025ff901f7a0c86e8cc0310ae7c531c758678ddbfd16fc51c8cef8cec650b032de9869e8b94fa01dcc4de8dec75d7aab85b567b6ccd41ad312451b948a7413f0a142fd40d49347942adc25665018aa1fe0e6bc666dac8fc2697ff9baa050554882fbbda2c2fd93fdc466db9946ea262a67f7a76cc169e714f105ab583da00967f09ef1dfed20c0eacfaa94d5cd4002eda3242ac47eae68972d07b106d192a0e3c8b47fbfc94667ef4cceb17e5cc21e3b1eebd442cebb27f07562b33836290db90100000000000000000000000000000000000000000000000000000000000000000000000000000000000000000000000000000000000000000000000000000000000000000000000000000000000000000000000000000000000000000000000000000000000000000000000000000000000000000000000000000000000000000000000000000000000000000000000000000000000000000000000000000000000000000000000000000000000000000000000000000000000000000000000000000000000000000000000000000000000000000000000000000000000000000000000000000000000000000000000000000000000000000000000000000000008302000001830f42408238108203e800a00000000000000000000000000000000000000000000000000000000000000000880000000000000000f862f860800a83061a8094095e7baea6a6c7c4c2dfeb977efac326af552d8780801ba072ed817487b84ba367d15d2f039b5fc5f087d0a8882fbdf73e8cb49357e1ce30a0403d800545b8fc544f92ce8124e2255f8c3c6af93f28243a120585d4c4c6a2a3c0").as_slice();
        let block = SealedBlock::decode(&mut block_rlp).unwrap();
        insert_canonical_block(tx.deref_mut(), genesis, None).unwrap();
        insert_canonical_block(tx.deref_mut(), block.clone(), None).unwrap();
        tx.commit().unwrap();

        // variables
        let caller_address = H160(hex!("a94f5374fce5edbc8e2a8697c15331677e6ebf0b"));
        let destroyed_address = H160(hex!("095e7baea6a6c7c4c2dfeb977efac326af552d87"));
        let beneficiary_address = H160(hex!("2adc25665018aa1fe0e6bc666dac8fc2697ff9ba"));

        let code = hex!("73095e7baea6a6c7c4c2dfeb977efac326af552d8731ff00");
        let balance = U256::from(0x0de0b6b3a7640000u64);
        let code_hash = keccak256(code);

        // pre state
        let db_tx = tx.deref_mut();
        let caller_info = Account { nonce: 0, balance, bytecode_hash: None };
        let destroyed_info =
            Account { nonce: 0, balance: U256::ZERO, bytecode_hash: Some(code_hash) };

        // set account
        db_tx.put::<tables::PlainAccountState>(caller_address, caller_info).unwrap();
        db_tx.put::<tables::PlainAccountState>(destroyed_address, destroyed_info).unwrap();
        db_tx.put::<tables::Bytecodes>(code_hash, Bytecode::new_raw(code.to_vec().into())).unwrap();
        // set storage to check when account gets destroyed.
        db_tx
            .put::<tables::PlainStorageState>(
                destroyed_address,
                StorageEntry { key: H256::zero(), value: U256::ZERO },
            )
            .unwrap();
        db_tx
            .put::<tables::PlainStorageState>(
                destroyed_address,
                StorageEntry { key: H256::from_low_u64_be(1), value: U256::from(1u64) },
            )
            .unwrap();

        tx.commit().unwrap();

        // execute
        let mut execution_stage = stage();
        let _ = execution_stage.execute(&mut tx, input).await.unwrap();
        tx.commit().unwrap();

        // assert unwind stage
        assert_eq!(
            tx.deref().get::<tables::PlainAccountState>(destroyed_address),
            Ok(None),
            "Account was destroyed"
        );

        assert_eq!(
            tx.deref().get::<tables::PlainStorageState>(destroyed_address),
            Ok(None),
            "There is storage for destroyed account"
        );
        // drops tx so that it returns write privilege to test_tx
        drop(tx);
        let plain_accounts = test_tx.table::<tables::PlainAccountState>().unwrap();
        let plain_storage = test_tx.table::<tables::PlainStorageState>().unwrap();

        assert_eq!(
            plain_accounts,
            vec![
                (
                    beneficiary_address,
                    Account {
                        nonce: 0,
                        balance: U256::from(0x1bc16d674eca30a0u64),
                        bytecode_hash: None
                    }
                ),
                (
                    caller_address,
                    Account {
                        nonce: 1,
                        balance: U256::from(0xde0b6b3a761cf60u64),
                        bytecode_hash: None
                    }
                )
            ]
        );
        assert!(plain_storage.is_empty());

        let account_changesets = test_tx.table::<tables::AccountChangeSet>().unwrap();
        let storage_changesets = test_tx.table::<tables::StorageChangeSet>().unwrap();

        assert_eq!(
            account_changesets,
            vec![
                (
                    block.number,
                    AccountBeforeTx { address: destroyed_address, info: Some(destroyed_info) },
                ),
                (block.number, AccountBeforeTx { address: beneficiary_address, info: None }),
                (
                    block.number,
                    AccountBeforeTx { address: caller_address, info: Some(caller_info) }
                ),
            ]
        );

        assert_eq!(
            storage_changesets,
            vec![
                (
                    (block.number, destroyed_address).into(),
                    StorageEntry { key: H256::zero(), value: U256::ZERO }
                ),
                (
                    (block.number, destroyed_address).into(),
                    StorageEntry { key: H256::from_low_u64_be(1), value: U256::from(1u64) }
                )
            ]
        );
    }
}<|MERGE_RESOLUTION|>--- conflicted
+++ resolved
@@ -17,7 +17,7 @@
 };
 use std::{
     sync::{Arc, Mutex},
-    time::{Duration, Instant},
+    time::Instant,
 };
 use tracing::*;
 
@@ -66,15 +66,10 @@
     metrics: ExecutionStageMetrics,
     /// The stage's internal executor
     executor_factory: EF,
-<<<<<<< HEAD
-    /// Commit threshold
-    commit_threshold: u64,
     /// The execution cache for the executor.
     cache: Arc<Mutex<LruStateCache>>,
-=======
     /// The commit thresholds of the execution stage.
     thresholds: ExecutionStageThresholds,
->>>>>>> 78d6fd27
 }
 
 /// The number of accounts to keep in the state cache.
@@ -95,33 +90,24 @@
 
 impl<EF: ExecutorFactory> ExecutionStage<EF> {
     /// Create new execution stage with specified config.
-<<<<<<< HEAD
-    pub fn new(executor_factory: EF, commit_threshold: u64) -> Self {
+    pub fn new(executor_factory: EF, thresholds: ExecutionStageThresholds) -> Self {
         Self {
             metrics: ExecutionStageMetrics::default(),
             executor_factory,
-            commit_threshold,
+            thresholds,
             cache: Arc::new(Mutex::new(LruStateCache::new(
                 CACHE_ACCOUNTS,
                 CACHE_STORAGES,
                 CACHE_BYTECODES,
             ))),
         }
-=======
-    pub fn new(executor_factory: EF, thresholds: ExecutionStageThresholds) -> Self {
-        Self { metrics: ExecutionStageMetrics::default(), executor_factory, thresholds }
->>>>>>> 78d6fd27
     }
 
     /// Create an execution stage with the provided  executor factory.
     ///
     /// The commit threshold will be set to 10_000.
     pub fn new_with_factory(executor_factory: EF) -> Self {
-<<<<<<< HEAD
-        Self::new(executor_factory, 10_000)
-=======
         Self::new(executor_factory, ExecutionStageThresholds::default())
->>>>>>> 78d6fd27
     }
 
     // TODO: This should be in the block provider trait once we consolidate
@@ -136,41 +122,6 @@
         let withdrawals = tx.get::<tables::BlockWithdrawals>(block_number)?.map(|v| v.withdrawals);
 
         // Get the block body
-<<<<<<< HEAD
-        let body = tx
-            .get_or_take::<tables::BlockBodyIndices, false>(block_number..=block_number)?
-            .first()
-            .map(|v| v.1.clone())
-            .unwrap();
-        let first_transaction = body.first_tx_num();
-        let last_transaction = body.last_tx_num();
-
-        // Get the transactions in the body
-        let (transactions, senders) = if body.is_empty() {
-            (Vec::new(), Vec::new())
-        } else {
-            let transactions = tx
-                .get_or_take::<tables::Transactions, false>(first_transaction..=last_transaction)?
-                .into_iter()
-                .map(|tx| TransactionSigned {
-                    // TODO: This is the fastest way right now to make everything just work with a
-                    // dummy transaction hash. We don't need transaction hashes
-                    // for execution, but since we no longer store transaction hashes in the
-                    // transaction table, the usual `get_block_transactions_range` starts
-                    // calculating them on the fly, which is very slow.
-                    //
-                    // Ref: https://github.com/paradigmxyz/reth/issues/2522
-                    hash: Default::default(),
-                    signature: tx.1.signature,
-                    transaction: tx.1.transaction,
-                })
-                .collect();
-            let senders = tx
-                .get_or_take::<tables::TxSenders, false>(first_transaction..=last_transaction)?
-                .into_iter()
-                .map(|sender| sender.1)
-                .collect();
-=======
         let body = tx.get::<tables::BlockBodyIndices>(block_number)?.unwrap();
         let tx_range = body.tx_num_range();
 
@@ -189,7 +140,6 @@
                 .walk_range(tx_range)?
                 .map(|entry| entry.map(|sender| sender.1))
                 .collect::<Result<Vec<_>, _>>()?;
->>>>>>> 78d6fd27
 
             (transactions, senders)
         };
@@ -233,24 +183,14 @@
         let max_block = input.previous_stage_progress();
 
         // Build executor
-<<<<<<< HEAD
         let mut executor = self.executor_factory.with_sp(CachedStateProvider::new(
             Arc::clone(&self.cache),
             LatestStateProviderRef::new(&**tx),
         ));
 
-        // Message tracking
-        let mut gas_since_last_message = 0;
-        let mut last_message_block = *range.start();
-        let mut last_message = Instant::now();
-
-=======
-        let mut executor = self.executor_factory.with_sp(LatestStateProviderRef::new(&**tx));
-
         // Progress tracking
         let mut progress = start_block;
 
->>>>>>> 78d6fd27
         // Execute block range
         let mut state = PostState::default();
         for block_number in start_block..=max_block {
@@ -263,61 +203,9 @@
                 .execute_and_verify_receipt(&block, td, Some(senders))
                 .map_err(|error| StageError::ExecutionError { block: block_number, error })?;
 
-<<<<<<< HEAD
             // Update cache
             self.update_cache(&block_state);
 
-            // Merge state changes
-            state.extend(block_state);
-
-            // Gas metrics
-            gas_since_last_message += block.header.gas_used;
-            self.metrics
-                .mgas_processed_total
-                .increment(block.header.gas_used as f64 / MGAS_TO_GAS as f64);
-
-            // Status messages
-            let now = Instant::now();
-            let elapsed = now - last_message;
-            if elapsed > Duration::from_secs(30) {
-                last_message = now;
-                let elapsed_secs =
-                    elapsed.as_secs_f64() + (elapsed.subsec_millis() as f64 / 1000f64);
-                let mgas_sec = gas_since_last_message as f64 / MGAS_TO_GAS as f64 / elapsed_secs;
-                let blocks_sec = (block_number - last_message_block) as f64 / elapsed_secs;
-
-                // Warn whenever a block range was really slow
-                //
-                // Note: This will also be triggered if a lot of empty blocks were processed, as
-                // they do not increment the mgas/s metric.
-                if mgas_sec < 500. {
-                    warn!(
-                        target: "sync::stages::execution",
-                        block_number,
-                        "Slow block range ({}-{}), {:.2} Mgas/sec ({:.2} Blks/sec)",
-                        last_message_block,
-                        block_number,
-                        mgas_sec,
-                        blocks_sec
-                    );
-                } else {
-                    info!(
-                        target: "sync::stages::execution",
-                        block_number,
-                        "Executed block range ({}-{}), {:.2} Mgas/sec ({:.2} Blks/sec)",
-                        last_message_block,
-                        block_number,
-                        mgas_sec,
-                        blocks_sec
-                    );
-                }
-                gas_since_last_message = 0;
-                last_message_block = block_number;
-            }
-        }
-
-        // Write changes
-=======
             // Gas metrics
             self.metrics
                 .mgas_processed_total
@@ -334,7 +222,7 @@
             // Check if we should commit now
             if self.thresholds.is_end_of_batch(block_number - start_block, state.size() as u64) {
                 info!(target: "sync::stages::execution", ?block_number, "Threshold hit, committing.");
-                break
+                break;
             }
 
             // Merge state changes
@@ -343,17 +231,12 @@
         }
 
         // Write remaining changes
->>>>>>> 78d6fd27
         let start = Instant::now();
         trace!(target: "sync::stages::execution", accounts = state.accounts().len(), "Writing updated state to database");
         state.write_to_db(&**tx)?;
         trace!(target: "sync::stages::execution", took = ?Instant::now().duration_since(start), "Wrote state");
-<<<<<<< HEAD
-
-        Ok(ExecOutput { stage_progress: *range.end(), done: is_final_range })
-=======
+
         Ok(ExecOutput { stage_progress: progress, done: progress == max_block })
->>>>>>> 78d6fd27
     }
 }
 
@@ -413,7 +296,7 @@
         let block_range = input.unwind_to + 1..=input.stage_progress;
 
         if block_range.is_empty() {
-            return Ok(UnwindOutput { stage_progress: input.unwind_to })
+            return Ok(UnwindOutput { stage_progress: input.unwind_to });
         }
 
         // get all batches for account change
@@ -454,7 +337,7 @@
         let mut rev_acc_changeset_walker = account_changeset.walk_back(None)?;
         while let Some((block_num, _)) = rev_acc_changeset_walker.next().transpose()? {
             if block_num < *block_range.start() {
-                break
+                break;
             }
             // delete all changesets
             tx.delete::<tables::AccountChangeSet>(block_num, None)?;
@@ -463,7 +346,7 @@
         let mut rev_storage_changeset_walker = storage_changeset.walk_back(None)?;
         while let Some((key, _)) = rev_storage_changeset_walker.next().transpose()? {
             if key.block_number() < *block_range.start() {
-                break
+                break;
             }
             // delete all changesets
             tx.delete::<tables::StorageChangeSet>(key, None)?;
@@ -508,8 +391,8 @@
     /// Check if the batch thresholds have been hit.
     #[inline]
     pub fn is_end_of_batch(&self, blocks_processed: u64, changes_processed: u64) -> bool {
-        blocks_processed >= self.max_blocks.unwrap_or(u64::MAX) ||
-            changes_processed >= self.max_changes.unwrap_or(u64::MAX)
+        blocks_processed >= self.max_blocks.unwrap_or(u64::MAX)
+            || changes_processed >= self.max_changes.unwrap_or(u64::MAX)
     }
 
     /// Check if the history write threshold has been hit.
