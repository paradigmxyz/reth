--- conflicted
+++ resolved
@@ -117,12 +117,7 @@
         // Cursors used to write bodies, ommers and transactions
         let tx = provider.tx_ref();
         let mut block_indices_cursor = tx.cursor_write::<tables::BlockBodyIndices>()?;
-<<<<<<< HEAD
-        let mut tx_block_cursor = tx.cursor_write::<tables::TransactionBlock>()?;
-=======
-        let mut tx_cursor = tx.cursor_write::<tables::Transactions>()?;
         let mut tx_block_cursor = tx.cursor_write::<tables::TransactionBlocks>()?;
->>>>>>> 20b43657
         let mut ommers_cursor = tx.cursor_write::<tables::BlockOmmers>()?;
         let mut withdrawals_cursor = tx.cursor_write::<tables::BlockWithdrawals>()?;
 
@@ -707,13 +702,8 @@
                         })?;
 
                         if body.tx_count != 0 {
-<<<<<<< HEAD
-                            tx.put::<tables::TransactionBlock>(
+                            tx.put::<tables::TransactionBlocks>(
                                 body.last_tx_num(),
-=======
-                            tx.put::<tables::TransactionBlocks>(
-                                body.first_tx_num(),
->>>>>>> 20b43657
                                 progress.number,
                             )?;
                         }
@@ -796,12 +786,7 @@
                     // Acquire cursors on body related tables
                     let mut bodies_cursor = tx.cursor_read::<tables::BlockBodyIndices>()?;
                     let mut ommers_cursor = tx.cursor_read::<tables::BlockOmmers>()?;
-<<<<<<< HEAD
-                    let mut tx_block_cursor = tx.cursor_read::<tables::TransactionBlock>()?;
-=======
-                    let mut transaction_cursor = tx.cursor_read::<tables::Transactions>()?;
                     let mut tx_block_cursor = tx.cursor_read::<tables::TransactionBlocks>()?;
->>>>>>> 20b43657
 
                     let first_body_key = match bodies_cursor.first()? {
                         Some((key, _)) => key,
