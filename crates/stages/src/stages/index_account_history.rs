--- conflicted
+++ resolved
@@ -1,9 +1,4 @@
 use crate::{ExecInput, ExecOutput, Stage, StageError, UnwindInput, UnwindOutput};
-<<<<<<< HEAD
-use reth_db::database::Database;
-use reth_primitives::stage::{StageCheckpoint, StageId};
-use std::fmt::Debug;
-=======
 use reth_db::{cursor::DbCursorRO, database::Database, tables, transaction::DbTx, DatabaseError};
 use reth_primitives::{
     stage::{
@@ -11,12 +6,8 @@
     },
     BlockNumber,
 };
-use reth_provider::Transaction;
-use std::{
-    fmt::Debug,
-    ops::{Deref, RangeInclusive},
-};
->>>>>>> eed8be44
+use reth_provider::DatabaseProviderRW;
+use std::{fmt::Debug, ops::RangeInclusive};
 use tracing::*;
 
 /// Stage is indexing history the account changesets generated in
@@ -45,7 +36,7 @@
     /// Execute the stage.
     async fn execute(
         &mut self,
-        provider: &mut reth_provider::DatabaseProviderRW<'_, DB>,
+        provider: &mut DatabaseProviderRW<'_, DB>,
         input: ExecInput,
     ) -> Result<ExecOutput, StageError> {
         let (range, is_final_range) = input.next_block_range_with_threshold(self.commit_threshold);
@@ -54,15 +45,11 @@
             return Ok(ExecOutput::done(*range.end()))
         }
 
-<<<<<<< HEAD
+        let mut stage_checkpoint = stage_checkpoint::<DB>(provider, input.checkpoint(), &range)?;
+
         let indices = provider.get_account_transition_ids_from_changeset(range.clone())?;
-=======
-        let mut stage_checkpoint = stage_checkpoint(tx, input.checkpoint(), &range)?;
-
-        let indices = tx.get_account_transition_ids_from_changeset(range.clone())?;
         let changesets = indices.values().map(|blocks| blocks.len() as u64).sum::<u64>();
 
->>>>>>> eed8be44
         // Insert changeset to history index
         provider.insert_account_history_index(indices)?;
 
@@ -85,10 +72,7 @@
         let (range, unwind_progress, is_final_range) =
             input.unwind_block_range_with_threshold(self.commit_threshold);
 
-<<<<<<< HEAD
-        provider.unwind_account_history_indices(range)?;
-=======
-        let changesets = tx.unwind_account_history_indices(range)?;
+        let changesets = provider.unwind_account_history_indices(range)?;
 
         let checkpoint =
             if let Some(mut stage_checkpoint) = input.checkpoint.index_history_stage_checkpoint() {
@@ -98,7 +82,6 @@
             } else {
                 StageCheckpoint::new(unwind_progress)
             };
->>>>>>> eed8be44
 
         info!(target: "sync::stages::index_account_history", to_block = input.unwind_to, unwind_progress, is_final_range, "Unwind iteration finished");
         // from HistoryIndex higher than that number.
@@ -116,7 +99,7 @@
 /// given block range and calculates the progress by counting the number of processed entries in the
 /// [tables::AccountChangeSet] table within the given block range.
 fn stage_checkpoint<DB: Database>(
-    tx: &Transaction<'_, DB>,
+    provider: &DatabaseProviderRW<'_, DB>,
     checkpoint: StageCheckpoint,
     range: &RangeInclusive<BlockNumber>,
 ) -> Result<IndexHistoryCheckpoint, DatabaseError> {
@@ -133,18 +116,19 @@
                 block_range: CheckpointBlockRange::from(range),
                 progress: EntitiesCheckpoint {
                     processed: progress.processed,
-                    total: tx.deref().entries::<tables::AccountChangeSet>()? as u64,
+                    total: provider.tx_ref().entries::<tables::AccountChangeSet>()? as u64,
                 },
             }
         }
         _ => IndexHistoryCheckpoint {
             block_range: CheckpointBlockRange::from(range),
             progress: EntitiesCheckpoint {
-                processed: tx
+                processed: provider
+                    .tx_ref()
                     .cursor_read::<tables::AccountChangeSet>()?
                     .walk_range(0..=checkpoint.block_number)?
                     .count() as u64,
-                total: tx.deref().entries::<tables::AccountChangeSet>()? as u64,
+                total: provider.tx_ref().entries::<tables::AccountChangeSet>()? as u64,
             },
         },
     })
@@ -494,7 +478,7 @@
         .unwrap();
 
         assert_matches!(
-            stage_checkpoint(&tx.inner(), StageCheckpoint::new(1), &(1..=2)).unwrap(),
+            stage_checkpoint::<DB>(&tx.inner(), StageCheckpoint::new(1), &(1..=2)).unwrap(),
             IndexHistoryCheckpoint {
                 block_range: CheckpointBlockRange { from: 1, to: 2 },
                 progress: EntitiesCheckpoint { processed: 2, total: 4 }
