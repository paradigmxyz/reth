use crate::{ExecInput, ExecOutput, Stage, StageError, UnwindInput, UnwindOutput};
use num_traits::Zero;
use reth_db::{
    cursor::{DbCursorRO, DbCursorRW},
    database::Database,
    tables,
    transaction::{DbTx, DbTxMut},
    RawKey, RawValue,
};
use reth_etl::Collector;
use reth_interfaces::provider::ProviderError;
use reth_primitives::{
    stage::{EntitiesCheckpoint, StageCheckpoint, StageId},
    PruneCheckpoint, PruneMode, PrunePurpose, PruneSegment, TxHash, TxNumber,
};
use reth_provider::{
    BlockReader, DatabaseProviderRW, PruneCheckpointReader, PruneCheckpointWriter, StatsReader,
    TransactionsProvider, TransactionsProviderExt,
};
use std::sync::Arc;
use tempfile::TempDir;
use tracing::*;

/// The transaction lookup stage.
///
/// This stage walks over the bodies table, and sets the transaction hash of each transaction in a
/// block to the corresponding `BlockNumber` at each block. This is written to the
<<<<<<< HEAD
/// [`tables::TxHashNumber`] This is used for looking up changesets via the transaction hash.
///
/// It uses [`reth_etl::Collector`] to collect all entries before finally writing them to disk.
=======
/// [`tables::TransactionHashNumbers`] This is used for looking up changesets via the transaction
/// hash.
>>>>>>> 20b43657
#[derive(Debug, Clone)]
pub struct TransactionLookupStage {
    /// The maximum number of lookup entries to hold in memory before pushing them to
    /// [`reth_etl::Collector`].
    chunk_size: u64,
    prune_mode: Option<PruneMode>,
}

impl Default for TransactionLookupStage {
    fn default() -> Self {
        Self { chunk_size: 5_000_000, prune_mode: None }
    }
}

impl TransactionLookupStage {
    /// Create new instance of [TransactionLookupStage].
    pub fn new(chunk_size: u64, prune_mode: Option<PruneMode>) -> Self {
        Self { chunk_size, prune_mode }
    }
}

impl<DB: Database> Stage<DB> for TransactionLookupStage {
    /// Return the id of the stage
    fn id(&self) -> StageId {
        StageId::TransactionLookup
    }

    /// Write transaction hash -> id entries
    fn execute(
        &mut self,
        provider: &DatabaseProviderRW<DB>,
        mut input: ExecInput,
    ) -> Result<ExecOutput, StageError> {
        if let Some((target_prunable_block, prune_mode)) = self
            .prune_mode
            .map(|mode| {
                mode.prune_target_block(
                    input.target(),
                    PruneSegment::TransactionLookup,
                    PrunePurpose::User,
                )
            })
            .transpose()?
            .flatten()
        {
            if target_prunable_block > input.checkpoint().block_number {
                input.checkpoint = Some(StageCheckpoint::new(target_prunable_block));

                // Save prune checkpoint only if we don't have one already.
                // Otherwise, pruner may skip the unpruned range of blocks.
                if provider.get_prune_checkpoint(PruneSegment::TransactionLookup)?.is_none() {
                    let target_prunable_tx_number = provider
                        .block_body_indices(target_prunable_block)?
                        .ok_or(ProviderError::BlockBodyIndicesNotFound(target_prunable_block))?
                        .last_tx_num();

                    provider.save_prune_checkpoint(
                        PruneSegment::TransactionLookup,
                        PruneCheckpoint {
                            block_number: Some(target_prunable_block),
                            tx_number: Some(target_prunable_tx_number),
                            prune_mode,
                        },
                    )?;
                }
            }
        }
        if input.target_reached() {
            return Ok(ExecOutput::done(input.checkpoint()))
        }

        // 500MB temporary files
        let mut hash_collector: Collector<TxHash, TxNumber> =
            Collector::new(Arc::new(TempDir::new()?), 500 * (1024 * 1024));

        debug!(
            target: "sync::stages::transaction_lookup",
            tx_range = ?input.checkpoint().block_number..=input.target(),
            "Updating transaction lookup"
        );

        loop {
            let (tx_range, block_range, is_final_range) =
                input.next_block_range_with_transaction_threshold(provider, self.chunk_size)?;

            let end_block = *block_range.end();

<<<<<<< HEAD
            debug!(target: "sync::stages::transaction_lookup", ?tx_range, "Calculating transaction hashes");

            for (key, value) in provider.transaction_hashes_by_range(tx_range)? {
                hash_collector.insert(key, value);
            }

            input.checkpoint = Some(
                StageCheckpoint::new(end_block)
                    .with_entities_stage_checkpoint(stage_checkpoint(provider)?),
            );

            if is_final_range {
                let append_only = provider.count_entries::<tables::TxHashNumber>()?.is_zero();
                let mut txhash_cursor =
                    provider.tx_ref().cursor_write::<tables::RawTable<tables::TxHashNumber>>()?;

                let total_hashes = hash_collector.len();
                let interval = (total_hashes / 10).max(1);
                for (index, hash_to_number) in hash_collector.iter()?.enumerate() {
                    let (hash, number) = hash_to_number?;
                    if index > 0 && index % interval == 0 {
                        debug!(
                            target: "sync::stages::transaction_lookup",
                            ?append_only,
                            progress = format!("{:.2}%", (index as f64 / total_hashes as f64) * 100.0),
                            "Inserting hashes"
                        );
                    }

                    if append_only {
                        txhash_cursor.append(
                            RawKey::<TxHash>::from_vec(hash),
                            RawValue::<TxNumber>::from_vec(number),
                        )?;
                    } else {
                        txhash_cursor.insert(
                            RawKey::<TxHash>::from_vec(hash),
                            RawValue::<TxNumber>::from_vec(number),
                        )?;
                    }
                }
                break
=======
        let tx = provider.tx_ref();
        let mut txhash_cursor = tx.cursor_write::<tables::TransactionHashNumbers>()?;

        // If the last inserted element in the database is equal or bigger than the first
        // in our set, then we need to insert inside the DB. If it is smaller then last
        // element in the DB, we can append to the DB.
        // Append probably only ever happens during sync, on the first table insertion.
        let insert = tx_list
            .first()
            .zip(txhash_cursor.last()?)
            .map(|((first, _), (last, _))| first <= &last)
            .unwrap_or_default();
        // if txhash_cursor.last() is None we will do insert. `zip` would return none if any item is
        // none. if it is some and if first is smaller than last, we will do append.
        for (tx_hash, id) in tx_list {
            if insert {
                txhash_cursor.insert(tx_hash, id)?;
            } else {
                txhash_cursor.append(tx_hash, id)?;
>>>>>>> 20b43657
            }
        }

        Ok(ExecOutput {
            checkpoint: StageCheckpoint::new(input.target())
                .with_entities_stage_checkpoint(stage_checkpoint(provider)?),
            done: true,
        })
    }

    /// Unwind the stage.
    fn unwind(
        &mut self,
        provider: &DatabaseProviderRW<DB>,
        input: UnwindInput,
    ) -> Result<UnwindOutput, StageError> {
        let tx = provider.tx_ref();
        let (range, unwind_to, _) = input.unwind_block_range_with_threshold(self.chunk_size);

        // Cursors to unwind tx hash to number
        let mut body_cursor = tx.cursor_read::<tables::BlockBodyIndices>()?;
<<<<<<< HEAD
        let mut tx_hash_number_cursor = tx.cursor_write::<tables::TxHashNumber>()?;
        let static_file_provider = provider.static_file_provider();
=======
        let mut tx_hash_number_cursor = tx.cursor_write::<tables::TransactionHashNumbers>()?;
        let mut transaction_cursor = tx.cursor_read::<tables::Transactions>()?;
>>>>>>> 20b43657
        let mut rev_walker = body_cursor.walk_back(Some(*range.end()))?;
        while let Some((number, body)) = rev_walker.next().transpose()? {
            if number <= unwind_to {
                break
            }

            // Delete all transactions that belong to this block
            for tx_id in body.tx_num_range() {
                // First delete the transaction and hash to id mapping
                if let Some(transaction) = static_file_provider.transaction_by_id(tx_id)? {
                    if tx_hash_number_cursor.seek_exact(transaction.hash())?.is_some() {
                        tx_hash_number_cursor.delete_current()?;
                    }
                }
            }
        }

        Ok(UnwindOutput {
            checkpoint: StageCheckpoint::new(unwind_to)
                .with_entities_stage_checkpoint(stage_checkpoint(provider)?),
        })
    }
}

fn stage_checkpoint<DB: Database>(
    provider: &DatabaseProviderRW<DB>,
) -> Result<EntitiesCheckpoint, StageError> {
    let pruned_entries = provider
        .get_prune_checkpoint(PruneSegment::TransactionLookup)?
        .and_then(|checkpoint| checkpoint.tx_number)
        // `+1` is needed because `TxNumber` is 0-indexed
        .map(|tx_number| tx_number + 1)
        .unwrap_or_default();
    Ok(EntitiesCheckpoint {
<<<<<<< HEAD
        // If `TxHashNumber` table was pruned, we will have a number of entries in it not matching
        // the actual number of processed transactions. To fix that, we add the number of pruned
        // `TxHashNumber` entries.
        processed: provider.count_entries::<tables::TxHashNumber>()? as u64 + pruned_entries,
        total: provider.count_entries::<tables::Transactions>()? as u64,
=======
        // If `TransactionHashNumbers` table was pruned, we will have a number of entries in it not
        // matching the actual number of processed transactions. To fix that, we add the
        // number of pruned `TransactionHashNumbers` entries.
        processed: provider.tx_ref().entries::<tables::TransactionHashNumbers>()? as u64 +
            pruned_entries,
        total: provider.tx_ref().entries::<tables::Transactions>()? as u64,
>>>>>>> 20b43657
    })
}

#[cfg(test)]
mod tests {
    use super::*;
    use crate::test_utils::{
        stage_test_suite_ext, ExecuteStageTestRunner, StageTestRunner, StorageKind,
        TestRunnerError, TestStageDB, UnwindStageTestRunner,
    };
    use assert_matches::assert_matches;
    use reth_interfaces::test_utils::{
        generators,
        generators::{random_block, random_block_range},
    };
    use reth_primitives::{stage::StageUnitCheckpoint, BlockNumber, SealedBlock, B256};
    use reth_provider::providers::StaticFileWriter;
    use std::ops::Sub;

    // Implement stage test suite.
    stage_test_suite_ext!(TransactionLookupTestRunner, transaction_lookup);

    #[tokio::test]
    async fn execute_single_transaction_lookup() {
        let (previous_stage, stage_progress) = (500, 100);
        let mut rng = generators::rng();

        // Set up the runner
        let runner = TransactionLookupTestRunner::default();
        let input = ExecInput {
            target: Some(previous_stage),
            checkpoint: Some(StageCheckpoint::new(stage_progress)),
        };

        // Insert blocks with a single transaction at block `stage_progress + 10`
        let non_empty_block_number = stage_progress + 10;
        let blocks = (stage_progress..=input.target())
            .map(|number| {
                random_block(
                    &mut rng,
                    number,
                    None,
                    Some((number == non_empty_block_number) as u8),
                    None,
                )
            })
            .collect::<Vec<_>>();
        runner
            .db
            .insert_blocks(blocks.iter(), StorageKind::Static)
            .expect("failed to insert blocks");

        let rx = runner.execute(input);

        // Assert the successful result
        let result = rx.await.unwrap();
        assert_matches!(
            result,
            Ok(ExecOutput {
                checkpoint: StageCheckpoint {
                block_number,
                stage_checkpoint: Some(StageUnitCheckpoint::Entities(EntitiesCheckpoint {
                    processed,
                    total
                }))
            }, done: true }) if block_number == previous_stage && processed == total &&
                total == runner.db.factory.static_file_provider().count_entries::<tables::Transactions>().unwrap() as u64
        );

        // Validate the stage execution
        assert!(runner.validate_execution(input, result.ok()).is_ok(), "execution validation");
    }

<<<<<<< HEAD
=======
    /// Execute the stage twice with input range that exceeds the commit threshold
    #[tokio::test]
    async fn execute_intermediate_commit_transaction_lookup() {
        let threshold = 50;
        let mut runner = TransactionLookupTestRunner::default();
        runner.set_commit_threshold(threshold);
        let (stage_progress, previous_stage) = (1000, 1100); // input exceeds threshold
        let first_input = ExecInput {
            target: Some(previous_stage),
            checkpoint: Some(StageCheckpoint::new(stage_progress)),
        };
        let mut rng = generators::rng();

        // Seed only once with full input range
        let seed =
            random_block_range(&mut rng, stage_progress + 1..=previous_stage, B256::ZERO, 0..4); // set tx count range high enough to hit the threshold
        runner.db.insert_blocks(seed.iter(), None).expect("failed to seed execution");

        let total_txs = runner.db.table::<tables::Transactions>().unwrap().len() as u64;

        // Execute first time
        let result = runner.execute(first_input).await.unwrap();
        let mut tx_count = 0;
        let expected_progress = seed
            .iter()
            .find(|x| {
                tx_count += x.body.len();
                tx_count as u64 > threshold
            })
            .map(|x| x.number)
            .unwrap_or(previous_stage);
        assert_matches!(result, Ok(_));
        assert_eq!(
            result.unwrap(),
            ExecOutput {
                checkpoint: StageCheckpoint::new(expected_progress).with_entities_stage_checkpoint(
                    EntitiesCheckpoint {
                        processed: runner
                            .db
                            .table::<tables::TransactionHashNumbers>()
                            .unwrap()
                            .len() as u64,
                        total: total_txs
                    }
                ),
                done: false
            }
        );

        // Execute second time to completion
        runner.set_commit_threshold(u64::MAX);
        let second_input = ExecInput {
            target: Some(previous_stage),
            checkpoint: Some(StageCheckpoint::new(expected_progress)),
        };
        let result = runner.execute(second_input).await.unwrap();
        assert_matches!(result, Ok(_));
        assert_eq!(
            result.as_ref().unwrap(),
            &ExecOutput {
                checkpoint: StageCheckpoint::new(previous_stage).with_entities_stage_checkpoint(
                    EntitiesCheckpoint { processed: total_txs, total: total_txs }
                ),
                done: true
            }
        );

        assert!(runner.validate_execution(first_input, result.ok()).is_ok(), "validation failed");
    }

>>>>>>> 20b43657
    #[tokio::test]
    async fn execute_pruned_transaction_lookup() {
        let (previous_stage, prune_target, stage_progress) = (500, 400, 100);
        let mut rng = generators::rng();

        // Set up the runner
        let mut runner = TransactionLookupTestRunner::default();
        let input = ExecInput {
            target: Some(previous_stage),
            checkpoint: Some(StageCheckpoint::new(stage_progress)),
        };

        // Seed only once with full input range
        let seed =
            random_block_range(&mut rng, stage_progress + 1..=previous_stage, B256::ZERO, 0..2);
        runner
            .db
            .insert_blocks(seed.iter(), StorageKind::Static)
            .expect("failed to seed execution");

        runner.set_prune_mode(PruneMode::Before(prune_target));

        let rx = runner.execute(input);

        // Assert the successful result
        let result = rx.await.unwrap();
        assert_matches!(
            result,
            Ok(ExecOutput {
                checkpoint: StageCheckpoint {
                block_number,
                stage_checkpoint: Some(StageUnitCheckpoint::Entities(EntitiesCheckpoint {
                    processed,
                    total
                }))
            }, done: true }) if block_number == previous_stage && processed == total &&
                total == runner.db.factory.static_file_provider().count_entries::<tables::Transactions>().unwrap() as u64
        );

        // Validate the stage execution
        assert!(runner.validate_execution(input, result.ok()).is_ok(), "execution validation");
    }

    #[test]
    fn stage_checkpoint_pruned() {
        let db = TestStageDB::default();
        let mut rng = generators::rng();

        let blocks = random_block_range(&mut rng, 0..=100, B256::ZERO, 0..10);
        db.insert_blocks(blocks.iter(), StorageKind::Static).expect("insert blocks");

        let max_pruned_block = 30;
        let max_processed_block = 70;

        let mut tx_hash_numbers = Vec::new();
        let mut tx_hash_number = 0;
        for block in &blocks[..=max_processed_block] {
            for transaction in &block.body {
                if block.number > max_pruned_block {
                    tx_hash_numbers.push((transaction.hash, tx_hash_number));
                }
                tx_hash_number += 1;
            }
        }
        db.insert_tx_hash_numbers(tx_hash_numbers).expect("insert tx hash numbers");

        let provider = db.factory.provider_rw().unwrap();
        provider
            .save_prune_checkpoint(
                PruneSegment::TransactionLookup,
                PruneCheckpoint {
                    block_number: Some(max_pruned_block),
                    tx_number: Some(
                        blocks[..=max_pruned_block as usize]
                            .iter()
                            .map(|block| block.body.len() as u64)
                            .sum::<u64>()
                            .sub(1), // `TxNumber` is 0-indexed
                    ),
                    prune_mode: PruneMode::Full,
                },
            )
            .expect("save stage checkpoint");
        provider.commit().expect("commit");

        let provider = db.factory.provider_rw().unwrap();
        assert_eq!(
            stage_checkpoint(&provider).expect("stage checkpoint"),
            EntitiesCheckpoint {
                processed: blocks[..=max_processed_block]
                    .iter()
                    .map(|block| block.body.len() as u64)
                    .sum::<u64>(),
                total: blocks.iter().map(|block| block.body.len() as u64).sum::<u64>()
            }
        );
    }

    struct TransactionLookupTestRunner {
        db: TestStageDB,
        chunk_size: u64,
        prune_mode: Option<PruneMode>,
    }

    impl Default for TransactionLookupTestRunner {
        fn default() -> Self {
            Self { db: TestStageDB::default(), chunk_size: 1000, prune_mode: None }
        }
    }

    impl TransactionLookupTestRunner {
        fn set_prune_mode(&mut self, prune_mode: PruneMode) {
            self.prune_mode = Some(prune_mode);
        }

        /// # Panics
        ///
        /// 1. If there are any entries in the [tables::TransactionHashNumbers] table above a given
        /// block    number.
        ///
        /// 2. If the is no requested block entry in the bodies table, but
        /// [tables::TransactionHashNumbers] is    not empty.
        fn ensure_no_hash_by_block(&self, number: BlockNumber) -> Result<(), TestRunnerError> {
            let body_result = self
                .db
                .factory
                .provider_rw()?
                .block_body_indices(number)?
                .ok_or(ProviderError::BlockBodyIndicesNotFound(number));
            match body_result {
                Ok(body) => {
                    self.db.ensure_no_entry_above_by_value::<tables::TransactionHashNumbers, _>(
                        body.last_tx_num(),
                        |key| key,
                    )?
                }
                Err(_) => {
                    assert!(self.db.table_is_empty::<tables::TransactionHashNumbers>()?);
                }
            };

            Ok(())
        }
    }

    impl StageTestRunner for TransactionLookupTestRunner {
        type S = TransactionLookupStage;

        fn db(&self) -> &TestStageDB {
            &self.db
        }

        fn stage(&self) -> Self::S {
            TransactionLookupStage { chunk_size: self.chunk_size, prune_mode: self.prune_mode }
        }
    }

    impl ExecuteStageTestRunner for TransactionLookupTestRunner {
        type Seed = Vec<SealedBlock>;

        fn seed_execution(&mut self, input: ExecInput) -> Result<Self::Seed, TestRunnerError> {
            let stage_progress = input.checkpoint().block_number;
            let end = input.target();
            let mut rng = generators::rng();

            let blocks = random_block_range(&mut rng, stage_progress + 1..=end, B256::ZERO, 0..2);
            self.db.insert_blocks(blocks.iter(), StorageKind::Static)?;
            Ok(blocks)
        }

        fn validate_execution(
            &self,
            mut input: ExecInput,
            output: Option<ExecOutput>,
        ) -> Result<(), TestRunnerError> {
            match output {
                Some(output) => {
                    let provider = self.db.factory.provider()?;

                    if let Some((target_prunable_block, _)) = self
                        .prune_mode
                        .map(|mode| {
                            mode.prune_target_block(
                                input.target(),
                                PruneSegment::TransactionLookup,
                                PrunePurpose::User,
                            )
                        })
                        .transpose()
                        .expect("prune target block for transaction lookup")
                        .flatten()
                    {
                        if target_prunable_block > input.checkpoint().block_number {
                            input.checkpoint = Some(StageCheckpoint::new(target_prunable_block));
                        }
                    }
                    let start_block = input.next_block();
                    let end_block = output.checkpoint.block_number;

                    if start_block > end_block {
                        return Ok(())
                    }

                    let mut body_cursor =
                        provider.tx_ref().cursor_read::<tables::BlockBodyIndices>()?;
                    body_cursor.seek_exact(start_block)?;

                    while let Some((_, body)) = body_cursor.next()? {
                        for tx_id in body.tx_num_range() {
                            let transaction =
                                provider.transaction_by_id(tx_id)?.expect("no transaction entry");
                            assert_eq!(Some(tx_id), provider.transaction_id(transaction.hash())?);
                        }
                    }
                }
                None => self.ensure_no_hash_by_block(input.checkpoint().block_number)?,
            };
            Ok(())
        }
    }

    impl UnwindStageTestRunner for TransactionLookupTestRunner {
        fn validate_unwind(&self, input: UnwindInput) -> Result<(), TestRunnerError> {
            self.ensure_no_hash_by_block(input.unwind_to)
        }
    }
}<|MERGE_RESOLUTION|>--- conflicted
+++ resolved
@@ -25,14 +25,10 @@
 ///
 /// This stage walks over the bodies table, and sets the transaction hash of each transaction in a
 /// block to the corresponding `BlockNumber` at each block. This is written to the
-<<<<<<< HEAD
-/// [`tables::TxHashNumber`] This is used for looking up changesets via the transaction hash.
+/// [`tables::TransactionHashNumbers`] This is used for looking up changesets via the transaction
+/// hash.
 ///
 /// It uses [`reth_etl::Collector`] to collect all entries before finally writing them to disk.
-=======
-/// [`tables::TransactionHashNumbers`] This is used for looking up changesets via the transaction
-/// hash.
->>>>>>> 20b43657
 #[derive(Debug, Clone)]
 pub struct TransactionLookupStage {
     /// The maximum number of lookup entries to hold in memory before pushing them to
@@ -120,7 +116,6 @@
 
             let end_block = *block_range.end();
 
-<<<<<<< HEAD
             debug!(target: "sync::stages::transaction_lookup", ?tx_range, "Calculating transaction hashes");
 
             for (key, value) in provider.transaction_hashes_by_range(tx_range)? {
@@ -133,9 +128,11 @@
             );
 
             if is_final_range {
-                let append_only = provider.count_entries::<tables::TxHashNumber>()?.is_zero();
-                let mut txhash_cursor =
-                    provider.tx_ref().cursor_write::<tables::RawTable<tables::TxHashNumber>>()?;
+                let append_only =
+                    provider.count_entries::<tables::TransactionHashNumbers>()?.is_zero();
+                let mut txhash_cursor = provider
+                    .tx_ref()
+                    .cursor_write::<tables::RawTable<tables::TransactionHashNumbers>>()?;
 
                 let total_hashes = hash_collector.len();
                 let interval = (total_hashes / 10).max(1);
@@ -163,27 +160,6 @@
                     }
                 }
                 break
-=======
-        let tx = provider.tx_ref();
-        let mut txhash_cursor = tx.cursor_write::<tables::TransactionHashNumbers>()?;
-
-        // If the last inserted element in the database is equal or bigger than the first
-        // in our set, then we need to insert inside the DB. If it is smaller then last
-        // element in the DB, we can append to the DB.
-        // Append probably only ever happens during sync, on the first table insertion.
-        let insert = tx_list
-            .first()
-            .zip(txhash_cursor.last()?)
-            .map(|((first, _), (last, _))| first <= &last)
-            .unwrap_or_default();
-        // if txhash_cursor.last() is None we will do insert. `zip` would return none if any item is
-        // none. if it is some and if first is smaller than last, we will do append.
-        for (tx_hash, id) in tx_list {
-            if insert {
-                txhash_cursor.insert(tx_hash, id)?;
-            } else {
-                txhash_cursor.append(tx_hash, id)?;
->>>>>>> 20b43657
             }
         }
 
@@ -205,13 +181,8 @@
 
         // Cursors to unwind tx hash to number
         let mut body_cursor = tx.cursor_read::<tables::BlockBodyIndices>()?;
-<<<<<<< HEAD
-        let mut tx_hash_number_cursor = tx.cursor_write::<tables::TxHashNumber>()?;
+        let mut tx_hash_number_cursor = tx.cursor_write::<tables::TransactionHashNumbers>()?;
         let static_file_provider = provider.static_file_provider();
-=======
-        let mut tx_hash_number_cursor = tx.cursor_write::<tables::TransactionHashNumbers>()?;
-        let mut transaction_cursor = tx.cursor_read::<tables::Transactions>()?;
->>>>>>> 20b43657
         let mut rev_walker = body_cursor.walk_back(Some(*range.end()))?;
         while let Some((number, body)) = rev_walker.next().transpose()? {
             if number <= unwind_to {
@@ -246,20 +217,12 @@
         .map(|tx_number| tx_number + 1)
         .unwrap_or_default();
     Ok(EntitiesCheckpoint {
-<<<<<<< HEAD
-        // If `TxHashNumber` table was pruned, we will have a number of entries in it not matching
-        // the actual number of processed transactions. To fix that, we add the number of pruned
-        // `TxHashNumber` entries.
-        processed: provider.count_entries::<tables::TxHashNumber>()? as u64 + pruned_entries,
-        total: provider.count_entries::<tables::Transactions>()? as u64,
-=======
         // If `TransactionHashNumbers` table was pruned, we will have a number of entries in it not
         // matching the actual number of processed transactions. To fix that, we add the
         // number of pruned `TransactionHashNumbers` entries.
-        processed: provider.tx_ref().entries::<tables::TransactionHashNumbers>()? as u64 +
+        processed: provider.count_entries::<tables::TransactionHashNumbers>()? as u64 +
             pruned_entries,
-        total: provider.tx_ref().entries::<tables::Transactions>()? as u64,
->>>>>>> 20b43657
+        total: provider.count_entries::<tables::Transactions>()? as u64,
     })
 }
 
@@ -333,79 +296,6 @@
         assert!(runner.validate_execution(input, result.ok()).is_ok(), "execution validation");
     }
 
-<<<<<<< HEAD
-=======
-    /// Execute the stage twice with input range that exceeds the commit threshold
-    #[tokio::test]
-    async fn execute_intermediate_commit_transaction_lookup() {
-        let threshold = 50;
-        let mut runner = TransactionLookupTestRunner::default();
-        runner.set_commit_threshold(threshold);
-        let (stage_progress, previous_stage) = (1000, 1100); // input exceeds threshold
-        let first_input = ExecInput {
-            target: Some(previous_stage),
-            checkpoint: Some(StageCheckpoint::new(stage_progress)),
-        };
-        let mut rng = generators::rng();
-
-        // Seed only once with full input range
-        let seed =
-            random_block_range(&mut rng, stage_progress + 1..=previous_stage, B256::ZERO, 0..4); // set tx count range high enough to hit the threshold
-        runner.db.insert_blocks(seed.iter(), None).expect("failed to seed execution");
-
-        let total_txs = runner.db.table::<tables::Transactions>().unwrap().len() as u64;
-
-        // Execute first time
-        let result = runner.execute(first_input).await.unwrap();
-        let mut tx_count = 0;
-        let expected_progress = seed
-            .iter()
-            .find(|x| {
-                tx_count += x.body.len();
-                tx_count as u64 > threshold
-            })
-            .map(|x| x.number)
-            .unwrap_or(previous_stage);
-        assert_matches!(result, Ok(_));
-        assert_eq!(
-            result.unwrap(),
-            ExecOutput {
-                checkpoint: StageCheckpoint::new(expected_progress).with_entities_stage_checkpoint(
-                    EntitiesCheckpoint {
-                        processed: runner
-                            .db
-                            .table::<tables::TransactionHashNumbers>()
-                            .unwrap()
-                            .len() as u64,
-                        total: total_txs
-                    }
-                ),
-                done: false
-            }
-        );
-
-        // Execute second time to completion
-        runner.set_commit_threshold(u64::MAX);
-        let second_input = ExecInput {
-            target: Some(previous_stage),
-            checkpoint: Some(StageCheckpoint::new(expected_progress)),
-        };
-        let result = runner.execute(second_input).await.unwrap();
-        assert_matches!(result, Ok(_));
-        assert_eq!(
-            result.as_ref().unwrap(),
-            &ExecOutput {
-                checkpoint: StageCheckpoint::new(previous_stage).with_entities_stage_checkpoint(
-                    EntitiesCheckpoint { processed: total_txs, total: total_txs }
-                ),
-                done: true
-            }
-        );
-
-        assert!(runner.validate_execution(first_input, result.ok()).is_ok(), "validation failed");
-    }
-
->>>>>>> 20b43657
     #[tokio::test]
     async fn execute_pruned_transaction_lookup() {
         let (previous_stage, prune_target, stage_progress) = (500, 400, 100);
