--- conflicted
+++ resolved
@@ -34,9 +34,6 @@
 pub use merkle::*;
 pub use sender_recovery::*;
 pub use total_difficulty::*;
-<<<<<<< HEAD
-pub use tx_lookup::*;
-=======
 pub use tx_lookup::*;
 
 #[cfg(test)]
@@ -206,5 +203,4 @@
         // The one account is the miner
         check_pruning(factory.clone(), prune, 0, 1, 0).await;
     }
-}
->>>>>>> aaf2d2cf
+}