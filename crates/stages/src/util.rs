--- conflicted
+++ resolved
@@ -134,205 +134,4 @@
         }
         Ok(())
     }
-<<<<<<< HEAD
-}
-
-#[cfg(test)]
-pub(crate) mod test_utils {
-    use reth_db::{
-        kv::{test_utils::create_test_db, Env, EnvKind},
-        mdbx::WriteMap,
-    };
-    use reth_interfaces::db::{DBContainer, DbCursorRO, DbCursorRW, DbTx, DbTxMut, Error, Table};
-    use reth_primitives::BlockNumber;
-    use std::{borrow::Borrow, sync::Arc};
-    use tokio::sync::oneshot;
-
-    use crate::{ExecInput, ExecOutput, Stage, StageError, StageId, UnwindInput, UnwindOutput};
-
-    /// The previous test stage id mock used for testing
-    pub(crate) const PREV_STAGE_ID: StageId = StageId("PrevStage");
-
-    /// The [StageTestDB] is used as an internal
-    /// database for testing stage implementation.
-    ///
-    /// ```rust
-    /// let db = StageTestDB::default();
-    /// stage.execute(&mut db.container(), input);
-    /// ```
-    pub(crate) struct StageTestDB {
-        db: Arc<Env<WriteMap>>,
-    }
-
-    impl Default for StageTestDB {
-        /// Create a new instance of [StageTestDB]
-        fn default() -> Self {
-            Self { db: create_test_db::<WriteMap>(EnvKind::RW) }
-        }
-    }
-
-    impl StageTestDB {
-        /// Get a pointer to an internal database.
-        pub(crate) fn inner(&self) -> Arc<Env<WriteMap>> {
-            self.db.clone()
-        }
-
-        /// Return a database wrapped in [DBContainer].
-        pub(crate) fn container(&self) -> DBContainer<'_, Env<WriteMap>> {
-            DBContainer::new(self.db.borrow()).expect("failed to create db container")
-        }
-
-        /// Put a single value into the database
-        pub(crate) fn put<T: Table>(&self, k: T::Key, v: T::Value) -> Result<(), Error> {
-            let mut db = self.container();
-            let tx = db.get_mut();
-            tx.put::<T>(k, v)?;
-            db.commit()?;
-            Ok(())
-        }
-
-        /// Map a collection of values and store them in the database.
-        /// This function commits the transaction before exiting.
-        ///
-        /// ```rust
-        /// let db = StageTestDB::default();
-        /// db.map_put::<Table, _, _>(&items, |item| item)?;
-        /// ```
-        pub(crate) fn map_put<T, S, F>(&self, values: &[S], mut map: F) -> Result<(), Error>
-        where
-            T: Table,
-            S: Clone,
-            F: FnMut(&S) -> (T::Key, T::Value),
-        {
-            let mut db = self.container();
-            let tx = db.get_mut();
-            values.iter().try_for_each(|src| {
-                let (k, v) = map(src);
-                tx.put::<T>(k, v)
-            })?;
-            db.commit()?;
-            Ok(())
-        }
-
-        /// Transform a collection of values using a callback and store
-        /// them in the database. The callback additionally accepts the
-        /// optional last element that was stored.
-        /// This function commits the transaction before exiting.
-        ///
-        /// ```rust
-        /// let db = StageTestDB::default();
-        /// db.transform_append::<Table, _, _>(&items, |prev, item| prev.unwrap_or_default() + item)?;
-        /// ```
-        pub(crate) fn transform_append<T, S, F>(
-            &self,
-            values: &[S],
-            mut transform: F,
-        ) -> Result<(), Error>
-        where
-            T: Table,
-            <T as Table>::Value: Clone,
-            S: Clone,
-            F: FnMut(&Option<<T as Table>::Value>, &S) -> (T::Key, T::Value),
-        {
-            let mut db = self.container();
-            let tx = db.get_mut();
-            let mut cursor = tx.cursor_mut::<T>()?;
-            let mut last = cursor.last()?.map(|(_, v)| v);
-            values.iter().try_for_each(|src| {
-                let (k, v) = transform(&last, src);
-                last = Some(v.clone());
-                cursor.append(k, v)
-            })?;
-            db.commit()?;
-            Ok(())
-        }
-
-        /// Check that there is no table entry above a given
-        /// number by [Table::Key]
-        pub(crate) fn check_no_entry_above<T, F>(
-            &self,
-            num: u64,
-            mut selector: F,
-        ) -> Result<(), Error>
-        where
-            T: Table,
-            F: FnMut(T::Key) -> u64,
-        {
-            let db = self.container();
-            let tx = db.get();
-
-            let mut cursor = tx.cursor::<T>()?;
-            if let Some((key, _)) = cursor.last()? {
-                assert!(selector(key) <= num);
-            }
-
-            Ok(())
-        }
-
-        /// Check that there is no table entry above a given
-        /// number by [Table::Value]
-        pub(crate) fn check_no_entry_above_by_value<T, F>(
-            &self,
-            num: u64,
-            mut selector: F,
-        ) -> Result<(), Error>
-        where
-            T: Table,
-            F: FnMut(T::Value) -> u64,
-        {
-            let db = self.container();
-            let tx = db.get();
-
-            let mut cursor = tx.cursor::<T>()?;
-            if let Some((_, value)) = cursor.last()? {
-                assert!(selector(value) <= num);
-            }
-
-            Ok(())
-        }
-    }
-
-    /// A generic test runner for stages.
-    #[async_trait::async_trait]
-    pub(crate) trait StageTestRunner {
-        type S: Stage<Env<WriteMap>> + 'static;
-
-        /// Return a reference to the database.
-        fn db(&self) -> &StageTestDB;
-
-        /// Return an instance of a Stage.
-        fn stage(&self) -> Self::S;
-
-        /// Run [Stage::execute] and return a receiver for the result.
-        fn execute(&self, input: ExecInput) -> oneshot::Receiver<Result<ExecOutput, StageError>> {
-            let (tx, rx) = oneshot::channel();
-            let (db, mut stage) = (self.db().inner(), self.stage());
-            tokio::spawn(async move {
-                let mut db = DBContainer::new(db.borrow()).expect("failed to create db container");
-                let result = stage.execute(&mut db, input).await;
-                db.commit().expect("failed to commit");
-                tx.send(result).expect("failed to send message")
-            });
-            rx
-        }
-
-        /// Run [Stage::unwind] and return a receiver for the result.
-        fn unwind(
-            &self,
-            input: UnwindInput,
-        ) -> oneshot::Receiver<Result<UnwindOutput, Box<dyn std::error::Error + Send + Sync>>>
-        {
-            let (tx, rx) = oneshot::channel();
-            let (db, mut stage) = (self.db().inner(), self.stage());
-            tokio::spawn(async move {
-                let mut db = DBContainer::new(db.borrow()).expect("failed to create db container");
-                let result = stage.unwind(&mut db, input).await;
-                db.commit().expect("failed to commit");
-                tx.send(result).expect("failed to send result");
-            });
-            rx
-        }
-    }
-=======
->>>>>>> 4936d467
 }