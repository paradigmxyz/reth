use crate::stages::MERKLE_STAGE_DEFAULT_CLEAN_THRESHOLD;
use num_traits::Zero;
use reth_config::config::ExecutionConfig;
use reth_db::{static_file::HeaderMask, tables};
use reth_db_api::{cursor::DbCursorRO, database::Database, transaction::DbTx};
use reth_evm::execute::{BatchBlockExecutionOutput, BatchExecutor, BlockExecutorProvider};
use reth_exex::{ExExManagerHandle, ExExNotification};
use reth_primitives::{
    stage::{
        CheckpointBlockRange, EntitiesCheckpoint, ExecutionCheckpoint, StageCheckpoint, StageId,
    },
    BlockNumber, Header, SealedBlockWithSenders, StaticFileSegment,
};
use reth_provider::{
    providers::{StaticFileProvider, StaticFileProviderRWRefMut, StaticFileWriter},
    BlockReader, BundleStateWithReceipts, Chain, DatabaseProviderRW, HeaderProvider,
    LatestStateProviderRef, OriginalValuesKnown, ProviderError, StateWriter, StatsReader,
    TransactionVariant,
};
use reth_prune_types::PruneModes;
use reth_revm::database::StateProviderDatabase;
use reth_stages_api::{
    BlockErrorKind, ExecInput, ExecOutput, MetricEvent, MetricEventsSender, Stage, StageError,
    UnwindInput, UnwindOutput,
};
use std::{
    cmp::Ordering,
    ops::RangeInclusive,
    sync::Arc,
    task::{ready, Context, Poll},
    time::{Duration, Instant},
};
use tracing::*;

/// The execution stage executes all transactions and
/// update history indexes.
///
/// Input tables:
/// - [`tables::CanonicalHeaders`] get next block to execute.
/// - [`tables::Headers`] get for revm environment variables.
/// - [`tables::HeaderTerminalDifficulties`]
/// - [`tables::BlockBodyIndices`] to get tx number
/// - [`tables::Transactions`] to execute
///
/// For state access [`LatestStateProviderRef`] provides us latest state and history state
/// For latest most recent state [`LatestStateProviderRef`] would need (Used for execution Stage):
/// - [`tables::PlainAccountState`]
/// - [`tables::Bytecodes`]
/// - [`tables::PlainStorageState`]
///
/// Tables updated after state finishes execution:
/// - [`tables::PlainAccountState`]
/// - [`tables::PlainStorageState`]
/// - [`tables::Bytecodes`]
/// - [`tables::AccountChangeSets`]
/// - [`tables::StorageChangeSets`]
///
/// For unwinds we are accessing:
/// - [`tables::BlockBodyIndices`] get tx index to know what needs to be unwinded
/// - [`tables::AccountsHistory`] to remove change set and apply old values to
/// - [`tables::PlainAccountState`] [`tables::StoragesHistory`] to remove change set and apply old
///   values to [`tables::PlainStorageState`]
// false positive, we cannot derive it if !DB: Debug.
#[allow(missing_debug_implementations)]
pub struct ExecutionStage<E> {
    metrics_tx: Option<MetricEventsSender>,
    /// The stage's internal block executor
    executor_provider: E,
    /// The commit thresholds of the execution stage.
    thresholds: ExecutionStageThresholds,
    /// The highest threshold (in number of blocks) for switching between incremental
    /// and full calculations across [`super::MerkleStage`], [`super::AccountHashingStage`] and
    /// [`super::StorageHashingStage`]. This is required to figure out if can prune or not
    /// changesets on subsequent pipeline runs.
    external_clean_threshold: u64,
    /// Pruning configuration.
    prune_modes: PruneModes,
    post_execute_commit_input: Option<(Vec<SealedBlockWithSenders>, BundleStateWithReceipts)>,
    /// Handle to communicate with `ExEx` manager.
    exex_manager_handle: ExExManagerHandle,
}

impl<E> ExecutionStage<E> {
    /// Create new execution stage with specified config.
    pub const fn new(
        executor_provider: E,
        thresholds: ExecutionStageThresholds,
        external_clean_threshold: u64,
        prune_modes: PruneModes,
        exex_manager_handle: ExExManagerHandle,
    ) -> Self {
        Self {
            metrics_tx: None,
            external_clean_threshold,
            executor_provider,
            thresholds,
            prune_modes,
            post_execute_commit_input: None,
            exex_manager_handle,
        }
    }

    /// Create an execution stage with the provided executor.
    ///
    /// The commit threshold will be set to `10_000`.
    pub fn new_with_executor(executor_provider: E) -> Self {
        Self::new(
            executor_provider,
            ExecutionStageThresholds::default(),
            MERKLE_STAGE_DEFAULT_CLEAN_THRESHOLD,
            PruneModes::none(),
            ExExManagerHandle::empty(),
        )
    }

    /// Create new instance of [`ExecutionStage`] from configuration.
    pub fn from_config(
        executor_provider: E,
        config: ExecutionConfig,
        external_clean_threshold: u64,
        prune_modes: PruneModes,
    ) -> Self {
        Self::new(
            executor_provider,
            config.into(),
            external_clean_threshold,
            prune_modes,
            ExExManagerHandle::empty(),
        )
    }

    /// Set the metric events sender.
    pub fn with_metrics_tx(mut self, metrics_tx: MetricEventsSender) -> Self {
        self.metrics_tx = Some(metrics_tx);
        self
    }

    /// Adjusts the prune modes related to changesets.
    ///
    /// This function verifies whether the [`super::MerkleStage`] or Hashing stages will run from
    /// scratch. If at least one stage isn't starting anew, it implies that pruning of
    /// changesets cannot occur. This is determined by checking the highest clean threshold
    /// (`self.external_clean_threshold`) across the stages.
    ///
    /// Given that `start_block` changes with each checkpoint, it's necessary to inspect
    /// [`tables::AccountsTrie`] to ensure that [`super::MerkleStage`] hasn't
    /// been previously executed.
    fn adjust_prune_modes<DB: Database>(
        &self,
        provider: &DatabaseProviderRW<DB>,
        start_block: u64,
        max_block: u64,
    ) -> Result<PruneModes, StageError> {
        let mut prune_modes = self.prune_modes.clone();

        // If we're not executing MerkleStage from scratch (by threshold or first-sync), then erase
        // changeset related pruning configurations
        if !(max_block - start_block > self.external_clean_threshold ||
            provider.count_entries::<tables::AccountsTrie>()?.is_zero())
        {
            prune_modes.account_history = None;
            prune_modes.storage_history = None;
        }
        Ok(prune_modes)
    }
}

impl<E, DB> Stage<DB> for ExecutionStage<E>
where
    DB: Database,
    E: BlockExecutorProvider,
{
    /// Return the id of the stage
    fn id(&self) -> StageId {
        StageId::Execution
    }

    fn poll_execute_ready(
        &mut self,
        cx: &mut Context<'_>,
        _: ExecInput,
    ) -> Poll<Result<(), StageError>> {
        ready!(self.exex_manager_handle.poll_ready(cx));

        Poll::Ready(Ok(()))
    }

    /// Execute the stage
    fn execute(
        &mut self,
        provider: &DatabaseProviderRW<DB>,
        input: ExecInput,
    ) -> Result<ExecOutput, StageError> {
        if input.target_reached() {
            return Ok(ExecOutput::done(input.checkpoint()))
        }

        let start_block = input.next_block();
        let max_block = input.target();
        let prune_modes = self.adjust_prune_modes(provider, start_block, max_block)?;
        let static_file_provider = provider.static_file_provider();

        // We only use static files for Receipts, if there is no receipt pruning of any kind.
        let static_file_producer = if self.prune_modes.receipts.is_none() &&
            self.prune_modes.receipts_log_filter.is_empty()
        {
            let mut producer = prepare_static_file_producer(provider, start_block)?;
            // Since there might be a database <-> static file inconsistency (read
            // `prepare_static_file_producer` for context), we commit the change straight away.
            producer.commit()?;
            Some(producer)
        } else {
            None
        };

        let db = StateProviderDatabase(LatestStateProviderRef::new(
            provider.tx_ref(),
            provider.static_file_provider().clone(),
        ));
        let mut executor = self.executor_provider.batch_executor(db, prune_modes);
        executor.set_tip(max_block);

        // Progress tracking
        let mut stage_progress = start_block;
        let mut stage_checkpoint =
            execution_checkpoint(static_file_provider, start_block, max_block, input.checkpoint())?;

        let mut fetch_block_duration = Duration::default();
        let mut execution_duration = Duration::default();
        debug!(target: "sync::stages::execution", start = start_block, end = max_block, "Executing range");

        // Execute block range
        let mut cumulative_gas = 0;
        let batch_start = Instant::now();

        let mut blocks = Vec::new();
        for block_number in start_block..=max_block {
            // Fetch the block
            let fetch_block_start = Instant::now();

            let td = provider
                .header_td_by_number(block_number)?
                .ok_or_else(|| ProviderError::HeaderNotFound(block_number.into()))?;

            // we need the block's transactions but we don't need the transaction hashes
            let block = provider
                .block_with_senders(block_number.into(), TransactionVariant::NoHash)?
                .ok_or_else(|| ProviderError::HeaderNotFound(block_number.into()))?;

            fetch_block_duration += fetch_block_start.elapsed();

            cumulative_gas += block.gas_used;

            // Configure the executor to use the current state.
            trace!(target: "sync::stages::execution", number = block_number, txs = block.body.len(), "Executing block");

            // Execute the block
            let execute_start = Instant::now();

            executor.execute_and_verify_one((&block, td).into()).map_err(|error| {
                StageError::Block {
                    block: Box::new(block.header.clone().seal_slow()),
                    error: BlockErrorKind::Execution(error),
                }
            })?;
            execution_duration += execute_start.elapsed();

            // Gas metrics
            if let Some(metrics_tx) = &mut self.metrics_tx {
                let _ =
                    metrics_tx.send(MetricEvent::ExecutionStageGas { gas: block.header.gas_used });
            }

            stage_progress = block_number;
            stage_checkpoint.progress.processed += block.gas_used;

            // If we have ExEx's we need to save the block in memory for later
            if self.exex_manager_handle.has_exexs() {
                blocks.push(block);
            }

            // Check if we should commit now
            let bundle_size_hint = executor.size_hint().unwrap_or_default() as u64;
            if self.thresholds.is_end_of_batch(
                block_number - start_block,
                bundle_size_hint,
                cumulative_gas,
                batch_start.elapsed(),
            ) {
                break
            }
        }
        let time = Instant::now();
        let BatchBlockExecutionOutput { bundle, receipts, requests: _, first_block } =
            executor.finalize();
        let state = BundleStateWithReceipts::new(bundle, receipts, first_block);
        let write_preparation_duration = time.elapsed();

        // Check if we should send a [`ExExNotification`] to execution extensions.
        //
        // Note: Since we only write to `blocks` if there are any ExEx's we don't need to perform
        // the `has_exexs` check here as well
        if !blocks.is_empty() {
            let blocks = blocks
                .into_iter()
                .map(|block| {
                    let hash = block.header.hash_slow();
                    block.seal(hash)
                })
                .collect();
            self.post_execute_commit_input = Some((blocks, state.clone()))
        }

        let time = Instant::now();
        // write output
        state.write_to_storage(
            provider.tx_ref(),
            static_file_producer,
            OriginalValuesKnown::Yes,
        )?;
        let db_write_duration = time.elapsed();
        debug!(
            target: "sync::stages::execution",
            block_fetch = ?fetch_block_duration,
            execution = ?execution_duration,
            write_preparation = ?write_preparation_duration,
            write = ?db_write_duration,
            "Execution time"
        );

        let done = stage_progress == max_block;
        Ok(ExecOutput {
            checkpoint: StageCheckpoint::new(stage_progress)
                .with_execution_stage_checkpoint(stage_checkpoint),
            done,
        })
    }

    /// Unwind the stage.
    fn unwind(
        &mut self,
        provider: &DatabaseProviderRW<DB>,
        input: UnwindInput,
    ) -> Result<UnwindOutput, StageError> {
        let (range, unwind_to, _) =
            input.unwind_block_range_with_threshold(self.thresholds.max_blocks.unwrap_or(u64::MAX));
        if range.is_empty() {
            return Ok(UnwindOutput {
                checkpoint: input.checkpoint.with_block_number(input.unwind_to),
            })
        }

        // Unwind account and storage changesets, as well as receipts.
        //
        // This also updates `PlainStorageState` and `PlainAccountState`.
        let bundle_state_with_receipts = provider.unwind_or_peek_state::<true>(range.clone())?;

        // Construct a `ExExNotification` if we have ExEx's installed.
        if self.exex_manager_handle.has_exexs() {
            // Get the blocks for the unwound range. This is needed for `ExExNotification`.
            let blocks = provider.get_take_block_range::<false>(range.clone())?;
            let chain = Chain::new(blocks, bundle_state_with_receipts, None);

            // NOTE: We can ignore the error here, since an error means that the channel is closed,
            // which means the manager has died, which then in turn means the node is shutting down.
            let _ = self
                .exex_manager_handle
                .send(ExExNotification::ChainReverted { old: Arc::new(chain) });
        }

        // Unwind all receipts for transactions in the block range
        if self.prune_modes.receipts.is_none() && self.prune_modes.receipts_log_filter.is_empty() {
            // We only use static files for Receipts, if there is no receipt pruning of any kind.

            // prepare_static_file_producer does a consistency check that will unwind static files
            // if the expected highest receipt in the files is higher than the database.
            // Which is essentially what happens here when we unwind this stage.
            let _static_file_producer = prepare_static_file_producer(provider, *range.start())?;
        } else {
            // If there is any kind of receipt pruning/filtering we use the database, since static
            // files do not support filters.
            //
            // If we hit this case, the receipts have already been unwound by the call to
            // `unwind_or_peek_state`.
        }

        // Update the checkpoint.
        let mut stage_checkpoint = input.checkpoint.execution_stage_checkpoint();
        if let Some(stage_checkpoint) = stage_checkpoint.as_mut() {
            for block_number in range {
                stage_checkpoint.progress.processed -= provider
                    .block_by_number(block_number)?
                    .ok_or_else(|| ProviderError::HeaderNotFound(block_number.into()))?
                    .gas_used;
            }
        }
        let checkpoint = if let Some(stage_checkpoint) = stage_checkpoint {
            StageCheckpoint::new(unwind_to).with_execution_stage_checkpoint(stage_checkpoint)
        } else {
            StageCheckpoint::new(unwind_to)
        };

        Ok(UnwindOutput { checkpoint })
    }
}

fn execution_checkpoint(
    provider: &StaticFileProvider,
    start_block: BlockNumber,
    max_block: BlockNumber,
    checkpoint: StageCheckpoint,
) -> Result<ExecutionCheckpoint, ProviderError> {
    Ok(match checkpoint.execution_stage_checkpoint() {
        // If checkpoint block range fully matches our range,
        // we take the previously used stage checkpoint as-is.
        Some(stage_checkpoint @ ExecutionCheckpoint { block_range, .. })
            if block_range == CheckpointBlockRange::from(start_block..=max_block) =>
        {
            stage_checkpoint
        }
        // If checkpoint block range precedes our range seamlessly, we take the previously used
        // stage checkpoint and add the amount of gas from our range to the checkpoint total.
        Some(ExecutionCheckpoint {
            block_range: CheckpointBlockRange { to, .. },
            progress: EntitiesCheckpoint { processed, total },
        }) if to == start_block - 1 => ExecutionCheckpoint {
            block_range: CheckpointBlockRange { from: start_block, to: max_block },
            progress: EntitiesCheckpoint {
                processed,
                total: total + calculate_gas_used_from_headers(provider, start_block..=max_block)?,
            },
        },
        // If checkpoint block range ends on the same block as our range, we take the previously
        // used stage checkpoint.
        Some(ExecutionCheckpoint { block_range: CheckpointBlockRange { to, .. }, progress })
            if to == max_block =>
        {
            ExecutionCheckpoint {
                block_range: CheckpointBlockRange { from: start_block, to: max_block },
                progress,
            }
        }
        // If there's any other non-empty checkpoint, we calculate the remaining amount of total gas
        // to be processed not including the checkpoint range.
        Some(ExecutionCheckpoint { progress: EntitiesCheckpoint { processed, .. }, .. }) => {
            let after_checkpoint_block_number =
                calculate_gas_used_from_headers(provider, checkpoint.block_number + 1..=max_block)?;

            ExecutionCheckpoint {
                block_range: CheckpointBlockRange { from: start_block, to: max_block },
                progress: EntitiesCheckpoint {
                    processed,
                    total: processed + after_checkpoint_block_number,
                },
            }
        }
        // Otherwise, we recalculate the whole stage checkpoint including the amount of gas
        // already processed, if there's any.
        _ => {
            let processed = calculate_gas_used_from_headers(provider, 0..=start_block - 1)?;

            ExecutionCheckpoint {
                block_range: CheckpointBlockRange { from: start_block, to: max_block },
                progress: EntitiesCheckpoint {
                    processed,
                    total: processed +
                        calculate_gas_used_from_headers(provider, start_block..=max_block)?,
                },
            }
        }
    })
}

fn calculate_gas_used_from_headers(
    provider: &StaticFileProvider,
    range: RangeInclusive<BlockNumber>,
) -> Result<u64, ProviderError> {
    let mut gas_total = 0;

    let start = Instant::now();

    for entry in provider.fetch_range_iter(
        StaticFileSegment::Headers,
        *range.start()..*range.end() + 1,
        |cursor, number| cursor.get_one::<HeaderMask<Header>>(number.into()),
    )? {
        let Header { gas_used, .. } = entry?;
        gas_total += gas_used;
    }

    let duration = start.elapsed();
    trace!(target: "sync::stages::execution", ?range, ?duration, "Time elapsed in calculate_gas_used_from_headers");

    Ok(gas_total)
}

<<<<<<< HEAD
impl<E, DB> Stage<DB> for ExecutionStage<E>
where
    DB: Database,
    E: BlockExecutorProvider,
{
    /// Return the id of the stage
    fn id(&self) -> StageId {
        StageId::Execution
    }

    fn poll_execute_ready(
        &mut self,
        cx: &mut Context<'_>,
        _: ExecInput,
    ) -> Poll<Result<(), StageError>> {
        ready!(self.exex_manager_handle.poll_ready(cx));

        Poll::Ready(Ok(()))
    }

    /// Execute the stage
    fn execute(
        &mut self,
        provider: &DatabaseProviderRW<DB>,
        input: ExecInput,
    ) -> Result<ExecOutput, StageError> {
        self.execute_inner(provider, input)
    }

    fn post_execute_commit(&mut self) -> Result<(), StageError> {
        let Some((blocks, state)) = self.post_execute_commit_input.take() else { return Ok(()) };

        let chain = Arc::new(Chain::new(blocks, state, None));
        // NOTE: We can ignore the error here, since an error means that the channel is closed,
        // which means the manager has died, which then in turn means the node is shutting down.
        let _ = self.exex_manager_handle.send(ExExNotification::ChainCommitted { new: chain });

        Ok(())
    }

    /// Unwind the stage.
    fn unwind(
        &mut self,
        provider: &DatabaseProviderRW<DB>,
        input: UnwindInput,
    ) -> Result<UnwindOutput, StageError> {
        let (range, unwind_to, _) =
            input.unwind_block_range_with_threshold(self.thresholds.max_blocks.unwrap_or(u64::MAX));
        if range.is_empty() {
            return Ok(UnwindOutput {
                checkpoint: input.checkpoint.with_block_number(input.unwind_to),
            })
        }

        // Unwind account and storage changesets, as well as receipts.
        //
        // This also updates `PlainStorageState` and `PlainAccountState`.
        let bundle_state_with_receipts = provider.unwind_or_peek_state::<true>(range.clone())?;

        // Construct a `ExExNotification` if we have ExEx's installed.
        if self.exex_manager_handle.has_exexs() {
            // Get the blocks for the unwound range. This is needed for `ExExNotification`.
            let blocks = provider.get_take_block_range::<false>(range.clone())?;
            let chain = Chain::new(blocks, bundle_state_with_receipts, None);

            // NOTE: We can ignore the error here, since an error means that the channel is closed,
            // which means the manager has died, which then in turn means the node is shutting down.
            let _ = self
                .exex_manager_handle
                .send(ExExNotification::ChainReverted { old: Arc::new(chain) });
        }

        // Unwind all receipts for transactions in the block range
        if self.prune_modes.receipts.is_none() && self.prune_modes.receipts_log_filter.is_empty() {
            // We only use static files for Receipts, if there is no receipt pruning of any kind.

            // prepare_static_file_producer does a consistency check that will unwind static files
            // if the expected highest receipt in the files is higher than the database.
            // Which is essentially what happens here when we unwind this stage.
            let _static_file_producer = prepare_static_file_producer(provider, *range.start())?;
        } else {
            // If there is any kind of receipt pruning/filtering we use the database, since static
            // files do not support filters.
            //
            // If we hit this case, the receipts have already been unwound by the call to
            // `unwind_or_peek_state`.
        }

        // Update the checkpoint.
        let mut stage_checkpoint = input.checkpoint.execution_stage_checkpoint();
        if let Some(stage_checkpoint) = stage_checkpoint.as_mut() {
            for block_number in range {
                stage_checkpoint.progress.processed -= provider
                    .block_by_number(block_number)?
                    .ok_or_else(|| ProviderError::HeaderNotFound(block_number.into()))?
                    .gas_used;
            }
        }
        let checkpoint = if let Some(stage_checkpoint) = stage_checkpoint {
            StageCheckpoint::new(unwind_to).with_execution_stage_checkpoint(stage_checkpoint)
        } else {
            StageCheckpoint::new(unwind_to)
        };

        Ok(UnwindOutput { checkpoint })
    }
}

=======
>>>>>>> e5832d51
/// The thresholds at which the execution stage writes state changes to the database.
///
/// If either of the thresholds (`max_blocks` and `max_changes`) are hit, then the execution stage
/// commits all pending changes to the database.
///
/// A third threshold, `max_changesets`, can be set to periodically write changesets to the
/// current database transaction, which frees up memory.
#[derive(Debug, Clone)]
pub struct ExecutionStageThresholds {
    /// The maximum number of blocks to execute before the execution stage commits.
    pub max_blocks: Option<u64>,
    /// The maximum number of state changes to keep in memory before the execution stage commits.
    pub max_changes: Option<u64>,
    /// The maximum cumulative amount of gas to process before the execution stage commits.
    pub max_cumulative_gas: Option<u64>,
    /// The maximum spent on blocks processing before the execution stage commits.
    pub max_duration: Option<Duration>,
}

impl Default for ExecutionStageThresholds {
    fn default() -> Self {
        Self {
            max_blocks: Some(500_000),
            max_changes: Some(5_000_000),
            // 50k full blocks of 30M gas
            max_cumulative_gas: Some(30_000_000 * 50_000),
            // 10 minutes
            max_duration: Some(Duration::from_secs(10 * 60)),
        }
    }
}

impl ExecutionStageThresholds {
    /// Check if the batch thresholds have been hit.
    #[inline]
    pub fn is_end_of_batch(
        &self,
        blocks_processed: u64,
        changes_processed: u64,
        cumulative_gas_used: u64,
        elapsed: Duration,
    ) -> bool {
        blocks_processed >= self.max_blocks.unwrap_or(u64::MAX) ||
            changes_processed >= self.max_changes.unwrap_or(u64::MAX) ||
            cumulative_gas_used >= self.max_cumulative_gas.unwrap_or(u64::MAX) ||
            elapsed >= self.max_duration.unwrap_or(Duration::MAX)
    }
}

impl From<ExecutionConfig> for ExecutionStageThresholds {
    fn from(config: ExecutionConfig) -> Self {
        Self {
            max_blocks: config.max_blocks,
            max_changes: config.max_changes,
            max_cumulative_gas: config.max_cumulative_gas,
            max_duration: config.max_duration,
        }
    }
}

/// Returns a `StaticFileProviderRWRefMut` static file producer after performing a consistency
/// check.
///
/// This function compares the highest receipt number recorded in the database with that in the
/// static file to detect any discrepancies due to unexpected shutdowns or database rollbacks. **If
/// the height in the static file is higher**, it rolls back (unwinds) the static file.
/// **Conversely, if the height in the database is lower**, it triggers a rollback in the database
/// (by returning [`StageError`]) until the heights in both the database and static file match.
fn prepare_static_file_producer<'a, 'b, DB: Database>(
    provider: &'b DatabaseProviderRW<DB>,
    start_block: u64,
) -> Result<StaticFileProviderRWRefMut<'a>, StageError>
where
    'b: 'a,
{
    // Get next expected receipt number
    let tx = provider.tx_ref();
    let next_receipt_num = tx
        .cursor_read::<tables::BlockBodyIndices>()?
        .seek_exact(start_block)?
        .map(|(_, value)| value.first_tx_num)
        .unwrap_or(0);

    // Get next expected receipt number in static files
    let static_file_provider = provider.static_file_provider();
    let next_static_file_receipt_num = static_file_provider
        .get_highest_static_file_tx(StaticFileSegment::Receipts)
        .map(|num| num + 1)
        .unwrap_or(0);

    let mut static_file_producer =
        static_file_provider.get_writer(start_block, StaticFileSegment::Receipts)?;

    // Check if we had any unexpected shutdown after committing to static files, but
    // NOT committing to database.
    match next_static_file_receipt_num.cmp(&next_receipt_num) {
        // It can be equal when it's a chain of empty blocks, but we still need to update the last
        // block in the range.
        Ordering::Greater | Ordering::Equal => static_file_producer.prune_receipts(
            next_static_file_receipt_num - next_receipt_num,
            start_block.saturating_sub(1),
        )?,
        Ordering::Less => {
            let mut last_block = static_file_provider
                .get_highest_static_file_block(StaticFileSegment::Receipts)
                .unwrap_or(0);

            let last_receipt_num = static_file_provider
                .get_highest_static_file_tx(StaticFileSegment::Receipts)
                .unwrap_or(0);

            // To be extra safe, we make sure that the last receipt num matches the last block from
            // its indices. If not, get it.
            loop {
                if let Some(indices) = provider.block_body_indices(last_block)? {
                    if indices.last_tx_num() <= last_receipt_num {
                        break
                    }
                }
                if last_block == 0 {
                    break
                }
                last_block -= 1;
            }

            let missing_block =
                Box::new(provider.sealed_header(last_block + 1)?.unwrap_or_default());

            return Err(StageError::MissingStaticFileData {
                block: missing_block,
                segment: StaticFileSegment::Receipts,
            })
        }
    }

    Ok(static_file_producer)
}

#[cfg(test)]
mod tests {
    use super::*;
    use crate::test_utils::TestStageDB;
    use alloy_rlp::Decodable;
    use assert_matches::assert_matches;
    use reth_db_api::{models::AccountBeforeTx, transaction::DbTxMut};
    use reth_evm_ethereum::execute::EthExecutorProvider;
    use reth_execution_errors::BlockValidationError;
    use reth_primitives::{
        address, hex_literal::hex, keccak256, stage::StageUnitCheckpoint, Account, Address,
        Bytecode, ChainSpecBuilder, SealedBlock, StorageEntry, B256, U256,
    };
    use reth_provider::{
        test_utils::create_test_provider_factory, AccountReader, ReceiptProvider,
        StaticFileProviderFactory,
    };
    use reth_prune_types::{PruneMode, ReceiptsLogPruneConfig};
    use std::collections::BTreeMap;

    fn stage() -> ExecutionStage<EthExecutorProvider> {
        let executor_provider = EthExecutorProvider::ethereum(Arc::new(
            ChainSpecBuilder::mainnet().berlin_activated().build(),
        ));
        ExecutionStage::new(
            executor_provider,
            ExecutionStageThresholds {
                max_blocks: Some(100),
                max_changes: None,
                max_cumulative_gas: None,
                max_duration: None,
            },
            MERKLE_STAGE_DEFAULT_CLEAN_THRESHOLD,
            PruneModes::none(),
            ExExManagerHandle::empty(),
        )
    }

    #[test]
    fn execution_checkpoint_matches() {
        let factory = create_test_provider_factory();

        let previous_stage_checkpoint = ExecutionCheckpoint {
            block_range: CheckpointBlockRange { from: 0, to: 0 },
            progress: EntitiesCheckpoint { processed: 1, total: 2 },
        };
        let previous_checkpoint = StageCheckpoint {
            block_number: 0,
            stage_checkpoint: Some(StageUnitCheckpoint::Execution(previous_stage_checkpoint)),
        };

        let stage_checkpoint = execution_checkpoint(
            &factory.static_file_provider(),
            previous_stage_checkpoint.block_range.from,
            previous_stage_checkpoint.block_range.to,
            previous_checkpoint,
        );

        assert_eq!(stage_checkpoint, Ok(previous_stage_checkpoint));
    }

    #[test]
    fn execution_checkpoint_precedes() {
        let factory = create_test_provider_factory();
        let provider = factory.provider_rw().unwrap();

        let mut genesis_rlp = hex!("f901faf901f5a00000000000000000000000000000000000000000000000000000000000000000a01dcc4de8dec75d7aab85b567b6ccd41ad312451b948a7413f0a142fd40d49347942adc25665018aa1fe0e6bc666dac8fc2697ff9baa045571b40ae66ca7480791bbb2887286e4e4c4b1b298b191c889d6959023a32eda056e81f171bcc55a6ff8345e692c0f86e5b48e01b996cadc001622fb5e363b421a056e81f171bcc55a6ff8345e692c0f86e5b48e01b996cadc001622fb5e363b421b901000000000000000000000000000000000000000000000000000000000000000000000000000000000000000000000000000000000000000000000000000000000000000000000000000000000000000000000000000000000000000000000000000000000000000000000000000000000000000000000000000000000000000000000000000000000000000000000000000000000000000000000000000000000000000000000000000000000000000000000000000000000000000000000000000000000000000000000000000000000000000000000000000000000000000000000000000000000000000000000000000000000000000000000000000000000083020000808502540be400808000a00000000000000000000000000000000000000000000000000000000000000000880000000000000000c0c0").as_slice();
        let genesis = SealedBlock::decode(&mut genesis_rlp).unwrap();
        let mut block_rlp = hex!("f90262f901f9a075c371ba45999d87f4542326910a11af515897aebce5265d3f6acd1f1161f82fa01dcc4de8dec75d7aab85b567b6ccd41ad312451b948a7413f0a142fd40d49347942adc25665018aa1fe0e6bc666dac8fc2697ff9baa098f2dcd87c8ae4083e7017a05456c14eea4b1db2032126e27b3b1563d57d7cc0a08151d548273f6683169524b66ca9fe338b9ce42bc3540046c828fd939ae23bcba03f4e5c2ec5b2170b711d97ee755c160457bb58d8daa338e835ec02ae6860bbabb901000000000000000000000000000000000000000000000000000000000000000000000000000000000000000000000000000000000000000000000000000000000000000000000000000000000000000000000000000000000000000000000000000000000000000000000000000000000000000000000000000000000000000000000000000000000000000000000000000000000000000000000000000000000000000000000000000000000000000000000000000000000000000000000000000000000000000000000000000000000000000000000000000000000000000000000000000000000000000000000000000000000000000000000000000000000083020000018502540be40082a8798203e800a00000000000000000000000000000000000000000000000000000000000000000880000000000000000f863f861800a8405f5e10094100000000000000000000000000000000000000080801ba07e09e26678ed4fac08a249ebe8ed680bf9051a5e14ad223e4b2b9d26e0208f37a05f6e3f188e3e6eab7d7d3b6568f5eac7d687b08d307d3154ccd8c87b4630509bc0").as_slice();
        let block = SealedBlock::decode(&mut block_rlp).unwrap();
        provider
            .insert_historical_block(
                genesis
                    .try_seal_with_senders()
                    .map_err(|_| BlockValidationError::SenderRecoveryError)
                    .unwrap(),
                None,
            )
            .unwrap();
        provider
            .insert_historical_block(block.clone().try_seal_with_senders().unwrap(), None)
            .unwrap();
        provider
            .static_file_provider()
            .latest_writer(StaticFileSegment::Headers)
            .unwrap()
            .commit()
            .unwrap();
        provider.commit().unwrap();

        let previous_stage_checkpoint = ExecutionCheckpoint {
            block_range: CheckpointBlockRange { from: 0, to: 0 },
            progress: EntitiesCheckpoint { processed: 1, total: 1 },
        };
        let previous_checkpoint = StageCheckpoint {
            block_number: 1,
            stage_checkpoint: Some(StageUnitCheckpoint::Execution(previous_stage_checkpoint)),
        };

        let stage_checkpoint =
            execution_checkpoint(&factory.static_file_provider(), 1, 1, previous_checkpoint);

        assert_matches!(stage_checkpoint, Ok(ExecutionCheckpoint {
            block_range: CheckpointBlockRange { from: 1, to: 1 },
            progress: EntitiesCheckpoint {
                processed,
                total
            }
        }) if processed == previous_stage_checkpoint.progress.processed &&
            total == previous_stage_checkpoint.progress.total + block.gas_used);
    }

    #[test]
    fn execution_checkpoint_recalculate_full_previous_some() {
        let factory = create_test_provider_factory();
        let provider = factory.provider_rw().unwrap();

        let mut genesis_rlp = hex!("f901faf901f5a00000000000000000000000000000000000000000000000000000000000000000a01dcc4de8dec75d7aab85b567b6ccd41ad312451b948a7413f0a142fd40d49347942adc25665018aa1fe0e6bc666dac8fc2697ff9baa045571b40ae66ca7480791bbb2887286e4e4c4b1b298b191c889d6959023a32eda056e81f171bcc55a6ff8345e692c0f86e5b48e01b996cadc001622fb5e363b421a056e81f171bcc55a6ff8345e692c0f86e5b48e01b996cadc001622fb5e363b421b901000000000000000000000000000000000000000000000000000000000000000000000000000000000000000000000000000000000000000000000000000000000000000000000000000000000000000000000000000000000000000000000000000000000000000000000000000000000000000000000000000000000000000000000000000000000000000000000000000000000000000000000000000000000000000000000000000000000000000000000000000000000000000000000000000000000000000000000000000000000000000000000000000000000000000000000000000000000000000000000000000000000000000000000000000000000083020000808502540be400808000a00000000000000000000000000000000000000000000000000000000000000000880000000000000000c0c0").as_slice();
        let genesis = SealedBlock::decode(&mut genesis_rlp).unwrap();
        let mut block_rlp = hex!("f90262f901f9a075c371ba45999d87f4542326910a11af515897aebce5265d3f6acd1f1161f82fa01dcc4de8dec75d7aab85b567b6ccd41ad312451b948a7413f0a142fd40d49347942adc25665018aa1fe0e6bc666dac8fc2697ff9baa098f2dcd87c8ae4083e7017a05456c14eea4b1db2032126e27b3b1563d57d7cc0a08151d548273f6683169524b66ca9fe338b9ce42bc3540046c828fd939ae23bcba03f4e5c2ec5b2170b711d97ee755c160457bb58d8daa338e835ec02ae6860bbabb901000000000000000000000000000000000000000000000000000000000000000000000000000000000000000000000000000000000000000000000000000000000000000000000000000000000000000000000000000000000000000000000000000000000000000000000000000000000000000000000000000000000000000000000000000000000000000000000000000000000000000000000000000000000000000000000000000000000000000000000000000000000000000000000000000000000000000000000000000000000000000000000000000000000000000000000000000000000000000000000000000000000000000000000000000000000083020000018502540be40082a8798203e800a00000000000000000000000000000000000000000000000000000000000000000880000000000000000f863f861800a8405f5e10094100000000000000000000000000000000000000080801ba07e09e26678ed4fac08a249ebe8ed680bf9051a5e14ad223e4b2b9d26e0208f37a05f6e3f188e3e6eab7d7d3b6568f5eac7d687b08d307d3154ccd8c87b4630509bc0").as_slice();
        let block = SealedBlock::decode(&mut block_rlp).unwrap();
        provider.insert_historical_block(genesis.try_seal_with_senders().unwrap(), None).unwrap();
        provider
            .insert_historical_block(block.clone().try_seal_with_senders().unwrap(), None)
            .unwrap();
        provider
            .static_file_provider()
            .latest_writer(StaticFileSegment::Headers)
            .unwrap()
            .commit()
            .unwrap();
        provider.commit().unwrap();

        let previous_stage_checkpoint = ExecutionCheckpoint {
            block_range: CheckpointBlockRange { from: 0, to: 0 },
            progress: EntitiesCheckpoint { processed: 1, total: 1 },
        };
        let previous_checkpoint = StageCheckpoint {
            block_number: 1,
            stage_checkpoint: Some(StageUnitCheckpoint::Execution(previous_stage_checkpoint)),
        };

        let stage_checkpoint =
            execution_checkpoint(&factory.static_file_provider(), 1, 1, previous_checkpoint);

        assert_matches!(stage_checkpoint, Ok(ExecutionCheckpoint {
            block_range: CheckpointBlockRange { from: 1, to: 1 },
            progress: EntitiesCheckpoint {
                processed,
                total
            }
        }) if processed == previous_stage_checkpoint.progress.processed &&
            total == previous_stage_checkpoint.progress.total + block.gas_used);
    }

    #[test]
    fn execution_checkpoint_recalculate_full_previous_none() {
        let factory = create_test_provider_factory();
        let provider = factory.provider_rw().unwrap();

        let mut genesis_rlp = hex!("f901faf901f5a00000000000000000000000000000000000000000000000000000000000000000a01dcc4de8dec75d7aab85b567b6ccd41ad312451b948a7413f0a142fd40d49347942adc25665018aa1fe0e6bc666dac8fc2697ff9baa045571b40ae66ca7480791bbb2887286e4e4c4b1b298b191c889d6959023a32eda056e81f171bcc55a6ff8345e692c0f86e5b48e01b996cadc001622fb5e363b421a056e81f171bcc55a6ff8345e692c0f86e5b48e01b996cadc001622fb5e363b421b901000000000000000000000000000000000000000000000000000000000000000000000000000000000000000000000000000000000000000000000000000000000000000000000000000000000000000000000000000000000000000000000000000000000000000000000000000000000000000000000000000000000000000000000000000000000000000000000000000000000000000000000000000000000000000000000000000000000000000000000000000000000000000000000000000000000000000000000000000000000000000000000000000000000000000000000000000000000000000000000000000000000000000000000000000000000083020000808502540be400808000a00000000000000000000000000000000000000000000000000000000000000000880000000000000000c0c0").as_slice();
        let genesis = SealedBlock::decode(&mut genesis_rlp).unwrap();
        let mut block_rlp = hex!("f90262f901f9a075c371ba45999d87f4542326910a11af515897aebce5265d3f6acd1f1161f82fa01dcc4de8dec75d7aab85b567b6ccd41ad312451b948a7413f0a142fd40d49347942adc25665018aa1fe0e6bc666dac8fc2697ff9baa098f2dcd87c8ae4083e7017a05456c14eea4b1db2032126e27b3b1563d57d7cc0a08151d548273f6683169524b66ca9fe338b9ce42bc3540046c828fd939ae23bcba03f4e5c2ec5b2170b711d97ee755c160457bb58d8daa338e835ec02ae6860bbabb901000000000000000000000000000000000000000000000000000000000000000000000000000000000000000000000000000000000000000000000000000000000000000000000000000000000000000000000000000000000000000000000000000000000000000000000000000000000000000000000000000000000000000000000000000000000000000000000000000000000000000000000000000000000000000000000000000000000000000000000000000000000000000000000000000000000000000000000000000000000000000000000000000000000000000000000000000000000000000000000000000000000000000000000000000000000083020000018502540be40082a8798203e800a00000000000000000000000000000000000000000000000000000000000000000880000000000000000f863f861800a8405f5e10094100000000000000000000000000000000000000080801ba07e09e26678ed4fac08a249ebe8ed680bf9051a5e14ad223e4b2b9d26e0208f37a05f6e3f188e3e6eab7d7d3b6568f5eac7d687b08d307d3154ccd8c87b4630509bc0").as_slice();
        let block = SealedBlock::decode(&mut block_rlp).unwrap();
        provider.insert_historical_block(genesis.try_seal_with_senders().unwrap(), None).unwrap();
        provider
            .insert_historical_block(block.clone().try_seal_with_senders().unwrap(), None)
            .unwrap();
        provider
            .static_file_provider()
            .latest_writer(StaticFileSegment::Headers)
            .unwrap()
            .commit()
            .unwrap();
        provider.commit().unwrap();

        let previous_checkpoint = StageCheckpoint { block_number: 1, stage_checkpoint: None };

        let stage_checkpoint =
            execution_checkpoint(&factory.static_file_provider(), 1, 1, previous_checkpoint);

        assert_matches!(stage_checkpoint, Ok(ExecutionCheckpoint {
            block_range: CheckpointBlockRange { from: 1, to: 1 },
            progress: EntitiesCheckpoint {
                processed: 0,
                total
            }
        }) if total == block.gas_used);
    }

    #[tokio::test]
    async fn sanity_execution_of_block() {
        // TODO cleanup the setup after https://github.com/paradigmxyz/reth/issues/332
        // is merged as it has similar framework
        let factory = create_test_provider_factory();
        let provider = factory.provider_rw().unwrap();
        let input = ExecInput { target: Some(1), checkpoint: None };
        let mut genesis_rlp = hex!("f901faf901f5a00000000000000000000000000000000000000000000000000000000000000000a01dcc4de8dec75d7aab85b567b6ccd41ad312451b948a7413f0a142fd40d49347942adc25665018aa1fe0e6bc666dac8fc2697ff9baa045571b40ae66ca7480791bbb2887286e4e4c4b1b298b191c889d6959023a32eda056e81f171bcc55a6ff8345e692c0f86e5b48e01b996cadc001622fb5e363b421a056e81f171bcc55a6ff8345e692c0f86e5b48e01b996cadc001622fb5e363b421b901000000000000000000000000000000000000000000000000000000000000000000000000000000000000000000000000000000000000000000000000000000000000000000000000000000000000000000000000000000000000000000000000000000000000000000000000000000000000000000000000000000000000000000000000000000000000000000000000000000000000000000000000000000000000000000000000000000000000000000000000000000000000000000000000000000000000000000000000000000000000000000000000000000000000000000000000000000000000000000000000000000000000000000000000000000000083020000808502540be400808000a00000000000000000000000000000000000000000000000000000000000000000880000000000000000c0c0").as_slice();
        let genesis = SealedBlock::decode(&mut genesis_rlp).unwrap();
        let mut block_rlp = hex!("f90262f901f9a075c371ba45999d87f4542326910a11af515897aebce5265d3f6acd1f1161f82fa01dcc4de8dec75d7aab85b567b6ccd41ad312451b948a7413f0a142fd40d49347942adc25665018aa1fe0e6bc666dac8fc2697ff9baa098f2dcd87c8ae4083e7017a05456c14eea4b1db2032126e27b3b1563d57d7cc0a08151d548273f6683169524b66ca9fe338b9ce42bc3540046c828fd939ae23bcba03f4e5c2ec5b2170b711d97ee755c160457bb58d8daa338e835ec02ae6860bbabb901000000000000000000000000000000000000000000000000000000000000000000000000000000000000000000000000000000000000000000000000000000000000000000000000000000000000000000000000000000000000000000000000000000000000000000000000000000000000000000000000000000000000000000000000000000000000000000000000000000000000000000000000000000000000000000000000000000000000000000000000000000000000000000000000000000000000000000000000000000000000000000000000000000000000000000000000000000000000000000000000000000000000000000000000000000000083020000018502540be40082a8798203e800a00000000000000000000000000000000000000000000000000000000000000000880000000000000000f863f861800a8405f5e10094100000000000000000000000000000000000000080801ba07e09e26678ed4fac08a249ebe8ed680bf9051a5e14ad223e4b2b9d26e0208f37a05f6e3f188e3e6eab7d7d3b6568f5eac7d687b08d307d3154ccd8c87b4630509bc0").as_slice();
        let block = SealedBlock::decode(&mut block_rlp).unwrap();
        provider.insert_historical_block(genesis.try_seal_with_senders().unwrap(), None).unwrap();
        provider
            .insert_historical_block(block.clone().try_seal_with_senders().unwrap(), None)
            .unwrap();
        provider
            .static_file_provider()
            .latest_writer(StaticFileSegment::Headers)
            .unwrap()
            .commit()
            .unwrap();
        {
            let mut receipts_writer =
                provider.static_file_provider().latest_writer(StaticFileSegment::Receipts).unwrap();
            receipts_writer.increment_block(StaticFileSegment::Receipts, 0).unwrap();
            receipts_writer.commit().unwrap();
        }
        provider.commit().unwrap();

        // insert pre state
        let provider = factory.provider_rw().unwrap();

        let db_tx = provider.tx_ref();
        let acc1 = address!("1000000000000000000000000000000000000000");
        let acc2 = address!("a94f5374fce5edbc8e2a8697c15331677e6ebf0b");
        let code = hex!("5a465a905090036002900360015500");
        let balance = U256::from(0x3635c9adc5dea00000u128);
        let code_hash = keccak256(code);
        db_tx
            .put::<tables::PlainAccountState>(
                acc1,
                Account { nonce: 0, balance: U256::ZERO, bytecode_hash: Some(code_hash) },
            )
            .unwrap();
        db_tx
            .put::<tables::PlainAccountState>(
                acc2,
                Account { nonce: 0, balance, bytecode_hash: None },
            )
            .unwrap();
        db_tx.put::<tables::Bytecodes>(code_hash, Bytecode::new_raw(code.to_vec().into())).unwrap();
        provider.commit().unwrap();

        // execute

        // If there is a pruning configuration, then it's forced to use the database.
        // This way we test both cases.
        let modes = [None, Some(PruneModes::none())];
        let random_filter =
            ReceiptsLogPruneConfig(BTreeMap::from([(Address::random(), PruneMode::Full)]));

        // Tests node with database and node with static files
        for mut mode in modes {
            let provider = factory.provider_rw().unwrap();

            if let Some(mode) = &mut mode {
                // Simulating a full node where we write receipts to database
                mode.receipts_log_filter = random_filter.clone();
            }

            let mut execution_stage = stage();
            execution_stage.prune_modes = mode.clone().unwrap_or_default();

            let output = execution_stage.execute(&provider, input).unwrap();
            provider.commit().unwrap();

            assert_matches!(output, ExecOutput {
                checkpoint: StageCheckpoint {
                    block_number: 1,
                    stage_checkpoint: Some(StageUnitCheckpoint::Execution(ExecutionCheckpoint {
                        block_range: CheckpointBlockRange {
                            from: 1,
                            to: 1,
                        },
                        progress: EntitiesCheckpoint {
                            processed,
                            total
                        }
                    }))
                },
                done: true
            } if processed == total && total == block.gas_used);

            let provider = factory.provider().unwrap();

            // check post state
            let account1 = address!("1000000000000000000000000000000000000000");
            let account1_info =
                Account { balance: U256::ZERO, nonce: 0x00, bytecode_hash: Some(code_hash) };
            let account2 = address!("2adc25665018aa1fe0e6bc666dac8fc2697ff9ba");
            let account2_info = Account {
                balance: U256::from(0x1bc16d674ece94bau128),
                nonce: 0x00,
                bytecode_hash: None,
            };
            let account3 = address!("a94f5374fce5edbc8e2a8697c15331677e6ebf0b");
            let account3_info = Account {
                balance: U256::from(0x3635c9adc5de996b46u128),
                nonce: 0x01,
                bytecode_hash: None,
            };

            // assert accounts
            assert_eq!(
                provider.basic_account(account1),
                Ok(Some(account1_info)),
                "Post changed of a account"
            );
            assert_eq!(
                provider.basic_account(account2),
                Ok(Some(account2_info)),
                "Post changed of a account"
            );
            assert_eq!(
                provider.basic_account(account3),
                Ok(Some(account3_info)),
                "Post changed of a account"
            );
            // assert storage
            // Get on dupsort would return only first value. This is good enough for this test.
            assert_eq!(
                provider.tx_ref().get::<tables::PlainStorageState>(account1),
                Ok(Some(StorageEntry { key: B256::with_last_byte(1), value: U256::from(2) })),
                "Post changed of a account"
            );

            let provider = factory.provider_rw().unwrap();
            let mut stage = stage();
            stage.prune_modes = mode.unwrap_or_default();

            let _result = stage
                .unwind(
                    &provider,
                    UnwindInput { checkpoint: output.checkpoint, unwind_to: 0, bad_block: None },
                )
                .unwrap();
            provider.commit().unwrap();
        }
    }

    #[tokio::test]
    async fn sanity_execute_unwind() {
        // TODO cleanup the setup after https://github.com/paradigmxyz/reth/issues/332
        // is merged as it has similar framework

        let factory = create_test_provider_factory();
        let provider = factory.provider_rw().unwrap();
        let input = ExecInput { target: Some(1), checkpoint: None };
        let mut genesis_rlp = hex!("f901faf901f5a00000000000000000000000000000000000000000000000000000000000000000a01dcc4de8dec75d7aab85b567b6ccd41ad312451b948a7413f0a142fd40d49347942adc25665018aa1fe0e6bc666dac8fc2697ff9baa045571b40ae66ca7480791bbb2887286e4e4c4b1b298b191c889d6959023a32eda056e81f171bcc55a6ff8345e692c0f86e5b48e01b996cadc001622fb5e363b421a056e81f171bcc55a6ff8345e692c0f86e5b48e01b996cadc001622fb5e363b421b901000000000000000000000000000000000000000000000000000000000000000000000000000000000000000000000000000000000000000000000000000000000000000000000000000000000000000000000000000000000000000000000000000000000000000000000000000000000000000000000000000000000000000000000000000000000000000000000000000000000000000000000000000000000000000000000000000000000000000000000000000000000000000000000000000000000000000000000000000000000000000000000000000000000000000000000000000000000000000000000000000000000000000000000000000000000083020000808502540be400808000a00000000000000000000000000000000000000000000000000000000000000000880000000000000000c0c0").as_slice();
        let genesis = SealedBlock::decode(&mut genesis_rlp).unwrap();
        let mut block_rlp = hex!("f90262f901f9a075c371ba45999d87f4542326910a11af515897aebce5265d3f6acd1f1161f82fa01dcc4de8dec75d7aab85b567b6ccd41ad312451b948a7413f0a142fd40d49347942adc25665018aa1fe0e6bc666dac8fc2697ff9baa098f2dcd87c8ae4083e7017a05456c14eea4b1db2032126e27b3b1563d57d7cc0a08151d548273f6683169524b66ca9fe338b9ce42bc3540046c828fd939ae23bcba03f4e5c2ec5b2170b711d97ee755c160457bb58d8daa338e835ec02ae6860bbabb901000000000000000000000000000000000000000000000000000000000000000000000000000000000000000000000000000000000000000000000000000000000000000000000000000000000000000000000000000000000000000000000000000000000000000000000000000000000000000000000000000000000000000000000000000000000000000000000000000000000000000000000000000000000000000000000000000000000000000000000000000000000000000000000000000000000000000000000000000000000000000000000000000000000000000000000000000000000000000000000000000000000000000000000000000000000083020000018502540be40082a8798203e800a00000000000000000000000000000000000000000000000000000000000000000880000000000000000f863f861800a8405f5e10094100000000000000000000000000000000000000080801ba07e09e26678ed4fac08a249ebe8ed680bf9051a5e14ad223e4b2b9d26e0208f37a05f6e3f188e3e6eab7d7d3b6568f5eac7d687b08d307d3154ccd8c87b4630509bc0").as_slice();
        let block = SealedBlock::decode(&mut block_rlp).unwrap();
        provider.insert_historical_block(genesis.try_seal_with_senders().unwrap(), None).unwrap();
        provider
            .insert_historical_block(block.clone().try_seal_with_senders().unwrap(), None)
            .unwrap();
        provider
            .static_file_provider()
            .latest_writer(StaticFileSegment::Headers)
            .unwrap()
            .commit()
            .unwrap();
        {
            let mut receipts_writer =
                provider.static_file_provider().latest_writer(StaticFileSegment::Receipts).unwrap();
            receipts_writer.increment_block(StaticFileSegment::Receipts, 0).unwrap();
            receipts_writer.commit().unwrap();
        }
        provider.commit().unwrap();

        // variables
        let code = hex!("5a465a905090036002900360015500");
        let balance = U256::from(0x3635c9adc5dea00000u128);
        let code_hash = keccak256(code);
        // pre state
        let provider = factory.provider_rw().unwrap();

        let db_tx = provider.tx_ref();
        let acc1 = address!("1000000000000000000000000000000000000000");
        let acc1_info = Account { nonce: 0, balance: U256::ZERO, bytecode_hash: Some(code_hash) };
        let acc2 = address!("a94f5374fce5edbc8e2a8697c15331677e6ebf0b");
        let acc2_info = Account { nonce: 0, balance, bytecode_hash: None };

        db_tx.put::<tables::PlainAccountState>(acc1, acc1_info).unwrap();
        db_tx.put::<tables::PlainAccountState>(acc2, acc2_info).unwrap();
        db_tx.put::<tables::Bytecodes>(code_hash, Bytecode::new_raw(code.to_vec().into())).unwrap();
        provider.commit().unwrap();

        // execute
        let mut provider = factory.provider_rw().unwrap();

        // If there is a pruning configuration, then it's forced to use the database.
        // This way we test both cases.
        let modes = [None, Some(PruneModes::none())];
        let random_filter =
            ReceiptsLogPruneConfig(BTreeMap::from([(Address::random(), PruneMode::Full)]));

        // Tests node with database and node with static files
        for mut mode in modes {
            if let Some(mode) = &mut mode {
                // Simulating a full node where we write receipts to database
                mode.receipts_log_filter = random_filter.clone();
            }

            // Test Execution
            let mut execution_stage = stage();
            execution_stage.prune_modes = mode.clone().unwrap_or_default();

            let result = execution_stage.execute(&provider, input).unwrap();
            provider.commit().unwrap();

            // Test Unwind
            provider = factory.provider_rw().unwrap();
            let mut stage = stage();
            stage.prune_modes = mode.unwrap_or_default();

            let result = stage
                .unwind(
                    &provider,
                    UnwindInput { checkpoint: result.checkpoint, unwind_to: 0, bad_block: None },
                )
                .unwrap();

            assert_matches!(result, UnwindOutput {
                checkpoint: StageCheckpoint {
                    block_number: 0,
                    stage_checkpoint: Some(StageUnitCheckpoint::Execution(ExecutionCheckpoint {
                        block_range: CheckpointBlockRange {
                            from: 1,
                            to: 1,
                        },
                        progress: EntitiesCheckpoint {
                            processed: 0,
                            total
                        }
                    }))
                }
            } if total == block.gas_used);

            // assert unwind stage
            assert_eq!(
                provider.basic_account(acc1),
                Ok(Some(acc1_info)),
                "Pre changed of a account"
            );
            assert_eq!(
                provider.basic_account(acc2),
                Ok(Some(acc2_info)),
                "Post changed of a account"
            );

            let miner_acc = address!("2adc25665018aa1fe0e6bc666dac8fc2697ff9ba");
            assert_eq!(
                provider.basic_account(miner_acc),
                Ok(None),
                "Third account should be unwound"
            );

            assert_eq!(provider.receipt(0), Ok(None), "First receipt should be unwound");
        }
    }

    #[tokio::test]
    async fn test_selfdestruct() {
        let test_db = TestStageDB::default();
        let provider = test_db.factory.provider_rw().unwrap();
        let input = ExecInput { target: Some(1), checkpoint: None };
        let mut genesis_rlp = hex!("f901f8f901f3a00000000000000000000000000000000000000000000000000000000000000000a01dcc4de8dec75d7aab85b567b6ccd41ad312451b948a7413f0a142fd40d49347942adc25665018aa1fe0e6bc666dac8fc2697ff9baa0c9ceb8372c88cb461724d8d3d87e8b933f6fc5f679d4841800e662f4428ffd0da056e81f171bcc55a6ff8345e692c0f86e5b48e01b996cadc001622fb5e363b421a056e81f171bcc55a6ff8345e692c0f86e5b48e01b996cadc001622fb5e363b421b90100000000000000000000000000000000000000000000000000000000000000000000000000000000000000000000000000000000000000000000000000000000000000000000000000000000000000000000000000000000000000000000000000000000000000000000000000000000000000000000000000000000000000000000000000000000000000000000000000000000000000000000000000000000000000000000000000000000000000000000000000000000000000000000000000000000000000000000000000000000000000000000000000000000000000000000000000000000000000000000000000000000000000000000000000000000008302000080830f4240808000a00000000000000000000000000000000000000000000000000000000000000000880000000000000000c0c0").as_slice();
        let genesis = SealedBlock::decode(&mut genesis_rlp).unwrap();
        let mut block_rlp = hex!("f9025ff901f7a0c86e8cc0310ae7c531c758678ddbfd16fc51c8cef8cec650b032de9869e8b94fa01dcc4de8dec75d7aab85b567b6ccd41ad312451b948a7413f0a142fd40d49347942adc25665018aa1fe0e6bc666dac8fc2697ff9baa050554882fbbda2c2fd93fdc466db9946ea262a67f7a76cc169e714f105ab583da00967f09ef1dfed20c0eacfaa94d5cd4002eda3242ac47eae68972d07b106d192a0e3c8b47fbfc94667ef4cceb17e5cc21e3b1eebd442cebb27f07562b33836290db90100000000000000000000000000000000000000000000000000000000000000000000000000000000000000000000000000000000000000000000000000000000000000000000000000000000000000000000000000000000000000000000000000000000000000000000000000000000000000000000000000000000000000000000000000000000000000000000000000000000000000000000000000000000000000000000000000000000000000000000000000000000000000000000000000000000000000000000000000000000000000000000000000000000000000000000000000000000000000000000000000000000000000000000000000000000008302000001830f42408238108203e800a00000000000000000000000000000000000000000000000000000000000000000880000000000000000f862f860800a83061a8094095e7baea6a6c7c4c2dfeb977efac326af552d8780801ba072ed817487b84ba367d15d2f039b5fc5f087d0a8882fbdf73e8cb49357e1ce30a0403d800545b8fc544f92ce8124e2255f8c3c6af93f28243a120585d4c4c6a2a3c0").as_slice();
        let block = SealedBlock::decode(&mut block_rlp).unwrap();
        provider.insert_historical_block(genesis.try_seal_with_senders().unwrap(), None).unwrap();
        provider
            .insert_historical_block(block.clone().try_seal_with_senders().unwrap(), None)
            .unwrap();
        provider
            .static_file_provider()
            .latest_writer(StaticFileSegment::Headers)
            .unwrap()
            .commit()
            .unwrap();
        {
            let mut receipts_writer =
                provider.static_file_provider().latest_writer(StaticFileSegment::Receipts).unwrap();
            receipts_writer.increment_block(StaticFileSegment::Receipts, 0).unwrap();
            receipts_writer.commit().unwrap();
        }
        provider.commit().unwrap();

        // variables
        let caller_address = address!("a94f5374fce5edbc8e2a8697c15331677e6ebf0b");
        let destroyed_address = address!("095e7baea6a6c7c4c2dfeb977efac326af552d87");
        let beneficiary_address = address!("2adc25665018aa1fe0e6bc666dac8fc2697ff9ba");

        let code = hex!("73095e7baea6a6c7c4c2dfeb977efac326af552d8731ff00");
        let balance = U256::from(0x0de0b6b3a7640000u64);
        let code_hash = keccak256(code);

        // pre state
        let caller_info = Account { nonce: 0, balance, bytecode_hash: None };
        let destroyed_info =
            Account { nonce: 0, balance: U256::ZERO, bytecode_hash: Some(code_hash) };

        // set account
        let provider = test_db.factory.provider_rw().unwrap();
        provider.tx_ref().put::<tables::PlainAccountState>(caller_address, caller_info).unwrap();
        provider
            .tx_ref()
            .put::<tables::PlainAccountState>(destroyed_address, destroyed_info)
            .unwrap();
        provider
            .tx_ref()
            .put::<tables::Bytecodes>(code_hash, Bytecode::new_raw(code.to_vec().into()))
            .unwrap();
        // set storage to check when account gets destroyed.
        provider
            .tx_ref()
            .put::<tables::PlainStorageState>(
                destroyed_address,
                StorageEntry { key: B256::ZERO, value: U256::ZERO },
            )
            .unwrap();
        provider
            .tx_ref()
            .put::<tables::PlainStorageState>(
                destroyed_address,
                StorageEntry { key: B256::with_last_byte(1), value: U256::from(1u64) },
            )
            .unwrap();

        provider.commit().unwrap();

        // execute
        let provider = test_db.factory.provider_rw().unwrap();
        let mut execution_stage = stage();
        let _ = execution_stage.execute(&provider, input).unwrap();
        provider.commit().unwrap();

        // assert unwind stage
        let provider = test_db.factory.provider_rw().unwrap();
        assert_eq!(provider.basic_account(destroyed_address), Ok(None), "Account was destroyed");

        assert_eq!(
            provider.tx_ref().get::<tables::PlainStorageState>(destroyed_address),
            Ok(None),
            "There is storage for destroyed account"
        );
        // drops tx so that it returns write privilege to test_tx
        drop(provider);
        let plain_accounts = test_db.table::<tables::PlainAccountState>().unwrap();
        let plain_storage = test_db.table::<tables::PlainStorageState>().unwrap();

        assert_eq!(
            plain_accounts,
            vec![
                (
                    beneficiary_address,
                    Account {
                        nonce: 0,
                        balance: U256::from(0x1bc16d674eca30a0u64),
                        bytecode_hash: None
                    }
                ),
                (
                    caller_address,
                    Account {
                        nonce: 1,
                        balance: U256::from(0xde0b6b3a761cf60u64),
                        bytecode_hash: None
                    }
                )
            ]
        );
        assert!(plain_storage.is_empty());

        let account_changesets = test_db.table::<tables::AccountChangeSets>().unwrap();
        let storage_changesets = test_db.table::<tables::StorageChangeSets>().unwrap();

        assert_eq!(
            account_changesets,
            vec![
                (
                    block.number,
                    AccountBeforeTx { address: destroyed_address, info: Some(destroyed_info) },
                ),
                (block.number, AccountBeforeTx { address: beneficiary_address, info: None }),
                (
                    block.number,
                    AccountBeforeTx { address: caller_address, info: Some(caller_info) }
                ),
            ]
        );

        assert_eq!(
            storage_changesets,
            vec![
                (
                    (block.number, destroyed_address).into(),
                    StorageEntry { key: B256::ZERO, value: U256::ZERO }
                ),
                (
                    (block.number, destroyed_address).into(),
                    StorageEntry { key: B256::with_last_byte(1), value: U256::from(1u64) }
                )
            ]
        );
    }
}<|MERGE_RESOLUTION|>--- conflicted
+++ resolved
@@ -336,6 +336,17 @@
         })
     }
 
+    fn post_execute_commit(&mut self) -> Result<(), StageError> {
+        let Some((blocks, state)) = self.post_execute_commit_input.take() else { return Ok(()) };
+
+        let chain = Arc::new(Chain::new(blocks, state, None));
+        // NOTE: We can ignore the error here, since an error means that the channel is closed,
+        // which means the manager has died, which then in turn means the node is shutting down.
+        let _ = self.exex_manager_handle.send(ExExNotification::ChainCommitted { new: chain });
+
+        Ok(())
+    }
+
     /// Unwind the stage.
     fn unwind(
         &mut self,
@@ -494,117 +505,6 @@
     Ok(gas_total)
 }
 
-<<<<<<< HEAD
-impl<E, DB> Stage<DB> for ExecutionStage<E>
-where
-    DB: Database,
-    E: BlockExecutorProvider,
-{
-    /// Return the id of the stage
-    fn id(&self) -> StageId {
-        StageId::Execution
-    }
-
-    fn poll_execute_ready(
-        &mut self,
-        cx: &mut Context<'_>,
-        _: ExecInput,
-    ) -> Poll<Result<(), StageError>> {
-        ready!(self.exex_manager_handle.poll_ready(cx));
-
-        Poll::Ready(Ok(()))
-    }
-
-    /// Execute the stage
-    fn execute(
-        &mut self,
-        provider: &DatabaseProviderRW<DB>,
-        input: ExecInput,
-    ) -> Result<ExecOutput, StageError> {
-        self.execute_inner(provider, input)
-    }
-
-    fn post_execute_commit(&mut self) -> Result<(), StageError> {
-        let Some((blocks, state)) = self.post_execute_commit_input.take() else { return Ok(()) };
-
-        let chain = Arc::new(Chain::new(blocks, state, None));
-        // NOTE: We can ignore the error here, since an error means that the channel is closed,
-        // which means the manager has died, which then in turn means the node is shutting down.
-        let _ = self.exex_manager_handle.send(ExExNotification::ChainCommitted { new: chain });
-
-        Ok(())
-    }
-
-    /// Unwind the stage.
-    fn unwind(
-        &mut self,
-        provider: &DatabaseProviderRW<DB>,
-        input: UnwindInput,
-    ) -> Result<UnwindOutput, StageError> {
-        let (range, unwind_to, _) =
-            input.unwind_block_range_with_threshold(self.thresholds.max_blocks.unwrap_or(u64::MAX));
-        if range.is_empty() {
-            return Ok(UnwindOutput {
-                checkpoint: input.checkpoint.with_block_number(input.unwind_to),
-            })
-        }
-
-        // Unwind account and storage changesets, as well as receipts.
-        //
-        // This also updates `PlainStorageState` and `PlainAccountState`.
-        let bundle_state_with_receipts = provider.unwind_or_peek_state::<true>(range.clone())?;
-
-        // Construct a `ExExNotification` if we have ExEx's installed.
-        if self.exex_manager_handle.has_exexs() {
-            // Get the blocks for the unwound range. This is needed for `ExExNotification`.
-            let blocks = provider.get_take_block_range::<false>(range.clone())?;
-            let chain = Chain::new(blocks, bundle_state_with_receipts, None);
-
-            // NOTE: We can ignore the error here, since an error means that the channel is closed,
-            // which means the manager has died, which then in turn means the node is shutting down.
-            let _ = self
-                .exex_manager_handle
-                .send(ExExNotification::ChainReverted { old: Arc::new(chain) });
-        }
-
-        // Unwind all receipts for transactions in the block range
-        if self.prune_modes.receipts.is_none() && self.prune_modes.receipts_log_filter.is_empty() {
-            // We only use static files for Receipts, if there is no receipt pruning of any kind.
-
-            // prepare_static_file_producer does a consistency check that will unwind static files
-            // if the expected highest receipt in the files is higher than the database.
-            // Which is essentially what happens here when we unwind this stage.
-            let _static_file_producer = prepare_static_file_producer(provider, *range.start())?;
-        } else {
-            // If there is any kind of receipt pruning/filtering we use the database, since static
-            // files do not support filters.
-            //
-            // If we hit this case, the receipts have already been unwound by the call to
-            // `unwind_or_peek_state`.
-        }
-
-        // Update the checkpoint.
-        let mut stage_checkpoint = input.checkpoint.execution_stage_checkpoint();
-        if let Some(stage_checkpoint) = stage_checkpoint.as_mut() {
-            for block_number in range {
-                stage_checkpoint.progress.processed -= provider
-                    .block_by_number(block_number)?
-                    .ok_or_else(|| ProviderError::HeaderNotFound(block_number.into()))?
-                    .gas_used;
-            }
-        }
-        let checkpoint = if let Some(stage_checkpoint) = stage_checkpoint {
-            StageCheckpoint::new(unwind_to).with_execution_stage_checkpoint(stage_checkpoint)
-        } else {
-            StageCheckpoint::new(unwind_to)
-        };
-
-        Ok(UnwindOutput { checkpoint })
-    }
-}
-
-=======
->>>>>>> e5832d51
 /// The thresholds at which the execution stage writes state changes to the database.
 ///
 /// If either of the thresholds (`max_blocks` and `max_changes`) are hit, then the execution stage
