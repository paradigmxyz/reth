use alloy_consensus::BlockHeader;
use reth_codecs::Compact;
use reth_db_api::{
    tables,
    transaction::{DbTx, DbTxMut},
};
<<<<<<< HEAD
=======
use reth_primitives_traits::{GotExpected, SealedHeader};
>>>>>>> ed9be762
use reth_provider::{
    DBProvider, HeaderProvider, ProviderError, StageCheckpointReader, StageCheckpointWriter,
    StatsReader, TrieWriter,
};
use reth_stages_api::{
    EntitiesCheckpoint, ExecInput, ExecOutput, MerkleCheckpoint, Stage, StageCheckpoint,
    StageError, StageId, UnwindInput, UnwindOutput,
};
use reth_trie::{IntermediateStateRootState, StateRoot, StateRootProgress, StoredSubNode};
use reth_trie_db::DatabaseStateRoot;
use std::fmt::Debug;
use tracing::*;

#[cfg(not(feature = "skip-state-root-validation"))]
use {
    alloy_primitives::{BlockNumber, Sealable, B256},
    reth_consensus::ConsensusError,
    reth_primitives::{GotExpected, SealedHeader},
    reth_stages_api::BlockErrorKind,
};

// TODO: automate the process outlined below so the user can just send in a debugging package
/// The error message that we include in invalid state root errors to tell users what information
/// they should include in a bug report, since true state root errors can be impossible to debug
/// with just basic logs.
pub const INVALID_STATE_ROOT_ERROR_MESSAGE: &str = r#"
Invalid state root error on stage verification!
This is an error that likely requires a report to the reth team with additional information.
Please include the following information in your report:
 * This error message
 * The state root of the block that was rejected
 * The output of `reth db stats --checksum` from the database that was being used. This will take a long time to run!
 * 50-100 lines of logs before and after the first occurrence of the log message with the state root of the block that was rejected.
 * The debug logs from __the same time period__. To find the default location for these logs, run:
   `reth --help | grep -A 4 'log.file.directory'`

Once you have this information, please submit a github issue at https://github.com/paradigmxyz/reth/issues/new
"#;

/// The default threshold (in number of blocks) for switching from incremental trie building
/// of changes to whole rebuild.
pub const MERKLE_STAGE_DEFAULT_CLEAN_THRESHOLD: u64 = 5_000;

/// The merkle hashing stage uses input from
/// [`AccountHashingStage`][crate::stages::AccountHashingStage] and
/// [`StorageHashingStage`][crate::stages::AccountHashingStage] to calculate intermediate hashes
/// and state roots.
///
/// This stage should be run with the above two stages, otherwise it is a no-op.
///
/// This stage is split in two: one for calculating hashes and one for unwinding.
///
/// When run in execution, it's going to be executed AFTER the hashing stages, to generate
/// the state root. When run in unwind mode, it's going to be executed BEFORE the hashing stages,
/// so that it unwinds the intermediate hashes based on the unwound hashed state from the hashing
/// stages. The order of these two variants is important. The unwind variant should be added to the
/// pipeline before the execution variant.
///
/// An example pipeline to only hash state would be:
///
/// - [`MerkleStage::Unwind`]
/// - [`AccountHashingStage`][crate::stages::AccountHashingStage]
/// - [`StorageHashingStage`][crate::stages::StorageHashingStage]
/// - [`MerkleStage::Execution`]
#[derive(Debug, Clone)]
pub enum MerkleStage {
    /// The execution portion of the merkle stage.
    Execution {
        /// The threshold (in number of blocks) for switching from incremental trie building
        /// of changes to whole rebuild.
        clean_threshold: u64,
    },
    /// The unwind portion of the merkle stage.
    Unwind,
    /// Able to execute and unwind. Used for tests
    #[cfg(any(test, feature = "test-utils"))]
    Both {
        /// The threshold (in number of blocks) for switching from incremental trie building
        /// of changes to whole rebuild.
        clean_threshold: u64,
    },
}

impl MerkleStage {
    /// Stage default for the [`MerkleStage::Execution`].
    pub const fn default_execution() -> Self {
        Self::Execution { clean_threshold: MERKLE_STAGE_DEFAULT_CLEAN_THRESHOLD }
    }

    /// Stage default for the [`MerkleStage::Unwind`].
    pub const fn default_unwind() -> Self {
        Self::Unwind
    }

    /// Create new instance of [`MerkleStage::Execution`].
    pub const fn new_execution(clean_threshold: u64) -> Self {
        Self::Execution { clean_threshold }
    }

    /// Gets the hashing progress
    pub fn get_execution_checkpoint(
        &self,
        provider: &impl StageCheckpointReader,
    ) -> Result<Option<MerkleCheckpoint>, StageError> {
        let buf =
            provider.get_stage_checkpoint_progress(StageId::MerkleExecute)?.unwrap_or_default();

        if buf.is_empty() {
            return Ok(None)
        }

        let (checkpoint, _) = MerkleCheckpoint::from_compact(&buf, buf.len());
        Ok(Some(checkpoint))
    }

    /// Saves the hashing progress
    pub fn save_execution_checkpoint(
        &self,
        provider: &impl StageCheckpointWriter,
        checkpoint: Option<MerkleCheckpoint>,
    ) -> Result<(), StageError> {
        let mut buf = vec![];
        if let Some(checkpoint) = checkpoint {
            debug!(
                target: "sync::stages::merkle::exec",
                last_account_key = ?checkpoint.last_account_key,
                "Saving inner merkle checkpoint"
            );
            checkpoint.to_compact(&mut buf);
        }
        Ok(provider.save_stage_checkpoint_progress(StageId::MerkleExecute, buf)?)
    }
}

impl<Provider> Stage<Provider> for MerkleStage
where
    Provider: DBProvider<Tx: DbTxMut>
        + TrieWriter
        + StatsReader
        + HeaderProvider
        + StageCheckpointReader
        + StageCheckpointWriter,
{
    /// Return the id of the stage
    fn id(&self) -> StageId {
        match self {
            Self::Execution { .. } => StageId::MerkleExecute,
            Self::Unwind => StageId::MerkleUnwind,
            #[cfg(any(test, feature = "test-utils"))]
            Self::Both { .. } => StageId::Other("MerkleBoth"),
        }
    }

    /// Execute the stage.
    fn execute(&mut self, provider: &Provider, input: ExecInput) -> Result<ExecOutput, StageError> {
        let threshold = match self {
            Self::Unwind => {
                info!(target: "sync::stages::merkle::unwind", "Stage is always skipped");
                return Ok(ExecOutput::done(StageCheckpoint::new(input.target())))
            }
            Self::Execution { clean_threshold } => *clean_threshold,
            #[cfg(any(test, feature = "test-utils"))]
            Self::Both { clean_threshold } => *clean_threshold,
        };

        let range = input.next_block_range();
        let (from_block, to_block) = range.clone().into_inner();
        let current_block_number = input.checkpoint().block_number;

        let target_block = provider
            .header_by_number(to_block)?
            .ok_or_else(|| ProviderError::HeaderNotFound(to_block.into()))?;
        let target_block_root = target_block.state_root();

        let mut checkpoint = self.get_execution_checkpoint(provider)?;
        let (trie_root, entities_checkpoint) = if range.is_empty() {
            (target_block_root, input.checkpoint().entities_stage_checkpoint().unwrap_or_default())
        } else if to_block - from_block > threshold || from_block == 1 {
            // if there are more blocks than threshold it is faster to rebuild the trie
            let mut entities_checkpoint = if let Some(checkpoint) =
                checkpoint.as_ref().filter(|c| c.target_block == to_block)
            {
                debug!(
                    target: "sync::stages::merkle::exec",
                    current = ?current_block_number,
                    target = ?to_block,
                    last_account_key = ?checkpoint.last_account_key,
                    "Continuing inner merkle checkpoint"
                );

                input.checkpoint().entities_stage_checkpoint()
            } else {
                debug!(
                    target: "sync::stages::merkle::exec",
                    current = ?current_block_number,
                    target = ?to_block,
                    previous_checkpoint = ?checkpoint,
                    "Rebuilding trie"
                );
                // Reset the checkpoint and clear trie tables
                checkpoint = None;
                self.save_execution_checkpoint(provider, None)?;
                provider.tx_ref().clear::<tables::AccountsTrie>()?;
                provider.tx_ref().clear::<tables::StoragesTrie>()?;

                None
            }
            .unwrap_or(EntitiesCheckpoint {
                processed: 0,
                total: (provider.count_entries::<tables::HashedAccounts>()? +
                    provider.count_entries::<tables::HashedStorages>()?)
                    as u64,
            });

            let tx = provider.tx_ref();
            let progress = StateRoot::from_tx(tx)
                .with_intermediate_state(checkpoint.map(IntermediateStateRootState::from))
                .root_with_progress()
                .map_err(|e| {
                    error!(target: "sync::stages::merkle", %e, ?current_block_number, ?to_block, "State root with progress failed! {INVALID_STATE_ROOT_ERROR_MESSAGE}");
                    StageError::Fatal(Box::new(e))
                })?;
            match progress {
                StateRootProgress::Progress(state, hashed_entries_walked, updates) => {
                    provider.write_trie_updates(&updates)?;

                    let checkpoint = MerkleCheckpoint::new(
                        to_block,
                        state.last_account_key,
                        state.walker_stack.into_iter().map(StoredSubNode::from).collect(),
                        state.hash_builder.into(),
                    );
                    self.save_execution_checkpoint(provider, Some(checkpoint))?;

                    entities_checkpoint.processed += hashed_entries_walked as u64;

                    return Ok(ExecOutput {
                        checkpoint: input
                            .checkpoint()
                            .with_entities_stage_checkpoint(entities_checkpoint),
                        done: false,
                    })
                }
                StateRootProgress::Complete(root, hashed_entries_walked, updates) => {
                    provider.write_trie_updates(&updates)?;

                    entities_checkpoint.processed += hashed_entries_walked as u64;

                    (root, entities_checkpoint)
                }
            }
        } else {
            debug!(target: "sync::stages::merkle::exec", current = ?current_block_number, target = ?to_block, "Updating trie");
            let (root, updates) =
                StateRoot::incremental_root_with_updates(provider.tx_ref(), range)
                    .map_err(|e| {
                        error!(target: "sync::stages::merkle", %e, ?current_block_number, ?to_block, "Incremental state root failed! {INVALID_STATE_ROOT_ERROR_MESSAGE}");
                        StageError::Fatal(Box::new(e))
                    })?;

            provider.write_trie_updates(&updates)?;

            let total_hashed_entries = (provider.count_entries::<tables::HashedAccounts>()? +
                provider.count_entries::<tables::HashedStorages>()?)
                as u64;

            let entities_checkpoint = EntitiesCheckpoint {
                // This is fine because `range` doesn't have an upper bound, so in this `else`
                // branch we're just hashing all remaining accounts and storage slots we have in the
                // database.
                processed: total_hashed_entries,
                total: total_hashed_entries,
            };

            (root, entities_checkpoint)
        };

        // Reset the checkpoint
        self.save_execution_checkpoint(provider, None)?;

        #[cfg(feature = "skip-state-root-validation")]
        debug!(target: "sync::stages::merkle::exec", ?trie_root, block_number = target_block.number());
        #[cfg(not(feature = "skip-state-root-validation"))]
        validate_state_root(trie_root, SealedHeader::seal_slow(target_block), to_block)?;

        Ok(ExecOutput {
            checkpoint: StageCheckpoint::new(to_block)
                .with_entities_stage_checkpoint(entities_checkpoint),
            done: true,
        })
    }

    /// Unwind the stage.
    fn unwind(
        &mut self,
        provider: &Provider,
        input: UnwindInput,
    ) -> Result<UnwindOutput, StageError> {
        let tx = provider.tx_ref();
        let range = input.unwind_block_range();
        if matches!(self, Self::Execution { .. }) {
            info!(target: "sync::stages::merkle::unwind", "Stage is always skipped");
            return Ok(UnwindOutput { checkpoint: StageCheckpoint::new(input.unwind_to) })
        }

        let mut entities_checkpoint =
            input.checkpoint.entities_stage_checkpoint().unwrap_or(EntitiesCheckpoint {
                processed: 0,
                total: (tx.entries::<tables::HashedAccounts>()? +
                    tx.entries::<tables::HashedStorages>()?) as u64,
            });

        if input.unwind_to == 0 {
            tx.clear::<tables::AccountsTrie>()?;
            tx.clear::<tables::StoragesTrie>()?;

            entities_checkpoint.processed = 0;

            return Ok(UnwindOutput {
                checkpoint: StageCheckpoint::new(input.unwind_to)
                    .with_entities_stage_checkpoint(entities_checkpoint),
            })
        }

        // Unwind trie only if there are transitions
        if range.is_empty() {
            info!(target: "sync::stages::merkle::unwind", "Nothing to unwind");
        } else {
            let (block_root, updates) = StateRoot::incremental_root_with_updates(tx, range)
                .map_err(|e| StageError::Fatal(Box::new(e)))?;

            // Validate the calculated state root
            let target = provider
                .header_by_number(input.unwind_to)?
                .ok_or_else(|| ProviderError::HeaderNotFound(input.unwind_to.into()))?;

            #[cfg(feature = "skip-state-root-validation")]
            debug!(target: "sync::stages::merkle::unwind", ?block_root, block_number = target.number());
            #[cfg(not(feature = "skip-state-root-validation"))]
            validate_state_root(block_root, SealedHeader::seal_slow(target), input.unwind_to)?;

            // Validation passed, apply unwind changes to the database.
            provider.write_trie_updates(&updates)?;

            // TODO(alexey): update entities checkpoint
        }

        Ok(UnwindOutput { checkpoint: StageCheckpoint::new(input.unwind_to) })
    }
}

/// Check that the computed state root matches the root in the expected header.
#[inline]
#[cfg(not(feature = "skip-state-root-validation"))]
fn validate_state_root<H: BlockHeader + Sealable + Debug>(
    got: B256,
    expected: SealedHeader<H>,
    target_block: BlockNumber,
) -> Result<(), StageError> {
    if got == expected.state_root() {
        Ok(())
    } else {
        error!(target: "sync::stages::merkle", ?target_block, ?got, ?expected, "Failed to verify block state root! {INVALID_STATE_ROOT_ERROR_MESSAGE}");
        Err(StageError::Block {
            error: BlockErrorKind::Validation(ConsensusError::BodyStateRootDiff(
                GotExpected { got, expected: expected.state_root() }.into(),
            )),
            block: Box::new(expected.block_with_parent()),
        })
    }
}

#[cfg(test)]
mod tests {
    use super::*;
    use crate::test_utils::{
        stage_test_suite_ext, ExecuteStageTestRunner, StageTestRunner, StorageKind,
        TestRunnerError, TestStageDB, UnwindStageTestRunner,
    };
    use alloy_primitives::{keccak256, B256, U256};
    use assert_matches::assert_matches;
    use reth_db_api::cursor::{DbCursorRO, DbCursorRW, DbDupCursorRO};
<<<<<<< HEAD
    use reth_primitives::{SealedBlock, SealedHeader, StaticFileSegment, StorageEntry};
=======
    use reth_primitives_traits::{SealedBlock, StorageEntry};
>>>>>>> ed9be762
    use reth_provider::{providers::StaticFileWriter, StaticFileProviderFactory};
    use reth_stages_api::StageUnitCheckpoint;
    use reth_static_file_types::StaticFileSegment;
    use reth_testing_utils::generators::{
        self, random_block, random_block_range, random_changeset_range,
        random_contract_account_range, BlockParams, BlockRangeParams,
    };
    use reth_trie::test_utils::{state_root, state_root_prehashed};
    use std::collections::BTreeMap;

    stage_test_suite_ext!(MerkleTestRunner, merkle);

    /// Execute from genesis so as to merkelize whole state
    #[tokio::test]
    async fn execute_clean_merkle() {
        let (previous_stage, stage_progress) = (500, 0);

        // Set up the runner
        let mut runner = MerkleTestRunner::default();
        // set low threshold so we hash the whole storage
        let input = ExecInput {
            target: Some(previous_stage),
            checkpoint: Some(StageCheckpoint::new(stage_progress)),
        };

        runner.seed_execution(input).expect("failed to seed execution");

        let rx = runner.execute(input);

        // Assert the successful result
        let result = rx.await.unwrap();
        assert_matches!(
            result,
            Ok(ExecOutput {
                checkpoint: StageCheckpoint {
                    block_number,
                    stage_checkpoint: Some(StageUnitCheckpoint::Entities(EntitiesCheckpoint {
                        processed,
                        total
                    }))
                },
                done: true
            }) if block_number == previous_stage && processed == total &&
                total == (
                    runner.db.table::<tables::HashedAccounts>().unwrap().len() +
                    runner.db.table::<tables::HashedStorages>().unwrap().len()
                ) as u64
        );

        // Validate the stage execution
        assert!(runner.validate_execution(input, result.ok()).is_ok(), "execution validation");
    }

    /// Update small trie
    #[tokio::test]
    async fn execute_small_merkle() {
        let (previous_stage, stage_progress) = (2, 1);

        // Set up the runner
        let mut runner = MerkleTestRunner::default();
        let input = ExecInput {
            target: Some(previous_stage),
            checkpoint: Some(StageCheckpoint::new(stage_progress)),
        };

        runner.seed_execution(input).expect("failed to seed execution");

        let rx = runner.execute(input);

        // Assert the successful result
        let result = rx.await.unwrap();
        assert_matches!(
            result,
            Ok(ExecOutput {
                checkpoint: StageCheckpoint {
                    block_number,
                    stage_checkpoint: Some(StageUnitCheckpoint::Entities(EntitiesCheckpoint {
                        processed,
                        total
                    }))
                },
                done: true
            }) if block_number == previous_stage && processed == total &&
                total == (
                    runner.db.table::<tables::HashedAccounts>().unwrap().len() +
                    runner.db.table::<tables::HashedStorages>().unwrap().len()
                ) as u64
        );

        // Validate the stage execution
        assert!(runner.validate_execution(input, result.ok()).is_ok(), "execution validation");
    }

    struct MerkleTestRunner {
        db: TestStageDB,
        clean_threshold: u64,
    }

    impl Default for MerkleTestRunner {
        fn default() -> Self {
            Self { db: TestStageDB::default(), clean_threshold: 10000 }
        }
    }

    impl StageTestRunner for MerkleTestRunner {
        type S = MerkleStage;

        fn db(&self) -> &TestStageDB {
            &self.db
        }

        fn stage(&self) -> Self::S {
            Self::S::Both { clean_threshold: self.clean_threshold }
        }
    }

    impl ExecuteStageTestRunner for MerkleTestRunner {
        type Seed = Vec<SealedBlock<reth_ethereum_primitives::Block>>;

        fn seed_execution(&mut self, input: ExecInput) -> Result<Self::Seed, TestRunnerError> {
            let stage_progress = input.checkpoint().block_number;
            let start = stage_progress + 1;
            let end = input.target();
            let mut rng = generators::rng();

            let mut preblocks = vec![];
            if stage_progress > 0 {
                preblocks.append(&mut random_block_range(
                    &mut rng,
                    0..=stage_progress - 1,
                    BlockRangeParams {
                        parent: Some(B256::ZERO),
                        tx_count: 0..1,
                        ..Default::default()
                    },
                ));
                self.db.insert_blocks(preblocks.iter(), StorageKind::Static)?;
            }

            let num_of_accounts = 31;
            let accounts = random_contract_account_range(&mut rng, &mut (0..num_of_accounts))
                .into_iter()
                .collect::<BTreeMap<_, _>>();

            self.db.insert_accounts_and_storages(
                accounts.iter().map(|(addr, acc)| (*addr, (*acc, std::iter::empty()))),
            )?;

            let (header, body) = random_block(
                &mut rng,
                stage_progress,
                BlockParams { parent: preblocks.last().map(|b| b.hash()), ..Default::default() },
            )
            .split_sealed_header_body();
            let mut header = header.unseal();

            header.state_root = state_root(
                accounts
                    .clone()
                    .into_iter()
                    .map(|(address, account)| (address, (account, std::iter::empty()))),
            );
            let sealed_head = SealedBlock::<reth_ethereum_primitives::Block>::from_sealed_parts(
                SealedHeader::seal_slow(header),
                body,
            );

            let head_hash = sealed_head.hash();
            let mut blocks = vec![sealed_head];
            blocks.extend(random_block_range(
                &mut rng,
                start..=end,
                BlockRangeParams { parent: Some(head_hash), tx_count: 0..3, ..Default::default() },
            ));
            let last_block = blocks.last().cloned().unwrap();
            self.db.insert_blocks(blocks.iter(), StorageKind::Static)?;

            let (transitions, final_state) = random_changeset_range(
                &mut rng,
                blocks.iter(),
                accounts.into_iter().map(|(addr, acc)| (addr, (acc, Vec::new()))),
                0..3,
                0..256,
            );
            // add block changeset from block 1.
            self.db.insert_changesets(transitions, Some(start))?;
            self.db.insert_accounts_and_storages(final_state)?;

            // Calculate state root
            let root = self.db.query(|tx| {
                let mut accounts = BTreeMap::default();
                let mut accounts_cursor = tx.cursor_read::<tables::HashedAccounts>()?;
                let mut storage_cursor = tx.cursor_dup_read::<tables::HashedStorages>()?;
                for entry in accounts_cursor.walk_range(..)? {
                    let (key, account) = entry?;
                    let mut storage_entries = Vec::new();
                    let mut entry = storage_cursor.seek_exact(key)?;
                    while let Some((_, storage)) = entry {
                        storage_entries.push(storage);
                        entry = storage_cursor.next_dup()?;
                    }
                    let storage = storage_entries
                        .into_iter()
                        .filter(|v| !v.value.is_zero())
                        .map(|v| (v.key, v.value))
                        .collect::<Vec<_>>();
                    accounts.insert(key, (account, storage));
                }

                Ok(state_root_prehashed(accounts.into_iter()))
            })?;

            let static_file_provider = self.db.factory.static_file_provider();
            let mut writer =
                static_file_provider.latest_writer(StaticFileSegment::Headers).unwrap();
            let mut last_header = last_block.clone_sealed_header();
            last_header.set_state_root(root);

            let hash = last_header.hash_slow();
            writer.prune_headers(1).unwrap();
            writer.commit().unwrap();
            writer.append_header(&last_header, U256::ZERO, &hash).unwrap();
            writer.commit().unwrap();

            Ok(blocks)
        }

        fn validate_execution(
            &self,
            _input: ExecInput,
            _output: Option<ExecOutput>,
        ) -> Result<(), TestRunnerError> {
            // The execution is validated within the stage
            Ok(())
        }
    }

    impl UnwindStageTestRunner for MerkleTestRunner {
        fn validate_unwind(&self, _input: UnwindInput) -> Result<(), TestRunnerError> {
            // The unwind is validated within the stage
            Ok(())
        }

        fn before_unwind(&self, input: UnwindInput) -> Result<(), TestRunnerError> {
            let target_block = input.unwind_to + 1;

            self.db
                .commit(|tx| {
                    let mut storage_changesets_cursor =
                        tx.cursor_dup_read::<tables::StorageChangeSets>().unwrap();
                    let mut storage_cursor =
                        tx.cursor_dup_write::<tables::HashedStorages>().unwrap();

                    let mut tree: BTreeMap<B256, BTreeMap<B256, U256>> = BTreeMap::new();

                    let mut rev_changeset_walker =
                        storage_changesets_cursor.walk_back(None).unwrap();
                    while let Some((bn_address, entry)) =
                        rev_changeset_walker.next().transpose().unwrap()
                    {
                        if bn_address.block_number() < target_block {
                            break
                        }

                        tree.entry(keccak256(bn_address.address()))
                            .or_default()
                            .insert(keccak256(entry.key), entry.value);
                    }
                    for (hashed_address, storage) in tree {
                        for (hashed_slot, value) in storage {
                            let storage_entry = storage_cursor
                                .seek_by_key_subkey(hashed_address, hashed_slot)
                                .unwrap();
                            if storage_entry.is_some_and(|v| v.key == hashed_slot) {
                                storage_cursor.delete_current().unwrap();
                            }

                            if !value.is_zero() {
                                let storage_entry = StorageEntry { key: hashed_slot, value };
                                storage_cursor.upsert(hashed_address, &storage_entry).unwrap();
                            }
                        }
                    }

                    let mut changeset_cursor =
                        tx.cursor_dup_write::<tables::AccountChangeSets>().unwrap();
                    let mut rev_changeset_walker = changeset_cursor.walk_back(None).unwrap();

                    while let Some((block_number, account_before_tx)) =
                        rev_changeset_walker.next().transpose().unwrap()
                    {
                        if block_number < target_block {
                            break
                        }

                        if let Some(acc) = account_before_tx.info {
                            tx.put::<tables::HashedAccounts>(
                                keccak256(account_before_tx.address),
                                acc,
                            )
                            .unwrap();
                        } else {
                            tx.delete::<tables::HashedAccounts>(
                                keccak256(account_before_tx.address),
                                None,
                            )
                            .unwrap();
                        }
                    }
                    Ok(())
                })
                .unwrap();
            Ok(())
        }
    }
}<|MERGE_RESOLUTION|>--- conflicted
+++ resolved
@@ -4,10 +4,6 @@
     tables,
     transaction::{DbTx, DbTxMut},
 };
-<<<<<<< HEAD
-=======
-use reth_primitives_traits::{GotExpected, SealedHeader};
->>>>>>> ed9be762
 use reth_provider::{
     DBProvider, HeaderProvider, ProviderError, StageCheckpointReader, StageCheckpointWriter,
     StatsReader, TrieWriter,
@@ -390,11 +386,7 @@
     use alloy_primitives::{keccak256, B256, U256};
     use assert_matches::assert_matches;
     use reth_db_api::cursor::{DbCursorRO, DbCursorRW, DbDupCursorRO};
-<<<<<<< HEAD
-    use reth_primitives::{SealedBlock, SealedHeader, StaticFileSegment, StorageEntry};
-=======
     use reth_primitives_traits::{SealedBlock, StorageEntry};
->>>>>>> ed9be762
     use reth_provider::{providers::StaticFileWriter, StaticFileProviderFactory};
     use reth_stages_api::StageUnitCheckpoint;
     use reth_static_file_types::StaticFileSegment;
