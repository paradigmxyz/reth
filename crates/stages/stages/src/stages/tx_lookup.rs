--- conflicted
+++ resolved
@@ -262,11 +262,8 @@
     };
     use alloy_primitives::{BlockNumber, B256};
     use assert_matches::assert_matches;
-<<<<<<< HEAD
     use reth_execution_errors::BlockExecutionError;
-=======
     use reth_db::transaction::DbTx;
->>>>>>> 6dabd524
     use reth_primitives::SealedBlock;
     use reth_provider::{
         providers::StaticFileWriter, BlockBodyIndicesProvider, DatabaseProviderFactory,
