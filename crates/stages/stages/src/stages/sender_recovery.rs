--- conflicted
+++ resolved
@@ -667,17 +667,9 @@
                     while let Some((_, body)) = body_cursor.next()? {
                         for tx_id in body.tx_num_range() {
                             let transaction: TransactionSigned = provider
-<<<<<<< HEAD
                                 .transaction_by_id_unhashed(tx_id)?
-                                .map(|tx| TransactionSigned {
-                                    hash: Default::default(), // we don't require the hash
-                                    signature: tx.signature,
-                                    transaction: tx.transaction,
-=======
-                                .transaction_by_id_no_hash(tx_id)?
                                 .map(|tx| {
                                     TransactionSigned::new_unhashed(tx.transaction, tx.signature)
->>>>>>> 9a2eacdb
                                 })
                                 .expect("no transaction entry");
                             let signer =
