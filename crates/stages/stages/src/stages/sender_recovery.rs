--- conflicted
+++ resolved
@@ -86,21 +86,16 @@
             input.next_block_range_with_transaction_threshold(provider, self.commit_threshold)?;
         let end_block = *range_output.block_range.end();
 
-        let mut writer = EitherWriter::new_senders(provider, *block_range.start())?;
+        let mut writer = EitherWriter::new_senders(provider, *range_output.block_range.start())?;
 
         // No transactions to walk over
-<<<<<<< HEAD
-        if tx_range.is_empty() {
-            info!(target: "sync::stages::sender_recovery", ?tx_range, "Target transaction already reached");
+        if range_output.tx_range.is_empty() {
+            info!(target: "sync::stages::sender_recovery", tx_range = ?range_output.tx_range, "Target transaction already reached");
             // Drain block range to increment the destination block number
-            for block in block_range {
+            for block in range_output.block_range {
                 writer.increment_block(block)?;
             }
 
-=======
-        if range_output.tx_range.is_empty() {
-            info!(target: "sync::stages::sender_recovery", tx_range = ?range_output.tx_range, "Target transaction already reached");
->>>>>>> 6f50ed1a
             return Ok(ExecOutput {
                 checkpoint: StageCheckpoint::new(end_block)
                     .with_entities_stage_checkpoint(stage_checkpoint(provider)?),
@@ -108,13 +103,9 @@
             })
         }
 
-        writer.ensure_at_before_block(*block_range.start())?;
-
-<<<<<<< HEAD
-        info!(target: "sync::stages::sender_recovery", ?tx_range, %writer, "Recovering senders");
-=======
+        writer.ensure_at_before_block(*range_output.block_range.start())?;
+
         info!(target: "sync::stages::sender_recovery", tx_range = ?range_output.tx_range, "Recovering senders");
->>>>>>> 6f50ed1a
 
         // Iterate over transactions in batches, recover the senders and append them
         let batch = range_output
@@ -126,8 +117,10 @@
 
         let tx_batch_sender = setup_range_recovery(provider);
 
-        let block_body_indices = provider.block_body_indices_range(block_range.clone())?;
-        let blocks_with_indices = block_range.zip(block_body_indices).collect::<Vec<_>>();
+        let block_body_indices =
+            provider.block_body_indices_range(range_output.block_range.clone())?;
+        let blocks_with_indices =
+            range_output.block_range.zip(block_body_indices).collect::<Vec<_>>();
 
         for range in batch {
             let block_numbers = range
