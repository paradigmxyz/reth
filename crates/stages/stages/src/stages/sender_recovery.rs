--- conflicted
+++ resolved
@@ -82,24 +82,18 @@
             return Ok(ExecOutput::done(input.checkpoint()))
         }
 
-<<<<<<< HEAD
-        let range_output =
-            input.next_block_range_with_transaction_threshold(provider, self.commit_threshold)?;
-        let end_block = *range_output.block_range.end();
-
-        let mut writer = EitherWriter::new_senders(provider, *range_output.block_range.start())?;
-
-        // No transactions to walk over
-        if range_output.tx_range.is_empty() {
-            info!(target: "sync::stages::sender_recovery", tx_range = ?range_output.tx_range, "Target transaction already reached");
-            writer.ensure_at_block(*range_output.block_range.end())?;
-
-=======
         let Some(range_output) =
             input.next_block_range_with_transaction_threshold(provider, self.commit_threshold)?
         else {
             info!(target: "sync::stages::sender_recovery", "No transaction senders to recover");
->>>>>>> 7fdd9c39
+            EitherWriter::new_senders(
+                provider,
+                provider
+                    .static_file_provider()
+                    .get_highest_static_file_block(StaticFileSegment::Transactions)
+                    .unwrap_or_default(),
+            )?
+            .ensure_at_block(input.target())?;
             return Ok(ExecOutput {
                 checkpoint: StageCheckpoint::new(input.target())
                     .with_entities_stage_checkpoint(stage_checkpoint(provider)?),
@@ -108,6 +102,7 @@
         };
         let end_block = *range_output.block_range.end();
 
+        let mut writer = EitherWriter::new_senders(provider, *range_output.block_range.start())?;
         writer.ensure_at_block(range_output.block_range.start().saturating_sub(1))?;
 
         info!(target: "sync::stages::sender_recovery", tx_range = ?range_output.tx_range, "Recovering senders");
