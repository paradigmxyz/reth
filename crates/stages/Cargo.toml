--- conflicted
+++ resolved
@@ -38,7 +38,6 @@
 aquamarine = "0.1.12"
 itertools = "0.10.5"
 rayon = "1.6.0"
-<<<<<<< HEAD
 
 # trie
 trie-db = "0.24.0"
@@ -47,8 +46,6 @@
 cita_trie = "4.0.0"
 hasher = "0.1.4"
 
-=======
->>>>>>> 0c341ed9
 [dev-dependencies]
 # reth
 reth-db = { path = "../storage/db", features = ["test-utils", "mdbx"] }
@@ -61,12 +58,10 @@
 rand = "0.8.5"
 paste = "1.0"
 
-<<<<<<< HEAD
 # trie
 reth-staged-sync = { path = "../staged-sync" }
 triehash = "0.8"
-=======
+
 [features]
 default = ["serde"]
-serde = ["dep:serde"]
->>>>>>> 0c341ed9
+serde = ["dep:serde"]