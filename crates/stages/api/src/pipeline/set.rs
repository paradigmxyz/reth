use crate::{Stage, StageId};
use reth_db_api::database::Database;
use std::{
    collections::HashMap,
    fmt::{Debug, Formatter},
};

/// Combines multiple [`Stage`]s into a single unit.
///
/// A [`StageSet`] is a logical chunk of stages that depend on each other. It is up to the
/// individual stage sets to determine what kind of configuration they expose.
///
/// Individual stages in the set can be added, removed and overridden using [`StageSetBuilder`].
pub trait StageSet<DB: Database>: Sized {
    /// Configures the stages in the set.
    fn builder(self) -> StageSetBuilder<DB>;

    /// Overrides the given [`Stage`], if it is in this set.
    ///
    /// # Panics
    ///
    /// Panics if the [`Stage`] is not in this set.
    fn set<S: Stage<DB> + 'static>(self, stage: S) -> StageSetBuilder<DB> {
        self.builder().set(stage)
    }
}

struct StageEntry<DB> {
    stage: Box<dyn Stage<DB>>,
    enabled: bool,
}

impl<DB: Database> Debug for StageEntry<DB> {
    fn fmt(&self, f: &mut Formatter<'_>) -> std::fmt::Result {
        f.debug_struct("StageEntry")
            .field("stage", &self.stage.id())
            .field("enabled", &self.enabled)
            .finish()
    }
}

/// Helper to create and configure a [`StageSet`].
///
/// The builder provides ordering helpers to ensure that stages that depend on each other are added
/// to the final sync pipeline before/after their dependencies.
///
/// Stages inside the set can be disabled, enabled, overridden and reordered.
pub struct StageSetBuilder<DB> {
    stages: HashMap<StageId, StageEntry<DB>>,
    order: Vec<StageId>,
}

impl<DB: Database> Default for StageSetBuilder<DB> {
    fn default() -> Self {
        Self { stages: HashMap::new(), order: Vec::new() }
    }
}

impl<DB: Database> Debug for StageSetBuilder<DB> {
    fn fmt(&self, f: &mut Formatter<'_>) -> std::fmt::Result {
        f.debug_struct("StageSetBuilder")
            .field("stages", &self.stages)
            .field("order", &self.order)
            .finish()
    }
}

impl<DB> StageSetBuilder<DB>
where
    DB: Database,
{
    fn index_of(&self, stage_id: StageId) -> usize {
        let index = self.order.iter().position(|&id| id == stage_id);

        index.unwrap_or_else(|| panic!("Stage does not exist in set: {stage_id}"))
    }

    fn upsert_stage_state(&mut self, stage: Box<dyn Stage<DB>>, added_at_index: usize) {
        let stage_id = stage.id();
        if self.stages.insert(stage.id(), StageEntry { stage, enabled: true }).is_some() {
            if let Some(to_remove) = self
                .order
                .iter()
                .enumerate()
                .find(|(i, id)| *i != added_at_index && **id == stage_id)
                .map(|(i, _)| i)
            {
                self.order.remove(to_remove);
            }
        }
    }

    /// Overrides the given [`Stage`], if it is in this set.
    ///
    /// # Panics
    ///
    /// Panics if the [`Stage`] is not in this set.
    pub fn set<S: Stage<DB> + 'static>(mut self, stage: S) -> Self {
        let entry = self
            .stages
            .get_mut(&stage.id())
            .unwrap_or_else(|| panic!("Stage does not exist in set: {}", stage.id()));
        entry.stage = Box::new(stage);
        self
    }

    /// Adds the given [`Stage`] at the end of this set.
    ///
    /// If the stage was already in the group, it is removed from its previous place.
    pub fn add_stage<S: Stage<DB> + 'static>(mut self, stage: S) -> Self {
        let target_index = self.order.len();
        self.order.push(stage.id());
        self.upsert_stage_state(Box::new(stage), target_index);
        self
    }

    /// Adds the given [`Stage`] at the end of this set if it's [`Some`].
    ///
    /// If the stage was already in the group, it is removed from its previous place.
    pub fn add_stage_opt<S: Stage<DB> + 'static>(self, stage: Option<S>) -> Self {
        if let Some(stage) = stage {
            self.add_stage(stage)
        } else {
            self
        }
    }

    /// Adds the given [`StageSet`] to the end of this set.
    ///
    /// If a stage is in both sets, it is removed from its previous place in this set. Because of
    /// this, it is advisable to merge sets first and re-order stages after if needed.
    pub fn add_set<Set: StageSet<DB>>(mut self, set: Set) -> Self {
        for stage in set.builder().build() {
            let target_index = self.order.len();
            self.order.push(stage.id());
            self.upsert_stage_state(stage, target_index);
        }
        self
    }

    /// Adds the given [`Stage`] before the stage with the given [`StageId`].
    ///
    /// If the stage was already in the group, it is removed from its previous place.
    ///
    /// # Panics
    ///
    /// Panics if the dependency stage is not in this set.
    pub fn add_before<S: Stage<DB> + 'static>(mut self, stage: S, before: StageId) -> Self {
        let target_index = self.index_of(before);
        self.order.insert(target_index, stage.id());
        self.upsert_stage_state(Box::new(stage), target_index);
        self
    }

    /// Adds the given [`Stage`] after the stage with the given [`StageId`].
    ///
    /// If the stage was already in the group, it is removed from its previous place.
    ///
    /// # Panics
    ///
    /// Panics if the dependency stage is not in this set.
    pub fn add_after<S: Stage<DB> + 'static>(mut self, stage: S, after: StageId) -> Self {
        let target_index = self.index_of(after) + 1;
        self.order.insert(target_index, stage.id());
        self.upsert_stage_state(Box::new(stage), target_index);
        self
    }

    /// Enables the given stage.
    ///
    /// All stages within a [`StageSet`] are enabled by default.
    ///
    /// # Panics
    ///
    /// Panics if the stage is not in this set.
    pub fn enable(mut self, stage_id: StageId) -> Self {
        let entry =
            self.stages.get_mut(&stage_id).expect("Cannot enable a stage that is not in the set.");
        entry.enabled = true;
        self
    }

    /// Disables the given stage.
    ///
    /// The disabled [`Stage`] keeps its place in the set, so it can be used for ordering with
    /// [`StageSetBuilder::add_before`] or [`StageSetBuilder::add_after`], or it can be re-enabled.
    ///
    /// All stages within a [`StageSet`] are enabled by default.
    ///
    /// # Panics
    ///
    /// Panics if the stage is not in this set.
    #[track_caller]
    pub fn disable(mut self, stage_id: StageId) -> Self {
        let entry = self
            .stages
            .get_mut(&stage_id)
            .unwrap_or_else(|| panic!("Cannot disable a stage that is not in the set: {stage_id}"));
        entry.enabled = false;
        self
    }

    /// Disables all given stages. See [`disable`](Self::disable).
<<<<<<< HEAD
    ///
    /// If any of the stages is not in this set, it is ignored.
    pub fn disable_all(mut self, stages: &[StageId]) -> Self {
        for stage_id in stages {
            let Some(entry) = self.stages.get_mut(stage_id) else { continue };
=======
    #[track_caller]
    pub fn disable_all(mut self, stages: &[StageId]) -> Self {
        for stage_id in stages {
            let entry = self.stages.get_mut(stage_id).unwrap_or_else(|| {
                panic!("Cannot disable a stage that is not in the set: {stage_id}")
            });
>>>>>>> fbef7f3f
            entry.enabled = false;
        }
        self
    }

    /// Disables the given stage if the given closure returns true.
    ///
    /// See [`Self::disable`]
    #[track_caller]
    pub fn disable_if<F>(self, stage_id: StageId, f: F) -> Self
    where
        F: FnOnce() -> bool,
    {
        if f() {
            return self.disable(stage_id)
        }
        self
    }

    /// Disables all given stages if the given closure returns true.
    ///
    /// See [`Self::disable`]
    #[track_caller]
    pub fn disable_all_if<F>(self, stages: &[StageId], f: F) -> Self
    where
        F: FnOnce() -> bool,
    {
        if f() {
            return self.disable_all(stages)
        }
        self
    }

    /// Consumes the builder and returns the contained [`Stage`]s in the order specified.
    pub fn build(mut self) -> Vec<Box<dyn Stage<DB>>> {
        let mut stages = Vec::new();
        for id in &self.order {
            if let Some(entry) = self.stages.remove(id) {
                if entry.enabled {
                    stages.push(entry.stage);
                }
            }
        }
        stages
    }
}

impl<DB: Database> StageSet<DB> for StageSetBuilder<DB> {
    fn builder(self) -> Self {
        self
    }
}<|MERGE_RESOLUTION|>--- conflicted
+++ resolved
@@ -201,20 +201,11 @@
     }
 
     /// Disables all given stages. See [`disable`](Self::disable).
-<<<<<<< HEAD
     ///
     /// If any of the stages is not in this set, it is ignored.
     pub fn disable_all(mut self, stages: &[StageId]) -> Self {
         for stage_id in stages {
             let Some(entry) = self.stages.get_mut(stage_id) else { continue };
-=======
-    #[track_caller]
-    pub fn disable_all(mut self, stages: &[StageId]) -> Self {
-        for stage_id in stages {
-            let entry = self.stages.get_mut(stage_id).unwrap_or_else(|| {
-                panic!("Cannot disable a stage that is not in the set: {stage_id}")
-            });
->>>>>>> fbef7f3f
             entry.enabled = false;
         }
         self
