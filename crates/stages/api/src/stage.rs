use crate::{error::StageError, StageCheckpoint, StageId};
use alloy_primitives::{BlockNumber, TxNumber};
use reth_provider::{BlockReader, ProviderError, StaticFileProviderFactory, StaticFileSegment};
use std::{
    cmp::{max, min},
    future::{poll_fn, Future},
    ops::{Range, RangeInclusive},
    task::{Context, Poll},
};
use tracing::instrument;

/// Stage execution input, see [`Stage::execute`].
#[derive(Debug, Default, PartialEq, Eq, Clone, Copy)]
pub struct ExecInput {
    /// The target block number the stage needs to execute towards.
    pub target: Option<BlockNumber>,
    /// The checkpoint of this stage the last time it was executed.
    pub checkpoint: Option<StageCheckpoint>,
}

/// Return type for [`ExecInput::next_block_range_with_threshold`].
#[derive(Debug, PartialEq, Eq, Clone)]
pub struct BlockRangeOutput {
    /// The block range to execute.
    pub block_range: RangeInclusive<BlockNumber>,
    /// Whether this is the final range to execute.
    pub is_final_range: bool,
}

/// Return type for [`ExecInput::next_block_range_with_transaction_threshold`].
#[derive(Debug, PartialEq, Eq, Clone)]
pub struct TransactionRangeOutput {
    /// The transaction range to execute.
    pub tx_range: Range<TxNumber>,
    /// The block range to execute.
    pub block_range: RangeInclusive<BlockNumber>,
    /// Whether this is the final range to execute.
    pub is_final_range: bool,
}

impl ExecInput {
    /// Return the checkpoint of the stage or default.
    pub fn checkpoint(&self) -> StageCheckpoint {
        self.checkpoint.unwrap_or_default()
    }

    /// Return the next block number after the current
    /// +1 is needed to skip the present block and always start from block number 1, not 0.
    pub fn next_block(&self) -> BlockNumber {
        let current_block = self.checkpoint();
        current_block.block_number + 1
    }

    /// Returns `true` if the target block number has already been reached.
    pub fn target_reached(&self) -> bool {
        self.checkpoint().block_number >= self.target()
    }

    /// Return the target block number or default.
    pub fn target(&self) -> BlockNumber {
        self.target.unwrap_or_default()
    }

    /// Return next block range that needs to be executed.
    pub fn next_block_range(&self) -> RangeInclusive<BlockNumber> {
        self.next_block_range_with_threshold(u64::MAX).block_range
    }

    /// Return true if this is the first block range to execute.
    pub const fn is_first_range(&self) -> bool {
        self.checkpoint.is_none()
    }

    /// Return the next block range to execute.
    pub fn next_block_range_with_threshold(&self, threshold: u64) -> BlockRangeOutput {
        let current_block = self.checkpoint();
        let start = current_block.block_number + 1;
        let target = self.target();

        let end = min(target, current_block.block_number.saturating_add(threshold));

        let is_final_range = end == target;
        BlockRangeOutput { block_range: start..=end, is_final_range }
    }

    /// Return the next block range determined the number of transactions within it.
    /// This function walks the block indices until either the end of the range is reached or
    /// the number of transactions exceeds the threshold.
    ///
    /// Returns [`None`] if no transactions are found for the current execution input.
    #[instrument(level = "debug", target = "sync::stages", skip(provider), ret)]
    pub fn next_block_range_with_transaction_threshold<Provider>(
        &self,
        provider: &Provider,
        tx_threshold: u64,
    ) -> Result<Option<TransactionRangeOutput>, StageError>
    where
        Provider: StaticFileProviderFactory + BlockReader,
    {
        // Get lowest available block number for transactions
        let Some(lowest_transactions_block) =
            provider.static_file_provider().get_lowest_range_start(StaticFileSegment::Transactions)
        else {
            return Ok(None)
        };

        // We can only process transactions that have associated static files, so we cap the start
        // block by lowest available block number.
        //
        // Certain transactions may not have associated static files when user deletes them
        // manually. In that case, we can't process them, and need to adjust the start block
        // accordingly.
        let start_block = self.next_block().max(lowest_transactions_block);
        let target_block = self.target();

<<<<<<< HEAD
        if start_block > target_block {
            return Ok(TransactionRangeOutput {
                tx_range: 0..0,
                block_range: self.checkpoint.map_or(0, |checkpoint| checkpoint.block_number + 1)..=
                    start_block,
                is_final_range: false,
            })
=======
        // If the start block is greater than the target, then there's no transactions to process
        // and we return early. It's possible to trigger this scenario when running `reth
        // stage run` manually for a range of transactions that doesn't exist.
        if start_block > target_block {
            return Ok(None)
>>>>>>> 7fdd9c39
        }

        let start_block_body = provider
            .block_body_indices(start_block)?
            .ok_or(ProviderError::BlockBodyIndicesNotFound(start_block))?;
        let first_tx_num = start_block_body.first_tx_num();

        let target_block_body = provider
            .block_body_indices(target_block)?
            .ok_or(ProviderError::BlockBodyIndicesNotFound(target_block))?;

        // number of transactions left to execute.
        let all_tx_cnt = target_block_body.next_tx_num() - first_tx_num;

        if all_tx_cnt == 0 {
            // if there is no more transaction return back.
            return Ok(None)
        }

        // get block of this tx
        let (end_block, is_final_range, next_tx_num) = if all_tx_cnt <= tx_threshold {
            (target_block, true, target_block_body.next_tx_num())
        } else {
            // get tx block number. next_tx_num in this case will be less than all_tx_cnt.
            // So we are sure that transaction must exist.
            let end_block_number = provider
                .block_by_transaction_id(first_tx_num + tx_threshold)?
                .expect("block of tx must exist");
            // we want to get range of all transactions of this block, so we are fetching block
            // body.
            let end_block_body = provider
                .block_body_indices(end_block_number)?
                .ok_or(ProviderError::BlockBodyIndicesNotFound(end_block_number))?;
            (end_block_number, false, end_block_body.next_tx_num())
        };

        let tx_range = first_tx_num..next_tx_num;
        Ok(Some(TransactionRangeOutput {
            tx_range,
            block_range: start_block..=end_block,
            is_final_range,
        }))
    }
}

/// Stage unwind input, see [`Stage::unwind`].
#[derive(Debug, Default, PartialEq, Eq, Clone, Copy)]
pub struct UnwindInput {
    /// The current highest checkpoint of the stage.
    pub checkpoint: StageCheckpoint,
    /// The block to unwind to.
    pub unwind_to: BlockNumber,
    /// The bad block that caused the unwind, if any.
    pub bad_block: Option<BlockNumber>,
}

impl UnwindInput {
    /// Return next block range that needs to be unwound.
    pub fn unwind_block_range(&self) -> RangeInclusive<BlockNumber> {
        self.unwind_block_range_with_threshold(u64::MAX).0
    }

    /// Return the next block range to unwind and the block we're unwinding to.
    pub fn unwind_block_range_with_threshold(
        &self,
        threshold: u64,
    ) -> (RangeInclusive<BlockNumber>, BlockNumber, bool) {
        // +1 is to skip the block we're unwinding to
        let mut start = self.unwind_to + 1;
        let end = self.checkpoint;

        start = max(start, end.block_number.saturating_sub(threshold));

        let unwind_to = start - 1;

        let is_final_range = unwind_to == self.unwind_to;
        (start..=end.block_number, unwind_to, is_final_range)
    }
}

/// The output of a stage execution.
#[derive(Debug, PartialEq, Eq, Clone)]
pub struct ExecOutput {
    /// How far the stage got.
    pub checkpoint: StageCheckpoint,
    /// Whether or not the stage is done.
    pub done: bool,
}

impl ExecOutput {
    /// Mark the stage as not done, checkpointing at the given place.
    pub const fn in_progress(checkpoint: StageCheckpoint) -> Self {
        Self { checkpoint, done: false }
    }

    /// Mark the stage as done, checkpointing at the given place.
    pub const fn done(checkpoint: StageCheckpoint) -> Self {
        Self { checkpoint, done: true }
    }
}

/// The output of a stage unwinding.
#[derive(Debug, PartialEq, Eq, Clone)]
pub struct UnwindOutput {
    /// The checkpoint at which the stage has unwound to.
    pub checkpoint: StageCheckpoint,
}

/// A stage is a segmented part of the syncing process of the node.
///
/// Each stage takes care of a well-defined task, such as downloading headers or executing
/// transactions, and persist their results to a database.
///
/// Stages must have a unique [ID][StageId] and implement a way to "roll forwards"
/// ([`Stage::execute`]) and a way to "roll back" ([`Stage::unwind`]).
///
/// Stages are executed as part of a pipeline where they are executed serially.
///
/// Stages receive [`DBProvider`](reth_provider::DBProvider).
#[auto_impl::auto_impl(Box)]
pub trait Stage<Provider>: Send + Sync {
    /// Get the ID of the stage.
    ///
    /// Stage IDs must be unique.
    fn id(&self) -> StageId;

    /// Returns `Poll::Ready(Ok(()))` when the stage is ready to execute the given range.
    ///
    /// This method is heavily inspired by [tower](https://crates.io/crates/tower)'s `Service` trait.
    /// Any asynchronous tasks or communication should be handled in `poll_execute_ready`, e.g.
    /// moving downloaded items from downloaders to an internal buffer in the stage.
    ///
    /// If the stage has any pending external state, then `Poll::Pending` is returned.
    ///
    /// If `Poll::Ready(Err(_))` is returned, the stage may not be able to execute anymore
    /// depending on the specific error. In that case, an unwind must be issued instead.
    ///
    /// Once `Poll::Ready(Ok(()))` is returned, the stage may be executed once using `execute`.
    /// Until the stage has been executed, repeated calls to `poll_execute_ready` must return either
    /// `Poll::Ready(Ok(()))` or `Poll::Ready(Err(_))`.
    ///
    /// Note that `poll_execute_ready` may reserve shared resources that are consumed in a
    /// subsequent call of `execute`, e.g. internal buffers. It is crucial for implementations
    /// to not assume that `execute` will always be invoked and to ensure that those resources
    /// are appropriately released if the stage is dropped before `execute` is called.
    ///
    /// For the same reason, it is also important that any shared resources do not exhibit
    /// unbounded growth on repeated calls to `poll_execute_ready`.
    ///
    /// Unwinds may happen without consulting `poll_execute_ready` first.
    fn poll_execute_ready(
        &mut self,
        _cx: &mut Context<'_>,
        _input: ExecInput,
    ) -> Poll<Result<(), StageError>> {
        Poll::Ready(Ok(()))
    }

    /// Execute the stage.
    /// It is expected that the stage will write all necessary data to the database
    /// upon invoking this method.
    fn execute(&mut self, provider: &Provider, input: ExecInput) -> Result<ExecOutput, StageError>;

    /// Post execution commit hook.
    ///
    /// This is called after the stage has been executed and the data has been committed by the
    /// provider. The stage may want to pass some data from [`Self::execute`] via the internal
    /// field.
    fn post_execute_commit(&mut self) -> Result<(), StageError> {
        Ok(())
    }

    /// Unwind the stage.
    fn unwind(
        &mut self,
        provider: &Provider,
        input: UnwindInput,
    ) -> Result<UnwindOutput, StageError>;

    /// Post unwind commit hook.
    ///
    /// This is called after the stage has been unwound and the data has been committed by the
    /// provider. The stage may want to pass some data from [`Self::unwind`] via the internal
    /// field.
    fn post_unwind_commit(&mut self) -> Result<(), StageError> {
        Ok(())
    }
}

/// [Stage] trait extension.
pub trait StageExt<Provider>: Stage<Provider> {
    /// Utility extension for the `Stage` trait that invokes `Stage::poll_execute_ready`
    /// with [`poll_fn`] context. For more information see [`Stage::poll_execute_ready`].
    fn execute_ready(
        &mut self,
        input: ExecInput,
    ) -> impl Future<Output = Result<(), StageError>> + Send {
        poll_fn(move |cx| self.poll_execute_ready(cx, input))
    }
}

impl<Provider, S: Stage<Provider> + ?Sized> StageExt<Provider> for S {}

#[cfg(test)]
mod tests {
    use reth_chainspec::MAINNET;
    use reth_db::test_utils::{create_test_rw_db, create_test_static_files_dir};
    use reth_db_api::{models::StoredBlockBodyIndices, tables, transaction::DbTxMut};
    use reth_provider::{
        test_utils::MockNodeTypesWithDB, ProviderFactory, StaticFileProviderBuilder,
        StaticFileProviderFactory, StaticFileSegment,
    };
    use reth_stages_types::StageCheckpoint;
    use reth_testing_utils::generators::{self, random_signed_tx};

    use crate::ExecInput;

    #[test]
    fn test_exec_input_next_block_range_with_transaction_threshold() {
        let mut rng = generators::rng();
        let provider_factory = ProviderFactory::<MockNodeTypesWithDB>::new(
            create_test_rw_db(),
            MAINNET.clone(),
            StaticFileProviderBuilder::read_write(create_test_static_files_dir().0.keep())
                .unwrap()
                .with_blocks_per_file(1)
                .build()
                .unwrap(),
        )
        .unwrap();

        // Without checkpoint, without transactions in static files
        {
            let exec_input = ExecInput { target: Some(100), checkpoint: None };

            let range_output = exec_input
                .next_block_range_with_transaction_threshold(&provider_factory, 10)
                .unwrap();
            assert!(range_output.is_none());
        }

        // With checkpoint at block 10, without transactions in static files
        {
            let exec_input =
                ExecInput { target: Some(1), checkpoint: Some(StageCheckpoint::new(10)) };

            let range_output = exec_input
                .next_block_range_with_transaction_threshold(&provider_factory, 10)
                .unwrap();
            assert!(range_output.is_none());
        }

        // Without checkpoint, with transactions in static files starting from block 1
        {
            let exec_input = ExecInput { target: Some(1), checkpoint: None };

            let mut provider_rw = provider_factory.provider_rw().unwrap();
            provider_rw
                .tx_mut()
                .put::<tables::BlockBodyIndices>(
                    1,
                    StoredBlockBodyIndices { first_tx_num: 0, tx_count: 2 },
                )
                .unwrap();
            let mut writer =
                provider_rw.get_static_file_writer(0, StaticFileSegment::Transactions).unwrap();
            writer.increment_block(0).unwrap();
            writer.increment_block(1).unwrap();
            writer.append_transaction(0, &random_signed_tx(&mut rng)).unwrap();
            writer.append_transaction(1, &random_signed_tx(&mut rng)).unwrap();
            drop(writer);
            provider_rw.commit().unwrap();

            let range_output = exec_input
                .next_block_range_with_transaction_threshold(&provider_factory, 10)
                .unwrap()
                .unwrap();
            assert_eq!(range_output.tx_range, 0..2);
            assert_eq!(range_output.block_range, 1..=1);
            assert!(range_output.is_final_range);
        }

        // With checkpoint at block 1, with transactions in static files starting from block 1
        {
            let exec_input =
                ExecInput { target: Some(2), checkpoint: Some(StageCheckpoint::new(1)) };

            let mut provider_rw = provider_factory.provider_rw().unwrap();
            provider_rw
                .tx_mut()
                .put::<tables::BlockBodyIndices>(
                    2,
                    StoredBlockBodyIndices { first_tx_num: 2, tx_count: 1 },
                )
                .unwrap();
            let mut writer =
                provider_rw.get_static_file_writer(1, StaticFileSegment::Transactions).unwrap();
            writer.increment_block(2).unwrap();
            writer.append_transaction(2, &random_signed_tx(&mut rng)).unwrap();
            drop(writer);
            provider_rw.commit().unwrap();

            let range_output = exec_input
                .next_block_range_with_transaction_threshold(&provider_factory, 10)
                .unwrap()
                .unwrap();
            assert_eq!(range_output.tx_range, 2..3);
            assert_eq!(range_output.block_range, 2..=2);
            assert!(range_output.is_final_range);
        }

        // Without checkpoint, with transactions in static files starting from block 2
        {
            let exec_input = ExecInput { target: Some(2), checkpoint: None };

            provider_factory
                .static_file_provider()
                .delete_jar(StaticFileSegment::Transactions, 0)
                .unwrap();
            provider_factory
                .static_file_provider()
                .delete_jar(StaticFileSegment::Transactions, 1)
                .unwrap();

            let range_output = exec_input
                .next_block_range_with_transaction_threshold(&provider_factory, 10)
                .unwrap()
                .unwrap();
            assert_eq!(range_output.tx_range, 2..3);
            assert_eq!(range_output.block_range, 2..=2);
            assert!(range_output.is_final_range);
        }

        // Without checkpoint, with transactions in static files starting from block 2
        {
            let exec_input =
                ExecInput { target: Some(3), checkpoint: Some(StageCheckpoint::new(2)) };

            let mut provider_rw = provider_factory.provider_rw().unwrap();
            provider_rw
                .tx_mut()
                .put::<tables::BlockBodyIndices>(
                    3,
                    StoredBlockBodyIndices { first_tx_num: 3, tx_count: 1 },
                )
                .unwrap();
            let mut writer =
                provider_rw.get_static_file_writer(1, StaticFileSegment::Transactions).unwrap();
            writer.increment_block(3).unwrap();
            writer.append_transaction(3, &random_signed_tx(&mut rng)).unwrap();
            drop(writer);
            provider_rw.commit().unwrap();

            let range_output = exec_input
                .next_block_range_with_transaction_threshold(&provider_factory, 10)
                .unwrap()
                .unwrap();
            assert_eq!(range_output.tx_range, 3..4);
            assert_eq!(range_output.block_range, 3..=3);
            assert!(range_output.is_final_range);
        }
    }
}<|MERGE_RESOLUTION|>--- conflicted
+++ resolved
@@ -113,21 +113,11 @@
         let start_block = self.next_block().max(lowest_transactions_block);
         let target_block = self.target();
 
-<<<<<<< HEAD
-        if start_block > target_block {
-            return Ok(TransactionRangeOutput {
-                tx_range: 0..0,
-                block_range: self.checkpoint.map_or(0, |checkpoint| checkpoint.block_number + 1)..=
-                    start_block,
-                is_final_range: false,
-            })
-=======
         // If the start block is greater than the target, then there's no transactions to process
         // and we return early. It's possible to trigger this scenario when running `reth
         // stage run` manually for a range of transactions that doesn't exist.
         if start_block > target_block {
             return Ok(None)
->>>>>>> 7fdd9c39
         }
 
         let start_block_body = provider
