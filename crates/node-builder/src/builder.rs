//! Customizable node builder.

#![allow(clippy::type_complexity, missing_debug_implementations)]

use crate::{
    components::{
        ComponentsBuilder, FullNodeComponents, FullNodeComponentsAdapter, NodeComponents,
        NodeComponentsBuilder, PoolBuilder,
    },
    exex::BoxedLaunchExEx,
    hooks::NodeHooks,
    node::FullNode,
    rpc::{RethRpcServerHandles, RpcContext, RpcHooks},
    Node, NodeHandle,
};
use eyre::Context;
use futures::{future, future::Either, stream, stream_select, Future, StreamExt};
use rayon::ThreadPoolBuilder;
use reth_beacon_consensus::{
    hooks::{EngineHooks, PruneHook, StaticFileHook},
    BeaconConsensusEngine,
};
use reth_blockchain_tree::{BlockchainTreeConfig, ShareableBlockchainTree};
use reth_config::config::EtlConfig;
use reth_db::{
    database::Database,
    database_metrics::{DatabaseMetadata, DatabaseMetrics},
    test_utils::{create_test_rw_db, TempDatabase},
    DatabaseEnv,
};
use reth_exex::{ExExContext, ExExHandle, ExExManager};
use reth_interfaces::p2p::either::EitherDownloader;
use reth_network::{NetworkBuilder, NetworkConfig, NetworkEvents, NetworkHandle};
use reth_node_api::{FullNodeTypes, FullNodeTypesAdapter, NodeTypes};
use reth_node_core::{
    cli::config::{PayloadBuilderConfig, RethRpcConfig, RethTransactionPoolConfig},
    dirs::{ChainPath, DataDirPath, MaybePlatformPath},
    engine_api_store::EngineApiStore,
    events::cl::ConsensusLayerHealthEvents,
    exit::NodeExitFuture,
    init::init_genesis,
    node_config::NodeConfig,
    primitives::{kzg::KzgSettings, Head},
    utils::write_peers_to_file,
};
use reth_primitives::{constants::eip4844::MAINNET_KZG_TRUSTED_SETUP, format_ether, ChainSpec};
use reth_provider::{
    providers::BlockchainProvider, CanonStateSubscriptions, ChainSpecProvider, ProviderFactory,
};
use reth_prune::PrunerBuilder;
use reth_revm::EvmProcessorFactory;
use reth_rpc_engine_api::EngineApi;
use reth_static_file::StaticFileProducer;
use reth_tasks::TaskExecutor;
use reth_tracing::tracing::{debug, error, info};
use reth_transaction_pool::{PoolConfig, TransactionPool};
use std::{cmp::max, str::FromStr, sync::Arc, thread::available_parallelism};
use tokio::sync::{mpsc::unbounded_channel, oneshot};

/// The builtin provider type of the reth node.
// Note: we need to hardcode this because custom components might depend on it in associated types.
type RethFullProviderType<DB, Evm> =
    BlockchainProvider<DB, ShareableBlockchainTree<DB, EvmProcessorFactory<Evm>>>;

type RethFullAdapter<DB, N> =
    FullNodeTypesAdapter<N, DB, RethFullProviderType<DB, <N as NodeTypes>::Evm>>;

#[cfg_attr(doc, aquamarine::aquamarine)]
/// Declaratively construct a node.
///
/// [`NodeBuilder`] provides a [builder-like interface][builder] for composing
/// components of a node.
///
/// ## Order
///
/// Configuring a node starts out with a [`NodeConfig`] (this can be obtained from cli arguments for
/// example) and then proceeds to configure the core static types of the node: [NodeTypes], these
/// include the node's primitive types and the node's engine types.
///
/// Next all stateful components of the node are configured, these include the
/// [ConfigureEvm](reth_node_api::evm::ConfigureEvm), the database [Database] and all the
/// components of the node that are downstream of those types, these include:
///
///  - The transaction pool: [PoolBuilder]
///  - The network: [NetworkBuilder](crate::components::NetworkBuilder)
///  - The payload builder: [PayloadBuilder](crate::components::PayloadServiceBuilder)
///
/// Once all the components are configured, the node is ready to be launched.
///
/// On launch the builder returns a fully type aware [NodeHandle] that has access to all the
/// configured components and can interact with the node.
///
/// There are convenience functions for networks that come with a preset of types and components via
/// the [Node] trait, see `reth_node_ethereum::EthereumNode` or `reth_node_optimism::OptimismNode`.
///
/// The [NodeBuilder::node] function configures the node's types and components in one step.
///
/// ## Components
///
/// All components are configured with a [NodeComponentsBuilder] that is responsible for actually
/// creating the node components during the launch process. The [ComponentsBuilder] is a general
/// purpose implementation of the [NodeComponentsBuilder] trait that can be used to configure the
/// network, transaction pool and payload builder of the node. It enforces the correct order of
/// configuration, for example the network and the payload builder depend on the transaction pool
/// type that is configured first.
///
/// All builder traits are generic over the node types and are invoked with the [BuilderContext]
/// that gives access to internals of the that are needed to configure the components. This include
/// the original config, chain spec, the database provider and the task executor,
///
/// ## Hooks
///
/// Once all the components are configured, the builder can be used to set hooks that are run at
/// specific points in the node's lifecycle. This way custom services can be spawned before the node
/// is launched [NodeBuilder::on_component_initialized], or once the rpc server(s) are launched
/// [NodeBuilder::on_rpc_started]. The [NodeBuilder::extend_rpc_modules] can be used to inject
/// custom rpc modules into the rpc server before it is launched. See also [RpcContext]
/// All hooks accept a closure that is then invoked at the appropriate time in the node's launch
/// process.
///
/// ## Flow
///
/// The [NodeBuilder] is intended to sit behind a CLI that provides the necessary [NodeConfig]
/// input: [NodeBuilder::new]
///
/// From there the builder is configured with the node's types, components, and hooks, then launched
/// with the [NodeBuilder::launch] method. On launch all the builtin internals, such as the
/// `Database` and its providers [BlockchainProvider] are initialized before the configured
/// [NodeComponentsBuilder] is invoked with the [BuilderContext] to create the transaction pool,
/// network, and payload builder components. When the RPC is configured, the corresponding hooks are
/// invoked to allow for custom rpc modules to be injected into the rpc server:
/// [NodeBuilder::extend_rpc_modules]
///
/// Finally all components are created and all services are launched and a [NodeHandle] is returned
/// that can be used to interact with the node: [FullNode]
///
/// The following diagram shows the flow of the node builder from CLI to a launched node.
///
/// include_mmd!("docs/mermaid/builder.mmd")
///
/// ## Internals
///
/// The node builder is fully type safe, it uses the [NodeTypes] trait to enforce that all
/// components are configured with the correct types. However the database types and with that the
/// provider trait implementations are currently created by the builder itself during the launch
/// process, hence the database type is not part of the [NodeTypes] trait and the node's components,
/// that depend on the database, are configured separately. In order to have a nice trait that
/// encapsulates the entire node the [FullNodeComponents] trait was introduced. This trait has
/// convenient associated types for all the components of the node. After [NodeBuilder::launch] the
/// [NodeHandle] contains an instance of [FullNode] that implements the [FullNodeComponents] trait
/// and has access to all the components of the node. Internally the node builder uses several
/// generic adapter types that are then map to traits with associated types for ease of use.
///
/// ### Limitations
///
/// Currently the launch process is limited to ethereum nodes and requires all the components
/// specified above. It also expect beacon consensus with the ethereum engine API that is configured
/// by the builder itself during launch. This might change in the future.
///
/// [builder]: https://doc.rust-lang.org/1.0.0/style/ownership/builders.html
pub struct NodeBuilder<DB, State> {
    /// All settings for how the node should be configured.
    config: NodeConfig,
    /// State of the node builder process.
    state: State,
    /// The configured database for the node.
    database: DB,
}

impl<DB, State> NodeBuilder<DB, State> {
    /// Returns a reference to the node builder's config.
    pub fn config(&self) -> &NodeConfig {
        &self.config
    }

    /// Loads the reth config with the given datadir root
    fn load_config(&self, data_dir: &ChainPath<DataDirPath>) -> eyre::Result<reth_config::Config> {
        let config_path = self.config.config.clone().unwrap_or_else(|| data_dir.config_path());

        let mut config = confy::load_path::<reth_config::Config>(&config_path)
            .wrap_err_with(|| format!("Could not load config file {config_path:?}"))?;

        info!(target: "reth::cli", path = ?config_path, "Configuration loaded");

        // Update the config with the command line arguments
        config.peers.trusted_nodes_only = self.config.network.trusted_only;

        if !self.config.network.trusted_peers.is_empty() {
            info!(target: "reth::cli", "Adding trusted nodes");
            self.config.network.trusted_peers.iter().for_each(|peer| {
                config.peers.trusted_nodes.insert(*peer);
            });
        }

        Ok(config)
    }
}

impl NodeBuilder<(), InitState> {
    /// Create a new [`NodeBuilder`].
    pub fn new(config: NodeConfig) -> Self {
        Self { config, database: (), state: InitState::default() }
    }
}

impl<DB> NodeBuilder<DB, InitState> {
    /// Configures the underlying database that the node will use.
    pub fn with_database<D>(self, database: D) -> NodeBuilder<D, InitState> {
        NodeBuilder { config: self.config, state: self.state, database }
    }

    /// Preconfigure the builder with the context to launch the node.
    ///
    /// This provides the task executor and the data directory for the node.
    pub fn with_launch_context(
        self,
        task_executor: TaskExecutor,
        data_dir: ChainPath<DataDirPath>,
    ) -> WithLaunchContext<DB, InitState> {
        WithLaunchContext { builder: self, task_executor, data_dir }
    }

    /// Creates an _ephemeral_ preconfigured node for testing purposes.
    pub fn testing_node(
        self,
        task_executor: TaskExecutor,
    ) -> WithLaunchContext<Arc<TempDatabase<DatabaseEnv>>, InitState> {
        let db = create_test_rw_db();
        let db_path_str = db.path().to_str().expect("Path is not valid unicode");
        let path =
            MaybePlatformPath::<DataDirPath>::from_str(db_path_str).expect("Path is not valid");
        let data_dir = path.unwrap_or_chain_default(self.config.chain.chain);

        WithLaunchContext { builder: self.with_database(db), task_executor, data_dir }
    }
}

impl<DB> NodeBuilder<DB, InitState>
where
    DB: Database + Unpin + Clone + 'static,
{
    /// Configures the types of the node.
    pub fn with_types<T>(self, types: T) -> NodeBuilder<DB, TypesState<T, DB>>
    where
        T: NodeTypes,
    {
        NodeBuilder {
            config: self.config,
            state: TypesState { adapter: FullNodeTypesAdapter::new(types) },
            database: self.database,
        }
    }

    /// Preconfigures the node with a specific node implementation.
    ///
    /// This is a convenience method that sets the node's types and components in one call.
    pub fn node<N>(
        self,
        node: N,
    ) -> NodeBuilder<
        DB,
        ComponentsState<
            N,
            ComponentsBuilder<
                RethFullAdapter<DB, N>,
                N::PoolBuilder,
                N::PayloadBuilder,
                N::NetworkBuilder,
            >,
            FullNodeComponentsAdapter<
                RethFullAdapter<DB, N>,
                <N::PoolBuilder as PoolBuilder<RethFullAdapter<DB, N>>>::Pool,
            >,
        >,
    >
    where
        N: Node<FullNodeTypesAdapter<N, DB, RethFullProviderType<DB, <N as NodeTypes>::Evm>>>,
        N::PoolBuilder: PoolBuilder<RethFullAdapter<DB, N>>,
        N::NetworkBuilder: crate::components::NetworkBuilder<
            RethFullAdapter<DB, N>,
            <N::PoolBuilder as PoolBuilder<RethFullAdapter<DB, N>>>::Pool,
        >,
        N::PayloadBuilder: crate::components::PayloadServiceBuilder<
            RethFullAdapter<DB, N>,
            <N::PoolBuilder as PoolBuilder<RethFullAdapter<DB, N>>>::Pool,
        >,
    {
        self.with_types(node.clone()).with_components(node.components())
    }
}

impl<DB, Types> NodeBuilder<DB, TypesState<Types, DB>>
where
    Types: NodeTypes,
    DB: Database + Clone + Unpin + 'static,
{
    /// Configures the node's components.
    pub fn with_components<Components>(
        self,
        components_builder: Components,
    ) -> NodeBuilder<
        DB,
        ComponentsState<
            Types,
            Components,
            FullNodeComponentsAdapter<
                FullNodeTypesAdapter<Types, DB, RethFullProviderType<DB, Types::Evm>>,
                Components::Pool,
            >,
        >,
    >
    where
        Components: NodeComponentsBuilder<
            FullNodeTypesAdapter<Types, DB, RethFullProviderType<DB, Types::Evm>>,
        >,
    {
        NodeBuilder {
            config: self.config,
            database: self.database,
            state: ComponentsState {
                types: self.state.adapter.types,
                components_builder,
                hooks: NodeHooks::new(),
                rpc: RpcHooks::new(),
                exexs: Vec::new(),
            },
        }
    }
}

impl<DB, Types, Components>
    NodeBuilder<
        DB,
        ComponentsState<
            Types,
            Components,
            FullNodeComponentsAdapter<
                FullNodeTypesAdapter<Types, DB, RethFullProviderType<DB, Types::Evm>>,
                Components::Pool,
            >,
        >,
    >
where
    DB: Database + DatabaseMetrics + DatabaseMetadata + Clone + Unpin + 'static,
    Types: NodeTypes,
    Components: NodeComponentsBuilder<
        FullNodeTypesAdapter<Types, DB, RethFullProviderType<DB, Types::Evm>>,
    >,
{
    /// Apply a function to the components builder.
    pub fn map_components(self, f: impl FnOnce(Components) -> Components) -> Self {
        Self {
            config: self.config,
            database: self.database,
            state: ComponentsState {
                types: self.state.types,
                components_builder: f(self.state.components_builder),
                hooks: self.state.hooks,
                rpc: self.state.rpc,
                exexs: self.state.exexs,
            },
        }
    }

    /// Sets the hook that is run once the node's components are initialized.
    pub fn on_component_initialized<F>(mut self, hook: F) -> Self
    where
        F: Fn(
                FullNodeComponentsAdapter<
                    FullNodeTypesAdapter<Types, DB, RethFullProviderType<DB, Types::Evm>>,
                    Components::Pool,
                >,
            ) -> eyre::Result<()>
            + Send
            + 'static,
    {
        self.state.hooks.set_on_component_initialized(hook);
        self
    }

    /// Sets the hook that is run once the node has started.
    pub fn on_node_started<F>(mut self, hook: F) -> Self
    where
        F: Fn(
                FullNode<
                    FullNodeComponentsAdapter<
                        FullNodeTypesAdapter<Types, DB, RethFullProviderType<DB, Types::Evm>>,
                        Components::Pool,
                    >,
                >,
            ) -> eyre::Result<()>
            + Send
            + 'static,
    {
        self.state.hooks.set_on_node_started(hook);
        self
    }

    /// Sets the hook that is run once the rpc server is started.
    pub fn on_rpc_started<F>(mut self, hook: F) -> Self
    where
        F: Fn(
                RpcContext<
                    '_,
                    FullNodeComponentsAdapter<
                        FullNodeTypesAdapter<Types, DB, RethFullProviderType<DB, Types::Evm>>,
                        Components::Pool,
                    >,
                >,
                RethRpcServerHandles,
            ) -> eyre::Result<()>
            + Send
            + 'static,
    {
        self.state.rpc.set_on_rpc_started(hook);
        self
    }

    /// Sets the hook that is run to configure the rpc modules.
    pub fn extend_rpc_modules<F>(mut self, hook: F) -> Self
    where
        F: Fn(
                RpcContext<
                    '_,
                    FullNodeComponentsAdapter<
                        FullNodeTypesAdapter<Types, DB, RethFullProviderType<DB, Types::Evm>>,
                        Components::Pool,
                    >,
                >,
            ) -> eyre::Result<()>
            + Send
            + 'static,
    {
        self.state.rpc.set_extend_rpc_modules(hook);
        self
    }

    /// Installs an ExEx (Execution Extension) in the node.
    ///
    /// # Note
    ///
    /// The ExEx ID must be unique.
<<<<<<< HEAD
    pub fn install_exex<F, R, E>(mut self, exex_id: impl AsRef<str>, exex: F) -> Self
=======
    pub fn install_exex<F, R, E>(mut self, exex_id: impl Into<String>, exex: F) -> Self
>>>>>>> 007e5c2c
    where
        F: Fn(
                ExExContext<
                    FullNodeComponentsAdapter<
                        FullNodeTypesAdapter<Types, DB, RethFullProviderType<DB, Types::Evm>>,
                        Components::Pool,
                    >,
                >,
            ) -> R
            + Send
            + 'static,
        R: Future<Output = eyre::Result<E>> + Send,
        E: Future<Output = eyre::Result<()>> + Send,
    {
<<<<<<< HEAD
        self.state.exexs.push((exex_id.as_ref().to_string(), Box::new(exex)));
=======
        self.state.exexs.push((exex_id.into(), Box::new(exex)));
>>>>>>> 007e5c2c
        self
    }

    /// Launches the node and returns a handle to it.
    ///
    /// This bootstraps the node internals, creates all the components with the provider
    /// [NodeComponentsBuilder] and launches the node.
    ///
    /// Returns a [NodeHandle] that can be used to interact with the node.
    pub async fn launch(
        self,
        executor: TaskExecutor,
        data_dir: ChainPath<DataDirPath>,
    ) -> eyre::Result<
        NodeHandle<
            FullNodeComponentsAdapter<
                FullNodeTypesAdapter<Types, DB, RethFullProviderType<DB, Types::Evm>>,
                Components::Pool,
            >,
        >,
    > {
        // get config from file
        let reth_config = self.load_config(&data_dir)?;

        let Self {
            config,
            state: ComponentsState { types, components_builder, hooks, rpc, exexs: _ },
            database,
        } = self;

        // Raise the fd limit of the process.
        // Does not do anything on windows.
        fdlimit::raise_fd_limit()?;

        // Limit the global rayon thread pool, reserving 2 cores for the rest of the system
        let _ = ThreadPoolBuilder::new()
            .num_threads(
                available_parallelism().map_or(25, |cpus| max(cpus.get().saturating_sub(2), 2)),
            )
            .build_global()
            .map_err(|e| error!("Failed to build global thread pool: {:?}", e));

        let provider_factory = ProviderFactory::new(
            database.clone(),
            Arc::clone(&config.chain),
            data_dir.static_files_path(),
        )?
        .with_static_files_metrics();
        info!(target: "reth::cli", "Database opened");

        let prometheus_handle = config.install_prometheus_recorder()?;
        config
            .start_metrics_endpoint(
                prometheus_handle,
                database.clone(),
                provider_factory.static_file_provider(),
            )
            .await?;

        debug!(target: "reth::cli", chain=%config.chain.chain, genesis=?config.chain.genesis_hash(), "Initializing genesis");

        let genesis_hash = init_genesis(provider_factory.clone())?;

        info!(target: "reth::cli", "\n{}", config.chain.display_hardforks());

        let consensus = config.consensus();

        debug!(target: "reth::cli", "Spawning stages metrics listener task");
        let (sync_metrics_tx, sync_metrics_rx) = unbounded_channel();
        let sync_metrics_listener = reth_stages::MetricsListener::new(sync_metrics_rx);
        executor.spawn_critical("stages metrics listener task", sync_metrics_listener);

        let prune_config = config.prune_config()?.or_else(|| reth_config.prune.clone());

        let evm_config = types.evm_config();
        let tree_config = BlockchainTreeConfig::default();
        let tree = config.build_blockchain_tree(
            provider_factory.clone(),
            consensus.clone(),
            prune_config.clone(),
            sync_metrics_tx.clone(),
            tree_config,
            evm_config.clone(),
        )?;

        let canon_state_notification_sender = tree.canon_state_notification_sender();
        let blockchain_tree = ShareableBlockchainTree::new(tree);
        debug!(target: "reth::cli", "configured blockchain tree");

        // fetch the head block from the database
        let head =
            config.lookup_head(provider_factory.clone()).wrap_err("the head block is missing")?;

        // setup the blockchain provider
        let blockchain_db =
            BlockchainProvider::new(provider_factory.clone(), blockchain_tree.clone())?;

        let ctx = BuilderContext::new(
            head,
            blockchain_db,
            executor,
            data_dir,
            config,
            reth_config,
            evm_config.clone(),
        );

        debug!(target: "reth::cli", "creating components");
        let NodeComponents { transaction_pool, network, payload_builder } =
            components_builder.build_components(&ctx).await?;

        let BuilderContext {
            provider: blockchain_db,
            executor,
            data_dir,
            mut config,
            mut reth_config,
            ..
        } = ctx;

        let NodeHooks { on_component_initialized, on_node_started, .. } = hooks;

        let node_components = FullNodeComponentsAdapter {
            evm_config: evm_config.clone(),
            pool: transaction_pool.clone(),
            network: network.clone(),
            provider: blockchain_db.clone(),
            payload_builder: payload_builder.clone(),
            executor: executor.clone(),
        };
        debug!(target: "reth::cli", "calling on_component_initialized hook");
        on_component_initialized.on_event(node_components.clone())?;

        // spawn exexs
        let mut exex_handles = Vec::with_capacity(self.state.exexs.len());
<<<<<<< HEAD
=======
        let mut exexs = Vec::with_capacity(self.state.exexs.len());
>>>>>>> 007e5c2c
        for (id, exex) in self.state.exexs {
            // create a new exex handle
            let (handle, events, notifications) = ExExHandle::new(id.clone());
            exex_handles.push(handle);

            // create the launch context for the exex
            let context = ExExContext {
                head,
                provider: blockchain_db.clone(),
                task_executor: executor.clone(),
                data_dir: data_dir.clone(),
                config: config.clone(),
                reth_config: reth_config.clone(),
                events,
                notifications,
            };

<<<<<<< HEAD
            // init the exex
            let exex = exex.launch(context).await.unwrap();

            // spawn it as a crit task
            debug!(target: "reth::cli", id, "spawning exex");
            {
                let span = reth_tracing::tracing::info_span!("exex", id);
                let _enter = span.enter();
                executor.spawn_critical("exex", async move {
                    exex.await.unwrap_or_else(|_| panic!("exex crashed"))
                });
            }

            info!(target: "reth::cli", id, "ExEx started");
        }

=======
            let executor = executor.clone();
            exexs.push(async move {
                debug!(target: "reth::cli", id, "spawning exex");
                let span = reth_tracing::tracing::info_span!("exex", id);
                let _enter = span.enter();

                // init the exex
                let exex = exex.launch(context).await.unwrap();

                // spawn it as a crit task
                executor.spawn_critical("exex", async move {
                    info!(target: "reth::cli", id, "ExEx started");
                    exex.await.unwrap_or_else(|_| panic!("exex {} crashed", id))
                });
            });
        }

        future::join_all(exexs).await;

>>>>>>> 007e5c2c
        // spawn exex manager
        if !exex_handles.is_empty() {
            debug!(target: "reth::cli", "spawning exex manager");
            // todo(onbjerg): rm magic number
            let exex_manager = ExExManager::new(exex_handles, 1024);
            let mut exex_manager_handle = exex_manager.handle();
            executor.spawn_critical("exex manager", async move {
                exex_manager.await.expect("exex manager crashed");
            });

            // send notifications from the blockchain tree to exex manager
            let mut canon_state_notifications = blockchain_tree.subscribe_to_canonical_state();
            executor.spawn_critical("exex manager blockchain tree notifications", async move {
                while let Ok(notification) = canon_state_notifications.recv().await {
                    exex_manager_handle
                        .send_async(notification)
                        .await
                        .expect("blockchain tree notification could not be sent to exex manager");
                }
            });

            info!(target: "reth::cli", "ExEx Manager started");
        }

        // create pipeline
        let network_client = network.fetch_client().await?;
        let (consensus_engine_tx, mut consensus_engine_rx) = unbounded_channel();

        if let Some(store_path) = config.debug.engine_api_store.clone() {
            debug!(target: "reth::cli", "spawning engine API store");
            let (engine_intercept_tx, engine_intercept_rx) = unbounded_channel();
            let engine_api_store = EngineApiStore::new(store_path);
            executor.spawn_critical(
                "engine api interceptor",
                engine_api_store.intercept(consensus_engine_rx, engine_intercept_tx),
            );
            consensus_engine_rx = engine_intercept_rx;
        };

        let max_block = config.max_block(&network_client, provider_factory.clone()).await?;
        let mut hooks = EngineHooks::new();

        let static_file_producer = StaticFileProducer::new(
            provider_factory.clone(),
            provider_factory.static_file_provider(),
            prune_config.clone().unwrap_or_default().segments,
        );
        let static_file_producer_events = static_file_producer.lock().events();
        hooks.add(StaticFileHook::new(static_file_producer.clone(), Box::new(executor.clone())));
        info!(target: "reth::cli", "StaticFileProducer initialized");

        // Make sure ETL doesn't default to /tmp/, but to whatever datadir is set to
        if reth_config.stages.etl.dir.is_none() {
            reth_config.stages.etl.dir = Some(EtlConfig::from_datadir(&data_dir.data_dir_path()));
        }

        // Configure the pipeline
        let (mut pipeline, client) = if config.dev.dev {
            info!(target: "reth::cli", "Starting Reth in dev mode");

            for (idx, (address, alloc)) in config.chain.genesis.alloc.iter().enumerate() {
                info!(target: "reth::cli", "Allocated Genesis Account: {:02}. {} ({} ETH)", idx, address.to_string(), format_ether(alloc.balance));
            }

            let mining_mode = config.mining_mode(transaction_pool.pending_transactions_listener());

            let (_, client, mut task) = reth_auto_seal_consensus::AutoSealBuilder::new(
                Arc::clone(&config.chain),
                blockchain_db.clone(),
                transaction_pool.clone(),
                consensus_engine_tx.clone(),
                canon_state_notification_sender,
                mining_mode,
                evm_config.clone(),
            )
            .build();

            let mut pipeline = config
                .build_networked_pipeline(
                    &reth_config.stages,
                    client.clone(),
                    Arc::clone(&consensus),
                    provider_factory.clone(),
                    &executor,
                    sync_metrics_tx,
                    prune_config.clone(),
                    max_block,
                    static_file_producer,
                    evm_config,
                )
                .await?;

            let pipeline_events = pipeline.events();
            task.set_pipeline_events(pipeline_events);
            debug!(target: "reth::cli", "Spawning auto mine task");
            executor.spawn(Box::pin(task));

            (pipeline, EitherDownloader::Left(client))
        } else {
            let pipeline = config
                .build_networked_pipeline(
                    &reth_config.stages,
                    network_client.clone(),
                    Arc::clone(&consensus),
                    provider_factory.clone(),
                    &executor,
                    sync_metrics_tx,
                    prune_config.clone(),
                    max_block,
                    static_file_producer,
                    evm_config,
                )
                .await?;

            (pipeline, EitherDownloader::Right(network_client))
        };

        let pipeline_events = pipeline.events();

        let initial_target = config.initial_pipeline_target(genesis_hash);

        let prune_config = prune_config.unwrap_or_default();
        let mut pruner = PrunerBuilder::new(prune_config.clone())
            .max_reorg_depth(tree_config.max_reorg_depth() as usize)
            .prune_delete_limit(config.chain.prune_delete_limit)
            .timeout(PrunerBuilder::DEFAULT_TIMEOUT)
            .build(provider_factory.clone());

        let pruner_events = pruner.events();
        hooks.add(PruneHook::new(pruner, Box::new(executor.clone())));
        info!(target: "reth::cli", ?prune_config, "Pruner initialized");

        // Configure the consensus engine
        let (beacon_consensus_engine, beacon_engine_handle) = BeaconConsensusEngine::with_channel(
            client,
            pipeline,
            blockchain_db.clone(),
            Box::new(executor.clone()),
            Box::new(network.clone()),
            max_block,
            config.debug.continuous,
            payload_builder.clone(),
            initial_target,
            reth_beacon_consensus::MIN_BLOCKS_FOR_PIPELINE_RUN,
            consensus_engine_tx,
            consensus_engine_rx,
            hooks,
        )?;
        info!(target: "reth::cli", "Consensus engine initialized");

        let events = stream_select!(
            network.event_listener().map(Into::into),
            beacon_engine_handle.event_listener().map(Into::into),
            pipeline_events.map(Into::into),
            if config.debug.tip.is_none() && !config.dev.dev {
                Either::Left(
                    ConsensusLayerHealthEvents::new(Box::new(blockchain_db.clone()))
                        .map(Into::into),
                )
            } else {
                Either::Right(stream::empty())
            },
            pruner_events.map(Into::into),
            static_file_producer_events.map(Into::into)
        );
        executor.spawn_critical(
            "events task",
            reth_node_core::events::node::handle_events(
                Some(network.clone()),
                Some(head.number),
                events,
                database.clone(),
            ),
        );

        let engine_api = EngineApi::new(
            blockchain_db.clone(),
            config.chain.clone(),
            beacon_engine_handle,
            payload_builder.into(),
            Box::new(executor.clone()),
        );
        info!(target: "reth::cli", "Engine API handler initialized");

        // extract the jwt secret from the args if possible
        let default_jwt_path = data_dir.jwt_path();
        let jwt_secret = config.rpc.auth_jwt_secret(default_jwt_path)?;

        // adjust rpc port numbers based on instance number
        config.adjust_instance_ports();

        // Start RPC servers

        let (rpc_server_handles, mut rpc_registry) = crate::rpc::launch_rpc_servers(
            node_components.clone(),
            engine_api,
            &config,
            jwt_secret,
            rpc,
        )
        .await?;

        // in dev mode we generate 20 random dev-signer accounts
        if config.dev.dev {
            rpc_registry.eth_api().with_dev_accounts();
        }

        // Run consensus engine to completion
        let (tx, rx) = oneshot::channel();
        info!(target: "reth::cli", "Starting consensus engine");
        executor.spawn_critical_blocking("consensus engine", async move {
            let res = beacon_consensus_engine.await;
            let _ = tx.send(res);
        });

        let FullNodeComponentsAdapter {
            evm_config,
            pool,
            network,
            provider,
            payload_builder,
            executor,
        } = node_components;

        let full_node = FullNode {
            evm_config,
            pool,
            network,
            provider,
            payload_builder,
            task_executor: executor,
            rpc_server_handles,
            rpc_registry,
            config,
            data_dir,
        };
        // Notify on node started
        on_node_started.on_event(full_node.clone())?;

        let handle = NodeHandle {
            node_exit_future: NodeExitFuture::new(rx, full_node.config.debug.terminate),
            node: full_node,
        };

        Ok(handle)
    }

    /// Check that the builder can be launched
    ///
    /// This is useful when writing tests to ensure that the builder is configured correctly.
    pub fn check_launch(self) -> Self {
        self
    }
}

/// A [NodeBuilder] with it's launch context already configured.
///
/// This exposes the same methods as [NodeBuilder] but with the launch context already configured,
/// See [WithLaunchContext::launch]
pub struct WithLaunchContext<DB, State> {
    builder: NodeBuilder<DB, State>,
    task_executor: TaskExecutor,
    data_dir: ChainPath<DataDirPath>,
}

impl<DB, State> WithLaunchContext<DB, State> {
    /// Returns a reference to the node builder's config.
    pub fn config(&self) -> &NodeConfig {
        self.builder.config()
    }

    /// Returns a reference to the task executor.
    pub fn task_executor(&self) -> &TaskExecutor {
        &self.task_executor
    }

    /// Returns a reference to the data directory.
    pub fn data_dir(&self) -> &ChainPath<DataDirPath> {
        &self.data_dir
    }
}

impl<DB> WithLaunchContext<DB, InitState>
where
    DB: Database + Clone + Unpin + 'static,
{
    /// Configures the types of the node.
    pub fn with_types<T>(self, types: T) -> WithLaunchContext<DB, TypesState<T, DB>>
    where
        T: NodeTypes,
    {
        WithLaunchContext {
            builder: self.builder.with_types(types),
            task_executor: self.task_executor,
            data_dir: self.data_dir,
        }
    }

    /// Preconfigures the node with a specific node implementation.
    pub fn node<N>(
        self,
        node: N,
    ) -> WithLaunchContext<
        DB,
        ComponentsState<
            N,
            ComponentsBuilder<
                RethFullAdapter<DB, N>,
                N::PoolBuilder,
                N::PayloadBuilder,
                N::NetworkBuilder,
            >,
            FullNodeComponentsAdapter<
                RethFullAdapter<DB, N>,
                <N::PoolBuilder as PoolBuilder<RethFullAdapter<DB, N>>>::Pool,
            >,
        >,
    >
    where
        N: Node<FullNodeTypesAdapter<N, DB, RethFullProviderType<DB, <N as NodeTypes>::Evm>>>,
        N::PoolBuilder: PoolBuilder<RethFullAdapter<DB, N>>,
        N::NetworkBuilder: crate::components::NetworkBuilder<
            RethFullAdapter<DB, N>,
            <N::PoolBuilder as PoolBuilder<RethFullAdapter<DB, N>>>::Pool,
        >,
        N::PayloadBuilder: crate::components::PayloadServiceBuilder<
            RethFullAdapter<DB, N>,
            <N::PoolBuilder as PoolBuilder<RethFullAdapter<DB, N>>>::Pool,
        >,
    {
        self.with_types(node.clone()).with_components(node.components())
    }
}

impl<DB> WithLaunchContext<DB, InitState>
where
    DB: Database + DatabaseMetrics + DatabaseMetadata + Clone + Unpin + 'static,
{
    /// Launches a preconfigured [Node]
    ///
    /// This bootstraps the node internals, creates all the components with the given [Node] type
    /// and launches the node.
    ///
    /// Returns a [NodeHandle] that can be used to interact with the node.
    pub async fn launch_node<N>(
        self,
        node: N,
    ) -> eyre::Result<
        NodeHandle<
            FullNodeComponentsAdapter<
                RethFullAdapter<DB, N>,
                <N::PoolBuilder as PoolBuilder<RethFullAdapter<DB, N>>>::Pool,
            >,
        >,
    >
    where
        N: Node<FullNodeTypesAdapter<N, DB, RethFullProviderType<DB, <N as NodeTypes>::Evm>>>,
        N::PoolBuilder: PoolBuilder<RethFullAdapter<DB, N>>,
        N::NetworkBuilder: crate::components::NetworkBuilder<
            RethFullAdapter<DB, N>,
            <N::PoolBuilder as PoolBuilder<RethFullAdapter<DB, N>>>::Pool,
        >,
        N::PayloadBuilder: crate::components::PayloadServiceBuilder<
            RethFullAdapter<DB, N>,
            <N::PoolBuilder as PoolBuilder<RethFullAdapter<DB, N>>>::Pool,
        >,
    {
        self.node(node).launch().await
    }
}

impl<DB, Types> WithLaunchContext<DB, TypesState<Types, DB>>
where
    Types: NodeTypes,
    DB: Database + Clone + Unpin + 'static,
{
    /// Configures the node's components.
    ///
    /// The given components builder is used to create the components of the node when it is
    /// launched.
    pub fn with_components<Components>(
        self,
        components_builder: Components,
    ) -> WithLaunchContext<
        DB,
        ComponentsState<
            Types,
            Components,
            FullNodeComponentsAdapter<
                FullNodeTypesAdapter<Types, DB, RethFullProviderType<DB, Types::Evm>>,
                Components::Pool,
            >,
        >,
    >
    where
        Components: NodeComponentsBuilder<
            FullNodeTypesAdapter<Types, DB, RethFullProviderType<DB, Types::Evm>>,
        >,
    {
        WithLaunchContext {
            builder: self.builder.with_components(components_builder),
            task_executor: self.task_executor,
            data_dir: self.data_dir,
        }
    }
}

impl<DB, Types, Components>
    WithLaunchContext<
        DB,
        ComponentsState<
            Types,
            Components,
            FullNodeComponentsAdapter<
                FullNodeTypesAdapter<Types, DB, RethFullProviderType<DB, Types::Evm>>,
                Components::Pool,
            >,
        >,
    >
where
    DB: Database + DatabaseMetrics + DatabaseMetadata + Clone + Unpin + 'static,
    Types: NodeTypes,
    Components: NodeComponentsBuilder<
        FullNodeTypesAdapter<Types, DB, RethFullProviderType<DB, Types::Evm>>,
    >,
{
    /// Apply a function to the components builder.
    pub fn map_components(self, f: impl FnOnce(Components) -> Components) -> Self {
        Self {
            builder: self.builder.map_components(f),
            task_executor: self.task_executor,
            data_dir: self.data_dir,
        }
    }

    /// Sets the hook that is run once the node's components are initialized.
    pub fn on_component_initialized<F>(mut self, hook: F) -> Self
    where
        F: Fn(
                FullNodeComponentsAdapter<
                    FullNodeTypesAdapter<Types, DB, RethFullProviderType<DB, Types::Evm>>,
                    Components::Pool,
                >,
            ) -> eyre::Result<()>
            + Send
            + 'static,
    {
        self.builder.state.hooks.set_on_component_initialized(hook);
        self
    }

    /// Sets the hook that is run once the node has started.
    pub fn on_node_started<F>(mut self, hook: F) -> Self
    where
        F: Fn(
                FullNode<
                    FullNodeComponentsAdapter<
                        FullNodeTypesAdapter<Types, DB, RethFullProviderType<DB, Types::Evm>>,
                        Components::Pool,
                    >,
                >,
            ) -> eyre::Result<()>
            + Send
            + 'static,
    {
        self.builder.state.hooks.set_on_node_started(hook);
        self
    }

    /// Sets the hook that is run once the rpc server is started.
    pub fn on_rpc_started<F>(mut self, hook: F) -> Self
    where
        F: Fn(
                RpcContext<
                    '_,
                    FullNodeComponentsAdapter<
                        FullNodeTypesAdapter<Types, DB, RethFullProviderType<DB, Types::Evm>>,
                        Components::Pool,
                    >,
                >,
                RethRpcServerHandles,
            ) -> eyre::Result<()>
            + Send
            + 'static,
    {
        self.builder.state.rpc.set_on_rpc_started(hook);
        self
    }

    /// Sets the hook that is run to configure the rpc modules.
    pub fn extend_rpc_modules<F>(mut self, hook: F) -> Self
    where
        F: Fn(
                RpcContext<
                    '_,
                    FullNodeComponentsAdapter<
                        FullNodeTypesAdapter<Types, DB, RethFullProviderType<DB, Types::Evm>>,
                        Components::Pool,
                    >,
                >,
            ) -> eyre::Result<()>
            + Send
            + 'static,
    {
        self.builder.state.rpc.set_extend_rpc_modules(hook);
        self
    }

    /// Installs an ExEx (Execution Extension) in the node.
<<<<<<< HEAD
    pub fn install_exex<F, R, E>(mut self, exex_id: impl AsRef<str>, exex: F) -> Self
=======
    pub fn install_exex<F, R, E>(mut self, exex_id: impl Into<String>, exex: F) -> Self
>>>>>>> 007e5c2c
    where
        F: Fn(
                ExExContext<
                    FullNodeComponentsAdapter<
                        FullNodeTypesAdapter<Types, DB, RethFullProviderType<DB, Types::Evm>>,
                        Components::Pool,
                    >,
                >,
            ) -> R
            + Send
            + 'static,
        R: Future<Output = eyre::Result<E>> + Send,
        E: Future<Output = eyre::Result<()>> + Send,
    {
<<<<<<< HEAD
        self.builder.state.exexs.push((exex_id.as_ref().to_string(), Box::new(exex)));
=======
        self.builder.state.exexs.push((exex_id.into(), Box::new(exex)));
>>>>>>> 007e5c2c
        self
    }

    /// Launches the node and returns a handle to it.
    pub async fn launch(
        self,
    ) -> eyre::Result<
        NodeHandle<
            FullNodeComponentsAdapter<
                FullNodeTypesAdapter<Types, DB, RethFullProviderType<DB, Types::Evm>>,
                Components::Pool,
            >,
        >,
    > {
        let Self { builder, task_executor, data_dir } = self;

        builder.launch(task_executor, data_dir).await
    }

    /// Check that the builder can be launched
    ///
    /// This is useful when writing tests to ensure that the builder is configured correctly.
    pub fn check_launch(self) -> Self {
        self
    }
}

/// Captures the necessary context for building the components of the node.
pub struct BuilderContext<Node: FullNodeTypes> {
    /// The current head of the blockchain at launch.
    head: Head,
    /// The configured provider to interact with the blockchain.
    provider: Node::Provider,
    /// The executor of the node.
    executor: TaskExecutor,
    /// The data dir of the node.
    data_dir: ChainPath<DataDirPath>,
    /// The config of the node
    config: NodeConfig,
    /// loaded config
    reth_config: reth_config::Config,
    /// EVM config of the node
    evm_config: Node::Evm,
}

impl<Node: FullNodeTypes> BuilderContext<Node> {
    /// Create a new instance of [BuilderContext]
    pub fn new(
        head: Head,
        provider: Node::Provider,
        executor: TaskExecutor,
        data_dir: ChainPath<DataDirPath>,
        config: NodeConfig,
        reth_config: reth_config::Config,
        evm_config: Node::Evm,
    ) -> Self {
        Self { head, provider, executor, data_dir, config, reth_config, evm_config }
    }

    /// Returns the configured provider to interact with the blockchain.
    pub fn provider(&self) -> &Node::Provider {
        &self.provider
    }

    /// Returns the configured evm.
    pub fn evm_config(&self) -> &Node::Evm {
        &self.evm_config
    }

    /// Returns the current head of the blockchain at launch.
    pub fn head(&self) -> Head {
        self.head
    }

    /// Returns the config of the node.
    pub fn config(&self) -> &NodeConfig {
        &self.config
    }

    /// Returns the data dir of the node.
    ///
    /// This gives access to all relevant files and directories of the node's datadir.
    pub fn data_dir(&self) -> &ChainPath<DataDirPath> {
        &self.data_dir
    }

    /// Returns the executor of the node.
    ///
    /// This can be used to execute async tasks or functions during the setup.
    pub fn task_executor(&self) -> &TaskExecutor {
        &self.executor
    }

    /// Returns the chain spec of the node.
    pub fn chain_spec(&self) -> Arc<ChainSpec> {
        self.provider().chain_spec()
    }

    /// Returns the transaction pool config of the node.
    pub fn pool_config(&self) -> PoolConfig {
        self.config().txpool.pool_config()
    }

    /// Loads `MAINNET_KZG_TRUSTED_SETUP`.
    pub fn kzg_settings(&self) -> eyre::Result<Arc<KzgSettings>> {
        Ok(Arc::clone(&MAINNET_KZG_TRUSTED_SETUP))
    }

    /// Returns the config for payload building.
    pub fn payload_builder_config(&self) -> impl PayloadBuilderConfig {
        self.config.builder.clone()
    }

    /// Returns the default network config for the node.
    pub fn network_config(&self) -> eyre::Result<NetworkConfig<Node::Provider>> {
        self.config.network_config(
            &self.reth_config,
            self.provider.clone(),
            self.executor.clone(),
            self.head,
            self.data_dir(),
        )
    }

    /// Creates the [NetworkBuilder] for the node.
    pub async fn network_builder(&self) -> eyre::Result<NetworkBuilder<Node::Provider, (), ()>> {
        self.config
            .build_network(
                &self.reth_config,
                self.provider.clone(),
                self.executor.clone(),
                self.head,
                self.data_dir(),
            )
            .await
    }

    /// Convenience function to start the network.
    ///
    /// Spawns the configured network and associated tasks and returns the [NetworkHandle] connected
    /// to that network.
    pub fn start_network<Pool>(
        &self,
        builder: NetworkBuilder<Node::Provider, (), ()>,
        pool: Pool,
    ) -> NetworkHandle
    where
        Pool: TransactionPool + Unpin + 'static,
    {
        let (handle, network, txpool, eth) = builder
            .transactions(pool, Default::default())
            .request_handler(self.provider().clone())
            .split_with_handle();

        self.executor.spawn_critical("p2p txpool", txpool);
        self.executor.spawn_critical("p2p eth request handler", eth);

        let default_peers_path = self.data_dir().known_peers_path();
        let known_peers_file = self.config.network.persistent_peers_file(default_peers_path);
        self.executor.spawn_critical_with_graceful_shutdown_signal(
            "p2p network task",
            |shutdown| {
                network.run_until_graceful_shutdown(shutdown, |network| {
                    write_peers_to_file(network, known_peers_file)
                })
            },
        );

        handle
    }
}

impl<Node: FullNodeTypes> std::fmt::Debug for BuilderContext<Node> {
    fn fmt(&self, f: &mut std::fmt::Formatter<'_>) -> std::fmt::Result {
        f.debug_struct("BuilderContext")
            .field("head", &self.head)
            .field("provider", &std::any::type_name::<Node::Provider>())
            .field("executor", &self.executor)
            .field("data_dir", &self.data_dir)
            .field("config", &self.config)
            .finish()
    }
}

/// The initial state of the node builder process.
#[derive(Debug, Default)]
#[non_exhaustive]
pub struct InitState;

/// The state after all types of the node have been configured.
#[derive(Debug)]
pub struct TypesState<Types, DB>
where
    DB: Database + Clone + 'static,
    Types: NodeTypes,
{
    adapter: FullNodeTypesAdapter<Types, DB, RethFullProviderType<DB, Types::Evm>>,
}

/// The state of the node builder process after the node's components have been configured.
///
/// With this state all types and components of the node are known and the node can be launched.
///
/// Additionally, this state captures additional hooks that are called at specific points in the
/// node's launch lifecycle.
pub struct ComponentsState<Types, Components, FullNode: FullNodeComponents> {
    /// The types of the node.
    types: Types,
    /// Type that builds the components of the node.
    components_builder: Components,
    /// Additional NodeHooks that are called at specific points in the node's launch lifecycle.
    hooks: NodeHooks<FullNode>,
    /// Additional RPC hooks.
    rpc: RpcHooks<FullNode>,
    /// The ExExs (execution extensions) of the node.
    exexs: Vec<(String, Box<dyn BoxedLaunchExEx<FullNode>>)>,
}

impl<Types, Components, FullNode: FullNodeComponents> std::fmt::Debug
    for ComponentsState<Types, Components, FullNode>
{
    fn fmt(&self, f: &mut std::fmt::Formatter<'_>) -> std::fmt::Result {
        f.debug_struct("ComponentsState")
            .field("types", &std::any::type_name::<Types>())
            .field("components_builder", &std::any::type_name::<Components>())
            .field("hooks", &self.hooks)
            .field("rpc", &self.rpc)
            .field("exexs", &self.exexs.len())
            .finish()
    }
}<|MERGE_RESOLUTION|>--- conflicted
+++ resolved
@@ -440,11 +440,7 @@
     /// # Note
     ///
     /// The ExEx ID must be unique.
-<<<<<<< HEAD
-    pub fn install_exex<F, R, E>(mut self, exex_id: impl AsRef<str>, exex: F) -> Self
-=======
     pub fn install_exex<F, R, E>(mut self, exex_id: impl Into<String>, exex: F) -> Self
->>>>>>> 007e5c2c
     where
         F: Fn(
                 ExExContext<
@@ -459,11 +455,7 @@
         R: Future<Output = eyre::Result<E>> + Send,
         E: Future<Output = eyre::Result<()>> + Send,
     {
-<<<<<<< HEAD
-        self.state.exexs.push((exex_id.as_ref().to_string(), Box::new(exex)));
-=======
         self.state.exexs.push((exex_id.into(), Box::new(exex)));
->>>>>>> 007e5c2c
         self
     }
 
@@ -599,10 +591,7 @@
 
         // spawn exexs
         let mut exex_handles = Vec::with_capacity(self.state.exexs.len());
-<<<<<<< HEAD
-=======
         let mut exexs = Vec::with_capacity(self.state.exexs.len());
->>>>>>> 007e5c2c
         for (id, exex) in self.state.exexs {
             // create a new exex handle
             let (handle, events, notifications) = ExExHandle::new(id.clone());
@@ -620,24 +609,6 @@
                 notifications,
             };
 
-<<<<<<< HEAD
-            // init the exex
-            let exex = exex.launch(context).await.unwrap();
-
-            // spawn it as a crit task
-            debug!(target: "reth::cli", id, "spawning exex");
-            {
-                let span = reth_tracing::tracing::info_span!("exex", id);
-                let _enter = span.enter();
-                executor.spawn_critical("exex", async move {
-                    exex.await.unwrap_or_else(|_| panic!("exex crashed"))
-                });
-            }
-
-            info!(target: "reth::cli", id, "ExEx started");
-        }
-
-=======
             let executor = executor.clone();
             exexs.push(async move {
                 debug!(target: "reth::cli", id, "spawning exex");
@@ -657,7 +628,6 @@
 
         future::join_all(exexs).await;
 
->>>>>>> 007e5c2c
         // spawn exex manager
         if !exex_handles.is_empty() {
             debug!(target: "reth::cli", "spawning exex manager");
@@ -1167,11 +1137,7 @@
     }
 
     /// Installs an ExEx (Execution Extension) in the node.
-<<<<<<< HEAD
-    pub fn install_exex<F, R, E>(mut self, exex_id: impl AsRef<str>, exex: F) -> Self
-=======
     pub fn install_exex<F, R, E>(mut self, exex_id: impl Into<String>, exex: F) -> Self
->>>>>>> 007e5c2c
     where
         F: Fn(
                 ExExContext<
@@ -1186,11 +1152,7 @@
         R: Future<Output = eyre::Result<E>> + Send,
         E: Future<Output = eyre::Result<()>> + Send,
     {
-<<<<<<< HEAD
-        self.builder.state.exexs.push((exex_id.as_ref().to_string(), Box::new(exex)));
-=======
         self.builder.state.exexs.push((exex_id.into(), Box::new(exex)));
->>>>>>> 007e5c2c
         self
     }
 
