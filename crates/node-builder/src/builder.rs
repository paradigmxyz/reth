--- conflicted
+++ resolved
@@ -591,10 +591,7 @@
 
         // spawn exexs
         let mut exex_handles = Vec::with_capacity(self.state.exexs.len());
-<<<<<<< HEAD
-=======
         let mut exexs = Vec::with_capacity(self.state.exexs.len());
->>>>>>> 007e5c2c
         for (id, exex) in self.state.exexs {
             // create a new exex handle
             let (handle, events, notifications) = ExExHandle::new(id.clone());
@@ -612,24 +609,6 @@
                 notifications,
             };
 
-<<<<<<< HEAD
-            // init the exex
-            let exex = exex.launch(context).await.unwrap();
-
-            // spawn it as a crit task
-            debug!(target: "reth::cli", id, "spawning exex");
-            {
-                let span = reth_tracing::tracing::info_span!("exex", id);
-                let _enter = span.enter();
-                executor.spawn_critical("exex", async move {
-                    exex.await.unwrap_or_else(|_| panic!("exex crashed"))
-                });
-            }
-
-            info!(target: "reth::cli", id, "ExEx started");
-        }
-
-=======
             let executor = executor.clone();
             exexs.push(async move {
                 debug!(target: "reth::cli", id, "spawning exex");
@@ -649,7 +628,6 @@
 
         future::join_all(exexs).await;
 
->>>>>>> 007e5c2c
         // spawn exex manager
         if !exex_handles.is_empty() {
             debug!(target: "reth::cli", "spawning exex manager");
