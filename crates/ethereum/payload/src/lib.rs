//! A basic Ethereum payload builder implementation.

#![doc(
    html_logo_url = "https://raw.githubusercontent.com/paradigmxyz/reth/main/assets/reth-docs.png",
    html_favicon_url = "https://avatars0.githubusercontent.com/u/97369466?s=256",
    issue_tracker_base_url = "https://github.com/paradigmxyz/reth/issues/"
)]
#![cfg_attr(not(test), warn(unused_crate_dependencies))]
#![cfg_attr(docsrs, feature(doc_cfg, doc_auto_cfg))]
#![allow(clippy::useless_let_if_seq)]

use alloy_consensus::EMPTY_OMMER_ROOT_HASH;
use alloy_eips::{eip4844::MAX_DATA_GAS_PER_BLOCK, eip7685::Requests, merge::BEACON_NONCE};
use alloy_primitives::U256;
use reth_basic_payload_builder::{
    commit_withdrawals, is_better_payload, BuildArguments, BuildOutcome, PayloadBuilder,
    PayloadConfig, WithdrawalsOutcome,
};
use reth_chain_state::ExecutedBlock;
use reth_chainspec::ChainSpec;
use reth_errors::RethError;
use reth_evm::{system_calls::SystemCaller, ConfigureEvm, NextBlockEnvAttributes, NextCfgError};
use reth_evm_ethereum::{eip6110::parse_deposits_from_receipts, EthEvmConfig};
use reth_execution_types::ExecutionOutcome;
use reth_payload_builder::{EthBuiltPayload, EthPayloadBuilderAttributes};
use reth_payload_primitives::{PayloadBuilderAttributes, PayloadBuilderError};
use reth_primitives::{
    proofs::{self},
    revm_primitives::{BlockEnv, CfgEnvWithHandlerCfg},
    Block, BlockBody, EthereumHardforks, Header, Receipt,
};
use reth_provider::{ChainSpecProvider, StateProviderFactory};
use reth_revm::database::StateProviderDatabase;
use reth_transaction_pool::{
    noop::NoopTransactionPool, BestTransactions, BestTransactionsAttributes, TransactionPool,
    ValidPoolTransaction,
};
use reth_trie::HashedPostState;
use revm::{
    db::{states::bundle_state::BundleRetention, State},
    primitives::{EVMError, EnvWithHandlerCfg, InvalidTransaction, ResultAndState},
    DatabaseCommit,
};
use revm_primitives::calc_excess_blob_gas;
use std::sync::Arc;
use tracing::{debug, trace, warn};

type BestTransactionsIter<Pool> = Box<
    dyn BestTransactions<Item = Arc<ValidPoolTransaction<<Pool as TransactionPool>::Transaction>>>,
>;

/// Ethereum payload builder
#[derive(Debug, Clone, Copy, PartialEq, Eq)]
pub struct EthereumPayloadBuilder<EvmConfig = EthEvmConfig> {
    /// The type responsible for creating the evm.
    evm_config: EvmConfig,
}

impl<EvmConfig> EthereumPayloadBuilder<EvmConfig> {
    /// `EthereumPayloadBuilder` constructor.
    pub const fn new(evm_config: EvmConfig) -> Self {
        Self { evm_config }
    }
}

impl<EvmConfig> EthereumPayloadBuilder<EvmConfig>
where
    EvmConfig: ConfigureEvm<Header = Header>,
{
    /// Returns the configured [`CfgEnvWithHandlerCfg`] and [`BlockEnv`] for the targeted payload
    /// (that has the `parent` as its parent).
    fn cfg_and_block_env(
        &self,
        config: &PayloadConfig<EthPayloadBuilderAttributes>,
        parent: &Header,
    ) -> Result<(CfgEnvWithHandlerCfg, BlockEnv), NextCfgError> {
        let next_attributes = NextBlockEnvAttributes {
            timestamp: config.attributes.timestamp(),
            suggested_fee_recipient: config.attributes.suggested_fee_recipient(),
            prev_randao: config.attributes.prev_randao(),
        };
        self.evm_config.next_cfg_and_block_env(parent, next_attributes)
    }
}

// Default implementation of [PayloadBuilder] for unit type
impl<EvmConfig, Pool, Client> PayloadBuilder<Pool, Client> for EthereumPayloadBuilder<EvmConfig>
where
    EvmConfig: ConfigureEvm<Header = Header>,
    Client: StateProviderFactory + ChainSpecProvider<ChainSpec = ChainSpec>,
    Pool: TransactionPool,
{
    type Attributes = EthPayloadBuilderAttributes;
    type BuiltPayload = EthBuiltPayload;

    fn try_build(
        &self,
        args: BuildArguments<Pool, Client, EthPayloadBuilderAttributes, EthBuiltPayload>,
    ) -> Result<BuildOutcome<EthBuiltPayload>, PayloadBuilderError> {
<<<<<<< HEAD
        let (cfg_env, block_env) = self
            .cfg_and_block_env(&args.config, &args.config.parent_block)
            .map_err(PayloadBuilderError::other)?;
        default_ethereum_payload(self.evm_config.clone(), args, cfg_env, block_env)
=======
        let (cfg_env, block_env) = self.cfg_and_block_env(&args.config, &args.config.parent_block);

        let pool = args.pool.clone();
        default_ethereum_payload(self.evm_config.clone(), args, cfg_env, block_env, |attributes| {
            pool.best_transactions_with_attributes(attributes)
        })
>>>>>>> 473026f4
    }

    fn build_empty_payload(
        &self,
        client: &Client,
        config: PayloadConfig<Self::Attributes>,
    ) -> Result<EthBuiltPayload, PayloadBuilderError> {
        let args = BuildArguments::new(
            client,
            // we use defaults here because for the empty payload we don't need to execute anything
<<<<<<< HEAD
            pool: NoopTransactionPool::default(),
            cached_reads: Default::default(),
            cancel: Default::default(),
            best_payload: None,
        };
        let (cfg_env, block_env) = self
            .cfg_and_block_env(&args.config, &args.config.parent_block)
            .map_err(PayloadBuilderError::other)?;
        default_ethereum_payload(self.evm_config.clone(), args, cfg_env, block_env)?
            .into_payload()
            .ok_or_else(|| PayloadBuilderError::MissingPayload)
=======
            NoopTransactionPool::default(),
            Default::default(),
            config,
            Default::default(),
            None,
        );

        let (cfg_env, block_env) = self.cfg_and_block_env(&args.config, &args.config.parent_block);

        let pool = args.pool.clone();

        default_ethereum_payload(self.evm_config.clone(), args, cfg_env, block_env, |attributes| {
            pool.best_transactions_with_attributes(attributes)
        })?
        .into_payload()
        .ok_or_else(|| PayloadBuilderError::MissingPayload)
>>>>>>> 473026f4
    }
}

/// Constructs an Ethereum transaction payload using the best transactions from the pool.
///
/// Given build arguments including an Ethereum client, transaction pool,
/// and configuration, this function creates a transaction payload. Returns
/// a result indicating success with the payload or an error in case of failure.
#[inline]
pub fn default_ethereum_payload<EvmConfig, Pool, Client, F>(
    evm_config: EvmConfig,
    args: BuildArguments<Pool, Client, EthPayloadBuilderAttributes, EthBuiltPayload>,
    initialized_cfg: CfgEnvWithHandlerCfg,
    initialized_block_env: BlockEnv,
    best_txs: F,
) -> Result<BuildOutcome<EthBuiltPayload>, PayloadBuilderError>
where
    EvmConfig: ConfigureEvm<Header = Header>,
    Client: StateProviderFactory + ChainSpecProvider<ChainSpec = ChainSpec>,
    Pool: TransactionPool,
    F: FnOnce(BestTransactionsAttributes) -> BestTransactionsIter<Pool>,
{
    let BuildArguments { client, pool, mut cached_reads, config, cancel, best_payload } = args;

    let chain_spec = client.chain_spec();
    let state_provider = client.state_by_block_hash(config.parent_block.hash())?;
    let state = StateProviderDatabase::new(state_provider);
    let mut db =
        State::builder().with_database_ref(cached_reads.as_db(state)).with_bundle_update().build();
    let PayloadConfig { parent_block, extra_data, attributes } = config;

    debug!(target: "payload_builder", id=%attributes.id, parent_hash = ?parent_block.hash(), parent_number = parent_block.number, "building new payload");
    let mut cumulative_gas_used = 0;
    let mut sum_blob_gas_used = 0;
    let block_gas_limit: u64 = initialized_block_env.gas_limit.to::<u64>();
    let base_fee = initialized_block_env.basefee.to::<u64>();

    let mut executed_txs = Vec::new();
    let mut executed_senders = Vec::new();

    let mut best_txs = best_txs(BestTransactionsAttributes::new(
        base_fee,
        initialized_block_env.get_blob_gasprice().map(|gasprice| gasprice as u64),
    ));
    let mut total_fees = U256::ZERO;

    let block_number = initialized_block_env.number.to::<u64>();

    let mut system_caller = SystemCaller::new(evm_config.clone(), chain_spec.clone());

    // apply eip-4788 pre block contract call
    system_caller
        .pre_block_beacon_root_contract_call(
            &mut db,
            &initialized_cfg,
            &initialized_block_env,
            attributes.parent_beacon_block_root,
        )
        .map_err(|err| {
            warn!(target: "payload_builder",
                parent_hash=%parent_block.hash(),
                %err,
                "failed to apply beacon root contract call for payload"
            );
            PayloadBuilderError::Internal(err.into())
        })?;

    // apply eip-2935 blockhashes update
    system_caller.pre_block_blockhashes_contract_call(
        &mut db,
        &initialized_cfg,
        &initialized_block_env,
        parent_block.hash(),
    )
    .map_err(|err| {
        warn!(target: "payload_builder", parent_hash=%parent_block.hash(), %err, "failed to update blockhashes for payload");
        PayloadBuilderError::Internal(err.into())
    })?;

    let mut receipts = Vec::new();
    while let Some(pool_tx) = best_txs.next() {
        // ensure we still have capacity for this transaction
        if cumulative_gas_used + pool_tx.gas_limit() > block_gas_limit {
            // we can't fit this transaction into the block, so we need to mark it as invalid
            // which also removes all dependent transaction from the iterator before we can
            // continue
            best_txs.mark_invalid(&pool_tx);
            continue
        }

        // check if the job was cancelled, if so we can exit early
        if cancel.is_cancelled() {
            return Ok(BuildOutcome::Cancelled)
        }

        // convert tx to a signed transaction
        let tx = pool_tx.to_recovered_transaction();

        // There's only limited amount of blob space available per block, so we need to check if
        // the EIP-4844 can still fit in the block
        if let Some(blob_tx) = tx.transaction.as_eip4844() {
            let tx_blob_gas = blob_tx.blob_gas();
            if sum_blob_gas_used + tx_blob_gas > MAX_DATA_GAS_PER_BLOCK {
                // we can't fit this _blob_ transaction into the block, so we mark it as
                // invalid, which removes its dependent transactions from
                // the iterator. This is similar to the gas limit condition
                // for regular transactions above.
                trace!(target: "payload_builder", tx=?tx.hash, ?sum_blob_gas_used, ?tx_blob_gas, "skipping blob transaction because it would exceed the max data gas per block");
                best_txs.mark_invalid(&pool_tx);
                continue
            }
        }

        let env = EnvWithHandlerCfg::new_with_cfg_env(
            initialized_cfg.clone(),
            initialized_block_env.clone(),
            evm_config.tx_env(tx.as_signed(), tx.signer()),
        );

        // Configure the environment for the block.
        let mut evm = evm_config.evm_with_env(&mut db, env);

        let ResultAndState { result, state } = match evm.transact() {
            Ok(res) => res,
            Err(err) => {
                match err {
                    EVMError::Transaction(err) => {
                        if matches!(err, InvalidTransaction::NonceTooLow { .. }) {
                            // if the nonce is too low, we can skip this transaction
                            trace!(target: "payload_builder", %err, ?tx, "skipping nonce too low transaction");
                        } else {
                            // if the transaction is invalid, we can skip it and all of its
                            // descendants
                            trace!(target: "payload_builder", %err, ?tx, "skipping invalid transaction and its descendants");
                            best_txs.mark_invalid(&pool_tx);
                        }

                        continue
                    }
                    err => {
                        // this is an error that we should treat as fatal for this attempt
                        return Err(PayloadBuilderError::EvmExecutionError(err))
                    }
                }
            }
        };
        // drop evm so db is released.
        drop(evm);
        // commit changes
        db.commit(state);

        // add to the total blob gas used if the transaction successfully executed
        if let Some(blob_tx) = tx.transaction.as_eip4844() {
            let tx_blob_gas = blob_tx.blob_gas();
            sum_blob_gas_used += tx_blob_gas;

            // if we've reached the max data gas per block, we can skip blob txs entirely
            if sum_blob_gas_used == MAX_DATA_GAS_PER_BLOCK {
                best_txs.skip_blobs();
            }
        }

        let gas_used = result.gas_used();

        // add gas used by the transaction to cumulative gas used, before creating the receipt
        cumulative_gas_used += gas_used;

        // Push transaction changeset and calculate header bloom filter for receipt.
        #[allow(clippy::needless_update)] // side-effect of optimism fields
        receipts.push(Some(Receipt {
            tx_type: tx.tx_type(),
            success: result.is_success(),
            cumulative_gas_used,
            logs: result.into_logs().into_iter().map(Into::into).collect(),
            ..Default::default()
        }));

        // update add to total fees
        let miner_fee = tx
            .effective_tip_per_gas(Some(base_fee))
            .expect("fee is always valid; execution succeeded");
        total_fees += U256::from(miner_fee) * U256::from(gas_used);

        // append sender and transaction to the respective lists
        executed_senders.push(tx.signer());
        executed_txs.push(tx.into_signed());
    }

    // check if we have a better block
    if !is_better_payload(best_payload.as_ref(), total_fees) {
        // can skip building the block
        return Ok(BuildOutcome::Aborted { fees: total_fees, cached_reads })
    }

    // calculate the requests and the requests root
    let requests = if chain_spec.is_prague_active_at_timestamp(attributes.timestamp) {
        let deposit_requests = parse_deposits_from_receipts(&chain_spec, receipts.iter().flatten())
            .map_err(|err| PayloadBuilderError::Internal(RethError::Execution(err.into())))?;
        let withdrawal_requests = system_caller
            .post_block_withdrawal_requests_contract_call(
                &mut db,
                &initialized_cfg,
                &initialized_block_env,
            )
            .map_err(|err| PayloadBuilderError::Internal(err.into()))?;
        let consolidation_requests = system_caller
            .post_block_consolidation_requests_contract_call(
                &mut db,
                &initialized_cfg,
                &initialized_block_env,
            )
            .map_err(|err| PayloadBuilderError::Internal(err.into()))?;

        Some(Requests::new(vec![deposit_requests, withdrawal_requests, consolidation_requests]))
    } else {
        None
    };

    let WithdrawalsOutcome { withdrawals_root, withdrawals } =
        commit_withdrawals(&mut db, &chain_spec, attributes.timestamp, attributes.withdrawals)?;

    // merge all transitions into bundle state, this would apply the withdrawal balance changes
    // and 4788 contract call
    db.merge_transitions(BundleRetention::Reverts);

    let requests_hash = requests.as_ref().map(|requests| requests.requests_hash());
    let execution_outcome = ExecutionOutcome::new(
        db.take_bundle(),
        vec![receipts].into(),
        block_number,
        vec![requests.clone().unwrap_or_default()],
    );
    let receipts_root =
        execution_outcome.receipts_root_slow(block_number).expect("Number is in range");
    let logs_bloom = execution_outcome.block_logs_bloom(block_number).expect("Number is in range");

    // calculate the state root
    let hashed_state = HashedPostState::from_bundle_state(&execution_outcome.state().state);
    let (state_root, trie_output) = {
        let state_provider = db.database.0.inner.borrow_mut();
        state_provider.db.state_root_with_updates(hashed_state.clone()).inspect_err(|err| {
            warn!(target: "payload_builder",
                parent_hash=%parent_block.hash(),
                %err,
                "failed to calculate state root for payload"
            );
        })?
    };

    // create the block header
    let transactions_root = proofs::calculate_transaction_root(&executed_txs);

    // initialize empty blob sidecars at first. If cancun is active then this will
    let mut blob_sidecars = Vec::new();
    let mut excess_blob_gas = None;
    let mut blob_gas_used = None;

    // only determine cancun fields when active
    if chain_spec.is_cancun_active_at_timestamp(attributes.timestamp) {
        // grab the blob sidecars from the executed txs
        blob_sidecars = pool.get_all_blobs_exact(
            executed_txs.iter().filter(|tx| tx.is_eip4844()).map(|tx| tx.hash).collect(),
        )?;

        excess_blob_gas = if chain_spec.is_cancun_active_at_timestamp(parent_block.timestamp) {
            let parent_excess_blob_gas = parent_block.excess_blob_gas.unwrap_or_default();
            let parent_blob_gas_used = parent_block.blob_gas_used.unwrap_or_default();
            Some(calc_excess_blob_gas(parent_excess_blob_gas, parent_blob_gas_used))
        } else {
            // for the first post-fork block, both parent.blob_gas_used and
            // parent.excess_blob_gas are evaluated as 0
            Some(calc_excess_blob_gas(0, 0))
        };

        blob_gas_used = Some(sum_blob_gas_used);
    }

    let header = Header {
        parent_hash: parent_block.hash(),
        ommers_hash: EMPTY_OMMER_ROOT_HASH,
        beneficiary: initialized_block_env.coinbase,
        state_root,
        transactions_root,
        receipts_root,
        withdrawals_root,
        logs_bloom,
        timestamp: attributes.timestamp,
        mix_hash: attributes.prev_randao,
        nonce: BEACON_NONCE.into(),
        base_fee_per_gas: Some(base_fee),
        number: parent_block.number + 1,
        gas_limit: block_gas_limit,
        difficulty: U256::ZERO,
        gas_used: cumulative_gas_used,
        extra_data,
        parent_beacon_block_root: attributes.parent_beacon_block_root,
        blob_gas_used: blob_gas_used.map(Into::into),
        excess_blob_gas: excess_blob_gas.map(Into::into),
        requests_hash,
    };

    // seal the block
    let block = Block {
        header,
        body: BlockBody { transactions: executed_txs, ommers: vec![], withdrawals },
    };

    let sealed_block = block.seal_slow();
    debug!(target: "payload_builder", ?sealed_block, "sealed built block");

    // create the executed block data
    let executed = ExecutedBlock {
        block: Arc::new(sealed_block.clone()),
        senders: Arc::new(executed_senders),
        execution_output: Arc::new(execution_outcome),
        hashed_state: Arc::new(hashed_state),
        trie: Arc::new(trie_output),
    };

    let mut payload =
        EthBuiltPayload::new(attributes.id, sealed_block, total_fees, Some(executed), requests);

    // extend the payload with the blob sidecars from the executed txs
    payload.extend_sidecars(blob_sidecars);

    Ok(BuildOutcome::Better { payload, cached_reads })
}<|MERGE_RESOLUTION|>--- conflicted
+++ resolved
@@ -97,19 +97,14 @@
         &self,
         args: BuildArguments<Pool, Client, EthPayloadBuilderAttributes, EthBuiltPayload>,
     ) -> Result<BuildOutcome<EthBuiltPayload>, PayloadBuilderError> {
-<<<<<<< HEAD
         let (cfg_env, block_env) = self
             .cfg_and_block_env(&args.config, &args.config.parent_block)
             .map_err(PayloadBuilderError::other)?;
-        default_ethereum_payload(self.evm_config.clone(), args, cfg_env, block_env)
-=======
-        let (cfg_env, block_env) = self.cfg_and_block_env(&args.config, &args.config.parent_block);
 
         let pool = args.pool.clone();
         default_ethereum_payload(self.evm_config.clone(), args, cfg_env, block_env, |attributes| {
             pool.best_transactions_with_attributes(attributes)
         })
->>>>>>> 473026f4
     }
 
     fn build_empty_payload(
@@ -120,19 +115,6 @@
         let args = BuildArguments::new(
             client,
             // we use defaults here because for the empty payload we don't need to execute anything
-<<<<<<< HEAD
-            pool: NoopTransactionPool::default(),
-            cached_reads: Default::default(),
-            cancel: Default::default(),
-            best_payload: None,
-        };
-        let (cfg_env, block_env) = self
-            .cfg_and_block_env(&args.config, &args.config.parent_block)
-            .map_err(PayloadBuilderError::other)?;
-        default_ethereum_payload(self.evm_config.clone(), args, cfg_env, block_env)?
-            .into_payload()
-            .ok_or_else(|| PayloadBuilderError::MissingPayload)
-=======
             NoopTransactionPool::default(),
             Default::default(),
             config,
@@ -140,7 +122,9 @@
             None,
         );
 
-        let (cfg_env, block_env) = self.cfg_and_block_env(&args.config, &args.config.parent_block);
+        let (cfg_env, block_env) = self
+            .cfg_and_block_env(&args.config, &args.config.parent_block)
+            .map_err(PayloadBuilderError::other)?;
 
         let pool = args.pool.clone();
 
@@ -149,7 +133,6 @@
         })?
         .into_payload()
         .ok_or_else(|| PayloadBuilderError::MissingPayload)
->>>>>>> 473026f4
     }
 }
 
