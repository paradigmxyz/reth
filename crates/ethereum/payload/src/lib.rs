//! A basic Ethereum payload builder implementation.

#![doc(
    html_logo_url = "https://raw.githubusercontent.com/paradigmxyz/reth/main/assets/reth-docs.png",
    html_favicon_url = "https://avatars0.githubusercontent.com/u/97369466?s=256",
    issue_tracker_base_url = "https://github.com/paradigmxyz/reth/issues/"
)]
#![cfg_attr(not(test), warn(unused_crate_dependencies))]
#![cfg_attr(docsrs, feature(doc_cfg, doc_auto_cfg))]
#![allow(clippy::useless_let_if_seq)]

use alloy_consensus::{Header, EMPTY_OMMER_ROOT_HASH};
use alloy_eips::{eip4844::MAX_DATA_GAS_PER_BLOCK, eip7685::Requests, merge::BEACON_NONCE};
use alloy_primitives::U256;
use reth_basic_payload_builder::{
    commit_withdrawals, is_better_payload, BuildArguments, BuildOutcome, PayloadBuilder,
    PayloadConfig,
};
use reth_chain_state::ExecutedBlock;
use reth_chainspec::ChainSpec;
use reth_errors::RethError;
use reth_evm::{system_calls::SystemCaller, ConfigureEvm, NextBlockEnvAttributes};
use reth_evm_ethereum::{eip6110::parse_deposits_from_receipts, EthEvmConfig};
use reth_execution_types::ExecutionOutcome;
use reth_payload_builder::{EthBuiltPayload, EthPayloadBuilderAttributes};
use reth_payload_builder_primitives::PayloadBuilderError;
use reth_payload_primitives::PayloadBuilderAttributes;
use reth_primitives::{
    proofs::{self},
<<<<<<< HEAD
    Block, BlockBody, EthereumHardforks, InvalidTransactionError, Receipt,
=======
    Block, BlockBody, BlockExt, EthereumHardforks, Receipt,
>>>>>>> dcaa06a0
};
use reth_provider::{ChainSpecProvider, StateProviderFactory};
use reth_revm::database::StateProviderDatabase;
use reth_transaction_pool::{
    noop::NoopTransactionPool, BestTransactions, BestTransactionsAttributes, GasLimitKind,
    InvalidKind, TransactionPool, ValidPoolTransaction,
};
use reth_trie::HashedPostState;
use revm::{
    db::{states::bundle_state::BundleRetention, State},
    primitives::{
        calc_excess_blob_gas, BlockEnv, CfgEnvWithHandlerCfg, EVMError, EnvWithHandlerCfg,
        InvalidTransaction, ResultAndState, TxEnv,
    },
    DatabaseCommit,
};
use std::sync::Arc;
use tracing::{debug, trace, warn};

type BestTransactionsIter<Pool> = Box<
    dyn BestTransactions<Item = Arc<ValidPoolTransaction<<Pool as TransactionPool>::Transaction>>>,
>;

/// Ethereum payload builder
#[derive(Debug, Clone, Copy, PartialEq, Eq)]
pub struct EthereumPayloadBuilder<EvmConfig = EthEvmConfig> {
    /// The type responsible for creating the evm.
    evm_config: EvmConfig,
}

impl<EvmConfig> EthereumPayloadBuilder<EvmConfig> {
    /// `EthereumPayloadBuilder` constructor.
    pub const fn new(evm_config: EvmConfig) -> Self {
        Self { evm_config }
    }
}

impl<EvmConfig> EthereumPayloadBuilder<EvmConfig>
where
    EvmConfig: ConfigureEvm<Header = Header>,
{
    /// Returns the configured [`CfgEnvWithHandlerCfg`] and [`BlockEnv`] for the targeted payload
    /// (that has the `parent` as its parent).
    fn cfg_and_block_env(
        &self,
        config: &PayloadConfig<EthPayloadBuilderAttributes>,
        parent: &Header,
    ) -> Result<(CfgEnvWithHandlerCfg, BlockEnv), EvmConfig::Error> {
        let next_attributes = NextBlockEnvAttributes {
            timestamp: config.attributes.timestamp(),
            suggested_fee_recipient: config.attributes.suggested_fee_recipient(),
            prev_randao: config.attributes.prev_randao(),
        };
        self.evm_config.next_cfg_and_block_env(parent, next_attributes)
    }
}

// Default implementation of [PayloadBuilder] for unit type
impl<EvmConfig, Pool, Client> PayloadBuilder<Pool, Client> for EthereumPayloadBuilder<EvmConfig>
where
    EvmConfig: ConfigureEvm<Header = Header>,
    Client: StateProviderFactory + ChainSpecProvider<ChainSpec = ChainSpec>,
    Pool: TransactionPool,
{
    type Attributes = EthPayloadBuilderAttributes;
    type BuiltPayload = EthBuiltPayload;

    fn try_build(
        &self,
        args: BuildArguments<Pool, Client, EthPayloadBuilderAttributes, EthBuiltPayload>,
    ) -> Result<BuildOutcome<EthBuiltPayload>, PayloadBuilderError> {
        let (cfg_env, block_env) = self
            .cfg_and_block_env(&args.config, &args.config.parent_header)
            .map_err(PayloadBuilderError::other)?;

        let pool = args.pool.clone();
        default_ethereum_payload(self.evm_config.clone(), args, cfg_env, block_env, |attributes| {
            pool.best_transactions_with_attributes(attributes)
        })
    }

    fn build_empty_payload(
        &self,
        client: &Client,
        config: PayloadConfig<Self::Attributes>,
    ) -> Result<EthBuiltPayload, PayloadBuilderError> {
        let args = BuildArguments::new(
            client,
            // we use defaults here because for the empty payload we don't need to execute anything
            NoopTransactionPool::default(),
            Default::default(),
            config,
            Default::default(),
            None,
        );

        let (cfg_env, block_env) = self
            .cfg_and_block_env(&args.config, &args.config.parent_header)
            .map_err(PayloadBuilderError::other)?;

        let pool = args.pool.clone();

        default_ethereum_payload(self.evm_config.clone(), args, cfg_env, block_env, |attributes| {
            pool.best_transactions_with_attributes(attributes)
        })?
        .into_payload()
        .ok_or_else(|| PayloadBuilderError::MissingPayload)
    }
}

/// Constructs an Ethereum transaction payload using the best transactions from the pool.
///
/// Given build arguments including an Ethereum client, transaction pool,
/// and configuration, this function creates a transaction payload. Returns
/// a result indicating success with the payload or an error in case of failure.
#[inline]
pub fn default_ethereum_payload<EvmConfig, Pool, Client, F>(
    evm_config: EvmConfig,
    args: BuildArguments<Pool, Client, EthPayloadBuilderAttributes, EthBuiltPayload>,
    initialized_cfg: CfgEnvWithHandlerCfg,
    initialized_block_env: BlockEnv,
    best_txs: F,
) -> Result<BuildOutcome<EthBuiltPayload>, PayloadBuilderError>
where
    EvmConfig: ConfigureEvm<Header = Header>,
    Client: StateProviderFactory + ChainSpecProvider<ChainSpec = ChainSpec>,
    Pool: TransactionPool,
    F: FnOnce(BestTransactionsAttributes) -> BestTransactionsIter<Pool>,
{
    let BuildArguments { client, pool, mut cached_reads, config, cancel, best_payload } = args;

    let chain_spec = client.chain_spec();
    let state_provider = client.state_by_block_hash(config.parent_header.hash())?;
    let state = StateProviderDatabase::new(state_provider);
    let mut db =
        State::builder().with_database(cached_reads.as_db_mut(state)).with_bundle_update().build();
    let PayloadConfig { parent_header, extra_data, attributes } = config;

    debug!(target: "payload_builder", id=%attributes.id, parent_header = ?parent_header.hash(), parent_number = parent_header.number, "building new payload");
    let mut cumulative_gas_used = 0;
    let mut sum_blob_gas_used = 0;
    let block_gas_limit: u64 = initialized_block_env.gas_limit.to::<u64>();
    let base_fee = initialized_block_env.basefee.to::<u64>();

    let mut executed_txs = Vec::new();
    let mut executed_senders = Vec::new();

    let mut best_txs = best_txs(BestTransactionsAttributes::new(
        base_fee,
        initialized_block_env.get_blob_gasprice().map(|gasprice| gasprice as u64),
    ));
    let mut total_fees = U256::ZERO;

    let block_number = initialized_block_env.number.to::<u64>();

    let mut system_caller = SystemCaller::new(evm_config.clone(), chain_spec.clone());

    // apply eip-4788 pre block contract call
    system_caller
        .pre_block_beacon_root_contract_call(
            &mut db,
            &initialized_cfg,
            &initialized_block_env,
            attributes.parent_beacon_block_root,
        )
        .map_err(|err| {
            warn!(target: "payload_builder",
                parent_hash=%parent_header.hash(),
                %err,
                "failed to apply beacon root contract call for payload"
            );
            PayloadBuilderError::Internal(err.into())
        })?;

    // apply eip-2935 blockhashes update
    system_caller.pre_block_blockhashes_contract_call(
        &mut db,
        &initialized_cfg,
        &initialized_block_env,
        parent_header.hash(),
    )
    .map_err(|err| {
        warn!(target: "payload_builder", parent_hash=%parent_header.hash(), %err, "failed to update parent header blockhashes for payload");
        PayloadBuilderError::Internal(err.into())
    })?;

    let env = EnvWithHandlerCfg::new_with_cfg_env(
        initialized_cfg.clone(),
        initialized_block_env.clone(),
        TxEnv::default(),
    );
    let mut evm = evm_config.evm_with_env(&mut db, env);

    let mut receipts = Vec::new();
    while let Some(pool_tx) = best_txs.next() {
        // ensure we still have capacity for this transaction
        if cumulative_gas_used + pool_tx.gas_limit() > block_gas_limit {
            // we can't fit this transaction into the block, so we need to mark it as invalid
            // which also removes all dependent transaction from the iterator before we can
            // continue
            best_txs.mark_invalid(
                &pool_tx,
                InvalidKind::ExceedsGasLimit {
                    kind: GasLimitKind::Block,
                    required: pool_tx.gas_limit(),
                    limit: block_gas_limit,
                },
            );
            continue
        }

        // check if the job was cancelled, if so we can exit early
        if cancel.is_cancelled() {
            return Ok(BuildOutcome::Cancelled)
        }

        // convert tx to a signed transaction
        let tx = pool_tx.to_recovered_transaction();

        // There's only limited amount of blob space available per block, so we need to check if
        // the EIP-4844 can still fit in the block
        if let Some(blob_tx) = tx.transaction.as_eip4844() {
            let tx_blob_gas = blob_tx.blob_gas();
            if sum_blob_gas_used + tx_blob_gas > MAX_DATA_GAS_PER_BLOCK {
                // we can't fit this _blob_ transaction into the block, so we mark it as
                // invalid, which removes its dependent transactions from
                // the iterator. This is similar to the gas limit condition
                // for regular transactions above.
                trace!(target: "payload_builder", tx=?tx.hash, ?sum_blob_gas_used, ?tx_blob_gas, "skipping blob transaction because it would exceed the max data gas per block");
                best_txs.mark_invalid(
                    &pool_tx,
                    InvalidKind::ExceedsGasLimit {
                        kind: GasLimitKind::Blob,
                        required: tx_blob_gas,
                        limit: MAX_DATA_GAS_PER_BLOCK,
                    },
                );
                continue
            }
        }

        // Configure the environment for the tx.
        *evm.tx_mut() = evm_config.tx_env(tx.as_signed(), tx.signer());

        let ResultAndState { result, state } = match evm.transact() {
            Ok(res) => res,
            Err(err) => {
                match err {
                    EVMError::Transaction(err) => {
                        if matches!(err, InvalidTransaction::NonceTooLow { .. }) {
                            // if the nonce is too low, we can skip this transaction
                            trace!(target: "payload_builder", %err, ?tx, "skipping nonce too low transaction");
                        } else {
                            // if the transaction is invalid, we can skip it and all of its
                            // descendants
                            trace!(target: "payload_builder", %err, ?tx, "skipping invalid transaction and its descendants");
                            best_txs.mark_invalid(
                                &pool_tx,
                                InvalidKind::InvalidTransaction(
                                    InvalidTransactionError::TxTypeNotSupported,
                                ),
                            );
                        }

                        continue
                    }
                    err => {
                        // this is an error that we should treat as fatal for this attempt
                        return Err(PayloadBuilderError::EvmExecutionError(err))
                    }
                }
            }
        };

        // commit changes
        evm.db_mut().commit(state);

        // add to the total blob gas used if the transaction successfully executed
        if let Some(blob_tx) = tx.transaction.as_eip4844() {
            let tx_blob_gas = blob_tx.blob_gas();
            sum_blob_gas_used += tx_blob_gas;

            // if we've reached the max data gas per block, we can skip blob txs entirely
            if sum_blob_gas_used == MAX_DATA_GAS_PER_BLOCK {
                best_txs.skip_blobs();
            }
        }

        let gas_used = result.gas_used();

        // add gas used by the transaction to cumulative gas used, before creating the receipt
        cumulative_gas_used += gas_used;

        // Push transaction changeset and calculate header bloom filter for receipt.
        #[allow(clippy::needless_update)] // side-effect of optimism fields
        receipts.push(Some(Receipt {
            tx_type: tx.tx_type(),
            success: result.is_success(),
            cumulative_gas_used,
            logs: result.into_logs().into_iter().map(Into::into).collect(),
            ..Default::default()
        }));

        // update add to total fees
        let miner_fee = tx
            .effective_tip_per_gas(Some(base_fee))
            .expect("fee is always valid; execution succeeded");
        total_fees += U256::from(miner_fee) * U256::from(gas_used);

        // append sender and transaction to the respective lists
        executed_senders.push(tx.signer());
        executed_txs.push(tx.into_signed());
    }

    // Release db
    drop(evm);

    // check if we have a better block
    if !is_better_payload(best_payload.as_ref(), total_fees) {
        // can skip building the block
        return Ok(BuildOutcome::Aborted { fees: total_fees, cached_reads })
    }

    // calculate the requests and the requests root
    let requests = if chain_spec.is_prague_active_at_timestamp(attributes.timestamp) {
        let deposit_requests = parse_deposits_from_receipts(&chain_spec, receipts.iter().flatten())
            .map_err(|err| PayloadBuilderError::Internal(RethError::Execution(err.into())))?;
        let withdrawal_requests = system_caller
            .post_block_withdrawal_requests_contract_call(
                &mut db,
                &initialized_cfg,
                &initialized_block_env,
            )
            .map_err(|err| PayloadBuilderError::Internal(err.into()))?;
        let consolidation_requests = system_caller
            .post_block_consolidation_requests_contract_call(
                &mut db,
                &initialized_cfg,
                &initialized_block_env,
            )
            .map_err(|err| PayloadBuilderError::Internal(err.into()))?;

        Some(Requests::new(vec![deposit_requests, withdrawal_requests, consolidation_requests]))
    } else {
        None
    };

    let withdrawals_root =
        commit_withdrawals(&mut db, &chain_spec, attributes.timestamp, &attributes.withdrawals)?;

    // merge all transitions into bundle state, this would apply the withdrawal balance changes
    // and 4788 contract call
    db.merge_transitions(BundleRetention::Reverts);

    let requests_hash = requests.as_ref().map(|requests| requests.requests_hash());
    let execution_outcome = ExecutionOutcome::new(
        db.take_bundle(),
        vec![receipts].into(),
        block_number,
        vec![requests.clone().unwrap_or_default()],
    );
    let receipts_root =
        execution_outcome.receipts_root_slow(block_number).expect("Number is in range");
    let logs_bloom = execution_outcome.block_logs_bloom(block_number).expect("Number is in range");

    // calculate the state root
    let hashed_state = HashedPostState::from_bundle_state(&execution_outcome.state().state);
    let (state_root, trie_output) = {
        db.database.inner().state_root_with_updates(hashed_state.clone()).inspect_err(|err| {
            warn!(target: "payload_builder",
                parent_hash=%parent_header.hash(),
                %err,
                "failed to calculate state root for payload"
            );
        })?
    };

    // create the block header
    let transactions_root = proofs::calculate_transaction_root(&executed_txs);

    // initialize empty blob sidecars at first. If cancun is active then this will
    let mut blob_sidecars = Vec::new();
    let mut excess_blob_gas = None;
    let mut blob_gas_used = None;

    // only determine cancun fields when active
    if chain_spec.is_cancun_active_at_timestamp(attributes.timestamp) {
        // grab the blob sidecars from the executed txs
        blob_sidecars = pool
            .get_all_blobs_exact(
                executed_txs.iter().filter(|tx| tx.is_eip4844()).map(|tx| tx.hash()).collect(),
            )
            .map_err(PayloadBuilderError::other)?;

        excess_blob_gas = if chain_spec.is_cancun_active_at_timestamp(parent_header.timestamp) {
            let parent_excess_blob_gas = parent_header.excess_blob_gas.unwrap_or_default();
            let parent_blob_gas_used = parent_header.blob_gas_used.unwrap_or_default();
            Some(calc_excess_blob_gas(parent_excess_blob_gas, parent_blob_gas_used))
        } else {
            // for the first post-fork block, both parent.blob_gas_used and
            // parent.excess_blob_gas are evaluated as 0
            Some(calc_excess_blob_gas(0, 0))
        };

        blob_gas_used = Some(sum_blob_gas_used);
    }

    let header = Header {
        parent_hash: parent_header.hash(),
        ommers_hash: EMPTY_OMMER_ROOT_HASH,
        beneficiary: initialized_block_env.coinbase,
        state_root,
        transactions_root,
        receipts_root,
        withdrawals_root,
        logs_bloom,
        timestamp: attributes.timestamp,
        mix_hash: attributes.prev_randao,
        nonce: BEACON_NONCE.into(),
        base_fee_per_gas: Some(base_fee),
        number: parent_header.number + 1,
        gas_limit: block_gas_limit,
        difficulty: U256::ZERO,
        gas_used: cumulative_gas_used,
        extra_data,
        parent_beacon_block_root: attributes.parent_beacon_block_root,
        blob_gas_used: blob_gas_used.map(Into::into),
        excess_blob_gas: excess_blob_gas.map(Into::into),
        requests_hash,
    };

    let withdrawals = chain_spec
        .is_shanghai_active_at_timestamp(attributes.timestamp)
        .then(|| attributes.withdrawals.clone());

    // seal the block
    let block = Block {
        header,
        body: BlockBody { transactions: executed_txs, ommers: vec![], withdrawals },
    };

    let sealed_block = Arc::new(block.seal_slow());
    debug!(target: "payload_builder", id=%attributes.id, sealed_block_header = ?sealed_block.header, "sealed built block");

    // create the executed block data
    let executed = ExecutedBlock {
        block: sealed_block.clone(),
        senders: Arc::new(executed_senders),
        execution_output: Arc::new(execution_outcome),
        hashed_state: Arc::new(hashed_state),
        trie: Arc::new(trie_output),
    };

    let mut payload =
        EthBuiltPayload::new(attributes.id, sealed_block, total_fees, Some(executed), requests);

    // extend the payload with the blob sidecars from the executed txs
    payload.extend_sidecars(blob_sidecars.into_iter().map(Arc::unwrap_or_clone));

    Ok(BuildOutcome::Better { payload, cached_reads })
}<|MERGE_RESOLUTION|>--- conflicted
+++ resolved
@@ -27,11 +27,7 @@
 use reth_payload_primitives::PayloadBuilderAttributes;
 use reth_primitives::{
     proofs::{self},
-<<<<<<< HEAD
-    Block, BlockBody, EthereumHardforks, InvalidTransactionError, Receipt,
-=======
-    Block, BlockBody, BlockExt, EthereumHardforks, Receipt,
->>>>>>> dcaa06a0
+    Block, BlockBody, BlockExt, EthereumHardforks, InvalidTransactionError, Receipt,
 };
 use reth_provider::{ChainSpecProvider, StateProviderFactory};
 use reth_revm::database::StateProviderDatabase;
