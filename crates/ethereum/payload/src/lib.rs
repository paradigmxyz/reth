--- conflicted
+++ resolved
@@ -64,17 +64,6 @@
     }
 }
 
-<<<<<<< HEAD
-impl Default for EthereumPayloadBuilder {
-    fn default() -> Self {
-        Self::new(EthEvmConfig::default())
-    }
-}
-
-impl<EvmConfig> EthereumPayloadBuilder<EvmConfig> where EvmConfig: ConfigureEvm {}
-
-=======
->>>>>>> b23bb7e8
 // Default implementation of [PayloadBuilder] for unit type
 impl<EvmConfig, Pool, Client> PayloadBuilder<Pool, Client> for EthereumPayloadBuilder<EvmConfig>
 where
