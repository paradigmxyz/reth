//! This file contains the legacy reth `TransactionSigned` type that has been replaced with
//! alloy's TxEnvelope To test for consistency this is kept

use alloc::vec::Vec;
use alloy_consensus::{
    transaction::{RlpEcdsaDecodableTx, RlpEcdsaEncodableTx},
    EthereumTxEnvelope, SignableTransaction, Signed, TxEip1559, TxEip2930, TxEip4844, TxEip7702,
    TxLegacy, TxType, Typed2718,
};
use alloy_eips::{
    eip2718::{Decodable2718, Eip2718Error, Eip2718Result, Encodable2718},
    eip2930::AccessList,
    eip7702::SignedAuthorization,
};
use alloy_primitives::{
    bytes::BufMut, keccak256, Address, Bytes, ChainId, Signature, TxHash, TxKind, B256, U256,
};
use alloy_rlp::{Decodable, Encodable};
use core::hash::{Hash, Hasher};
use reth_primitives_traits::{
    crypto::secp256k1::{recover_signer, recover_signer_unchecked},
    sync::OnceLock,
    transaction::signed::RecoveryError,
    InMemorySize, SignedTransaction,
};

macro_rules! delegate {
    ($self:expr => $tx:ident.$method:ident($($arg:expr),*)) => {
        match $self {
            Transaction::Legacy($tx) => $tx.$method($($arg),*),
            Transaction::Eip2930($tx) => $tx.$method($($arg),*),
            Transaction::Eip1559($tx) => $tx.$method($($arg),*),
            Transaction::Eip4844($tx) => $tx.$method($($arg),*),
            Transaction::Eip7702($tx) => $tx.$method($($arg),*),
        }
    };
}

/// A raw transaction.
///
/// Transaction types were introduced in [EIP-2718](https://eips.ethereum.org/EIPS/eip-2718).
#[derive(Debug, Clone, PartialEq, Eq, Hash, derive_more::From)]
#[cfg_attr(feature = "serde", derive(serde::Serialize, serde::Deserialize))]
#[cfg_attr(any(test, feature = "arbitrary"), derive(arbitrary::Arbitrary))]
#[cfg_attr(any(test, feature = "reth-codec"), reth_codecs::add_arbitrary_tests(compact))]
pub enum Transaction {
    /// Legacy transaction (type `0x0`).
    ///
    /// Traditional Ethereum transactions, containing parameters `nonce`, `gasPrice`, `gasLimit`,
    /// `to`, `value`, `data`, `v`, `r`, and `s`.
    ///
    /// These transactions do not utilize access lists nor do they incorporate EIP-1559 fee market
    /// changes.
    Legacy(TxLegacy),
    /// Transaction with an [`AccessList`] ([EIP-2930](https://eips.ethereum.org/EIPS/eip-2930)), type `0x1`.
    ///
    /// The `accessList` specifies an array of addresses and storage keys that the transaction
    /// plans to access, enabling gas savings on cross-contract calls by pre-declaring the accessed
    /// contract and storage slots.
    Eip2930(TxEip2930),
    /// A transaction with a priority fee ([EIP-1559](https://eips.ethereum.org/EIPS/eip-1559)), type `0x2`.
    ///
    /// Unlike traditional transactions, EIP-1559 transactions use an in-protocol, dynamically
    /// changing base fee per gas, adjusted at each block to manage network congestion.
    ///
    /// - `maxPriorityFeePerGas`, specifying the maximum fee above the base fee the sender is
    ///   willing to pay
    /// - `maxFeePerGas`, setting the maximum total fee the sender is willing to pay.
    ///
    /// The base fee is burned, while the priority fee is paid to the miner who includes the
    /// transaction, incentivizing miners to include transactions with higher priority fees per
    /// gas.
    Eip1559(TxEip1559),
    /// Shard Blob Transactions ([EIP-4844](https://eips.ethereum.org/EIPS/eip-4844)), type `0x3`.
    ///
    /// Shard Blob Transactions introduce a new transaction type called a blob-carrying transaction
    /// to reduce gas costs. These transactions are similar to regular Ethereum transactions but
    /// include additional data called a blob.
    ///
    /// Blobs are larger (~125 kB) and cheaper than the current calldata, providing an immutable
    /// and read-only memory for storing transaction data.
    ///
    /// EIP-4844, also known as proto-danksharding, implements the framework and logic of
    /// danksharding, introducing new transaction formats and verification rules.
    Eip4844(TxEip4844),
    /// EOA Set Code Transactions ([EIP-7702](https://eips.ethereum.org/EIPS/eip-7702)), type `0x4`.
    ///
    /// EOA Set Code Transactions give the ability to set contract code for an EOA in perpetuity
    /// until re-assigned by the same EOA. This allows for adding smart contract functionality to
    /// the EOA.
    Eip7702(TxEip7702),
}

impl Transaction {
    /// Returns [`TxType`] of the transaction.
    pub const fn tx_type(&self) -> TxType {
        match self {
            Self::Legacy(_) => TxType::Legacy,
            Self::Eip2930(_) => TxType::Eip2930,
            Self::Eip1559(_) => TxType::Eip1559,
            Self::Eip4844(_) => TxType::Eip4844,
            Self::Eip7702(_) => TxType::Eip7702,
        }
    }

    #[cfg(test)]
    const fn input_mut(&mut self) -> &mut Bytes {
        match self {
            Self::Legacy(tx) => &mut tx.input,
            Self::Eip2930(tx) => &mut tx.input,
            Self::Eip1559(tx) => &mut tx.input,
            Self::Eip4844(tx) => &mut tx.input,
            Self::Eip7702(tx) => &mut tx.input,
        }
    }
}

impl Typed2718 for Transaction {
    fn ty(&self) -> u8 {
        delegate!(self => tx.ty())
    }
}

impl alloy_consensus::Transaction for Transaction {
    fn chain_id(&self) -> Option<ChainId> {
        delegate!(self => tx.chain_id())
    }

    fn nonce(&self) -> u64 {
        delegate!(self => tx.nonce())
    }

    fn gas_limit(&self) -> u64 {
        delegate!(self => tx.gas_limit())
    }

    fn gas_price(&self) -> Option<u128> {
        delegate!(self => tx.gas_price())
    }

    fn max_fee_per_gas(&self) -> u128 {
        delegate!(self => tx.max_fee_per_gas())
    }

    fn max_priority_fee_per_gas(&self) -> Option<u128> {
        delegate!(self => tx.max_priority_fee_per_gas())
    }

    fn max_fee_per_blob_gas(&self) -> Option<u128> {
        delegate!(self => tx.max_fee_per_blob_gas())
    }

    fn priority_fee_or_price(&self) -> u128 {
        delegate!(self => tx.priority_fee_or_price())
    }

    fn effective_gas_price(&self, base_fee: Option<u64>) -> u128 {
        delegate!(self => tx.effective_gas_price(base_fee))
    }

    fn is_dynamic_fee(&self) -> bool {
        delegate!(self => tx.is_dynamic_fee())
    }

    fn kind(&self) -> alloy_primitives::TxKind {
        delegate!(self => tx.kind())
    }

    fn is_create(&self) -> bool {
        delegate!(self => tx.is_create())
    }

    fn value(&self) -> alloy_primitives::U256 {
        delegate!(self => tx.value())
    }

    fn input(&self) -> &alloy_primitives::Bytes {
        delegate!(self => tx.input())
    }

    fn access_list(&self) -> Option<&alloy_eips::eip2930::AccessList> {
        delegate!(self => tx.access_list())
    }

    fn blob_versioned_hashes(&self) -> Option<&[B256]> {
        delegate!(self => tx.blob_versioned_hashes())
    }

    fn authorization_list(&self) -> Option<&[alloy_eips::eip7702::SignedAuthorization]> {
        delegate!(self => tx.authorization_list())
    }
}

impl SignableTransaction<Signature> for Transaction {
    fn set_chain_id(&mut self, chain_id: alloy_primitives::ChainId) {
        delegate!(self => tx.set_chain_id(chain_id))
    }

    fn encode_for_signing(&self, out: &mut dyn alloy_rlp::BufMut) {
        delegate!(self => tx.encode_for_signing(out))
    }

    fn payload_len_for_signature(&self) -> usize {
        delegate!(self => tx.payload_len_for_signature())
    }

    fn into_signed(self, signature: Signature) -> Signed<Self> {
        let tx_hash = delegate!(&self => tx.tx_hash(&signature));
        Signed::new_unchecked(self, signature, tx_hash)
    }
}

impl InMemorySize for Transaction {
    fn size(&self) -> usize {
        delegate!(self => tx.size())
    }
}

#[cfg(any(test, feature = "reth-codec"))]
impl reth_codecs::Compact for Transaction {
    // Serializes the TxType to the buffer if necessary, returning 2 bits of the type as an
    // identifier instead of the length.
    fn to_compact<B>(&self, buf: &mut B) -> usize
    where
        B: alloy_rlp::bytes::BufMut + AsMut<[u8]>,
    {
        let identifier = self.tx_type().to_compact(buf);
        delegate!(self => tx.to_compact(buf));
        identifier
    }

    // For backwards compatibility purposes, only 2 bits of the type are encoded in the identifier
    // parameter. In the case of a [`COMPACT_EXTENDED_IDENTIFIER_FLAG`], the full transaction type
    // is read from the buffer as a single byte.
    //
    // # Panics
    //
    // A panic will be triggered if an identifier larger than 3 is passed from the database. For
    // optimism a identifier with value [`DEPOSIT_TX_TYPE_ID`] is allowed.
    fn from_compact(buf: &[u8], identifier: usize) -> (Self, &[u8]) {
        let (tx_type, buf) = TxType::from_compact(buf, identifier);

        match tx_type {
            TxType::Legacy => {
                let (tx, buf) = TxLegacy::from_compact(buf, buf.len());
                (Self::Legacy(tx), buf)
            }
            TxType::Eip2930 => {
                let (tx, buf) = TxEip2930::from_compact(buf, buf.len());
                (Self::Eip2930(tx), buf)
            }
            TxType::Eip1559 => {
                let (tx, buf) = TxEip1559::from_compact(buf, buf.len());
                (Self::Eip1559(tx), buf)
            }
            TxType::Eip4844 => {
                let (tx, buf) = TxEip4844::from_compact(buf, buf.len());
                (Self::Eip4844(tx), buf)
            }
            TxType::Eip7702 => {
                let (tx, buf) = TxEip7702::from_compact(buf, buf.len());
                (Self::Eip7702(tx), buf)
            }
        }
    }
}

impl RlpEcdsaEncodableTx for Transaction {
    fn rlp_encoded_fields_length(&self) -> usize {
        delegate!(self => tx.rlp_encoded_fields_length())
    }

    fn rlp_encode_fields(&self, out: &mut dyn BufMut) {
        delegate!(self => tx.rlp_encode_fields(out))
    }

    fn eip2718_encode_with_type(&self, signature: &Signature, _ty: u8, out: &mut dyn BufMut) {
        delegate!(self => tx.eip2718_encode_with_type(signature, tx.ty(), out))
    }

    fn eip2718_encode(&self, signature: &Signature, out: &mut dyn BufMut) {
        delegate!(self => tx.eip2718_encode(signature, out))
    }

    fn network_encode_with_type(&self, signature: &Signature, _ty: u8, out: &mut dyn BufMut) {
        delegate!(self => tx.network_encode_with_type(signature, tx.ty(), out))
    }

    fn network_encode(&self, signature: &Signature, out: &mut dyn BufMut) {
        delegate!(self => tx.network_encode(signature, out))
    }

    fn tx_hash_with_type(&self, signature: &Signature, _ty: u8) -> TxHash {
        delegate!(self => tx.tx_hash_with_type(signature, tx.ty()))
    }

    fn tx_hash(&self, signature: &Signature) -> TxHash {
        delegate!(self => tx.tx_hash(signature))
    }
}

/// Signed Ethereum transaction.
#[derive(Debug, Clone, Eq, derive_more::AsRef, derive_more::Deref)]
#[cfg_attr(feature = "serde", derive(serde::Serialize, serde::Deserialize))]
#[cfg_attr(any(test, feature = "reth-codec"), reth_codecs::add_arbitrary_tests(rlp))]
#[cfg_attr(feature = "test-utils", derive(derive_more::DerefMut))]
#[cfg_attr(feature = "serde", serde(rename_all = "camelCase"))]
pub struct TransactionSigned {
    /// Transaction hash
    #[cfg_attr(feature = "serde", serde(skip))]
    hash: OnceLock<TxHash>,
    /// The transaction signature values
    signature: Signature,
    /// Raw transaction info
    #[deref]
    #[as_ref]
    #[cfg_attr(feature = "test-utils", deref_mut)]
    transaction: Transaction,
}

impl TransactionSigned {
    fn recalculate_hash(&self) -> B256 {
        keccak256(self.encoded_2718())
    }
}

impl Hash for TransactionSigned {
    fn hash<H: Hasher>(&self, state: &mut H) {
        self.signature.hash(state);
        self.transaction.hash(state);
    }
}

impl PartialEq for TransactionSigned {
    fn eq(&self, other: &Self) -> bool {
        self.signature == other.signature &&
            self.transaction == other.transaction &&
            self.tx_hash() == other.tx_hash()
    }
}

impl TransactionSigned {
    /// Creates a new signed transaction from the given transaction, signature and hash.
    pub fn new(transaction: Transaction, signature: Signature, hash: B256) -> Self {
        Self { hash: hash.into(), signature, transaction }
    }

    /// Returns the transaction hash.
    #[inline]
    pub fn hash(&self) -> &B256 {
        self.hash.get_or_init(|| self.recalculate_hash())
    }

<<<<<<< HEAD
    /// Creates a new signed transaction from the given transaction and signature without the hash.
    ///
    /// Note: this only calculates the hash on the first [`TransactionSigned::hash`] call.
    pub fn new_unhashed(transaction: Transaction, signature: Signature) -> Self {
        Self { hash: Default::default(), signature, transaction }
    }

    /// Splits the `TransactionSigned` into its transaction and signature.
    pub fn split(self) -> (Transaction, Signature) {
        (self.transaction, self.signature)
    }

    /// Converts from an EIP-4844 transaction to a [`PooledTransaction`] with the given sidecar.
    ///
    /// Returns an `Err` containing the original `TransactionSigned` if the transaction is not
    /// EIP-4844.
    #[expect(clippy::result_large_err)]
    pub fn try_into_pooled_eip4844(
        self,
        sidecar: BlobTransactionSidecar,
    ) -> Result<PooledTransaction, Self> {
        let hash = *self.tx_hash();
        Ok(match self {
            // If the transaction is an EIP-4844 transaction...
            Self { transaction: Transaction::Eip4844(tx), signature, .. } => {
                // Construct a pooled eip488 tx with the provided sidecar.
                PooledTransaction::Eip4844(Signed::new_unchecked(
                    TxEip4844WithSidecar { tx, sidecar },
                    signature,
                    hash,
                ))
            }
            // If the transaction is not EIP-4844, return an error with the original
            // transaction.
            _ => return Err(self),
        })
    }

    /// Returns the [`TxEip4844`] if the transaction is an EIP-4844 transaction.
    pub const fn as_eip4844(&self) -> Option<&TxEip4844> {
        match &self.transaction {
            Transaction::Eip4844(tx) => Some(tx),
            _ => None,
        }
    }

    /// Provides mutable access to the transaction.
    #[cfg(feature = "test-utils")]
    pub fn transaction_mut(&mut self) -> &mut Transaction {
        &mut self.transaction
    }

=======
>>>>>>> dd4aa1a8
    /// Splits the transaction into parts.
    pub fn into_parts(self) -> (Transaction, Signature, B256) {
        let hash = *self.hash.get_or_init(|| self.recalculate_hash());
        (self.transaction, self.signature, hash)
    }
}

impl Typed2718 for TransactionSigned {
    fn ty(&self) -> u8 {
        self.transaction.ty()
    }
}

impl alloy_consensus::Transaction for TransactionSigned {
    fn chain_id(&self) -> Option<ChainId> {
        self.transaction.chain_id()
    }

    fn nonce(&self) -> u64 {
        self.transaction.nonce()
    }

    fn gas_limit(&self) -> u64 {
        self.transaction.gas_limit()
    }

    fn gas_price(&self) -> Option<u128> {
        self.transaction.gas_price()
    }

    fn max_fee_per_gas(&self) -> u128 {
        self.transaction.max_fee_per_gas()
    }

    fn max_priority_fee_per_gas(&self) -> Option<u128> {
        self.transaction.max_priority_fee_per_gas()
    }

    fn max_fee_per_blob_gas(&self) -> Option<u128> {
        self.transaction.max_fee_per_blob_gas()
    }

    fn priority_fee_or_price(&self) -> u128 {
        self.transaction.priority_fee_or_price()
    }

    fn effective_gas_price(&self, base_fee: Option<u64>) -> u128 {
        self.transaction.effective_gas_price(base_fee)
    }

    fn is_dynamic_fee(&self) -> bool {
        self.transaction.is_dynamic_fee()
    }

    fn kind(&self) -> TxKind {
        self.transaction.kind()
    }

    fn is_create(&self) -> bool {
        self.transaction.is_create()
    }

    fn value(&self) -> U256 {
        self.transaction.value()
    }

    fn input(&self) -> &Bytes {
        self.transaction.input()
    }

    fn access_list(&self) -> Option<&AccessList> {
        self.transaction.access_list()
    }

    fn blob_versioned_hashes(&self) -> Option<&[B256]> {
        self.transaction.blob_versioned_hashes()
    }

    fn authorization_list(&self) -> Option<&[SignedAuthorization]> {
        self.transaction.authorization_list()
    }
}

impl From<Signed<Transaction>> for TransactionSigned {
    fn from(value: Signed<Transaction>) -> Self {
        let (tx, sig, hash) = value.into_parts();
        Self::new(tx, sig, hash)
    }
}

impl From<TransactionSigned> for EthereumTxEnvelope<TxEip4844> {
    fn from(value: TransactionSigned) -> Self {
        let (tx, signature, hash) = value.into_parts();
        match tx {
            Transaction::Legacy(tx) => Signed::new_unchecked(tx, signature, hash).into(),
            Transaction::Eip2930(tx) => Signed::new_unchecked(tx, signature, hash).into(),
            Transaction::Eip1559(tx) => Signed::new_unchecked(tx, signature, hash).into(),
            Transaction::Eip4844(tx) => Signed::new_unchecked(tx, signature, hash).into(),
            Transaction::Eip7702(tx) => Signed::new_unchecked(tx, signature, hash).into(),
        }
    }
}

#[cfg(any(test, feature = "arbitrary"))]
impl<'a> arbitrary::Arbitrary<'a> for TransactionSigned {
    fn arbitrary(u: &mut arbitrary::Unstructured<'a>) -> arbitrary::Result<Self> {
        #[expect(unused_mut)]
        let mut transaction = Transaction::arbitrary(u)?;

        let secp = secp256k1::Secp256k1::new();
        let key_pair = secp256k1::Keypair::new(&secp, &mut rand_08::thread_rng());
        let signature = reth_primitives_traits::crypto::secp256k1::sign_message(
            B256::from_slice(&key_pair.secret_bytes()[..]),
            transaction.signature_hash(),
        )
        .unwrap();

        Ok(Self { transaction, signature, hash: Default::default() })
    }
}

impl InMemorySize for TransactionSigned {
    fn size(&self) -> usize {
        let Self { hash: _, signature, transaction } = self;
        self.tx_hash().size() + signature.size() + transaction.size()
    }
}

impl Encodable2718 for TransactionSigned {
    fn type_flag(&self) -> Option<u8> {
        (!self.transaction.is_legacy()).then(|| self.ty())
    }

    fn encode_2718_len(&self) -> usize {
        delegate!(&self.transaction => tx.eip2718_encoded_length(&self.signature))
    }

    fn encode_2718(&self, out: &mut dyn alloy_rlp::BufMut) {
        delegate!(&self.transaction => tx.eip2718_encode(&self.signature, out))
    }

    fn trie_hash(&self) -> B256 {
        *self.tx_hash()
    }
}

impl Decodable2718 for TransactionSigned {
    fn typed_decode(ty: u8, buf: &mut &[u8]) -> Eip2718Result<Self> {
        match ty.try_into().map_err(|_| Eip2718Error::UnexpectedType(ty))? {
            TxType::Legacy => Err(Eip2718Error::UnexpectedType(0)),
            TxType::Eip2930 => {
                let (tx, signature) = TxEip2930::rlp_decode_with_signature(buf)?;
                Ok(Self {
                    transaction: Transaction::Eip2930(tx),
                    signature,
                    hash: Default::default(),
                })
            }
            TxType::Eip1559 => {
                let (tx, signature) = TxEip1559::rlp_decode_with_signature(buf)?;
                Ok(Self {
                    transaction: Transaction::Eip1559(tx),
                    signature,
                    hash: Default::default(),
                })
            }
            TxType::Eip4844 => {
                let (tx, signature) = TxEip4844::rlp_decode_with_signature(buf)?;
                Ok(Self {
                    transaction: Transaction::Eip4844(tx),
                    signature,
                    hash: Default::default(),
                })
            }
            TxType::Eip7702 => {
                let (tx, signature) = TxEip7702::rlp_decode_with_signature(buf)?;
                Ok(Self {
                    transaction: Transaction::Eip7702(tx),
                    signature,
                    hash: Default::default(),
                })
            }
        }
    }

    fn fallback_decode(buf: &mut &[u8]) -> Eip2718Result<Self> {
        let (tx, signature) = TxLegacy::rlp_decode_with_signature(buf)?;
        Ok(Self { transaction: Transaction::Legacy(tx), signature, hash: Default::default() })
    }
}

impl Encodable for TransactionSigned {
    fn encode(&self, out: &mut dyn alloy_rlp::BufMut) {
        self.network_encode(out);
    }

    fn length(&self) -> usize {
        self.network_len()
    }
}

impl Decodable for TransactionSigned {
    fn decode(buf: &mut &[u8]) -> alloy_rlp::Result<Self> {
        Self::network_decode(buf).map_err(Into::into)
    }
}

#[cfg(any(test, feature = "reth-codec"))]
impl reth_codecs::Compact for TransactionSigned {
    fn to_compact<B>(&self, buf: &mut B) -> usize
    where
        B: alloy_rlp::bytes::BufMut + AsMut<[u8]>,
    {
        use alloy_consensus::Transaction;

        let start = buf.as_mut().len();

        // Placeholder for bitflags.
        // The first byte uses 4 bits as flags: IsCompressed[1bit], TxType[2bits], Signature[1bit]
        buf.put_u8(0);

        let sig_bit = self.signature.to_compact(buf) as u8;
        let zstd_bit = self.transaction.input().len() >= 32;

        let tx_bits = if zstd_bit {
            let mut tmp = Vec::with_capacity(256);
            if cfg!(feature = "std") {
                reth_zstd_compressors::TRANSACTION_COMPRESSOR.with(|compressor| {
                    let mut compressor = compressor.borrow_mut();
                    let tx_bits = self.transaction.to_compact(&mut tmp);
                    buf.put_slice(&compressor.compress(&tmp).expect("Failed to compress"));
                    tx_bits as u8
                })
            } else {
                let mut compressor = reth_zstd_compressors::create_tx_compressor();
                let tx_bits = self.transaction.to_compact(&mut tmp);
                buf.put_slice(&compressor.compress(&tmp).expect("Failed to compress"));
                tx_bits as u8
            }
        } else {
            self.transaction.to_compact(buf) as u8
        };

        // Replace bitflags with the actual values
        buf.as_mut()[start] = sig_bit | (tx_bits << 1) | ((zstd_bit as u8) << 3);

        buf.as_mut().len() - start
    }

    fn from_compact(mut buf: &[u8], _len: usize) -> (Self, &[u8]) {
        use alloy_rlp::bytes::Buf;

        // The first byte uses 4 bits as flags: IsCompressed[1], TxType[2], Signature[1]
        let bitflags = buf.get_u8() as usize;

        let sig_bit = bitflags & 1;
        let (signature, buf) = Signature::from_compact(buf, sig_bit);

        let zstd_bit = bitflags >> 3;
        let (transaction, buf) = if zstd_bit != 0 {
            if cfg!(feature = "std") {
                reth_zstd_compressors::TRANSACTION_DECOMPRESSOR.with(|decompressor| {
                    let mut decompressor = decompressor.borrow_mut();

                    // TODO: enforce that zstd is only present at a "top" level type

                    let transaction_type = (bitflags & 0b110) >> 1;
                    let (transaction, _) =
                        Transaction::from_compact(decompressor.decompress(buf), transaction_type);

                    (transaction, buf)
                })
            } else {
                let mut decompressor = reth_zstd_compressors::create_tx_decompressor();
                let transaction_type = (bitflags & 0b110) >> 1;
                let (transaction, _) =
                    Transaction::from_compact(decompressor.decompress(buf), transaction_type);

                (transaction, buf)
            }
        } else {
            let transaction_type = bitflags >> 1;
            Transaction::from_compact(buf, transaction_type)
        };

        (Self { signature, transaction, hash: Default::default() }, buf)
    }
}

impl SignedTransaction for TransactionSigned {
    fn tx_hash(&self) -> &TxHash {
        self.hash.get_or_init(|| self.recalculate_hash())
    }

    fn recover_signer(&self) -> Result<Address, RecoveryError> {
        let signature_hash = self.signature_hash();
        recover_signer(&self.signature, signature_hash)
    }

    fn recover_signer_unchecked_with_buf(
        &self,
        buf: &mut Vec<u8>,
    ) -> Result<Address, RecoveryError> {
        self.encode_for_signing(buf);
        let signature_hash = keccak256(buf);
        recover_signer_unchecked(&self.signature, signature_hash)
    }
}

#[cfg(test)]
mod tests {
    use super::*;
    use alloy_consensus::EthereumTxEnvelope;
    use proptest::proptest;
    use proptest_arbitrary_interop::arb;
    use reth_codecs::Compact;

    proptest! {
        #[test]
        fn test_roundtrip_compact_encode_envelope(reth_tx in arb::<TransactionSigned>()) {
            let mut expected_buf = Vec::<u8>::new();
            let expected_len = reth_tx.to_compact(&mut expected_buf);

            let mut actual_but  = Vec::<u8>::new();
            let alloy_tx = EthereumTxEnvelope::<TxEip4844>::from(reth_tx);
            let actual_len = alloy_tx.to_compact(&mut actual_but);

            assert_eq!(actual_but, expected_buf);
            assert_eq!(actual_len, expected_len);
        }

        #[test]
        fn test_roundtrip_compact_decode_envelope(reth_tx in arb::<TransactionSigned>()) {
            let mut buf = Vec::<u8>::new();
            let len = reth_tx.to_compact(&mut buf);

            let (actual_tx, _) = EthereumTxEnvelope::<TxEip4844>::from_compact(&buf, len);
            let expected_tx = EthereumTxEnvelope::<TxEip4844>::from(reth_tx);

            assert_eq!(actual_tx, expected_tx);
        }

<<<<<<< HEAD
    #[test]
    fn eip_2_reject_high_s_value() {
        // This pre-homestead transaction has a high `s` value and should be rejected by the
        // `recover_signer` method:
        // https://etherscan.io/getRawTx?tx=0x9e6e19637bb625a8ff3d052b7c2fe57dc78c55a15d258d77c43d5a9c160b0384
        //
        // Block number: 46170
        let raw_tx = hex!(
            "f86d8085746a52880082520894c93f2250589a6563f5359051c1ea25746549f0d889208686e75e903bc000801ba034b6fdc33ea520e8123cf5ac4a9ff476f639cab68980cd9366ccae7aef437ea0a0e517caa5f50e27ca0d1e9a92c503b4ccb039680c6d9d0c71203ed611ea4feb33"
        );
        let tx = TransactionSigned::decode_2718(&mut &raw_tx[..]).unwrap();
        let signature = &tx.signature;

        // make sure we know it's greater than SECP256K1N_HALF
        assert!(signature.s() > SECP256K1N_HALF);

        // recover signer, expect failure
        let hash = *tx.tx_hash();
        assert!(recover_signer(signature, hash).is_err());

        // use unchecked, ensure it succeeds (the signature is valid if not for EIP-2)
        assert!(recover_signer_unchecked(signature, hash).is_ok());
    }

    #[test]
    fn encode_decode_raw_block() {
        let bytes = hex!(
            "f90288f90218a0fe21bb173f43067a9f90cfc59bbb6830a7a2929b5de4a61f372a9db28e87f9aea01dcc4de8dec75d7aab85b567b6ccd41ad312451b948a7413f0a142fd40d49347940000000000000000000000000000000000000000a061effbbcca94f0d3e02e5bd22e986ad57142acabf0cb3d129a6ad8d0f8752e94a0d911c25e97e27898680d242b7780b6faef30995c355a2d5de92e6b9a7212ad3aa0056b23fbba480696b65fe5a59b8f2148a1299103c4f57df839233af2cf4ca2d2b90100000000000000000000000000000000000000000000000000000000000000000000000000000000000000000000000000000000000000000000000000000000000000000000000000000000000000000000000000000000000000000000000000000000000000000000000000000000000000000000000000000000000000000000000000000000000000000000000000000000000000000000000000000000000000000000000000000000000000000000000000000000000000000000000000000000000000000000000000000000000000000000000000000000000000000000000000000000000000000000000000000000000000000000000000000000008003834c4b408252081e80a00000000000000000000000000000000000000000000000000000000000000000880000000000000000842806be9da056e81f171bcc55a6ff8345e692c0f86e5b48e01b996cadc001622fb5e363b421f869f86702842806be9e82520894658bdf435d810c91414ec09147daa6db624063798203e880820a95a040ce7918eeb045ebf8c8b1887ca139d076bda00fa828a07881d442a72626c42da0156576a68e456e295e4c9cf67cf9f53151f329438916e0f24fc69d6bbb7fbacfc0c0"
        );
        let bytes_buf = &mut bytes.as_ref();
        let block = Block::<TransactionSigned>::decode(bytes_buf).unwrap();
        let mut encoded_buf = Vec::with_capacity(bytes.len());
        block.encode(&mut encoded_buf);
        assert_eq!(bytes[..], encoded_buf);
    }

    #[test]
    fn empty_block_rlp() {
        let body = alloy_consensus::BlockBody::<TransactionSigned>::default();
        let mut buf = Vec::new();
        body.encode(&mut buf);
        let decoded = alloy_consensus::BlockBody::decode(&mut buf.as_slice()).unwrap();
        assert_eq!(body, decoded);
    }

    #[test]
    fn test_decode_empty_typed_tx() {
        let input = [0x80u8];
        let res = TransactionSigned::decode(&mut &input[..]).unwrap_err();
        assert_eq!(RlpError::InputTooShort, res);
    }

    #[test]
    fn raw_kind_encoding_sanity() {
        // check the 0x80 encoding for Create
        let mut buf = Vec::new();
        TxKind::Create.encode(&mut buf);
        assert_eq!(buf, vec![0x80]);

        // check decoding
        let buf = [0x80];
        let decoded = TxKind::decode(&mut &buf[..]).unwrap();
        assert_eq!(decoded, TxKind::Create);
    }

    #[test]
    fn test_decode_create_goerli() {
        // test that an example create tx from goerli decodes properly
        let tx_bytes = hex!(
            "b901f202f901ee05228459682f008459682f11830209bf8080b90195608060405234801561001057600080fd5b50610175806100206000396000f3fe608060405234801561001057600080fd5b506004361061002b5760003560e01c80630c49c36c14610030575b600080fd5b61003861004e565b604051610045919061011d565b60405180910390f35b60606020600052600f6020527f68656c6c6f2073746174656d696e64000000000000000000000000000000000060405260406000f35b600081519050919050565b600082825260208201905092915050565b60005b838110156100be5780820151818401526020810190506100a3565b838111156100cd576000848401525b50505050565b6000601f19601f8301169050919050565b60006100ef82610084565b6100f9818561008f565b93506101098185602086016100a0565b610112816100d3565b840191505092915050565b6000602082019050818103600083015261013781846100e4565b90509291505056fea264697066735822122051449585839a4ea5ac23cae4552ef8a96b64ff59d0668f76bfac3796b2bdbb3664736f6c63430008090033c080a0136ebffaa8fc8b9fda9124de9ccb0b1f64e90fbd44251b4c4ac2501e60b104f9a07eb2999eec6d185ef57e91ed099afb0a926c5b536f0155dd67e537c7476e1471"
        );

        let decoded = TransactionSigned::decode(&mut &tx_bytes[..]).unwrap();
        assert_eq!(tx_bytes.len(), decoded.length());
        assert_eq!(tx_bytes, &alloy_rlp::encode(decoded)[..]);
    }

    #[test]
    fn test_decode_recover_mainnet_tx() {
        // random mainnet tx <https://etherscan.io/tx/0x86718885c4b4218c6af87d3d0b0d83e3cc465df2a05c048aa4db9f1a6f9de91f>
        let tx_bytes = hex!(
            "02f872018307910d808507204d2cb1827d0094388c818ca8b9251b393131c08a736a67ccb19297880320d04823e2701c80c001a0cf024f4815304df2867a1a74e9d2707b6abda0337d2d54a4438d453f4160f190a07ac0e6b3bc9395b5b9c8b9e6d77204a236577a5b18467b9175c01de4faa208d9"
        );

        let decoded = TransactionSigned::decode_2718(&mut &tx_bytes[..]).unwrap();
        assert_eq!(
            decoded.recover_signer().unwrap(),
            address!("0x95222290DD7278Aa3Ddd389Cc1E1d165CC4BAfe5")
        );
    }

    #[test]
    // Test vector from https://sepolia.etherscan.io/tx/0x9a22ccb0029bc8b0ddd073be1a1d923b7ae2b2ea52100bae0db4424f9107e9c0
    // Blobscan: https://sepolia.blobscan.com/tx/0x9a22ccb0029bc8b0ddd073be1a1d923b7ae2b2ea52100bae0db4424f9107e9c0
    fn test_decode_recover_sepolia_4844_tx() {
        use alloy_primitives::{address, b256};

        // https://sepolia.etherscan.io/getRawTx?tx=0x9a22ccb0029bc8b0ddd073be1a1d923b7ae2b2ea52100bae0db4424f9107e9c0
        let raw_tx = alloy_primitives::hex::decode("0x03f9011d83aa36a7820fa28477359400852e90edd0008252089411e9ca82a3a762b4b5bd264d4173a242e7a770648080c08504a817c800f8a5a0012ec3d6f66766bedb002a190126b3549fce0047de0d4c25cffce0dc1c57921aa00152d8e24762ff22b1cfd9f8c0683786a7ca63ba49973818b3d1e9512cd2cec4a0013b98c6c83e066d5b14af2b85199e3d4fc7d1e778dd53130d180f5077e2d1c7a001148b495d6e859114e670ca54fb6e2657f0cbae5b08063605093a4b3dc9f8f1a0011ac212f13c5dff2b2c6b600a79635103d6f580a4221079951181b25c7e654901a0c8de4cced43169f9aa3d36506363b2d2c44f6c49fc1fd91ea114c86f3757077ea01e11fdd0d1934eda0492606ee0bb80a7bf8f35cc5f86ec60fe5031ba48bfd544").unwrap();
        let decoded = TransactionSigned::decode_2718(&mut raw_tx.as_slice()).unwrap();
        assert!(alloy_consensus::Typed2718::is_eip4844(&decoded));

        assert_eq!(
            decoded.recover_signer().ok(),
            Some(address!("0xA83C816D4f9b2783761a22BA6FADB0eB0606D7B2"))
        );

        let tx = decoded.transaction;

        assert_eq!(tx.to(), Some(address!("0x11E9CA82A3a762b4B5bd264d4173a242e7a77064")));

        assert_eq!(
            tx.blob_versioned_hashes(),
            Some(
                &[
                    b256!("0x012ec3d6f66766bedb002a190126b3549fce0047de0d4c25cffce0dc1c57921a"),
                    b256!("0x0152d8e24762ff22b1cfd9f8c0683786a7ca63ba49973818b3d1e9512cd2cec4"),
                    b256!("0x013b98c6c83e066d5b14af2b85199e3d4fc7d1e778dd53130d180f5077e2d1c7"),
                    b256!("0x01148b495d6e859114e670ca54fb6e2657f0cbae5b08063605093a4b3dc9f8f1"),
                    b256!("0x011ac212f13c5dff2b2c6b600a79635103d6f580a4221079951181b25c7e6549"),
                ][..]
            )
        );
    }

    #[test]
    fn decode_transaction_consumes_buffer() {
        let bytes = &mut &hex!(
            "b87502f872041a8459682f008459682f0d8252089461815774383099e24810ab832a5b2a5425c154d58829a2241af62c000080c001a059e6b67f48fb32e7e570dfb11e042b5ad2e55e3ce3ce9cd989c7e06e07feeafda0016b83f4f980694ed2eee4d10667242b1f40dc406901b34125b008d334d47469"
        )[..];
        let _transaction_res = TransactionSigned::decode(bytes).unwrap();
        assert_eq!(
            bytes.len(),
            0,
            "did not consume all bytes in the buffer, {:?} remaining",
            bytes.len()
        );
    }

    #[test]
    fn decode_multiple_network_txs() {
        let bytes = hex!(
            "f86b02843b9aca00830186a094d3e8763675e4c425df46cc3b5c0f6cbdac39604687038d7ea4c68000802ba00eb96ca19e8a77102767a41fc85a36afd5c61ccb09911cec5d3e86e193d9c5aea03a456401896b1b6055311536bf00a718568c744d8c1f9df59879e8350220ca18"
        );
        let transaction = Transaction::Legacy(TxLegacy {
            chain_id: Some(4u64),
            nonce: 2,
            gas_price: 1000000000,
            gas_limit: 100000,
            to: Address::from_str("d3e8763675e4c425df46cc3b5c0f6cbdac396046").unwrap().into(),
            value: U256::from(1000000000000000u64),
            input: Bytes::default(),
        });
        let signature = Signature::new(
            U256::from_str("0xeb96ca19e8a77102767a41fc85a36afd5c61ccb09911cec5d3e86e193d9c5ae")
                .unwrap(),
            U256::from_str("0x3a456401896b1b6055311536bf00a718568c744d8c1f9df59879e8350220ca18")
                .unwrap(),
            false,
        );
        let hash = b256!("0xa517b206d2223278f860ea017d3626cacad4f52ff51030dc9a96b432f17f8d34");
        test_decode_and_encode(&bytes, transaction, signature, Some(hash));

        let bytes = hex!(
            "f86b01843b9aca00830186a094d3e8763675e4c425df46cc3b5c0f6cbdac3960468702769bb01b2a00802ba0e24d8bd32ad906d6f8b8d7741e08d1959df021698b19ee232feba15361587d0aa05406ad177223213df262cb66ccbb2f46bfdccfdfbbb5ffdda9e2c02d977631da"
        );
        let transaction = Transaction::Legacy(TxLegacy {
            chain_id: Some(4),
            nonce: 1u64,
            gas_price: 1000000000,
            gas_limit: 100000,
            to: Address::from_slice(&hex!("d3e8763675e4c425df46cc3b5c0f6cbdac396046")[..]).into(),
            value: U256::from(693361000000000u64),
            input: Default::default(),
        });
        let signature = Signature::new(
            U256::from_str("0xe24d8bd32ad906d6f8b8d7741e08d1959df021698b19ee232feba15361587d0a")
                .unwrap(),
            U256::from_str("0x5406ad177223213df262cb66ccbb2f46bfdccfdfbbb5ffdda9e2c02d977631da")
                .unwrap(),
            false,
        );
        test_decode_and_encode(&bytes, transaction, signature, None);

        let bytes = hex!(
            "f86b0384773594008398968094d3e8763675e4c425df46cc3b5c0f6cbdac39604687038d7ea4c68000802ba0ce6834447c0a4193c40382e6c57ae33b241379c5418caac9cdc18d786fd12071a03ca3ae86580e94550d7c071e3a02eadb5a77830947c9225165cf9100901bee88"
        );
        let transaction = Transaction::Legacy(TxLegacy {
            chain_id: Some(4),
            nonce: 3,
            gas_price: 2000000000,
            gas_limit: 10000000,
            to: Address::from_slice(&hex!("d3e8763675e4c425df46cc3b5c0f6cbdac396046")[..]).into(),
            value: U256::from(1000000000000000u64),
            input: Bytes::default(),
        });
        let signature = Signature::new(
            U256::from_str("0xce6834447c0a4193c40382e6c57ae33b241379c5418caac9cdc18d786fd12071")
                .unwrap(),
            U256::from_str("0x3ca3ae86580e94550d7c071e3a02eadb5a77830947c9225165cf9100901bee88")
                .unwrap(),
            false,
        );
        test_decode_and_encode(&bytes, transaction, signature, None);

        let bytes = hex!(
            "b87502f872041a8459682f008459682f0d8252089461815774383099e24810ab832a5b2a5425c154d58829a2241af62c000080c001a059e6b67f48fb32e7e570dfb11e042b5ad2e55e3ce3ce9cd989c7e06e07feeafda0016b83f4f980694ed2eee4d10667242b1f40dc406901b34125b008d334d47469"
        );
        let transaction = Transaction::Eip1559(TxEip1559 {
            chain_id: 4,
            nonce: 26,
            max_priority_fee_per_gas: 1500000000,
            max_fee_per_gas: 1500000013,
            gas_limit: 21_000,
            to: Address::from_slice(&hex!("61815774383099e24810ab832a5b2a5425c154d5")[..]).into(),
            value: U256::from(3000000000000000000u64),
            input: Default::default(),
            access_list: Default::default(),
        });
        let signature = Signature::new(
            U256::from_str("0x59e6b67f48fb32e7e570dfb11e042b5ad2e55e3ce3ce9cd989c7e06e07feeafd")
                .unwrap(),
            U256::from_str("0x016b83f4f980694ed2eee4d10667242b1f40dc406901b34125b008d334d47469")
                .unwrap(),
            true,
        );
        test_decode_and_encode(&bytes, transaction, signature, None);

        let bytes = hex!(
            "f8650f84832156008287fb94cf7f9e66af820a19257a2108375b180b0ec491678204d2802ca035b7bfeb9ad9ece2cbafaaf8e202e706b4cfaeb233f46198f00b44d4a566a981a0612638fb29427ca33b9a3be2a0a561beecfe0269655be160d35e72d366a6a860"
        );
        let transaction = Transaction::Legacy(TxLegacy {
            chain_id: Some(4),
            nonce: 15,
            gas_price: 2200000000,
            gas_limit: 34811,
            to: Address::from_slice(&hex!("cf7f9e66af820a19257a2108375b180b0ec49167")[..]).into(),
            value: U256::from(1234),
            input: Bytes::default(),
        });
        let signature = Signature::new(
            U256::from_str("0x35b7bfeb9ad9ece2cbafaaf8e202e706b4cfaeb233f46198f00b44d4a566a981")
                .unwrap(),
            U256::from_str("0x612638fb29427ca33b9a3be2a0a561beecfe0269655be160d35e72d366a6a860")
                .unwrap(),
            true,
        );
        test_decode_and_encode(&bytes, transaction, signature, None);
    }

    fn test_decode_and_encode(
        bytes: &[u8],
        transaction: Transaction,
        signature: Signature,
        hash: Option<B256>,
    ) {
        let expected = TransactionSigned::new_unhashed(transaction, signature);
        if let Some(hash) = hash {
            assert_eq!(hash, *expected.tx_hash());
        }
        assert_eq!(bytes.len(), expected.length());

        let decoded = TransactionSigned::decode(&mut &bytes[..]).unwrap();
        assert_eq!(expected, decoded);
        assert_eq!(bytes, &alloy_rlp::encode(expected));
    }

    #[test]
    fn decode_raw_tx_and_recover_signer() {
        use alloy_primitives::hex_literal::hex;
        // transaction is from ropsten

        let hash: B256 =
            hex!("559fb34c4a7f115db26cbf8505389475caaab3df45f5c7a0faa4abfa3835306c").into();
        let signer: Address = hex!("641c5d790f862a58ec7abcfd644c0442e9c201b3").into();
        let raw = hex!(
            "f88b8212b085028fa6ae00830f424094aad593da0c8116ef7d2d594dd6a63241bccfc26c80a48318b64b000000000000000000000000641c5d790f862a58ec7abcfd644c0442e9c201b32aa0a6ef9e170bca5ffb7ac05433b13b7043de667fbb0b4a5e45d3b54fb2d6efcc63a0037ec2c05c3d60c5f5f78244ce0a3859e3a18a36c61efb061b383507d3ce19d2"
        );

        let mut pointer = raw.as_ref();
        let tx = TransactionSigned::decode(&mut pointer).unwrap();
        assert_eq!(*tx.tx_hash(), hash, "Expected same hash");
        let recovered = tx.recover_signer().expect("Recovering signer should pass");
        assert_eq!(recovered, signer);
    }

    #[test]
    fn test_envelop_encode() {
        // random tx: <https://etherscan.io/getRawTx?tx=0x9448608d36e721ef403c53b00546068a6474d6cbab6816c3926de449898e7bce>
        let input = hex!(
            "02f871018302a90f808504890aef60826b6c94ddf4c5025d1a5742cf12f74eec246d4432c295e487e09c3bbcc12b2b80c080a0f21a4eacd0bf8fea9c5105c543be5a1d8c796516875710fafafdf16d16d8ee23a001280915021bb446d1973501a67f93d2b38894a514b976e7b46dc2fe54598d76"
        );
        let decoded = TransactionSigned::decode(&mut &input[..]).unwrap();

        let encoded = decoded.encoded_2718();
        assert_eq!(encoded[..], input);
    }

    #[test]
    fn test_envelop_decode() {
        // random tx: <https://etherscan.io/getRawTx?tx=0x9448608d36e721ef403c53b00546068a6474d6cbab6816c3926de449898e7bce>
        let input = bytes!(
            "02f871018302a90f808504890aef60826b6c94ddf4c5025d1a5742cf12f74eec246d4432c295e487e09c3bbcc12b2b80c080a0f21a4eacd0bf8fea9c5105c543be5a1d8c796516875710fafafdf16d16d8ee23a001280915021bb446d1973501a67f93d2b38894a514b976e7b46dc2fe54598d76"
        );
        let decoded = TransactionSigned::decode_2718(&mut input.as_ref()).unwrap();

        let encoded = decoded.encoded_2718();
        assert_eq!(encoded, input);
    }

    #[test]
    fn test_decode_tx() {
        // some random transactions pulled from hive tests
        let data = hex!(
            "b86f02f86c0705843b9aca008506fc23ac00830124f89400000000000000000000000000000000000003160180c001a00293c713e2f1eab91c366621ff2f867e05ad7e99d4aa5d069aafeb9e1e8c9b6aa05ec6c0605ff20b57c90a6484ec3b0509e5923733d06f9b69bee9a2dabe4f1352"
        );
        let tx = TransactionSigned::decode(&mut data.as_slice()).unwrap();
        let mut b = Vec::with_capacity(data.len());
        tx.encode(&mut b);
        assert_eq!(data.as_slice(), b.as_slice());

        let data = hex!(
            "f865048506fc23ac00830124f8940000000000000000000000000000000000000316018032a06b8fdfdcb84790816b7af85b19305f493665fe8b4e7c51ffdd7cc144cd776a60a028a09ab55def7b8d6602ba1c97a0ebbafe64ffc9c8e89520cec97a8edfb2ebe9"
        );
        let tx = TransactionSigned::decode(&mut data.as_slice()).unwrap();
        let mut b = Vec::with_capacity(data.len());
        tx.encode(&mut b);
        assert_eq!(data.as_slice(), b.as_slice());
    }

    // <https://etherscan.io/tx/0x280cde7cdefe4b188750e76c888f13bd05ce9a4d7767730feefe8a0e50ca6fc4>
    #[test]
    fn recover_legacy_singer() {
        let data = hex!(
            "f9015482078b8505d21dba0083022ef1947a250d5630b4cf539739df2c5dacb4c659f2488d880c46549a521b13d8b8e47ff36ab50000000000000000000000000000000000000000000066ab5a608bd00a23f2fe000000000000000000000000000000000000000000000000000000000000008000000000000000000000000048c04ed5691981c42154c6167398f95e8f38a7ff00000000000000000000000000000000000000000000000000000000632ceac70000000000000000000000000000000000000000000000000000000000000002000000000000000000000000c02aaa39b223fe8d0a0e5c4f27ead9083c756cc20000000000000000000000006c6ee5e31d828de241282b9606c8e98ea48526e225a0c9077369501641a92ef7399ff81c21639ed4fd8fc69cb793cfa1dbfab342e10aa0615facb2f1bcf3274a354cfe384a38d0cc008a11c2dd23a69111bc6930ba27a8"
        );
        let tx = TransactionSigned::fallback_decode(&mut data.as_slice()).unwrap();
        assert_eq!(tx.ty(), LEGACY_TX_TYPE_ID);
        let sender = tx.recover_signer().unwrap();
        assert_eq!(sender, address!("0xa12e1462d0ceD572f396F58B6E2D03894cD7C8a4"));
    }

    // <https://github.com/alloy-rs/alloy/issues/141>
    // <https://etherscan.io/tx/0xce4dc6d7a7549a98ee3b071b67e970879ff51b5b95d1c340bacd80fa1e1aab31>
    #[test]
    fn recover_enveloped() {
        let data = hex!(
            "02f86f0102843b9aca0085029e7822d68298f094d9e1459a7a482635700cbc20bbaf52d495ab9c9680841b55ba3ac080a0c199674fcb29f353693dd779c017823b954b3c69dffa3cd6b2a6ff7888798039a028ca912de909e7e6cdef9cdcaf24c54dd8c1032946dfa1d85c206b32a9064fe8"
        );
        let tx = TransactionSigned::decode_2718(&mut data.as_slice()).unwrap();
        let sender = tx.recover_signer().unwrap();
        assert_eq!(sender, address!("0x001e2b7dE757bA469a57bF6b23d982458a07eFcE"));
        assert_eq!(tx.to(), Some(address!("0xD9e1459A7A482635700cBc20BBAF52D495Ab9C96")));
        assert_eq!(tx.input().as_ref(), hex!("1b55ba3a"));
        let encoded = tx.encoded_2718();
        assert_eq!(encoded.as_ref(), data.to_vec());
    }

    // <https://github.com/paradigmxyz/reth/issues/7750>
    // <https://etherscan.io/tx/0x2084b8144eea4031c2fa7dfe343498c5e665ca85ed17825f2925f0b5b01c36ac>
    #[test]
    fn recover_pre_eip2() {
        let data = hex!(
            "f8ea0c850ba43b7400832dc6c0942935aa0a2d2fbb791622c29eb1c117b65b7a908580b884590528a9000000000000000000000001878ace42092b7f1ae1f28d16c1272b1aa80ca4670000000000000000000000000000000000000000000000000000000000000002000000000000000000000000000000000000000000000000d02ab486cedc0000000000000000000000000000000000000000000000000000557fe293cabc08cf1ca05bfaf3fda0a56b49cc78b22125feb5ae6a99d2b4781f00507d8b02c173771c85a0b5da0dbe6c5bc53740d0071fc83eb17ba0f709e49e9ae7df60dee625ef51afc5"
        );
        let tx = TransactionSigned::decode_2718(&mut data.as_slice()).unwrap();
        let sender = tx.recover_signer();
        assert!(sender.is_err());
        let sender = tx.recover_signer_unchecked().unwrap();

        assert_eq!(sender, address!("0x7e9e359edf0dbacf96a9952fa63092d919b0842b"));
    }

    #[test]
    fn transaction_signed_no_hash_zstd_codec() {
        // will use same signature everywhere.
        // We don't need signature to match tx, just decoded to the same signature
        let signature = Signature::new(
            U256::from_str("0xeb96ca19e8a77102767a41fc85a36afd5c61ccb09911cec5d3e86e193d9c5ae")
                .unwrap(),
            U256::from_str("0x3a456401896b1b6055311536bf00a718568c744d8c1f9df59879e8350220ca18")
                .unwrap(),
            false,
        );

        let inputs: Vec<Vec<u8>> = vec![
            vec![],
            vec![0],
            vec![255],
            vec![1u8; 31],
            vec![255u8; 31],
            vec![1u8; 32],
            vec![255u8; 32],
            vec![1u8; 64],
            vec![255u8; 64],
        ];

        for input in inputs {
            let transaction = Transaction::Legacy(TxLegacy {
                chain_id: Some(4u64),
                nonce: 2,
                gas_price: 1000000000,
                gas_limit: 100000,
                to: Address::from_str("d3e8763675e4c425df46cc3b5c0f6cbdac396046").unwrap().into(),
                value: U256::from(1000000000000000u64),
                input: Bytes::from(input),
            });

            let tx = TransactionSigned::new_unhashed(transaction, signature);
            test_transaction_signed_to_from_compact(tx);
=======
        #[test]
        fn test_roundtrip_compact_encode_envelope_zstd(mut reth_tx in arb::<TransactionSigned>()) {
               // zstd only kicks in if the input is large enough
            *reth_tx.transaction.input_mut() = vec![0;33].into();

            let mut expected_buf = Vec::<u8>::new();
            let expected_len = reth_tx.to_compact(&mut expected_buf);

            let mut actual_but  = Vec::<u8>::new();
            let alloy_tx = EthereumTxEnvelope::<TxEip4844>::from(reth_tx);
            let actual_len = alloy_tx.to_compact(&mut actual_but);

            assert_eq!(actual_but, expected_buf);
            assert_eq!(actual_len, expected_len);
>>>>>>> dd4aa1a8
        }

        #[test]
        fn test_roundtrip_compact_decode_envelope_zstd(mut reth_tx in arb::<TransactionSigned>()) {
            // zstd only kicks in if the input is large enough
            *reth_tx.transaction.input_mut() = vec![0;33].into();

            let mut buf = Vec::<u8>::new();
            let len = reth_tx.to_compact(&mut buf);

            let (actual_tx, _) = EthereumTxEnvelope::<TxEip4844>::from_compact(&buf, len);
            let expected_tx = EthereumTxEnvelope::<TxEip4844>::from(reth_tx);

            assert_eq!(actual_tx, expected_tx);
        }
    }
}<|MERGE_RESOLUTION|>--- conflicted
+++ resolved
@@ -351,61 +351,6 @@
         self.hash.get_or_init(|| self.recalculate_hash())
     }
 
-<<<<<<< HEAD
-    /// Creates a new signed transaction from the given transaction and signature without the hash.
-    ///
-    /// Note: this only calculates the hash on the first [`TransactionSigned::hash`] call.
-    pub fn new_unhashed(transaction: Transaction, signature: Signature) -> Self {
-        Self { hash: Default::default(), signature, transaction }
-    }
-
-    /// Splits the `TransactionSigned` into its transaction and signature.
-    pub fn split(self) -> (Transaction, Signature) {
-        (self.transaction, self.signature)
-    }
-
-    /// Converts from an EIP-4844 transaction to a [`PooledTransaction`] with the given sidecar.
-    ///
-    /// Returns an `Err` containing the original `TransactionSigned` if the transaction is not
-    /// EIP-4844.
-    #[expect(clippy::result_large_err)]
-    pub fn try_into_pooled_eip4844(
-        self,
-        sidecar: BlobTransactionSidecar,
-    ) -> Result<PooledTransaction, Self> {
-        let hash = *self.tx_hash();
-        Ok(match self {
-            // If the transaction is an EIP-4844 transaction...
-            Self { transaction: Transaction::Eip4844(tx), signature, .. } => {
-                // Construct a pooled eip488 tx with the provided sidecar.
-                PooledTransaction::Eip4844(Signed::new_unchecked(
-                    TxEip4844WithSidecar { tx, sidecar },
-                    signature,
-                    hash,
-                ))
-            }
-            // If the transaction is not EIP-4844, return an error with the original
-            // transaction.
-            _ => return Err(self),
-        })
-    }
-
-    /// Returns the [`TxEip4844`] if the transaction is an EIP-4844 transaction.
-    pub const fn as_eip4844(&self) -> Option<&TxEip4844> {
-        match &self.transaction {
-            Transaction::Eip4844(tx) => Some(tx),
-            _ => None,
-        }
-    }
-
-    /// Provides mutable access to the transaction.
-    #[cfg(feature = "test-utils")]
-    pub fn transaction_mut(&mut self) -> &mut Transaction {
-        &mut self.transaction
-    }
-
-=======
->>>>>>> dd4aa1a8
     /// Splits the transaction into parts.
     pub fn into_parts(self) -> (Transaction, Signature, B256) {
         let hash = *self.hash.get_or_init(|| self.recalculate_hash());
@@ -748,418 +693,6 @@
             assert_eq!(actual_tx, expected_tx);
         }
 
-<<<<<<< HEAD
-    #[test]
-    fn eip_2_reject_high_s_value() {
-        // This pre-homestead transaction has a high `s` value and should be rejected by the
-        // `recover_signer` method:
-        // https://etherscan.io/getRawTx?tx=0x9e6e19637bb625a8ff3d052b7c2fe57dc78c55a15d258d77c43d5a9c160b0384
-        //
-        // Block number: 46170
-        let raw_tx = hex!(
-            "f86d8085746a52880082520894c93f2250589a6563f5359051c1ea25746549f0d889208686e75e903bc000801ba034b6fdc33ea520e8123cf5ac4a9ff476f639cab68980cd9366ccae7aef437ea0a0e517caa5f50e27ca0d1e9a92c503b4ccb039680c6d9d0c71203ed611ea4feb33"
-        );
-        let tx = TransactionSigned::decode_2718(&mut &raw_tx[..]).unwrap();
-        let signature = &tx.signature;
-
-        // make sure we know it's greater than SECP256K1N_HALF
-        assert!(signature.s() > SECP256K1N_HALF);
-
-        // recover signer, expect failure
-        let hash = *tx.tx_hash();
-        assert!(recover_signer(signature, hash).is_err());
-
-        // use unchecked, ensure it succeeds (the signature is valid if not for EIP-2)
-        assert!(recover_signer_unchecked(signature, hash).is_ok());
-    }
-
-    #[test]
-    fn encode_decode_raw_block() {
-        let bytes = hex!(
-            "f90288f90218a0fe21bb173f43067a9f90cfc59bbb6830a7a2929b5de4a61f372a9db28e87f9aea01dcc4de8dec75d7aab85b567b6ccd41ad312451b948a7413f0a142fd40d49347940000000000000000000000000000000000000000a061effbbcca94f0d3e02e5bd22e986ad57142acabf0cb3d129a6ad8d0f8752e94a0d911c25e97e27898680d242b7780b6faef30995c355a2d5de92e6b9a7212ad3aa0056b23fbba480696b65fe5a59b8f2148a1299103c4f57df839233af2cf4ca2d2b90100000000000000000000000000000000000000000000000000000000000000000000000000000000000000000000000000000000000000000000000000000000000000000000000000000000000000000000000000000000000000000000000000000000000000000000000000000000000000000000000000000000000000000000000000000000000000000000000000000000000000000000000000000000000000000000000000000000000000000000000000000000000000000000000000000000000000000000000000000000000000000000000000000000000000000000000000000000000000000000000000000000000000000000000000000000008003834c4b408252081e80a00000000000000000000000000000000000000000000000000000000000000000880000000000000000842806be9da056e81f171bcc55a6ff8345e692c0f86e5b48e01b996cadc001622fb5e363b421f869f86702842806be9e82520894658bdf435d810c91414ec09147daa6db624063798203e880820a95a040ce7918eeb045ebf8c8b1887ca139d076bda00fa828a07881d442a72626c42da0156576a68e456e295e4c9cf67cf9f53151f329438916e0f24fc69d6bbb7fbacfc0c0"
-        );
-        let bytes_buf = &mut bytes.as_ref();
-        let block = Block::<TransactionSigned>::decode(bytes_buf).unwrap();
-        let mut encoded_buf = Vec::with_capacity(bytes.len());
-        block.encode(&mut encoded_buf);
-        assert_eq!(bytes[..], encoded_buf);
-    }
-
-    #[test]
-    fn empty_block_rlp() {
-        let body = alloy_consensus::BlockBody::<TransactionSigned>::default();
-        let mut buf = Vec::new();
-        body.encode(&mut buf);
-        let decoded = alloy_consensus::BlockBody::decode(&mut buf.as_slice()).unwrap();
-        assert_eq!(body, decoded);
-    }
-
-    #[test]
-    fn test_decode_empty_typed_tx() {
-        let input = [0x80u8];
-        let res = TransactionSigned::decode(&mut &input[..]).unwrap_err();
-        assert_eq!(RlpError::InputTooShort, res);
-    }
-
-    #[test]
-    fn raw_kind_encoding_sanity() {
-        // check the 0x80 encoding for Create
-        let mut buf = Vec::new();
-        TxKind::Create.encode(&mut buf);
-        assert_eq!(buf, vec![0x80]);
-
-        // check decoding
-        let buf = [0x80];
-        let decoded = TxKind::decode(&mut &buf[..]).unwrap();
-        assert_eq!(decoded, TxKind::Create);
-    }
-
-    #[test]
-    fn test_decode_create_goerli() {
-        // test that an example create tx from goerli decodes properly
-        let tx_bytes = hex!(
-            "b901f202f901ee05228459682f008459682f11830209bf8080b90195608060405234801561001057600080fd5b50610175806100206000396000f3fe608060405234801561001057600080fd5b506004361061002b5760003560e01c80630c49c36c14610030575b600080fd5b61003861004e565b604051610045919061011d565b60405180910390f35b60606020600052600f6020527f68656c6c6f2073746174656d696e64000000000000000000000000000000000060405260406000f35b600081519050919050565b600082825260208201905092915050565b60005b838110156100be5780820151818401526020810190506100a3565b838111156100cd576000848401525b50505050565b6000601f19601f8301169050919050565b60006100ef82610084565b6100f9818561008f565b93506101098185602086016100a0565b610112816100d3565b840191505092915050565b6000602082019050818103600083015261013781846100e4565b90509291505056fea264697066735822122051449585839a4ea5ac23cae4552ef8a96b64ff59d0668f76bfac3796b2bdbb3664736f6c63430008090033c080a0136ebffaa8fc8b9fda9124de9ccb0b1f64e90fbd44251b4c4ac2501e60b104f9a07eb2999eec6d185ef57e91ed099afb0a926c5b536f0155dd67e537c7476e1471"
-        );
-
-        let decoded = TransactionSigned::decode(&mut &tx_bytes[..]).unwrap();
-        assert_eq!(tx_bytes.len(), decoded.length());
-        assert_eq!(tx_bytes, &alloy_rlp::encode(decoded)[..]);
-    }
-
-    #[test]
-    fn test_decode_recover_mainnet_tx() {
-        // random mainnet tx <https://etherscan.io/tx/0x86718885c4b4218c6af87d3d0b0d83e3cc465df2a05c048aa4db9f1a6f9de91f>
-        let tx_bytes = hex!(
-            "02f872018307910d808507204d2cb1827d0094388c818ca8b9251b393131c08a736a67ccb19297880320d04823e2701c80c001a0cf024f4815304df2867a1a74e9d2707b6abda0337d2d54a4438d453f4160f190a07ac0e6b3bc9395b5b9c8b9e6d77204a236577a5b18467b9175c01de4faa208d9"
-        );
-
-        let decoded = TransactionSigned::decode_2718(&mut &tx_bytes[..]).unwrap();
-        assert_eq!(
-            decoded.recover_signer().unwrap(),
-            address!("0x95222290DD7278Aa3Ddd389Cc1E1d165CC4BAfe5")
-        );
-    }
-
-    #[test]
-    // Test vector from https://sepolia.etherscan.io/tx/0x9a22ccb0029bc8b0ddd073be1a1d923b7ae2b2ea52100bae0db4424f9107e9c0
-    // Blobscan: https://sepolia.blobscan.com/tx/0x9a22ccb0029bc8b0ddd073be1a1d923b7ae2b2ea52100bae0db4424f9107e9c0
-    fn test_decode_recover_sepolia_4844_tx() {
-        use alloy_primitives::{address, b256};
-
-        // https://sepolia.etherscan.io/getRawTx?tx=0x9a22ccb0029bc8b0ddd073be1a1d923b7ae2b2ea52100bae0db4424f9107e9c0
-        let raw_tx = alloy_primitives::hex::decode("0x03f9011d83aa36a7820fa28477359400852e90edd0008252089411e9ca82a3a762b4b5bd264d4173a242e7a770648080c08504a817c800f8a5a0012ec3d6f66766bedb002a190126b3549fce0047de0d4c25cffce0dc1c57921aa00152d8e24762ff22b1cfd9f8c0683786a7ca63ba49973818b3d1e9512cd2cec4a0013b98c6c83e066d5b14af2b85199e3d4fc7d1e778dd53130d180f5077e2d1c7a001148b495d6e859114e670ca54fb6e2657f0cbae5b08063605093a4b3dc9f8f1a0011ac212f13c5dff2b2c6b600a79635103d6f580a4221079951181b25c7e654901a0c8de4cced43169f9aa3d36506363b2d2c44f6c49fc1fd91ea114c86f3757077ea01e11fdd0d1934eda0492606ee0bb80a7bf8f35cc5f86ec60fe5031ba48bfd544").unwrap();
-        let decoded = TransactionSigned::decode_2718(&mut raw_tx.as_slice()).unwrap();
-        assert!(alloy_consensus::Typed2718::is_eip4844(&decoded));
-
-        assert_eq!(
-            decoded.recover_signer().ok(),
-            Some(address!("0xA83C816D4f9b2783761a22BA6FADB0eB0606D7B2"))
-        );
-
-        let tx = decoded.transaction;
-
-        assert_eq!(tx.to(), Some(address!("0x11E9CA82A3a762b4B5bd264d4173a242e7a77064")));
-
-        assert_eq!(
-            tx.blob_versioned_hashes(),
-            Some(
-                &[
-                    b256!("0x012ec3d6f66766bedb002a190126b3549fce0047de0d4c25cffce0dc1c57921a"),
-                    b256!("0x0152d8e24762ff22b1cfd9f8c0683786a7ca63ba49973818b3d1e9512cd2cec4"),
-                    b256!("0x013b98c6c83e066d5b14af2b85199e3d4fc7d1e778dd53130d180f5077e2d1c7"),
-                    b256!("0x01148b495d6e859114e670ca54fb6e2657f0cbae5b08063605093a4b3dc9f8f1"),
-                    b256!("0x011ac212f13c5dff2b2c6b600a79635103d6f580a4221079951181b25c7e6549"),
-                ][..]
-            )
-        );
-    }
-
-    #[test]
-    fn decode_transaction_consumes_buffer() {
-        let bytes = &mut &hex!(
-            "b87502f872041a8459682f008459682f0d8252089461815774383099e24810ab832a5b2a5425c154d58829a2241af62c000080c001a059e6b67f48fb32e7e570dfb11e042b5ad2e55e3ce3ce9cd989c7e06e07feeafda0016b83f4f980694ed2eee4d10667242b1f40dc406901b34125b008d334d47469"
-        )[..];
-        let _transaction_res = TransactionSigned::decode(bytes).unwrap();
-        assert_eq!(
-            bytes.len(),
-            0,
-            "did not consume all bytes in the buffer, {:?} remaining",
-            bytes.len()
-        );
-    }
-
-    #[test]
-    fn decode_multiple_network_txs() {
-        let bytes = hex!(
-            "f86b02843b9aca00830186a094d3e8763675e4c425df46cc3b5c0f6cbdac39604687038d7ea4c68000802ba00eb96ca19e8a77102767a41fc85a36afd5c61ccb09911cec5d3e86e193d9c5aea03a456401896b1b6055311536bf00a718568c744d8c1f9df59879e8350220ca18"
-        );
-        let transaction = Transaction::Legacy(TxLegacy {
-            chain_id: Some(4u64),
-            nonce: 2,
-            gas_price: 1000000000,
-            gas_limit: 100000,
-            to: Address::from_str("d3e8763675e4c425df46cc3b5c0f6cbdac396046").unwrap().into(),
-            value: U256::from(1000000000000000u64),
-            input: Bytes::default(),
-        });
-        let signature = Signature::new(
-            U256::from_str("0xeb96ca19e8a77102767a41fc85a36afd5c61ccb09911cec5d3e86e193d9c5ae")
-                .unwrap(),
-            U256::from_str("0x3a456401896b1b6055311536bf00a718568c744d8c1f9df59879e8350220ca18")
-                .unwrap(),
-            false,
-        );
-        let hash = b256!("0xa517b206d2223278f860ea017d3626cacad4f52ff51030dc9a96b432f17f8d34");
-        test_decode_and_encode(&bytes, transaction, signature, Some(hash));
-
-        let bytes = hex!(
-            "f86b01843b9aca00830186a094d3e8763675e4c425df46cc3b5c0f6cbdac3960468702769bb01b2a00802ba0e24d8bd32ad906d6f8b8d7741e08d1959df021698b19ee232feba15361587d0aa05406ad177223213df262cb66ccbb2f46bfdccfdfbbb5ffdda9e2c02d977631da"
-        );
-        let transaction = Transaction::Legacy(TxLegacy {
-            chain_id: Some(4),
-            nonce: 1u64,
-            gas_price: 1000000000,
-            gas_limit: 100000,
-            to: Address::from_slice(&hex!("d3e8763675e4c425df46cc3b5c0f6cbdac396046")[..]).into(),
-            value: U256::from(693361000000000u64),
-            input: Default::default(),
-        });
-        let signature = Signature::new(
-            U256::from_str("0xe24d8bd32ad906d6f8b8d7741e08d1959df021698b19ee232feba15361587d0a")
-                .unwrap(),
-            U256::from_str("0x5406ad177223213df262cb66ccbb2f46bfdccfdfbbb5ffdda9e2c02d977631da")
-                .unwrap(),
-            false,
-        );
-        test_decode_and_encode(&bytes, transaction, signature, None);
-
-        let bytes = hex!(
-            "f86b0384773594008398968094d3e8763675e4c425df46cc3b5c0f6cbdac39604687038d7ea4c68000802ba0ce6834447c0a4193c40382e6c57ae33b241379c5418caac9cdc18d786fd12071a03ca3ae86580e94550d7c071e3a02eadb5a77830947c9225165cf9100901bee88"
-        );
-        let transaction = Transaction::Legacy(TxLegacy {
-            chain_id: Some(4),
-            nonce: 3,
-            gas_price: 2000000000,
-            gas_limit: 10000000,
-            to: Address::from_slice(&hex!("d3e8763675e4c425df46cc3b5c0f6cbdac396046")[..]).into(),
-            value: U256::from(1000000000000000u64),
-            input: Bytes::default(),
-        });
-        let signature = Signature::new(
-            U256::from_str("0xce6834447c0a4193c40382e6c57ae33b241379c5418caac9cdc18d786fd12071")
-                .unwrap(),
-            U256::from_str("0x3ca3ae86580e94550d7c071e3a02eadb5a77830947c9225165cf9100901bee88")
-                .unwrap(),
-            false,
-        );
-        test_decode_and_encode(&bytes, transaction, signature, None);
-
-        let bytes = hex!(
-            "b87502f872041a8459682f008459682f0d8252089461815774383099e24810ab832a5b2a5425c154d58829a2241af62c000080c001a059e6b67f48fb32e7e570dfb11e042b5ad2e55e3ce3ce9cd989c7e06e07feeafda0016b83f4f980694ed2eee4d10667242b1f40dc406901b34125b008d334d47469"
-        );
-        let transaction = Transaction::Eip1559(TxEip1559 {
-            chain_id: 4,
-            nonce: 26,
-            max_priority_fee_per_gas: 1500000000,
-            max_fee_per_gas: 1500000013,
-            gas_limit: 21_000,
-            to: Address::from_slice(&hex!("61815774383099e24810ab832a5b2a5425c154d5")[..]).into(),
-            value: U256::from(3000000000000000000u64),
-            input: Default::default(),
-            access_list: Default::default(),
-        });
-        let signature = Signature::new(
-            U256::from_str("0x59e6b67f48fb32e7e570dfb11e042b5ad2e55e3ce3ce9cd989c7e06e07feeafd")
-                .unwrap(),
-            U256::from_str("0x016b83f4f980694ed2eee4d10667242b1f40dc406901b34125b008d334d47469")
-                .unwrap(),
-            true,
-        );
-        test_decode_and_encode(&bytes, transaction, signature, None);
-
-        let bytes = hex!(
-            "f8650f84832156008287fb94cf7f9e66af820a19257a2108375b180b0ec491678204d2802ca035b7bfeb9ad9ece2cbafaaf8e202e706b4cfaeb233f46198f00b44d4a566a981a0612638fb29427ca33b9a3be2a0a561beecfe0269655be160d35e72d366a6a860"
-        );
-        let transaction = Transaction::Legacy(TxLegacy {
-            chain_id: Some(4),
-            nonce: 15,
-            gas_price: 2200000000,
-            gas_limit: 34811,
-            to: Address::from_slice(&hex!("cf7f9e66af820a19257a2108375b180b0ec49167")[..]).into(),
-            value: U256::from(1234),
-            input: Bytes::default(),
-        });
-        let signature = Signature::new(
-            U256::from_str("0x35b7bfeb9ad9ece2cbafaaf8e202e706b4cfaeb233f46198f00b44d4a566a981")
-                .unwrap(),
-            U256::from_str("0x612638fb29427ca33b9a3be2a0a561beecfe0269655be160d35e72d366a6a860")
-                .unwrap(),
-            true,
-        );
-        test_decode_and_encode(&bytes, transaction, signature, None);
-    }
-
-    fn test_decode_and_encode(
-        bytes: &[u8],
-        transaction: Transaction,
-        signature: Signature,
-        hash: Option<B256>,
-    ) {
-        let expected = TransactionSigned::new_unhashed(transaction, signature);
-        if let Some(hash) = hash {
-            assert_eq!(hash, *expected.tx_hash());
-        }
-        assert_eq!(bytes.len(), expected.length());
-
-        let decoded = TransactionSigned::decode(&mut &bytes[..]).unwrap();
-        assert_eq!(expected, decoded);
-        assert_eq!(bytes, &alloy_rlp::encode(expected));
-    }
-
-    #[test]
-    fn decode_raw_tx_and_recover_signer() {
-        use alloy_primitives::hex_literal::hex;
-        // transaction is from ropsten
-
-        let hash: B256 =
-            hex!("559fb34c4a7f115db26cbf8505389475caaab3df45f5c7a0faa4abfa3835306c").into();
-        let signer: Address = hex!("641c5d790f862a58ec7abcfd644c0442e9c201b3").into();
-        let raw = hex!(
-            "f88b8212b085028fa6ae00830f424094aad593da0c8116ef7d2d594dd6a63241bccfc26c80a48318b64b000000000000000000000000641c5d790f862a58ec7abcfd644c0442e9c201b32aa0a6ef9e170bca5ffb7ac05433b13b7043de667fbb0b4a5e45d3b54fb2d6efcc63a0037ec2c05c3d60c5f5f78244ce0a3859e3a18a36c61efb061b383507d3ce19d2"
-        );
-
-        let mut pointer = raw.as_ref();
-        let tx = TransactionSigned::decode(&mut pointer).unwrap();
-        assert_eq!(*tx.tx_hash(), hash, "Expected same hash");
-        let recovered = tx.recover_signer().expect("Recovering signer should pass");
-        assert_eq!(recovered, signer);
-    }
-
-    #[test]
-    fn test_envelop_encode() {
-        // random tx: <https://etherscan.io/getRawTx?tx=0x9448608d36e721ef403c53b00546068a6474d6cbab6816c3926de449898e7bce>
-        let input = hex!(
-            "02f871018302a90f808504890aef60826b6c94ddf4c5025d1a5742cf12f74eec246d4432c295e487e09c3bbcc12b2b80c080a0f21a4eacd0bf8fea9c5105c543be5a1d8c796516875710fafafdf16d16d8ee23a001280915021bb446d1973501a67f93d2b38894a514b976e7b46dc2fe54598d76"
-        );
-        let decoded = TransactionSigned::decode(&mut &input[..]).unwrap();
-
-        let encoded = decoded.encoded_2718();
-        assert_eq!(encoded[..], input);
-    }
-
-    #[test]
-    fn test_envelop_decode() {
-        // random tx: <https://etherscan.io/getRawTx?tx=0x9448608d36e721ef403c53b00546068a6474d6cbab6816c3926de449898e7bce>
-        let input = bytes!(
-            "02f871018302a90f808504890aef60826b6c94ddf4c5025d1a5742cf12f74eec246d4432c295e487e09c3bbcc12b2b80c080a0f21a4eacd0bf8fea9c5105c543be5a1d8c796516875710fafafdf16d16d8ee23a001280915021bb446d1973501a67f93d2b38894a514b976e7b46dc2fe54598d76"
-        );
-        let decoded = TransactionSigned::decode_2718(&mut input.as_ref()).unwrap();
-
-        let encoded = decoded.encoded_2718();
-        assert_eq!(encoded, input);
-    }
-
-    #[test]
-    fn test_decode_tx() {
-        // some random transactions pulled from hive tests
-        let data = hex!(
-            "b86f02f86c0705843b9aca008506fc23ac00830124f89400000000000000000000000000000000000003160180c001a00293c713e2f1eab91c366621ff2f867e05ad7e99d4aa5d069aafeb9e1e8c9b6aa05ec6c0605ff20b57c90a6484ec3b0509e5923733d06f9b69bee9a2dabe4f1352"
-        );
-        let tx = TransactionSigned::decode(&mut data.as_slice()).unwrap();
-        let mut b = Vec::with_capacity(data.len());
-        tx.encode(&mut b);
-        assert_eq!(data.as_slice(), b.as_slice());
-
-        let data = hex!(
-            "f865048506fc23ac00830124f8940000000000000000000000000000000000000316018032a06b8fdfdcb84790816b7af85b19305f493665fe8b4e7c51ffdd7cc144cd776a60a028a09ab55def7b8d6602ba1c97a0ebbafe64ffc9c8e89520cec97a8edfb2ebe9"
-        );
-        let tx = TransactionSigned::decode(&mut data.as_slice()).unwrap();
-        let mut b = Vec::with_capacity(data.len());
-        tx.encode(&mut b);
-        assert_eq!(data.as_slice(), b.as_slice());
-    }
-
-    // <https://etherscan.io/tx/0x280cde7cdefe4b188750e76c888f13bd05ce9a4d7767730feefe8a0e50ca6fc4>
-    #[test]
-    fn recover_legacy_singer() {
-        let data = hex!(
-            "f9015482078b8505d21dba0083022ef1947a250d5630b4cf539739df2c5dacb4c659f2488d880c46549a521b13d8b8e47ff36ab50000000000000000000000000000000000000000000066ab5a608bd00a23f2fe000000000000000000000000000000000000000000000000000000000000008000000000000000000000000048c04ed5691981c42154c6167398f95e8f38a7ff00000000000000000000000000000000000000000000000000000000632ceac70000000000000000000000000000000000000000000000000000000000000002000000000000000000000000c02aaa39b223fe8d0a0e5c4f27ead9083c756cc20000000000000000000000006c6ee5e31d828de241282b9606c8e98ea48526e225a0c9077369501641a92ef7399ff81c21639ed4fd8fc69cb793cfa1dbfab342e10aa0615facb2f1bcf3274a354cfe384a38d0cc008a11c2dd23a69111bc6930ba27a8"
-        );
-        let tx = TransactionSigned::fallback_decode(&mut data.as_slice()).unwrap();
-        assert_eq!(tx.ty(), LEGACY_TX_TYPE_ID);
-        let sender = tx.recover_signer().unwrap();
-        assert_eq!(sender, address!("0xa12e1462d0ceD572f396F58B6E2D03894cD7C8a4"));
-    }
-
-    // <https://github.com/alloy-rs/alloy/issues/141>
-    // <https://etherscan.io/tx/0xce4dc6d7a7549a98ee3b071b67e970879ff51b5b95d1c340bacd80fa1e1aab31>
-    #[test]
-    fn recover_enveloped() {
-        let data = hex!(
-            "02f86f0102843b9aca0085029e7822d68298f094d9e1459a7a482635700cbc20bbaf52d495ab9c9680841b55ba3ac080a0c199674fcb29f353693dd779c017823b954b3c69dffa3cd6b2a6ff7888798039a028ca912de909e7e6cdef9cdcaf24c54dd8c1032946dfa1d85c206b32a9064fe8"
-        );
-        let tx = TransactionSigned::decode_2718(&mut data.as_slice()).unwrap();
-        let sender = tx.recover_signer().unwrap();
-        assert_eq!(sender, address!("0x001e2b7dE757bA469a57bF6b23d982458a07eFcE"));
-        assert_eq!(tx.to(), Some(address!("0xD9e1459A7A482635700cBc20BBAF52D495Ab9C96")));
-        assert_eq!(tx.input().as_ref(), hex!("1b55ba3a"));
-        let encoded = tx.encoded_2718();
-        assert_eq!(encoded.as_ref(), data.to_vec());
-    }
-
-    // <https://github.com/paradigmxyz/reth/issues/7750>
-    // <https://etherscan.io/tx/0x2084b8144eea4031c2fa7dfe343498c5e665ca85ed17825f2925f0b5b01c36ac>
-    #[test]
-    fn recover_pre_eip2() {
-        let data = hex!(
-            "f8ea0c850ba43b7400832dc6c0942935aa0a2d2fbb791622c29eb1c117b65b7a908580b884590528a9000000000000000000000001878ace42092b7f1ae1f28d16c1272b1aa80ca4670000000000000000000000000000000000000000000000000000000000000002000000000000000000000000000000000000000000000000d02ab486cedc0000000000000000000000000000000000000000000000000000557fe293cabc08cf1ca05bfaf3fda0a56b49cc78b22125feb5ae6a99d2b4781f00507d8b02c173771c85a0b5da0dbe6c5bc53740d0071fc83eb17ba0f709e49e9ae7df60dee625ef51afc5"
-        );
-        let tx = TransactionSigned::decode_2718(&mut data.as_slice()).unwrap();
-        let sender = tx.recover_signer();
-        assert!(sender.is_err());
-        let sender = tx.recover_signer_unchecked().unwrap();
-
-        assert_eq!(sender, address!("0x7e9e359edf0dbacf96a9952fa63092d919b0842b"));
-    }
-
-    #[test]
-    fn transaction_signed_no_hash_zstd_codec() {
-        // will use same signature everywhere.
-        // We don't need signature to match tx, just decoded to the same signature
-        let signature = Signature::new(
-            U256::from_str("0xeb96ca19e8a77102767a41fc85a36afd5c61ccb09911cec5d3e86e193d9c5ae")
-                .unwrap(),
-            U256::from_str("0x3a456401896b1b6055311536bf00a718568c744d8c1f9df59879e8350220ca18")
-                .unwrap(),
-            false,
-        );
-
-        let inputs: Vec<Vec<u8>> = vec![
-            vec![],
-            vec![0],
-            vec![255],
-            vec![1u8; 31],
-            vec![255u8; 31],
-            vec![1u8; 32],
-            vec![255u8; 32],
-            vec![1u8; 64],
-            vec![255u8; 64],
-        ];
-
-        for input in inputs {
-            let transaction = Transaction::Legacy(TxLegacy {
-                chain_id: Some(4u64),
-                nonce: 2,
-                gas_price: 1000000000,
-                gas_limit: 100000,
-                to: Address::from_str("d3e8763675e4c425df46cc3b5c0f6cbdac396046").unwrap().into(),
-                value: U256::from(1000000000000000u64),
-                input: Bytes::from(input),
-            });
-
-            let tx = TransactionSigned::new_unhashed(transaction, signature);
-            test_transaction_signed_to_from_compact(tx);
-=======
         #[test]
         fn test_roundtrip_compact_encode_envelope_zstd(mut reth_tx in arb::<TransactionSigned>()) {
                // zstd only kicks in if the input is large enough
@@ -1174,7 +707,6 @@
 
             assert_eq!(actual_but, expected_buf);
             assert_eq!(actual_len, expected_len);
->>>>>>> dd4aa1a8
         }
 
         #[test]
