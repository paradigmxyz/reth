--- conflicted
+++ resolved
@@ -908,12 +908,9 @@
 #[cfg(test)]
 mod tests {
     use super::*;
-<<<<<<< HEAD
-    use alloy_consensus::Block;
-    use alloy_eips::eip7702::constants::SECP256K1N_HALF;
-    use alloy_primitives::hex;
-=======
-    use alloy_consensus::{constants::LEGACY_TX_TYPE_ID, Transaction as _, TxEip1559, TxLegacy};
+    use alloy_consensus::{
+        constants::LEGACY_TX_TYPE_ID, Block, Transaction as _, TxEip1559, TxLegacy,
+    };
     use alloy_eips::{
         eip2718::{Decodable2718, Encodable2718},
         eip7702::constants::SECP256K1N_HALF,
@@ -926,7 +923,6 @@
     use reth_codecs::Compact;
     use reth_primitives_traits::SignedTransaction;
     use std::str::FromStr;
->>>>>>> 264105e1
 
     #[test]
     fn eip_2_reject_high_s_value() {
@@ -951,7 +947,6 @@
     }
 
     #[test]
-<<<<<<< HEAD
     fn encode_decode_raw_block() {
         let bytes = hex!("f90288f90218a0fe21bb173f43067a9f90cfc59bbb6830a7a2929b5de4a61f372a9db28e87f9aea01dcc4de8dec75d7aab85b567b6ccd41ad312451b948a7413f0a142fd40d49347940000000000000000000000000000000000000000a061effbbcca94f0d3e02e5bd22e986ad57142acabf0cb3d129a6ad8d0f8752e94a0d911c25e97e27898680d242b7780b6faef30995c355a2d5de92e6b9a7212ad3aa0056b23fbba480696b65fe5a59b8f2148a1299103c4f57df839233af2cf4ca2d2b90100000000000000000000000000000000000000000000000000000000000000000000000000000000000000000000000000000000000000000000000000000000000000000000000000000000000000000000000000000000000000000000000000000000000000000000000000000000000000000000000000000000000000000000000000000000000000000000000000000000000000000000000000000000000000000000000000000000000000000000000000000000000000000000000000000000000000000000000000000000000000000000000000000000000000000000000000000000000000000000000000000000000000000000000000000000008003834c4b408252081e80a00000000000000000000000000000000000000000000000000000000000000000880000000000000000842806be9da056e81f171bcc55a6ff8345e692c0f86e5b48e01b996cadc001622fb5e363b421f869f86702842806be9e82520894658bdf435d810c91414ec09147daa6db624063798203e880820a95a040ce7918eeb045ebf8c8b1887ca139d076bda00fa828a07881d442a72626c42da0156576a68e456e295e4c9cf67cf9f53151f329438916e0f24fc69d6bbb7fbacfc0c0");
         let bytes_buf = &mut bytes.as_ref();
@@ -968,7 +963,9 @@
         body.encode(&mut buf);
         let decoded = alloy_consensus::BlockBody::decode(&mut buf.as_slice()).unwrap();
         assert_eq!(body, decoded);
-=======
+    }
+
+    #[test]
     fn test_decode_empty_typed_tx() {
         let input = [0x80u8];
         let res = TransactionSigned::decode(&mut &input[..]).unwrap_err();
@@ -1316,6 +1313,5 @@
         let res = TransactionSigned::decode_2718(&mut &data[..]);
 
         assert!(res.is_err());
->>>>>>> 264105e1
     }
 }