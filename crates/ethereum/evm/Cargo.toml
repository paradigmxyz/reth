[package]
name = "reth-evm-ethereum"
version.workspace = true
edition.workspace = true
rust-version.workspace = true
license.workspace = true
homepage.workspace = true
repository.workspace = true

[lints]
workspace = true

[dependencies]
# Reth
reth-evm.workspace = true
reth-primitives.workspace = true
reth-revm.workspace = true
reth-interfaces.workspace = true
reth-ethereum-consensus.workspace = true

# Ethereum
revm-primitives.workspace = true
revm-interpreter.workspace = true

revm-precompile = { version = "7.0.0", features = ["std"], default-features = false }

# Alloy
alloy-consensus.workspace = true
alloy-eips.workspace = true
alloy-rlp.workspace = true
alloy-sol-types.workspace = true

<<<<<<< HEAD
# misc
tracing.workspace = true
serde_json.workspace = true

=======
>>>>>>> f45ca747
[dev-dependencies]
reth-interfaces = { workspace = true, features = ["test-utils"] }
reth-revm = { workspace = true, features = ["test-utils"] }
secp256k1.workspace = true
alloy-eips.workspace = true

[features]
optimism = []<|MERGE_RESOLUTION|>--- conflicted
+++ resolved
@@ -30,13 +30,9 @@
 alloy-rlp.workspace = true
 alloy-sol-types.workspace = true
 
-<<<<<<< HEAD
 # misc
-tracing.workspace = true
 serde_json.workspace = true
 
-=======
->>>>>>> f45ca747
 [dev-dependencies]
 reth-interfaces = { workspace = true, features = ["test-utils"] }
 reth-revm = { workspace = true, features = ["test-utils"] }
