//! Ethereum block executor.

use crate::{
    dao_fork::{DAO_HARDFORK_BENEFICIARY, DAO_HARDKFORK_ACCOUNTS},
    EthEvmConfig,
};
use alloc::{boxed::Box, sync::Arc, vec, vec::Vec};
use alloy_primitives::{BlockNumber, U256};
use core::fmt::Display;
use reth_chainspec::{ChainSpec, EthereumHardforks, MAINNET};
use reth_ethereum_consensus::validate_block_post_execution;
use reth_evm::{
    execute::{
        BatchExecutor, BlockExecutionError, BlockExecutionInput, BlockExecutionOutput,
        BlockExecutorProvider, BlockValidationError, Executor, ProviderError,
    },
    system_calls::{
        apply_beacon_root_contract_call, apply_blockhashes_contract_call,
        apply_consolidation_requests_contract_call, apply_withdrawal_requests_contract_call,
    },
    ConfigureEvm,
};
use reth_execution_types::ExecutionOutcome;
use reth_primitives::{BlockWithSenders, EthereumHardfork, Header, Receipt, Request};
use reth_prune_types::PruneModes;
use reth_revm::{
    batch::BlockBatchRecord,
    db::{states::bundle_state::BundleRetention, State},
    state_change::post_block_balance_increments,
    Evm,
};
use revm_primitives::{
    db::{Database, DatabaseCommit},
    BlockEnv, CfgEnvWithHandlerCfg, EnvWithHandlerCfg, ResultAndState,
};

/// Provides executors to execute regular ethereum blocks
#[derive(Debug, Clone)]
pub struct EthExecutorProvider<EvmConfig = EthEvmConfig> {
    chain_spec: Arc<ChainSpec>,
    evm_config: EvmConfig,
}

impl EthExecutorProvider {
    /// Creates a new default ethereum executor provider.
    pub fn ethereum(chain_spec: Arc<ChainSpec>) -> Self {
        Self::new(chain_spec.clone(), EthEvmConfig::new(chain_spec))
    }

    /// Returns a new provider for the mainnet.
    pub fn mainnet() -> Self {
        Self::ethereum(MAINNET.clone())
    }
}

impl<EvmConfig> EthExecutorProvider<EvmConfig> {
    /// Creates a new executor provider.
    pub const fn new(chain_spec: Arc<ChainSpec>, evm_config: EvmConfig) -> Self {
        Self { chain_spec, evm_config }
    }
}

impl<EvmConfig> EthExecutorProvider<EvmConfig>
where
    EvmConfig: ConfigureEvm<Header = Header>,
{
    fn eth_executor<DB>(&self, db: DB) -> EthBlockExecutor<EvmConfig, DB>
    where
        DB: Database<Error: Into<ProviderError>>,
    {
        EthBlockExecutor::new(
            self.chain_spec.clone(),
            self.evm_config.clone(),
            State::builder().with_database(db).with_bundle_update().without_state_clear().build(),
        )
    }
}

impl<EvmConfig> BlockExecutorProvider for EthExecutorProvider<EvmConfig>
where
    EvmConfig: ConfigureEvm<Header = Header>,
{
    type Executor<DB: Database<Error: Into<ProviderError> + Display>> =
        EthBlockExecutor<EvmConfig, DB>;

    type BatchExecutor<DB: Database<Error: Into<ProviderError> + Display>> =
        EthBatchExecutor<EvmConfig, DB>;

    fn executor<DB>(&self, db: DB) -> Self::Executor<DB>
    where
        DB: Database<Error: Into<ProviderError> + Display>,
    {
        self.eth_executor(db)
    }

    fn batch_executor<DB>(&self, db: DB) -> Self::BatchExecutor<DB>
    where
        DB: Database<Error: Into<ProviderError> + Display>,
    {
        let executor = self.eth_executor(db);
        EthBatchExecutor { executor, batch_record: BlockBatchRecord::default() }
    }
}

/// Helper type for the output of executing a block.
#[derive(Debug, Clone)]
struct EthExecuteOutput {
    receipts: Vec<Receipt>,
    requests: Vec<Request>,
    gas_used: u64,
}

/// Helper container type for EVM with chain spec.
#[derive(Debug, Clone)]
struct EthEvmExecutor<EvmConfig> {
    /// The chainspec
    chain_spec: Arc<ChainSpec>,
    /// How to create an EVM.
    evm_config: EvmConfig,
}

impl<EvmConfig> EthEvmExecutor<EvmConfig>
where
    EvmConfig: ConfigureEvm<Header = Header>,
{
    /// Executes the transactions in the block and returns the receipts of the transactions in the
    /// block, the total gas used and the list of EIP-7685 [requests](Request).
    ///
    /// This applies the pre-execution and post-execution changes that require an [EVM](Evm), and
    /// executes the transactions.
    ///
    /// # Note
    ///
    /// It does __not__ apply post-execution changes that do not require an [EVM](Evm), for that see
    /// [`EthBlockExecutor::post_execution`].
    fn execute_state_transitions<Ext, DB>(
        &self,
        block: &BlockWithSenders,
        mut evm: Evm<'_, Ext, &mut State<DB>>,
    ) -> Result<EthExecuteOutput, BlockExecutionError>
    where
        DB: Database,
        DB::Error: Into<ProviderError> + Display,
    {
        // apply pre execution changes
        apply_beacon_root_contract_call(
            &self.evm_config,
            &self.chain_spec,
            block.timestamp,
            block.number,
            block.parent_beacon_block_root,
            &mut evm,
        )?;
        apply_blockhashes_contract_call(
            &self.evm_config,
            &self.chain_spec,
            block.timestamp,
            block.number,
            block.parent_hash,
            &mut evm,
        )?;

        // execute transactions
        let mut cumulative_gas_used = 0;
        let mut receipts = Vec::with_capacity(block.body.transactions.len());
        for (sender, transaction) in block.transactions_with_sender() {
            // The sum of the transaction’s gas limit, Tg, and the gas utilized in this block prior,
            // must be no greater than the block’s gasLimit.
            let block_available_gas = (block.header.gas_limit - cumulative_gas_used) as u64;
            if transaction.gas_limit() > block_available_gas {
                return Err(BlockValidationError::TransactionGasLimitMoreThanAvailableBlockGas {
                    transaction_gas_limit: transaction.gas_limit(),
                    block_available_gas,
                }
                .into())
            }

            self.evm_config.fill_tx_env(evm.tx_mut(), transaction, *sender);

            // Execute transaction.
            let ResultAndState { result, state } = evm.transact().map_err(move |err| {
                let new_err = err.map_db_err(|e| e.into());
                // Ensure hash is calculated for error log, if not already done
                BlockValidationError::EVM {
                    hash: transaction.recalculate_hash(),
                    error: Box::new(new_err),
                }
            })?;
            evm.db_mut().commit(state);

            // append gas used
            cumulative_gas_used += result.gas_used() as u128;

            // Push transaction changeset and calculate header bloom filter for receipt.
            receipts.push(
                #[allow(clippy::needless_update)] // side-effect of optimism fields
                Receipt {
                    tx_type: transaction.tx_type(),
                    // Success flag was added in `EIP-658: Embedding transaction status code in
                    // receipts`.
                    success: result.is_success(),
                    cumulative_gas_used: cumulative_gas_used as u64,
                    // convert to reth log
                    logs: result.into_logs(),
                    ..Default::default()
                },
            );
        }

        let requests = if self.chain_spec.is_prague_active_at_timestamp(block.timestamp) {
            // Collect all EIP-6110 deposits
            let deposit_requests =
                crate::eip6110::parse_deposits_from_receipts(&self.chain_spec, &receipts)?;

            // Collect all EIP-7685 requests
            let withdrawal_requests =
                apply_withdrawal_requests_contract_call(&self.evm_config, &mut evm)?;

            // Collect all EIP-7251 requests
            let consolidation_requests =
                apply_consolidation_requests_contract_call(&self.evm_config, &mut evm)?;

            [deposit_requests, withdrawal_requests, consolidation_requests].concat()
        } else {
            vec![]
        };

        Ok(EthExecuteOutput { receipts, requests, gas_used: cumulative_gas_used as u64 })
    }
}

/// A basic Ethereum block executor.
///
/// Expected usage:
/// - Create a new instance of the executor.
/// - Execute the block.
#[derive(Debug)]
pub struct EthBlockExecutor<EvmConfig, DB> {
    /// Chain specific evm config that's used to execute a block.
    executor: EthEvmExecutor<EvmConfig>,
    /// The state to use for execution
    state: State<DB>,
}

impl<EvmConfig, DB> EthBlockExecutor<EvmConfig, DB> {
    /// Creates a new Ethereum block executor.
    pub const fn new(chain_spec: Arc<ChainSpec>, evm_config: EvmConfig, state: State<DB>) -> Self {
        Self { executor: EthEvmExecutor { chain_spec, evm_config }, state }
    }

    #[inline]
    fn chain_spec(&self) -> &ChainSpec {
        &self.executor.chain_spec
    }

    /// Returns mutable reference to the state that wraps the underlying database.
    #[allow(unused)]
    fn state_mut(&mut self) -> &mut State<DB> {
        &mut self.state
    }
}

impl<EvmConfig, DB> EthBlockExecutor<EvmConfig, DB>
where
    EvmConfig: ConfigureEvm<Header = Header>,
    DB: Database<Error: Into<ProviderError> + Display>,
{
    /// Configures a new evm configuration and block environment for the given block.
    ///
    /// # Caution
    ///
    /// This does not initialize the tx environment.
    fn evm_env_for_block(&self, header: &Header, total_difficulty: U256) -> EnvWithHandlerCfg {
        let mut cfg = CfgEnvWithHandlerCfg::new(Default::default(), Default::default());
        let mut block_env = BlockEnv::default();
        self.executor.evm_config.fill_cfg_and_block_env(
            &mut cfg,
            &mut block_env,
            header,
            total_difficulty,
        );

        EnvWithHandlerCfg::new_with_cfg_env(cfg, block_env, Default::default())
    }

    /// Execute a single block and apply the state changes to the internal state.
    ///
    /// Returns the receipts of the transactions in the block, the total gas used and the list of
    /// EIP-7685 [requests](Request).
    ///
    /// Returns an error if execution fails.
    fn execute_without_verification(
        &mut self,
        block: &BlockWithSenders,
        total_difficulty: U256,
    ) -> Result<EthExecuteOutput, BlockExecutionError> {
        // 1. prepare state on new block
        self.on_new_block(&block.header);

        // 2. configure the evm and execute
        let env = self.evm_env_for_block(&block.header, total_difficulty);
        let output = {
            let evm = self.executor.evm_config.evm_with_env(&mut self.state, env);
            self.executor.execute_state_transitions(block, evm)
        }?;

        // 3. apply post execution changes
        self.post_execution(block, total_difficulty)?;

        Ok(output)
    }

    /// Apply settings before a new block is executed.
    pub(crate) fn on_new_block(&mut self, header: &Header) {
        // Set state clear flag if the block is after the Spurious Dragon hardfork.
        let state_clear_flag = self.chain_spec().is_spurious_dragon_active_at_block(header.number);
        self.state.set_state_clear_flag(state_clear_flag);
    }

    /// Apply post execution state changes that do not require an [EVM](Evm), such as: block
    /// rewards, withdrawals, and irregular DAO hardfork state change
    pub fn post_execution(
        &mut self,
        block: &BlockWithSenders,
        total_difficulty: U256,
    ) -> Result<(), BlockExecutionError> {
        let mut balance_increments =
            post_block_balance_increments(self.chain_spec(), block, total_difficulty);

        // Irregular state change at Ethereum DAO hardfork
        if self.chain_spec().fork(EthereumHardfork::Dao).transitions_at_block(block.number) {
            // drain balances from hardcoded addresses.
            let drained_balance: u128 = self
                .state
                .drain_balances(DAO_HARDKFORK_ACCOUNTS)
                .map_err(|_| BlockValidationError::IncrementBalanceFailed)?
                .into_iter()
                .sum();

            // return balance to DAO beneficiary.
            *balance_increments.entry(DAO_HARDFORK_BENEFICIARY).or_default() += drained_balance;
        }
        // increment balances
        self.state
            .increment_balances(balance_increments)
            .map_err(|_| BlockValidationError::IncrementBalanceFailed)?;

        Ok(())
    }
}

impl<EvmConfig, DB> Executor<DB> for EthBlockExecutor<EvmConfig, DB>
where
    EvmConfig: ConfigureEvm<Header = Header>,
    DB: Database<Error: Into<ProviderError> + Display>,
{
    type Input<'a> = BlockExecutionInput<'a, BlockWithSenders>;
    type Output = BlockExecutionOutput<Receipt>;
    type Error = BlockExecutionError;

    /// Executes the block and commits the changes to the internal state.
    ///
    /// Returns the receipts of the transactions in the block.
    ///
    /// Returns an error if the block could not be executed or failed verification.
    fn execute(mut self, input: Self::Input<'_>) -> Result<Self::Output, Self::Error> {
        let BlockExecutionInput { block, total_difficulty } = input;
        let EthExecuteOutput { receipts, requests, gas_used } =
            self.execute_without_verification(block, total_difficulty)?;

        // NOTE: we need to merge keep the reverts for the bundle retention
        self.state.merge_transitions(BundleRetention::Reverts);

        Ok(BlockExecutionOutput { state: self.state.take_bundle(), receipts, requests, gas_used })
    }

    fn execute_with_state_witness<F>(
        mut self,
        input: Self::Input<'_>,
        mut witness: F,
    ) -> Result<Self::Output, Self::Error>
    where
        F: FnMut(&State<DB>),
    {
        let BlockExecutionInput { block, total_difficulty } = input;
        let EthExecuteOutput { receipts, requests, gas_used } =
            self.execute_without_verification(block, total_difficulty)?;

        // NOTE: we need to merge keep the reverts for the bundle retention
        self.state.merge_transitions(BundleRetention::Reverts);
        witness(&self.state);
        Ok(BlockExecutionOutput { state: self.state.take_bundle(), receipts, requests, gas_used })
    }
}
/// An executor for a batch of blocks.
///
/// State changes are tracked until the executor is finalized.
#[derive(Debug)]
pub struct EthBatchExecutor<EvmConfig, DB> {
    /// The executor used to execute single blocks
    ///
    /// All state changes are committed to the [State].
    executor: EthBlockExecutor<EvmConfig, DB>,
    /// Keeps track of the batch and records receipts based on the configured prune mode
    batch_record: BlockBatchRecord,
}

impl<EvmConfig, DB> EthBatchExecutor<EvmConfig, DB> {
    /// Returns mutable reference to the state that wraps the underlying database.
    #[allow(unused)]
    fn state_mut(&mut self) -> &mut State<DB> {
        self.executor.state_mut()
    }
}

impl<EvmConfig, DB> BatchExecutor<DB> for EthBatchExecutor<EvmConfig, DB>
where
    EvmConfig: ConfigureEvm<Header = Header>,
    DB: Database<Error: Into<ProviderError> + Display>,
{
    type Input<'a> = BlockExecutionInput<'a, BlockWithSenders>;
    type Output = ExecutionOutcome;
    type Error = BlockExecutionError;

    fn execute_and_verify_one(&mut self, input: Self::Input<'_>) -> Result<(), Self::Error> {
        let BlockExecutionInput { block, total_difficulty } = input;

        if self.batch_record.first_block().is_none() {
            self.batch_record.set_first_block(block.number);
        }

        let EthExecuteOutput { receipts, requests, gas_used: _ } =
            self.executor.execute_without_verification(block, total_difficulty)?;

        validate_block_post_execution(block, self.executor.chain_spec(), &receipts, &requests)?;

        // prepare the state according to the prune mode
        let retention = self.batch_record.bundle_retention(block.number);
        self.executor.state.merge_transitions(retention);

        // store receipts in the set
        self.batch_record.save_receipts(receipts)?;

        // store requests in the set
        self.batch_record.save_requests(requests);

        Ok(())
    }

    fn finalize(mut self) -> Self::Output {
        ExecutionOutcome::new(
            self.executor.state.take_bundle(),
            self.batch_record.take_receipts(),
            self.batch_record.first_block().unwrap_or_default(),
            self.batch_record.take_requests(),
        )
    }

    fn set_tip(&mut self, tip: BlockNumber) {
        self.batch_record.set_tip(tip);
    }

    fn set_prune_modes(&mut self, prune_modes: PruneModes) {
        self.batch_record.set_prune_modes(prune_modes);
    }

    fn size_hint(&self) -> Option<usize> {
        Some(self.executor.state.bundle_state.size_hint())
    }
}

#[cfg(test)]
mod tests {
    use super::*;
    use alloy_eips::{
        eip2935::{HISTORY_STORAGE_ADDRESS, HISTORY_STORAGE_CODE},
        eip4788::{BEACON_ROOTS_ADDRESS, BEACON_ROOTS_CODE, SYSTEM_ADDRESS},
        eip7002::{WITHDRAWAL_REQUEST_PREDEPLOY_ADDRESS, WITHDRAWAL_REQUEST_PREDEPLOY_CODE},
    };
    use alloy_primitives::{keccak256, TxKind, B256};
    use reth_chainspec::{ChainSpecBuilder, ForkCondition};
    use reth_primitives::{
        constants::{EMPTY_ROOT_HASH, ETH_TO_WEI},
<<<<<<< HEAD
        public_key_to_address, Account, Block, Transaction, TxLegacy,
=======
        keccak256, public_key_to_address, Account, Block, BlockBody, Transaction, TxKind, TxLegacy,
        B256,
>>>>>>> fb0555ae
    };
    use reth_revm::{
        database::StateProviderDatabase, test_utils::StateProviderTest, TransitionState,
    };
    use reth_testing_utils::generators::{self, sign_tx_with_key_pair};
    use revm_primitives::{b256, fixed_bytes, Bytes, BLOCKHASH_SERVE_WINDOW};
    use secp256k1::{Keypair, Secp256k1};
    use std::collections::HashMap;

    fn create_state_provider_with_beacon_root_contract() -> StateProviderTest {
        let mut db = StateProviderTest::default();

        let beacon_root_contract_account = Account {
            balance: U256::ZERO,
            bytecode_hash: Some(keccak256(BEACON_ROOTS_CODE.clone())),
            nonce: 1,
        };

        db.insert_account(
            BEACON_ROOTS_ADDRESS,
            beacon_root_contract_account,
            Some(BEACON_ROOTS_CODE.clone()),
            HashMap::new(),
        );

        db
    }

    fn create_state_provider_with_withdrawal_requests_contract() -> StateProviderTest {
        let mut db = StateProviderTest::default();

        let withdrawal_requests_contract_account = Account {
            nonce: 1,
            balance: U256::ZERO,
            bytecode_hash: Some(keccak256(WITHDRAWAL_REQUEST_PREDEPLOY_CODE.clone())),
        };

        db.insert_account(
            WITHDRAWAL_REQUEST_PREDEPLOY_ADDRESS,
            withdrawal_requests_contract_account,
            Some(WITHDRAWAL_REQUEST_PREDEPLOY_CODE.clone()),
            HashMap::new(),
        );

        db
    }

    fn executor_provider(chain_spec: Arc<ChainSpec>) -> EthExecutorProvider<EthEvmConfig> {
        EthExecutorProvider { evm_config: EthEvmConfig::new(chain_spec.clone()), chain_spec }
    }

    #[test]
    fn eip_4788_non_genesis_call() {
        let mut header =
            Header { timestamp: 1, number: 1, excess_blob_gas: Some(0), ..Header::default() };

        let db = create_state_provider_with_beacon_root_contract();

        let chain_spec = Arc::new(
            ChainSpecBuilder::from(&*MAINNET)
                .shanghai_activated()
                .with_fork(EthereumHardfork::Cancun, ForkCondition::Timestamp(1))
                .build(),
        );

        let provider = executor_provider(chain_spec);

        // attempt to execute a block without parent beacon block root, expect err
        let err = provider
            .executor(StateProviderDatabase::new(&db))
            .execute(
                (
                    &BlockWithSenders {
                        block: Block {
                            header: header.clone(),
                            body: BlockBody {
                                transactions: vec![],
                                ommers: vec![],
                                withdrawals: None,
                                requests: None,
                            },
                        },
                        senders: vec![],
                    },
                    U256::ZERO,
                )
                    .into(),
            )
            .expect_err(
                "Executing cancun block without parent beacon block root field should fail",
            );

        assert_eq!(
            err.as_validation().unwrap().clone(),
            BlockValidationError::MissingParentBeaconBlockRoot
        );

        // fix header, set a gas limit
        header.parent_beacon_block_root = Some(B256::with_last_byte(0x69));

        let mut executor = provider.executor(StateProviderDatabase::new(&db));

        // Now execute a block with the fixed header, ensure that it does not fail
        executor
            .execute_without_verification(
                &BlockWithSenders {
                    block: Block {
                        header: header.clone(),
                        body: BlockBody {
                            transactions: vec![],
                            ommers: vec![],
                            withdrawals: None,
                            requests: None,
                        },
                    },
                    senders: vec![],
                },
                U256::ZERO,
            )
            .unwrap();

        // check the actual storage of the contract - it should be:
        // * The storage value at header.timestamp % HISTORY_BUFFER_LENGTH should be
        // header.timestamp
        // * The storage value at header.timestamp % HISTORY_BUFFER_LENGTH + HISTORY_BUFFER_LENGTH
        //   // should be parent_beacon_block_root
        let history_buffer_length = 8191u64;
        let timestamp_index = header.timestamp % history_buffer_length;
        let parent_beacon_block_root_index =
            timestamp_index % history_buffer_length + history_buffer_length;

        // get timestamp storage and compare
        let timestamp_storage =
            executor.state.storage(BEACON_ROOTS_ADDRESS, U256::from(timestamp_index)).unwrap();
        assert_eq!(timestamp_storage, U256::from(header.timestamp));

        // get parent beacon block root storage and compare
        let parent_beacon_block_root_storage = executor
            .state
            .storage(BEACON_ROOTS_ADDRESS, U256::from(parent_beacon_block_root_index))
            .expect("storage value should exist");
        assert_eq!(parent_beacon_block_root_storage, U256::from(0x69));
    }

    #[test]
    fn eip_4788_no_code_cancun() {
        // This test ensures that we "silently fail" when cancun is active and there is no code at
        // // BEACON_ROOTS_ADDRESS
        let header = Header {
            timestamp: 1,
            number: 1,
            parent_beacon_block_root: Some(B256::with_last_byte(0x69)),
            excess_blob_gas: Some(0),
            ..Header::default()
        };

        let db = StateProviderTest::default();

        // DON'T deploy the contract at genesis
        let chain_spec = Arc::new(
            ChainSpecBuilder::from(&*MAINNET)
                .shanghai_activated()
                .with_fork(EthereumHardfork::Cancun, ForkCondition::Timestamp(1))
                .build(),
        );

        let provider = executor_provider(chain_spec);

        // attempt to execute an empty block with parent beacon block root, this should not fail
        provider
            .batch_executor(StateProviderDatabase::new(&db))
            .execute_and_verify_one(
                (
                    &BlockWithSenders {
                        block: Block {
                            header,
                            body: BlockBody {
                                transactions: vec![],
                                ommers: vec![],
                                withdrawals: None,
                                requests: None,
                            },
                        },
                        senders: vec![],
                    },
                    U256::ZERO,
                )
                    .into(),
            )
            .expect(
                "Executing a block with no transactions while cancun is active should not fail",
            );
    }

    #[test]
    fn eip_4788_empty_account_call() {
        // This test ensures that we do not increment the nonce of an empty SYSTEM_ADDRESS account
        // // during the pre-block call

        let mut db = create_state_provider_with_beacon_root_contract();

        // insert an empty SYSTEM_ADDRESS
        db.insert_account(SYSTEM_ADDRESS, Account::default(), None, HashMap::new());

        let chain_spec = Arc::new(
            ChainSpecBuilder::from(&*MAINNET)
                .shanghai_activated()
                .with_fork(EthereumHardfork::Cancun, ForkCondition::Timestamp(1))
                .build(),
        );

        let provider = executor_provider(chain_spec);

        // construct the header for block one
        let header = Header {
            timestamp: 1,
            number: 1,
            parent_beacon_block_root: Some(B256::with_last_byte(0x69)),
            excess_blob_gas: Some(0),
            ..Header::default()
        };

        let mut executor = provider.batch_executor(StateProviderDatabase::new(&db));

        // attempt to execute an empty block with parent beacon block root, this should not fail
        executor
            .execute_and_verify_one(
                (
                    &BlockWithSenders {
                        block: Block {
                            header,
                            body: BlockBody {
                                transactions: vec![],
                                ommers: vec![],
                                withdrawals: None,
                                requests: None,
                            },
                        },
                        senders: vec![],
                    },
                    U256::ZERO,
                )
                    .into(),
            )
            .expect(
                "Executing a block with no transactions while cancun is active should not fail",
            );

        // ensure that the nonce of the system address account has not changed
        let nonce = executor.state_mut().basic(SYSTEM_ADDRESS).unwrap().unwrap().nonce;
        assert_eq!(nonce, 0);
    }

    #[test]
    fn eip_4788_genesis_call() {
        let db = create_state_provider_with_beacon_root_contract();

        // activate cancun at genesis
        let chain_spec = Arc::new(
            ChainSpecBuilder::from(&*MAINNET)
                .shanghai_activated()
                .with_fork(EthereumHardfork::Cancun, ForkCondition::Timestamp(0))
                .build(),
        );

        let mut header = chain_spec.genesis_header().clone();
        let provider = executor_provider(chain_spec);
        let mut executor = provider.batch_executor(StateProviderDatabase::new(&db));

        // attempt to execute the genesis block with non-zero parent beacon block root, expect err
        header.parent_beacon_block_root = Some(B256::with_last_byte(0x69));
        let _err = executor
            .execute_and_verify_one(
                (
                    &BlockWithSenders {
                        block: Block { header: header.clone(), body: Default::default() },
                        senders: vec![],
                    },
                    U256::ZERO,
                )
                    .into(),
            )
            .expect_err(
                "Executing genesis cancun block with non-zero parent beacon block root field
    should fail",
            );

        // fix header
        header.parent_beacon_block_root = Some(B256::ZERO);

        // now try to process the genesis block again, this time ensuring that a system contract
        // call does not occur
        executor
            .execute_and_verify_one(
                (
                    &BlockWithSenders {
                        block: Block { header, body: Default::default() },
                        senders: vec![],
                    },
                    U256::ZERO,
                )
                    .into(),
            )
            .unwrap();

        // there is no system contract call so there should be NO STORAGE CHANGES
        // this means we'll check the transition state
        let transition_state = executor
            .state_mut()
            .transition_state
            .take()
            .expect("the evm should be initialized with bundle updates");

        // assert that it is the default (empty) transition state
        assert_eq!(transition_state, TransitionState::default());
    }

    #[test]
    fn eip_4788_high_base_fee() {
        // This test ensures that if we have a base fee, then we don't return an error when the
        // system contract is called, due to the gas price being less than the base fee.
        let header = Header {
            timestamp: 1,
            number: 1,
            parent_beacon_block_root: Some(B256::with_last_byte(0x69)),
            base_fee_per_gas: Some(u64::MAX.into()),
            excess_blob_gas: Some(0),
            ..Header::default()
        };

        let db = create_state_provider_with_beacon_root_contract();

        let chain_spec = Arc::new(
            ChainSpecBuilder::from(&*MAINNET)
                .shanghai_activated()
                .with_fork(EthereumHardfork::Cancun, ForkCondition::Timestamp(1))
                .build(),
        );

        let provider = executor_provider(chain_spec);

        // execute header
        let mut executor = provider.batch_executor(StateProviderDatabase::new(&db));

        // Now execute a block with the fixed header, ensure that it does not fail
        executor
            .execute_and_verify_one(
                (
                    &BlockWithSenders {
                        block: Block { header: header.clone(), body: Default::default() },
                        senders: vec![],
                    },
                    U256::ZERO,
                )
                    .into(),
            )
            .unwrap();

        // check the actual storage of the contract - it should be:
        // * The storage value at header.timestamp % HISTORY_BUFFER_LENGTH should be
        // header.timestamp
        // * The storage value at header.timestamp % HISTORY_BUFFER_LENGTH + HISTORY_BUFFER_LENGTH
        //   // should be parent_beacon_block_root
        let history_buffer_length = 8191u64;
        let timestamp_index = header.timestamp % history_buffer_length;
        let parent_beacon_block_root_index =
            timestamp_index % history_buffer_length + history_buffer_length;

        // get timestamp storage and compare
        let timestamp_storage = executor
            .state_mut()
            .storage(BEACON_ROOTS_ADDRESS, U256::from(timestamp_index))
            .unwrap();
        assert_eq!(timestamp_storage, U256::from(header.timestamp));

        // get parent beacon block root storage and compare
        let parent_beacon_block_root_storage = executor
            .state_mut()
            .storage(BEACON_ROOTS_ADDRESS, U256::from(parent_beacon_block_root_index))
            .unwrap();
        assert_eq!(parent_beacon_block_root_storage, U256::from(0x69));
    }

    /// Create a state provider with blockhashes and the EIP-2935 system contract.
    fn create_state_provider_with_block_hashes(latest_block: u64) -> StateProviderTest {
        let mut db = StateProviderTest::default();
        for block_number in 0..=latest_block {
            db.insert_block_hash(block_number, keccak256(block_number.to_string()));
        }

        let blockhashes_contract_account = Account {
            balance: U256::ZERO,
            bytecode_hash: Some(keccak256(HISTORY_STORAGE_CODE.clone())),
            nonce: 1,
        };

        db.insert_account(
            HISTORY_STORAGE_ADDRESS,
            blockhashes_contract_account,
            Some(HISTORY_STORAGE_CODE.clone()),
            HashMap::new(),
        );

        db
    }

    #[test]
    fn eip_2935_pre_fork() {
        let db = create_state_provider_with_block_hashes(1);

        let chain_spec = Arc::new(
            ChainSpecBuilder::from(&*MAINNET)
                .shanghai_activated()
                .with_fork(EthereumHardfork::Prague, ForkCondition::Never)
                .build(),
        );

        let provider = executor_provider(chain_spec);
        let mut executor = provider.batch_executor(StateProviderDatabase::new(&db));

        // construct the header for block one
        let header = Header { timestamp: 1, number: 1, ..Header::default() };

        // attempt to execute an empty block, this should not fail
        executor
            .execute_and_verify_one(
                (
                    &BlockWithSenders {
                        block: Block { header, body: Default::default() },
                        senders: vec![],
                    },
                    U256::ZERO,
                )
                    .into(),
            )
            .expect(
                "Executing a block with no transactions while Prague is active should not fail",
            );

        // ensure that the block hash was *not* written to storage, since this is before the fork
        // was activated
        //
        // we load the account first, because revm expects it to be
        // loaded
        executor.state_mut().basic(HISTORY_STORAGE_ADDRESS).unwrap();
        assert!(executor
            .state_mut()
            .storage(HISTORY_STORAGE_ADDRESS, U256::ZERO)
            .unwrap()
            .is_zero());
    }

    #[test]
    fn eip_2935_fork_activation_genesis() {
        let db = create_state_provider_with_block_hashes(0);

        let chain_spec = Arc::new(
            ChainSpecBuilder::from(&*MAINNET)
                .shanghai_activated()
                .with_fork(EthereumHardfork::Prague, ForkCondition::Timestamp(0))
                .build(),
        );

        let header = chain_spec.genesis_header().clone();
        let provider = executor_provider(chain_spec);
        let mut executor = provider.batch_executor(StateProviderDatabase::new(&db));

        // attempt to execute genesis block, this should not fail
        executor
            .execute_and_verify_one(
                (
                    &BlockWithSenders {
                        block: Block { header, body: Default::default() },
                        senders: vec![],
                    },
                    U256::ZERO,
                )
                    .into(),
            )
            .expect(
                "Executing a block with no transactions while Prague is active should not fail",
            );

        // ensure that the block hash was *not* written to storage, since there are no blocks
        // preceding genesis
        //
        // we load the account first, because revm expects it to be
        // loaded
        executor.state_mut().basic(HISTORY_STORAGE_ADDRESS).unwrap();
        assert!(executor
            .state_mut()
            .storage(HISTORY_STORAGE_ADDRESS, U256::ZERO)
            .unwrap()
            .is_zero());
    }

    #[test]
    fn eip_2935_fork_activation_within_window_bounds() {
        let fork_activation_block = (BLOCKHASH_SERVE_WINDOW - 10) as u64;
        let db = create_state_provider_with_block_hashes(fork_activation_block);

        let chain_spec = Arc::new(
            ChainSpecBuilder::from(&*MAINNET)
                .shanghai_activated()
                .with_fork(EthereumHardfork::Prague, ForkCondition::Timestamp(1))
                .build(),
        );

        let header = Header {
            parent_hash: B256::random(),
            timestamp: 1,
            number: fork_activation_block,
            requests_root: Some(EMPTY_ROOT_HASH),
            ..Header::default()
        };
        let provider = executor_provider(chain_spec);
        let mut executor = provider.batch_executor(StateProviderDatabase::new(&db));

        // attempt to execute the fork activation block, this should not fail
        executor
            .execute_and_verify_one(
                (
                    &BlockWithSenders {
                        block: Block { header, body: Default::default() },
                        senders: vec![],
                    },
                    U256::ZERO,
                )
                    .into(),
            )
            .expect(
                "Executing a block with no transactions while Prague is active should not fail",
            );

        // the hash for the ancestor of the fork activation block should be present
        assert!(executor.state_mut().basic(HISTORY_STORAGE_ADDRESS).unwrap().is_some());
        assert_ne!(
            executor
                .state_mut()
                .storage(HISTORY_STORAGE_ADDRESS, U256::from(fork_activation_block - 1))
                .unwrap(),
            U256::ZERO
        );

        // the hash of the block itself should not be in storage
        assert!(executor
            .state_mut()
            .storage(HISTORY_STORAGE_ADDRESS, U256::from(fork_activation_block))
            .unwrap()
            .is_zero());
    }

    #[test]
    fn eip_2935_fork_activation_outside_window_bounds() {
        let fork_activation_block = (BLOCKHASH_SERVE_WINDOW + 256) as u64;
        let db = create_state_provider_with_block_hashes(fork_activation_block);

        let chain_spec = Arc::new(
            ChainSpecBuilder::from(&*MAINNET)
                .shanghai_activated()
                .with_fork(EthereumHardfork::Prague, ForkCondition::Timestamp(1))
                .build(),
        );

        let provider = executor_provider(chain_spec);
        let mut executor = provider.batch_executor(StateProviderDatabase::new(&db));

        let header = Header {
            parent_hash: B256::random(),
            timestamp: 1,
            number: fork_activation_block,
            requests_root: Some(EMPTY_ROOT_HASH),
            ..Header::default()
        };

        // attempt to execute the fork activation block, this should not fail
        executor
            .execute_and_verify_one(
                (
                    &BlockWithSenders {
                        block: Block { header, body: Default::default() },
                        senders: vec![],
                    },
                    U256::ZERO,
                )
                    .into(),
            )
            .expect(
                "Executing a block with no transactions while Prague is active should not fail",
            );

        // the hash for the ancestor of the fork activation block should be present
        assert!(executor.state_mut().basic(HISTORY_STORAGE_ADDRESS).unwrap().is_some());
        assert_ne!(
            executor
                .state_mut()
                .storage(
                    HISTORY_STORAGE_ADDRESS,
                    U256::from(fork_activation_block % BLOCKHASH_SERVE_WINDOW as u64 - 1)
                )
                .unwrap(),
            U256::ZERO
        );
    }

    #[test]
    fn eip_2935_state_transition_inside_fork() {
        let db = create_state_provider_with_block_hashes(2);

        let chain_spec = Arc::new(
            ChainSpecBuilder::from(&*MAINNET)
                .shanghai_activated()
                .with_fork(EthereumHardfork::Prague, ForkCondition::Timestamp(0))
                .build(),
        );

        let mut header = chain_spec.genesis_header().clone();
        header.requests_root = Some(EMPTY_ROOT_HASH);
        let header_hash = header.hash_slow();

        let provider = executor_provider(chain_spec);
        let mut executor = provider.batch_executor(StateProviderDatabase::new(&db));

        // attempt to execute the genesis block, this should not fail
        executor
            .execute_and_verify_one(
                (
                    &BlockWithSenders {
                        block: Block { header, body: Default::default() },
                        senders: vec![],
                    },
                    U256::ZERO,
                )
                    .into(),
            )
            .expect(
                "Executing a block with no transactions while Prague is active should not fail",
            );

        // nothing should be written as the genesis has no ancestors
        //
        // we load the account first, because revm expects it to be
        // loaded
        executor.state_mut().basic(HISTORY_STORAGE_ADDRESS).unwrap();
        assert!(executor
            .state_mut()
            .storage(HISTORY_STORAGE_ADDRESS, U256::ZERO)
            .unwrap()
            .is_zero());

        // attempt to execute block 1, this should not fail
        let header = Header {
            parent_hash: header_hash,
            timestamp: 1,
            number: 1,
            requests_root: Some(EMPTY_ROOT_HASH),
            ..Header::default()
        };
        let header_hash = header.hash_slow();

        executor
            .execute_and_verify_one(
                (
                    &BlockWithSenders {
                        block: Block { header, body: Default::default() },
                        senders: vec![],
                    },
                    U256::ZERO,
                )
                    .into(),
            )
            .expect(
                "Executing a block with no transactions while Prague is active should not fail",
            );

        // the block hash of genesis should now be in storage, but not block 1
        assert!(executor.state_mut().basic(HISTORY_STORAGE_ADDRESS).unwrap().is_some());
        assert_ne!(
            executor.state_mut().storage(HISTORY_STORAGE_ADDRESS, U256::ZERO).unwrap(),
            U256::ZERO
        );
        assert!(executor
            .state_mut()
            .storage(HISTORY_STORAGE_ADDRESS, U256::from(1))
            .unwrap()
            .is_zero());

        // attempt to execute block 2, this should not fail
        let header = Header {
            parent_hash: header_hash,
            timestamp: 1,
            number: 2,
            requests_root: Some(EMPTY_ROOT_HASH),
            ..Header::default()
        };

        executor
            .execute_and_verify_one(
                (
                    &BlockWithSenders {
                        block: Block { header, body: Default::default() },
                        senders: vec![],
                    },
                    U256::ZERO,
                )
                    .into(),
            )
            .expect(
                "Executing a block with no transactions while Prague is active should not fail",
            );

        // the block hash of genesis and block 1 should now be in storage, but not block 2
        assert!(executor.state_mut().basic(HISTORY_STORAGE_ADDRESS).unwrap().is_some());
        assert_ne!(
            executor.state_mut().storage(HISTORY_STORAGE_ADDRESS, U256::ZERO).unwrap(),
            U256::ZERO
        );
        assert_ne!(
            executor.state_mut().storage(HISTORY_STORAGE_ADDRESS, U256::from(1)).unwrap(),
            U256::ZERO
        );
        assert!(executor
            .state_mut()
            .storage(HISTORY_STORAGE_ADDRESS, U256::from(2))
            .unwrap()
            .is_zero());
    }

    #[test]
    fn eip_7002() {
        let chain_spec = Arc::new(
            ChainSpecBuilder::from(&*MAINNET)
                .shanghai_activated()
                .with_fork(EthereumHardfork::Prague, ForkCondition::Timestamp(0))
                .build(),
        );

        let mut db = create_state_provider_with_withdrawal_requests_contract();

        let secp = Secp256k1::new();
        let sender_key_pair = Keypair::new(&secp, &mut generators::rng());
        let sender_address = public_key_to_address(sender_key_pair.public_key());

        db.insert_account(
            sender_address,
            Account { nonce: 1, balance: U256::from(ETH_TO_WEI), bytecode_hash: None },
            None,
            HashMap::new(),
        );

        // https://github.com/lightclient/7002asm/blob/e0d68e04d15f25057af7b6d180423d94b6b3bdb3/test/Contract.t.sol.in#L49-L64
        let validator_public_key = fixed_bytes!("111111111111111111111111111111111111111111111111111111111111111111111111111111111111111111111111");
        let withdrawal_amount = fixed_bytes!("2222222222222222");
        let input: Bytes = [&validator_public_key[..], &withdrawal_amount[..]].concat().into();
        assert_eq!(input.len(), 56);

        let mut header = chain_spec.genesis_header().clone();
        header.gas_limit = 1_500_000;
        header.gas_used = 134_807;
        header.receipts_root =
            b256!("b31a3e47b902e9211c4d349af4e4c5604ce388471e79ca008907ae4616bb0ed3");

        let tx = sign_tx_with_key_pair(
            sender_key_pair,
            Transaction::Legacy(TxLegacy {
                chain_id: Some(chain_spec.chain.id()),
                nonce: 1,
                gas_price: header.base_fee_per_gas.unwrap(),
                gas_limit: 134_807,
                to: TxKind::Call(WITHDRAWAL_REQUEST_PREDEPLOY_ADDRESS),
                // `MIN_WITHDRAWAL_REQUEST_FEE`
                value: U256::from(1),
                input,
            }),
        );

        let provider = executor_provider(chain_spec);

        let executor = provider.executor(StateProviderDatabase::new(&db));

        let BlockExecutionOutput { receipts, requests, .. } = executor
            .execute(
                (
                    &Block {
                        header,
                        body: BlockBody { transactions: vec![tx], ..Default::default() },
                    }
                    .with_recovered_senders()
                    .unwrap(),
                    U256::ZERO,
                )
                    .into(),
            )
            .unwrap();

        let receipt = receipts.first().unwrap();
        assert!(receipt.success);

        let request = requests.first().unwrap();
        let withdrawal_request = request.as_withdrawal_request().unwrap();
        assert_eq!(withdrawal_request.source_address, sender_address);
        assert_eq!(withdrawal_request.validator_pubkey, validator_public_key);
        assert_eq!(withdrawal_request.amount, u64::from_be_bytes(withdrawal_amount.into()));
    }

    #[test]
    fn block_gas_limit_error() {
        // Create a chain specification with fork conditions set for Prague
        let chain_spec = Arc::new(
            ChainSpecBuilder::from(&*MAINNET)
                .shanghai_activated()
                .with_fork(EthereumHardfork::Prague, ForkCondition::Timestamp(0))
                .build(),
        );

        // Create a state provider with the withdrawal requests contract pre-deployed
        let mut db = create_state_provider_with_withdrawal_requests_contract();

        // Initialize Secp256k1 for key pair generation
        let secp = Secp256k1::new();
        // Generate a new key pair for the sender
        let sender_key_pair = Keypair::new(&secp, &mut generators::rng());
        // Get the sender's address from the public key
        let sender_address = public_key_to_address(sender_key_pair.public_key());

        // Insert the sender account into the state with a nonce of 1 and a balance of 1 ETH in Wei
        db.insert_account(
            sender_address,
            Account { nonce: 1, balance: U256::from(ETH_TO_WEI), bytecode_hash: None },
            None,
            HashMap::new(),
        );

        // Define the validator public key and withdrawal amount as fixed bytes
        let validator_public_key = fixed_bytes!("111111111111111111111111111111111111111111111111111111111111111111111111111111111111111111111111");
        let withdrawal_amount = fixed_bytes!("2222222222222222");
        // Concatenate the validator public key and withdrawal amount into a single byte array
        let input: Bytes = [&validator_public_key[..], &withdrawal_amount[..]].concat().into();
        // Ensure the input length is 56 bytes
        assert_eq!(input.len(), 56);

        // Create a genesis block header with a specified gas limit and gas used
        let mut header = chain_spec.genesis_header().clone();
        header.gas_limit = 1_500_000;
        header.gas_used = 134_807;
        header.receipts_root =
            b256!("b31a3e47b902e9211c4d349af4e4c5604ce388471e79ca008907ae4616bb0ed3");

        // Create a transaction with a gas limit higher than the block gas limit
        let tx = sign_tx_with_key_pair(
            sender_key_pair,
            Transaction::Legacy(TxLegacy {
                chain_id: Some(chain_spec.chain.id()),
                nonce: 1,
                gas_price: header.base_fee_per_gas.unwrap(),
                gas_limit: 2_500_000, // higher than block gas limit
                to: TxKind::Call(WITHDRAWAL_REQUEST_PREDEPLOY_ADDRESS),
                value: U256::from(1),
                input,
            }),
        );

        // Create an executor from the state provider
        let executor = executor_provider(chain_spec).executor(StateProviderDatabase::new(&db));

        // Execute the block and capture the result
        let exec_result = executor.execute(
            (
                &Block { header, body: BlockBody { transactions: vec![tx], ..Default::default() } }
                    .with_recovered_senders()
                    .unwrap(),
                U256::ZERO,
            )
                .into(),
        );

        // Check if the execution result is an error and assert the specific error type
        match exec_result {
            Ok(_) => panic!("Expected block gas limit error"),
            Err(err) => assert_eq!(
                *err.as_validation().unwrap(),
                BlockValidationError::TransactionGasLimitMoreThanAvailableBlockGas {
                    transaction_gas_limit: 2_500_000,
                    block_available_gas: 1_500_000,
                }
            ),
        }
    }
}<|MERGE_RESOLUTION|>--- conflicted
+++ resolved
@@ -481,12 +481,7 @@
     use reth_chainspec::{ChainSpecBuilder, ForkCondition};
     use reth_primitives::{
         constants::{EMPTY_ROOT_HASH, ETH_TO_WEI},
-<<<<<<< HEAD
         public_key_to_address, Account, Block, Transaction, TxLegacy,
-=======
-        keccak256, public_key_to_address, Account, Block, BlockBody, Transaction, TxKind, TxLegacy,
-        B256,
->>>>>>> fb0555ae
     };
     use reth_revm::{
         database::StateProviderDatabase, test_utils::StateProviderTest, TransitionState,
