--- conflicted
+++ resolved
@@ -15,11 +15,7 @@
 };
 use reth_execution_types::ExecutionOutcome;
 use reth_primitives::{
-<<<<<<< HEAD
-    BlockNumber, BlockWithSenders, Hardfork, Header, Receipt, Withdrawals, U256,
-=======
-    BlockNumber, BlockWithSenders, EthereumHardfork, Header, Receipt, Request, Withdrawals, U256,
->>>>>>> d8e6d013
+    BlockNumber, BlockWithSenders, EthereumHardfork, Header, Receipt, Withdrawals, U256,
 };
 use reth_prune_types::PruneModes;
 use reth_revm::{
