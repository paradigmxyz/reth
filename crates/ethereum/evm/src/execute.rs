//! Ethereum block executor.

use crate::{
    dao_fork::{DAO_HARDFORK_BENEFICIARY, DAO_HARDKFORK_ACCOUNTS},
    verify::verify_receipts,
    EthEvmConfig,
};
use alloy_consensus::Request;
use reth_evm::{
    execute::{
        BatchBlockExecutionOutput, BatchExecutor, BlockExecutionInput, BlockExecutionOutput,
        BlockExecutorProvider, Executor,
    },
    ConfigureEvm,
};
use reth_interfaces::{
    executor::{BlockExecutionError, BlockValidationError},
    provider::ProviderError,
};
use reth_primitives::{
    BlockNumber, BlockWithSenders, ChainSpec, GotExpected, Hardfork, Header, PruneModes, Receipt,
    Receipts, Withdrawals, MAINNET, U256,
};
use reth_revm::{
    batch::{BlockBatchRecord, BlockExecutorStats},
    db::states::bundle_state::BundleRetention,
    state_change::{
        apply_beacon_root_contract_call, apply_blockhashes_update,
        apply_withdrawal_requests_contract_call, post_block_balance_increments,
    },
    Evm, State,
};
use revm_primitives::{
    db::{Database, DatabaseCommit},
    BlockEnv, CfgEnvWithHandlerCfg, EnvWithHandlerCfg, ResultAndState,
};
use std::sync::Arc;
use tracing::debug;

/// Provides executors to execute regular ethereum blocks
#[derive(Debug, Clone)]
pub struct EthExecutorProvider<EvmConfig = EthEvmConfig> {
    chain_spec: Arc<ChainSpec>,
    evm_config: EvmConfig,
}

impl EthExecutorProvider {
    /// Creates a new default ethereum executor provider.
    pub fn ethereum(chain_spec: Arc<ChainSpec>) -> Self {
        Self::new(chain_spec, Default::default())
    }

    /// Returns a new provider for the mainnet.
    pub fn mainnet() -> Self {
        Self::ethereum(MAINNET.clone())
    }
}

impl<EvmConfig> EthExecutorProvider<EvmConfig> {
    /// Creates a new executor provider.
    pub fn new(chain_spec: Arc<ChainSpec>, evm_config: EvmConfig) -> Self {
        Self { chain_spec, evm_config }
    }
}

impl<EvmConfig> EthExecutorProvider<EvmConfig>
where
    EvmConfig: ConfigureEvm,
{
    fn eth_executor<DB>(&self, db: DB) -> EthBlockExecutor<EvmConfig, DB>
    where
        DB: Database<Error = ProviderError>,
    {
        EthBlockExecutor::new(
            self.chain_spec.clone(),
            self.evm_config.clone(),
            State::builder().with_database(db).with_bundle_update().without_state_clear().build(),
        )
    }
}

impl<EvmConfig> BlockExecutorProvider for EthExecutorProvider<EvmConfig>
where
    EvmConfig: ConfigureEvm,
{
    type Executor<DB: Database<Error = ProviderError>> = EthBlockExecutor<EvmConfig, DB>;

    type BatchExecutor<DB: Database<Error = ProviderError>> = EthBatchExecutor<EvmConfig, DB>;

    fn executor<DB>(&self, db: DB) -> Self::Executor<DB>
    where
        DB: Database<Error = ProviderError>,
    {
        self.eth_executor(db)
    }

    fn batch_executor<DB>(&self, db: DB, prune_modes: PruneModes) -> Self::BatchExecutor<DB>
    where
        DB: Database<Error = ProviderError>,
    {
        let executor = self.eth_executor(db);
        EthBatchExecutor {
            executor,
            batch_record: BlockBatchRecord::new(prune_modes),
            stats: BlockExecutorStats::default(),
        }
    }
}

/// Helper type for the output of executing a block.
#[derive(Debug, Clone)]
struct EthExecuteOutput {
    receipts: Vec<Receipt>,
    requests: Vec<Request>,
    gas_used: u64,
}

/// Helper container type for EVM with chain spec.
#[derive(Debug, Clone)]
struct EthEvmExecutor<EvmConfig> {
    /// The chainspec
    chain_spec: Arc<ChainSpec>,
    /// How to create an EVM.
    evm_config: EvmConfig,
}

impl<EvmConfig> EthEvmExecutor<EvmConfig>
where
    EvmConfig: ConfigureEvm,
{
    /// Executes the transactions in the block and returns the receipts of the transactions in the
    /// block, the total gas used and the list of EIP-7685 [requests](Request).
    ///
    /// This applies the pre-execution and post-execution changes that require an [EVM](Evm), and
    /// executes the transactions.
    ///
    /// # Note
    ///
    /// It does __not__ apply post-execution changes that do not require an [EVM](Evm), for that see
    /// [EthBlockExecutor::post_execution].
    fn execute_state_transitions<Ext, DB>(
        &self,
        block: &BlockWithSenders,
        mut evm: Evm<'_, Ext, &mut State<DB>>,
    ) -> Result<EthExecuteOutput, BlockExecutionError>
    where
        DB: Database<Error = ProviderError>,
    {
        // apply pre execution changes
        apply_beacon_root_contract_call(
            &self.chain_spec,
            block.timestamp,
            block.number,
            block.parent_beacon_block_root,
            &mut evm,
        )?;
        apply_blockhashes_update(&self.chain_spec, block.timestamp, block.number, evm.db_mut())?;

        // execute transactions
        let mut cumulative_gas_used = 0;
        let mut receipts = Vec::with_capacity(block.body.len());
        for (sender, transaction) in block.transactions_with_sender() {
            // The sum of the transaction’s gas limit, Tg, and the gas utilized in this block prior,
            // must be no greater than the block’s gasLimit.
            let block_available_gas = block.header.gas_limit - cumulative_gas_used;
            if transaction.gas_limit() > block_available_gas {
                return Err(BlockValidationError::TransactionGasLimitMoreThanAvailableBlockGas {
                    transaction_gas_limit: transaction.gas_limit(),
                    block_available_gas,
                }
                .into());
            }

            EvmConfig::fill_tx_env(evm.tx_mut(), transaction, *sender);

            // Execute transaction.
            let ResultAndState { result, state } = evm.transact().map_err(move |err| {
                // Ensure hash is calculated for error log, if not already done
                BlockValidationError::EVM {
                    hash: transaction.recalculate_hash(),
                    error: err.into(),
                }
            })?;
            evm.db_mut().commit(state);

            // append gas used
            cumulative_gas_used += result.gas_used();

            // Push transaction changeset and calculate header bloom filter for receipt.
            receipts.push(
                #[allow(clippy::needless_update)] // side-effect of optimism fields
                Receipt {
                    tx_type: transaction.tx_type(),
                    // Success flag was added in `EIP-658: Embedding transaction status code in
                    // receipts`.
                    success: result.is_success(),
                    cumulative_gas_used,
                    // convert to reth log
                    logs: result.into_logs(),
                    ..Default::default()
                },
            );
        }

        // Check if gas used matches the value set in header.
        if block.gas_used != cumulative_gas_used {
            let receipts = Receipts::from_block_receipt(receipts);
            return Err(BlockValidationError::BlockGasUsed {
                gas: GotExpected { got: cumulative_gas_used, expected: block.gas_used },
                gas_spent_by_tx: receipts.gas_spent_by_tx()?,
            }
            .into());
        }

        // Collect all EIP-6110 deposits
        let deposit_requests = crate::eip6110::parse_deposits_from_receipts(&receipts)?;

        // Collect all EIP-7685 requests
        let withdrawal_requests =
<<<<<<< HEAD
            post_block_withdrawal_requests(&self.chain_spec, block.timestamp, &mut evm)?;
        // Requests are ordered by Request Type ID.
        let requests = [deposit_requests, withdrawal_requests].concat();
=======
            apply_withdrawal_requests_contract_call(&self.chain_spec, block.timestamp, &mut evm)?;
        let requests = withdrawal_requests;
>>>>>>> da40116c

        Ok(EthExecuteOutput { receipts, requests, gas_used: cumulative_gas_used })
    }
}

/// A basic Ethereum block executor.
///
/// Expected usage:
/// - Create a new instance of the executor.
/// - Execute the block.
#[derive(Debug)]
pub struct EthBlockExecutor<EvmConfig, DB> {
    /// Chain specific evm config that's used to execute a block.
    executor: EthEvmExecutor<EvmConfig>,
    /// The state to use for execution
    state: State<DB>,
}

impl<EvmConfig, DB> EthBlockExecutor<EvmConfig, DB> {
    /// Creates a new Ethereum block executor.
    pub fn new(chain_spec: Arc<ChainSpec>, evm_config: EvmConfig, state: State<DB>) -> Self {
        Self { executor: EthEvmExecutor { chain_spec, evm_config }, state }
    }

    #[inline]
    fn chain_spec(&self) -> &ChainSpec {
        &self.executor.chain_spec
    }

    /// Returns mutable reference to the state that wraps the underlying database.
    #[allow(unused)]
    fn state_mut(&mut self) -> &mut State<DB> {
        &mut self.state
    }
}

impl<EvmConfig, DB> EthBlockExecutor<EvmConfig, DB>
where
    EvmConfig: ConfigureEvm,
    DB: Database<Error = ProviderError>,
{
    /// Configures a new evm configuration and block environment for the given block.
    ///
    /// # Caution
    ///
    /// This does not initialize the tx environment.
    fn evm_env_for_block(&self, header: &Header, total_difficulty: U256) -> EnvWithHandlerCfg {
        let mut cfg = CfgEnvWithHandlerCfg::new(Default::default(), Default::default());
        let mut block_env = BlockEnv::default();
        EvmConfig::fill_cfg_and_block_env(
            &mut cfg,
            &mut block_env,
            self.chain_spec(),
            header,
            total_difficulty,
        );

        EnvWithHandlerCfg::new_with_cfg_env(cfg, block_env, Default::default())
    }

    /// Execute a single block and apply the state changes to the internal state.
    ///
    /// Returns the receipts of the transactions in the block, the total gas used and the list of
    /// EIP-7685 [requests](Request).
    ///
    /// Returns an error if execution fails or receipt verification fails.
    fn execute_and_verify(
        &mut self,
        block: &BlockWithSenders,
        total_difficulty: U256,
    ) -> Result<EthExecuteOutput, BlockExecutionError> {
        // 1. prepare state on new block
        self.on_new_block(&block.header);

        // 2. configure the evm and execute
        let env = self.evm_env_for_block(&block.header, total_difficulty);
        let EthExecuteOutput { receipts, requests, gas_used } = {
            let evm = self.executor.evm_config.evm_with_env(&mut self.state, env);
            self.executor.execute_state_transitions(block, evm)
        }?;

        // 3. apply post execution changes
        self.post_execution(block, total_difficulty)?;

        // Before Byzantium, receipts contained state root that would mean that expensive
        // operation as hashing that is required for state root got calculated in every
        // transaction This was replaced with is_success flag.
        // See more about EIP here: https://eips.ethereum.org/EIPS/eip-658
        if self.chain_spec().is_byzantium_active_at_block(block.header.number) {
            if let Err(error) = verify_receipts(
                block.header.receipts_root,
                block.header.logs_bloom,
                receipts.iter(),
            ) {
                debug!(target: "evm", %error, ?receipts, "receipts verification failed");
                return Err(error);
            };
        }

        Ok(EthExecuteOutput { receipts, requests, gas_used })
    }

    /// Apply settings before a new block is executed.
    pub(crate) fn on_new_block(&mut self, header: &Header) {
        // Set state clear flag if the block is after the Spurious Dragon hardfork.
        let state_clear_flag = self.chain_spec().is_spurious_dragon_active_at_block(header.number);
        self.state.set_state_clear_flag(state_clear_flag);
    }

    /// Apply post execution state changes that do not require an [EVM](Evm), such as: block
    /// rewards, withdrawals, and irregular DAO hardfork state change
    pub fn post_execution(
        &mut self,
        block: &BlockWithSenders,
        total_difficulty: U256,
    ) -> Result<(), BlockExecutionError> {
        let mut balance_increments = post_block_balance_increments(
            self.chain_spec(),
            block.number,
            block.difficulty,
            block.beneficiary,
            block.timestamp,
            total_difficulty,
            &block.ommers,
            block.withdrawals.as_ref().map(Withdrawals::as_ref),
        );

        // Irregular state change at Ethereum DAO hardfork
        if self.chain_spec().fork(Hardfork::Dao).transitions_at_block(block.number) {
            // drain balances from hardcoded addresses.
            let drained_balance: u128 = self
                .state
                .drain_balances(DAO_HARDKFORK_ACCOUNTS)
                .map_err(|_| BlockValidationError::IncrementBalanceFailed)?
                .into_iter()
                .sum();

            // return balance to DAO beneficiary.
            *balance_increments.entry(DAO_HARDFORK_BENEFICIARY).or_default() += drained_balance;
        }
        // increment balances
        self.state
            .increment_balances(balance_increments)
            .map_err(|_| BlockValidationError::IncrementBalanceFailed)?;

        Ok(())
    }
}

impl<EvmConfig, DB> Executor<DB> for EthBlockExecutor<EvmConfig, DB>
where
    EvmConfig: ConfigureEvm,
    DB: Database<Error = ProviderError>,
{
    type Input<'a> = BlockExecutionInput<'a, BlockWithSenders>;
    type Output = BlockExecutionOutput<Receipt>;
    type Error = BlockExecutionError;

    /// Executes the block and commits the state changes.
    ///
    /// Returns the receipts of the transactions in the block.
    ///
    /// Returns an error if the block could not be executed or failed verification.
    ///
    /// State changes are committed to the database.
    fn execute(mut self, input: Self::Input<'_>) -> Result<Self::Output, Self::Error> {
        let BlockExecutionInput { block, total_difficulty } = input;
        let EthExecuteOutput { receipts, requests, gas_used } =
            self.execute_and_verify(block, total_difficulty)?;

        // NOTE: we need to merge keep the reverts for the bundle retention
        self.state.merge_transitions(BundleRetention::Reverts);

        Ok(BlockExecutionOutput { state: self.state.take_bundle(), receipts, requests, gas_used })
    }
}

/// An executor for a batch of blocks.
///
/// State changes are tracked until the executor is finalized.
#[derive(Debug)]
pub struct EthBatchExecutor<EvmConfig, DB> {
    /// The executor used to execute single blocks
    ///
    /// All state changes are committed to the [State].
    executor: EthBlockExecutor<EvmConfig, DB>,
    /// Keeps track of the batch and records receipts based on the configured prune mode
    batch_record: BlockBatchRecord,
    stats: BlockExecutorStats,
}

impl<EvmConfig, DB> EthBatchExecutor<EvmConfig, DB> {
    /// Returns mutable reference to the state that wraps the underlying database.
    #[allow(unused)]
    fn state_mut(&mut self) -> &mut State<DB> {
        self.executor.state_mut()
    }
}

impl<EvmConfig, DB> BatchExecutor<DB> for EthBatchExecutor<EvmConfig, DB>
where
    EvmConfig: ConfigureEvm,
    DB: Database<Error = ProviderError>,
{
    type Input<'a> = BlockExecutionInput<'a, BlockWithSenders>;
    type Output = BatchBlockExecutionOutput;
    type Error = BlockExecutionError;

    fn execute_one(&mut self, input: Self::Input<'_>) -> Result<(), Self::Error> {
        let BlockExecutionInput { block, total_difficulty } = input;
        let EthExecuteOutput { receipts, requests, gas_used: _ } =
            self.executor.execute_and_verify(block, total_difficulty)?;

        // prepare the state according to the prune mode
        let retention = self.batch_record.bundle_retention(block.number);
        self.executor.state.merge_transitions(retention);

        // store receipts in the set
        self.batch_record.save_receipts(receipts)?;

        // store requests in the set
        self.batch_record.save_requests(requests);

        if self.batch_record.first_block().is_none() {
            self.batch_record.set_first_block(block.number);
        }

        Ok(())
    }

    fn finalize(mut self) -> Self::Output {
        self.stats.log_debug();

        BatchBlockExecutionOutput::new(
            self.executor.state.take_bundle(),
            self.batch_record.take_receipts(),
            self.batch_record.take_requests(),
            self.batch_record.first_block().unwrap_or_default(),
        )
    }

    fn set_tip(&mut self, tip: BlockNumber) {
        self.batch_record.set_tip(tip);
    }

    fn size_hint(&self) -> Option<usize> {
        Some(self.executor.state.bundle_state.size_hint())
    }
}

#[cfg(test)]
mod tests {
    use super::*;
    use alloy_eips::{
        eip4788::{BEACON_ROOTS_ADDRESS, BEACON_ROOTS_CODE, SYSTEM_ADDRESS},
        eip7002::{WITHDRAWAL_REQUEST_PREDEPLOY_ADDRESS, WITHDRAWAL_REQUEST_PREDEPLOY_CODE},
    };
    use reth_interfaces::test_utils::generators::{self, sign_tx_with_key_pair};
    use reth_primitives::{
        constants::ETH_TO_WEI, keccak256, public_key_to_address, Account, Block, ChainSpecBuilder,
        ForkCondition, Transaction, TxKind, TxLegacy, B256,
    };
    use reth_revm::{
        database::StateProviderDatabase, test_utils::StateProviderTest, TransitionState,
    };
    use revm_primitives::{b256, fixed_bytes, Bytes};
    use secp256k1::{Keypair, Secp256k1};
    use std::collections::HashMap;

    fn create_state_provider_with_beacon_root_contract() -> StateProviderTest {
        let mut db = StateProviderTest::default();

        let beacon_root_contract_account = Account {
            balance: U256::ZERO,
            bytecode_hash: Some(keccak256(BEACON_ROOTS_CODE.clone())),
            nonce: 1,
        };

        db.insert_account(
            BEACON_ROOTS_ADDRESS,
            beacon_root_contract_account,
            Some(BEACON_ROOTS_CODE.clone()),
            HashMap::new(),
        );

        db
    }

    fn create_state_provider_with_withdrawal_requests_contract() -> StateProviderTest {
        let mut db = StateProviderTest::default();

        let withdrawal_requests_contract_account = Account {
            nonce: 1,
            balance: U256::ZERO,
            bytecode_hash: Some(keccak256(WITHDRAWAL_REQUEST_PREDEPLOY_CODE.clone())),
        };

        db.insert_account(
            WITHDRAWAL_REQUEST_PREDEPLOY_ADDRESS,
            withdrawal_requests_contract_account,
            Some(WITHDRAWAL_REQUEST_PREDEPLOY_CODE.clone()),
            HashMap::new(),
        );

        db
    }

    fn executor_provider(chain_spec: Arc<ChainSpec>) -> EthExecutorProvider<EthEvmConfig> {
        EthExecutorProvider { chain_spec, evm_config: Default::default() }
    }

    #[test]
    fn eip_4788_non_genesis_call() {
        let mut header =
            Header { timestamp: 1, number: 1, excess_blob_gas: Some(0), ..Header::default() };

        let db = create_state_provider_with_beacon_root_contract();

        let chain_spec = Arc::new(
            ChainSpecBuilder::from(&*MAINNET)
                .shanghai_activated()
                .with_fork(Hardfork::Cancun, ForkCondition::Timestamp(1))
                .build(),
        );

        let provider = executor_provider(chain_spec);

        // attempt to execute a block without parent beacon block root, expect err
        let err = provider
            .executor(StateProviderDatabase::new(&db))
            .execute(
                (
                    &BlockWithSenders {
                        block: Block {
                            header: header.clone(),
                            body: vec![],
                            ommers: vec![],
                            withdrawals: None,
                            requests: None,
                        },
                        senders: vec![],
                    },
                    U256::ZERO,
                )
                    .into(),
            )
            .expect_err(
                "Executing cancun block without parent beacon block root field should fail",
            );

        assert_eq!(
            err.as_validation().unwrap().clone(),
            BlockValidationError::MissingParentBeaconBlockRoot
        );

        // fix header, set a gas limit
        header.parent_beacon_block_root = Some(B256::with_last_byte(0x69));

        let mut executor = provider.executor(StateProviderDatabase::new(&db));

        // Now execute a block with the fixed header, ensure that it does not fail
        executor
            .execute_and_verify(
                &BlockWithSenders {
                    block: Block {
                        header: header.clone(),
                        body: vec![],
                        ommers: vec![],
                        withdrawals: None,
                        requests: None,
                    },
                    senders: vec![],
                },
                U256::ZERO,
            )
            .unwrap();

        // check the actual storage of the contract - it should be:
        // * The storage value at header.timestamp % HISTORY_BUFFER_LENGTH should be
        // header.timestamp
        // * The storage value at header.timestamp % HISTORY_BUFFER_LENGTH + HISTORY_BUFFER_LENGTH
        //   // should be parent_beacon_block_root
        let history_buffer_length = 8191u64;
        let timestamp_index = header.timestamp % history_buffer_length;
        let parent_beacon_block_root_index =
            timestamp_index % history_buffer_length + history_buffer_length;

        // get timestamp storage and compare
        let timestamp_storage =
            executor.state.storage(BEACON_ROOTS_ADDRESS, U256::from(timestamp_index)).unwrap();
        assert_eq!(timestamp_storage, U256::from(header.timestamp));

        // get parent beacon block root storage and compare
        let parent_beacon_block_root_storage = executor
            .state
            .storage(BEACON_ROOTS_ADDRESS, U256::from(parent_beacon_block_root_index))
            .expect("storage value should exist");
        assert_eq!(parent_beacon_block_root_storage, U256::from(0x69));
    }

    #[test]
    fn eip_4788_no_code_cancun() {
        // This test ensures that we "silently fail" when cancun is active and there is no code at
        // // BEACON_ROOTS_ADDRESS
        let header = Header {
            timestamp: 1,
            number: 1,
            parent_beacon_block_root: Some(B256::with_last_byte(0x69)),
            excess_blob_gas: Some(0),
            ..Header::default()
        };

        let db = StateProviderTest::default();

        // DON'T deploy the contract at genesis
        let chain_spec = Arc::new(
            ChainSpecBuilder::from(&*MAINNET)
                .shanghai_activated()
                .with_fork(Hardfork::Cancun, ForkCondition::Timestamp(1))
                .build(),
        );

        let provider = executor_provider(chain_spec);

        // attempt to execute an empty block with parent beacon block root, this should not fail
        provider
            .executor(StateProviderDatabase::new(&db))
            .execute(
                (
                    &BlockWithSenders {
                        block: Block {
                            header,
                            body: vec![],
                            ommers: vec![],
                            withdrawals: None,
                            requests: None,
                        },
                        senders: vec![],
                    },
                    U256::ZERO,
                )
                    .into(),
            )
            .expect(
                "Executing a block with no transactions while cancun is active should not fail",
            );
    }

    #[test]
    fn eip_4788_empty_account_call() {
        // This test ensures that we do not increment the nonce of an empty SYSTEM_ADDRESS account
        // // during the pre-block call

        let mut db = create_state_provider_with_beacon_root_contract();

        // insert an empty SYSTEM_ADDRESS
        db.insert_account(SYSTEM_ADDRESS, Account::default(), None, HashMap::new());

        let chain_spec = Arc::new(
            ChainSpecBuilder::from(&*MAINNET)
                .shanghai_activated()
                .with_fork(Hardfork::Cancun, ForkCondition::Timestamp(1))
                .build(),
        );

        let provider = executor_provider(chain_spec);

        // construct the header for block one
        let header = Header {
            timestamp: 1,
            number: 1,
            parent_beacon_block_root: Some(B256::with_last_byte(0x69)),
            excess_blob_gas: Some(0),
            ..Header::default()
        };

        let mut executor = provider.executor(StateProviderDatabase::new(&db));

        // attempt to execute an empty block with parent beacon block root, this should not fail
        executor
            .execute_and_verify(
                &BlockWithSenders {
                    block: Block {
                        header,
                        body: vec![],
                        ommers: vec![],
                        withdrawals: None,
                        requests: None,
                    },
                    senders: vec![],
                },
                U256::ZERO,
            )
            .expect(
                "Executing a block with no transactions while cancun is active should not fail",
            );

        // ensure that the nonce of the system address account has not changed
        let nonce = executor.state_mut().basic(SYSTEM_ADDRESS).unwrap().unwrap().nonce;
        assert_eq!(nonce, 0);
    }

    #[test]
    fn eip_4788_genesis_call() {
        let db = create_state_provider_with_beacon_root_contract();

        // activate cancun at genesis
        let chain_spec = Arc::new(
            ChainSpecBuilder::from(&*MAINNET)
                .shanghai_activated()
                .with_fork(Hardfork::Cancun, ForkCondition::Timestamp(0))
                .build(),
        );

        let mut header = chain_spec.genesis_header();

        let provider = executor_provider(chain_spec);

        let mut executor =
            provider.batch_executor(StateProviderDatabase::new(&db), PruneModes::none());

        // attempt to execute the genesis block with non-zero parent beacon block root, expect err
        header.parent_beacon_block_root = Some(B256::with_last_byte(0x69));
        let _err = executor
            .execute_one(
                (
                    &BlockWithSenders {
                        block: Block {
                            header: header.clone(),
                            body: vec![],
                            ommers: vec![],
                            withdrawals: None,
                            requests: None,
                        },
                        senders: vec![],
                    },
                    U256::ZERO,
                )
                    .into(),
            )
            .expect_err(
                "Executing genesis cancun block with non-zero parent beacon block root field
    should fail",
            );

        // fix header
        header.parent_beacon_block_root = Some(B256::ZERO);

        // now try to process the genesis block again, this time ensuring that a system contract
        // call does not occur
        executor
            .execute_one(
                (
                    &BlockWithSenders {
                        block: Block {
                            header,
                            body: vec![],
                            ommers: vec![],
                            withdrawals: None,
                            requests: None,
                        },
                        senders: vec![],
                    },
                    U256::ZERO,
                )
                    .into(),
            )
            .unwrap();

        // there is no system contract call so there should be NO STORAGE CHANGES
        // this means we'll check the transition state
        let transition_state = executor
            .state_mut()
            .transition_state
            .take()
            .expect("the evm should be initialized with bundle updates");

        // assert that it is the default (empty) transition state
        assert_eq!(transition_state, TransitionState::default());
    }

    #[test]
    fn eip_4788_high_base_fee() {
        // This test ensures that if we have a base fee, then we don't return an error when the
        // system contract is called, due to the gas price being less than the base fee.
        let header = Header {
            timestamp: 1,
            number: 1,
            parent_beacon_block_root: Some(B256::with_last_byte(0x69)),
            base_fee_per_gas: Some(u64::MAX),
            excess_blob_gas: Some(0),
            ..Header::default()
        };

        let db = create_state_provider_with_beacon_root_contract();

        let chain_spec = Arc::new(
            ChainSpecBuilder::from(&*MAINNET)
                .shanghai_activated()
                .with_fork(Hardfork::Cancun, ForkCondition::Timestamp(1))
                .build(),
        );

        let provider = executor_provider(chain_spec);

        // execute header
        let mut executor =
            provider.batch_executor(StateProviderDatabase::new(&db), PruneModes::none());

        // Now execute a block with the fixed header, ensure that it does not fail
        executor
            .execute_one(
                (
                    &BlockWithSenders {
                        block: Block {
                            header: header.clone(),
                            body: vec![],
                            ommers: vec![],
                            withdrawals: None,
                            requests: None,
                        },
                        senders: vec![],
                    },
                    U256::ZERO,
                )
                    .into(),
            )
            .unwrap();

        // check the actual storage of the contract - it should be:
        // * The storage value at header.timestamp % HISTORY_BUFFER_LENGTH should be
        // header.timestamp
        // * The storage value at header.timestamp % HISTORY_BUFFER_LENGTH + HISTORY_BUFFER_LENGTH
        //   // should be parent_beacon_block_root
        let history_buffer_length = 8191u64;
        let timestamp_index = header.timestamp % history_buffer_length;
        let parent_beacon_block_root_index =
            timestamp_index % history_buffer_length + history_buffer_length;

        // get timestamp storage and compare
        let timestamp_storage = executor
            .state_mut()
            .storage(BEACON_ROOTS_ADDRESS, U256::from(timestamp_index))
            .unwrap();
        assert_eq!(timestamp_storage, U256::from(header.timestamp));

        // get parent beacon block root storage and compare
        let parent_beacon_block_root_storage = executor
            .state_mut()
            .storage(BEACON_ROOTS_ADDRESS, U256::from(parent_beacon_block_root_index))
            .unwrap();
        assert_eq!(parent_beacon_block_root_storage, U256::from(0x69));
    }

    #[test]
    fn eip_7002() {
        let chain_spec = Arc::new(
            ChainSpecBuilder::from(&*MAINNET)
                .shanghai_activated()
                .with_fork(Hardfork::Prague, ForkCondition::Timestamp(0))
                .build(),
        );

        let mut db = create_state_provider_with_withdrawal_requests_contract();

        let secp = Secp256k1::new();
        let sender_key_pair = Keypair::new(&secp, &mut generators::rng());
        let sender_address = public_key_to_address(sender_key_pair.public_key());

        db.insert_account(
            sender_address,
            Account { nonce: 1, balance: U256::from(ETH_TO_WEI), bytecode_hash: None },
            None,
            HashMap::new(),
        );

        // https://github.com/lightclient/7002asm/blob/e0d68e04d15f25057af7b6d180423d94b6b3bdb3/test/Contract.t.sol.in#L49-L64
        let validator_public_key = fixed_bytes!("111111111111111111111111111111111111111111111111111111111111111111111111111111111111111111111111");
        let withdrawal_amount = fixed_bytes!("2222222222222222");
        let input: Bytes = [&validator_public_key[..], &withdrawal_amount[..]].concat().into();
        assert_eq!(input.len(), 56);

        let mut header = chain_spec.genesis_header();
        header.gas_limit = 1_500_000;
        header.gas_used = 134_807;
        header.receipts_root =
            b256!("b31a3e47b902e9211c4d349af4e4c5604ce388471e79ca008907ae4616bb0ed3");

        let tx = sign_tx_with_key_pair(
            sender_key_pair,
            Transaction::Legacy(TxLegacy {
                chain_id: Some(chain_spec.chain.id()),
                nonce: 1,
                gas_price: header.base_fee_per_gas.unwrap().into(),
                gas_limit: 134_807,
                to: TxKind::Call(WITHDRAWAL_REQUEST_PREDEPLOY_ADDRESS),
                // `MIN_WITHDRAWAL_REQUEST_FEE`
                value: U256::from(1),
                input,
            }),
        );

        let provider = executor_provider(chain_spec);

        let executor = provider.executor(StateProviderDatabase::new(&db));

        let BlockExecutionOutput { receipts, requests, .. } = executor
            .execute(
                (
                    &Block {
                        header,
                        body: vec![tx],
                        ommers: vec![],
                        withdrawals: None,
                        requests: None,
                    }
                    .with_recovered_senders()
                    .unwrap(),
                    U256::ZERO,
                )
                    .into(),
            )
            .unwrap();

        let receipt = receipts.first().unwrap();
        assert!(receipt.success);

        let request = requests.first().unwrap();
        let withdrawal_request = request.as_withdrawal_request().unwrap();
        assert_eq!(withdrawal_request.source_address, sender_address);
        assert_eq!(withdrawal_request.validator_public_key, validator_public_key);
        assert_eq!(withdrawal_request.amount, u64::from_be_bytes(withdrawal_amount.into()));
    }
}<|MERGE_RESOLUTION|>--- conflicted
+++ resolved
@@ -217,14 +217,9 @@
 
         // Collect all EIP-7685 requests
         let withdrawal_requests =
-<<<<<<< HEAD
-            post_block_withdrawal_requests(&self.chain_spec, block.timestamp, &mut evm)?;
+            apply_withdrawal_requests_contract_call(&self.chain_spec, block.timestamp, &mut evm)?;
         // Requests are ordered by Request Type ID.
         let requests = [deposit_requests, withdrawal_requests].concat();
-=======
-            apply_withdrawal_requests_contract_call(&self.chain_spec, block.timestamp, &mut evm)?;
-        let requests = withdrawal_requests;
->>>>>>> da40116c
 
         Ok(EthExecuteOutput { receipts, requests, gas_used: cumulative_gas_used })
     }
