//! Ethereum block executor.

use crate::{
    dao_fork::{DAO_HARDFORK_BENEFICIARY, DAO_HARDKFORK_ACCOUNTS},
    EthEvmConfig,
};
use alloy_consensus::Request;
use reth_ethereum_consensus::validate_block_post_execution;
use reth_evm::{
    execute::{
        BatchBlockExecutionOutput, BatchExecutor, BlockExecutionInput, BlockExecutionOutput,
        BlockExecutorProvider, Executor,
    },
    ConfigureEvm,
};
use reth_interfaces::{
    executor::{BlockExecutionError, BlockValidationError},
    provider::ProviderError,
};
use reth_primitives::{
    BlockNumber, BlockWithSenders, ChainSpec, Hardfork, Header, PruneModes, Receipt, Withdrawals,
    MAINNET, U256,
};
use reth_revm::{
    batch::{BlockBatchRecord, BlockExecutorStats},
    db::states::bundle_state::BundleRetention,
    state_change::{
        apply_beacon_root_contract_call, apply_blockhashes_update,
        apply_withdrawal_requests_contract_call, post_block_balance_increments,
    },
    Evm, State,
};
use revm_primitives::{
    db::{Database, DatabaseCommit},
    BlockEnv, CfgEnvWithHandlerCfg, EnvWithHandlerCfg, ResultAndState,
};
use std::sync::Arc;

/// Provides executors to execute regular ethereum blocks
#[derive(Debug, Clone)]
pub struct EthExecutorProvider<EvmConfig = EthEvmConfig> {
    chain_spec: Arc<ChainSpec>,
    evm_config: EvmConfig,
}

impl EthExecutorProvider {
    /// Creates a new default ethereum executor provider.
    pub fn ethereum(chain_spec: Arc<ChainSpec>) -> Self {
        Self::new(chain_spec, Default::default())
    }

    /// Returns a new provider for the mainnet.
    pub fn mainnet() -> Self {
        Self::ethereum(MAINNET.clone())
    }
}

impl<EvmConfig> EthExecutorProvider<EvmConfig> {
    /// Creates a new executor provider.
    pub fn new(chain_spec: Arc<ChainSpec>, evm_config: EvmConfig) -> Self {
        Self { chain_spec, evm_config }
    }
}

impl<EvmConfig> EthExecutorProvider<EvmConfig>
where
    EvmConfig: ConfigureEvm,
{
    fn eth_executor<DB>(&self, db: DB) -> EthBlockExecutor<EvmConfig, DB>
    where
        DB: Database<Error = ProviderError>,
    {
        EthBlockExecutor::new(
            self.chain_spec.clone(),
            self.evm_config.clone(),
            State::builder().with_database(db).with_bundle_update().without_state_clear().build(),
        )
    }
}

impl<EvmConfig> BlockExecutorProvider for EthExecutorProvider<EvmConfig>
where
    EvmConfig: ConfigureEvm,
{
    type Executor<DB: Database<Error = ProviderError>> = EthBlockExecutor<EvmConfig, DB>;

    type BatchExecutor<DB: Database<Error = ProviderError>> = EthBatchExecutor<EvmConfig, DB>;

    fn executor<DB>(&self, db: DB) -> Self::Executor<DB>
    where
        DB: Database<Error = ProviderError>,
    {
        self.eth_executor(db)
    }

    fn batch_executor<DB>(&self, db: DB, prune_modes: PruneModes) -> Self::BatchExecutor<DB>
    where
        DB: Database<Error = ProviderError>,
    {
        let executor = self.eth_executor(db);
        EthBatchExecutor {
            executor,
            batch_record: BlockBatchRecord::new(prune_modes),
            stats: BlockExecutorStats::default(),
        }
    }
}

/// Helper type for the output of executing a block.
#[derive(Debug, Clone)]
struct EthExecuteOutput {
    receipts: Vec<Receipt>,
    requests: Vec<Request>,
    gas_used: u64,
}

/// Helper container type for EVM with chain spec.
#[derive(Debug, Clone)]
struct EthEvmExecutor<EvmConfig> {
    /// The chainspec
    chain_spec: Arc<ChainSpec>,
    /// How to create an EVM.
    evm_config: EvmConfig,
}

impl<EvmConfig> EthEvmExecutor<EvmConfig>
where
    EvmConfig: ConfigureEvm,
{
    /// Executes the transactions in the block and returns the receipts of the transactions in the
    /// block, the total gas used and the list of EIP-7685 [requests](Request).
    ///
    /// This applies the pre-execution and post-execution changes that require an [EVM](Evm), and
    /// executes the transactions.
    ///
    /// # Note
    ///
    /// It does __not__ apply post-execution changes that do not require an [EVM](Evm), for that see
    /// [EthBlockExecutor::post_execution].
    fn execute_state_transitions<Ext, DB>(
        &self,
        block: &BlockWithSenders,
        mut evm: Evm<'_, Ext, &mut State<DB>>,
    ) -> Result<EthExecuteOutput, BlockExecutionError>
    where
        DB: Database<Error = ProviderError>,
    {
        // apply pre execution changes
        apply_beacon_root_contract_call(
            &self.chain_spec,
            block.timestamp,
            block.number,
            block.parent_beacon_block_root,
            &mut evm,
        )?;
        apply_blockhashes_update(&self.chain_spec, block.timestamp, block.number, evm.db_mut())?;

        // execute transactions
        let mut cumulative_gas_used = 0;
        let mut receipts = Vec::with_capacity(block.body.len());
        for (sender, transaction) in block.transactions_with_sender() {
            // The sum of the transaction’s gas limit, Tg, and the gas utilized in this block prior,
            // must be no greater than the block’s gasLimit.
            let block_available_gas = block.header.gas_limit - cumulative_gas_used;
            if transaction.gas_limit() > block_available_gas {
                return Err(BlockValidationError::TransactionGasLimitMoreThanAvailableBlockGas {
                    transaction_gas_limit: transaction.gas_limit(),
                    block_available_gas,
                }
                .into())
            }

            EvmConfig::fill_tx_env(evm.tx_mut(), transaction, *sender);

            // Execute transaction.
            let ResultAndState { result, state } = evm.transact().map_err(move |err| {
                // Ensure hash is calculated for error log, if not already done
                BlockValidationError::EVM {
                    hash: transaction.recalculate_hash(),
                    error: err.into(),
                }
            })?;
            evm.db_mut().commit(state);

            // append gas used
            cumulative_gas_used += result.gas_used();

            // Push transaction changeset and calculate header bloom filter for receipt.
            receipts.push(
                #[allow(clippy::needless_update)] // side-effect of optimism fields
                Receipt {
                    tx_type: transaction.tx_type(),
                    // Success flag was added in `EIP-658: Embedding transaction status code in
                    // receipts`.
                    success: result.is_success(),
                    cumulative_gas_used,
                    // convert to reth log
                    logs: result.into_logs(),
                    ..Default::default()
                },
            );
        }

<<<<<<< HEAD
        // Check if gas used matches the value set in header.
        if block.gas_used != cumulative_gas_used {
            let receipts = Receipts::from_block_receipt(receipts);
            return Err(BlockValidationError::BlockGasUsed {
                gas: GotExpected { got: cumulative_gas_used, expected: block.gas_used },
                gas_spent_by_tx: receipts.gas_spent_by_tx()?,
            }
            .into())
        }

        let requests = if self.chain_spec.is_prague_active_at_timestamp(block.header.timestamp) {
            // Collect all EIP-6110 deposits
            let deposit_requests =
                crate::eip6110::parse_deposits_from_receipts(&self.chain_spec, &receipts)?;

            // Collect all EIP-7685 requests
            let withdrawal_requests = apply_withdrawal_requests_contract_call(
                &self.chain_spec,
                block.timestamp,
                &mut evm,
            )?;

            // Requests are ordered by Request Type ID
            let requests = [deposit_requests, withdrawal_requests].concat();

            // Validate that the header requests root matches the calculated requests root
            let Some(header_requests_root) = block.header.requests_root else {
                return Err(BlockValidationError::RequestsRootMissing.into())
            };
            let requests_root = reth_primitives::proofs::calculate_requests_root(&requests);
            if requests_root != header_requests_root {
                return Err(BlockValidationError::RequestsRootMismatch(
                    GotExpected::new(requests_root, header_requests_root).into(),
                )
                .into())
            }
=======
        // Collect all EIP-6110 deposits
        let deposit_requests =
            crate::eip6110::parse_deposits_from_receipts(&self.chain_spec, &receipts)?;
>>>>>>> fd0921df

            requests
        } else {
            vec![]
        };

        Ok(EthExecuteOutput { receipts, requests, gas_used: cumulative_gas_used })
    }
}

/// A basic Ethereum block executor.
///
/// Expected usage:
/// - Create a new instance of the executor.
/// - Execute the block.
#[derive(Debug)]
pub struct EthBlockExecutor<EvmConfig, DB> {
    /// Chain specific evm config that's used to execute a block.
    executor: EthEvmExecutor<EvmConfig>,
    /// The state to use for execution
    state: State<DB>,
}

impl<EvmConfig, DB> EthBlockExecutor<EvmConfig, DB> {
    /// Creates a new Ethereum block executor.
    pub fn new(chain_spec: Arc<ChainSpec>, evm_config: EvmConfig, state: State<DB>) -> Self {
        Self { executor: EthEvmExecutor { chain_spec, evm_config }, state }
    }

    #[inline]
    fn chain_spec(&self) -> &ChainSpec {
        &self.executor.chain_spec
    }

    /// Returns mutable reference to the state that wraps the underlying database.
    #[allow(unused)]
    fn state_mut(&mut self) -> &mut State<DB> {
        &mut self.state
    }
}

impl<EvmConfig, DB> EthBlockExecutor<EvmConfig, DB>
where
    EvmConfig: ConfigureEvm,
    DB: Database<Error = ProviderError>,
{
    /// Configures a new evm configuration and block environment for the given block.
    ///
    /// # Caution
    ///
    /// This does not initialize the tx environment.
    fn evm_env_for_block(&self, header: &Header, total_difficulty: U256) -> EnvWithHandlerCfg {
        let mut cfg = CfgEnvWithHandlerCfg::new(Default::default(), Default::default());
        let mut block_env = BlockEnv::default();
        EvmConfig::fill_cfg_and_block_env(
            &mut cfg,
            &mut block_env,
            self.chain_spec(),
            header,
            total_difficulty,
        );

        EnvWithHandlerCfg::new_with_cfg_env(cfg, block_env, Default::default())
    }

    /// Execute a single block and apply the state changes to the internal state.
    ///
    /// Returns the receipts of the transactions in the block, the total gas used and the list of
    /// EIP-7685 [requests](Request).
    ///
    /// Returns an error if execution fails.
    fn execute_without_verification(
        &mut self,
        block: &BlockWithSenders,
        total_difficulty: U256,
    ) -> Result<EthExecuteOutput, BlockExecutionError> {
        // 1. prepare state on new block
        self.on_new_block(&block.header);

        // 2. configure the evm and execute
        let env = self.evm_env_for_block(&block.header, total_difficulty);
        let EthExecuteOutput { receipts, requests, gas_used } = {
            let evm = self.executor.evm_config.evm_with_env(&mut self.state, env);
            self.executor.execute_state_transitions(block, evm)
        }?;

        // 3. apply post execution changes
        self.post_execution(block, total_difficulty)?;

        Ok(EthExecuteOutput { receipts, requests, gas_used })
    }

    /// Apply settings before a new block is executed.
    pub(crate) fn on_new_block(&mut self, header: &Header) {
        // Set state clear flag if the block is after the Spurious Dragon hardfork.
        let state_clear_flag = self.chain_spec().is_spurious_dragon_active_at_block(header.number);
        self.state.set_state_clear_flag(state_clear_flag);
    }

    /// Apply post execution state changes that do not require an [EVM](Evm), such as: block
    /// rewards, withdrawals, and irregular DAO hardfork state change
    pub fn post_execution(
        &mut self,
        block: &BlockWithSenders,
        total_difficulty: U256,
    ) -> Result<(), BlockExecutionError> {
        let mut balance_increments = post_block_balance_increments(
            self.chain_spec(),
            block.number,
            block.difficulty,
            block.beneficiary,
            block.timestamp,
            total_difficulty,
            &block.ommers,
            block.withdrawals.as_ref().map(Withdrawals::as_ref),
        );

        // Irregular state change at Ethereum DAO hardfork
        if self.chain_spec().fork(Hardfork::Dao).transitions_at_block(block.number) {
            // drain balances from hardcoded addresses.
            let drained_balance: u128 = self
                .state
                .drain_balances(DAO_HARDKFORK_ACCOUNTS)
                .map_err(|_| BlockValidationError::IncrementBalanceFailed)?
                .into_iter()
                .sum();

            // return balance to DAO beneficiary.
            *balance_increments.entry(DAO_HARDFORK_BENEFICIARY).or_default() += drained_balance;
        }
        // increment balances
        self.state
            .increment_balances(balance_increments)
            .map_err(|_| BlockValidationError::IncrementBalanceFailed)?;

        Ok(())
    }
}

impl<EvmConfig, DB> Executor<DB> for EthBlockExecutor<EvmConfig, DB>
where
    EvmConfig: ConfigureEvm,
    DB: Database<Error = ProviderError>,
{
    type Input<'a> = BlockExecutionInput<'a, BlockWithSenders>;
    type Output = BlockExecutionOutput<Receipt>;
    type Error = BlockExecutionError;

    /// Executes the block and commits the state changes.
    ///
    /// Returns the receipts of the transactions in the block.
    ///
    /// Returns an error if the block could not be executed or failed verification.
    ///
    /// State changes are committed to the database.
    fn execute(mut self, input: Self::Input<'_>) -> Result<Self::Output, Self::Error> {
        let BlockExecutionInput { block, total_difficulty } = input;
        let EthExecuteOutput { receipts, requests, gas_used } =
            self.execute_without_verification(block, total_difficulty)?;

        // NOTE: we need to merge keep the reverts for the bundle retention
        self.state.merge_transitions(BundleRetention::Reverts);

        Ok(BlockExecutionOutput { state: self.state.take_bundle(), receipts, requests, gas_used })
    }
}

/// An executor for a batch of blocks.
///
/// State changes are tracked until the executor is finalized.
#[derive(Debug)]
pub struct EthBatchExecutor<EvmConfig, DB> {
    /// The executor used to execute single blocks
    ///
    /// All state changes are committed to the [State].
    executor: EthBlockExecutor<EvmConfig, DB>,
    /// Keeps track of the batch and records receipts based on the configured prune mode
    batch_record: BlockBatchRecord,
    stats: BlockExecutorStats,
}

impl<EvmConfig, DB> EthBatchExecutor<EvmConfig, DB> {
    /// Returns mutable reference to the state that wraps the underlying database.
    #[allow(unused)]
    fn state_mut(&mut self) -> &mut State<DB> {
        self.executor.state_mut()
    }
}

impl<EvmConfig, DB> BatchExecutor<DB> for EthBatchExecutor<EvmConfig, DB>
where
    EvmConfig: ConfigureEvm,
    DB: Database<Error = ProviderError>,
{
    type Input<'a> = BlockExecutionInput<'a, BlockWithSenders>;
    type Output = BatchBlockExecutionOutput;
    type Error = BlockExecutionError;

    fn execute_and_verify_one(&mut self, input: Self::Input<'_>) -> Result<(), Self::Error> {
        let BlockExecutionInput { block, total_difficulty } = input;
        let EthExecuteOutput { receipts, requests, gas_used: _ } =
            self.executor.execute_without_verification(block, total_difficulty)?;

        validate_block_post_execution(block, self.executor.chain_spec(), &receipts)?;

        // prepare the state according to the prune mode
        let retention = self.batch_record.bundle_retention(block.number);
        self.executor.state.merge_transitions(retention);

        // store receipts in the set
        self.batch_record.save_receipts(receipts)?;

        // store requests in the set
        self.batch_record.save_requests(requests);

        if self.batch_record.first_block().is_none() {
            self.batch_record.set_first_block(block.number);
        }

        Ok(())
    }

    fn finalize(mut self) -> Self::Output {
        self.stats.log_debug();

        BatchBlockExecutionOutput::new(
            self.executor.state.take_bundle(),
            self.batch_record.take_receipts(),
            self.batch_record.take_requests(),
            self.batch_record.first_block().unwrap_or_default(),
        )
    }

    fn set_tip(&mut self, tip: BlockNumber) {
        self.batch_record.set_tip(tip);
    }

    fn size_hint(&self) -> Option<usize> {
        Some(self.executor.state.bundle_state.size_hint())
    }
}

#[cfg(test)]
mod tests {
    use super::*;
    use alloy_eips::{
        eip2935::HISTORY_STORAGE_ADDRESS,
        eip4788::{BEACON_ROOTS_ADDRESS, BEACON_ROOTS_CODE, SYSTEM_ADDRESS},
        eip7002::{
            WithdrawalRequest, WITHDRAWAL_REQUEST_PREDEPLOY_ADDRESS,
            WITHDRAWAL_REQUEST_PREDEPLOY_CODE,
        },
    };
    use reth_interfaces::test_utils::generators::{self, sign_tx_with_key_pair};
    use reth_primitives::{
        constants::{EMPTY_ROOT_HASH, ETH_TO_WEI},
        keccak256,
        proofs::calculate_requests_root,
        public_key_to_address, Account, Block, ChainSpecBuilder, ForkCondition, Transaction,
        TxKind, TxLegacy, B256,
    };
    use reth_revm::{
        database::StateProviderDatabase, state_change::HISTORY_SERVE_WINDOW,
        test_utils::StateProviderTest, TransitionState,
    };
    use revm_primitives::{b256, fixed_bytes, Bytes};
    use secp256k1::{Keypair, Secp256k1};
    use std::collections::HashMap;

    fn create_state_provider_with_beacon_root_contract() -> StateProviderTest {
        let mut db = StateProviderTest::default();

        let beacon_root_contract_account = Account {
            balance: U256::ZERO,
            bytecode_hash: Some(keccak256(BEACON_ROOTS_CODE.clone())),
            nonce: 1,
        };

        db.insert_account(
            BEACON_ROOTS_ADDRESS,
            beacon_root_contract_account,
            Some(BEACON_ROOTS_CODE.clone()),
            HashMap::new(),
        );

        db
    }

    fn create_state_provider_with_withdrawal_requests_contract() -> StateProviderTest {
        let mut db = StateProviderTest::default();

        let withdrawal_requests_contract_account = Account {
            nonce: 1,
            balance: U256::ZERO,
            bytecode_hash: Some(keccak256(WITHDRAWAL_REQUEST_PREDEPLOY_CODE.clone())),
        };

        db.insert_account(
            WITHDRAWAL_REQUEST_PREDEPLOY_ADDRESS,
            withdrawal_requests_contract_account,
            Some(WITHDRAWAL_REQUEST_PREDEPLOY_CODE.clone()),
            HashMap::new(),
        );

        db
    }

    fn executor_provider(chain_spec: Arc<ChainSpec>) -> EthExecutorProvider<EthEvmConfig> {
        EthExecutorProvider { chain_spec, evm_config: Default::default() }
    }

    #[test]
    fn eip_4788_non_genesis_call() {
        let mut header =
            Header { timestamp: 1, number: 1, excess_blob_gas: Some(0), ..Header::default() };

        let db = create_state_provider_with_beacon_root_contract();

        let chain_spec = Arc::new(
            ChainSpecBuilder::from(&*MAINNET)
                .shanghai_activated()
                .with_fork(Hardfork::Cancun, ForkCondition::Timestamp(1))
                .build(),
        );

        let provider = executor_provider(chain_spec);

        // attempt to execute a block without parent beacon block root, expect err
        let err = provider
            .executor(StateProviderDatabase::new(&db))
            .execute(
                (
                    &BlockWithSenders {
                        block: Block {
                            header: header.clone(),
                            body: vec![],
                            ommers: vec![],
                            withdrawals: None,
                            requests: None,
                        },
                        senders: vec![],
                    },
                    U256::ZERO,
                )
                    .into(),
            )
            .expect_err(
                "Executing cancun block without parent beacon block root field should fail",
            );

        assert_eq!(
            err.as_validation().unwrap().clone(),
            BlockValidationError::MissingParentBeaconBlockRoot
        );

        // fix header, set a gas limit
        header.parent_beacon_block_root = Some(B256::with_last_byte(0x69));

        let mut executor = provider.executor(StateProviderDatabase::new(&db));

        // Now execute a block with the fixed header, ensure that it does not fail
        executor
            .execute_without_verification(
                &BlockWithSenders {
                    block: Block {
                        header: header.clone(),
                        body: vec![],
                        ommers: vec![],
                        withdrawals: None,
                        requests: None,
                    },
                    senders: vec![],
                },
                U256::ZERO,
            )
            .unwrap();

        // check the actual storage of the contract - it should be:
        // * The storage value at header.timestamp % HISTORY_BUFFER_LENGTH should be
        // header.timestamp
        // * The storage value at header.timestamp % HISTORY_BUFFER_LENGTH + HISTORY_BUFFER_LENGTH
        //   // should be parent_beacon_block_root
        let history_buffer_length = 8191u64;
        let timestamp_index = header.timestamp % history_buffer_length;
        let parent_beacon_block_root_index =
            timestamp_index % history_buffer_length + history_buffer_length;

        // get timestamp storage and compare
        let timestamp_storage =
            executor.state.storage(BEACON_ROOTS_ADDRESS, U256::from(timestamp_index)).unwrap();
        assert_eq!(timestamp_storage, U256::from(header.timestamp));

        // get parent beacon block root storage and compare
        let parent_beacon_block_root_storage = executor
            .state
            .storage(BEACON_ROOTS_ADDRESS, U256::from(parent_beacon_block_root_index))
            .expect("storage value should exist");
        assert_eq!(parent_beacon_block_root_storage, U256::from(0x69));
    }

    #[test]
    fn eip_4788_no_code_cancun() {
        // This test ensures that we "silently fail" when cancun is active and there is no code at
        // // BEACON_ROOTS_ADDRESS
        let header = Header {
            timestamp: 1,
            number: 1,
            parent_beacon_block_root: Some(B256::with_last_byte(0x69)),
            excess_blob_gas: Some(0),
            ..Header::default()
        };

        let db = StateProviderTest::default();

        // DON'T deploy the contract at genesis
        let chain_spec = Arc::new(
            ChainSpecBuilder::from(&*MAINNET)
                .shanghai_activated()
                .with_fork(Hardfork::Cancun, ForkCondition::Timestamp(1))
                .build(),
        );

        let provider = executor_provider(chain_spec);

        // attempt to execute an empty block with parent beacon block root, this should not fail
        provider
            .executor(StateProviderDatabase::new(&db))
            .execute(
                (
                    &BlockWithSenders {
                        block: Block {
                            header,
                            body: vec![],
                            ommers: vec![],
                            withdrawals: None,
                            requests: None,
                        },
                        senders: vec![],
                    },
                    U256::ZERO,
                )
                    .into(),
            )
            .expect(
                "Executing a block with no transactions while cancun is active should not fail",
            );
    }

    #[test]
    fn eip_4788_empty_account_call() {
        // This test ensures that we do not increment the nonce of an empty SYSTEM_ADDRESS account
        // // during the pre-block call

        let mut db = create_state_provider_with_beacon_root_contract();

        // insert an empty SYSTEM_ADDRESS
        db.insert_account(SYSTEM_ADDRESS, Account::default(), None, HashMap::new());

        let chain_spec = Arc::new(
            ChainSpecBuilder::from(&*MAINNET)
                .shanghai_activated()
                .with_fork(Hardfork::Cancun, ForkCondition::Timestamp(1))
                .build(),
        );

        let provider = executor_provider(chain_spec);

        // construct the header for block one
        let header = Header {
            timestamp: 1,
            number: 1,
            parent_beacon_block_root: Some(B256::with_last_byte(0x69)),
            excess_blob_gas: Some(0),
            ..Header::default()
        };

        let mut executor = provider.executor(StateProviderDatabase::new(&db));

        // attempt to execute an empty block with parent beacon block root, this should not fail
        executor
            .execute_without_verification(
                &BlockWithSenders {
                    block: Block {
                        header,
                        body: vec![],
                        ommers: vec![],
                        withdrawals: None,
                        requests: None,
                    },
                    senders: vec![],
                },
                U256::ZERO,
            )
            .expect(
                "Executing a block with no transactions while cancun is active should not fail",
            );

        // ensure that the nonce of the system address account has not changed
        let nonce = executor.state_mut().basic(SYSTEM_ADDRESS).unwrap().unwrap().nonce;
        assert_eq!(nonce, 0);
    }

    #[test]
    fn eip_4788_genesis_call() {
        let db = create_state_provider_with_beacon_root_contract();

        // activate cancun at genesis
        let chain_spec = Arc::new(
            ChainSpecBuilder::from(&*MAINNET)
                .shanghai_activated()
                .with_fork(Hardfork::Cancun, ForkCondition::Timestamp(0))
                .build(),
        );

        let mut header = chain_spec.genesis_header();
        let provider = executor_provider(chain_spec);
        let mut executor =
            provider.batch_executor(StateProviderDatabase::new(&db), PruneModes::none());

        // attempt to execute the genesis block with non-zero parent beacon block root, expect err
        header.parent_beacon_block_root = Some(B256::with_last_byte(0x69));
        let _err = executor
            .execute_and_verify_one(
                (
                    &BlockWithSenders {
                        block: Block {
                            header: header.clone(),
                            body: vec![],
                            ommers: vec![],
                            withdrawals: None,
                            requests: None,
                        },
                        senders: vec![],
                    },
                    U256::ZERO,
                )
                    .into(),
            )
            .expect_err(
                "Executing genesis cancun block with non-zero parent beacon block root field
    should fail",
            );

        // fix header
        header.parent_beacon_block_root = Some(B256::ZERO);

        // now try to process the genesis block again, this time ensuring that a system contract
        // call does not occur
        executor
            .execute_and_verify_one(
                (
                    &BlockWithSenders {
                        block: Block {
                            header,
                            body: vec![],
                            ommers: vec![],
                            withdrawals: None,
                            requests: None,
                        },
                        senders: vec![],
                    },
                    U256::ZERO,
                )
                    .into(),
            )
            .unwrap();

        // there is no system contract call so there should be NO STORAGE CHANGES
        // this means we'll check the transition state
        let transition_state = executor
            .state_mut()
            .transition_state
            .take()
            .expect("the evm should be initialized with bundle updates");

        // assert that it is the default (empty) transition state
        assert_eq!(transition_state, TransitionState::default());
    }

    #[test]
    fn eip_4788_high_base_fee() {
        // This test ensures that if we have a base fee, then we don't return an error when the
        // system contract is called, due to the gas price being less than the base fee.
        let header = Header {
            timestamp: 1,
            number: 1,
            parent_beacon_block_root: Some(B256::with_last_byte(0x69)),
            base_fee_per_gas: Some(u64::MAX),
            excess_blob_gas: Some(0),
            ..Header::default()
        };

        let db = create_state_provider_with_beacon_root_contract();

        let chain_spec = Arc::new(
            ChainSpecBuilder::from(&*MAINNET)
                .shanghai_activated()
                .with_fork(Hardfork::Cancun, ForkCondition::Timestamp(1))
                .build(),
        );

        let provider = executor_provider(chain_spec);

        // execute header
        let mut executor =
            provider.batch_executor(StateProviderDatabase::new(&db), PruneModes::none());

        // Now execute a block with the fixed header, ensure that it does not fail
        executor
            .execute_and_verify_one(
                (
                    &BlockWithSenders {
                        block: Block {
                            header: header.clone(),
                            body: vec![],
                            ommers: vec![],
                            withdrawals: None,
                            requests: None,
                        },
                        senders: vec![],
                    },
                    U256::ZERO,
                )
                    .into(),
            )
            .unwrap();

        // check the actual storage of the contract - it should be:
        // * The storage value at header.timestamp % HISTORY_BUFFER_LENGTH should be
        // header.timestamp
        // * The storage value at header.timestamp % HISTORY_BUFFER_LENGTH + HISTORY_BUFFER_LENGTH
        //   // should be parent_beacon_block_root
        let history_buffer_length = 8191u64;
        let timestamp_index = header.timestamp % history_buffer_length;
        let parent_beacon_block_root_index =
            timestamp_index % history_buffer_length + history_buffer_length;

        // get timestamp storage and compare
        let timestamp_storage = executor
            .state_mut()
            .storage(BEACON_ROOTS_ADDRESS, U256::from(timestamp_index))
            .unwrap();
        assert_eq!(timestamp_storage, U256::from(header.timestamp));

        // get parent beacon block root storage and compare
        let parent_beacon_block_root_storage = executor
            .state_mut()
            .storage(BEACON_ROOTS_ADDRESS, U256::from(parent_beacon_block_root_index))
            .unwrap();
        assert_eq!(parent_beacon_block_root_storage, U256::from(0x69));
    }

    #[test]
    fn eip_7002() {
        let chain_spec = Arc::new(
            ChainSpecBuilder::from(&*MAINNET)
                .shanghai_activated()
                .with_fork(Hardfork::Prague, ForkCondition::Timestamp(0))
                .build(),
        );

        let mut db = create_state_provider_with_withdrawal_requests_contract();

        let secp = Secp256k1::new();
        let sender_key_pair = Keypair::new(&secp, &mut generators::rng());
        let sender_address = public_key_to_address(sender_key_pair.public_key());

        db.insert_account(
            sender_address,
            Account { nonce: 1, balance: U256::from(ETH_TO_WEI), bytecode_hash: None },
            None,
            HashMap::new(),
        );

        // https://github.com/lightclient/7002asm/blob/e0d68e04d15f25057af7b6d180423d94b6b3bdb3/test/Contract.t.sol.in#L49-L64
        let validator_public_key = fixed_bytes!("111111111111111111111111111111111111111111111111111111111111111111111111111111111111111111111111");
        let withdrawal_amount = fixed_bytes!("2222222222222222");
        let input: Bytes = [&validator_public_key[..], &withdrawal_amount[..]].concat().into();
        assert_eq!(input.len(), 56);

        let expected_withdrawal_request = WithdrawalRequest {
            source_address: sender_address,
            validator_public_key,
            amount: u64::from_be_bytes(withdrawal_amount.into()),
        };

        let mut header = chain_spec.genesis_header();
        header.gas_limit = 1_500_000;
        header.gas_used = 134_807;
        header.receipts_root =
            b256!("b31a3e47b902e9211c4d349af4e4c5604ce388471e79ca008907ae4616bb0ed3");
        header.requests_root = Some(calculate_requests_root(&[Request::WithdrawalRequest(
            expected_withdrawal_request,
        )]));

        let tx = sign_tx_with_key_pair(
            sender_key_pair,
            Transaction::Legacy(TxLegacy {
                chain_id: Some(chain_spec.chain.id()),
                nonce: 1,
                gas_price: header.base_fee_per_gas.unwrap().into(),
                gas_limit: 134_807,
                to: TxKind::Call(WITHDRAWAL_REQUEST_PREDEPLOY_ADDRESS),
                // `MIN_WITHDRAWAL_REQUEST_FEE`
                value: U256::from(1),
                input,
            }),
        );

        let provider = executor_provider(chain_spec);

        let executor = provider.executor(StateProviderDatabase::new(&db));

        let BlockExecutionOutput { receipts, requests, .. } = executor
            .execute(
                (
                    &Block {
                        header,
                        body: vec![tx],
                        ommers: vec![],
                        withdrawals: None,
                        requests: None,
                    }
                    .with_recovered_senders()
                    .unwrap(),
                    U256::ZERO,
                )
                    .into(),
            )
            .unwrap();

        let receipt = receipts.first().unwrap();
        assert!(receipt.success);

        let request = requests.first().unwrap();
        let withdrawal_request = request.as_withdrawal_request().unwrap();
        assert_eq!(*withdrawal_request, expected_withdrawal_request);
    }

    fn create_state_provider_with_block_hashes(latest_block: u64) -> StateProviderTest {
        let mut db = StateProviderTest::default();
        for block_number in 0..=latest_block {
            db.insert_block_hash(block_number, keccak256(block_number.to_string()));
        }
        db
    }

    #[test]
    fn eip_2935_pre_fork() {
        let db = create_state_provider_with_block_hashes(1);

        let chain_spec = Arc::new(
            ChainSpecBuilder::from(&*MAINNET)
                .shanghai_activated()
                .with_fork(Hardfork::Prague, ForkCondition::Never)
                .build(),
        );

        let provider = executor_provider(chain_spec);
        let mut executor = provider.executor(StateProviderDatabase::new(&db));

        // construct the header for block one
        let header = Header { timestamp: 1, number: 1, ..Header::default() };

        // attempt to execute an empty block, this should not fail
        executor
            .execute_without_verification(
                &BlockWithSenders {
                    block: Block {
                        header,
                        body: vec![],
                        ommers: vec![],
                        withdrawals: None,
                        requests: None,
                    },
                    senders: vec![],
                },
                U256::ZERO,
            )
            .expect(
                "Executing a block with no transactions while Prague is active should not fail",
            );

        // ensure that the block hash was *not* written to storage, since this is before the fork
        // was activated
        //
        // we load the account first, which should also not exist, because revm expects it to be
        // loaded
        assert!(executor.state.basic(HISTORY_STORAGE_ADDRESS).unwrap().is_none());
        assert!(executor.state.storage(HISTORY_STORAGE_ADDRESS, U256::ZERO).unwrap().is_zero());
    }

    #[test]
    fn eip_2935_fork_activation_genesis() {
        let db = create_state_provider_with_block_hashes(0);

        let chain_spec = Arc::new(
            ChainSpecBuilder::from(&*MAINNET)
                .shanghai_activated()
                .with_fork(Hardfork::Prague, ForkCondition::Timestamp(0))
                .build(),
        );

        let header = chain_spec.genesis_header();
        let provider = executor_provider(chain_spec);
        let mut executor = provider.executor(StateProviderDatabase::new(&db));

        // attempt to execute genesis block, this should not fail
        executor
            .execute_without_verification(
                &BlockWithSenders {
                    block: Block {
                        header,
                        body: vec![],
                        ommers: vec![],
                        withdrawals: None,
                        requests: None,
                    },
                    senders: vec![],
                },
                U256::ZERO,
            )
            .expect(
                "Executing a block with no transactions while Prague is active should not fail",
            );

        // ensure that the block hash was *not* written to storage, since there are no blocks
        // preceding genesis
        //
        // we load the account first, which should also not exist, because revm expects it to be
        // loaded
        assert!(executor.state.basic(HISTORY_STORAGE_ADDRESS).unwrap().is_none());
        assert!(executor.state.storage(HISTORY_STORAGE_ADDRESS, U256::ZERO).unwrap().is_zero());
    }

    #[test]
    fn eip_2935_fork_activation_within_window_bounds() {
        let fork_activation_block = (HISTORY_SERVE_WINDOW - 10) as u64;
        let db = create_state_provider_with_block_hashes(fork_activation_block);

        let chain_spec = Arc::new(
            ChainSpecBuilder::from(&*MAINNET)
                .shanghai_activated()
                .with_fork(Hardfork::Prague, ForkCondition::Timestamp(1))
                .build(),
        );

        let header = Header {
            timestamp: 1,
            number: fork_activation_block,
            requests_root: Some(EMPTY_ROOT_HASH),
            ..Header::default()
        };
        let provider = executor_provider(chain_spec);
        let mut executor = provider.executor(StateProviderDatabase::new(&db));

        // attempt to execute the fork activation block, this should not fail
        executor
            .execute_without_verification(
                &BlockWithSenders {
                    block: Block {
                        header,
                        body: vec![],
                        ommers: vec![],
                        withdrawals: None,
                        ..Default::default()
                    },
                    senders: vec![],
                },
                U256::ZERO,
            )
            .expect(
                "Executing a block with no transactions while Prague is active should not fail",
            );

        // since this is the activation block, the hashes of all ancestors for the block (up to
        // `HISTORY_SERVE_WINDOW`) must be present.
        //
        // our fork activation check depends on checking slot 0, so we also check that slot 0 was
        // indeed set if the fork activation block was within `HISTORY_SERVE_WINDOW`
        assert!(executor.state.basic(HISTORY_STORAGE_ADDRESS).unwrap().is_some());
        for slot in 0..fork_activation_block {
            assert_ne!(
                executor.state.storage(HISTORY_STORAGE_ADDRESS, U256::from(slot)).unwrap(),
                U256::ZERO
            );
        }

        // the hash of the block itself should not be in storage
        assert!(executor
            .state
            .storage(HISTORY_STORAGE_ADDRESS, U256::from(fork_activation_block))
            .unwrap()
            .is_zero());
    }

    #[test]
    fn eip_2935_fork_activation_outside_window_bounds() {
        let fork_activation_block = (HISTORY_SERVE_WINDOW + 256) as u64;
        let db = create_state_provider_with_block_hashes(fork_activation_block);

        let chain_spec = Arc::new(
            ChainSpecBuilder::from(&*MAINNET)
                .shanghai_activated()
                .with_fork(Hardfork::Prague, ForkCondition::Timestamp(1))
                .build(),
        );

        let provider = executor_provider(chain_spec);
        let mut executor = provider.executor(StateProviderDatabase::new(&db));

        let header = Header {
            timestamp: 1,
            number: fork_activation_block,
            requests_root: Some(EMPTY_ROOT_HASH),
            ..Header::default()
        };

        // attempt to execute the fork activation block, this should not fail
        executor
            .execute_without_verification(
                &BlockWithSenders {
                    block: Block {
                        header,
                        body: vec![],
                        ommers: vec![],
                        withdrawals: None,
                        ..Default::default()
                    },
                    senders: vec![],
                },
                U256::ZERO,
            )
            .expect(
                "Executing a block with no transactions while Prague is active should not fail",
            );

        // since this is the activation block, the hashes of all ancestors for the block (up to
        // `HISTORY_SERVE_WINDOW`) must be present.
        //
        // our fork activation check depends on checking slot 0, so we also check that slot 0 was
        // indeed set if the fork activation block was within `HISTORY_SERVE_WINDOW`
        assert!(executor.state.basic(HISTORY_STORAGE_ADDRESS).unwrap().is_some());
        for slot in 0..HISTORY_SERVE_WINDOW {
            assert_ne!(
                executor.state.storage(HISTORY_STORAGE_ADDRESS, U256::from(slot)).unwrap(),
                U256::ZERO
            );
        }
    }

    #[test]
    fn eip_2935_state_transition_inside_fork() {
        let db = create_state_provider_with_block_hashes(2);

        let chain_spec = Arc::new(
            ChainSpecBuilder::from(&*MAINNET)
                .shanghai_activated()
                .with_fork(Hardfork::Prague, ForkCondition::Timestamp(0))
                .build(),
        );

        let header = chain_spec.genesis_header();
        let provider = executor_provider(chain_spec);
        let mut executor = provider.executor(StateProviderDatabase::new(&db));

        // attempt to execute the genesis block, this should not fail
        executor
            .execute_without_verification(
                &BlockWithSenders {
                    block: Block {
                        header,
                        body: vec![],
                        ommers: vec![],
                        withdrawals: None,
                        requests: None,
                    },
                    senders: vec![],
                },
                U256::ZERO,
            )
            .expect(
                "Executing a block with no transactions while Prague is active should not fail",
            );

        // nothing should be written as the genesis has no ancestors
        assert!(executor.state.basic(HISTORY_STORAGE_ADDRESS).unwrap().is_none());
        assert!(executor.state.storage(HISTORY_STORAGE_ADDRESS, U256::ZERO).unwrap().is_zero());

        // attempt to execute block 1, this should not fail
        let header = Header {
            timestamp: 1,
            number: 1,
            requests_root: Some(EMPTY_ROOT_HASH),
            ..Header::default()
        };
        executor
            .execute_without_verification(
                &BlockWithSenders {
                    block: Block {
                        header,
                        body: vec![],
                        ommers: vec![],
                        withdrawals: None,
                        ..Default::default()
                    },
                    senders: vec![],
                },
                U256::ZERO,
            )
            .expect(
                "Executing a block with no transactions while Prague is active should not fail",
            );

        // the block hash of genesis should now be in storage, but not block 1
        assert!(executor.state.basic(HISTORY_STORAGE_ADDRESS).unwrap().is_some());
        assert_ne!(
            executor.state.storage(HISTORY_STORAGE_ADDRESS, U256::ZERO).unwrap(),
            U256::ZERO
        );
        assert!(executor.state.storage(HISTORY_STORAGE_ADDRESS, U256::from(1)).unwrap().is_zero());

        // attempt to execute block 2, this should not fail
        let header = Header {
            timestamp: 1,
            number: 2,
            requests_root: Some(EMPTY_ROOT_HASH),
            ..Header::default()
        };
        executor
            .execute_without_verification(
                &BlockWithSenders {
                    block: Block {
                        header,
                        body: vec![],
                        ommers: vec![],
                        withdrawals: None,
                        ..Default::default()
                    },
                    senders: vec![],
                },
                U256::ZERO,
            )
            .expect(
                "Executing a block with no transactions while Prague is active should not fail",
            );

        // the block hash of genesis and block 1 should now be in storage, but not block 2
        assert!(executor.state.basic(HISTORY_STORAGE_ADDRESS).unwrap().is_some());
        assert_ne!(
            executor.state.storage(HISTORY_STORAGE_ADDRESS, U256::ZERO).unwrap(),
            U256::ZERO
        );
        assert_ne!(
            executor.state.storage(HISTORY_STORAGE_ADDRESS, U256::from(1)).unwrap(),
            U256::ZERO
        );
        assert!(executor.state.storage(HISTORY_STORAGE_ADDRESS, U256::from(2)).unwrap().is_zero());
    }
}<|MERGE_RESOLUTION|>--- conflicted
+++ resolved
@@ -4,7 +4,6 @@
     dao_fork::{DAO_HARDFORK_BENEFICIARY, DAO_HARDKFORK_ACCOUNTS},
     EthEvmConfig,
 };
-use alloy_consensus::Request;
 use reth_ethereum_consensus::validate_block_post_execution;
 use reth_evm::{
     execute::{
@@ -18,8 +17,8 @@
     provider::ProviderError,
 };
 use reth_primitives::{
-    BlockNumber, BlockWithSenders, ChainSpec, Hardfork, Header, PruneModes, Receipt, Withdrawals,
-    MAINNET, U256,
+    BlockNumber, BlockWithSenders, ChainSpec, Hardfork, Header, PruneModes, Receipt, Request,
+    Withdrawals, MAINNET, U256,
 };
 use reth_revm::{
     batch::{BlockBatchRecord, BlockExecutorStats},
@@ -201,17 +200,6 @@
             );
         }
 
-<<<<<<< HEAD
-        // Check if gas used matches the value set in header.
-        if block.gas_used != cumulative_gas_used {
-            let receipts = Receipts::from_block_receipt(receipts);
-            return Err(BlockValidationError::BlockGasUsed {
-                gas: GotExpected { got: cumulative_gas_used, expected: block.gas_used },
-                gas_spent_by_tx: receipts.gas_spent_by_tx()?,
-            }
-            .into())
-        }
-
         let requests = if self.chain_spec.is_prague_active_at_timestamp(block.header.timestamp) {
             // Collect all EIP-6110 deposits
             let deposit_requests =
@@ -226,23 +214,6 @@
 
             // Requests are ordered by Request Type ID
             let requests = [deposit_requests, withdrawal_requests].concat();
-
-            // Validate that the header requests root matches the calculated requests root
-            let Some(header_requests_root) = block.header.requests_root else {
-                return Err(BlockValidationError::RequestsRootMissing.into())
-            };
-            let requests_root = reth_primitives::proofs::calculate_requests_root(&requests);
-            if requests_root != header_requests_root {
-                return Err(BlockValidationError::RequestsRootMismatch(
-                    GotExpected::new(requests_root, header_requests_root).into(),
-                )
-                .into())
-            }
-=======
-        // Collect all EIP-6110 deposits
-        let deposit_requests =
-            crate::eip6110::parse_deposits_from_receipts(&self.chain_spec, &receipts)?;
->>>>>>> fd0921df
 
             requests
         } else {
@@ -446,7 +417,7 @@
         let EthExecuteOutput { receipts, requests, gas_used: _ } =
             self.executor.execute_without_verification(block, total_difficulty)?;
 
-        validate_block_post_execution(block, self.executor.chain_spec(), &receipts)?;
+        validate_block_post_execution(block, self.executor.chain_spec(), &receipts, &requests)?;
 
         // prepare the state according to the prune mode
         let retention = self.batch_record.bundle_retention(block.number);
