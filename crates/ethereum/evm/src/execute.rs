//! Ethereum block executor.

use crate::{
    dao_fork::{DAO_HARDFORK_BENEFICIARY, DAO_HARDKFORK_ACCOUNTS},
    EthEvmConfig,
};
use reth_ethereum_consensus::validate_block_post_execution;
use reth_evm::{
    execute::{
        BatchBlockExecutionOutput, BatchExecutor, BlockExecutionError, BlockExecutionInput,
        BlockExecutionOutput, BlockExecutorProvider, BlockValidationError, Executor, ProviderError,
    },
    ConfigureEvm,
};
use reth_primitives::{
    BlockNumber, BlockWithSenders, ChainSpec, Hardfork, Header, PruneModes, Receipt, Request,
    Withdrawals, MAINNET, U256,
};
use reth_revm::{
    batch::{BlockBatchRecord, BlockExecutorStats},
    db::states::bundle_state::BundleRetention,
    state_change::{
<<<<<<< HEAD
        apply_beacon_root_contract_call, apply_withdrawal_requests_contract_call,
        post_block_balance_increments,
=======
        apply_beacon_root_contract_call, apply_blockhashes_update, post_block_balance_increments,
>>>>>>> f43ccc76
    },
    Evm, State,
};
use revm_primitives::{
    db::{Database, DatabaseCommit},
    BlockEnv, CfgEnvWithHandlerCfg, EnvWithHandlerCfg, ResultAndState,
};
use std::sync::Arc;

/// Provides executors to execute regular ethereum blocks
#[derive(Debug, Clone)]
pub struct EthExecutorProvider<EvmConfig = EthEvmConfig> {
    chain_spec: Arc<ChainSpec>,
    evm_config: EvmConfig,
}

impl EthExecutorProvider {
    /// Creates a new default ethereum executor provider.
    pub fn ethereum(chain_spec: Arc<ChainSpec>) -> Self {
        Self::new(chain_spec, Default::default())
    }

    /// Returns a new provider for the mainnet.
    pub fn mainnet() -> Self {
        Self::ethereum(MAINNET.clone())
    }
}

impl<EvmConfig> EthExecutorProvider<EvmConfig> {
    /// Creates a new executor provider.
    pub fn new(chain_spec: Arc<ChainSpec>, evm_config: EvmConfig) -> Self {
        Self { chain_spec, evm_config }
    }
}

impl<EvmConfig> EthExecutorProvider<EvmConfig>
where
    EvmConfig: ConfigureEvm,
{
    fn eth_executor<DB>(&self, db: DB) -> EthBlockExecutor<EvmConfig, DB>
    where
        DB: Database<Error = ProviderError>,
    {
        EthBlockExecutor::new(
            self.chain_spec.clone(),
            self.evm_config.clone(),
            State::builder().with_database(db).with_bundle_update().without_state_clear().build(),
        )
    }
}

impl<EvmConfig> BlockExecutorProvider for EthExecutorProvider<EvmConfig>
where
    EvmConfig: ConfigureEvm,
{
    type Executor<DB: Database<Error = ProviderError>> = EthBlockExecutor<EvmConfig, DB>;

    type BatchExecutor<DB: Database<Error = ProviderError>> = EthBatchExecutor<EvmConfig, DB>;

    fn executor<DB>(&self, db: DB) -> Self::Executor<DB>
    where
        DB: Database<Error = ProviderError>,
    {
        self.eth_executor(db)
    }

    fn batch_executor<DB>(&self, db: DB, prune_modes: PruneModes) -> Self::BatchExecutor<DB>
    where
        DB: Database<Error = ProviderError>,
    {
        let executor = self.eth_executor(db);
        EthBatchExecutor {
            executor,
            batch_record: BlockBatchRecord::new(prune_modes),
            stats: BlockExecutorStats::default(),
        }
    }
}

/// Helper type for the output of executing a block.
#[derive(Debug, Clone)]
struct EthExecuteOutput {
    receipts: Vec<Receipt>,
    requests: Vec<Request>,
    gas_used: u64,
}

/// Helper container type for EVM with chain spec.
#[derive(Debug, Clone)]
struct EthEvmExecutor<EvmConfig> {
    /// The chainspec
    chain_spec: Arc<ChainSpec>,
    /// How to create an EVM.
    evm_config: EvmConfig,
}

impl<EvmConfig> EthEvmExecutor<EvmConfig>
where
    EvmConfig: ConfigureEvm,
{
    /// Executes the transactions in the block and returns the receipts of the transactions in the
    /// block, the total gas used and the list of EIP-7685 [requests](Request).
    ///
    /// This applies the pre-execution and post-execution changes that require an [EVM](Evm), and
    /// executes the transactions.
    ///
    /// # Note
    ///
    /// It does __not__ apply post-execution changes that do not require an [EVM](Evm), for that see
    /// [EthBlockExecutor::post_execution].
    fn execute_state_transitions<Ext, DB>(
        &self,
        block: &BlockWithSenders,
        mut evm: Evm<'_, Ext, &mut State<DB>>,
    ) -> Result<EthExecuteOutput, BlockExecutionError>
    where
        DB: Database<Error = ProviderError>,
    {
        // apply pre execution changes
        apply_beacon_root_contract_call(
            &self.chain_spec,
            block.timestamp,
            block.number,
            block.parent_beacon_block_root,
            &mut evm,
        )?;
        apply_blockhashes_update(
            evm.db_mut(),
            &self.chain_spec,
            block.timestamp,
            block.number,
            block.parent_hash,
        )?;

        // execute transactions
        let mut cumulative_gas_used = 0;
        let mut receipts = Vec::with_capacity(block.body.len());
        for (sender, transaction) in block.transactions_with_sender() {
            // The sum of the transaction’s gas limit, Tg, and the gas utilized in this block prior,
            // must be no greater than the block’s gasLimit.
            let block_available_gas = block.header.gas_limit - cumulative_gas_used;
            if transaction.gas_limit() > block_available_gas {
                return Err(BlockValidationError::TransactionGasLimitMoreThanAvailableBlockGas {
                    transaction_gas_limit: transaction.gas_limit(),
                    block_available_gas,
                }
                .into())
            }

            EvmConfig::fill_tx_env(evm.tx_mut(), transaction, *sender);

            // Execute transaction.
            let ResultAndState { result, state } = evm.transact().map_err(move |err| {
                // Ensure hash is calculated for error log, if not already done
                BlockValidationError::EVM {
                    hash: transaction.recalculate_hash(),
                    error: err.into(),
                }
            })?;
            evm.db_mut().commit(state);

            // append gas used
            cumulative_gas_used += result.gas_used();

            // Push transaction changeset and calculate header bloom filter for receipt.
            receipts.push(
                #[allow(clippy::needless_update)] // side-effect of optimism fields
                Receipt {
                    tx_type: transaction.tx_type(),
                    // Success flag was added in `EIP-658: Embedding transaction status code in
                    // receipts`.
                    success: result.is_success(),
                    cumulative_gas_used,
                    // convert to reth log
                    logs: result.into_logs(),
                    ..Default::default()
                },
            );
        }

        // Collect all EIP-7685 requests
        let withdrawal_requests =
            apply_withdrawal_requests_contract_call(&self.chain_spec, block.timestamp, &mut evm)?;
        let requests = withdrawal_requests;

        Ok(EthExecuteOutput { receipts, requests, gas_used: cumulative_gas_used })
    }
}

/// A basic Ethereum block executor.
///
/// Expected usage:
/// - Create a new instance of the executor.
/// - Execute the block.
#[derive(Debug)]
pub struct EthBlockExecutor<EvmConfig, DB> {
    /// Chain specific evm config that's used to execute a block.
    executor: EthEvmExecutor<EvmConfig>,
    /// The state to use for execution
    state: State<DB>,
}

impl<EvmConfig, DB> EthBlockExecutor<EvmConfig, DB> {
    /// Creates a new Ethereum block executor.
    pub fn new(chain_spec: Arc<ChainSpec>, evm_config: EvmConfig, state: State<DB>) -> Self {
        Self { executor: EthEvmExecutor { chain_spec, evm_config }, state }
    }

    #[inline]
    fn chain_spec(&self) -> &ChainSpec {
        &self.executor.chain_spec
    }

    /// Returns mutable reference to the state that wraps the underlying database.
    #[allow(unused)]
    fn state_mut(&mut self) -> &mut State<DB> {
        &mut self.state
    }
}

impl<EvmConfig, DB> EthBlockExecutor<EvmConfig, DB>
where
    EvmConfig: ConfigureEvm,
    DB: Database<Error = ProviderError>,
{
    /// Configures a new evm configuration and block environment for the given block.
    ///
    /// # Caution
    ///
    /// This does not initialize the tx environment.
    fn evm_env_for_block(&self, header: &Header, total_difficulty: U256) -> EnvWithHandlerCfg {
        let mut cfg = CfgEnvWithHandlerCfg::new(Default::default(), Default::default());
        let mut block_env = BlockEnv::default();
        EvmConfig::fill_cfg_and_block_env(
            &mut cfg,
            &mut block_env,
            self.chain_spec(),
            header,
            total_difficulty,
        );

        EnvWithHandlerCfg::new_with_cfg_env(cfg, block_env, Default::default())
    }

    /// Execute a single block and apply the state changes to the internal state.
    ///
    /// Returns the receipts of the transactions in the block, the total gas used and the list of
    /// EIP-7685 [requests](Request).
    ///
    /// Returns an error if execution fails.
    fn execute_without_verification(
        &mut self,
        block: &BlockWithSenders,
        total_difficulty: U256,
    ) -> Result<EthExecuteOutput, BlockExecutionError> {
        // 1. prepare state on new block
        self.on_new_block(&block.header);

        // 2. configure the evm and execute
        let env = self.evm_env_for_block(&block.header, total_difficulty);
        let output = {
            let evm = self.executor.evm_config.evm_with_env(&mut self.state, env);
            self.executor.execute_state_transitions(block, evm)
        }?;

        // 3. apply post execution changes
        self.post_execution(block, total_difficulty)?;

        Ok(output)
    }

    /// Apply settings before a new block is executed.
    pub(crate) fn on_new_block(&mut self, header: &Header) {
        // Set state clear flag if the block is after the Spurious Dragon hardfork.
        let state_clear_flag = self.chain_spec().is_spurious_dragon_active_at_block(header.number);
        self.state.set_state_clear_flag(state_clear_flag);
    }

    /// Apply post execution state changes that do not require an [EVM](Evm), such as: block
    /// rewards, withdrawals, and irregular DAO hardfork state change
    pub fn post_execution(
        &mut self,
        block: &BlockWithSenders,
        total_difficulty: U256,
    ) -> Result<(), BlockExecutionError> {
        let mut balance_increments = post_block_balance_increments(
            self.chain_spec(),
            block.number,
            block.difficulty,
            block.beneficiary,
            block.timestamp,
            total_difficulty,
            &block.ommers,
            block.withdrawals.as_ref().map(Withdrawals::as_ref),
        );

        // Irregular state change at Ethereum DAO hardfork
        if self.chain_spec().fork(Hardfork::Dao).transitions_at_block(block.number) {
            // drain balances from hardcoded addresses.
            let drained_balance: u128 = self
                .state
                .drain_balances(DAO_HARDKFORK_ACCOUNTS)
                .map_err(|_| BlockValidationError::IncrementBalanceFailed)?
                .into_iter()
                .sum();

            // return balance to DAO beneficiary.
            *balance_increments.entry(DAO_HARDFORK_BENEFICIARY).or_default() += drained_balance;
        }
        // increment balances
        self.state
            .increment_balances(balance_increments)
            .map_err(|_| BlockValidationError::IncrementBalanceFailed)?;

        Ok(())
    }
}

impl<EvmConfig, DB> Executor<DB> for EthBlockExecutor<EvmConfig, DB>
where
    EvmConfig: ConfigureEvm,
    DB: Database<Error = ProviderError>,
{
    type Input<'a> = BlockExecutionInput<'a, BlockWithSenders>;
    type Output = BlockExecutionOutput<Receipt>;
    type Error = BlockExecutionError;

    /// Executes the block and commits the state changes.
    ///
    /// Returns the receipts of the transactions in the block.
    ///
    /// Returns an error if the block could not be executed or failed verification.
    ///
    /// State changes are committed to the database.
    fn execute(mut self, input: Self::Input<'_>) -> Result<Self::Output, Self::Error> {
        let BlockExecutionInput { block, total_difficulty } = input;
        let EthExecuteOutput { receipts, requests, gas_used } =
            self.execute_without_verification(block, total_difficulty)?;

        // NOTE: we need to merge keep the reverts for the bundle retention
        self.state.merge_transitions(BundleRetention::Reverts);

        Ok(BlockExecutionOutput { state: self.state.take_bundle(), receipts, requests, gas_used })
    }
}

/// An executor for a batch of blocks.
///
/// State changes are tracked until the executor is finalized.
#[derive(Debug)]
pub struct EthBatchExecutor<EvmConfig, DB> {
    /// The executor used to execute single blocks
    ///
    /// All state changes are committed to the [State].
    executor: EthBlockExecutor<EvmConfig, DB>,
    /// Keeps track of the batch and records receipts based on the configured prune mode
    batch_record: BlockBatchRecord,
    stats: BlockExecutorStats,
}

impl<EvmConfig, DB> EthBatchExecutor<EvmConfig, DB> {
    /// Returns mutable reference to the state that wraps the underlying database.
    #[allow(unused)]
    fn state_mut(&mut self) -> &mut State<DB> {
        self.executor.state_mut()
    }
}

impl<EvmConfig, DB> BatchExecutor<DB> for EthBatchExecutor<EvmConfig, DB>
where
    EvmConfig: ConfigureEvm,
    DB: Database<Error = ProviderError>,
{
    type Input<'a> = BlockExecutionInput<'a, BlockWithSenders>;
    type Output = BatchBlockExecutionOutput;
    type Error = BlockExecutionError;

    fn execute_and_verify_one(&mut self, input: Self::Input<'_>) -> Result<(), Self::Error> {
        let BlockExecutionInput { block, total_difficulty } = input;
        let EthExecuteOutput { receipts, requests, gas_used: _ } =
            self.executor.execute_without_verification(block, total_difficulty)?;

        validate_block_post_execution(block, self.executor.chain_spec(), &receipts, &[])?;

        // prepare the state according to the prune mode
        let retention = self.batch_record.bundle_retention(block.number);
        self.executor.state.merge_transitions(retention);

        // store receipts in the set
        self.batch_record.save_receipts(receipts)?;

        // store requests in the set
        self.batch_record.save_requests(requests);

        if self.batch_record.first_block().is_none() {
            self.batch_record.set_first_block(block.number);
        }

        Ok(())
    }

    fn finalize(mut self) -> Self::Output {
        self.stats.log_debug();

        BatchBlockExecutionOutput::new(
            self.executor.state.take_bundle(),
            self.batch_record.take_receipts(),
            self.batch_record.take_requests(),
            self.batch_record.first_block().unwrap_or_default(),
        )
    }

    fn set_tip(&mut self, tip: BlockNumber) {
        self.batch_record.set_tip(tip);
    }

    fn size_hint(&self) -> Option<usize> {
        Some(self.executor.state.bundle_state.size_hint())
    }
}

#[cfg(test)]
mod tests {
    use super::*;
    use alloy_eips::{
<<<<<<< HEAD
        eip4788::{BEACON_ROOTS_ADDRESS, BEACON_ROOTS_CODE, SYSTEM_ADDRESS},
        eip7002::{WITHDRAWAL_REQUEST_PREDEPLOY_ADDRESS, WITHDRAWAL_REQUEST_PREDEPLOY_CODE},
    };
    use reth_primitives::{
        constants::ETH_TO_WEI, keccak256, public_key_to_address, Account, Block, ChainSpecBuilder,
        ForkCondition, Transaction, TxKind, TxLegacy, B256,
=======
        eip2935::HISTORY_STORAGE_ADDRESS,
        eip4788::{BEACON_ROOTS_ADDRESS, BEACON_ROOTS_CODE, SYSTEM_ADDRESS},
    };
    use reth_primitives::{
        keccak256, trie::EMPTY_ROOT_HASH, Account, Block, ChainSpecBuilder, ForkCondition, B256,
>>>>>>> f43ccc76
    };
    use reth_revm::{
        database::StateProviderDatabase, state_change::HISTORY_SERVE_WINDOW,
        test_utils::StateProviderTest, TransitionState,
    };
    use reth_testing_utils::generators::{self, sign_tx_with_key_pair};
    use revm_primitives::{b256, fixed_bytes, Bytes};
    use secp256k1::{Keypair, Secp256k1};
    use std::collections::HashMap;

    fn create_state_provider_with_beacon_root_contract() -> StateProviderTest {
        let mut db = StateProviderTest::default();

        let beacon_root_contract_account = Account {
            balance: U256::ZERO,
            bytecode_hash: Some(keccak256(BEACON_ROOTS_CODE.clone())),
            nonce: 1,
        };

        db.insert_account(
            BEACON_ROOTS_ADDRESS,
            beacon_root_contract_account,
            Some(BEACON_ROOTS_CODE.clone()),
            HashMap::new(),
        );

        db
    }

    fn create_state_provider_with_withdrawal_requests_contract() -> StateProviderTest {
        let mut db = StateProviderTest::default();

        let withdrawal_requests_contract_account = Account {
            nonce: 1,
            balance: U256::ZERO,
            bytecode_hash: Some(keccak256(WITHDRAWAL_REQUEST_PREDEPLOY_CODE.clone())),
        };

        db.insert_account(
            WITHDRAWAL_REQUEST_PREDEPLOY_ADDRESS,
            withdrawal_requests_contract_account,
            Some(WITHDRAWAL_REQUEST_PREDEPLOY_CODE.clone()),
            HashMap::new(),
        );

        db
    }

    fn executor_provider(chain_spec: Arc<ChainSpec>) -> EthExecutorProvider<EthEvmConfig> {
        EthExecutorProvider { chain_spec, evm_config: Default::default() }
    }

    #[test]
    fn eip_4788_non_genesis_call() {
        let mut header =
            Header { timestamp: 1, number: 1, excess_blob_gas: Some(0), ..Header::default() };

        let db = create_state_provider_with_beacon_root_contract();

        let chain_spec = Arc::new(
            ChainSpecBuilder::from(&*MAINNET)
                .shanghai_activated()
                .with_fork(Hardfork::Cancun, ForkCondition::Timestamp(1))
                .build(),
        );

        let provider = executor_provider(chain_spec);

        // attempt to execute a block without parent beacon block root, expect err
        let err = provider
            .executor(StateProviderDatabase::new(&db))
            .execute(
                (
                    &BlockWithSenders {
                        block: Block {
                            header: header.clone(),
                            body: vec![],
                            ommers: vec![],
                            withdrawals: None,
                            requests: None,
                        },
                        senders: vec![],
                    },
                    U256::ZERO,
                )
                    .into(),
            )
            .expect_err(
                "Executing cancun block without parent beacon block root field should fail",
            );

        assert_eq!(
            err.as_validation().unwrap().clone(),
            BlockValidationError::MissingParentBeaconBlockRoot
        );

        // fix header, set a gas limit
        header.parent_beacon_block_root = Some(B256::with_last_byte(0x69));

        let mut executor = provider.executor(StateProviderDatabase::new(&db));

        // Now execute a block with the fixed header, ensure that it does not fail
        executor
            .execute_without_verification(
                &BlockWithSenders {
                    block: Block {
                        header: header.clone(),
                        body: vec![],
                        ommers: vec![],
                        withdrawals: None,
                        requests: None,
                    },
                    senders: vec![],
                },
                U256::ZERO,
            )
            .unwrap();

        // check the actual storage of the contract - it should be:
        // * The storage value at header.timestamp % HISTORY_BUFFER_LENGTH should be
        // header.timestamp
        // * The storage value at header.timestamp % HISTORY_BUFFER_LENGTH + HISTORY_BUFFER_LENGTH
        //   // should be parent_beacon_block_root
        let history_buffer_length = 8191u64;
        let timestamp_index = header.timestamp % history_buffer_length;
        let parent_beacon_block_root_index =
            timestamp_index % history_buffer_length + history_buffer_length;

        // get timestamp storage and compare
        let timestamp_storage =
            executor.state.storage(BEACON_ROOTS_ADDRESS, U256::from(timestamp_index)).unwrap();
        assert_eq!(timestamp_storage, U256::from(header.timestamp));

        // get parent beacon block root storage and compare
        let parent_beacon_block_root_storage = executor
            .state
            .storage(BEACON_ROOTS_ADDRESS, U256::from(parent_beacon_block_root_index))
            .expect("storage value should exist");
        assert_eq!(parent_beacon_block_root_storage, U256::from(0x69));
    }

    #[test]
    fn eip_4788_no_code_cancun() {
        // This test ensures that we "silently fail" when cancun is active and there is no code at
        // // BEACON_ROOTS_ADDRESS
        let header = Header {
            timestamp: 1,
            number: 1,
            parent_beacon_block_root: Some(B256::with_last_byte(0x69)),
            excess_blob_gas: Some(0),
            ..Header::default()
        };

        let db = StateProviderTest::default();

        // DON'T deploy the contract at genesis
        let chain_spec = Arc::new(
            ChainSpecBuilder::from(&*MAINNET)
                .shanghai_activated()
                .with_fork(Hardfork::Cancun, ForkCondition::Timestamp(1))
                .build(),
        );

        let provider = executor_provider(chain_spec);

        // attempt to execute an empty block with parent beacon block root, this should not fail
        provider
            .batch_executor(StateProviderDatabase::new(&db), PruneModes::none())
            .execute_and_verify_one(
                (
                    &BlockWithSenders {
                        block: Block {
                            header,
                            body: vec![],
                            ommers: vec![],
                            withdrawals: None,
                            requests: None,
                        },
                        senders: vec![],
                    },
                    U256::ZERO,
                )
                    .into(),
            )
            .expect(
                "Executing a block with no transactions while cancun is active should not fail",
            );
    }

    #[test]
    fn eip_4788_empty_account_call() {
        // This test ensures that we do not increment the nonce of an empty SYSTEM_ADDRESS account
        // // during the pre-block call

        let mut db = create_state_provider_with_beacon_root_contract();

        // insert an empty SYSTEM_ADDRESS
        db.insert_account(SYSTEM_ADDRESS, Account::default(), None, HashMap::new());

        let chain_spec = Arc::new(
            ChainSpecBuilder::from(&*MAINNET)
                .shanghai_activated()
                .with_fork(Hardfork::Cancun, ForkCondition::Timestamp(1))
                .build(),
        );

        let provider = executor_provider(chain_spec);

        // construct the header for block one
        let header = Header {
            timestamp: 1,
            number: 1,
            parent_beacon_block_root: Some(B256::with_last_byte(0x69)),
            excess_blob_gas: Some(0),
            ..Header::default()
        };

        let mut executor =
            provider.batch_executor(StateProviderDatabase::new(&db), PruneModes::none());

        // attempt to execute an empty block with parent beacon block root, this should not fail
        executor
            .execute_and_verify_one(
                (
                    &BlockWithSenders {
                        block: Block {
                            header,
                            body: vec![],
                            ommers: vec![],
                            withdrawals: None,
                            requests: None,
                        },
                        senders: vec![],
                    },
                    U256::ZERO,
                )
                    .into(),
            )
            .expect(
                "Executing a block with no transactions while cancun is active should not fail",
            );

        // ensure that the nonce of the system address account has not changed
        let nonce = executor.state_mut().basic(SYSTEM_ADDRESS).unwrap().unwrap().nonce;
        assert_eq!(nonce, 0);
    }

    #[test]
    fn eip_4788_genesis_call() {
        let db = create_state_provider_with_beacon_root_contract();

        // activate cancun at genesis
        let chain_spec = Arc::new(
            ChainSpecBuilder::from(&*MAINNET)
                .shanghai_activated()
                .with_fork(Hardfork::Cancun, ForkCondition::Timestamp(0))
                .build(),
        );

        let mut header = chain_spec.genesis_header();
        let provider = executor_provider(chain_spec);
        let mut executor =
            provider.batch_executor(StateProviderDatabase::new(&db), PruneModes::none());

        // attempt to execute the genesis block with non-zero parent beacon block root, expect err
        header.parent_beacon_block_root = Some(B256::with_last_byte(0x69));
        let _err = executor
            .execute_and_verify_one(
                (
                    &BlockWithSenders {
                        block: Block {
                            header: header.clone(),
                            body: vec![],
                            ommers: vec![],
                            withdrawals: None,
                            requests: None,
                        },
                        senders: vec![],
                    },
                    U256::ZERO,
                )
                    .into(),
            )
            .expect_err(
                "Executing genesis cancun block with non-zero parent beacon block root field
    should fail",
            );

        // fix header
        header.parent_beacon_block_root = Some(B256::ZERO);

        // now try to process the genesis block again, this time ensuring that a system contract
        // call does not occur
        executor
            .execute_and_verify_one(
                (
                    &BlockWithSenders {
                        block: Block {
                            header,
                            body: vec![],
                            ommers: vec![],
                            withdrawals: None,
                            requests: None,
                        },
                        senders: vec![],
                    },
                    U256::ZERO,
                )
                    .into(),
            )
            .unwrap();

        // there is no system contract call so there should be NO STORAGE CHANGES
        // this means we'll check the transition state
        let transition_state = executor
            .state_mut()
            .transition_state
            .take()
            .expect("the evm should be initialized with bundle updates");

        // assert that it is the default (empty) transition state
        assert_eq!(transition_state, TransitionState::default());
    }

    #[test]
    fn eip_4788_high_base_fee() {
        // This test ensures that if we have a base fee, then we don't return an error when the
        // system contract is called, due to the gas price being less than the base fee.
        let header = Header {
            timestamp: 1,
            number: 1,
            parent_beacon_block_root: Some(B256::with_last_byte(0x69)),
            base_fee_per_gas: Some(u64::MAX),
            excess_blob_gas: Some(0),
            ..Header::default()
        };

        let db = create_state_provider_with_beacon_root_contract();

        let chain_spec = Arc::new(
            ChainSpecBuilder::from(&*MAINNET)
                .shanghai_activated()
                .with_fork(Hardfork::Cancun, ForkCondition::Timestamp(1))
                .build(),
        );

        let provider = executor_provider(chain_spec);

        // execute header
        let mut executor =
            provider.batch_executor(StateProviderDatabase::new(&db), PruneModes::none());

        // Now execute a block with the fixed header, ensure that it does not fail
        executor
            .execute_and_verify_one(
                (
                    &BlockWithSenders {
                        block: Block {
                            header: header.clone(),
                            body: vec![],
                            ommers: vec![],
                            withdrawals: None,
                            requests: None,
                        },
                        senders: vec![],
                    },
                    U256::ZERO,
                )
                    .into(),
            )
            .unwrap();

        // check the actual storage of the contract - it should be:
        // * The storage value at header.timestamp % HISTORY_BUFFER_LENGTH should be
        // header.timestamp
        // * The storage value at header.timestamp % HISTORY_BUFFER_LENGTH + HISTORY_BUFFER_LENGTH
        //   // should be parent_beacon_block_root
        let history_buffer_length = 8191u64;
        let timestamp_index = header.timestamp % history_buffer_length;
        let parent_beacon_block_root_index =
            timestamp_index % history_buffer_length + history_buffer_length;

        // get timestamp storage and compare
        let timestamp_storage = executor
            .state_mut()
            .storage(BEACON_ROOTS_ADDRESS, U256::from(timestamp_index))
            .unwrap();
        assert_eq!(timestamp_storage, U256::from(header.timestamp));

        // get parent beacon block root storage and compare
        let parent_beacon_block_root_storage = executor
            .state_mut()
            .storage(BEACON_ROOTS_ADDRESS, U256::from(parent_beacon_block_root_index))
            .unwrap();
        assert_eq!(parent_beacon_block_root_storage, U256::from(0x69));
    }

<<<<<<< HEAD
    #[test]
    fn eip_7002() {
=======
    fn create_state_provider_with_block_hashes(latest_block: u64) -> StateProviderTest {
        let mut db = StateProviderTest::default();
        for block_number in 0..=latest_block {
            db.insert_block_hash(block_number, keccak256(block_number.to_string()));
        }
        db
    }

    #[test]
    fn eip_2935_pre_fork() {
        let db = create_state_provider_with_block_hashes(1);

        let chain_spec = Arc::new(
            ChainSpecBuilder::from(&*MAINNET)
                .shanghai_activated()
                .with_fork(Hardfork::Prague, ForkCondition::Never)
                .build(),
        );

        let provider = executor_provider(chain_spec);
        let mut executor =
            provider.batch_executor(StateProviderDatabase::new(&db), PruneModes::none());

        // construct the header for block one
        let header = Header { timestamp: 1, number: 1, ..Header::default() };

        // attempt to execute an empty block, this should not fail
        executor
            .execute_and_verify_one(
                (
                    &BlockWithSenders {
                        block: Block {
                            header,
                            body: vec![],
                            ommers: vec![],
                            withdrawals: None,
                            requests: None,
                        },
                        senders: vec![],
                    },
                    U256::ZERO,
                )
                    .into(),
            )
            .expect(
                "Executing a block with no transactions while Prague is active should not fail",
            );

        // ensure that the block hash was *not* written to storage, since this is before the fork
        // was activated
        //
        // we load the account first, which should also not exist, because revm expects it to be
        // loaded
        assert!(executor.state_mut().basic(HISTORY_STORAGE_ADDRESS).unwrap().is_none());
        assert!(executor
            .state_mut()
            .storage(HISTORY_STORAGE_ADDRESS, U256::ZERO)
            .unwrap()
            .is_zero());
    }

    #[test]
    fn eip_2935_fork_activation_genesis() {
        let db = create_state_provider_with_block_hashes(0);

>>>>>>> f43ccc76
        let chain_spec = Arc::new(
            ChainSpecBuilder::from(&*MAINNET)
                .shanghai_activated()
                .with_fork(Hardfork::Prague, ForkCondition::Timestamp(0))
                .build(),
        );

<<<<<<< HEAD
        let mut db = create_state_provider_with_withdrawal_requests_contract();

        let secp = Secp256k1::new();
        let sender_key_pair = Keypair::new(&secp, &mut generators::rng());
        let sender_address = public_key_to_address(sender_key_pair.public_key());

        db.insert_account(
            sender_address,
            Account { nonce: 1, balance: U256::from(ETH_TO_WEI), bytecode_hash: None },
            None,
            HashMap::new(),
        );

        // https://github.com/lightclient/7002asm/blob/e0d68e04d15f25057af7b6d180423d94b6b3bdb3/test/Contract.t.sol.in#L49-L64
        let validator_public_key = fixed_bytes!("111111111111111111111111111111111111111111111111111111111111111111111111111111111111111111111111");
        let withdrawal_amount = fixed_bytes!("2222222222222222");
        let input: Bytes = [&validator_public_key[..], &withdrawal_amount[..]].concat().into();
        assert_eq!(input.len(), 56);

        let mut header = chain_spec.genesis_header();
        header.gas_limit = 1_500_000;
        header.gas_used = 134_807;
        header.receipts_root =
            b256!("b31a3e47b902e9211c4d349af4e4c5604ce388471e79ca008907ae4616bb0ed3");

        let tx = sign_tx_with_key_pair(
            sender_key_pair,
            Transaction::Legacy(TxLegacy {
                chain_id: Some(chain_spec.chain.id()),
                nonce: 1,
                gas_price: header.base_fee_per_gas.unwrap().into(),
                gas_limit: 134_807,
                to: TxKind::Call(WITHDRAWAL_REQUEST_PREDEPLOY_ADDRESS),
                // `MIN_WITHDRAWAL_REQUEST_FEE`
                value: U256::from(1),
                input,
            }),
        );

        let provider = executor_provider(chain_spec);

        let executor = provider.executor(StateProviderDatabase::new(&db));

        let BlockExecutionOutput { receipts, requests, .. } = executor
            .execute(
                (
                    &Block {
                        header,
                        body: vec![tx],
                        ommers: vec![],
                        withdrawals: None,
                        requests: None,
                    }
                    .with_recovered_senders()
                    .unwrap(),
=======
        let header = chain_spec.genesis_header();
        let provider = executor_provider(chain_spec);
        let mut executor =
            provider.batch_executor(StateProviderDatabase::new(&db), PruneModes::none());

        // attempt to execute genesis block, this should not fail
        executor
            .execute_and_verify_one(
                (
                    &BlockWithSenders {
                        block: Block {
                            header,
                            body: vec![],
                            ommers: vec![],
                            withdrawals: None,
                            requests: None,
                        },
                        senders: vec![],
                    },
                    U256::ZERO,
                )
                    .into(),
            )
            .expect(
                "Executing a block with no transactions while Prague is active should not fail",
            );

        // ensure that the block hash was *not* written to storage, since there are no blocks
        // preceding genesis
        //
        // we load the account first, which should also not exist, because revm expects it to be
        // loaded
        assert!(executor.state_mut().basic(HISTORY_STORAGE_ADDRESS).unwrap().is_none());
        assert!(executor
            .state_mut()
            .storage(HISTORY_STORAGE_ADDRESS, U256::ZERO)
            .unwrap()
            .is_zero());
    }

    #[test]
    fn eip_2935_fork_activation_within_window_bounds() {
        let fork_activation_block = HISTORY_SERVE_WINDOW - 10;
        let db = create_state_provider_with_block_hashes(fork_activation_block);

        let chain_spec = Arc::new(
            ChainSpecBuilder::from(&*MAINNET)
                .shanghai_activated()
                .with_fork(Hardfork::Prague, ForkCondition::Timestamp(1))
                .build(),
        );

        let header = Header {
            parent_hash: B256::random(),
            timestamp: 1,
            number: fork_activation_block,
            requests_root: Some(EMPTY_ROOT_HASH),
            ..Header::default()
        };
        let provider = executor_provider(chain_spec);
        let mut executor =
            provider.batch_executor(StateProviderDatabase::new(&db), PruneModes::none());

        // attempt to execute the fork activation block, this should not fail
        executor
            .execute_and_verify_one(
                (
                    &BlockWithSenders {
                        block: Block {
                            header,
                            body: vec![],
                            ommers: vec![],
                            withdrawals: None,
                            requests: None,
                        },
                        senders: vec![],
                    },
                    U256::ZERO,
                )
                    .into(),
            )
            .expect(
                "Executing a block with no transactions while Prague is active should not fail",
            );

        // the hash for the ancestor of the fork activation block should be present
        assert!(executor.state_mut().basic(HISTORY_STORAGE_ADDRESS).unwrap().is_some());
        assert_ne!(
            executor
                .state_mut()
                .storage(HISTORY_STORAGE_ADDRESS, U256::from(fork_activation_block - 1))
                .unwrap(),
            U256::ZERO
        );

        // the hash of the block itself should not be in storage
        assert!(executor
            .state_mut()
            .storage(HISTORY_STORAGE_ADDRESS, U256::from(fork_activation_block))
            .unwrap()
            .is_zero());
    }

    #[test]
    fn eip_2935_fork_activation_outside_window_bounds() {
        let fork_activation_block = HISTORY_SERVE_WINDOW + 256;
        let db = create_state_provider_with_block_hashes(fork_activation_block);

        let chain_spec = Arc::new(
            ChainSpecBuilder::from(&*MAINNET)
                .shanghai_activated()
                .with_fork(Hardfork::Prague, ForkCondition::Timestamp(1))
                .build(),
        );

        let provider = executor_provider(chain_spec);
        let mut executor =
            provider.batch_executor(StateProviderDatabase::new(&db), PruneModes::none());

        let header = Header {
            parent_hash: B256::random(),
            timestamp: 1,
            number: fork_activation_block,
            requests_root: Some(EMPTY_ROOT_HASH),
            ..Header::default()
        };

        // attempt to execute the fork activation block, this should not fail
        executor
            .execute_and_verify_one(
                (
                    &BlockWithSenders {
                        block: Block {
                            header,
                            body: vec![],
                            ommers: vec![],
                            withdrawals: None,
                            requests: None,
                        },
                        senders: vec![],
                    },
>>>>>>> f43ccc76
                    U256::ZERO,
                )
                    .into(),
            )
<<<<<<< HEAD
            .unwrap();

        let receipt = receipts.first().unwrap();
        assert!(receipt.success);

        let request = requests.first().unwrap();
        let withdrawal_request = request.as_withdrawal_request().unwrap();
        assert_eq!(withdrawal_request.source_address, sender_address);
        assert_eq!(withdrawal_request.validator_public_key, validator_public_key);
        assert_eq!(withdrawal_request.amount, u64::from_be_bytes(withdrawal_amount.into()));
=======
            .expect(
                "Executing a block with no transactions while Prague is active should not fail",
            );

        // the hash for the ancestor of the fork activation block should be present
        assert!(executor.state_mut().basic(HISTORY_STORAGE_ADDRESS).unwrap().is_some());
        assert_ne!(
            executor
                .state_mut()
                .storage(
                    HISTORY_STORAGE_ADDRESS,
                    U256::from(fork_activation_block % HISTORY_SERVE_WINDOW - 1)
                )
                .unwrap(),
            U256::ZERO
        );
    }

    #[test]
    fn eip_2935_state_transition_inside_fork() {
        let db = create_state_provider_with_block_hashes(2);

        let chain_spec = Arc::new(
            ChainSpecBuilder::from(&*MAINNET)
                .shanghai_activated()
                .with_fork(Hardfork::Prague, ForkCondition::Timestamp(0))
                .build(),
        );

        let mut header = chain_spec.genesis_header();
        header.requests_root = Some(EMPTY_ROOT_HASH);
        let header_hash = header.hash_slow();

        let provider = executor_provider(chain_spec);
        let mut executor =
            provider.batch_executor(StateProviderDatabase::new(&db), PruneModes::none());

        // attempt to execute the genesis block, this should not fail
        executor
            .execute_and_verify_one(
                (
                    &BlockWithSenders {
                        block: Block {
                            header,
                            body: vec![],
                            ommers: vec![],
                            withdrawals: None,
                            requests: None,
                        },
                        senders: vec![],
                    },
                    U256::ZERO,
                )
                    .into(),
            )
            .expect(
                "Executing a block with no transactions while Prague is active should not fail",
            );

        // nothing should be written as the genesis has no ancestors
        assert!(executor.state_mut().basic(HISTORY_STORAGE_ADDRESS).unwrap().is_none());
        assert!(executor
            .state_mut()
            .storage(HISTORY_STORAGE_ADDRESS, U256::ZERO)
            .unwrap()
            .is_zero());

        // attempt to execute block 1, this should not fail
        let header = Header {
            parent_hash: header_hash,
            timestamp: 1,
            number: 1,
            requests_root: Some(EMPTY_ROOT_HASH),
            ..Header::default()
        };
        let header_hash = header.hash_slow();

        executor
            .execute_and_verify_one(
                (
                    &BlockWithSenders {
                        block: Block {
                            header,
                            body: vec![],
                            ommers: vec![],
                            withdrawals: None,
                            requests: None,
                        },
                        senders: vec![],
                    },
                    U256::ZERO,
                )
                    .into(),
            )
            .expect(
                "Executing a block with no transactions while Prague is active should not fail",
            );

        // the block hash of genesis should now be in storage, but not block 1
        assert!(executor.state_mut().basic(HISTORY_STORAGE_ADDRESS).unwrap().is_some());
        assert_ne!(
            executor.state_mut().storage(HISTORY_STORAGE_ADDRESS, U256::ZERO).unwrap(),
            U256::ZERO
        );
        assert!(executor
            .state_mut()
            .storage(HISTORY_STORAGE_ADDRESS, U256::from(1))
            .unwrap()
            .is_zero());

        // attempt to execute block 2, this should not fail
        let header = Header {
            parent_hash: header_hash,
            timestamp: 1,
            number: 2,
            requests_root: Some(EMPTY_ROOT_HASH),
            ..Header::default()
        };

        executor
            .execute_and_verify_one(
                (
                    &BlockWithSenders {
                        block: Block {
                            header,
                            body: vec![],
                            ommers: vec![],
                            withdrawals: None,
                            requests: None,
                        },
                        senders: vec![],
                    },
                    U256::ZERO,
                )
                    .into(),
            )
            .expect(
                "Executing a block with no transactions while Prague is active should not fail",
            );

        // the block hash of genesis and block 1 should now be in storage, but not block 2
        assert!(executor.state_mut().basic(HISTORY_STORAGE_ADDRESS).unwrap().is_some());
        assert_ne!(
            executor.state_mut().storage(HISTORY_STORAGE_ADDRESS, U256::ZERO).unwrap(),
            U256::ZERO
        );
        assert_ne!(
            executor.state_mut().storage(HISTORY_STORAGE_ADDRESS, U256::from(1)).unwrap(),
            U256::ZERO
        );
        assert!(executor
            .state_mut()
            .storage(HISTORY_STORAGE_ADDRESS, U256::from(2))
            .unwrap()
            .is_zero());
>>>>>>> f43ccc76
    }
}<|MERGE_RESOLUTION|>--- conflicted
+++ resolved
@@ -20,12 +20,8 @@
     batch::{BlockBatchRecord, BlockExecutorStats},
     db::states::bundle_state::BundleRetention,
     state_change::{
-<<<<<<< HEAD
-        apply_beacon_root_contract_call, apply_withdrawal_requests_contract_call,
-        post_block_balance_increments,
-=======
-        apply_beacon_root_contract_call, apply_blockhashes_update, post_block_balance_increments,
->>>>>>> f43ccc76
+        apply_beacon_root_contract_call, apply_blockhashes_update,
+        apply_withdrawal_requests_contract_call, post_block_balance_increments,
     },
     Evm, State,
 };
@@ -207,8 +203,7 @@
         }
 
         // Collect all EIP-7685 requests
-        let withdrawal_requests =
-            apply_withdrawal_requests_contract_call(&self.chain_spec, block.timestamp, &mut evm)?;
+        let withdrawal_requests = apply_withdrawal_requests_contract_call(&mut evm)?;
         let requests = withdrawal_requests;
 
         Ok(EthExecuteOutput { receipts, requests, gas_used: cumulative_gas_used })
@@ -451,20 +446,13 @@
 mod tests {
     use super::*;
     use alloy_eips::{
-<<<<<<< HEAD
+        eip2935::HISTORY_STORAGE_ADDRESS,
         eip4788::{BEACON_ROOTS_ADDRESS, BEACON_ROOTS_CODE, SYSTEM_ADDRESS},
         eip7002::{WITHDRAWAL_REQUEST_PREDEPLOY_ADDRESS, WITHDRAWAL_REQUEST_PREDEPLOY_CODE},
     };
     use reth_primitives::{
-        constants::ETH_TO_WEI, keccak256, public_key_to_address, Account, Block, ChainSpecBuilder,
-        ForkCondition, Transaction, TxKind, TxLegacy, B256,
-=======
-        eip2935::HISTORY_STORAGE_ADDRESS,
-        eip4788::{BEACON_ROOTS_ADDRESS, BEACON_ROOTS_CODE, SYSTEM_ADDRESS},
-    };
-    use reth_primitives::{
-        keccak256, trie::EMPTY_ROOT_HASH, Account, Block, ChainSpecBuilder, ForkCondition, B256,
->>>>>>> f43ccc76
+        constants::ETH_TO_WEI, keccak256, public_key_to_address, trie::EMPTY_ROOT_HASH, Account,
+        Block, ChainSpecBuilder, ForkCondition, Transaction, TxKind, TxLegacy, B256,
     };
     use reth_revm::{
         database::StateProviderDatabase, state_change::HISTORY_SERVE_WINDOW,
@@ -862,10 +850,6 @@
         assert_eq!(parent_beacon_block_root_storage, U256::from(0x69));
     }
 
-<<<<<<< HEAD
-    #[test]
-    fn eip_7002() {
-=======
     fn create_state_provider_with_block_hashes(latest_block: u64) -> StateProviderTest {
         let mut db = StateProviderTest::default();
         for block_number in 0..=latest_block {
@@ -931,7 +915,6 @@
     fn eip_2935_fork_activation_genesis() {
         let db = create_state_provider_with_block_hashes(0);
 
->>>>>>> f43ccc76
         let chain_spec = Arc::new(
             ChainSpecBuilder::from(&*MAINNET)
                 .shanghai_activated()
@@ -939,63 +922,6 @@
                 .build(),
         );
 
-<<<<<<< HEAD
-        let mut db = create_state_provider_with_withdrawal_requests_contract();
-
-        let secp = Secp256k1::new();
-        let sender_key_pair = Keypair::new(&secp, &mut generators::rng());
-        let sender_address = public_key_to_address(sender_key_pair.public_key());
-
-        db.insert_account(
-            sender_address,
-            Account { nonce: 1, balance: U256::from(ETH_TO_WEI), bytecode_hash: None },
-            None,
-            HashMap::new(),
-        );
-
-        // https://github.com/lightclient/7002asm/blob/e0d68e04d15f25057af7b6d180423d94b6b3bdb3/test/Contract.t.sol.in#L49-L64
-        let validator_public_key = fixed_bytes!("111111111111111111111111111111111111111111111111111111111111111111111111111111111111111111111111");
-        let withdrawal_amount = fixed_bytes!("2222222222222222");
-        let input: Bytes = [&validator_public_key[..], &withdrawal_amount[..]].concat().into();
-        assert_eq!(input.len(), 56);
-
-        let mut header = chain_spec.genesis_header();
-        header.gas_limit = 1_500_000;
-        header.gas_used = 134_807;
-        header.receipts_root =
-            b256!("b31a3e47b902e9211c4d349af4e4c5604ce388471e79ca008907ae4616bb0ed3");
-
-        let tx = sign_tx_with_key_pair(
-            sender_key_pair,
-            Transaction::Legacy(TxLegacy {
-                chain_id: Some(chain_spec.chain.id()),
-                nonce: 1,
-                gas_price: header.base_fee_per_gas.unwrap().into(),
-                gas_limit: 134_807,
-                to: TxKind::Call(WITHDRAWAL_REQUEST_PREDEPLOY_ADDRESS),
-                // `MIN_WITHDRAWAL_REQUEST_FEE`
-                value: U256::from(1),
-                input,
-            }),
-        );
-
-        let provider = executor_provider(chain_spec);
-
-        let executor = provider.executor(StateProviderDatabase::new(&db));
-
-        let BlockExecutionOutput { receipts, requests, .. } = executor
-            .execute(
-                (
-                    &Block {
-                        header,
-                        body: vec![tx],
-                        ommers: vec![],
-                        withdrawals: None,
-                        requests: None,
-                    }
-                    .with_recovered_senders()
-                    .unwrap(),
-=======
         let header = chain_spec.genesis_header();
         let provider = executor_provider(chain_spec);
         let mut executor =
@@ -1137,23 +1063,10 @@
                         },
                         senders: vec![],
                     },
->>>>>>> f43ccc76
                     U256::ZERO,
                 )
                     .into(),
             )
-<<<<<<< HEAD
-            .unwrap();
-
-        let receipt = receipts.first().unwrap();
-        assert!(receipt.success);
-
-        let request = requests.first().unwrap();
-        let withdrawal_request = request.as_withdrawal_request().unwrap();
-        assert_eq!(withdrawal_request.source_address, sender_address);
-        assert_eq!(withdrawal_request.validator_public_key, validator_public_key);
-        assert_eq!(withdrawal_request.amount, u64::from_be_bytes(withdrawal_amount.into()));
-=======
             .expect(
                 "Executing a block with no transactions while Prague is active should not fail",
             );
@@ -1309,6 +1222,85 @@
             .storage(HISTORY_STORAGE_ADDRESS, U256::from(2))
             .unwrap()
             .is_zero());
->>>>>>> f43ccc76
+    }
+
+    #[test]
+    fn eip_7002() {
+        let chain_spec = Arc::new(
+            ChainSpecBuilder::from(&*MAINNET)
+                .shanghai_activated()
+                .with_fork(Hardfork::Prague, ForkCondition::Timestamp(0))
+                .build(),
+        );
+
+        let mut db = create_state_provider_with_withdrawal_requests_contract();
+
+        let secp = Secp256k1::new();
+        let sender_key_pair = Keypair::new(&secp, &mut generators::rng());
+        let sender_address = public_key_to_address(sender_key_pair.public_key());
+
+        db.insert_account(
+            sender_address,
+            Account { nonce: 1, balance: U256::from(ETH_TO_WEI), bytecode_hash: None },
+            None,
+            HashMap::new(),
+        );
+
+        // https://github.com/lightclient/7002asm/blob/e0d68e04d15f25057af7b6d180423d94b6b3bdb3/test/Contract.t.sol.in#L49-L64
+        let validator_public_key = fixed_bytes!("111111111111111111111111111111111111111111111111111111111111111111111111111111111111111111111111");
+        let withdrawal_amount = fixed_bytes!("2222222222222222");
+        let input: Bytes = [&validator_public_key[..], &withdrawal_amount[..]].concat().into();
+        assert_eq!(input.len(), 56);
+
+        let mut header = chain_spec.genesis_header();
+        header.gas_limit = 1_500_000;
+        header.gas_used = 134_807;
+        header.receipts_root =
+            b256!("b31a3e47b902e9211c4d349af4e4c5604ce388471e79ca008907ae4616bb0ed3");
+
+        let tx = sign_tx_with_key_pair(
+            sender_key_pair,
+            Transaction::Legacy(TxLegacy {
+                chain_id: Some(chain_spec.chain.id()),
+                nonce: 1,
+                gas_price: header.base_fee_per_gas.unwrap().into(),
+                gas_limit: 134_807,
+                to: TxKind::Call(WITHDRAWAL_REQUEST_PREDEPLOY_ADDRESS),
+                // `MIN_WITHDRAWAL_REQUEST_FEE`
+                value: U256::from(1),
+                input,
+            }),
+        );
+
+        let provider = executor_provider(chain_spec);
+
+        let executor = provider.executor(StateProviderDatabase::new(&db));
+
+        let BlockExecutionOutput { receipts, requests, .. } = executor
+            .execute(
+                (
+                    &Block {
+                        header,
+                        body: vec![tx],
+                        ommers: vec![],
+                        withdrawals: None,
+                        requests: None,
+                    }
+                    .with_recovered_senders()
+                    .unwrap(),
+                    U256::ZERO,
+                )
+                    .into(),
+            )
+            .unwrap();
+
+        let receipt = receipts.first().unwrap();
+        assert!(receipt.success);
+
+        let request = requests.first().unwrap();
+        let withdrawal_request = request.as_withdrawal_request().unwrap();
+        assert_eq!(withdrawal_request.source_address, sender_address);
+        assert_eq!(withdrawal_request.validator_public_key, validator_public_key);
+        assert_eq!(withdrawal_request.amount, u64::from_be_bytes(withdrawal_amount.into()));
     }
 }