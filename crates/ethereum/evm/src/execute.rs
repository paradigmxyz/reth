//! Ethereum block executor.

use crate::{
    dao_fork::{DAO_HARDFORK_BENEFICIARY, DAO_HARDKFORK_ACCOUNTS},
    EthEvmConfig,
};
use reth_chainspec::{ChainSpec, EthereumHardforks, MAINNET};
use reth_ethereum_consensus::validate_block_post_execution;
use reth_evm::{
    execute::{
        BatchExecutor, BlockExecutionError, BlockExecutionInput, BlockExecutionOutput,
        BlockExecutorProvider, BlockValidationError, Executor, ProviderError,
    },
<<<<<<< HEAD
    ConfigureEvmGeneric,
=======
    system_calls::{
        apply_beacon_root_contract_call, apply_consolidation_requests_contract_call,
        apply_withdrawal_requests_contract_call,
    },
    ConfigureEvm,
>>>>>>> 0a1f652b
};
use reth_execution_types::ExecutionOutcome;
use reth_primitives::{
    BlockNumber, BlockWithSenders, EthereumHardfork, Header, Receipt, Request, U256,
};
use reth_prune_types::PruneModes;
use reth_revm::{
    batch::{BlockBatchRecord, BlockExecutorStats},
    db::states::bundle_state::BundleRetention,
    state_change::{apply_blockhashes_update, post_block_balance_increments},
    Evm, State,
};
use revm_primitives::{
    db::{Database, DatabaseCommit},
    BlockEnv, CfgEnvWithHandlerCfg, EVMError, EnvWithHandlerCfg, ResultAndState,
};

#[cfg(feature = "std")]
use std::{fmt::Display, sync::Arc, vec, vec::Vec};
/// Provides executors to execute regular ethereum blocks
#[derive(Debug, Clone)]
pub struct EthExecutorProvider<EvmConfig = EthEvmConfig> {
    chain_spec: Arc<ChainSpec>,
    evm_config: EvmConfig,
}

impl EthExecutorProvider {
    /// Creates a new default ethereum executor provider.
    pub fn ethereum(chain_spec: Arc<ChainSpec>) -> Self {
        Self::new(chain_spec, Default::default())
    }

    /// Returns a new provider for the mainnet.
    pub fn mainnet() -> Self {
        Self::ethereum(MAINNET.clone())
    }
}

impl<EvmConfig> EthExecutorProvider<EvmConfig> {
    /// Creates a new executor provider.
    pub const fn new(chain_spec: Arc<ChainSpec>, evm_config: EvmConfig) -> Self {
        Self { chain_spec, evm_config }
    }
}

impl<EvmConfig> EthExecutorProvider<EvmConfig>
where
    EvmConfig: ConfigureEvmGeneric,
{
    fn eth_executor<DB>(&self, db: DB) -> EthBlockExecutor<EvmConfig, DB>
    where
        DB: Database<Error: Into<ProviderError>>,
    {
        EthBlockExecutor::new(
            self.chain_spec.clone(),
            self.evm_config.clone(),
            State::builder().with_database(db).with_bundle_update().without_state_clear().build(),
        )
    }
}

impl<EvmConfig> BlockExecutorProvider for EthExecutorProvider<EvmConfig>
where
    EvmConfig: ConfigureEvmGeneric,
{
    type Executor<DB: Database<Error: Into<ProviderError> + Display>> =
        EthBlockExecutor<EvmConfig, DB>;

    type BatchExecutor<DB: Database<Error: Into<ProviderError> + Display>> =
        EthBatchExecutor<EvmConfig, DB>;

    fn executor<DB>(&self, db: DB) -> Self::Executor<DB>
    where
        DB: Database<Error: Into<ProviderError> + Display>,
    {
        self.eth_executor(db)
    }

    fn batch_executor<DB>(&self, db: DB) -> Self::BatchExecutor<DB>
    where
        DB: Database<Error: Into<ProviderError> + Display>,
    {
        let executor = self.eth_executor(db);
        EthBatchExecutor {
            executor,
            batch_record: BlockBatchRecord::default(),
            stats: BlockExecutorStats::default(),
        }
    }
}

/// Helper type for the output of executing a block.
#[derive(Debug, Clone)]
struct EthExecuteOutput {
    receipts: Vec<Receipt>,
    requests: Vec<Request>,
    gas_used: u64,
}

/// Helper container type for EVM with chain spec.
#[derive(Debug, Clone)]
struct EthEvmExecutor<EvmConfig> {
    /// The chainspec
    chain_spec: Arc<ChainSpec>,
    /// How to create an EVM.
    evm_config: EvmConfig,
}

impl<EvmConfig> EthEvmExecutor<EvmConfig>
where
    EvmConfig: ConfigureEvmGeneric,
{
    /// Executes the transactions in the block and returns the receipts of the transactions in the
    /// block, the total gas used and the list of EIP-7685 [requests](Request).
    ///
    /// This applies the pre-execution and post-execution changes that require an [EVM](Evm), and
    /// executes the transactions.
    ///
    /// # Note
    ///
    /// It does __not__ apply post-execution changes that do not require an [EVM](Evm), for that see
    /// [`EthBlockExecutor::post_execution`].
    fn execute_state_transitions<Ext, DB>(
        &self,
        block: &BlockWithSenders,
        mut evm: Evm<'_, Ext, &mut State<DB>>,
    ) -> Result<EthExecuteOutput, BlockExecutionError>
    where
        DB: Database,
        DB::Error: Into<ProviderError> + std::fmt::Display,
    {
        // apply pre execution changes
        apply_beacon_root_contract_call(
            &self.evm_config,
            &self.chain_spec,
            block.timestamp,
            block.number,
            block.parent_beacon_block_root,
            &mut evm,
        )?;
        apply_blockhashes_update(
            evm.db_mut(),
            &self.chain_spec,
            block.timestamp,
            block.number,
            block.parent_hash,
        )?;

        // execute transactions
        let mut cumulative_gas_used = 0;
        let mut receipts = Vec::with_capacity(block.body.len());
        for (sender, transaction) in block.transactions_with_sender() {
            // The sum of the transaction’s gas limit, Tg, and the gas utilized in this block prior,
            // must be no greater than the block’s gasLimit.
            let block_available_gas = block.header.gas_limit - cumulative_gas_used;
            if transaction.gas_limit() > block_available_gas {
                return Err(BlockValidationError::TransactionGasLimitMoreThanAvailableBlockGas {
                    transaction_gas_limit: transaction.gas_limit(),
                    block_available_gas,
                }
                .into())
            }

            self.evm_config.fill_tx_env(evm.tx_mut(), transaction, *sender);

            // Execute transaction.
            let ResultAndState { result, state } = evm.transact().map_err(move |err| {
                let new_err = match err {
                    EVMError::Transaction(e) => EVMError::Transaction(e),
                    EVMError::Header(e) => EVMError::Header(e),
                    EVMError::Database(e) => EVMError::Database(e.into()),
                    EVMError::Custom(e) => EVMError::Custom(e),
                    EVMError::Precompile(e) => EVMError::Precompile(e),
                };
                // Ensure hash is calculated for error log, if not already done
                BlockValidationError::EVM {
                    hash: transaction.recalculate_hash(),
                    error: Box::new(new_err),
                }
            })?;
            evm.db_mut().commit(state);

            // append gas used
            cumulative_gas_used += result.gas_used();

            // Push transaction changeset and calculate header bloom filter for receipt.
            receipts.push(
                #[allow(clippy::needless_update)] // side-effect of optimism fields
                Receipt {
                    tx_type: transaction.tx_type(),
                    // Success flag was added in `EIP-658: Embedding transaction status code in
                    // receipts`.
                    success: result.is_success(),
                    cumulative_gas_used,
                    // convert to reth log
                    logs: result.into_logs(),
                    ..Default::default()
                },
            );
        }

        let requests = if self.chain_spec.is_prague_active_at_timestamp(block.timestamp) {
            // Collect all EIP-6110 deposits
            let deposit_requests =
                crate::eip6110::parse_deposits_from_receipts(&self.chain_spec, &receipts)?;

            // Collect all EIP-7685 requests
            let withdrawal_requests =
                apply_withdrawal_requests_contract_call(&self.evm_config, &mut evm)?;

            // Collect all EIP-7251 requests
            let consolidation_requests =
                apply_consolidation_requests_contract_call(&self.evm_config, &mut evm)?;

            [deposit_requests, withdrawal_requests, consolidation_requests].concat()
        } else {
            vec![]
        };

        Ok(EthExecuteOutput { receipts, requests, gas_used: cumulative_gas_used })
    }
}

/// A basic Ethereum block executor.
///
/// Expected usage:
/// - Create a new instance of the executor.
/// - Execute the block.
#[derive(Debug)]
pub struct EthBlockExecutor<EvmConfig, DB> {
    /// Chain specific evm config that's used to execute a block.
    executor: EthEvmExecutor<EvmConfig>,
    /// The state to use for execution
    state: State<DB>,
}

impl<EvmConfig, DB> EthBlockExecutor<EvmConfig, DB> {
    /// Creates a new Ethereum block executor.
    pub const fn new(chain_spec: Arc<ChainSpec>, evm_config: EvmConfig, state: State<DB>) -> Self {
        Self { executor: EthEvmExecutor { chain_spec, evm_config }, state }
    }

    #[inline]
    fn chain_spec(&self) -> &ChainSpec {
        &self.executor.chain_spec
    }

    /// Returns mutable reference to the state that wraps the underlying database.
    #[allow(unused)]
    fn state_mut(&mut self) -> &mut State<DB> {
        &mut self.state
    }
}

impl<EvmConfig, DB> EthBlockExecutor<EvmConfig, DB>
where
<<<<<<< HEAD
    EvmConfig: ConfigureEvmGeneric,
    DB: Database<Error = ProviderError>,
=======
    EvmConfig: ConfigureEvm,
    DB: Database<Error: Into<ProviderError> + Display>,
>>>>>>> 0a1f652b
{
    /// Configures a new evm configuration and block environment for the given block.
    ///
    /// # Caution
    ///
    /// This does not initialize the tx environment.
    fn evm_env_for_block(&self, header: &Header, total_difficulty: U256) -> EnvWithHandlerCfg {
        let mut cfg = CfgEnvWithHandlerCfg::new(Default::default(), Default::default());
        let mut block_env = BlockEnv::default();
        self.executor.evm_config.fill_cfg_and_block_env(
            &mut cfg,
            &mut block_env,
            self.chain_spec(),
            header,
            total_difficulty,
        );

        EnvWithHandlerCfg::new_with_cfg_env(cfg, block_env, Default::default())
    }

    /// Execute a single block and apply the state changes to the internal state.
    ///
    /// Returns the receipts of the transactions in the block, the total gas used and the list of
    /// EIP-7685 [requests](Request).
    ///
    /// Returns an error if execution fails.
    fn execute_without_verification(
        &mut self,
        block: &BlockWithSenders,
        total_difficulty: U256,
    ) -> Result<EthExecuteOutput, BlockExecutionError> {
        // 1. prepare state on new block
        self.on_new_block(&block.header);

        // 2. configure the evm and execute
        let env = self.evm_env_for_block(&block.header, total_difficulty);
        let output = {
            let evm = self.executor.evm_config.evm_with_env(&mut self.state, env);
            self.executor.execute_state_transitions(block, evm)
        }?;

        // 3. apply post execution changes
        self.post_execution(block, total_difficulty)?;

        Ok(output)
    }

    /// Apply settings before a new block is executed.
    pub(crate) fn on_new_block(&mut self, header: &Header) {
        // Set state clear flag if the block is after the Spurious Dragon hardfork.
        let state_clear_flag = self.chain_spec().is_spurious_dragon_active_at_block(header.number);
        self.state.set_state_clear_flag(state_clear_flag);
    }

    /// Apply post execution state changes that do not require an [EVM](Evm), such as: block
    /// rewards, withdrawals, and irregular DAO hardfork state change
    pub fn post_execution(
        &mut self,
        block: &BlockWithSenders,
        total_difficulty: U256,
    ) -> Result<(), BlockExecutionError> {
        let mut balance_increments =
            post_block_balance_increments(self.chain_spec(), block, total_difficulty);

        // Irregular state change at Ethereum DAO hardfork
        if self.chain_spec().fork(EthereumHardfork::Dao).transitions_at_block(block.number) {
            // drain balances from hardcoded addresses.
            let drained_balance: u128 = self
                .state
                .drain_balances(DAO_HARDKFORK_ACCOUNTS)
                .map_err(|_| BlockValidationError::IncrementBalanceFailed)?
                .into_iter()
                .sum();

            // return balance to DAO beneficiary.
            *balance_increments.entry(DAO_HARDFORK_BENEFICIARY).or_default() += drained_balance;
        }
        // increment balances
        self.state
            .increment_balances(balance_increments)
            .map_err(|_| BlockValidationError::IncrementBalanceFailed)?;

        Ok(())
    }
}

impl<EvmConfig, DB> Executor<DB> for EthBlockExecutor<EvmConfig, DB>
where
<<<<<<< HEAD
    EvmConfig: ConfigureEvmGeneric,
    DB: Database<Error = ProviderError>,
=======
    EvmConfig: ConfigureEvm,
    DB: Database<Error: Into<ProviderError> + std::fmt::Display>,
>>>>>>> 0a1f652b
{
    type Input<'a> = BlockExecutionInput<'a, BlockWithSenders>;
    type Output = BlockExecutionOutput<Receipt>;
    type Error = BlockExecutionError;

    /// Executes the block and commits the changes to the internal state.
    ///
    /// Returns the receipts of the transactions in the block.
    ///
    /// Returns an error if the block could not be executed or failed verification.
    fn execute(mut self, input: Self::Input<'_>) -> Result<Self::Output, Self::Error> {
        let BlockExecutionInput { block, total_difficulty } = input;
        let EthExecuteOutput { receipts, requests, gas_used } =
            self.execute_without_verification(block, total_difficulty)?;

        // NOTE: we need to merge keep the reverts for the bundle retention
        self.state.merge_transitions(BundleRetention::Reverts);

        Ok(BlockExecutionOutput { state: self.state.take_bundle(), receipts, requests, gas_used })
    }
}

/// An executor for a batch of blocks.
///
/// State changes are tracked until the executor is finalized.
#[derive(Debug)]
pub struct EthBatchExecutor<EvmConfig, DB> {
    /// The executor used to execute single blocks
    ///
    /// All state changes are committed to the [State].
    executor: EthBlockExecutor<EvmConfig, DB>,
    /// Keeps track of the batch and records receipts based on the configured prune mode
    batch_record: BlockBatchRecord,
    stats: BlockExecutorStats,
}

impl<EvmConfig, DB> EthBatchExecutor<EvmConfig, DB> {
    /// Returns mutable reference to the state that wraps the underlying database.
    #[allow(unused)]
    fn state_mut(&mut self) -> &mut State<DB> {
        self.executor.state_mut()
    }
}

impl<EvmConfig, DB> BatchExecutor<DB> for EthBatchExecutor<EvmConfig, DB>
where
<<<<<<< HEAD
    EvmConfig: ConfigureEvmGeneric,
    DB: Database<Error = ProviderError>,
=======
    EvmConfig: ConfigureEvm,
    DB: Database<Error: Into<ProviderError> + Display>,
>>>>>>> 0a1f652b
{
    type Input<'a> = BlockExecutionInput<'a, BlockWithSenders>;
    type Output = ExecutionOutcome;
    type Error = BlockExecutionError;

    fn execute_and_verify_one(&mut self, input: Self::Input<'_>) -> Result<(), Self::Error> {
        let BlockExecutionInput { block, total_difficulty } = input;
        let EthExecuteOutput { receipts, requests, gas_used: _ } =
            self.executor.execute_without_verification(block, total_difficulty)?;

        validate_block_post_execution(block, self.executor.chain_spec(), &receipts, &requests)?;

        // prepare the state according to the prune mode
        let retention = self.batch_record.bundle_retention(block.number);
        self.executor.state.merge_transitions(retention);

        // store receipts in the set
        self.batch_record.save_receipts(receipts)?;

        // store requests in the set
        self.batch_record.save_requests(requests);

        if self.batch_record.first_block().is_none() {
            self.batch_record.set_first_block(block.number);
        }

        Ok(())
    }

    fn finalize(mut self) -> Self::Output {
        self.stats.log_debug();

        ExecutionOutcome::new(
            self.executor.state.take_bundle(),
            self.batch_record.take_receipts(),
            self.batch_record.first_block().unwrap_or_default(),
            self.batch_record.take_requests(),
        )
    }

    fn set_tip(&mut self, tip: BlockNumber) {
        self.batch_record.set_tip(tip);
    }

    fn set_prune_modes(&mut self, prune_modes: PruneModes) {
        self.batch_record.set_prune_modes(prune_modes);
    }

    fn size_hint(&self) -> Option<usize> {
        Some(self.executor.state.bundle_state.size_hint())
    }
}

#[cfg(test)]
mod tests {
    use super::*;
    use alloy_eips::{
        eip2935::HISTORY_STORAGE_ADDRESS,
        eip4788::{BEACON_ROOTS_ADDRESS, BEACON_ROOTS_CODE, SYSTEM_ADDRESS},
        eip7002::{WITHDRAWAL_REQUEST_PREDEPLOY_ADDRESS, WITHDRAWAL_REQUEST_PREDEPLOY_CODE},
    };
    use reth_chainspec::{ChainSpecBuilder, ForkCondition};
    use reth_primitives::{
        constants::{EMPTY_ROOT_HASH, ETH_TO_WEI},
        keccak256, public_key_to_address, Account, Block, Transaction, TxKind, TxLegacy, B256,
    };
    use reth_revm::{
        database::StateProviderDatabase, test_utils::StateProviderTest, TransitionState,
    };
    use reth_testing_utils::generators::{self, sign_tx_with_key_pair};
    use revm_primitives::{b256, fixed_bytes, Bytes, BLOCKHASH_SERVE_WINDOW};
    use secp256k1::{Keypair, Secp256k1};
    use std::collections::HashMap;

    fn create_state_provider_with_beacon_root_contract() -> StateProviderTest {
        let mut db = StateProviderTest::default();

        let beacon_root_contract_account = Account {
            balance: U256::ZERO,
            bytecode_hash: Some(keccak256(BEACON_ROOTS_CODE.clone())),
            nonce: 1,
        };

        db.insert_account(
            BEACON_ROOTS_ADDRESS,
            beacon_root_contract_account,
            Some(BEACON_ROOTS_CODE.clone()),
            HashMap::new(),
        );

        db
    }

    fn create_state_provider_with_withdrawal_requests_contract() -> StateProviderTest {
        let mut db = StateProviderTest::default();

        let withdrawal_requests_contract_account = Account {
            nonce: 1,
            balance: U256::ZERO,
            bytecode_hash: Some(keccak256(WITHDRAWAL_REQUEST_PREDEPLOY_CODE.clone())),
        };

        db.insert_account(
            WITHDRAWAL_REQUEST_PREDEPLOY_ADDRESS,
            withdrawal_requests_contract_account,
            Some(WITHDRAWAL_REQUEST_PREDEPLOY_CODE.clone()),
            HashMap::new(),
        );

        db
    }

    fn executor_provider(chain_spec: Arc<ChainSpec>) -> EthExecutorProvider<EthEvmConfig> {
        EthExecutorProvider { chain_spec, evm_config: Default::default() }
    }

    #[test]
    fn eip_4788_non_genesis_call() {
        let mut header =
            Header { timestamp: 1, number: 1, excess_blob_gas: Some(0), ..Header::default() };

        let db = create_state_provider_with_beacon_root_contract();

        let chain_spec = Arc::new(
            ChainSpecBuilder::from(&*MAINNET)
                .shanghai_activated()
                .with_fork(EthereumHardfork::Cancun, ForkCondition::Timestamp(1))
                .build(),
        );

        let provider = executor_provider(chain_spec);

        // attempt to execute a block without parent beacon block root, expect err
        let err = provider
            .executor(StateProviderDatabase::new(&db))
            .execute(
                (
                    &BlockWithSenders {
                        block: Block {
                            header: header.clone(),
                            body: vec![],
                            ommers: vec![],
                            withdrawals: None,
                            requests: None,
                        },
                        senders: vec![],
                    },
                    U256::ZERO,
                )
                    .into(),
            )
            .expect_err(
                "Executing cancun block without parent beacon block root field should fail",
            );

        assert_eq!(
            err.as_validation().unwrap().clone(),
            BlockValidationError::MissingParentBeaconBlockRoot
        );

        // fix header, set a gas limit
        header.parent_beacon_block_root = Some(B256::with_last_byte(0x69));

        let mut executor = provider.executor(StateProviderDatabase::new(&db));

        // Now execute a block with the fixed header, ensure that it does not fail
        executor
            .execute_without_verification(
                &BlockWithSenders {
                    block: Block {
                        header: header.clone(),
                        body: vec![],
                        ommers: vec![],
                        withdrawals: None,
                        requests: None,
                    },
                    senders: vec![],
                },
                U256::ZERO,
            )
            .unwrap();

        // check the actual storage of the contract - it should be:
        // * The storage value at header.timestamp % HISTORY_BUFFER_LENGTH should be
        // header.timestamp
        // * The storage value at header.timestamp % HISTORY_BUFFER_LENGTH + HISTORY_BUFFER_LENGTH
        //   // should be parent_beacon_block_root
        let history_buffer_length = 8191u64;
        let timestamp_index = header.timestamp % history_buffer_length;
        let parent_beacon_block_root_index =
            timestamp_index % history_buffer_length + history_buffer_length;

        // get timestamp storage and compare
        let timestamp_storage =
            executor.state.storage(BEACON_ROOTS_ADDRESS, U256::from(timestamp_index)).unwrap();
        assert_eq!(timestamp_storage, U256::from(header.timestamp));

        // get parent beacon block root storage and compare
        let parent_beacon_block_root_storage = executor
            .state
            .storage(BEACON_ROOTS_ADDRESS, U256::from(parent_beacon_block_root_index))
            .expect("storage value should exist");
        assert_eq!(parent_beacon_block_root_storage, U256::from(0x69));
    }

    #[test]
    fn eip_4788_no_code_cancun() {
        // This test ensures that we "silently fail" when cancun is active and there is no code at
        // // BEACON_ROOTS_ADDRESS
        let header = Header {
            timestamp: 1,
            number: 1,
            parent_beacon_block_root: Some(B256::with_last_byte(0x69)),
            excess_blob_gas: Some(0),
            ..Header::default()
        };

        let db = StateProviderTest::default();

        // DON'T deploy the contract at genesis
        let chain_spec = Arc::new(
            ChainSpecBuilder::from(&*MAINNET)
                .shanghai_activated()
                .with_fork(EthereumHardfork::Cancun, ForkCondition::Timestamp(1))
                .build(),
        );

        let provider = executor_provider(chain_spec);

        // attempt to execute an empty block with parent beacon block root, this should not fail
        provider
            .batch_executor(StateProviderDatabase::new(&db))
            .execute_and_verify_one(
                (
                    &BlockWithSenders {
                        block: Block {
                            header,
                            body: vec![],
                            ommers: vec![],
                            withdrawals: None,
                            requests: None,
                        },
                        senders: vec![],
                    },
                    U256::ZERO,
                )
                    .into(),
            )
            .expect(
                "Executing a block with no transactions while cancun is active should not fail",
            );
    }

    #[test]
    fn eip_4788_empty_account_call() {
        // This test ensures that we do not increment the nonce of an empty SYSTEM_ADDRESS account
        // // during the pre-block call

        let mut db = create_state_provider_with_beacon_root_contract();

        // insert an empty SYSTEM_ADDRESS
        db.insert_account(SYSTEM_ADDRESS, Account::default(), None, HashMap::new());

        let chain_spec = Arc::new(
            ChainSpecBuilder::from(&*MAINNET)
                .shanghai_activated()
                .with_fork(EthereumHardfork::Cancun, ForkCondition::Timestamp(1))
                .build(),
        );

        let provider = executor_provider(chain_spec);

        // construct the header for block one
        let header = Header {
            timestamp: 1,
            number: 1,
            parent_beacon_block_root: Some(B256::with_last_byte(0x69)),
            excess_blob_gas: Some(0),
            ..Header::default()
        };

        let mut executor = provider.batch_executor(StateProviderDatabase::new(&db));

        // attempt to execute an empty block with parent beacon block root, this should not fail
        executor
            .execute_and_verify_one(
                (
                    &BlockWithSenders {
                        block: Block {
                            header,
                            body: vec![],
                            ommers: vec![],
                            withdrawals: None,
                            requests: None,
                        },
                        senders: vec![],
                    },
                    U256::ZERO,
                )
                    .into(),
            )
            .expect(
                "Executing a block with no transactions while cancun is active should not fail",
            );

        // ensure that the nonce of the system address account has not changed
        let nonce = executor.state_mut().basic(SYSTEM_ADDRESS).unwrap().unwrap().nonce;
        assert_eq!(nonce, 0);
    }

    #[test]
    fn eip_4788_genesis_call() {
        let db = create_state_provider_with_beacon_root_contract();

        // activate cancun at genesis
        let chain_spec = Arc::new(
            ChainSpecBuilder::from(&*MAINNET)
                .shanghai_activated()
                .with_fork(EthereumHardfork::Cancun, ForkCondition::Timestamp(0))
                .build(),
        );

        let mut header = chain_spec.genesis_header();
        let provider = executor_provider(chain_spec);
        let mut executor = provider.batch_executor(StateProviderDatabase::new(&db));

        // attempt to execute the genesis block with non-zero parent beacon block root, expect err
        header.parent_beacon_block_root = Some(B256::with_last_byte(0x69));
        let _err = executor
            .execute_and_verify_one(
                (
                    &BlockWithSenders {
                        block: Block {
                            header: header.clone(),
                            body: vec![],
                            ommers: vec![],
                            withdrawals: None,
                            requests: None,
                        },
                        senders: vec![],
                    },
                    U256::ZERO,
                )
                    .into(),
            )
            .expect_err(
                "Executing genesis cancun block with non-zero parent beacon block root field
    should fail",
            );

        // fix header
        header.parent_beacon_block_root = Some(B256::ZERO);

        // now try to process the genesis block again, this time ensuring that a system contract
        // call does not occur
        executor
            .execute_and_verify_one(
                (
                    &BlockWithSenders {
                        block: Block {
                            header,
                            body: vec![],
                            ommers: vec![],
                            withdrawals: None,
                            requests: None,
                        },
                        senders: vec![],
                    },
                    U256::ZERO,
                )
                    .into(),
            )
            .unwrap();

        // there is no system contract call so there should be NO STORAGE CHANGES
        // this means we'll check the transition state
        let transition_state = executor
            .state_mut()
            .transition_state
            .take()
            .expect("the evm should be initialized with bundle updates");

        // assert that it is the default (empty) transition state
        assert_eq!(transition_state, TransitionState::default());
    }

    #[test]
    fn eip_4788_high_base_fee() {
        // This test ensures that if we have a base fee, then we don't return an error when the
        // system contract is called, due to the gas price being less than the base fee.
        let header = Header {
            timestamp: 1,
            number: 1,
            parent_beacon_block_root: Some(B256::with_last_byte(0x69)),
            base_fee_per_gas: Some(u64::MAX),
            excess_blob_gas: Some(0),
            ..Header::default()
        };

        let db = create_state_provider_with_beacon_root_contract();

        let chain_spec = Arc::new(
            ChainSpecBuilder::from(&*MAINNET)
                .shanghai_activated()
                .with_fork(EthereumHardfork::Cancun, ForkCondition::Timestamp(1))
                .build(),
        );

        let provider = executor_provider(chain_spec);

        // execute header
        let mut executor = provider.batch_executor(StateProviderDatabase::new(&db));

        // Now execute a block with the fixed header, ensure that it does not fail
        executor
            .execute_and_verify_one(
                (
                    &BlockWithSenders {
                        block: Block {
                            header: header.clone(),
                            body: vec![],
                            ommers: vec![],
                            withdrawals: None,
                            requests: None,
                        },
                        senders: vec![],
                    },
                    U256::ZERO,
                )
                    .into(),
            )
            .unwrap();

        // check the actual storage of the contract - it should be:
        // * The storage value at header.timestamp % HISTORY_BUFFER_LENGTH should be
        // header.timestamp
        // * The storage value at header.timestamp % HISTORY_BUFFER_LENGTH + HISTORY_BUFFER_LENGTH
        //   // should be parent_beacon_block_root
        let history_buffer_length = 8191u64;
        let timestamp_index = header.timestamp % history_buffer_length;
        let parent_beacon_block_root_index =
            timestamp_index % history_buffer_length + history_buffer_length;

        // get timestamp storage and compare
        let timestamp_storage = executor
            .state_mut()
            .storage(BEACON_ROOTS_ADDRESS, U256::from(timestamp_index))
            .unwrap();
        assert_eq!(timestamp_storage, U256::from(header.timestamp));

        // get parent beacon block root storage and compare
        let parent_beacon_block_root_storage = executor
            .state_mut()
            .storage(BEACON_ROOTS_ADDRESS, U256::from(parent_beacon_block_root_index))
            .unwrap();
        assert_eq!(parent_beacon_block_root_storage, U256::from(0x69));
    }

    fn create_state_provider_with_block_hashes(latest_block: u64) -> StateProviderTest {
        let mut db = StateProviderTest::default();
        for block_number in 0..=latest_block {
            db.insert_block_hash(block_number, keccak256(block_number.to_string()));
        }
        db
    }

    #[test]
    fn eip_2935_pre_fork() {
        let db = create_state_provider_with_block_hashes(1);

        let chain_spec = Arc::new(
            ChainSpecBuilder::from(&*MAINNET)
                .shanghai_activated()
                .with_fork(EthereumHardfork::Prague, ForkCondition::Never)
                .build(),
        );

        let provider = executor_provider(chain_spec);
        let mut executor = provider.batch_executor(StateProviderDatabase::new(&db));

        // construct the header for block one
        let header = Header { timestamp: 1, number: 1, ..Header::default() };

        // attempt to execute an empty block, this should not fail
        executor
            .execute_and_verify_one(
                (
                    &BlockWithSenders {
                        block: Block {
                            header,
                            body: vec![],
                            ommers: vec![],
                            withdrawals: None,
                            requests: None,
                        },
                        senders: vec![],
                    },
                    U256::ZERO,
                )
                    .into(),
            )
            .expect(
                "Executing a block with no transactions while Prague is active should not fail",
            );

        // ensure that the block hash was *not* written to storage, since this is before the fork
        // was activated
        //
        // we load the account first, which should also not exist, because revm expects it to be
        // loaded
        assert!(executor.state_mut().basic(HISTORY_STORAGE_ADDRESS).unwrap().is_none());
        assert!(executor
            .state_mut()
            .storage(HISTORY_STORAGE_ADDRESS, U256::ZERO)
            .unwrap()
            .is_zero());
    }

    #[test]
    fn eip_2935_fork_activation_genesis() {
        let db = create_state_provider_with_block_hashes(0);

        let chain_spec = Arc::new(
            ChainSpecBuilder::from(&*MAINNET)
                .shanghai_activated()
                .with_fork(EthereumHardfork::Prague, ForkCondition::Timestamp(0))
                .build(),
        );

        let header = chain_spec.genesis_header();
        let provider = executor_provider(chain_spec);
        let mut executor = provider.batch_executor(StateProviderDatabase::new(&db));

        // attempt to execute genesis block, this should not fail
        executor
            .execute_and_verify_one(
                (
                    &BlockWithSenders {
                        block: Block {
                            header,
                            body: vec![],
                            ommers: vec![],
                            withdrawals: None,
                            requests: None,
                        },
                        senders: vec![],
                    },
                    U256::ZERO,
                )
                    .into(),
            )
            .expect(
                "Executing a block with no transactions while Prague is active should not fail",
            );

        // ensure that the block hash was *not* written to storage, since there are no blocks
        // preceding genesis
        //
        // we load the account first, which should also not exist, because revm expects it to be
        // loaded
        assert!(executor.state_mut().basic(HISTORY_STORAGE_ADDRESS).unwrap().is_none());
        assert!(executor
            .state_mut()
            .storage(HISTORY_STORAGE_ADDRESS, U256::ZERO)
            .unwrap()
            .is_zero());
    }

    #[test]
    fn eip_2935_fork_activation_within_window_bounds() {
        let fork_activation_block = (BLOCKHASH_SERVE_WINDOW - 10) as u64;
        let db = create_state_provider_with_block_hashes(fork_activation_block);

        let chain_spec = Arc::new(
            ChainSpecBuilder::from(&*MAINNET)
                .shanghai_activated()
                .with_fork(EthereumHardfork::Prague, ForkCondition::Timestamp(1))
                .build(),
        );

        let header = Header {
            parent_hash: B256::random(),
            timestamp: 1,
            number: fork_activation_block,
            requests_root: Some(EMPTY_ROOT_HASH),
            ..Header::default()
        };
        let provider = executor_provider(chain_spec);
        let mut executor = provider.batch_executor(StateProviderDatabase::new(&db));

        // attempt to execute the fork activation block, this should not fail
        executor
            .execute_and_verify_one(
                (
                    &BlockWithSenders {
                        block: Block {
                            header,
                            body: vec![],
                            ommers: vec![],
                            withdrawals: None,
                            requests: None,
                        },
                        senders: vec![],
                    },
                    U256::ZERO,
                )
                    .into(),
            )
            .expect(
                "Executing a block with no transactions while Prague is active should not fail",
            );

        // the hash for the ancestor of the fork activation block should be present
        assert!(executor.state_mut().basic(HISTORY_STORAGE_ADDRESS).unwrap().is_some());
        assert_ne!(
            executor
                .state_mut()
                .storage(HISTORY_STORAGE_ADDRESS, U256::from(fork_activation_block - 1))
                .unwrap(),
            U256::ZERO
        );

        // the hash of the block itself should not be in storage
        assert!(executor
            .state_mut()
            .storage(HISTORY_STORAGE_ADDRESS, U256::from(fork_activation_block))
            .unwrap()
            .is_zero());
    }

    #[test]
    fn eip_2935_fork_activation_outside_window_bounds() {
        let fork_activation_block = (BLOCKHASH_SERVE_WINDOW + 256) as u64;
        let db = create_state_provider_with_block_hashes(fork_activation_block);

        let chain_spec = Arc::new(
            ChainSpecBuilder::from(&*MAINNET)
                .shanghai_activated()
                .with_fork(EthereumHardfork::Prague, ForkCondition::Timestamp(1))
                .build(),
        );

        let provider = executor_provider(chain_spec);
        let mut executor = provider.batch_executor(StateProviderDatabase::new(&db));

        let header = Header {
            parent_hash: B256::random(),
            timestamp: 1,
            number: fork_activation_block,
            requests_root: Some(EMPTY_ROOT_HASH),
            ..Header::default()
        };

        // attempt to execute the fork activation block, this should not fail
        executor
            .execute_and_verify_one(
                (
                    &BlockWithSenders {
                        block: Block {
                            header,
                            body: vec![],
                            ommers: vec![],
                            withdrawals: None,
                            requests: None,
                        },
                        senders: vec![],
                    },
                    U256::ZERO,
                )
                    .into(),
            )
            .expect(
                "Executing a block with no transactions while Prague is active should not fail",
            );

        // the hash for the ancestor of the fork activation block should be present
        assert!(executor.state_mut().basic(HISTORY_STORAGE_ADDRESS).unwrap().is_some());
        assert_ne!(
            executor
                .state_mut()
                .storage(
                    HISTORY_STORAGE_ADDRESS,
                    U256::from(fork_activation_block % BLOCKHASH_SERVE_WINDOW as u64 - 1)
                )
                .unwrap(),
            U256::ZERO
        );
    }

    #[test]
    fn eip_2935_state_transition_inside_fork() {
        let db = create_state_provider_with_block_hashes(2);

        let chain_spec = Arc::new(
            ChainSpecBuilder::from(&*MAINNET)
                .shanghai_activated()
                .with_fork(EthereumHardfork::Prague, ForkCondition::Timestamp(0))
                .build(),
        );

        let mut header = chain_spec.genesis_header();
        header.requests_root = Some(EMPTY_ROOT_HASH);
        let header_hash = header.hash_slow();

        let provider = executor_provider(chain_spec);
        let mut executor = provider.batch_executor(StateProviderDatabase::new(&db));

        // attempt to execute the genesis block, this should not fail
        executor
            .execute_and_verify_one(
                (
                    &BlockWithSenders {
                        block: Block {
                            header,
                            body: vec![],
                            ommers: vec![],
                            withdrawals: None,
                            requests: None,
                        },
                        senders: vec![],
                    },
                    U256::ZERO,
                )
                    .into(),
            )
            .expect(
                "Executing a block with no transactions while Prague is active should not fail",
            );

        // nothing should be written as the genesis has no ancestors
        assert!(executor.state_mut().basic(HISTORY_STORAGE_ADDRESS).unwrap().is_none());
        assert!(executor
            .state_mut()
            .storage(HISTORY_STORAGE_ADDRESS, U256::ZERO)
            .unwrap()
            .is_zero());

        // attempt to execute block 1, this should not fail
        let header = Header {
            parent_hash: header_hash,
            timestamp: 1,
            number: 1,
            requests_root: Some(EMPTY_ROOT_HASH),
            ..Header::default()
        };
        let header_hash = header.hash_slow();

        executor
            .execute_and_verify_one(
                (
                    &BlockWithSenders {
                        block: Block {
                            header,
                            body: vec![],
                            ommers: vec![],
                            withdrawals: None,
                            requests: None,
                        },
                        senders: vec![],
                    },
                    U256::ZERO,
                )
                    .into(),
            )
            .expect(
                "Executing a block with no transactions while Prague is active should not fail",
            );

        // the block hash of genesis should now be in storage, but not block 1
        assert!(executor.state_mut().basic(HISTORY_STORAGE_ADDRESS).unwrap().is_some());
        assert_ne!(
            executor.state_mut().storage(HISTORY_STORAGE_ADDRESS, U256::ZERO).unwrap(),
            U256::ZERO
        );
        assert!(executor
            .state_mut()
            .storage(HISTORY_STORAGE_ADDRESS, U256::from(1))
            .unwrap()
            .is_zero());

        // attempt to execute block 2, this should not fail
        let header = Header {
            parent_hash: header_hash,
            timestamp: 1,
            number: 2,
            requests_root: Some(EMPTY_ROOT_HASH),
            ..Header::default()
        };

        executor
            .execute_and_verify_one(
                (
                    &BlockWithSenders {
                        block: Block {
                            header,
                            body: vec![],
                            ommers: vec![],
                            withdrawals: None,
                            requests: None,
                        },
                        senders: vec![],
                    },
                    U256::ZERO,
                )
                    .into(),
            )
            .expect(
                "Executing a block with no transactions while Prague is active should not fail",
            );

        // the block hash of genesis and block 1 should now be in storage, but not block 2
        assert!(executor.state_mut().basic(HISTORY_STORAGE_ADDRESS).unwrap().is_some());
        assert_ne!(
            executor.state_mut().storage(HISTORY_STORAGE_ADDRESS, U256::ZERO).unwrap(),
            U256::ZERO
        );
        assert_ne!(
            executor.state_mut().storage(HISTORY_STORAGE_ADDRESS, U256::from(1)).unwrap(),
            U256::ZERO
        );
        assert!(executor
            .state_mut()
            .storage(HISTORY_STORAGE_ADDRESS, U256::from(2))
            .unwrap()
            .is_zero());
    }

    #[test]
    fn eip_7002() {
        let chain_spec = Arc::new(
            ChainSpecBuilder::from(&*MAINNET)
                .shanghai_activated()
                .with_fork(EthereumHardfork::Prague, ForkCondition::Timestamp(0))
                .build(),
        );

        let mut db = create_state_provider_with_withdrawal_requests_contract();

        let secp = Secp256k1::new();
        let sender_key_pair = Keypair::new(&secp, &mut generators::rng());
        let sender_address = public_key_to_address(sender_key_pair.public_key());

        db.insert_account(
            sender_address,
            Account { nonce: 1, balance: U256::from(ETH_TO_WEI), bytecode_hash: None },
            None,
            HashMap::new(),
        );

        // https://github.com/lightclient/7002asm/blob/e0d68e04d15f25057af7b6d180423d94b6b3bdb3/test/Contract.t.sol.in#L49-L64
        let validator_public_key = fixed_bytes!("111111111111111111111111111111111111111111111111111111111111111111111111111111111111111111111111");
        let withdrawal_amount = fixed_bytes!("2222222222222222");
        let input: Bytes = [&validator_public_key[..], &withdrawal_amount[..]].concat().into();
        assert_eq!(input.len(), 56);

        let mut header = chain_spec.genesis_header();
        header.gas_limit = 1_500_000;
        header.gas_used = 134_807;
        header.receipts_root =
            b256!("b31a3e47b902e9211c4d349af4e4c5604ce388471e79ca008907ae4616bb0ed3");

        let tx = sign_tx_with_key_pair(
            sender_key_pair,
            Transaction::Legacy(TxLegacy {
                chain_id: Some(chain_spec.chain.id()),
                nonce: 1,
                gas_price: header.base_fee_per_gas.unwrap().into(),
                gas_limit: 134_807,
                to: TxKind::Call(WITHDRAWAL_REQUEST_PREDEPLOY_ADDRESS),
                // `MIN_WITHDRAWAL_REQUEST_FEE`
                value: U256::from(1),
                input,
            }),
        );

        let provider = executor_provider(chain_spec);

        let executor = provider.executor(StateProviderDatabase::new(&db));

        let BlockExecutionOutput { receipts, requests, .. } = executor
            .execute(
                (
                    &Block {
                        header,
                        body: vec![tx],
                        ommers: vec![],
                        withdrawals: None,
                        requests: None,
                    }
                    .with_recovered_senders()
                    .unwrap(),
                    U256::ZERO,
                )
                    .into(),
            )
            .unwrap();

        let receipt = receipts.first().unwrap();
        assert!(receipt.success);

        let request = requests.first().unwrap();
        let withdrawal_request = request.as_withdrawal_request().unwrap();
        assert_eq!(withdrawal_request.source_address, sender_address);
        assert_eq!(withdrawal_request.validator_pubkey, validator_public_key);
        assert_eq!(withdrawal_request.amount, u64::from_be_bytes(withdrawal_amount.into()));
    }

    #[test]
    fn block_gas_limit_error() {
        // Create a chain specification with fork conditions set for Prague
        let chain_spec = Arc::new(
            ChainSpecBuilder::from(&*MAINNET)
                .shanghai_activated()
                .with_fork(EthereumHardfork::Prague, ForkCondition::Timestamp(0))
                .build(),
        );

        // Create a state provider with the withdrawal requests contract pre-deployed
        let mut db = create_state_provider_with_withdrawal_requests_contract();

        // Initialize Secp256k1 for key pair generation
        let secp = Secp256k1::new();
        // Generate a new key pair for the sender
        let sender_key_pair = Keypair::new(&secp, &mut generators::rng());
        // Get the sender's address from the public key
        let sender_address = public_key_to_address(sender_key_pair.public_key());

        // Insert the sender account into the state with a nonce of 1 and a balance of 1 ETH in Wei
        db.insert_account(
            sender_address,
            Account { nonce: 1, balance: U256::from(ETH_TO_WEI), bytecode_hash: None },
            None,
            HashMap::new(),
        );

        // Define the validator public key and withdrawal amount as fixed bytes
        let validator_public_key = fixed_bytes!("111111111111111111111111111111111111111111111111111111111111111111111111111111111111111111111111");
        let withdrawal_amount = fixed_bytes!("2222222222222222");
        // Concatenate the validator public key and withdrawal amount into a single byte array
        let input: Bytes = [&validator_public_key[..], &withdrawal_amount[..]].concat().into();
        // Ensure the input length is 56 bytes
        assert_eq!(input.len(), 56);

        // Create a genesis block header with a specified gas limit and gas used
        let mut header = chain_spec.genesis_header();
        header.gas_limit = 1_500_000;
        header.gas_used = 134_807;
        header.receipts_root =
            b256!("b31a3e47b902e9211c4d349af4e4c5604ce388471e79ca008907ae4616bb0ed3");

        // Create a transaction with a gas limit higher than the block gas limit
        let tx = sign_tx_with_key_pair(
            sender_key_pair,
            Transaction::Legacy(TxLegacy {
                chain_id: Some(chain_spec.chain.id()),
                nonce: 1,
                gas_price: header.base_fee_per_gas.unwrap().into(),
                gas_limit: 2_500_000, // higher than block gas limit
                to: TxKind::Call(WITHDRAWAL_REQUEST_PREDEPLOY_ADDRESS),
                value: U256::from(1),
                input,
            }),
        );

        // Create an executor from the state provider
        let executor = executor_provider(chain_spec).executor(StateProviderDatabase::new(&db));

        // Execute the block and capture the result
        let exec_result = executor.execute(
            (
                &Block {
                    header,
                    body: vec![tx],
                    ommers: vec![],
                    withdrawals: None,
                    requests: None,
                }
                .with_recovered_senders()
                .unwrap(),
                U256::ZERO,
            )
                .into(),
        );

        // Check if the execution result is an error and assert the specific error type
        match exec_result {
            Ok(_) => panic!("Expected block gas limit error"),
            Err(err) => assert_eq!(
                *err.as_validation().unwrap(),
                BlockValidationError::TransactionGasLimitMoreThanAvailableBlockGas {
                    transaction_gas_limit: 2_500_000,
                    block_available_gas: 1_500_000,
                }
            ),
        }
    }
}<|MERGE_RESOLUTION|>--- conflicted
+++ resolved
@@ -11,15 +11,11 @@
         BatchExecutor, BlockExecutionError, BlockExecutionInput, BlockExecutionOutput,
         BlockExecutorProvider, BlockValidationError, Executor, ProviderError,
     },
-<<<<<<< HEAD
-    ConfigureEvmGeneric,
-=======
     system_calls::{
         apply_beacon_root_contract_call, apply_consolidation_requests_contract_call,
         apply_withdrawal_requests_contract_call,
     },
-    ConfigureEvm,
->>>>>>> 0a1f652b
+    ConfigureEvmGeneric,
 };
 use reth_execution_types::ExecutionOutcome;
 use reth_primitives::{
@@ -276,13 +272,8 @@
 
 impl<EvmConfig, DB> EthBlockExecutor<EvmConfig, DB>
 where
-<<<<<<< HEAD
     EvmConfig: ConfigureEvmGeneric,
-    DB: Database<Error = ProviderError>,
-=======
-    EvmConfig: ConfigureEvm,
     DB: Database<Error: Into<ProviderError> + Display>,
->>>>>>> 0a1f652b
 {
     /// Configures a new evm configuration and block environment for the given block.
     ///
@@ -371,13 +362,8 @@
 
 impl<EvmConfig, DB> Executor<DB> for EthBlockExecutor<EvmConfig, DB>
 where
-<<<<<<< HEAD
     EvmConfig: ConfigureEvmGeneric,
-    DB: Database<Error = ProviderError>,
-=======
-    EvmConfig: ConfigureEvm,
     DB: Database<Error: Into<ProviderError> + std::fmt::Display>,
->>>>>>> 0a1f652b
 {
     type Input<'a> = BlockExecutionInput<'a, BlockWithSenders>;
     type Output = BlockExecutionOutput<Receipt>;
@@ -424,13 +410,8 @@
 
 impl<EvmConfig, DB> BatchExecutor<DB> for EthBatchExecutor<EvmConfig, DB>
 where
-<<<<<<< HEAD
     EvmConfig: ConfigureEvmGeneric,
-    DB: Database<Error = ProviderError>,
-=======
-    EvmConfig: ConfigureEvm,
     DB: Database<Error: Into<ProviderError> + Display>,
->>>>>>> 0a1f652b
 {
     type Input<'a> = BlockExecutionInput<'a, BlockWithSenders>;
     type Output = ExecutionOutcome;
