--- conflicted
+++ resolved
@@ -207,15 +207,9 @@
             crate::eip6110::parse_deposits_from_receipts(&self.chain_spec, &receipts)?;
 
         // Collect all EIP-7685 requests
-<<<<<<< HEAD
-        let withdrawal_requests =
-            apply_withdrawal_requests_contract_call(&self.chain_spec, block.timestamp, &mut evm)?;
-        // Requests are ordered by Request Type ID.
-        let requests = [deposit_requests, withdrawal_requests].concat();
-=======
         let withdrawal_requests = apply_withdrawal_requests_contract_call(&mut evm)?;
+
         let requests = withdrawal_requests;
->>>>>>> 2b04c98a
 
         Ok(EthExecuteOutput { receipts, requests, gas_used: cumulative_gas_used })
     }
