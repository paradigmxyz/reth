use crate::EthEvmConfig;
use alloc::{boxed::Box, sync::Arc, vec, vec::Vec};
use alloy_consensus::Header;
use alloy_eips::eip7685::Requests;
use alloy_evm::precompiles::PrecompilesMap;
use alloy_primitives::Bytes;
use alloy_rpc_types_engine::ExecutionData;
use parking_lot::Mutex;
use reth_ethereum_primitives::{Receipt, TransactionSigned};
use reth_evm::{
    block::{
        BlockExecutionError, BlockExecutor, BlockExecutorFactory, BlockExecutorFor, ExecutableTx,
    },
    eth::{EthBlockExecutionCtx, EthEvmContext},
    ConfigureEngineEvm, ConfigureEvm, Database, EthEvm, EthEvmFactory, Evm, EvmEnvFor, EvmFactory,
    ExecutableTxIterator, ExecutionCtxFor,
};
use reth_execution_types::{BlockExecutionResult, ExecutionOutcome};
use reth_primitives_traits::{BlockTy, SealedBlock, SealedHeader};
use revm::{
    context::result::{ExecutionResult, Output, ResultAndState, SuccessReason},
    database::State,
    Inspector,
};

/// A helper type alias for mocked block executor provider.
pub type MockExecutorProvider = MockEvmConfig;

/// A block executor provider that returns mocked execution results.
#[derive(Clone, Debug)]
pub struct MockEvmConfig {
    inner: EthEvmConfig,
    exec_results: Arc<Mutex<Vec<ExecutionOutcome>>>,
}

impl Default for MockEvmConfig {
    fn default() -> Self {
        Self { inner: EthEvmConfig::mainnet(), exec_results: Default::default() }
    }
}

impl MockEvmConfig {
    /// Extend the mocked execution results
    pub fn extend(&self, results: impl IntoIterator<Item = impl Into<ExecutionOutcome>>) {
        self.exec_results.lock().extend(results.into_iter().map(Into::into));
    }
}

impl BlockExecutorFactory for MockEvmConfig {
    type EvmFactory = EthEvmFactory;
    type ExecutionCtx<'a> = EthBlockExecutionCtx<'a>;
    type Receipt = Receipt;
    type Transaction = TransactionSigned;

    fn evm_factory(&self) -> &Self::EvmFactory {
        self.inner.evm_factory()
    }

    fn create_executor<'a, DB, I>(
        &'a self,
        evm: EthEvm<&'a mut State<DB>, I, PrecompilesMap>,
        _ctx: Self::ExecutionCtx<'a>,
    ) -> impl BlockExecutorFor<'a, Self, DB, I>
    where
        DB: Database + 'a,
        I: Inspector<<Self::EvmFactory as EvmFactory>::Context<&'a mut State<DB>>> + 'a,
    {
        MockExecutor { result: self.exec_results.lock().pop().unwrap(), evm, hook: None }
    }
}

/// Mock executor that returns a fixed execution result.
#[derive(derive_more::Debug)]
pub struct MockExecutor<'a, DB: Database, I> {
    result: ExecutionOutcome,
    evm: EthEvm<&'a mut State<DB>, I, PrecompilesMap>,
    #[debug(skip)]
    hook: Option<Box<dyn reth_evm::OnStateHook>>,
}

impl<'a, DB: Database, I: Inspector<EthEvmContext<&'a mut State<DB>>>> BlockExecutor
    for MockExecutor<'a, DB, I>
{
    type Evm = EthEvm<&'a mut State<DB>, I, PrecompilesMap>;
    type Transaction = TransactionSigned;
    type Receipt = Receipt;

    fn apply_pre_execution_changes(&mut self) -> Result<(), BlockExecutionError> {
        Ok(())
    }

    fn execute_transaction_without_commit(
        &mut self,
        _tx: impl ExecutableTx<Self>,
    ) -> Result<ResultAndState<<Self::Evm as Evm>::HaltReason>, BlockExecutionError> {
        Ok(ResultAndState::new(
            ExecutionResult::Success {
                reason: SuccessReason::Return,
                gas_used: 0,
                gas_refunded: 0,
                logs: vec![],
                output: Output::Call(Bytes::from(vec![])),
            },
            Default::default(),
        ))
    }

    fn commit_transaction(
        &mut self,
        _output: ResultAndState<<Self::Evm as Evm>::HaltReason>,
        _tx: impl ExecutableTx<Self>,
    ) -> Result<u64, BlockExecutionError> {
        Ok(0)
    }

    fn finish(
        self,
    ) -> Result<(Self::Evm, BlockExecutionResult<Self::Receipt>), BlockExecutionError> {
        let Self { result, mut evm, .. } = self;
        let ExecutionOutcome { bundle, receipts, requests, first_block: _ } = result;
        let result = BlockExecutionResult {
            receipts: receipts.into_iter().flatten().collect(),
            requests: requests.into_iter().fold(Requests::default(), |mut reqs, req| {
                reqs.extend(req);
                reqs
            }),
            gas_used: 0,
<<<<<<< HEAD
            block_access_list: None,
=======
            blob_gas_used: 0,
>>>>>>> a718752b
        };

        evm.db_mut().bundle_state = bundle;

        Ok((evm, result))
    }

    fn set_state_hook(&mut self, hook: Option<Box<dyn reth_evm::OnStateHook>>) {
        self.hook = hook;
    }

    fn evm(&self) -> &Self::Evm {
        &self.evm
    }

    fn evm_mut(&mut self) -> &mut Self::Evm {
        &mut self.evm
    }
}

impl ConfigureEvm for MockEvmConfig {
    type BlockAssembler = <EthEvmConfig as ConfigureEvm>::BlockAssembler;
    type BlockExecutorFactory = Self;
    type Error = <EthEvmConfig as ConfigureEvm>::Error;
    type NextBlockEnvCtx = <EthEvmConfig as ConfigureEvm>::NextBlockEnvCtx;
    type Primitives = <EthEvmConfig as ConfigureEvm>::Primitives;

    fn block_executor_factory(&self) -> &Self::BlockExecutorFactory {
        self
    }

    fn block_assembler(&self) -> &Self::BlockAssembler {
        self.inner.block_assembler()
    }

    fn evm_env(&self, header: &Header) -> Result<EvmEnvFor<Self>, Self::Error> {
        self.inner.evm_env(header)
    }

    fn next_evm_env(
        &self,
        parent: &Header,
        attributes: &Self::NextBlockEnvCtx,
    ) -> Result<EvmEnvFor<Self>, Self::Error> {
        self.inner.next_evm_env(parent, attributes)
    }

    fn context_for_block<'a>(
        &self,
        block: &'a SealedBlock<BlockTy<Self::Primitives>>,
    ) -> Result<reth_evm::ExecutionCtxFor<'a, Self>, Self::Error> {
        self.inner.context_for_block(block)
    }

    fn context_for_next_block(
        &self,
        parent: &SealedHeader,
        attributes: Self::NextBlockEnvCtx,
    ) -> Result<reth_evm::ExecutionCtxFor<'_, Self>, Self::Error> {
        self.inner.context_for_next_block(parent, attributes)
    }
}

impl ConfigureEngineEvm<ExecutionData> for MockEvmConfig {
    fn evm_env_for_payload(&self, payload: &ExecutionData) -> Result<EvmEnvFor<Self>, Self::Error> {
        self.inner.evm_env_for_payload(payload)
    }

    fn context_for_payload<'a>(
        &self,
        payload: &'a ExecutionData,
    ) -> Result<ExecutionCtxFor<'a, Self>, Self::Error> {
        self.inner.context_for_payload(payload)
    }

    fn tx_iterator_for_payload(
        &self,
        payload: &ExecutionData,
    ) -> Result<impl ExecutableTxIterator<Self>, Self::Error> {
        self.inner.tx_iterator_for_payload(payload)
    }
}<|MERGE_RESOLUTION|>--- conflicted
+++ resolved
@@ -125,11 +125,8 @@
                 reqs
             }),
             gas_used: 0,
-<<<<<<< HEAD
             block_access_list: None,
-=======
             blob_gas_used: 0,
->>>>>>> a718752b
         };
 
         evm.db_mut().bundle_state = bundle;
