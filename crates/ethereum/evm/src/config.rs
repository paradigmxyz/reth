use reth_chainspec::EthereumHardforks;
use reth_primitives_traits::BlockHeader;
use revm::primitives::hardfork::SpecId;

/// Map the latest active hardfork at the given header to a revm [`SpecId`].
pub fn revm_spec<C, H>(chain_spec: &C, header: &H) -> SpecId
where
    C: EthereumHardforks,
    H: BlockHeader,
{
    revm_spec_by_timestamp_and_block_number(chain_spec, header.timestamp(), header.number())
}

/// Map the latest active hardfork at the given timestamp or block number to a revm [`SpecId`].
pub fn revm_spec_by_timestamp_and_block_number<C>(
    chain_spec: &C,
    timestamp: u64,
    block_number: u64,
) -> SpecId
where
    C: EthereumHardforks,
{
<<<<<<< HEAD
    if chain_spec
        .fork(EthereumHardfork::Eip7805)
        .active_at_timestamp_or_number(timestamp, block_number)
    {
        SpecId::PRAGUE
    } else if chain_spec
        .fork(EthereumHardfork::Osaka)
        .active_at_timestamp_or_number(timestamp, block_number)
    {
=======
    if chain_spec.is_osaka_active_at_timestamp(timestamp) {
>>>>>>> edc1ae8f
        SpecId::OSAKA
    } else if chain_spec.is_prague_active_at_timestamp(timestamp) {
        SpecId::PRAGUE
    } else if chain_spec.is_cancun_active_at_timestamp(timestamp) {
        SpecId::CANCUN
    } else if chain_spec.is_shanghai_active_at_timestamp(timestamp) {
        SpecId::SHANGHAI
    } else if chain_spec.is_paris_active_at_block(block_number) {
        SpecId::MERGE
    } else if chain_spec.is_london_active_at_block(block_number) {
        SpecId::LONDON
    } else if chain_spec.is_berlin_active_at_block(block_number) {
        SpecId::BERLIN
    } else if chain_spec.is_istanbul_active_at_block(block_number) {
        SpecId::ISTANBUL
    } else if chain_spec.is_petersburg_active_at_block(block_number) {
        SpecId::PETERSBURG
    } else if chain_spec.is_byzantium_active_at_block(block_number) {
        SpecId::BYZANTIUM
    } else if chain_spec.is_spurious_dragon_active_at_block(block_number) {
        SpecId::SPURIOUS_DRAGON
    } else if chain_spec.is_tangerine_whistle_active_at_block(block_number) {
        SpecId::TANGERINE
    } else if chain_spec.is_homestead_active_at_block(block_number) {
        SpecId::HOMESTEAD
    } else {
        SpecId::FRONTIER
    }
}

#[cfg(test)]
mod tests {
    use super::*;
    use crate::U256;
    use alloy_consensus::Header;
    use reth_chainspec::{ChainSpecBuilder, MAINNET};

    #[test]
    fn test_revm_spec_by_timestamp() {
        assert_eq!(
            revm_spec_by_timestamp_and_block_number(
                &ChainSpecBuilder::mainnet().cancun_activated().build(),
                0,
                0
            ),
            SpecId::CANCUN
        );
        assert_eq!(
            revm_spec_by_timestamp_and_block_number(
                &ChainSpecBuilder::mainnet().shanghai_activated().build(),
                0,
                0
            ),
            SpecId::SHANGHAI
        );
        let mainnet = ChainSpecBuilder::mainnet().build();
        assert_eq!(
            revm_spec_by_timestamp_and_block_number(&mainnet, 0, mainnet.paris_block().unwrap()),
            SpecId::MERGE
        );
    }

    #[test]
    fn test_to_revm_spec() {
        assert_eq!(
            revm_spec(&ChainSpecBuilder::mainnet().cancun_activated().build(), &Header::default()),
            SpecId::CANCUN
        );
        assert_eq!(
            revm_spec(
                &ChainSpecBuilder::mainnet().shanghai_activated().build(),
                &Header::default()
            ),
            SpecId::SHANGHAI
        );
        assert_eq!(
            revm_spec(&ChainSpecBuilder::mainnet().paris_activated().build(), &Header::default()),
            SpecId::MERGE
        );
        assert_eq!(
            revm_spec(&ChainSpecBuilder::mainnet().london_activated().build(), &Header::default()),
            SpecId::LONDON
        );
        assert_eq!(
            revm_spec(&ChainSpecBuilder::mainnet().berlin_activated().build(), &Header::default()),
            SpecId::BERLIN
        );
        assert_eq!(
            revm_spec(
                &ChainSpecBuilder::mainnet().istanbul_activated().build(),
                &Header::default()
            ),
            SpecId::ISTANBUL
        );
        assert_eq!(
            revm_spec(
                &ChainSpecBuilder::mainnet().petersburg_activated().build(),
                &Header::default()
            ),
            SpecId::PETERSBURG
        );
        assert_eq!(
            revm_spec(
                &ChainSpecBuilder::mainnet().byzantium_activated().build(),
                &Header::default()
            ),
            SpecId::BYZANTIUM
        );
        assert_eq!(
            revm_spec(
                &ChainSpecBuilder::mainnet().spurious_dragon_activated().build(),
                &Header::default()
            ),
            SpecId::SPURIOUS_DRAGON
        );
        assert_eq!(
            revm_spec(
                &ChainSpecBuilder::mainnet().tangerine_whistle_activated().build(),
                &Header::default()
            ),
            SpecId::TANGERINE
        );
        assert_eq!(
            revm_spec(
                &ChainSpecBuilder::mainnet().homestead_activated().build(),
                &Header::default()
            ),
            SpecId::HOMESTEAD
        );
        assert_eq!(
            revm_spec(
                &ChainSpecBuilder::mainnet().frontier_activated().build(),
                &Header::default()
            ),
            SpecId::FRONTIER
        );
    }

    #[test]
    fn test_eth_spec() {
        assert_eq!(
            revm_spec(&*MAINNET, &Header { timestamp: 1710338135, ..Default::default() }),
            SpecId::CANCUN
        );
        assert_eq!(
            revm_spec(&*MAINNET, &Header { timestamp: 1681338455, ..Default::default() }),
            SpecId::SHANGHAI
        );

        assert_eq!(
            revm_spec(
                &*MAINNET,
                &Header { difficulty: U256::from(10_u128), number: 15537394, ..Default::default() }
            ),
            SpecId::MERGE
        );
        assert_eq!(
            revm_spec(&*MAINNET, &Header { number: 15537394 - 10, ..Default::default() }),
            SpecId::LONDON
        );
        assert_eq!(
            revm_spec(&*MAINNET, &Header { number: 12244000 + 10, ..Default::default() }),
            SpecId::BERLIN
        );
        assert_eq!(
            revm_spec(&*MAINNET, &Header { number: 12244000 - 10, ..Default::default() }),
            SpecId::ISTANBUL
        );
        assert_eq!(
            revm_spec(&*MAINNET, &Header { number: 7280000 + 10, ..Default::default() }),
            SpecId::PETERSBURG
        );
        assert_eq!(
            revm_spec(&*MAINNET, &Header { number: 7280000 - 10, ..Default::default() }),
            SpecId::BYZANTIUM
        );
        assert_eq!(
            revm_spec(&*MAINNET, &Header { number: 2675000 + 10, ..Default::default() }),
            SpecId::SPURIOUS_DRAGON
        );
        assert_eq!(
            revm_spec(&*MAINNET, &Header { number: 2675000 - 10, ..Default::default() }),
            SpecId::TANGERINE
        );
        assert_eq!(
            revm_spec(&*MAINNET, &Header { number: 1150000 + 10, ..Default::default() }),
            SpecId::HOMESTEAD
        );
        assert_eq!(
            revm_spec(&*MAINNET, &Header { number: 1150000 - 10, ..Default::default() }),
            SpecId::FRONTIER
        );
    }
}<|MERGE_RESOLUTION|>--- conflicted
+++ resolved
@@ -20,19 +20,10 @@
 where
     C: EthereumHardforks,
 {
-<<<<<<< HEAD
-    if chain_spec
-        .fork(EthereumHardfork::Eip7805)
-        .active_at_timestamp_or_number(timestamp, block_number)
+    if chain_spec.is_eip7805_active_at_timestamp(timestamp)
     {
         SpecId::PRAGUE
-    } else if chain_spec
-        .fork(EthereumHardfork::Osaka)
-        .active_at_timestamp_or_number(timestamp, block_number)
-    {
-=======
-    if chain_spec.is_osaka_active_at_timestamp(timestamp) {
->>>>>>> edc1ae8f
+    } else if chain_spec.is_osaka_active_at_timestamp(timestamp) {
         SpecId::OSAKA
     } else if chain_spec.is_prague_active_at_timestamp(timestamp) {
         SpecId::PRAGUE
