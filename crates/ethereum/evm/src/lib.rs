--- conflicted
+++ resolved
@@ -15,14 +15,11 @@
 use reth_chainspec::{ChainSpec, Head};
 use reth_evm::{ConfigureEvm, ConfigureEvmEnv, NextBlockEnvAttributes};
 use reth_primitives::{transaction::FillTxEnv, Address, Header, TransactionSigned, U256};
-<<<<<<< HEAD
 use revm_primitives::{AnalysisKind, BlockEnv, Bytes, CfgEnvWithHandlerCfg, Env, TxEnv, TxKind};
-=======
 use revm_primitives::{
     AnalysisKind, BlobExcessGasAndPrice, BlockEnv, Bytes, CfgEnv, CfgEnvWithHandlerCfg, Env,
     SpecId, TxEnv, TxKind,
 };
->>>>>>> cd10cbf4
 use std::sync::Arc;
 
 mod config;
@@ -59,53 +56,6 @@
 impl ConfigureEvmEnv for EthEvmConfig {
     type Header = Header;
 
-<<<<<<< HEAD
-    fn fill_cfg_env(
-        &self,
-        cfg_env: &mut CfgEnvWithHandlerCfg,
-        header: &Self::Header,
-        total_difficulty: U256,
-    ) {
-        let spec_id = config::revm_spec(
-            self.chain_spec(),
-            &Head {
-                number: header.number,
-                timestamp: header.timestamp,
-                difficulty: header.difficulty,
-                total_difficulty,
-                hash: Default::default(),
-            },
-        );
-
-        cfg_env.chain_id = self.chain_spec.chain().id();
-        cfg_env.perf_analyse_created_bytecodes = AnalysisKind::Analyse;
-
-        cfg_env.handler_cfg.spec_id = spec_id;
-    }
-
-    /// Fill [`BlockEnv`] field according to the chain spec and given header
-    fn fill_block_env(&self, block_env: &mut BlockEnv, header: &Self::Header, after_merge: bool) {
-        block_env.number = U256::from(header.number);
-        block_env.coinbase = header.beneficiary;
-        block_env.timestamp = U256::from(header.timestamp);
-        if after_merge {
-            block_env.prevrandao = Some(header.mix_hash);
-            block_env.difficulty = U256::ZERO;
-        } else {
-            block_env.difficulty = header.difficulty;
-            block_env.prevrandao = None;
-        }
-        block_env.basefee = U256::from(header.base_fee_per_gas.unwrap_or_default());
-        block_env.gas_limit = U256::from(header.gas_limit);
-
-        // EIP-4844 excess blob gas of this block, introduced in Cancun
-        if let Some(excess_blob_gas) = header.excess_blob_gas {
-            block_env.set_blob_excess_gas_and_price(excess_blob_gas);
-        }
-    }
-
-=======
->>>>>>> cd10cbf4
     fn fill_tx_env(&self, tx_env: &mut TxEnv, transaction: &TransactionSigned, sender: Address) {
         transaction.fill_tx_env(tx_env, sender);
     }
