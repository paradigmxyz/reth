--- conflicted
+++ resolved
@@ -244,68 +244,6 @@
     fn withdrawals(&self) -> &Withdrawals {
         &self.withdrawals
     }
-<<<<<<< HEAD
-
-    fn cfg_and_block_env(
-        &self,
-        chain_spec: &ChainSpec,
-        parent: &Header,
-    ) -> (CfgEnvWithHandlerCfg, BlockEnv) {
-        // configure evm env based on parent block
-        let cfg = CfgEnv::default().with_chain_id(chain_spec.chain().id());
-
-        // ensure we're not missing any timestamp based hardforks
-        let spec_id = revm_spec_by_timestamp_after_merge(chain_spec, self.timestamp());
-
-        // if the parent block did not have excess blob gas (i.e. it was pre-cancun), but it is
-        // cancun now, we need to set the excess blob gas to the default value
-        let blob_excess_gas_and_price = parent
-            .next_block_excess_blob_gas()
-            .or_else(|| {
-                if spec_id == SpecId::CANCUN {
-                    // default excess blob gas is zero
-                    Some(0)
-                } else {
-                    None
-                }
-            })
-            .map(|excess_blob_gas| BlobExcessGasAndPrice::new(excess_blob_gas as u64));
-
-        let mut basefee =
-            parent.next_block_base_fee(chain_spec.base_fee_params_at_timestamp(self.timestamp()));
-
-        let mut gas_limit = U256::from(parent.gas_limit);
-
-        // If we are on the London fork boundary, we need to multiply the parent's gas limit by the
-        // elasticity multiplier to get the new gas limit.
-        if chain_spec.fork(EthereumHardfork::London).transitions_at_block(parent.number + 1) {
-            let elasticity_multiplier =
-                chain_spec.base_fee_params_at_timestamp(self.timestamp()).elasticity_multiplier;
-
-            // multiply the gas limit by the elasticity multiplier
-            gas_limit *= U256::from(elasticity_multiplier);
-
-            // set the base fee to the initial base fee from the EIP-1559 spec
-            basefee = Some(EIP1559_INITIAL_BASE_FEE.into())
-        }
-
-        let block_env = BlockEnv {
-            number: U256::from(parent.number + 1),
-            coinbase: self.suggested_fee_recipient(),
-            timestamp: U256::from(self.timestamp()),
-            difficulty: U256::ZERO,
-            prevrandao: Some(self.prev_randao()),
-            gas_limit,
-            // calculate basefee based on parent block's gas usage
-            basefee: basefee.map(U256::from).unwrap_or_default(),
-            // calculate excess gas based on parent block's blob gas usage
-            blob_excess_gas_and_price,
-        };
-
-        (CfgEnvWithHandlerCfg::new_with_spec_id(cfg, spec_id), block_env)
-    }
-=======
->>>>>>> 0a6845b0
 }
 
 /// Generates the payload id for the configured payload from the [`PayloadAttributes`].
