--- conflicted
+++ resolved
@@ -118,7 +118,6 @@
             let mut layers = self.layers.take().unwrap_or_default();
 
             #[cfg(feature = "otlp")]
-<<<<<<< HEAD
             {
                 self.cli.traces.validate()?;
 
@@ -126,15 +125,6 @@
                     info!(target: "reth::cli", "Starting OTLP tracing export to {:?}", endpoint);
                     self.init_otlp_export(&mut layers, endpoint, runner)?;
                 }
-=======
-            if let Some(output_type) = &self.cli.traces.otlp {
-                info!(target: "reth::cli", "Starting OTLP tracing export to {:?}", output_type);
-                layers.with_span_layer(
-                    "reth".to_string(),
-                    output_type.clone(),
-                    self.cli.traces.otlp_filter.clone(),
-                )?;
->>>>>>> 84aa5148
             }
 
             self.guard = self.cli.logs.init_tracing_with_layers(layers)?;
@@ -153,7 +143,7 @@
     ) -> Result<()> {
         let endpoint = endpoint.clone();
         let protocol = self.cli.traces.protocol;
-        let filter_level = self.cli.traces.otlp_level.clone();
+        let filter_level = self.cli.traces.otlp_filter.clone();
 
         match protocol {
             OtlpProtocol::Grpc => {
