use crate::utils::{advance_with_random_transactions, eth_payload_attributes};
use alloy_provider::{Provider, ProviderBuilder};
use rand::{rngs::StdRng, Rng, SeedableRng};
use reth_chainspec::{ChainSpecBuilder, MAINNET};
use reth_e2e_test_utils::{setup, setup_engine, transaction::TransactionTestContext};
use reth_node_ethereum::EthereumNode;
use std::sync::Arc;

#[tokio::test]
async fn can_sync() -> eyre::Result<()> {
    reth_tracing::init_test_tracing();

    let (mut nodes, _tasks, wallet) = setup::<EthereumNode>(
        2,
        Arc::new(
            ChainSpecBuilder::default()
                .chain(MAINNET.chain)
                .genesis(serde_json::from_str(include_str!("../assets/genesis.json")).unwrap())
                .cancun_activated()
                .build(),
        ),
        false,
        eth_payload_attributes,
    )
    .await?;

    let raw_tx = TransactionTestContext::transfer_tx_bytes(1, wallet.inner).await;
    let mut second_node = nodes.pop().unwrap();
    let mut first_node = nodes.pop().unwrap();

    // Make the first node advance
    let tx_hash = first_node.rpc.inject_tx(raw_tx).await?;

    // make the node advance
    let payload = first_node.advance_block().await?;

    let block_hash = payload.block().hash();
    let block_number = payload.block().number;

    // assert the block has been committed to the blockchain
    first_node.assert_new_block(tx_hash, block_hash, block_number).await?;

    // only send forkchoice update to second node
    second_node.update_forkchoice(block_hash, block_hash).await?;

    // expect second node advanced via p2p gossip
    second_node.assert_new_block(tx_hash, block_hash, 1).await?;

    Ok(())
}

#[tokio::test]
async fn e2e_test_send_transactions() -> eyre::Result<()> {
    reth_tracing::init_test_tracing();

<<<<<<< HEAD
    let seed: [u8; 32] = rand::thread_rng().r#gen();
=======
    let seed: [u8; 32] = rand::rng().random();
>>>>>>> 9f608298
    let mut rng = StdRng::from_seed(seed);
    println!("Seed: {:?}", seed);

    let chain_spec = Arc::new(
        ChainSpecBuilder::default()
            .chain(MAINNET.chain)
            .genesis(serde_json::from_str(include_str!("../assets/genesis.json")).unwrap())
            .cancun_activated()
            .prague_activated()
            .build(),
    );

    let (mut nodes, _tasks, _) =
        setup_engine::<EthereumNode>(2, chain_spec.clone(), false, eth_payload_attributes).await?;
    let mut node = nodes.pop().unwrap();
    let provider = ProviderBuilder::new().on_http(node.rpc_url());

    advance_with_random_transactions(&mut node, 100, &mut rng, true).await?;

    let second_node = nodes.pop().unwrap();
    let second_provider = ProviderBuilder::new().on_http(second_node.rpc_url());

    assert_eq!(second_provider.get_block_number().await?, 0);

    let head = provider.get_block_by_number(Default::default()).await?.unwrap().header.hash;

    second_node.sync_to(head).await?;

    Ok(())
}

#[tokio::test]
async fn test_long_reorg() -> eyre::Result<()> {
    reth_tracing::init_test_tracing();

<<<<<<< HEAD
    let seed: [u8; 32] = rand::thread_rng().r#gen();
=======
    let seed: [u8; 32] = rand::rng().random();
>>>>>>> 9f608298
    let mut rng = StdRng::from_seed(seed);
    println!("Seed: {:?}", seed);

    let chain_spec = Arc::new(
        ChainSpecBuilder::default()
            .chain(MAINNET.chain)
            .genesis(serde_json::from_str(include_str!("../assets/genesis.json")).unwrap())
            .cancun_activated()
            .prague_activated()
            .build(),
    );

    let (mut nodes, _tasks, _) =
        setup_engine::<EthereumNode>(2, chain_spec.clone(), false, eth_payload_attributes).await?;

    let mut first_node = nodes.pop().unwrap();
    let mut second_node = nodes.pop().unwrap();

    let first_provider = ProviderBuilder::new().on_http(first_node.rpc_url());

    // Advance first node 100 blocks.
    advance_with_random_transactions(&mut first_node, 100, &mut rng, false).await?;

    // Sync second node to 20th block.
    let head = first_provider.get_block_by_number(20.into()).await?.unwrap();
    second_node.sync_to(head.header.hash).await?;

    // Produce a fork chain with blocks 21..60
    second_node.payload.timestamp = head.header.timestamp;
    advance_with_random_transactions(&mut second_node, 40, &mut rng, true).await?;

    // Reorg first node from 100th block to new 60th block.
    first_node.sync_to(second_node.block_hash(60)).await?;

    // Advance second node 20 blocks and ensure that first node is able to follow it.
    advance_with_random_transactions(&mut second_node, 20, &mut rng, true).await?;
    first_node.sync_to(second_node.block_hash(80)).await?;

    // Ensure that it works the other way around too.
    advance_with_random_transactions(&mut first_node, 20, &mut rng, true).await?;
    second_node.sync_to(first_node.block_hash(100)).await?;

    Ok(())
}

#[tokio::test]
async fn test_reorg_through_backfill() -> eyre::Result<()> {
    reth_tracing::init_test_tracing();

<<<<<<< HEAD
    let seed: [u8; 32] = rand::thread_rng().r#gen();
=======
    let seed: [u8; 32] = rand::rng().random();
>>>>>>> 9f608298
    let mut rng = StdRng::from_seed(seed);
    println!("Seed: {:?}", seed);

    let chain_spec = Arc::new(
        ChainSpecBuilder::default()
            .chain(MAINNET.chain)
            .genesis(serde_json::from_str(include_str!("../assets/genesis.json")).unwrap())
            .cancun_activated()
            .prague_activated()
            .build(),
    );

    let (mut nodes, _tasks, _) =
        setup_engine::<EthereumNode>(2, chain_spec.clone(), false, eth_payload_attributes).await?;

    let mut first_node = nodes.pop().unwrap();
    let mut second_node = nodes.pop().unwrap();

    let first_provider = ProviderBuilder::new().on_http(first_node.rpc_url());

    // Advance first node 100 blocks and finalize the chain.
    advance_with_random_transactions(&mut first_node, 100, &mut rng, true).await?;

    // Sync second node to 20th block.
    let head = first_provider.get_block_by_number(20.into()).await?.unwrap();
    second_node.sync_to(head.header.hash).await?;

    // Produce an unfinalized fork chain with 5 blocks
    second_node.payload.timestamp = head.header.timestamp;
    advance_with_random_transactions(&mut second_node, 5, &mut rng, false).await?;

    // Now reorg second node to the finalized canonical head
    let head = first_provider.get_block_by_number(100.into()).await?.unwrap();
    second_node.sync_to(head.header.hash).await?;

    Ok(())
}<|MERGE_RESOLUTION|>--- conflicted
+++ resolved
@@ -53,11 +53,7 @@
 async fn e2e_test_send_transactions() -> eyre::Result<()> {
     reth_tracing::init_test_tracing();
 
-<<<<<<< HEAD
-    let seed: [u8; 32] = rand::thread_rng().r#gen();
-=======
     let seed: [u8; 32] = rand::rng().random();
->>>>>>> 9f608298
     let mut rng = StdRng::from_seed(seed);
     println!("Seed: {:?}", seed);
 
@@ -93,11 +89,7 @@
 async fn test_long_reorg() -> eyre::Result<()> {
     reth_tracing::init_test_tracing();
 
-<<<<<<< HEAD
-    let seed: [u8; 32] = rand::thread_rng().r#gen();
-=======
     let seed: [u8; 32] = rand::rng().random();
->>>>>>> 9f608298
     let mut rng = StdRng::from_seed(seed);
     println!("Seed: {:?}", seed);
 
@@ -147,11 +139,7 @@
 async fn test_reorg_through_backfill() -> eyre::Result<()> {
     reth_tracing::init_test_tracing();
 
-<<<<<<< HEAD
-    let seed: [u8; 32] = rand::thread_rng().r#gen();
-=======
     let seed: [u8; 32] = rand::rng().random();
->>>>>>> 9f608298
     let mut rng = StdRng::from_seed(seed);
     println!("Seed: {:?}", seed);
 
