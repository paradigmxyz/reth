use alloy_eips::{eip2930::AccessListItem, eip7702::Authorization, BlockId, BlockNumberOrTag};
use alloy_primitives::{bytes, Address, B256, U256};
use alloy_provider::{
    network::{
        Ethereum, EthereumWallet, NetworkWallet, TransactionBuilder, TransactionBuilder7702,
    },
    Provider, ProviderBuilder, SendableTx,
};
use alloy_rpc_types_engine::PayloadAttributes;
use alloy_rpc_types_eth::TransactionRequest;
use alloy_signer::SignerSync;
use rand::{seq::IndexedRandom, Rng};
use reth_e2e_test_utils::{wallet::Wallet, NodeHelperType, TmpDB};
use reth_ethereum_engine_primitives::EthPayloadBuilderAttributes;
use reth_ethereum_primitives::TxType;
use reth_node_api::NodeTypesWithDBAdapter;
use reth_node_ethereum::EthereumNode;
use reth_provider::FullProvider;

/// Helper function to create a new eth payload attributes
pub(crate) fn eth_payload_attributes(timestamp: u64) -> EthPayloadBuilderAttributes {
    let attributes = PayloadAttributes {
        timestamp,
        prev_randao: B256::ZERO,
        suggested_fee_recipient: Address::ZERO,
        withdrawals: Some(vec![]),
        parent_beacon_block_root: Some(B256::ZERO),
    };
    EthPayloadBuilderAttributes::new(B256::ZERO, attributes)
}

/// Advances node by producing blocks with random transactions.
pub(crate) async fn advance_with_random_transactions<Provider>(
    node: &mut NodeHelperType<EthereumNode, Provider>,
    num_blocks: usize,
    rng: &mut impl Rng,
    finalize: bool,
) -> eyre::Result<()>
where
    Provider: FullProvider<NodeTypesWithDBAdapter<EthereumNode, TmpDB>>,
{
<<<<<<< HEAD
    let provider = ProviderBuilder::new().on_http(node.rpc_url());
    let signers = Wallet::new(1).with_chain_id(provider.get_chain_id().await?).wallet_gen();
=======
    let provider = ProviderBuilder::new().connect_http(node.rpc_url());
    let signers = Wallet::new(1).with_chain_id(provider.get_chain_id().await?).gen();
>>>>>>> dd4aa1a8

    // simple contract which writes to storage on any call
    let dummy_bytecode = bytes!(
        "6080604052348015600f57600080fd5b50602880601d6000396000f3fe4360a09081523360c0526040608081905260e08152902080805500fea164736f6c6343000810000a"
    );
    let mut call_destinations = signers.iter().map(|s| s.address()).collect::<Vec<_>>();

    for _ in 0..num_blocks {
        let tx_count = rng.random_range(1..20);

        let mut pending = vec![];
        for _ in 0..tx_count {
            let signer = signers.choose(rng).unwrap();
            let tx_type = TxType::try_from(rng.random_range(0..=4) as u64).unwrap();

            let nonce = provider
                .get_transaction_count(signer.address())
                .block_id(BlockId::Number(BlockNumberOrTag::Pending))
                .await?;

            let mut tx =
                TransactionRequest::default().with_from(signer.address()).with_nonce(nonce);

            let should_create =
                rng.random::<bool>() && tx_type != TxType::Eip4844 && tx_type != TxType::Eip7702;
            if should_create {
                tx = tx.into_create().with_input(dummy_bytecode.clone());
            } else {
                tx = tx.with_to(*call_destinations.choose(rng).unwrap()).with_input(
                    (0..rng.random_range(0..10000)).map(|_| rng.random()).collect::<Vec<u8>>(),
                );
            }

            if matches!(tx_type, TxType::Legacy | TxType::Eip2930) {
                tx = tx.with_gas_price(provider.get_gas_price().await?);
            }

            if rng.random::<bool>() || tx_type == TxType::Eip2930 {
                tx = tx.with_access_list(
                    vec![AccessListItem {
                        address: *call_destinations.choose(rng).unwrap(),
                        storage_keys: (0..rng.random_range(0..100)).map(|_| rng.random()).collect(),
                    }]
                    .into(),
                );
            }

            if tx_type == TxType::Eip7702 {
                let signer = signers.choose(rng).unwrap();
                let auth = Authorization {
                    chain_id: U256::from(provider.get_chain_id().await?),
                    address: *call_destinations.choose(rng).unwrap(),
                    nonce: provider
                        .get_transaction_count(signer.address())
                        .block_id(BlockId::Number(BlockNumberOrTag::Pending))
                        .await?,
                };
                let sig = signer.sign_hash_sync(&auth.signature_hash())?;
                tx = tx.with_authorization_list(vec![auth.into_signed(sig)])
            }

            let gas = provider
                .estimate_gas(tx.clone())
                .block(BlockId::Number(BlockNumberOrTag::Pending))
                .await
                .unwrap_or(1_000_000);

            tx.set_gas_limit(gas);

            let SendableTx::Builder(tx) = provider.fill(tx).await? else { unreachable!() };
            let tx =
                NetworkWallet::<Ethereum>::sign_request(&EthereumWallet::new(signer.clone()), tx)
                    .await?;

            pending.push(provider.send_tx_envelope(tx).await?);
        }

        let payload = node.build_and_submit_payload().await?;
        if finalize {
            node.update_forkchoice(payload.block().hash(), payload.block().hash()).await?;
        } else {
            let last_safe =
                provider.get_block_by_number(BlockNumberOrTag::Safe).await?.unwrap().header.hash;
            node.update_forkchoice(last_safe, payload.block().hash()).await?;
        }

        for pending in pending {
            let receipt = pending.get_receipt().await?;
            if let Some(address) = receipt.contract_address {
                call_destinations.push(address);
            }
        }
    }

    Ok(())
}<|MERGE_RESOLUTION|>--- conflicted
+++ resolved
@@ -39,13 +39,8 @@
 where
     Provider: FullProvider<NodeTypesWithDBAdapter<EthereumNode, TmpDB>>,
 {
-<<<<<<< HEAD
-    let provider = ProviderBuilder::new().on_http(node.rpc_url());
+    let provider = ProviderBuilder::new().connect_http(node.rpc_url());
     let signers = Wallet::new(1).with_chain_id(provider.get_chain_id().await?).wallet_gen();
-=======
-    let provider = ProviderBuilder::new().connect_http(node.rpc_url());
-    let signers = Wallet::new(1).with_chain_id(provider.get_chain_id().await?).gen();
->>>>>>> dd4aa1a8
 
     // simple contract which writes to storage on any call
     let dummy_bytecode = bytes!(
