//! Ethereum Node types config.

pub use crate::{payload::EthereumPayloadBuilder, EthereumEngineValidator};
use crate::{EthEngineTypes, EthEvmConfig};
use alloy_eips::{eip7840::BlobParams, merge::EPOCH_SLOTS};
use alloy_network::Ethereum;
use alloy_rpc_types_engine::ExecutionData;
use reth_chainspec::{ChainSpec, EthChainSpec, EthereumHardforks, Hardforks};
use reth_engine_local::LocalPayloadAttributesBuilder;
use reth_engine_primitives::EngineTypes;
use reth_ethereum_consensus::EthBeaconConsensus;
use reth_ethereum_engine_primitives::{
    EthBuiltPayload, EthPayloadAttributes, EthPayloadBuilderAttributes,
};
use reth_ethereum_primitives::{EthPrimitives, TransactionSigned};
use reth_evm::{
    eth::spec::EthExecutorSpec, ConfigureEvm, EvmFactory, EvmFactoryFor, NextBlockEnvAttributes,
    TxEnvFor,
};
use reth_network::{primitives::BasicNetworkPrimitives, NetworkHandle, PeersInfo};
use reth_node_api::{
    AddOnsContext, FullNodeComponents, HeaderTy, NodeAddOns, NodePrimitives,
    PayloadAttributesBuilder, PrimitivesTy, TxTy,
};
use reth_node_builder::{
    components::{
        BasicPayloadServiceBuilder, ComponentsBuilder, ConsensusBuilder, ExecutorBuilder,
        NetworkBuilder, PoolBuilder, TxPoolBuilder,
    },
    node::{FullNodeTypes, NodeTypes},
    rpc::{
        BasicEngineApiBuilder, BasicEngineValidatorBuilder, EngineApiBuilder, EngineValidatorAddOn,
        EngineValidatorBuilder, EthApiBuilder, EthApiCtx, Identity, PayloadValidatorBuilder,
        RethRpcAddOns, RpcAddOns, RpcHandle,
    },
    BuilderContext, DebugNode, Node, NodeAdapter, PayloadBuilderConfig,
};
use reth_payload_primitives::PayloadTypes;
use reth_provider::{providers::ProviderFactoryBuilder, EthStorage};
use reth_rpc::{
    eth::core::{EthApiFor, EthRpcConverterFor},
    ValidationApi,
};
use reth_rpc_api::servers::BlockSubmissionValidationApiServer;
use reth_rpc_builder::{config::RethRpcServerConfig, middleware::RethRpcMiddleware};
use reth_rpc_eth_api::{
    helpers::pending_block::BuildPendingEnv, RpcConvert, RpcTypes, SignableTxRequest,
};
use reth_rpc_eth_types::{error::FromEvmError, EthApiError};
use reth_rpc_server_types::RethRpcModule;
use reth_tracing::tracing::{debug, info};
use reth_transaction_pool::{
    blobstore::DiskFileBlobStore, EthTransactionPool, PoolPooledTx, PoolTransaction,
    TransactionPool, TransactionValidationTaskExecutor,
};
use reth_trie_db::MerklePatriciaTrie;
use revm::context::TxEnv;
use std::{default::Default, marker::PhantomData, sync::Arc, time::SystemTime};

/// Type configuration for a regular Ethereum node.
#[derive(Debug, Default, Clone, Copy)]
#[non_exhaustive]
pub struct EthereumNode;

impl EthereumNode {
    /// Returns a [`ComponentsBuilder`] configured for a regular Ethereum node.
    pub fn components<Node>() -> ComponentsBuilder<
        Node,
        EthereumPoolBuilder,
        BasicPayloadServiceBuilder<EthereumPayloadBuilder>,
        EthereumNetworkBuilder,
        EthereumExecutorBuilder,
        EthereumConsensusBuilder,
    >
    where
        Node: FullNodeTypes<
            Types: NodeTypes<
                ChainSpec: Hardforks + EthereumHardforks + EthExecutorSpec,
                Primitives = EthPrimitives,
            >,
        >,
        <Node::Types as NodeTypes>::Payload: PayloadTypes<
            BuiltPayload = EthBuiltPayload,
            PayloadAttributes = EthPayloadAttributes,
            PayloadBuilderAttributes = EthPayloadBuilderAttributes,
        >,
    {
        ComponentsBuilder::default()
            .node_types::<Node>()
            .pool(EthereumPoolBuilder::default())
            .executor(EthereumExecutorBuilder::default())
            .payload(BasicPayloadServiceBuilder::default())
            .network(EthereumNetworkBuilder::default())
            .consensus(EthereumConsensusBuilder::default())
    }

    /// Instantiates the [`ProviderFactoryBuilder`] for an ethereum node.
    ///
    /// # Open a Providerfactory in read-only mode from a datadir
    ///
    /// See also: [`ProviderFactoryBuilder`] and
    /// [`ReadOnlyConfig`](reth_provider::providers::ReadOnlyConfig).
    ///
    /// ```no_run
    /// use reth_chainspec::MAINNET;
    /// use reth_node_ethereum::EthereumNode;
    ///
    /// let factory = EthereumNode::provider_factory_builder()
    ///     .open_read_only(MAINNET.clone(), "datadir")
    ///     .unwrap();
    /// ```
    ///
    /// # Open a Providerfactory manually with all required components
    ///
    /// ```no_run
    /// use reth_chainspec::ChainSpecBuilder;
    /// use reth_db::open_db_read_only;
    /// use reth_node_ethereum::EthereumNode;
    /// use reth_provider::providers::StaticFileProvider;
    /// use std::sync::Arc;
    ///
    /// let factory = EthereumNode::provider_factory_builder()
    ///     .db(Arc::new(open_db_read_only("db", Default::default()).unwrap()))
    ///     .chainspec(ChainSpecBuilder::mainnet().build().into())
    ///     .static_file(StaticFileProvider::read_only("db/static_files", false).unwrap())
    ///     .build_provider_factory();
    /// ```
    pub fn provider_factory_builder() -> ProviderFactoryBuilder<Self> {
        ProviderFactoryBuilder::default()
    }
}

impl NodeTypes for EthereumNode {
    type Primitives = EthPrimitives;
    type ChainSpec = ChainSpec;
    type StateCommitment = MerklePatriciaTrie;
    type Storage = EthStorage;
    type Payload = EthEngineTypes;
}

/// Builds [`EthApi`](reth_rpc::EthApi) for Ethereum.
#[derive(Debug)]
pub struct EthereumEthApiBuilder<NetworkT = Ethereum>(PhantomData<NetworkT>);

impl<NetworkT> Default for EthereumEthApiBuilder<NetworkT> {
    fn default() -> Self {
        Self(Default::default())
    }
}

impl<N, NetworkT> EthApiBuilder<N> for EthereumEthApiBuilder<NetworkT>
where
    N: FullNodeComponents<
        Types: NodeTypes<ChainSpec: EthereumHardforks>,
        Evm: ConfigureEvm<NextBlockEnvCtx: BuildPendingEnv<HeaderTy<N::Types>>>,
    >,
    NetworkT: RpcTypes<TransactionRequest: SignableTxRequest<TxTy<N::Types>>>,
    EthRpcConverterFor<N, NetworkT>: RpcConvert<
        Primitives = PrimitivesTy<N::Types>,
        TxEnv = TxEnvFor<N::Evm>,
        Error = EthApiError,
        Network = NetworkT,
    >,
    EthApiError: FromEvmError<N::Evm>,
{
    type EthApi = EthApiFor<N, NetworkT>;

    async fn build_eth_api(self, ctx: EthApiCtx<'_, N>) -> eyre::Result<Self::EthApi> {
        Ok(ctx.eth_api_builder().map_converter(|r| r.with_network()).build())
    }
}

/// Add-ons w.r.t. l1 ethereum.
#[derive(Debug)]
pub struct EthereumAddOns<
    N: FullNodeComponents,
    EthB: EthApiBuilder<N>,
    PVB,
    EB = BasicEngineApiBuilder<PVB>,
    EVB = BasicEngineValidatorBuilder<PVB>,
    RpcMiddleware = Identity,
> {
    inner: RpcAddOns<N, EthB, PVB, EB, EVB, RpcMiddleware>,
}

impl<N, EthB, PVB, EB, EVB, RpcMiddleware> EthereumAddOns<N, EthB, PVB, EB, EVB, RpcMiddleware>
where
    N: FullNodeComponents,
    EthB: EthApiBuilder<N>,
{
    /// Creates a new instance from the inner `RpcAddOns`.
    pub const fn new(inner: RpcAddOns<N, EthB, PVB, EB, EVB, RpcMiddleware>) -> Self {
        Self { inner }
    }
}

impl<N> Default for EthereumAddOns<N, EthereumEthApiBuilder, EthereumEngineValidatorBuilder>
where
    N: FullNodeComponents<
        Types: NodeTypes<
            ChainSpec: EthereumHardforks + Clone + 'static,
            Payload: EngineTypes<ExecutionData = ExecutionData>
                         + PayloadTypes<PayloadAttributes = EthPayloadAttributes>,
            Primitives = EthPrimitives,
        >,
    >,
    EthereumEthApiBuilder: EthApiBuilder<N>,
{
    fn default() -> Self {
<<<<<<< HEAD
        Self {
            inner: RpcAddOns::new(
                EthereumEthApiBuilder::default(),
                EthereumEngineValidatorBuilder::default(),
                BasicEngineApiBuilder::default(),
                Default::default(),
                None,
            ),
        }
=======
        Self::new(RpcAddOns::new(
            EthereumEthApiBuilder::default(),
            EthereumEngineValidatorBuilder::default(),
            BasicEngineApiBuilder::default(),
            BasicEngineValidatorBuilder::default(),
            Default::default(),
        ))
>>>>>>> 79571315
    }
}

impl<N, EthB, PVB, EB, EVB, RpcMiddleware> EthereumAddOns<N, EthB, PVB, EB, EVB, RpcMiddleware>
where
    N: FullNodeComponents,
    EthB: EthApiBuilder<N>,
{
    /// Replace the engine API builder.
    pub fn with_engine_api<T>(
        self,
        engine_api_builder: T,
    ) -> EthereumAddOns<N, EthB, PVB, T, EVB, RpcMiddleware>
    where
        T: Send,
    {
        let Self { inner } = self;
        EthereumAddOns::new(inner.with_engine_api(engine_api_builder))
    }

    /// Replace the payload validator builder.
    pub fn with_payload_validator<V, T>(
        self,
        payload_validator_builder: T,
    ) -> EthereumAddOns<N, EthB, T, EB, EVB, RpcMiddleware> {
        let Self { inner } = self;
        EthereumAddOns::new(inner.with_payload_validator(payload_validator_builder))
    }

    /// Sets rpc middleware
    pub fn with_rpc_middleware<T>(
        self,
        rpc_middleware: T,
    ) -> EthereumAddOns<N, EthB, PVB, EB, EVB, T>
    where
        T: Send,
    {
        let Self { inner } = self;
        EthereumAddOns::new(inner.with_rpc_middleware(rpc_middleware))
    }

    /// Sets the tokio runtime for the RPC servers.
    pub fn with_tokio_runtime(self, tokio_runtime: tokio::runtime::Handle) -> Self {
        let Self { inner } = self;
        Self { inner: inner.with_tokio_runtime(tokio_runtime) }
    }
}

impl<N, EthB, PVB, EB, EVB, RpcMiddleware> NodeAddOns<N>
    for EthereumAddOns<N, EthB, PVB, EB, EVB, RpcMiddleware>
where
    N: FullNodeComponents<
        Types: NodeTypes<
            ChainSpec: EthChainSpec + EthereumHardforks,
            Primitives = EthPrimitives,
            Payload: EngineTypes<ExecutionData = ExecutionData>,
        >,
        Evm: ConfigureEvm<NextBlockEnvCtx = NextBlockEnvAttributes>,
    >,
    EthB: EthApiBuilder<N>,
    PVB: Send,
    EB: EngineApiBuilder<N>,
    EVB: EngineValidatorBuilder<N>,
    EthApiError: FromEvmError<N::Evm>,
    EvmFactoryFor<N::Evm>: EvmFactory<Tx = TxEnv>,
    RpcMiddleware: RethRpcMiddleware,
{
    type Handle = RpcHandle<N, EthB::EthApi>;

    async fn launch_add_ons(
        self,
        ctx: reth_node_api::AddOnsContext<'_, N>,
    ) -> eyre::Result<Self::Handle> {
        let validation_api = ValidationApi::<_, _, <N::Types as NodeTypes>::Payload>::new(
            ctx.node.provider().clone(),
            Arc::new(ctx.node.consensus().clone()),
            ctx.node.evm_config().clone(),
            ctx.config.rpc.flashbots_config(),
            Box::new(ctx.node.task_executor().clone()),
            Arc::new(EthereumEngineValidator::new(ctx.config.chain.clone())),
        );

        self.inner
            .launch_add_ons_with(ctx, move |container| {
                container.modules.merge_if_module_configured(
                    RethRpcModule::Flashbots,
                    validation_api.into_rpc(),
                )?;

                Ok(())
            })
            .await
    }
}

impl<N, EthB, PVB, EB, EVB> RethRpcAddOns<N> for EthereumAddOns<N, EthB, PVB, EB, EVB>
where
    N: FullNodeComponents<
        Types: NodeTypes<
            ChainSpec: EthChainSpec + EthereumHardforks,
            Primitives = EthPrimitives,
            Payload: EngineTypes<ExecutionData = ExecutionData>,
        >,
        Evm: ConfigureEvm<NextBlockEnvCtx = NextBlockEnvAttributes>,
    >,
    EthB: EthApiBuilder<N>,
    PVB: PayloadValidatorBuilder<N>,
    EB: EngineApiBuilder<N>,
    EVB: EngineValidatorBuilder<N>,
    EthApiError: FromEvmError<N::Evm>,
    EvmFactoryFor<N::Evm>: EvmFactory<Tx = TxEnv>,
{
    type EthApi = EthB::EthApi;

    fn hooks_mut(&mut self) -> &mut reth_node_builder::rpc::RpcHooks<N, Self::EthApi> {
        self.inner.hooks_mut()
    }
}

impl<N, EthB, PVB, EB, EVB> EngineValidatorAddOn<N> for EthereumAddOns<N, EthB, PVB, EB, EVB>
where
    N: FullNodeComponents<
        Types: NodeTypes<
            ChainSpec: EthChainSpec + EthereumHardforks,
            Primitives = EthPrimitives,
            Payload: EngineTypes<ExecutionData = ExecutionData>,
        >,
        Evm: ConfigureEvm<NextBlockEnvCtx = NextBlockEnvAttributes>,
    >,
    EthB: EthApiBuilder<N>,
    PVB: Send,
    EB: EngineApiBuilder<N>,
    EVB: EngineValidatorBuilder<N>,
    EthApiError: FromEvmError<N::Evm>,
    EvmFactoryFor<N::Evm>: EvmFactory<Tx = TxEnv>,
{
    type ValidatorBuilder = EVB;

    fn engine_validator_builder(&self) -> Self::ValidatorBuilder {
        self.inner.engine_validator_builder()
    }
}

impl<N> Node<N> for EthereumNode
where
    N: FullNodeTypes<Types = Self>,
{
    type ComponentsBuilder = ComponentsBuilder<
        N,
        EthereumPoolBuilder,
        BasicPayloadServiceBuilder<EthereumPayloadBuilder>,
        EthereumNetworkBuilder,
        EthereumExecutorBuilder,
        EthereumConsensusBuilder,
    >;

    type AddOns =
        EthereumAddOns<NodeAdapter<N>, EthereumEthApiBuilder, EthereumEngineValidatorBuilder>;

    fn components_builder(&self) -> Self::ComponentsBuilder {
        Self::components()
    }

    fn add_ons(&self) -> Self::AddOns {
        EthereumAddOns::default()
    }
}

impl<N: FullNodeComponents<Types = Self>> DebugNode<N> for EthereumNode {
    type RpcBlock = alloy_rpc_types_eth::Block;

    fn rpc_to_primitive_block(rpc_block: Self::RpcBlock) -> reth_ethereum_primitives::Block {
        rpc_block.into_consensus().convert_transactions()
    }

    fn local_payload_attributes_builder(
        chain_spec: &Self::ChainSpec,
    ) -> impl PayloadAttributesBuilder<<Self::Payload as PayloadTypes>::PayloadAttributes> {
        LocalPayloadAttributesBuilder::new(Arc::new(chain_spec.clone()))
    }
}

/// A regular ethereum evm and executor builder.
#[derive(Debug, Default, Clone, Copy)]
#[non_exhaustive]
pub struct EthereumExecutorBuilder;

impl<Types, Node> ExecutorBuilder<Node> for EthereumExecutorBuilder
where
    Types: NodeTypes<
        ChainSpec: Hardforks + EthExecutorSpec + EthereumHardforks,
        Primitives = EthPrimitives,
    >,
    Node: FullNodeTypes<Types = Types>,
{
    type EVM = EthEvmConfig<Types::ChainSpec>;

    async fn build_evm(self, ctx: &BuilderContext<Node>) -> eyre::Result<Self::EVM> {
        let evm_config = EthEvmConfig::new(ctx.chain_spec())
            .with_extra_data(ctx.payload_builder_config().extra_data_bytes());
        Ok(evm_config)
    }
}

/// A basic ethereum transaction pool.
///
/// This contains various settings that can be configured and take precedence over the node's
/// config.
#[derive(Debug, Default, Clone, Copy)]
#[non_exhaustive]
pub struct EthereumPoolBuilder {
    // TODO add options for txpool args
}

impl<Types, Node> PoolBuilder<Node> for EthereumPoolBuilder
where
    Types: NodeTypes<
        ChainSpec: EthereumHardforks,
        Primitives: NodePrimitives<SignedTx = TransactionSigned>,
    >,
    Node: FullNodeTypes<Types = Types>,
{
    type Pool = EthTransactionPool<Node::Provider, DiskFileBlobStore>;

    async fn build_pool(self, ctx: &BuilderContext<Node>) -> eyre::Result<Self::Pool> {
        let pool_config = ctx.pool_config();

        let blob_cache_size = if let Some(blob_cache_size) = pool_config.blob_cache_size {
            Some(blob_cache_size)
        } else {
            // get the current blob params for the current timestamp, fallback to default Cancun
            // params
            let current_timestamp =
                SystemTime::now().duration_since(SystemTime::UNIX_EPOCH)?.as_secs();
            let blob_params = ctx
                .chain_spec()
                .blob_params_at_timestamp(current_timestamp)
                .unwrap_or_else(BlobParams::cancun);

            // Derive the blob cache size from the target blob count, to auto scale it by
            // multiplying it with the slot count for 2 epochs: 384 for pectra
            Some((blob_params.target_blob_count * EPOCH_SLOTS * 2) as u32)
        };

        let blob_store =
            reth_node_builder::components::create_blob_store_with_cache(ctx, blob_cache_size)?;

        let validator = TransactionValidationTaskExecutor::eth_builder(ctx.provider().clone())
            .with_head_timestamp(ctx.head().timestamp)
            .with_max_tx_input_bytes(ctx.config().txpool.max_tx_input_bytes)
            .kzg_settings(ctx.kzg_settings()?)
            .with_local_transactions_config(pool_config.local_transactions_config.clone())
            .set_tx_fee_cap(ctx.config().rpc.rpc_tx_fee_cap)
            .with_max_tx_gas_limit(ctx.config().txpool.max_tx_gas_limit)
            .with_minimum_priority_fee(ctx.config().txpool.minimum_priority_fee)
            .with_additional_tasks(ctx.config().txpool.additional_validation_tasks)
            .build_with_tasks(ctx.task_executor().clone(), blob_store.clone());

        if validator.validator().eip4844() {
            // initializing the KZG settings can be expensive, this should be done upfront so that
            // it doesn't impact the first block or the first gossiped blob transaction, so we
            // initialize this in the background
            let kzg_settings = validator.validator().kzg_settings().clone();
            ctx.task_executor().spawn_blocking(async move {
                let _ = kzg_settings.get();
                debug!(target: "reth::cli", "Initialized KZG settings");
            });
        }

        let transaction_pool = TxPoolBuilder::new(ctx)
            .with_validator(validator)
            .build_and_spawn_maintenance_task(blob_store, pool_config)?;

        info!(target: "reth::cli", "Transaction pool initialized");
        debug!(target: "reth::cli", "Spawned txpool maintenance task");

        Ok(transaction_pool)
    }
}

/// A basic ethereum payload service.
#[derive(Debug, Default, Clone, Copy)]
pub struct EthereumNetworkBuilder {
    // TODO add closure to modify network
}

impl<Node, Pool> NetworkBuilder<Node, Pool> for EthereumNetworkBuilder
where
    Node: FullNodeTypes<Types: NodeTypes<ChainSpec: Hardforks>>,
    Pool: TransactionPool<Transaction: PoolTransaction<Consensus = TxTy<Node::Types>>>
        + Unpin
        + 'static,
{
    type Network =
        NetworkHandle<BasicNetworkPrimitives<PrimitivesTy<Node::Types>, PoolPooledTx<Pool>>>;

    async fn build_network(
        self,
        ctx: &BuilderContext<Node>,
        pool: Pool,
    ) -> eyre::Result<Self::Network> {
        let network = ctx.network_builder().await?;
        let handle = ctx.start_network(network, pool);
        info!(target: "reth::cli", enode=%handle.local_node_record(), "P2P networking initialized");
        Ok(handle)
    }
}

/// A basic ethereum consensus builder.
#[derive(Debug, Default, Clone, Copy)]
pub struct EthereumConsensusBuilder {
    // TODO add closure to modify consensus
}

impl<Node> ConsensusBuilder<Node> for EthereumConsensusBuilder
where
    Node: FullNodeTypes<
        Types: NodeTypes<ChainSpec: EthChainSpec + EthereumHardforks, Primitives = EthPrimitives>,
    >,
{
    type Consensus = Arc<EthBeaconConsensus<<Node::Types as NodeTypes>::ChainSpec>>;

    async fn build_consensus(self, ctx: &BuilderContext<Node>) -> eyre::Result<Self::Consensus> {
        Ok(Arc::new(EthBeaconConsensus::new(ctx.chain_spec())))
    }
}

/// Builder for [`EthereumEngineValidator`].
#[derive(Debug, Default, Clone)]
#[non_exhaustive]
pub struct EthereumEngineValidatorBuilder;

impl<Node, Types> PayloadValidatorBuilder<Node> for EthereumEngineValidatorBuilder
where
    Types: NodeTypes<
        ChainSpec: Hardforks + EthereumHardforks + Clone + 'static,
        Payload: EngineTypes<ExecutionData = ExecutionData>
                     + PayloadTypes<PayloadAttributes = EthPayloadAttributes>,
        Primitives = EthPrimitives,
    >,
    Node: FullNodeComponents<Types = Types>,
{
    type Validator = EthereumEngineValidator<Types::ChainSpec>;

    async fn build(self, ctx: &AddOnsContext<'_, Node>) -> eyre::Result<Self::Validator> {
        Ok(EthereumEngineValidator::new(ctx.config.chain.clone()))
    }
}<|MERGE_RESOLUTION|>--- conflicted
+++ resolved
@@ -207,25 +207,14 @@
     EthereumEthApiBuilder: EthApiBuilder<N>,
 {
     fn default() -> Self {
-<<<<<<< HEAD
-        Self {
-            inner: RpcAddOns::new(
-                EthereumEthApiBuilder::default(),
-                EthereumEngineValidatorBuilder::default(),
-                BasicEngineApiBuilder::default(),
-                Default::default(),
-                None,
-            ),
-        }
-=======
         Self::new(RpcAddOns::new(
             EthereumEthApiBuilder::default(),
             EthereumEngineValidatorBuilder::default(),
             BasicEngineApiBuilder::default(),
             BasicEngineValidatorBuilder::default(),
             Default::default(),
+            None,
         ))
->>>>>>> 79571315
     }
 }
 
