--- conflicted
+++ resolved
@@ -164,7 +164,6 @@
     type EthApi = EthApiFor<N, NetworkT>;
 
     async fn build_eth_api(self, ctx: EthApiCtx<'_, N>) -> eyre::Result<Self::EthApi> {
-<<<<<<< HEAD
         let api = reth_rpc::EthApiBuilder::new(
             ctx.components.provider().clone(),
             ctx.components.pool().clone(),
@@ -182,9 +181,6 @@
         .pending_block_mode(ctx.config.pending_block_mode)
         .build();
         Ok(api)
-=======
-        Ok(ctx.eth_api_builder().map_converter(|r| r.with_network()).build())
->>>>>>> 7ed3ab0e
     }
 }
 
