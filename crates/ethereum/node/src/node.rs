--- conflicted
+++ resolved
@@ -25,11 +25,7 @@
     BuilderContext, Node, NodeAdapter, NodeComponentsBuilder, PayloadBuilderConfig, PayloadTypes,
 };
 use reth_payload_builder::{PayloadBuilderHandle, PayloadBuilderService};
-<<<<<<< HEAD
-use reth_primitives::{Block, Header, TxType};
-=======
-use reth_primitives::{Block, Header, Receipt, TransactionSigned};
->>>>>>> 3774100a
+use reth_primitives::{Block, Header, Receipt, TransactionSigned, TxType};
 use reth_provider::CanonStateSubscriptions;
 use reth_rpc::EthApi;
 use reth_tracing::tracing::{debug, info};
@@ -47,12 +43,9 @@
 
 impl NodePrimitives for EthPrimitives {
     type Block = Block;
-<<<<<<< HEAD
+    type SignedTx = TransactionSigned;
     type TxType = TxType;
-=======
-    type SignedTx = TransactionSigned;
     type Receipt = Receipt;
->>>>>>> 3774100a
 }
 
 /// Type configuration for a regular Ethereum node.
