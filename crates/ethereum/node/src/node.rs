--- conflicted
+++ resolved
@@ -15,11 +15,9 @@
     NextBlockEnvAttributes,
 };
 use reth_network::{EthNetworkPrimitives, NetworkHandle, PeersInfo};
-<<<<<<< HEAD
-use reth_node_api::{AddOnsContext, FullNodeComponents, NodeAddOns, PrimitivesTy, TxTy};
-=======
-use reth_node_api::{AddOnsContext, FullNodeComponents, NodeAddOns, NodePrimitives, TxTy};
->>>>>>> 698e9f05
+use reth_node_api::{
+    AddOnsContext, FullNodeComponents, NodeAddOns, NodePrimitives, PrimitivesTy, TxTy,
+};
 use reth_node_builder::{
     components::{
         BasicPayloadServiceBuilder, ComponentsBuilder, ConsensusBuilder, ExecutorBuilder,
