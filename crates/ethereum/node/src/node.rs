//! Ethereum Node types config.

pub use crate::{payload::EthereumPayloadBuilder, EthereumEngineValidator};
use crate::{EthEngineTypes, EthEvmConfig};
use alloy_eips::{eip7840::BlobParams, merge::EPOCH_SLOTS};
use alloy_network::Ethereum;
use alloy_rpc_types_engine::ExecutionData;
use reth_chainspec::{ChainSpec, EthChainSpec, EthereumHardforks, Hardforks};
use reth_engine_local::LocalPayloadAttributesBuilder;
use reth_engine_primitives::EngineTypes;
use reth_ethereum_consensus::EthBeaconConsensus;
use reth_ethereum_engine_primitives::{
    EthBuiltPayload, EthPayloadAttributes, EthPayloadBuilderAttributes,
};
use reth_ethereum_primitives::{EthPrimitives, TransactionSigned};
use reth_evm::{
    eth::spec::EthExecutorSpec, ConfigureEvm, EvmFactory, EvmFactoryFor, NextBlockEnvAttributes,
    TxEnvFor,
};
use reth_network::{primitives::BasicNetworkPrimitives, NetworkHandle, PeersInfo};
use reth_node_api::{
    AddOnsContext, FullNodeComponents, HeaderTy, NodeAddOns, NodePrimitives,
    PayloadAttributesBuilder, PrimitivesTy, TxTy,
};
use reth_node_builder::{
    components::{
        BasicPayloadServiceBuilder, ComponentsBuilder, ConsensusBuilder, ExecutorBuilder,
        NetworkBuilder, PoolBuilder, TxPoolBuilder,
    },
    node::{FullNodeTypes, NodeTypes},
    rpc::{
        BasicEngineApiBuilder, BasicEngineValidatorBuilder, EngineApiBuilder, EngineValidatorAddOn,
        EngineValidatorBuilder, EthApiBuilder, EthApiCtx, Identity, PayloadValidatorBuilder,
        RethRpcAddOns, RpcAddOns, RpcHandle,
    },
    BuilderContext, DebugNode, Node, NodeAdapter, PayloadBuilderConfig,
};
use reth_payload_primitives::PayloadTypes;
use reth_provider::{providers::ProviderFactoryBuilder, EthStorage};
use reth_rpc::{
    eth::core::{EthApiFor, EthRpcConverterFor},
    ValidationApi,
};
use reth_rpc_api::servers::BlockSubmissionValidationApiServer;
use reth_rpc_builder::{config::RethRpcServerConfig, middleware::RethRpcMiddleware};
use reth_rpc_eth_api::{
<<<<<<< HEAD
    helpers::{
        config::{EthConfigApiServer, EthConfigHandler},
        pending_block::BuildPendingEnv,
    },
    RpcConvert, SignableTxRequest,
=======
    helpers::pending_block::BuildPendingEnv, RpcConvert, RpcTypes, SignableTxRequest,
>>>>>>> 138c9172
};
use reth_rpc_eth_types::{error::FromEvmError, EthApiError};
use reth_rpc_server_types::RethRpcModule;
use reth_tracing::tracing::{debug, info};
use reth_transaction_pool::{
    blobstore::DiskFileBlobStore, EthTransactionPool, PoolPooledTx, PoolTransaction,
    TransactionPool, TransactionValidationTaskExecutor,
};
use revm::context::TxEnv;
use std::{default::Default, marker::PhantomData, sync::Arc, time::SystemTime};

/// Type configuration for a regular Ethereum node.
#[derive(Debug, Default, Clone, Copy)]
#[non_exhaustive]
pub struct EthereumNode;

impl EthereumNode {
    /// Returns a [`ComponentsBuilder`] configured for a regular Ethereum node.
    pub fn components<Node>() -> ComponentsBuilder<
        Node,
        EthereumPoolBuilder,
        BasicPayloadServiceBuilder<EthereumPayloadBuilder>,
        EthereumNetworkBuilder,
        EthereumExecutorBuilder,
        EthereumConsensusBuilder,
    >
    where
        Node: FullNodeTypes<
            Types: NodeTypes<
                ChainSpec: Hardforks + EthereumHardforks + EthExecutorSpec,
                Primitives = EthPrimitives,
            >,
        >,
        <Node::Types as NodeTypes>::Payload: PayloadTypes<
            BuiltPayload = EthBuiltPayload,
            PayloadAttributes = EthPayloadAttributes,
            PayloadBuilderAttributes = EthPayloadBuilderAttributes,
        >,
    {
        ComponentsBuilder::default()
            .node_types::<Node>()
            .pool(EthereumPoolBuilder::default())
            .executor(EthereumExecutorBuilder::default())
            .payload(BasicPayloadServiceBuilder::default())
            .network(EthereumNetworkBuilder::default())
            .consensus(EthereumConsensusBuilder::default())
    }

    /// Instantiates the [`ProviderFactoryBuilder`] for an ethereum node.
    ///
    /// # Open a Providerfactory in read-only mode from a datadir
    ///
    /// See also: [`ProviderFactoryBuilder`] and
    /// [`ReadOnlyConfig`](reth_provider::providers::ReadOnlyConfig).
    ///
    /// ```no_run
    /// use reth_chainspec::MAINNET;
    /// use reth_node_ethereum::EthereumNode;
    ///
    /// let factory = EthereumNode::provider_factory_builder()
    ///     .open_read_only(MAINNET.clone(), "datadir")
    ///     .unwrap();
    /// ```
    ///
    /// # Open a Providerfactory manually with all required components
    ///
    /// ```no_run
    /// use reth_chainspec::ChainSpecBuilder;
    /// use reth_db::open_db_read_only;
    /// use reth_node_ethereum::EthereumNode;
    /// use reth_provider::providers::StaticFileProvider;
    /// use std::sync::Arc;
    ///
    /// let factory = EthereumNode::provider_factory_builder()
    ///     .db(Arc::new(open_db_read_only("db", Default::default()).unwrap()))
    ///     .chainspec(ChainSpecBuilder::mainnet().build().into())
    ///     .static_file(StaticFileProvider::read_only("db/static_files", false).unwrap())
    ///     .build_provider_factory();
    /// ```
    pub fn provider_factory_builder() -> ProviderFactoryBuilder<Self> {
        ProviderFactoryBuilder::default()
    }
}

impl NodeTypes for EthereumNode {
    type Primitives = EthPrimitives;
    type ChainSpec = ChainSpec;
    type Storage = EthStorage;
    type Payload = EthEngineTypes;
}

/// Builds [`EthApi`](reth_rpc::EthApi) for Ethereum.
#[derive(Debug)]
pub struct EthereumEthApiBuilder<NetworkT = Ethereum>(PhantomData<NetworkT>);

impl<NetworkT> Default for EthereumEthApiBuilder<NetworkT> {
    fn default() -> Self {
        Self(Default::default())
    }
}

impl<N, NetworkT> EthApiBuilder<N> for EthereumEthApiBuilder<NetworkT>
where
    N: FullNodeComponents<
        Types: NodeTypes<ChainSpec: Hardforks + EthereumHardforks>,
        Evm: ConfigureEvm<NextBlockEnvCtx: BuildPendingEnv<HeaderTy<N::Types>>>,
    >,
    NetworkT: RpcTypes<TransactionRequest: SignableTxRequest<TxTy<N::Types>>>,
    EthRpcConverterFor<N, NetworkT>: RpcConvert<
        Primitives = PrimitivesTy<N::Types>,
        TxEnv = TxEnvFor<N::Evm>,
        Error = EthApiError,
        Network = NetworkT,
    >,
    EthApiError: FromEvmError<N::Evm>,
{
    type EthApi = EthApiFor<N, NetworkT>;

    async fn build_eth_api(self, ctx: EthApiCtx<'_, N>) -> eyre::Result<Self::EthApi> {
        Ok(ctx.eth_api_builder().map_converter(|r| r.with_network()).build())
    }
}

/// Add-ons w.r.t. l1 ethereum.
#[derive(Debug)]
pub struct EthereumAddOns<
    N: FullNodeComponents,
    EthB: EthApiBuilder<N>,
    PVB,
    EB = BasicEngineApiBuilder<PVB>,
    EVB = BasicEngineValidatorBuilder<PVB>,
    RpcMiddleware = Identity,
> {
    inner: RpcAddOns<N, EthB, PVB, EB, EVB, RpcMiddleware>,
}

impl<N, EthB, PVB, EB, EVB, RpcMiddleware> EthereumAddOns<N, EthB, PVB, EB, EVB, RpcMiddleware>
where
    N: FullNodeComponents,
    EthB: EthApiBuilder<N>,
{
    /// Creates a new instance from the inner `RpcAddOns`.
    pub const fn new(inner: RpcAddOns<N, EthB, PVB, EB, EVB, RpcMiddleware>) -> Self {
        Self { inner }
    }
}

impl<N> Default for EthereumAddOns<N, EthereumEthApiBuilder, EthereumEngineValidatorBuilder>
where
    N: FullNodeComponents<
        Types: NodeTypes<
            ChainSpec: EthereumHardforks + Clone + 'static,
            Payload: EngineTypes<ExecutionData = ExecutionData>
                         + PayloadTypes<PayloadAttributes = EthPayloadAttributes>,
            Primitives = EthPrimitives,
        >,
    >,
    EthereumEthApiBuilder: EthApiBuilder<N>,
{
    fn default() -> Self {
        Self::new(RpcAddOns::new(
            EthereumEthApiBuilder::default(),
            EthereumEngineValidatorBuilder::default(),
            BasicEngineApiBuilder::default(),
            BasicEngineValidatorBuilder::default(),
            Default::default(),
        ))
    }
}

impl<N, EthB, PVB, EB, EVB, RpcMiddleware> EthereumAddOns<N, EthB, PVB, EB, EVB, RpcMiddleware>
where
    N: FullNodeComponents,
    EthB: EthApiBuilder<N>,
{
    /// Replace the engine API builder.
    pub fn with_engine_api<T>(
        self,
        engine_api_builder: T,
    ) -> EthereumAddOns<N, EthB, PVB, T, EVB, RpcMiddleware>
    where
        T: Send,
    {
        let Self { inner } = self;
        EthereumAddOns::new(inner.with_engine_api(engine_api_builder))
    }

    /// Replace the payload validator builder.
    pub fn with_payload_validator<V, T>(
        self,
        payload_validator_builder: T,
    ) -> EthereumAddOns<N, EthB, T, EB, EVB, RpcMiddleware> {
        let Self { inner } = self;
        EthereumAddOns::new(inner.with_payload_validator(payload_validator_builder))
    }

    /// Sets rpc middleware
    pub fn with_rpc_middleware<T>(
        self,
        rpc_middleware: T,
    ) -> EthereumAddOns<N, EthB, PVB, EB, EVB, T>
    where
        T: Send,
    {
        let Self { inner } = self;
        EthereumAddOns::new(inner.with_rpc_middleware(rpc_middleware))
    }

    /// Sets the tokio runtime for the RPC servers.
    ///
    /// Caution: This runtime must not be created from within asynchronous context.
    pub fn with_tokio_runtime(self, tokio_runtime: Option<tokio::runtime::Handle>) -> Self {
        let Self { inner } = self;
        Self { inner: inner.with_tokio_runtime(tokio_runtime) }
    }
}

impl<N, EthB, PVB, EB, EVB, RpcMiddleware> NodeAddOns<N>
    for EthereumAddOns<N, EthB, PVB, EB, EVB, RpcMiddleware>
where
    N: FullNodeComponents<
        Types: NodeTypes<
            ChainSpec: Hardforks + EthereumHardforks,
            Primitives = EthPrimitives,
            Payload: EngineTypes<ExecutionData = ExecutionData>,
        >,
        Evm: ConfigureEvm<NextBlockEnvCtx = NextBlockEnvAttributes>,
    >,
    EthB: EthApiBuilder<N>,
    PVB: Send,
    EB: EngineApiBuilder<N>,
    EVB: EngineValidatorBuilder<N>,
    EthApiError: FromEvmError<N::Evm>,
    EvmFactoryFor<N::Evm>: EvmFactory<Tx = TxEnv>,
    RpcMiddleware: RethRpcMiddleware,
{
    type Handle = RpcHandle<N, EthB::EthApi>;

    async fn launch_add_ons(
        self,
        ctx: reth_node_api::AddOnsContext<'_, N>,
    ) -> eyre::Result<Self::Handle> {
        let validation_api = ValidationApi::<_, _, <N::Types as NodeTypes>::Payload>::new(
            ctx.node.provider().clone(),
            Arc::new(ctx.node.consensus().clone()),
            ctx.node.evm_config().clone(),
            ctx.config.rpc.flashbots_config(),
            Box::new(ctx.node.task_executor().clone()),
            Arc::new(EthereumEngineValidator::new(ctx.config.chain.clone())),
        );

        let eth_config =
            EthConfigHandler::new(ctx.node.provider().clone(), ctx.node.evm_config().clone());

        self.inner
            .launch_add_ons_with(ctx, move |container| {
                container.modules.merge_if_module_configured(
                    RethRpcModule::Flashbots,
                    validation_api.into_rpc(),
                )?;

                container
                    .modules
                    .merge_if_module_configured(RethRpcModule::Eth, eth_config.into_rpc())?;

                Ok(())
            })
            .await
    }
}

impl<N, EthB, PVB, EB, EVB> RethRpcAddOns<N> for EthereumAddOns<N, EthB, PVB, EB, EVB>
where
    N: FullNodeComponents<
        Types: NodeTypes<
            ChainSpec: Hardforks + EthereumHardforks,
            Primitives = EthPrimitives,
            Payload: EngineTypes<ExecutionData = ExecutionData>,
        >,
        Evm: ConfigureEvm<NextBlockEnvCtx = NextBlockEnvAttributes>,
    >,
    EthB: EthApiBuilder<N>,
    PVB: PayloadValidatorBuilder<N>,
    EB: EngineApiBuilder<N>,
    EVB: EngineValidatorBuilder<N>,
    EthApiError: FromEvmError<N::Evm>,
    EvmFactoryFor<N::Evm>: EvmFactory<Tx = TxEnv>,
{
    type EthApi = EthB::EthApi;

    fn hooks_mut(&mut self) -> &mut reth_node_builder::rpc::RpcHooks<N, Self::EthApi> {
        self.inner.hooks_mut()
    }
}

impl<N, EthB, PVB, EB, EVB, RpcMiddleware> EngineValidatorAddOn<N>
    for EthereumAddOns<N, EthB, PVB, EB, EVB, RpcMiddleware>
where
    N: FullNodeComponents<
        Types: NodeTypes<
            ChainSpec: EthChainSpec + EthereumHardforks,
            Primitives = EthPrimitives,
            Payload: EngineTypes<ExecutionData = ExecutionData>,
        >,
        Evm: ConfigureEvm<NextBlockEnvCtx = NextBlockEnvAttributes>,
    >,
    EthB: EthApiBuilder<N>,
    PVB: Send,
    EB: EngineApiBuilder<N>,
    EVB: EngineValidatorBuilder<N>,
    EthApiError: FromEvmError<N::Evm>,
    EvmFactoryFor<N::Evm>: EvmFactory<Tx = TxEnv>,
    RpcMiddleware: Send,
{
    type ValidatorBuilder = EVB;

    fn engine_validator_builder(&self) -> Self::ValidatorBuilder {
        self.inner.engine_validator_builder()
    }
}

impl<N> Node<N> for EthereumNode
where
    N: FullNodeTypes<Types = Self>,
{
    type ComponentsBuilder = ComponentsBuilder<
        N,
        EthereumPoolBuilder,
        BasicPayloadServiceBuilder<EthereumPayloadBuilder>,
        EthereumNetworkBuilder,
        EthereumExecutorBuilder,
        EthereumConsensusBuilder,
    >;

    type AddOns =
        EthereumAddOns<NodeAdapter<N>, EthereumEthApiBuilder, EthereumEngineValidatorBuilder>;

    fn components_builder(&self) -> Self::ComponentsBuilder {
        Self::components()
    }

    fn add_ons(&self) -> Self::AddOns {
        EthereumAddOns::default()
    }
}

impl<N: FullNodeComponents<Types = Self>> DebugNode<N> for EthereumNode {
    type RpcBlock = alloy_rpc_types_eth::Block;

    fn rpc_to_primitive_block(rpc_block: Self::RpcBlock) -> reth_ethereum_primitives::Block {
        rpc_block.into_consensus().convert_transactions()
    }

    fn local_payload_attributes_builder(
        chain_spec: &Self::ChainSpec,
    ) -> impl PayloadAttributesBuilder<<Self::Payload as PayloadTypes>::PayloadAttributes> {
        LocalPayloadAttributesBuilder::new(Arc::new(chain_spec.clone()))
    }
}

/// A regular ethereum evm and executor builder.
#[derive(Debug, Default, Clone, Copy)]
#[non_exhaustive]
pub struct EthereumExecutorBuilder;

impl<Types, Node> ExecutorBuilder<Node> for EthereumExecutorBuilder
where
    Types: NodeTypes<
        ChainSpec: Hardforks + EthExecutorSpec + EthereumHardforks,
        Primitives = EthPrimitives,
    >,
    Node: FullNodeTypes<Types = Types>,
{
    type EVM = EthEvmConfig<Types::ChainSpec>;

    async fn build_evm(self, ctx: &BuilderContext<Node>) -> eyre::Result<Self::EVM> {
        let evm_config = EthEvmConfig::new(ctx.chain_spec())
            .with_extra_data(ctx.payload_builder_config().extra_data_bytes());
        Ok(evm_config)
    }
}

/// A basic ethereum transaction pool.
///
/// This contains various settings that can be configured and take precedence over the node's
/// config.
#[derive(Debug, Default, Clone, Copy)]
#[non_exhaustive]
pub struct EthereumPoolBuilder {
    // TODO add options for txpool args
}

impl<Types, Node> PoolBuilder<Node> for EthereumPoolBuilder
where
    Types: NodeTypes<
        ChainSpec: EthereumHardforks,
        Primitives: NodePrimitives<SignedTx = TransactionSigned>,
    >,
    Node: FullNodeTypes<Types = Types>,
{
    type Pool = EthTransactionPool<Node::Provider, DiskFileBlobStore>;

    async fn build_pool(self, ctx: &BuilderContext<Node>) -> eyre::Result<Self::Pool> {
        let pool_config = ctx.pool_config();

        let blob_cache_size = if let Some(blob_cache_size) = pool_config.blob_cache_size {
            Some(blob_cache_size)
        } else {
            // get the current blob params for the current timestamp, fallback to default Cancun
            // params
            let current_timestamp =
                SystemTime::now().duration_since(SystemTime::UNIX_EPOCH)?.as_secs();
            let blob_params = ctx
                .chain_spec()
                .blob_params_at_timestamp(current_timestamp)
                .unwrap_or_else(BlobParams::cancun);

            // Derive the blob cache size from the target blob count, to auto scale it by
            // multiplying it with the slot count for 2 epochs: 384 for pectra
            Some((blob_params.target_blob_count * EPOCH_SLOTS * 2) as u32)
        };

        let blob_store =
            reth_node_builder::components::create_blob_store_with_cache(ctx, blob_cache_size)?;

        let validator = TransactionValidationTaskExecutor::eth_builder(ctx.provider().clone())
            .with_head_timestamp(ctx.head().timestamp)
            .with_max_tx_input_bytes(ctx.config().txpool.max_tx_input_bytes)
            .kzg_settings(ctx.kzg_settings()?)
            .with_local_transactions_config(pool_config.local_transactions_config.clone())
            .set_tx_fee_cap(ctx.config().rpc.rpc_tx_fee_cap)
            .with_max_tx_gas_limit(ctx.config().txpool.max_tx_gas_limit)
            .with_minimum_priority_fee(ctx.config().txpool.minimum_priority_fee)
            .with_additional_tasks(ctx.config().txpool.additional_validation_tasks)
            .build_with_tasks(ctx.task_executor().clone(), blob_store.clone());

        if validator.validator().eip4844() {
            // initializing the KZG settings can be expensive, this should be done upfront so that
            // it doesn't impact the first block or the first gossiped blob transaction, so we
            // initialize this in the background
            let kzg_settings = validator.validator().kzg_settings().clone();
            ctx.task_executor().spawn_blocking(async move {
                let _ = kzg_settings.get();
                debug!(target: "reth::cli", "Initialized KZG settings");
            });
        }

        let transaction_pool = TxPoolBuilder::new(ctx)
            .with_validator(validator)
            .build_and_spawn_maintenance_task(blob_store, pool_config)?;

        info!(target: "reth::cli", "Transaction pool initialized");
        debug!(target: "reth::cli", "Spawned txpool maintenance task");

        Ok(transaction_pool)
    }
}

/// A basic ethereum payload service.
#[derive(Debug, Default, Clone, Copy)]
pub struct EthereumNetworkBuilder {
    // TODO add closure to modify network
}

impl<Node, Pool> NetworkBuilder<Node, Pool> for EthereumNetworkBuilder
where
    Node: FullNodeTypes<Types: NodeTypes<ChainSpec: Hardforks>>,
    Pool: TransactionPool<Transaction: PoolTransaction<Consensus = TxTy<Node::Types>>>
        + Unpin
        + 'static,
{
    type Network =
        NetworkHandle<BasicNetworkPrimitives<PrimitivesTy<Node::Types>, PoolPooledTx<Pool>>>;

    async fn build_network(
        self,
        ctx: &BuilderContext<Node>,
        pool: Pool,
    ) -> eyre::Result<Self::Network> {
        let network = ctx.network_builder().await?;
        let handle = ctx.start_network(network, pool);
        info!(target: "reth::cli", enode=%handle.local_node_record(), "P2P networking initialized");
        Ok(handle)
    }
}

/// A basic ethereum consensus builder.
#[derive(Debug, Default, Clone, Copy)]
pub struct EthereumConsensusBuilder {
    // TODO add closure to modify consensus
}

impl<Node> ConsensusBuilder<Node> for EthereumConsensusBuilder
where
    Node: FullNodeTypes<
        Types: NodeTypes<ChainSpec: EthChainSpec + EthereumHardforks, Primitives = EthPrimitives>,
    >,
{
    type Consensus = Arc<EthBeaconConsensus<<Node::Types as NodeTypes>::ChainSpec>>;

    async fn build_consensus(self, ctx: &BuilderContext<Node>) -> eyre::Result<Self::Consensus> {
        Ok(Arc::new(EthBeaconConsensus::new(ctx.chain_spec())))
    }
}

/// Builder for [`EthereumEngineValidator`].
#[derive(Debug, Default, Clone)]
#[non_exhaustive]
pub struct EthereumEngineValidatorBuilder;

impl<Node, Types> PayloadValidatorBuilder<Node> for EthereumEngineValidatorBuilder
where
    Types: NodeTypes<
        ChainSpec: Hardforks + EthereumHardforks + Clone + 'static,
        Payload: EngineTypes<ExecutionData = ExecutionData>
                     + PayloadTypes<PayloadAttributes = EthPayloadAttributes>,
        Primitives = EthPrimitives,
    >,
    Node: FullNodeComponents<Types = Types>,
{
    type Validator = EthereumEngineValidator<Types::ChainSpec>;

    async fn build(self, ctx: &AddOnsContext<'_, Node>) -> eyre::Result<Self::Validator> {
        Ok(EthereumEngineValidator::new(ctx.config.chain.clone()))
    }
}<|MERGE_RESOLUTION|>--- conflicted
+++ resolved
@@ -44,15 +44,11 @@
 use reth_rpc_api::servers::BlockSubmissionValidationApiServer;
 use reth_rpc_builder::{config::RethRpcServerConfig, middleware::RethRpcMiddleware};
 use reth_rpc_eth_api::{
-<<<<<<< HEAD
     helpers::{
         config::{EthConfigApiServer, EthConfigHandler},
         pending_block::BuildPendingEnv,
     },
-    RpcConvert, SignableTxRequest,
-=======
-    helpers::pending_block::BuildPendingEnv, RpcConvert, RpcTypes, SignableTxRequest,
->>>>>>> 138c9172
+    RpcConvert, RpcTypes, SignableTxRequest,
 };
 use reth_rpc_eth_types::{error::FromEvmError, EthApiError};
 use reth_rpc_server_types::RethRpcModule;
