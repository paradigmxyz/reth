#![allow(unused)]
extern crate alloc;

use alloc::{boxed::Box, sync::Arc};
use core::marker::PhantomData;
use std::sync::Mutex;
use alloy_consensus::Transaction;
use alloy_evm::{eth::EthEvmContext, precompiles::PrecompilesMap};
use alloy_primitives::{Address, B256};
use reth_evm_ethereum::{EthEvmConfig};
use crate::ArbEvmFactory;
use crate::header;
use std::collections::HashMap;
use revm_state::{AccountInfo as RevmAccountInfo, EvmStorageSlot};
use revm_database::{BundleAccount, AccountStatus};
use revm::{
    context::TxEnv,
    inspector::Inspector,
    interpreter::interpreter::EthInterpreter,
    context::result::{ExecutionResult, ResultAndState},
};
use reth_evm::execute::{BlockAssembler, BlockAssemblerInput, WithTxEnv, ExecutorTx};
use reth_execution_errors::BlockExecutionError;
use reth_execution_types::BlockExecutionResult as RethBlockExecutionResult;
use reth_evm::{OnStateHook, TransactionEnv};
use alloy_evm::Database;
use revm::Database as RevmDatabase;
use alloy_evm::block::{BlockExecutorFactory, BlockExecutorFor, CommitChanges, ExecutableTx, BlockExecutor as AlloyBlockExecutor};
use crate::arb_evm::ArbEvmExt;
use alloy_evm::eth::{EthBlockExecutionCtx, EthBlockExecutor};
use alloy_evm::ToTxEnv;
use alloy_primitives::Log as AlloyLog;

use crate::predeploys::PredeployRegistry;
use crate::predeploys::{PredeployCallContext, LogEmitter};
use crate::execute::{DefaultArbOsHooks, ArbTxProcessorState, ArbStartTxContext, ArbGasChargingContext, ArbEndTxContext, ArbOsHooks};

// Arbitrum-specific EthSpec that has Paris (The Merge) active from block 0.
// This is critical because Arbitrum is post-merge from genesis and should NOT give block rewards.
// Using EthSpec::mainnet() would cause 5 ETH to be given to the coinbase on each block!
use alloy_hardforks::{EthereumChainHardforks, EthereumHardfork, EthereumHardforks, ForkCondition};
// Import Arbitrum Sepolia hardfork timestamps
use alloy_hardforks::arbitrum::{
    ARBITRUM_SEPOLIA_SHANGHAI_TIMESTAMP,
    ARBITRUM_SEPOLIA_CANCUN_TIMESTAMP,
    ARBITRUM_SEPOLIA_PRAGUE_TIMESTAMP,
};

/// Arbitrum EthSpec with correct hardfork timings for Arbitrum Sepolia.
/// - Paris (and all prior hardforks) active from block 0 - prevents block rewards
/// - Shanghai at timestamp 1706634000 (block 10653737)
/// - Cancun at timestamp 1709229600 (block 18683405)
#[derive(Debug, Clone)]
pub struct ArbEthSpec {
    hardforks: EthereumChainHardforks,
}

impl Default for ArbEthSpec {
    fn default() -> Self {
        Self::arbitrum_sepolia()
    }
}

impl ArbEthSpec {
    /// Creates an ArbEthSpec for Arbitrum Sepolia with correct hardfork timings
    pub fn arbitrum_sepolia() -> Self {
        // Create hardforks with Paris at block 0 (critical to prevent block rewards!)
        // Shanghai, Cancun, Prague at their respective timestamps
        let hardforks = EthereumChainHardforks::new([
            (EthereumHardfork::Frontier, ForkCondition::Block(0)),
            (EthereumHardfork::Homestead, ForkCondition::Block(0)),
            (EthereumHardfork::Dao, ForkCondition::Block(0)),
            (EthereumHardfork::Tangerine, ForkCondition::Block(0)),
            (EthereumHardfork::SpuriousDragon, ForkCondition::Block(0)),
            (EthereumHardfork::Byzantium, ForkCondition::Block(0)),
            (EthereumHardfork::Constantinople, ForkCondition::Block(0)),
            (EthereumHardfork::Petersburg, ForkCondition::Block(0)),
            (EthereumHardfork::Istanbul, ForkCondition::Block(0)),
            (EthereumHardfork::MuirGlacier, ForkCondition::Block(0)),
            (EthereumHardfork::Berlin, ForkCondition::Block(0)),
            (EthereumHardfork::London, ForkCondition::Block(0)),
            (EthereumHardfork::ArrowGlacier, ForkCondition::Block(0)),
            (EthereumHardfork::GrayGlacier, ForkCondition::Block(0)),
            // CRITICAL: Paris at block 0 disables block rewards!
            (EthereumHardfork::Paris, ForkCondition::TTD {
                activation_block_number: 0,
                fork_block: Some(0),
                total_difficulty: alloy_primitives::U256::ZERO,
            }),
            // Use correct Arbitrum Sepolia timestamps for post-merge hardforks
            (EthereumHardfork::Shanghai, ForkCondition::Timestamp(ARBITRUM_SEPOLIA_SHANGHAI_TIMESTAMP)),
            (EthereumHardfork::Cancun, ForkCondition::Timestamp(ARBITRUM_SEPOLIA_CANCUN_TIMESTAMP)),
            (EthereumHardfork::Prague, ForkCondition::Timestamp(ARBITRUM_SEPOLIA_PRAGUE_TIMESTAMP)),
        ]);
        Self { hardforks }
    }
}

impl EthereumHardforks for ArbEthSpec {
    fn ethereum_fork_activation(&self, fork: EthereumHardfork) -> ForkCondition {
        self.hardforks.ethereum_fork_activation(fork)
    }
}

impl alloy_evm::eth::spec::EthExecutorSpec for ArbEthSpec {
    fn deposit_contract_address(&self) -> Option<Address> {
        // Arbitrum doesn't have a deposit contract
        None
    }
}

pub struct ArbBlockExecutorFactory<R, CS>
where
    R: Clone,
{
    receipt_builder: R,
    spec: Arc<CS>,
    predeploys: Arc<Mutex<PredeployRegistry>>,
    evm_factory: ArbEvmFactory,
}

impl<R: Clone, CS> Clone for ArbBlockExecutorFactory<R, CS> {
    fn clone(&self) -> Self {
        Self {
            receipt_builder: self.receipt_builder.clone(),
            spec: self.spec.clone(),
            predeploys: self.predeploys.clone(),
            evm_factory: self.evm_factory.clone(),
        }
    }
}
impl<R: Clone, CS> core::fmt::Debug for ArbBlockExecutorFactory<R, CS> {
    fn fmt(&self, f: &mut core::fmt::Formatter<'_>) -> core::fmt::Result {
        f.debug_struct("ArbBlockExecutorFactory").finish()
    }
}

#[derive(Debug, Clone, Default)]
pub struct ArbBlockExecutionCtx {
    pub parent_hash: B256,
    pub parent_beacon_block_root: Option<B256>,
    pub extra_data: alloy_primitives::bytes::Bytes,
    pub delayed_messages_read: u64,
    pub l1_block_number: u64,
}

pub struct ArbBlockExecutor<'a, Evm, CS, RB: alloy_evm::eth::receipt_builder::ReceiptBuilder> {
    inner: EthBlockExecutor<'a, Evm, ArbEthSpec, &'a RB>,
    predeploys: Arc<Mutex<PredeployRegistry>>,
    hooks: DefaultArbOsHooks,
    tx_state: ArbTxProcessorState,
    cumulative_gas_used: u64,
    exec_ctx: ArbBlockExecutionCtx,
    /// Deferred nonce restorations to apply at block end (address, target_nonce)
    /// For Internal/Retry txs that should NOT increment sender nonce
    pending_nonce_restorations: Vec<(Address, u64)>,
    _phantom: PhantomData<CS>,
}

impl<R: Clone, CS> ArbBlockExecutorFactory<R, CS> {
    pub fn new(receipt_builder: R, spec: Arc<CS>) -> Self {
        let predeploys = Arc::new(Mutex::new(PredeployRegistry::with_default_addresses()));
        let evm_factory = ArbEvmFactory::default();
        Self { receipt_builder, spec, predeploys, evm_factory }
    }

    pub const fn spec(&self) -> &Arc<CS> {
        &self.spec
    }

    pub fn evm_factory(&self) -> ArbEvmFactory {
        ArbEvmFactory::default()
    }
}

impl<'a, E, CS, RB, D> AlloyBlockExecutor for ArbBlockExecutor<'a, E, CS, RB>
where
    RB: alloy_evm::eth::receipt_builder::ReceiptBuilder<Transaction = reth_arbitrum_primitives::ArbTransactionSigned, Receipt = reth_arbitrum_primitives::ArbReceipt>,
    D: RevmDatabase + core::fmt::Debug + 'a,
    <D as RevmDatabase>::Error: Send + Sync + 'static,
    E: reth_evm::Evm<DB = &'a mut revm::database::State<D>> + crate::arb_evm::ArbEvmExt,
    E::Tx: Clone + alloy_evm::tx::FromRecoveredTx<reth_arbitrum_primitives::ArbTransactionSigned> + alloy_evm::tx::FromTxWithEncoded<reth_arbitrum_primitives::ArbTransactionSigned>,
    for<'b> alloy_evm::eth::EthBlockExecutor<'b, E, alloy_evm::eth::spec::EthSpec, &'b RB>: alloy_evm::block::BlockExecutor<Transaction = reth_arbitrum_primitives::ArbTransactionSigned, Receipt = reth_arbitrum_primitives::ArbReceipt, Evm = E>,
    <E as alloy_evm::Evm>::Tx: reth_evm::TransactionEnv,
{
    type Transaction = reth_arbitrum_primitives::ArbTransactionSigned;
    type Receipt = reth_arbitrum_primitives::ArbReceipt;
    type Evm = E;

    fn apply_pre_execution_changes(&mut self) -> Result<(), BlockExecutionError> {
        {
            let (db_ref, _insp, _precompiles) = self.inner.evm_mut().components_mut();
            let state_db: &mut revm::database::State<_> = *db_ref;
            match crate::arbosstate::ArbosState::open(state_db as *mut _) {
                Ok(arbos_state) => {
                    tracing::warn!(target: "arb::build", "[ITER118] ArbosState::open succeeded, version={}", arbos_state.arbos_version);
                // Load brotli compression level
                if let Ok(level) = arbos_state.get_brotli_compression_level() {
                    self.tx_state.brotli_compression_level = level as u32;
                } else {
                    self.tx_state.brotli_compression_level = 0;
                }

                // CRITICAL FIX: Load network fee account from ArbOS state
                // If not set, fees were incorrectly going to address zero
                match arbos_state.get_network_fee_account() {
                    Ok(network_fee) => {
                        tracing::warn!(target: "arb::build", "[ITER118] Loaded network_fee_account from ArbOS: {:?}", network_fee);
                        self.tx_state.network_fee_account = network_fee;
                    },
                    Err(_) => {
                        tracing::error!(target: "arb::build", "[ITER118] FAILED to load network_fee_account from ArbOS!");
                    }
                }

                // Load infra fee account
                if let Ok(infra_fee) = arbos_state.get_infra_fee_account() {
                    self.tx_state.infra_fee_account = infra_fee;
                }

                // Load ArbOS version (direct field access)
                self.tx_state.arbos_version = arbos_state.arbos_version;

                // Load min base fee for infra fee calculations
                if let Ok(min_fee) = arbos_state.l2_pricing_state.get_min_base_fee_wei() {
                    self.tx_state.min_base_fee = min_fee;
                }
                },
                Err(e) => {
                    tracing::error!(target: "arb::build", "[ITER118] ArbosState::open FAILED: {}", e);
                    self.tx_state.brotli_compression_level = 0;
                }
            }
        }
        self.inner.apply_pre_execution_changes()
    }

    fn execute_transaction_without_commit(
        &mut self,
        tx: impl ExecutableTx<Self>,
    ) -> Result<ResultAndState<<Self::Evm as reth_evm::Evm>::HaltReason>, BlockExecutionError> {
        self.inner.execute_transaction_without_commit(tx)
    }

    fn commit_transaction(
        &mut self,
        output: ResultAndState<<Self::Evm as reth_evm::Evm>::HaltReason>,
        tx: impl ExecutableTx<Self>,
    ) -> Result<u64, BlockExecutionError> {
        self.inner.commit_transaction(output, tx)
    }

    fn execute_transaction_with_commit_condition(
        &mut self,
        tx: impl ExecutableTx<Self>,
        f: impl FnOnce(&ExecutionResult<<Self::Evm as reth_evm::Evm>::HaltReason>) -> CommitChanges,
    ) -> Result<Option<u64>, BlockExecutionError> {
        let sender = *tx.signer();
        let nonce = tx.tx().nonce();
        let calldata = tx.tx().input().clone();
        let calldata_len = calldata.len();
        let gas_limit = tx.tx().gas_limit();

        let block_env = alloy_evm::Evm::block(self.evm());
        let block_basefee = alloy_primitives::U256::from(block_env.basefee);
        let block_coinbase = block_env.beneficiary;

        let is_sequenced = {
            use reth_arbitrum_primitives::ArbTxType::*;
            match tx.tx().tx_type() {
                Deposit | Internal | Retry => false,
                _ => true,
            }
        };
        let is_internal = matches!(tx.tx().tx_type(), reth_arbitrum_primitives::ArbTxType::Internal);
        let is_deposit = matches!(tx.tx().tx_type(), reth_arbitrum_primitives::ArbTxType::Deposit);
        let is_retry = matches!(tx.tx().tx_type(), reth_arbitrum_primitives::ArbTxType::Retry);
        let is_submit_retryable = matches!(tx.tx().tx_type(), reth_arbitrum_primitives::ArbTxType::SubmitRetryable);
        let is_contract = matches!(tx.tx().tx_type(), reth_arbitrum_primitives::ArbTxType::Contract);

        // CRITICAL: Skip EIP-3607 check for Arbitrum internal transaction types
        // EIP-3607 rejects transactions from senders with deployed code.
        // However, ArbOS precompiles (like ArbosActs at 0xa4b05) have code (0xfe)
        // but must be able to send internal transactions.
        // This matches Go Nitro's skipTransactionChecks() behavior in arb_types.go.
        let should_skip_eip3607 = is_internal || is_deposit || is_retry || is_submit_retryable || is_contract;
        if should_skip_eip3607 {
            self.evm_mut().cfg_mut().disable_eip3607 = true;
        } else {
            self.evm_mut().cfg_mut().disable_eip3607 = false;
        }

        // ITERATION 99: Capture sender balance BEFORE start_tx hook runs.
        //
        // For Internal, Deposit, SubmitRetryable transactions (end_tx_now=true):
        // - These don't go through EVM, don't call end_tx hook
        // - Balance restoration to pre-start_tx value is needed
        //
        // For Retry transactions (end_tx_now=false):
        // - Goes through EVM with revm's gas accounting
        // - end_tx hook at line 1270 ALREADY burns the gas_refund: burn_balance(sender, gas_refund)
        // - DO NOT restore balance here - end_tx handles it correctly!
        //
        // The issue was: restoring balance to 0 BEFORE end_tx broke the burn logic,
        // then end_tx's transfer_balance to sender added ETH back, resulting in 5 ETH.
        let needs_balance_restoration = is_internal || is_deposit || is_submit_retryable;
        // NOTE: is_retry is EXCLUDED - end_tx hook handles gas refund burning
        let pre_start_tx_sender_balance = if needs_balance_restoration {
            let evm_temp = self.inner.evm_mut();
            let sender_info = evm_temp.db_mut().basic(sender).ok().flatten();
            let balance = sender_info.map(|a| a.balance).unwrap_or_default();
            tracing::warn!(
                target: "arb-reth::gas-fix",
                tx_type = ?tx.tx().tx_type(),
                sender = ?sender,
                pre_start_tx_balance = %balance,
                "[ITER99] Captured sender balance BEFORE start_tx (Internal/Deposit/SubmitRetryable only)"
            );
            Some(balance)
        } else {
            None
        };

        // ITERATION 82b: Pre-credit logic - NO pre-credit needed for special tx types
        //
        // ALL balance manipulation for these tx types is handled in start_tx hook:
        //
        // - Internal (0x6a): Returns endTxNow=true immediately. No EVM execution.
        //   No pre-credit needed.
        //
        // - SubmitRetryable (0x69): Returns endTxNow=true. No EVM execution.
        //   Hook mints deposit_value to sender. No pre-credit needed.
        //
        // - Retry (0x68): Goes through EVM but start_tx hook ALREADY mints prepaid gas:
        //   Line 812-813 in execute.rs: `Self::mint_balance(state_db, ctx.sender, prepaid);`
        //   where prepaid = basefee * gas_limit. No additional pre-credit needed!
        //
        // CRITICAL FIX: Both SubmitRetryable AND Retry were being double-credited:
        // 1. start_tx hook mints balance (deposit_value or prepaid gas)
        // 2. build.rs pre-credit adds more balance
        // Result: sender ends up with excess balance that was never consumed.
        //
        // With this fix, only Legacy and other standard transaction types that go
        // through normal EVM execution without start_tx balance minting will need
        // pre-credit (and that's handled elsewhere in the EVM execution).
        let needs_precredit = false;

        let paid_gas_price = {
            use reth_arbitrum_primitives::ArbTxType::*;
            match tx.tx().tx_type() {
                Legacy => block_basefee,
                Deposit | Internal => block_basefee,
                _ => alloy_primitives::U256::from(tx.tx().max_fee_per_gas()),
            }
        };
        let upfront_gas_price = alloy_primitives::U256::from(tx.tx().max_fee_per_gas());

        let tx_type_u8 = match tx.tx().tx_type() {
            ArbTxType::Deposit => 0x64,
            ArbTxType::Unsigned => 0x65,
            ArbTxType::Contract => 0x66,
            ArbTxType::Retry => 0x68,
            ArbTxType::SubmitRetryable => 0x69,
            ArbTxType::Internal => 0x6A,
            ArbTxType::Legacy => 0x78,
            ArbTxType::Eip2930 => 0x01,
            ArbTxType::Eip1559 => 0x02,
            ArbTxType::Eip4844 => 0x03,
            ArbTxType::Eip7702 => 0x04,
        };
        
        let to_addr_opt = match tx.tx().kind() {
            alloy_primitives::TxKind::Call(a) => Some(a),
            _ => None,
        };
        
        let block_timestamp = alloy_evm::Evm::block(self.evm()).timestamp.try_into().unwrap_or(0);
        
        let tx_hash = {
            use alloy_eips::eip2718::Encodable2718;
            let mut buf = Vec::new();
            tx.tx().encode_2718(&mut buf);
            alloy_primitives::keccak256(&buf)
        };
        
        let (ticket_id, refund_to, gas_fee_cap_opt, max_refund, submission_fee_refund, deposit_value, retry_value, retry_to, retry_data, beneficiary, max_submission_fee, fee_refund_addr, l1_base_fee_opt) = match &**tx.tx() {
            reth_arbitrum_primitives::ArbTypedTransaction::Retry(retry_tx) => {
                (Some(retry_tx.ticket_id), Some(retry_tx.refund_to), Some(retry_tx.gas_fee_cap), Some(retry_tx.max_refund), Some(retry_tx.submission_fee_refund), None, None, None, None, None, None, None, None)
            },
            reth_arbitrum_primitives::ArbTypedTransaction::SubmitRetryable(submit_tx) => {
                (None, None, Some(submit_tx.gas_fee_cap), None, None, Some(submit_tx.deposit_value), Some(submit_tx.retry_value), submit_tx.retry_to, Some(submit_tx.retry_data.to_vec()), Some(submit_tx.beneficiary), Some(submit_tx.max_submission_fee), Some(submit_tx.fee_refund_addr), Some(submit_tx.l1_base_fee))
            },
            _ => (None, None, None, None, None, None, None, None, None, None, None, None, None),
        };
        
        let block_number = alloy_evm::Evm::block(self.evm()).number.try_into().unwrap_or(0);
        let parent_hash = self.exec_ctx.parent_hash;
        
        let start_ctx = ArbStartTxContext {
            sender,
            nonce,
            l1_base_fee: l1_base_fee_opt.unwrap_or(block_basefee),
            calldata_len,
            coinbase: block_coinbase,
            executed_on_chain: true,
            is_eth_call: false,
            tx_type: tx_type_u8,
            to: to_addr_opt,
            value: tx.tx().value(),
            gas_limit,
            basefee: block_basefee,
            ticket_id,
            refund_to,
            gas_fee_cap: gas_fee_cap_opt,
            max_refund,
            submission_fee_refund,
            tx_hash,
            deposit_value,
            retry_value,
            retry_to,
            retry_data: retry_data.clone(),
            beneficiary,
            max_submission_fee,
            fee_refund_addr,
            block_timestamp,
            data: Some(tx.tx().input().to_vec()),
            block_number,
            parent_hash: Some(parent_hash),
        };
        
        let start_hook_result = {
            let mut state = core::mem::take(&mut self.tx_state);
            let result = {
                let (db_ref, _insp, _precompiles) = self.inner.evm_mut().components_mut();
                let state_db: &mut revm::database::State<D> = *db_ref;
                self.hooks.start_tx(state_db, &mut state, &start_ctx)
            };
            self.tx_state = state;
            result
        };

        // ITER83: Debug logging for start_hook_result
        tracing::info!(
            target: "arb-reth::start_tx_debug",
            tx_type = tx_type_u8,
            tx_type_hex = format!("0x{:02x}", tx_type_u8),
            end_tx_now = start_hook_result.end_tx_now,
            gas_used = start_hook_result.gas_used,
            has_error = start_hook_result.error.is_some(),
            "[ITER83] build.rs received start_hook_result"
        );

        let hook_gas_override = if start_hook_result.end_tx_now {
            tracing::debug!(
                target: "arb-reth::executor",
                tx_type = ?tx.tx().tx_type(),
                gas_used = start_hook_result.gas_used,
                error = ?start_hook_result.error,
                "Transaction ended early - will override EVM gas with hook gas"
            );
            
            if let Some(err_msg) = start_hook_result.error {
                return Err(BlockExecutionError::msg(err_msg));
            }
            
            Some(start_hook_result.gas_used)
        } else {
            None
        };

        let tx_type = tx.tx().tx_type();
        use reth_arbitrum_primitives::ArbTxType;

        let tx_bytes = {
            use alloy_eips::eip2718::Encodable2718;
            let mut buf = Vec::new();
            tx.tx().encode_2718(&mut buf);
            buf
        };
        
        let calldata_vec = tx.tx().input().to_vec();
        
        let poster = if block_coinbase == crate::l1_pricing::BATCH_POSTER_ADDRESS {
            crate::l1_pricing::BATCH_POSTER_ADDRESS
        } else {
            Address::ZERO
        };
        
        let gas_ctx = ArbGasChargingContext {
            intrinsic_gas: 21_000,
            calldata: calldata_vec,
            tx_bytes,
            basefee: block_basefee,
            is_executed_on_chain: true,
            skip_l1_charging: false,
            poster,
            gas_remaining: tx.tx().gas_limit(),
            is_ethcall: false,
        };
        {
            let mut state = core::mem::take(&mut self.tx_state);
            let res = {
                let (db_ref, _insp, _precompiles) = self.inner.evm_mut().components_mut();
                let state_db: &mut revm::database::State<D> = *db_ref;
                self.hooks.gas_charging(state_db, &mut state, &gas_ctx)
            };
            self.tx_state = state;
            let _ = res;
        }

        let to_addr = match tx.tx().kind() {
            alloy_primitives::TxKind::Call(a) => Some(a),
            _ => None,
        };

        if is_deposit {
            let deposit_value = tx.tx().value();
            if !deposit_value.is_zero() {
                if let Some(to) = to_addr {
                    let (db_ref, _insp, _precompiles) = self.inner.evm_mut().components_mut();
                    let db: &mut revm::database::State<D> = *db_ref;
                    let _ = DefaultArbOsHooks::execute_deposit(db, sender, to, deposit_value);
                }
            }
        }

        let mut maybe_predeploy_result: Option<(revm::context::result::ExecutionResult<<Self::Evm as reth_evm::Evm>::HaltReason>, u64)> = None;
        // Skip predeploy dispatch for transactions that are fully handled in start_tx
        // (internal, deposits, submit retryables) to preserve logs emitted in start_tx
        if !start_hook_result.end_tx_now {
            if let Some(call_to) = to_addr {
                let evm = self.inner.evm();
                let block = alloy_evm::Evm::block(evm);
                let ctx = PredeployCallContext {
                    block_number: u64::try_from(block.number).unwrap_or(0),
                    block_hashes: alloc::vec::Vec::new(),
                    chain_id: alloy_primitives::U256::from(self.inner.evm().chain_id()),
                    os_version: 0,
                    time: u64::try_from(block.timestamp).unwrap_or(0),
                    origin: sender,
                    caller: sender,
                    depth: 0,
                    basefee: block_basefee,
                };
                // Only clear logs for transactions that are NOT handled in start_tx
                // start_tx emissions must be preserved
                crate::log_sink::clear();
                struct SinkEmitter;
                impl LogEmitter for SinkEmitter {
                    fn emit_log(&mut self, address: alloy_primitives::Address, topics: &[[u8; 32]], data: &[u8]) {
                        crate::log_sink::push(address, topics, data);
                    }
                }
                let mut emitter = SinkEmitter;

                use crate::retryables::DefaultRetryables;
                let (db_ref, _insp, _precompiles) = self.inner.evm_mut().components_mut();
                let db: &mut revm::database::State<D> = *db_ref;

                let arbos_addr = alloy_primitives::Address::from([0xa4, 0xb0, 0x00, 0x00, 0x00, 0x00, 0x00, 0x00,
                                                                  0x00, 0x00, 0x00, 0x00, 0x00, 0x00, 0x00, 0x00,
                                                                  0x00, 0x00, 0x00, 0x64]);
                let _ = db.basic(arbos_addr);

                let mut retryables = DefaultRetryables::new(db as *mut _, alloy_primitives::B256::ZERO);

                if let Ok(mut reg) = self.predeploys.lock() {
                    let calldata_bytes = tx.tx().input().clone();
                    let _ = reg.dispatch_with_emitter(&ctx, call_to, &calldata_bytes, gas_limit, alloy_primitives::U256::from(tx.tx().value()), &mut retryables, &mut emitter);
                }
            }
        }

        let current_nonce = {
            let (db_ref, _insp, _precompiles) = self.inner.evm_mut().components_mut();
            let state: &mut revm::database::State<D> = *db_ref;
            let nonce = match state.basic(sender) {
                Ok(info_opt) => info_opt.map(|i| i.nonce).unwrap_or_default(),
                Err(_) => 0,
            };

            // ITERATION 42: Enhanced logging for nonce debugging
            if is_internal || is_retry {
                tracing::warn!(
                    target: "reth::evm::execute",
                    sender = ?sender,
                    nonce = nonce,
                    is_internal = is_internal,
                    is_retry = is_retry,
                    tx_type = ?tx_type,
                    "[req-1] ITER42: Queried sender nonce BEFORE execution"
                );
            }

            nonce
        };


        let mut tx_env = tx.to_tx_env();

        // CRITICAL FIX (Iteration 97): For all tx types, set gas_price = basefee.
        // This prevents coinbase from receiving tips (since DropTip() returns true for ArbOS != v9).
        //
        // For special tx types (Internal, Deposit, SubmitRetryable, Retry), we will track the
        // sender's balance BEFORE execution and restore it AFTER execution to undo any
        // refunds that revm's reimburse_caller adds.
        //
        // revm's normal flow:
        // 1. Pre-execution: deduct gas_limit * gas_price from caller (fails silently with disable_balance_check)
        // 2. Post-execution: refund remaining_gas * effective_gas_price to caller
        //
        // With disable_balance_check=true and a non-zero gas_price:
        // - Step 1 fails silently (saturating_sub from 0 = 0)
        // - Step 2 STILL adds balance to caller! This gives caller FREE money!
        //
        // We can't set gas_price = 0 because revm's validation rejects gas_price < basefee.
        // Instead, we will manually undo the refund after execution for special tx types.
        // NOTE: skip_evm_gas_accounting is already defined earlier (line 207) for the balance capture

        // Always set gas_price = basefee to pass validation
        reth_evm::TransactionEnv::set_gas_price(&mut tx_env, block_basefee.to::<u128>());

        // ITERATION 98: Removed old capture here - now using pre_start_tx_sender_balance captured earlier

        if is_deposit {
            // For Deposit transactions, set nonce
            reth_evm::TransactionEnv::set_nonce(&mut tx_env, current_nonce);
        }
        // ITERATION 46: Removed tx_env nonce setting for Internal transactions
        // This was interfering with nonce restoration. Internal transactions should
        // use the nonce from the transaction itself, not override it.


        // ITERATION 80: Nonce restoration logic
        // - Internal (0x6a): ALWAYS restore to 0 (ArbOS should never have nonce > 0)
        // - Retry (0x68): Restore to current_nonce (prevents increment for THIS tx)
        // - SubmitRetryable (0x69): NO RESTORATION - it SHOULD increment nonce!
        //
        // Key insight from official chain: After Block 1 with SubmitRetryable + Retry,
        // the sender (0xb8787d8f...) has nonce=1, meaning:
        // - SubmitRetryable DID increment nonce from 0 to 1
        // - Retry did NOT increment nonce (stayed at 1)
        //
        // Previous iterations incorrectly restored SubmitRetryable nonce to 0,
        // which caused state root mismatches starting from Block 1.
        let pre_exec_nonce = if is_internal {
            tracing::info!(
                target: "reth::evm::execute",
                sender = ?sender,
                current_nonce = current_nonce,
                "[req-1] ITER80: Internal tx - will restore nonce to 0"
            );
            Some(0)
        } else if is_retry {
            tracing::info!(
                target: "reth::evm::execute",
                sender = ?sender,
                current_nonce = current_nonce,
                "[req-1] ITER80: Retry tx - will restore nonce to current_nonce"
            );
            Some(current_nonce)
        } else {
            // SubmitRetryable and all other tx types: NO nonce restoration
            // They should increment nonce normally
            None
        };

        if needs_precredit {
            // Pre-credit sender with gas fees for Internal/Retry transactions
            // Note: disable_nonce_check only skips validation, nonce will still be incremented
            // We restore nonce IMMEDIATELY after execution (tracked in pre_exec_nonce)

            let mut effective_gas_limit = gas_limit;
            if (is_internal || is_deposit) && gas_limit == 0 {
                effective_gas_limit = 1_000_000;
            }
            let effective_gas_price = if is_internal || is_deposit {
                block_basefee
            } else {
                upfront_gas_price
            };
            let needed_fee = alloy_primitives::U256::from(effective_gas_limit) * effective_gas_price;
            tracing::info!(
                target: "arb-reth::executor",
                tx_type = ?tx.tx().tx_type(),
                is_sequenced = is_sequenced,
                gas_limit = effective_gas_limit,
                paid_gas_price = %paid_gas_price,
                upfront_gas_price = %upfront_gas_price,
                needed_fee = %needed_fee,
                "pre-crediting sender for upfront funds"
            );

            let (db_ref, _insp, _precompiles) = self.inner.evm_mut().components_mut();
            let state: &mut revm::database::State<D> = *db_ref;
            let inc: u128 = needed_fee.to::<u128>();
            let _ = state.increment_balances(core::iter::once((sender, inc)));
        }






        let evm = self.inner.evm_mut();
        let prev_disable_balance = evm.cfg_mut().disable_balance_check;
        let prev_disable_nonce = evm.cfg_mut().disable_nonce_check;
        // In trust sequencer mode (skip_state_root_validation=true), we disable balance checks for ALL
        // transaction types because our computed state may diverge from the real state.
        // The sequencer has already validated all transactions before including them.
        //
        // For internal/deposit/submit_retryable: always disable (hooks handle balance)
        // For user transactions: disable because we trust the sequencer
        let new_disable_balance = true; // Trust sequencer mode: always disable balance check
        evm.cfg_mut().disable_balance_check = new_disable_balance;
        // In trust sequencer mode (skip_state_root_validation=true), we also disable nonce checks
        // for ALL transaction types because our computed state may diverge from the real state.
        // The sequencer has already validated all nonces before including them.
        //
        // Note: disable_nonce_check only disables VALIDATION, not increment!
        // The nonce will still be incremented after execution.
        let new_disable_nonce = true; // Trust sequencer mode: always disable nonce check
        evm.cfg_mut().disable_nonce_check = new_disable_nonce;

        if is_submit_retryable {
            tracing::warn!(
                target: "reth::evm::execute",
                sender = ?sender,
                is_submit_retryable = is_submit_retryable,
                new_disable_nonce = new_disable_nonce,
                new_disable_balance = new_disable_balance,
                "[req-1] ITER48: Setting disable_nonce_check and disable_balance_check for SubmitRetryable"
            );
        }

        // Debug log for Legacy transactions to verify balance check is enabled
        if matches!(tx.tx().tx_type(), reth_arbitrum_primitives::ArbTxType::Legacy) {
            // Get sender's actual balance from state
            let sender_balance_result = self.inner.evm_mut().db_mut().basic(sender);
            let sender_balance = sender_balance_result.ok().flatten().map(|a| a.balance).unwrap_or_default();
            let required_upfront = alloy_primitives::U256::from(gas_limit) * upfront_gas_price;
            let has_sufficient = sender_balance >= required_upfront;
            tracing::warn!(
                target: "arb-reth::balance-check-debug",
                tx_hash = ?tx_hash,
                sender = ?sender,
                sender_balance = %sender_balance,
                is_internal = is_internal,
                is_deposit = is_deposit,
                is_submit_retryable = is_submit_retryable,
                is_sequenced = is_sequenced,
                new_disable_balance = new_disable_balance,
                needs_precredit = needs_precredit,
                gas_limit = gas_limit,
                upfront_gas_price = %upfront_gas_price,
                required_upfront = %required_upfront,
                has_sufficient = has_sufficient,
                "🔍 LEGACY TX: Balance check config"
            );
        }

        // ITERATION 102 DISABLED: Skip balance validation for user transactions
        //
        // When skip_state_root_validation=true is enabled (trust sequencer mode), we should
        // not validate balances because our computed state may diverge from the real state.
        // The sequencer has already validated these transactions before including them in blocks.
        //
        // Original behavior: Return an error if sender_balance < (gas_cost + tx_value)
        // New behavior: Just log the discrepancy and continue execution
        //
        // Note: The EVM will still enforce balance checks unless disable_balance_check=true
        // is set in the EVM config. Since we set disable_balance_check=true for user transactions
        // when running in trust mode, the EVM will not reject the transaction.
        let is_user_tx = !is_internal && !is_deposit && !is_submit_retryable && !is_retry;
        if is_user_tx {
            let sender_balance_result = self.inner.evm_mut().db_mut().basic(sender);
            let sender_balance = sender_balance_result.ok().flatten().map(|a| a.balance).unwrap_or_default();
            let gas_cost = alloy_primitives::U256::from(gas_limit) * upfront_gas_price;
            let tx_value = tx.tx().value();
            let total_cost = gas_cost.saturating_add(tx_value);

            if sender_balance < total_cost {
                // In trust sequencer mode, we only log the discrepancy and continue
                // This is because our computed state may be wrong, but the sequencer's state is correct
                tracing::debug!(
                    target: "arb-reth::balance-check",
                    tx_hash = ?tx_hash,
                    sender = ?sender,
                    sender_balance = %sender_balance,
                    gas_cost = %gas_cost,
                    tx_value = %tx_value,
                    total_cost = %total_cost,
                    tx_type = ?tx.tx().tx_type(),
                    "⚠️ [ITER102] Balance mismatch detected but continuing (trust sequencer mode)"
                );
                // REMOVED: No longer return an error - trust the sequencer
            }
        }

        let wrapped = WithTxEnv { tx_env, tx };

        // ITERATION 116: Capture gas_used from EVM execution for end_tx hook
        // The end_tx hook needs to know gas_left to properly burn the refund
        let captured_gas_used = std::sync::Arc::new(std::sync::atomic::AtomicU64::new(0));
        let captured_gas_used_clone = captured_gas_used.clone();

        // Execute transaction through EVM
        // For early-terminated transactions (end_tx_now=true), the state was already
        // modified in start_tx hook, but we still execute through EVM to build receipt.
        // Note: All predeploys have 0xFE code, but early-terminated txs bypass EVM execution.
        let result = self.inner.execute_transaction_with_commit_condition(wrapped, |exec_result| {
            let evm_gas = exec_result.gas_used();
            let actual_gas = hook_gas_override.unwrap_or(evm_gas);
            // Internal transactions (type 0x6a) don't contribute to cumulative gas
            // Use actual_gas (which includes hook overrides) not evm_gas for cumulative calculation
            let gas_to_add = if is_internal { 0u64 } else { actual_gas };
            let new_cumulative = self.cumulative_gas_used + gas_to_add;

            // ITERATION 116: Store the gas used for end_tx hook
            captured_gas_used_clone.store(actual_gas, std::sync::atomic::Ordering::SeqCst);

            tracing::debug!(
                target: "arb-reth::executor",
                tx_hash = ?tx_hash,
                evm_gas = evm_gas,
                actual_gas = actual_gas,
                gas_to_add = gas_to_add,
                current_cumulative = self.cumulative_gas_used,
                new_cumulative = new_cumulative,
                is_internal = is_internal,
                is_override = hook_gas_override.is_some(),
                end_tx_now = start_hook_result.end_tx_now,
                "Storing cumulative gas before receipt creation"
            );

            // For internal txs, store 0 as the gas used in receipt
            let gas_for_receipt = if is_internal { 0u64 } else { actual_gas };
            crate::set_early_tx_gas(tx_hash, gas_for_receipt, new_cumulative);

            f(exec_result)
        });

        // ITERATION 116: Calculate gas_left for end_tx hook
        let actual_gas_used = captured_gas_used.load(std::sync::atomic::Ordering::SeqCst);
        let gas_left_for_end_tx = gas_limit.saturating_sub(actual_gas_used);

        if let Ok(Some(evm_gas)) = result {
            // Internal transactions don't contribute to cumulative gas
            let gas_to_add = if is_internal { 0u64 } else { evm_gas };
            let actual_gas = hook_gas_override.unwrap_or(evm_gas);
            let final_gas_to_add = if is_internal { 0u64 } else { actual_gas };
            self.cumulative_gas_used += final_gas_to_add;

            tracing::info!(
                target: "arb-reth::executor",
                tx_hash = ?tx_hash,
                is_internal = is_internal,
                evm_gas = evm_gas,
                final_gas_to_add = final_gas_to_add,
                new_cumulative = self.cumulative_gas_used,
                "Updated cumulative gas after transaction"
            );
        }

        // ITERATION 81: Nonce restoration for Internal (0x6a) and Retry (0x68) transactions
        //
        // EVM increments nonce during execution even with disable_nonce_check=true.
        // For Internal (ArbOS) and Retry transactions, we must restore the nonce to prevent increment.
        //
        // We defer all nonce restorations until finish() where we modify BOTH:
        // - state.cache.accounts (for any reads within the block)
        // - state.transition_state.transitions (for bundle_state creation via merge_transitions)
        if let Some(pre_nonce) = pre_exec_nonce {
            // Access the EVM state to check current nonce after execution
            let evm = self.inner.evm_mut();
            let (db_ref, _, _) = evm.components_mut();
            let state: &mut revm::database::State<D> = *db_ref;

            let current_nonce_after_exec = if let Some(cached_acc) = state.cache.accounts.get(&sender) {
                if let Some(ref account) = cached_acc.account {
                    account.info.nonce
                } else {
                    0  // Should not happen
                }
            } else {
                0  // Should not happen
            };

            // Add to pending restorations - will be applied in finish() before creating bundle_state
            self.pending_nonce_restorations.push((sender, pre_nonce));

            tracing::info!(
                target: "reth::evm::execute",
                sender = ?sender,
                nonce_after_exec = current_nonce_after_exec,
                will_restore_to = pre_nonce,
                is_internal = is_internal,
                is_retry = is_retry,
                tx_type = ?tx_type,
                "[req-1] ITER81: Added nonce restoration to pending list (will update both cache AND transition_state in finish())"
            );
        }

        // ITERATION 99: Balance restoration for Internal/Deposit/SubmitRetryable only.
        //
        // These tx types have end_tx_now=true, meaning they don't go through EVM and
        // don't call end_tx hook. We restore their balance to pre-start_tx value.
        //
        // CRITICAL: Retry transactions are EXCLUDED from this restoration!
        // - Retry goes through EVM with revm's gas accounting (adds refund to sender)
        // - end_tx hook at execute.rs:1270 burns the gas_refund: burn_balance(sender, gas_refund)
        // - If we restore to 0 before end_tx, the burn fails (balance is 0)
        // - Then end_tx's transfer_balance to sender adds ETH back, causing wrong balance
        //
        // By excluding Retry, we let end_tx handle it correctly:
        // - revm adds refund to sender
        // - end_tx burns that exact refund amount
        // - end_tx handles proper gas distribution to refund_to and fee accounts
        if let Some(expected_balance) = pre_start_tx_sender_balance {
            let evm = self.inner.evm_mut();
            let (db_ref, _, _) = evm.components_mut();
            let state: &mut revm::database::State<D> = *db_ref;

            // Get current balance after execution
            let current_balance_after_exec = if let Some(cached_acc) = state.cache.accounts.get(&sender) {
                if let Some(ref account) = cached_acc.account {
                    account.info.balance
                } else {
                    alloy_primitives::U256::ZERO
                }
            } else {
                alloy_primitives::U256::ZERO
            };

            if current_balance_after_exec != expected_balance {
                let balance_diff = if current_balance_after_exec > expected_balance {
                    current_balance_after_exec - expected_balance
                } else {
                    expected_balance - current_balance_after_exec
                };
                tracing::warn!(
                    target: "arb-reth::gas-fix",
                    tx_type = tx_type_u8,
                    sender = ?sender,
                    pre_start_tx_balance = %expected_balance,
                    current_balance = %current_balance_after_exec,
                    balance_diff = %balance_diff,
                    "[ITER99] Restoring sender balance (Internal/Deposit/SubmitRetryable only)"
                );

                // Update the cache to restore the correct balance
                if let Some(cached_acc) = state.cache.accounts.get_mut(&sender) {
                    if let Some(ref mut account) = cached_acc.account {
                        account.info.balance = expected_balance;
                    }
                }

                // CRITICAL: Also update the transition_state for bundle_state creation
                if let Some(ref mut transition_state) = state.transition_state {
                    if let Some(transition_acc) = transition_state.transitions.get_mut(&sender) {
                        if let Some(ref mut info) = transition_acc.info {
                            info.balance = expected_balance;
                        }
                    }
                }
            }
        }

        let evm = self.inner.evm_mut();
        evm.cfg_mut().disable_balance_check = prev_disable_balance;
        evm.cfg_mut().disable_nonce_check = prev_disable_nonce;

        let tx_type_u8 = match tx_type {
            ArbTxType::Deposit => 0x64,
            ArbTxType::Unsigned => 0x65,
            ArbTxType::Contract => 0x66,
            ArbTxType::Retry => 0x68,
            ArbTxType::SubmitRetryable => 0x69,
            ArbTxType::Internal => 0x6A,
            ArbTxType::Legacy => 0x78,
            ArbTxType::Eip2930 => 0x01,
            ArbTxType::Eip1559 => 0x02,
            ArbTxType::Eip4844 => 0x03,
            ArbTxType::Eip7702 => 0x04,
        };
        
        // ITERATION 82c: Skip end_tx hook for early-terminated transactions
        //
        // In Go, when start_tx returns endTxNow=true, the transaction is complete.
        // No EVM execution, no end_tx hook. The end_tx hook handles gas fee
        // distribution (minting to network_fee_account, infra_fee_account, etc).
        //
        // For Internal (0x6a), SubmitRetryable (0x69), and Deposit (0x64):
        // - start_tx returns endTxNow=true
        // - Go does NOT call end_tx hook
        // - Gas fees should NOT be minted
        //
        // Calling end_tx for these tx types caused incorrect balance mints to
        // network_fee_account (ArbOS), leading to state root mismatches.
        if !start_hook_result.end_tx_now {
            // ITERATION 116: Use actual gas_left from EVM execution, not hardcoded 0
            // This is critical for end_tx to properly burn the gas refund from sender
            let end_ctx = ArbEndTxContext {
                success: result.is_ok(),
                gas_left: gas_left_for_end_tx,
                gas_limit,
                basefee: block_basefee,
                tx_type: tx_type_u8,
                block_timestamp,
            };
            tracing::info!(
                target: "arb-reth::end_tx_debug",
                tx_type = tx_type_u8,
                gas_limit = gas_limit,
                gas_left = gas_left_for_end_tx,
                actual_gas_used = actual_gas_used,
                "[ITER116] Calling end_tx with correct gas_left"
            );
            {
                let mut state = core::mem::take(&mut self.tx_state);
                {
                    let (db_ref, _insp, _precompiles) = self.inner.evm_mut().components_mut();
                    let state_db: &mut revm::database::State<D> = *db_ref;
                    self.hooks.end_tx(state_db, &mut state, &end_ctx);
                }
                self.tx_state = state;
            }
        } else {
            tracing::debug!(
                target: "arb-reth::executor",
                tx_type = ?tx_type,
                tx_hash = ?tx_hash,
                "Skipping end_tx hook for early-terminated transaction (end_tx_now=true)"
            );
        }

        result
    }

    fn finish(mut self) -> Result<(Self::Evm, RethBlockExecutionResult<reth_arbitrum_primitives::ArbReceipt>), BlockExecutionError> {
        // ITERATION 81: Apply ALL pending nonce restorations NOW, before calling inner.finish()
        //
        // CRITICAL FIX: We must modify BOTH:
        // 1. state.cache.accounts[sender].account.info.nonce - for subsequent tx reads (done in ITER47)
        // 2. state.transition_state.transitions[sender].info.nonce - for bundle_state creation!
        //
        // The bundle_state is created via merge_transitions() which reads from transition_state,
        // NOT from the cache. ITER47 only modified the cache, which is why nonces weren't persisting.
        let restoration_count = self.pending_nonce_restorations.len();
        if restoration_count > 0 {
            tracing::info!(
                target: "arb-reth::executor",
                restoration_count = restoration_count,
                "[req-1] ITER81: Applying {} pending nonce restorations to BOTH cache AND transition_state",
                restoration_count
            );

            // Access the EVM state and apply all nonce restorations
            let evm = self.inner.evm_mut();
            let (db_ref, _, _) = evm.components_mut();
            let state: &mut revm::database::State<D> = *db_ref;

            for (sender, target_nonce) in &self.pending_nonce_restorations {
                let mut cache_updated = false;
                let mut transition_updated = false;

                // 1. Update the cache (for any subsequent reads within this block)
                if let Some(cached_acc) = state.cache.accounts.get_mut(sender) {
                    if let Some(ref mut account) = cached_acc.account {
                        let wrong_nonce = account.info.nonce;
                        account.info.nonce = *target_nonce;
                        cache_updated = true;

                        tracing::info!(
                            target: "arb-reth::executor",
                            sender = ?sender,
                            wrong_nonce = wrong_nonce,
                            restored_nonce = target_nonce,
                            "[req-1] ITER81: Updated cache nonce"
                        );
                    }
                }

                // 2. CRITICAL: Update the transition_state (for bundle_state creation)
                // This is what ITER47 was missing!
                if let Some(ref mut transition_state) = state.transition_state {
                    if let Some(transition_acc) = transition_state.transitions.get_mut(sender) {
                        if let Some(ref mut info) = transition_acc.info {
                            let wrong_nonce = info.nonce;
                            info.nonce = *target_nonce;
                            transition_updated = true;

                            tracing::warn!(
                                target: "arb-reth::executor",
                                sender = ?sender,
                                wrong_nonce = wrong_nonce,
                                restored_nonce = target_nonce,
                                "[req-1] ITER81: Updated transition_state nonce (THIS IS THE KEY FIX!)"
                            );
                        }
                    }
                }

                if !cache_updated {
                    tracing::warn!(
                        target: "arb-reth::executor",
                        sender = ?sender,
                        "[req-1] ITER81: Sender not in cache or account is None"
                    );
                }

                if !transition_updated {
                    tracing::warn!(
                        target: "arb-reth::executor",
                        sender = ?sender,
                        "[req-1] ITER81: Sender not in transition_state or info is None"
                    );
                }
            }
        }

        // Log bundle_state before finish to see what we have
        {
            let evm = self.inner.evm_mut();
            let (db_ref, _, _) = evm.components_mut();
            let state: &mut revm::database::State<D> = *db_ref;
            crate::storage::log_arbos_bundle_state(state);
        }

        // NOW call inner.finish() which will create bundle_state from the corrected transition_state
        let (mut evm, mut result) = self.inner.finish()?;

<<<<<<< HEAD
        // Log bundle_state AFTER finish to see if it's still there
        {
            let (db_ref, _, _) = evm.components_mut();
            let state: &mut revm::database::State<D> = *db_ref;
            tracing::warn!(
                target: "arb-storage",
                "[AFTER-FINISH] About to log bundle_state AFTER inner.finish()"
            );
            crate::storage::log_arbos_bundle_state(state);
=======
        // ITER200: Log bundle_state contents after finish to debug state root issues
        {
            let (db_ref, _, _) = evm.components_mut();
            let state: &mut revm::database::State<D> = *db_ref;

            // Check if ArbOS account exists in bundle_state
            let arbos_addr = Address::from([0xa4, 0xb0, 0x5f, 0xff, 0xff, 0xff, 0xff, 0xff,
                                           0xff, 0xff, 0xff, 0xff, 0xff, 0xff, 0xff, 0xff,
                                           0xff, 0xff, 0xff, 0xff]);

            if let Some(arbos_account) = state.bundle_state.state.get(&arbos_addr) {
                tracing::warn!(
                    target: "arb-reth::bundle_state_debug",
                    "[ITER200] ArbOS account in bundle_state: storage_len={}, status={:?}, has_info={}",
                    arbos_account.storage.len(),
                    arbos_account.status,
                    arbos_account.info.is_some()
                );

                // Log first 5 storage entries
                for (i, (slot, value)) in arbos_account.storage.iter().take(5).enumerate() {
                    tracing::warn!(
                        target: "arb-reth::bundle_state_debug",
                        "[ITER200] ArbOS storage[{}]: slot={} present_value={} original={}",
                        i, slot, value.present_value, value.previous_or_original_value
                    );
                }
            } else {
                tracing::error!(
                    target: "arb-reth::bundle_state_debug",
                    "[ITER200] ArbOS account NOT FOUND in bundle_state!"
                );
            }

            // Log total accounts in bundle_state
            tracing::warn!(
                target: "arb-reth::bundle_state_debug",
                "[ITER200] Total accounts in bundle_state: {}",
                state.bundle_state.state.len()
            );
>>>>>>> efb09dc8
        }

        tracing::info!(
            target: "arb-reth::executor",
            receipts_count = result.receipts.len(),
            inner_gas_used = result.gas_used,
            "Got result from inner executor"
        );


        if let Some(last_receipt) = result.receipts.last() {
            use alloy_consensus::TxReceipt;
            let correct_gas_used = last_receipt.cumulative_gas_used();
            tracing::info!(
                target: "arb-reth::executor",
                inner_gas = result.gas_used,
                correct_gas = correct_gas_used,
                "Correcting block gasUsed from inner executor value to actual cumulative"
            );
            result.gas_used = correct_gas_used;
        } else {
            tracing::warn!(
                target: "arb-reth::executor",
                "No receipts in result - cannot correct gasUsed"
            );
        }

        Ok((evm, result))
    }

    fn set_state_hook(&mut self, hook: Option<Box<dyn OnStateHook>>) {
        self.inner.set_state_hook(hook)
    }

    fn evm_mut(&mut self) -> &mut Self::Evm {
        self.inner.evm_mut()
    }

    fn evm(&self) -> &Self::Evm {
        self.inner.evm()
    }
}

impl<R, CS> BlockExecutorFactory for ArbBlockExecutorFactory<R, CS>
where
    R: Clone + 'static + alloy_evm::eth::receipt_builder::ReceiptBuilder<Transaction = reth_arbitrum_primitives::ArbTransactionSigned, Receipt = reth_arbitrum_primitives::ArbReceipt>,
    CS: 'static,
{
    type EvmFactory = ArbEvmFactory;
    type ExecutionCtx<'a> = ArbBlockExecutionCtx;
    type Transaction = reth_arbitrum_primitives::ArbTransactionSigned;
    type Receipt = reth_arbitrum_primitives::ArbReceipt;

    fn evm_factory(&self) -> &Self::EvmFactory {
        &self.evm_factory
    }

    fn create_executor<'a, DB, I>(
        &'a self,
        evm: <Self::EvmFactory as reth_evm::EvmFactory>::Evm<&'a mut revm::database::State<DB>, I>,
        ctx: ArbBlockExecutionCtx,
    ) -> impl BlockExecutorFor<'a, Self, DB, I>
    where
        DB: Database + 'a + core::fmt::Debug,
        I: revm::inspector::Inspector<<Self::EvmFactory as reth_evm::EvmFactory>::Context<&'a mut revm::database::State<DB>>> + 'a,
        <DB as revm::Database>::Error: Send + Sync,
    {
        let eth_ctx: EthBlockExecutionCtx<'a> = EthBlockExecutionCtx {
            parent_hash: ctx.parent_hash,
            parent_beacon_block_root: ctx.parent_beacon_block_root,
            ommers: Default::default(),
            withdrawals: None,
        };
        ArbBlockExecutor {
            inner: EthBlockExecutor::new(
                evm,
                eth_ctx,
                ArbEthSpec::arbitrum_sepolia(),
                &self.receipt_builder,
            ),
            predeploys: self.predeploys.clone(),
            hooks: Default::default(),
            tx_state: Default::default(),
            cumulative_gas_used: 0,
            exec_ctx: ctx,
            pending_nonce_restorations: Vec::new(),
            _phantom: core::marker::PhantomData::<CS>,
        }
    }
}<|MERGE_RESOLUTION|>--- conflicted
+++ resolved
@@ -1130,17 +1130,6 @@
         // NOW call inner.finish() which will create bundle_state from the corrected transition_state
         let (mut evm, mut result) = self.inner.finish()?;
 
-<<<<<<< HEAD
-        // Log bundle_state AFTER finish to see if it's still there
-        {
-            let (db_ref, _, _) = evm.components_mut();
-            let state: &mut revm::database::State<D> = *db_ref;
-            tracing::warn!(
-                target: "arb-storage",
-                "[AFTER-FINISH] About to log bundle_state AFTER inner.finish()"
-            );
-            crate::storage::log_arbos_bundle_state(state);
-=======
         // ITER200: Log bundle_state contents after finish to debug state root issues
         {
             let (db_ref, _, _) = evm.components_mut();
@@ -1181,7 +1170,6 @@
                 "[ITER200] Total accounts in bundle_state: {}",
                 state.bundle_state.state.len()
             );
->>>>>>> efb09dc8
         }
 
         tracing::info!(
