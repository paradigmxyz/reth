use crate::{track_cycles, witness_db::WitnessDatabase, ExecutionWitness};
use alloc::{
    boxed::Box,
    collections::BTreeMap,
    fmt::Debug,
    string::{String, ToString},
    sync::Arc,
    vec::Vec,
};
use alloy_consensus::{BlockHeader, Header};
use alloy_primitives::{keccak256, map::B256Map, B256};
use alloy_rlp::Decodable;
use reth_chainspec::{EthChainSpec, EthereumHardforks};
use reth_consensus::{Consensus, HeaderValidator};
use reth_errors::ConsensusError;
use reth_ethereum_consensus::{validate_block_post_execution, EthBeaconConsensus};
use reth_ethereum_primitives::{Block, EthPrimitives};
use reth_evm::{execute::Executor, ConfigureEvm};
use reth_primitives_traits::{block::error::BlockRecoveryError, Block as _, RecoveredBlock};
use reth_revm::state::Bytecode;
use reth_trie_common::{HashedPostState, KeccakKeyHasher};
use reth_trie_sparse::{blinded::DefaultBlindedProviderFactory, SparseStateTrie};

/// Errors that can occur during stateless validation.
#[derive(Debug, thiserror::Error)]
pub enum StatelessValidationError {
    /// Error when the number of ancestor headers exceeds the limit.
    #[error("ancestor header count ({count}) exceeds limit ({limit})")]
    AncestorHeaderLimitExceeded {
        /// The number of headers provided.
        count: usize,
        /// The limit.
        limit: usize,
    },

    /// Error when the ancestor headers do not form a contiguous chain.
    #[error("invalid ancestor chain")]
    InvalidAncestorChain,

    /// Error when revealing the witness data failed.
    #[error("failed to reveal witness data for pre-state root {pre_state_root}")]
    WitnessRevealFailed {
        /// The pre-state root used for verification.
        pre_state_root: B256,
    },

    /// Error during stateless block execution.
    #[error("stateless block execution failed")]
    StatelessExecutionFailed(String),

    /// Error during consensus validation of the block.
    #[error("consensus validation failed: {0}")]
    ConsensusValidationFailed(#[from] ConsensusError),

    /// Error during stateless state root calculation.
    #[error("stateless state root calculation failed")]
    StatelessStateRootCalculationFailed,

    /// Error calculating the pre-state root from the witness data.
    #[error("stateless pre-state root calculation failed")]
    StatelessPreStateRootCalculationFailed,

    /// Error when required ancestor headers are missing (e.g., parent header for pre-state root).
    #[error("missing required ancestor headers")]
    MissingAncestorHeader,

    /// Error when deserializing ancestor headers
    #[error("could not deserialize ancestor headers")]
    HeaderDeserializationFailed,

    /// Error when the computed state root does not match the one in the block header.
    #[error("mismatched post- state root: {got}\n {expected}")]
    PostStateRootMismatch {
        /// The computed post-state root
        got: B256,
        /// The expected post-state root; in the block header
        expected: B256,
    },

    /// Error when the computed pre-state root does not match the expected one.
    #[error("mismatched pre-state root: {got} \n {expected}")]
    PreStateRootMismatch {
        /// The computed pre-state root
        got: B256,
        /// The expected pre-state root from the previous block
        expected: B256,
    },

    /// Error when recovering signers
    #[error("error recovering the signers in the block")]
    SignerRecovery(#[from] Box<BlockRecoveryError<Block>>),
}

/// Performs stateless validation of a block using the provided witness data.
///
/// This function attempts to fully validate a given `current_block` statelessly, ie without access
/// to a persistent database.
/// It relies entirely on the `witness` data and `ancestor_headers`
/// provided alongside the block.
///
/// The witness data is validated in the following way:
///
/// 1. **Ancestor Header Verification:** Checks if the `ancestor_headers` are present, form a
///    contiguous chain back from `current_block`'s parent, and do not exceed the `BLOCKHASH` opcode
///    limit using `compute_ancestor_hashes`. We must have at least one ancestor header, even if the
///    `BLOCKHASH` opcode is not used because we need the state root of the previous block to verify
///    the pre state reads.
///
/// 2. **Pre-State Verification:** Retrieves the expected `pre_state_root` from the parent header
///    from `ancestor_headers`. Verifies the provided [`ExecutionWitness`] against this root using
///    [`verify_execution_witness`].
///
/// 3. **Chain Verification:** The code currently does not verify the [`EthChainSpec`] and expects a
///    higher level function to assert that this is correct by, for example, asserting that it is
///    equal to the Ethereum Mainnet `ChainSpec` or asserting against the genesis hash that this
///    `ChainSpec` defines.
///
/// High Level Overview of functionality:
///
/// - Verify all state accesses against a trusted pre-state root
/// - Put all state accesses into an in-memory database
/// - Use the in-memory database to execute the block
/// - Validate the output of block execution (e.g. receipts, logs, requests)
/// - Compute the post-state root using the state-diff from block execution
/// - Check that the post-state root is the state root in the block.
///
/// If all steps succeed the function returns `Some` containing the hash of the validated
/// `current_block`.
pub fn stateless_validation<ChainSpec, E>(
    current_block: Block,
    witness: ExecutionWitness,
    chain_spec: Arc<ChainSpec>,
<<<<<<< HEAD
) -> Result<B256, StatelessValidationError> {
    let current_block = track_cycles!(
        "recover-signers",
        current_block
            .try_into_recovered()
            .map_err(|err| StatelessValidationError::SignerRecovery(Box::new(err)))?
    );

    let mut ancestor_headers: Vec<Header> = track_cycles!(
        "decode-headers",
        witness
            .headers
            .iter()
            .map(|serialized_header| {
                let bytes = serialized_header.as_ref();
                Header::decode(&mut &bytes[..])
                    .map_err(|_| StatelessValidationError::HeaderDeserializationFailed)
            })
            .collect::<Result<_, _>>()?
    );
=======
    evm_config: E,
) -> Result<B256, StatelessValidationError>
where
    ChainSpec: Send + Sync + EthChainSpec + EthereumHardforks + Debug,
    E: ConfigureEvm<Primitives = EthPrimitives> + Clone + 'static,
{
    let current_block = current_block
        .try_into_recovered()
        .map_err(|err| StatelessValidationError::SignerRecovery(Box::new(err)))?;

    let mut ancestor_headers: Vec<Header> = witness
        .headers
        .iter()
        .map(|serialized_header| {
            let bytes = serialized_header.as_ref();
            Header::decode(&mut &bytes[..])
                .map_err(|_| StatelessValidationError::HeaderDeserializationFailed)
        })
        .collect::<Result<_, _>>()?;
>>>>>>> e41d5ff4
    // Sort the headers by their block number to ensure that they are in
    // ascending order.
    ancestor_headers.sort_by_key(|header| header.number());

    // Validate block against pre-execution consensus rules
    validate_block_consensus(chain_spec.clone(), &current_block)?;

    // Check that the ancestor headers form a contiguous chain and are not just random headers.
    let ancestor_hashes = compute_ancestor_hashes(&current_block, &ancestor_headers)?;

    // Get the last ancestor header and retrieve its state root.
    //
    // There should be at least one ancestor header, this is because we need the parent header to
    // retrieve the previous state root.
    // The edge case here would be the genesis block, but we do not create proofs for the genesis
    // block.
    let pre_state_root = match ancestor_headers.last() {
        Some(prev_header) => prev_header.state_root,
        None => return Err(StatelessValidationError::MissingAncestorHeader),
    };

    // First verify that the pre-state reads are correct
    let (mut sparse_trie, bytecode) =
        track_cycles!("verify-witness", verify_execution_witness(&witness, pre_state_root)?);

    // Create an in-memory database that will use the reads to validate the block
    let db = WitnessDatabase::new(&sparse_trie, bytecode, ancestor_hashes);

    // Execute the block
<<<<<<< HEAD
    let basic_block_executor = EthExecutorProvider::ethereum(chain_spec.clone());
    let executor = basic_block_executor.batch_executor(db);

    let output = track_cycles!(
        "block-execution",
        executor
            .execute(&current_block)
            .map_err(|e| StatelessValidationError::StatelessExecutionFailed(e.to_string()))?
    );
=======
    let executor = evm_config.executor(db);
    let output = executor
        .execute(&current_block)
        .map_err(|e| StatelessValidationError::StatelessExecutionFailed(e.to_string()))?;
>>>>>>> e41d5ff4

    // Post validation checks
    validate_block_post_execution(&current_block, &chain_spec, &output.receipts, &output.requests)
        .map_err(StatelessValidationError::ConsensusValidationFailed)?;

    // Compute and check the post state root
    track_cycles!("post-state-compute", {
        let hashed_state =
            HashedPostState::from_bundle_state::<KeccakKeyHasher>(&output.state.state);
        let state_root = crate::root::calculate_state_root(&mut sparse_trie, hashed_state)
            .map_err(|_e| StatelessValidationError::StatelessStateRootCalculationFailed)?;
        if state_root != current_block.state_root {
            return Err(StatelessValidationError::PostStateRootMismatch {
                got: state_root,
                expected: current_block.state_root,
            });
        }
    });

    // Return block hash
    Ok(current_block.hash_slow())
}

/// Performs consensus validation checks on a block without execution or state validation.
///
/// This function validates a block against Ethereum consensus rules by:
///
/// 1. **Difficulty Validation:** Validates the header with total difficulty to verify proof-of-work
///    (pre-merge) or to enforce post-merge requirements.
///
/// 2. **Header Validation:** Validates the sealed header against protocol specifications,
///    including:
///    - Gas limit checks
///    - Base fee validation for EIP-1559
///    - Withdrawals root validation for Shanghai fork
///    - Blob-related fields validation for Cancun fork
///
/// 3. **Pre-Execution Validation:** Validates block structure, transaction format, signature
///    validity, and other pre-execution requirements.
///
/// This function acts as a preliminary validation before executing and validating the state
/// transition function.
fn validate_block_consensus<ChainSpec>(
    chain_spec: Arc<ChainSpec>,
    block: &RecoveredBlock<Block>,
) -> Result<(), StatelessValidationError>
where
    ChainSpec: Send + Sync + EthChainSpec + EthereumHardforks + Debug,
{
    let consensus = EthBeaconConsensus::new(chain_spec);

    consensus.validate_header(block.sealed_header())?;

    consensus.validate_block_pre_execution(block)?;

    Ok(())
}

/// Verifies execution witness [`ExecutionWitness`] against an expected pre-state root.
///
/// This function takes the RLP-encoded values provided in [`ExecutionWitness`]
/// (which includes state trie nodes, storage trie nodes, and contract bytecode)
/// and uses it to populate a new [`SparseStateTrie`].
///
/// If the computed root hash matches the `pre_state_root`, it signifies that the
/// provided execution witness is consistent with that pre-state root. In this case, the function
/// returns the populated [`SparseStateTrie`] and a [`B256Map`] containing the
/// contract bytecode (mapping code hash to [`Bytecode`]).
///
/// The bytecode has a separate mapping because the [`SparseStateTrie`] does not store the
/// contract bytecode, only the hash of it (code hash).
///
/// If the roots do not match, it returns `None`, indicating the witness is invalid
/// for the given `pre_state_root`.
// Note: This approach might be inefficient for ZKVMs requiring minimal memory operations, which
// would explain why they have for the most part re-implemented this function.
pub fn verify_execution_witness(
    witness: &ExecutionWitness,
    pre_state_root: B256,
) -> Result<(SparseStateTrie, B256Map<Bytecode>), StatelessValidationError> {
    let mut trie = SparseStateTrie::new(DefaultBlindedProviderFactory);
    let mut state_witness = B256Map::default();
    let mut bytecode = B256Map::default();

    for rlp_encoded in &witness.state {
        let hash = keccak256(rlp_encoded);
        state_witness.insert(hash, rlp_encoded.clone());
    }
    for rlp_encoded in &witness.codes {
        let hash = keccak256(rlp_encoded);
        bytecode.insert(hash, Bytecode::new_raw(rlp_encoded.clone()));
    }

    // Reveal the witness with our state root
    // This method builds a trie using the sparse trie using the state_witness with
    // the root being the pre_state_root.
    // Here are some things to note:
    // - You can pass in more witnesses than is needed for the block execution.
    // - If you try to get an account and it has not been seen. This means that the account
    // was not inserted into the Trie. It does not mean that the account does not exist.
    // In order to determine an account not existing, we must do an exclusion proof.
    trie.reveal_witness(pre_state_root, &state_witness)
        .map_err(|_e| StatelessValidationError::WitnessRevealFailed { pre_state_root })?;

    // Calculate the root
    let computed_root = trie
        .root()
        .map_err(|_e| StatelessValidationError::StatelessPreStateRootCalculationFailed)?;

    if computed_root == pre_state_root {
        Ok((trie, bytecode))
    } else {
        Err(StatelessValidationError::PreStateRootMismatch {
            got: computed_root,
            expected: pre_state_root,
        })
    }
}

/// Verifies the contiguity, number of ancestor headers and extracts their hashes.
///
/// This function is used to prepare the data required for the `BLOCKHASH`
/// opcode in a stateless execution context.
///
/// It verifies that the provided `ancestor_headers` form a valid, unbroken chain leading back from
///    the parent of the `current_block`.
///
/// Note: This function becomes obsolete if EIP-2935 is implemented.
/// Note: The headers are assumed to be in ascending order.
///
/// If both checks pass, it returns a [`BTreeMap`] mapping the block number of each
/// ancestor header to its corresponding block hash.
fn compute_ancestor_hashes(
    current_block: &RecoveredBlock<Block>,
    ancestor_headers: &[Header],
) -> Result<BTreeMap<u64, B256>, StatelessValidationError> {
    let mut ancestor_hashes = BTreeMap::new();

    let mut child_header = current_block.header();

    // Next verify that headers supplied are contiguous
    for parent_header in ancestor_headers.iter().rev() {
        let parent_hash = child_header.parent_hash();
        ancestor_hashes.insert(parent_header.number, parent_hash);

        if parent_hash != parent_header.hash_slow() {
            return Err(StatelessValidationError::InvalidAncestorChain); // Blocks must be contiguous
        }

        if parent_header.number + 1 != child_header.number {
            return Err(StatelessValidationError::InvalidAncestorChain); // Header number should be
                                                                        // contiguous
        }

        child_header = parent_header
    }

    Ok(ancestor_hashes)
}<|MERGE_RESOLUTION|>--- conflicted
+++ resolved
@@ -130,8 +130,12 @@
     current_block: Block,
     witness: ExecutionWitness,
     chain_spec: Arc<ChainSpec>,
-<<<<<<< HEAD
-) -> Result<B256, StatelessValidationError> {
+    evm_config: E,
+) -> Result<B256, StatelessValidationError>
+where
+    ChainSpec: Send + Sync + EthChainSpec + EthereumHardforks + Debug,
+    E: ConfigureEvm<Primitives = EthPrimitives> + Clone + 'static,
+{
     let current_block = track_cycles!(
         "recover-signers",
         current_block
@@ -151,27 +155,6 @@
             })
             .collect::<Result<_, _>>()?
     );
-=======
-    evm_config: E,
-) -> Result<B256, StatelessValidationError>
-where
-    ChainSpec: Send + Sync + EthChainSpec + EthereumHardforks + Debug,
-    E: ConfigureEvm<Primitives = EthPrimitives> + Clone + 'static,
-{
-    let current_block = current_block
-        .try_into_recovered()
-        .map_err(|err| StatelessValidationError::SignerRecovery(Box::new(err)))?;
-
-    let mut ancestor_headers: Vec<Header> = witness
-        .headers
-        .iter()
-        .map(|serialized_header| {
-            let bytes = serialized_header.as_ref();
-            Header::decode(&mut &bytes[..])
-                .map_err(|_| StatelessValidationError::HeaderDeserializationFailed)
-        })
-        .collect::<Result<_, _>>()?;
->>>>>>> e41d5ff4
     // Sort the headers by their block number to ensure that they are in
     // ascending order.
     ancestor_headers.sort_by_key(|header| header.number());
@@ -201,22 +184,13 @@
     let db = WitnessDatabase::new(&sparse_trie, bytecode, ancestor_hashes);
 
     // Execute the block
-<<<<<<< HEAD
-    let basic_block_executor = EthExecutorProvider::ethereum(chain_spec.clone());
-    let executor = basic_block_executor.batch_executor(db);
-
+    let executor = evm_config.executor(db);
     let output = track_cycles!(
         "block-execution",
         executor
             .execute(&current_block)
             .map_err(|e| StatelessValidationError::StatelessExecutionFailed(e.to_string()))?
     );
-=======
-    let executor = evm_config.executor(db);
-    let output = executor
-        .execute(&current_block)
-        .map_err(|e| StatelessValidationError::StatelessExecutionFailed(e.to_string()))?;
->>>>>>> e41d5ff4
 
     // Post validation checks
     validate_block_post_execution(&current_block, &chain_spec, &output.receipts, &output.requests)
