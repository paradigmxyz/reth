[package]
name = "reth-evm"
version.workspace = true
edition.workspace = true
rust-version.workspace = true
license.workspace = true
homepage.workspace = true
repository.workspace = true

[lints]
workspace = true

[dependencies]
# reth
reth-chainspec.workspace = true
reth-execution-errors.workspace = true
reth-primitives.workspace = true
revm-primitives.workspace = true
reth-prune-types.workspace = true
reth-storage-errors.workspace = true
reth-execution-types.workspace = true

revm.workspace = true

auto_impl.workspace = true
futures-util.workspace = true
parking_lot = { workspace = true, optional = true }
serde = { workspace = true, optional = true }

[dev-dependencies]
parking_lot.workspace = true

[features]
<<<<<<< HEAD
serde = ["dep:serde"]
=======
default = ["std"]
std = []
>>>>>>> 590356b3
test-utils = ["dep:parking_lot"]<|MERGE_RESOLUTION|>--- conflicted
+++ resolved
@@ -25,16 +25,11 @@
 auto_impl.workspace = true
 futures-util.workspace = true
 parking_lot = { workspace = true, optional = true }
-serde = { workspace = true, optional = true }
 
 [dev-dependencies]
 parking_lot.workspace = true
 
 [features]
-<<<<<<< HEAD
-serde = ["dep:serde"]
-=======
 default = ["std"]
 std = []
->>>>>>> 590356b3
 test-utils = ["dep:parking_lot"]