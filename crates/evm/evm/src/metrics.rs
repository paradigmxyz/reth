//! Executor metrics.
use alloy_consensus::BlockHeader;
use metrics::{Counter, Gauge, Histogram};
use reth_metrics::Metrics;
use reth_primitives_traits::{Block, RecoveredBlock};
use std::time::Instant;

/// Executor metrics.
// TODO(onbjerg): add sload/sstore
#[derive(Metrics, Clone)]
#[metrics(scope = "sync.execution")]
pub struct ExecutorMetrics {
    /// The total amount of gas processed.
    pub gas_processed_total: Counter,
    /// The instantaneous amount of gas processed per second.
    pub gas_per_second: Gauge,
    /// The Histogram for amount of gas used.
    pub gas_used_histogram: Histogram,

    /// The Histogram for amount of time taken to execute blocks.
    pub execution_histogram: Histogram,
    /// The total amount of time it took to execute the latest block.
    pub execution_duration: Gauge,

    /// The Histogram for number of accounts loaded when executing the latest block.
    pub accounts_loaded_histogram: Histogram,
    /// The Histogram for number of storage slots loaded when executing the latest block.
    pub storage_slots_loaded_histogram: Histogram,
    /// The Histogram for number of bytecodes loaded when executing the latest block.
    pub bytecodes_loaded_histogram: Histogram,

    /// The Histogram for number of accounts updated when executing the latest block.
    pub accounts_updated_histogram: Histogram,
    /// The Histogram for number of storage slots updated when executing the latest block.
    pub storage_slots_updated_histogram: Histogram,
    /// The Histogram for number of bytecodes updated when executing the latest block.
    pub bytecodes_updated_histogram: Histogram,
}

impl ExecutorMetrics {
    /// Helper function for metered execution
    fn metered<F, R>(&self, f: F) -> R
    where
        F: FnOnce() -> (u64, R),
    {
        // Execute the block and record the elapsed time.
        let execute_start = Instant::now();
        let (gas_used, output) = f();
        let execution_duration = execute_start.elapsed().as_secs_f64();

        // Update gas metrics.
        self.gas_processed_total.increment(gas_used);
        self.gas_per_second.set(gas_used as f64 / execution_duration);
        self.gas_used_histogram.record(gas_used as f64);
        self.execution_histogram.record(execution_duration);
        self.execution_duration.set(execution_duration);

        output
    }

    /// Execute a block and update basic gas/timing metrics.
    ///
    /// This is a simple helper that tracks execution time and gas usage.
    /// For more complex metrics tracking (like state changes), use the
    /// metered execution functions in the engine/tree module.
    pub fn metered_one<F, R, B>(&self, block: &RecoveredBlock<B>, f: F) -> R
    where
        F: FnOnce(&RecoveredBlock<B>) -> R,
        B: Block,
        B::Header: BlockHeader,
    {
        self.metered(|| (block.header().gas_used(), f(block)))
    }
}

#[cfg(test)]
mod tests {
    use super::*;
<<<<<<< HEAD
    use alloy_eips::eip7685::Requests;
    use alloy_evm::{block::CommitChanges, EthEvm};
    use alloy_primitives::{B256, U256};
    use metrics_util::debugging::{DebugValue, DebuggingRecorder, Snapshotter};
    use reth_ethereum_primitives::{Receipt, TransactionSigned};
    use reth_execution_types::BlockExecutionResult;
    use revm::{
        context::result::ExecutionResult,
        database::State,
        database_interface::EmptyDB,
        inspector::NoOpInspector,
        state::{Account, AccountInfo, AccountStatus, EvmStorage, EvmStorageSlot},
        Context, MainBuilder, MainContext,
    };
    use std::sync::mpsc;

    /// A mock executor that simulates state changes
    struct MockExecutor {
        state: EvmState,
        hook: Option<Box<dyn OnStateHook>>,
        evm: EthEvm<State<EmptyDB>, NoOpInspector>,
    }

    impl MockExecutor {
        fn new(state: EvmState) -> Self {
            let db = State::builder()
                .with_database(EmptyDB::default())
                .with_bundle_update()
                .without_state_clear()
                .build();
            let evm = EthEvm::new(
                Context::mainnet().with_db(db).build_mainnet_with_inspector(NoOpInspector {}),
                false,
            );
            Self { state, hook: None, evm }
        }
    }

    impl BlockExecutor for MockExecutor {
        type Transaction = TransactionSigned;
        type Receipt = Receipt;
        type Evm = EthEvm<State<EmptyDB>, NoOpInspector>;

        fn apply_pre_execution_changes(&mut self) -> Result<(), BlockExecutionError> {
            Ok(())
        }

        fn execute_transaction_with_commit_condition(
            &mut self,
            _tx: impl alloy_evm::block::ExecutableTx<Self>,
            _f: impl FnOnce(&ExecutionResult<<Self::Evm as Evm>::HaltReason>) -> CommitChanges,
        ) -> Result<Option<u64>, BlockExecutionError> {
            Ok(Some(0))
        }

        fn finish(
            self,
        ) -> Result<(Self::Evm, BlockExecutionResult<Self::Receipt>), BlockExecutionError> {
            let Self { evm, hook, .. } = self;

            // Call hook with our mock state
            if let Some(mut hook) = hook {
                hook.on_state(StateChangeSource::Transaction(0), &self.state);
            }

            Ok((
                evm,
                BlockExecutionResult {
                    receipts: vec![],
                    requests: Requests::default(),
                    gas_used: 0,
                    block_access_list: None,
                },
            ))
        }

        fn set_state_hook(&mut self, hook: Option<Box<dyn OnStateHook>>) {
            self.hook = hook;
        }

        fn evm(&self) -> &Self::Evm {
            &self.evm
        }

        fn evm_mut(&mut self) -> &mut Self::Evm {
            &mut self.evm
        }
    }

    struct ChannelStateHook {
        output: i32,
        sender: mpsc::Sender<i32>,
    }

    impl OnStateHook for ChannelStateHook {
        fn on_state(&mut self, _source: StateChangeSource, _state: &EvmState) {
            let _ = self.sender.send(self.output);
        }
    }

    fn setup_test_recorder() -> Snapshotter {
        let recorder = DebuggingRecorder::new();
        let snapshotter = recorder.snapshotter();
        recorder.install().unwrap();
        snapshotter
=======
    use alloy_consensus::Header;
    use alloy_primitives::B256;
    use reth_ethereum_primitives::Block;
    use reth_primitives_traits::Block as BlockTrait;

    fn create_test_block_with_gas(gas_used: u64) -> RecoveredBlock<Block> {
        let header = Header { gas_used, ..Default::default() };
        let block = Block { header, body: Default::default() };
        // Use a dummy hash for testing
        let hash = B256::default();
        let sealed = block.seal_unchecked(hash);
        RecoveredBlock::new_sealed(sealed, Default::default())
>>>>>>> e9a57a72
    }

    #[test]
    fn test_metered_one_updates_metrics() {
        let metrics = ExecutorMetrics::default();
<<<<<<< HEAD
        let input = RecoveredBlock::<reth_ethereum_primitives::Block>::default();

        let (tx, _rx) = mpsc::channel();
        let expected_output = 42;
        let state_hook = Box::new(ChannelStateHook { sender: tx, output: expected_output });

        let state = {
            let mut state = EvmState::default();
            let storage =
                EvmStorage::from_iter([(U256::from(1), EvmStorageSlot::new(U256::from(2), 0))]);
            state.insert(
                Default::default(),
                Account {
                    info: AccountInfo {
                        balance: U256::from(100),
                        nonce: 10,
                        code_hash: B256::random(),
                        code: Default::default(),
                        ..Default::default()
                    },
                    storage,
                    status: AccountStatus::default(),
                    transaction_id: 0,
                    ..Default::default()
                },
            );
            state
        };
        let executor = MockExecutor::new(state);
        let _result = metrics
            .execute_metered::<_, EmptyDB>(
                executor,
                input.clone_transactions_recovered().map(Ok::<_, BlockExecutionError>),
                state_hook,
            )
            .unwrap();
=======
        let block = create_test_block_with_gas(1000);
>>>>>>> e9a57a72

        // Execute with metered_one
        let result = metrics.metered_one(&block, |b| {
            // Simulate some work
            std::thread::sleep(std::time::Duration::from_millis(10));
            b.header().gas_used()
        });

        // Verify result
        assert_eq!(result, 1000);
    }

    #[test]
    fn test_metered_helper_tracks_timing() {
        let metrics = ExecutorMetrics::default();

        let result = metrics.metered(|| {
            // Simulate some work
            std::thread::sleep(std::time::Duration::from_millis(10));
            (500, "test_result")
        });

        assert_eq!(result, "test_result");
    }
}<|MERGE_RESOLUTION|>--- conflicted
+++ resolved
@@ -76,113 +76,6 @@
 #[cfg(test)]
 mod tests {
     use super::*;
-<<<<<<< HEAD
-    use alloy_eips::eip7685::Requests;
-    use alloy_evm::{block::CommitChanges, EthEvm};
-    use alloy_primitives::{B256, U256};
-    use metrics_util::debugging::{DebugValue, DebuggingRecorder, Snapshotter};
-    use reth_ethereum_primitives::{Receipt, TransactionSigned};
-    use reth_execution_types::BlockExecutionResult;
-    use revm::{
-        context::result::ExecutionResult,
-        database::State,
-        database_interface::EmptyDB,
-        inspector::NoOpInspector,
-        state::{Account, AccountInfo, AccountStatus, EvmStorage, EvmStorageSlot},
-        Context, MainBuilder, MainContext,
-    };
-    use std::sync::mpsc;
-
-    /// A mock executor that simulates state changes
-    struct MockExecutor {
-        state: EvmState,
-        hook: Option<Box<dyn OnStateHook>>,
-        evm: EthEvm<State<EmptyDB>, NoOpInspector>,
-    }
-
-    impl MockExecutor {
-        fn new(state: EvmState) -> Self {
-            let db = State::builder()
-                .with_database(EmptyDB::default())
-                .with_bundle_update()
-                .without_state_clear()
-                .build();
-            let evm = EthEvm::new(
-                Context::mainnet().with_db(db).build_mainnet_with_inspector(NoOpInspector {}),
-                false,
-            );
-            Self { state, hook: None, evm }
-        }
-    }
-
-    impl BlockExecutor for MockExecutor {
-        type Transaction = TransactionSigned;
-        type Receipt = Receipt;
-        type Evm = EthEvm<State<EmptyDB>, NoOpInspector>;
-
-        fn apply_pre_execution_changes(&mut self) -> Result<(), BlockExecutionError> {
-            Ok(())
-        }
-
-        fn execute_transaction_with_commit_condition(
-            &mut self,
-            _tx: impl alloy_evm::block::ExecutableTx<Self>,
-            _f: impl FnOnce(&ExecutionResult<<Self::Evm as Evm>::HaltReason>) -> CommitChanges,
-        ) -> Result<Option<u64>, BlockExecutionError> {
-            Ok(Some(0))
-        }
-
-        fn finish(
-            self,
-        ) -> Result<(Self::Evm, BlockExecutionResult<Self::Receipt>), BlockExecutionError> {
-            let Self { evm, hook, .. } = self;
-
-            // Call hook with our mock state
-            if let Some(mut hook) = hook {
-                hook.on_state(StateChangeSource::Transaction(0), &self.state);
-            }
-
-            Ok((
-                evm,
-                BlockExecutionResult {
-                    receipts: vec![],
-                    requests: Requests::default(),
-                    gas_used: 0,
-                    block_access_list: None,
-                },
-            ))
-        }
-
-        fn set_state_hook(&mut self, hook: Option<Box<dyn OnStateHook>>) {
-            self.hook = hook;
-        }
-
-        fn evm(&self) -> &Self::Evm {
-            &self.evm
-        }
-
-        fn evm_mut(&mut self) -> &mut Self::Evm {
-            &mut self.evm
-        }
-    }
-
-    struct ChannelStateHook {
-        output: i32,
-        sender: mpsc::Sender<i32>,
-    }
-
-    impl OnStateHook for ChannelStateHook {
-        fn on_state(&mut self, _source: StateChangeSource, _state: &EvmState) {
-            let _ = self.sender.send(self.output);
-        }
-    }
-
-    fn setup_test_recorder() -> Snapshotter {
-        let recorder = DebuggingRecorder::new();
-        let snapshotter = recorder.snapshotter();
-        recorder.install().unwrap();
-        snapshotter
-=======
     use alloy_consensus::Header;
     use alloy_primitives::B256;
     use reth_ethereum_primitives::Block;
@@ -195,52 +88,12 @@
         let hash = B256::default();
         let sealed = block.seal_unchecked(hash);
         RecoveredBlock::new_sealed(sealed, Default::default())
->>>>>>> e9a57a72
     }
 
     #[test]
     fn test_metered_one_updates_metrics() {
         let metrics = ExecutorMetrics::default();
-<<<<<<< HEAD
-        let input = RecoveredBlock::<reth_ethereum_primitives::Block>::default();
-
-        let (tx, _rx) = mpsc::channel();
-        let expected_output = 42;
-        let state_hook = Box::new(ChannelStateHook { sender: tx, output: expected_output });
-
-        let state = {
-            let mut state = EvmState::default();
-            let storage =
-                EvmStorage::from_iter([(U256::from(1), EvmStorageSlot::new(U256::from(2), 0))]);
-            state.insert(
-                Default::default(),
-                Account {
-                    info: AccountInfo {
-                        balance: U256::from(100),
-                        nonce: 10,
-                        code_hash: B256::random(),
-                        code: Default::default(),
-                        ..Default::default()
-                    },
-                    storage,
-                    status: AccountStatus::default(),
-                    transaction_id: 0,
-                    ..Default::default()
-                },
-            );
-            state
-        };
-        let executor = MockExecutor::new(state);
-        let _result = metrics
-            .execute_metered::<_, EmptyDB>(
-                executor,
-                input.clone_transactions_recovered().map(Ok::<_, BlockExecutionError>),
-                state_hook,
-            )
-            .unwrap();
-=======
         let block = create_test_block_with_gas(1000);
->>>>>>> e9a57a72
 
         // Execute with metered_one
         let result = metrics.metered_one(&block, |b| {
