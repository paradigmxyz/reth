--- conflicted
+++ resolved
@@ -60,68 +60,10 @@
 
     /// Execute a block and update basic gas/timing metrics.
     ///
-<<<<<<< HEAD
-    /// Compared to [`Self::metered_one`], this method additionally updates metrics for the number
-    /// of accounts, storage slots and bytecodes loaded and updated.
-    /// Execute the given block using the provided [`BlockExecutor`] and update metrics for the
-    /// execution.
-    pub fn execute_metered<'a, E, DB>(
-        &self,
-        executor: E,
-        transactions: impl Iterator<Item = Result<impl ExecutableTx<E>, BlockExecutionError>>,
-        state_hook: Box<dyn OnStateHook>,
-    ) -> Result<BlockExecutionOutput<E::Receipt>, BlockExecutionError>
-    where
-        DB: Database,
-        E: BlockExecutor<Evm: Evm<DB: BorrowMut<State<DB>>>>,
-    {
-        // clone here is cheap, all the metrics are Option<Arc<_>>. additionally
-        // they are globally registered so that the data recorded in the hook will
-        // be accessible.
-        let wrapper = MeteredStateHook { metrics: self.clone(), inner_hook: state_hook };
-
-        let mut executor = executor.with_state_hook(Some(Box::new(wrapper)));
-
-        let f = || {
-            executor.apply_pre_execution_changes()?;
-            for tx in transactions {
-                executor.execute_transaction(tx?)?;
-            }
-            executor.finish().map(|(evm, result)| (evm.into_db(), result))
-        };
-
-        // Use metered to execute and track timing/gas metrics
-        let (mut db, result) = self.metered(|| {
-            let res = f();
-            let gas_used = res.as_ref().map(|r| r.1.gas_used).unwrap_or(0);
-            (gas_used, res)
-        })?;
-
-        // merge transactions into bundle state
-        db.borrow_mut().merge_transitions(BundleRetention::Reverts);
-        let output = BlockExecutionOutput { result, state: db.borrow_mut().take_bundle() };
-
-        // Update the metrics for the number of accounts, storage slots and bytecodes updated
-        let accounts = output.state.state.len();
-        let storage_slots =
-            output.state.state.values().map(|account| account.storage.len()).sum::<usize>();
-        let bytecodes = output.state.contracts.len();
-
-        self.accounts_updated_histogram.record(accounts as f64);
-        self.storage_slots_updated_histogram.record(storage_slots as f64);
-        self.bytecodes_updated_histogram.record(bytecodes as f64);
-
-        Ok(output)
-    }
-
-    /// Execute the given block and update metrics for the execution.
-    pub fn metered_one<F, R, B>(&self, input: &RecoveredBlock<B>, f: F) -> R
-=======
     /// This is a simple helper that tracks execution time and gas usage.
     /// For more complex metrics tracking (like state changes), use the
     /// metered execution functions in the engine/tree module.
     pub fn metered_one<F, R, B>(&self, block: &RecoveredBlock<B>, f: F) -> R
->>>>>>> e9801a79
     where
         F: FnOnce(&RecoveredBlock<B>) -> R,
         B: Block,
@@ -168,23 +110,11 @@
     fn test_metered_helper_tracks_timing() {
         let metrics = ExecutorMetrics::default();
 
-<<<<<<< HEAD
-        let executor = MockExecutor::new(state);
-
-        let _result = metrics
-            .execute_metered::<_, EmptyDB>(
-                executor,
-                input.clone_transactions_recovered().map(Ok::<_, BlockExecutionError>),
-                state_hook,
-            )
-            .unwrap();
-=======
         let result = metrics.metered(|| {
             // Simulate some work
             std::thread::sleep(std::time::Duration::from_millis(10));
             (500, "test_result")
         });
->>>>>>> e9801a79
 
         assert_eq!(result, "test_result");
     }
