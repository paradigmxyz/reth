//! Executor metrics.
//!
//! Block processing related to syncing should take care to update the metrics by using
//! [`ExecutorMetrics::metered_one`].
use metrics::{Counter, Gauge, Histogram};
use reth_metrics::Metrics;
use alloy_consensus::BlockHeader;
use reth_primitives_traits::RecoveredBlock;
use std::time::Instant;

/// Executor metrics.
// TODO(onbjerg): add sload/sstore
#[derive(Metrics, Clone)]
#[metrics(scope = "sync.execution")]
pub struct ExecutorMetrics {
    /// The total amount of gas processed.
    pub gas_processed_total: Counter,
    /// The instantaneous amount of gas processed per second.
    pub gas_per_second: Gauge,
    /// The Histogram for amount of gas used.
    pub gas_used_histogram: Histogram,

    /// The Histogram for amount of time taken to execute blocks.
    pub execution_histogram: Histogram,
    /// The total amount of time it took to execute the latest block.
    pub execution_duration: Gauge,

    /// The Histogram for number of accounts loaded when executing the latest block.
    pub accounts_loaded_histogram: Histogram,
    /// The Histogram for number of storage slots loaded when executing the latest block.
    pub storage_slots_loaded_histogram: Histogram,
    /// The Histogram for number of bytecodes loaded when executing the latest block.
    pub bytecodes_loaded_histogram: Histogram,

    /// The Histogram for number of accounts updated when executing the latest block.
    pub accounts_updated_histogram: Histogram,
    /// The Histogram for number of storage slots updated when executing the latest block.
    pub storage_slots_updated_histogram: Histogram,
    /// The Histogram for number of bytecodes updated when executing the latest block.
    pub bytecodes_updated_histogram: Histogram,
}

impl ExecutorMetrics {
    /// Updates metrics while executing the given function.
    pub fn metered<F, R, B>(&self, block: &RecoveredBlock<B>, f: F) -> R 
    where 
        F: FnOnce() -> R, 
        B: reth_primitives_traits::Block, 
    { 
        let now = Instant::now(); 
        
        let result = f(); 
        
        let elapsed = now.elapsed(); 
        self.execution_histogram.record(elapsed.as_secs_f64()); 
        self.execution_duration.set(elapsed.as_secs_f64()); 
        
        let gas = block.header().gas_used() as u64; 
        self.gas_processed_total.increment(gas); 
        self.gas_per_second.set(gas as f64 / elapsed.as_secs_f64()); 
        self.gas_used_histogram.record(gas as f64); 
        
        result 
    }
    
    /// Execute the given block and update metrics for the execution.
    pub fn metered_one<F, R, B>(&self, input: &RecoveredBlock<B>, f: F) -> R
    where
        F: FnOnce(&RecoveredBlock<B>) -> R,
        B: reth_primitives_traits::Block,
    {
        self.metered(input, || f(input))
    }
}

/// Wrapper struct that combines metrics and state hook
pub struct MeteredStateHook {
    /// Metrics for the executor
    pub metrics: ExecutorMetrics,
    /// The inner state hook to delegate to
    pub inner_hook: Box<dyn alloy_evm::block::OnStateHook>,
}

impl std::fmt::Debug for MeteredStateHook {
    fn fmt(&self, f: &mut std::fmt::Formatter<'_>) -> std::fmt::Result {
        f.debug_struct("MeteredStateHook")
            .field("metrics", &self.metrics)
            .field("inner_hook", &"<dyn OnStateHook>")
            .finish()
    }
}

impl alloy_evm::block::OnStateHook for MeteredStateHook {
    fn on_state(&mut self, source: alloy_evm::block::StateChangeSource, state: &revm::state::EvmState) {
        // Update the metrics for the number of accounts, storage slots and bytecodes loaded
        let accounts = state.keys().len();
        let storage_slots = state.values().map(|account| account.storage.len()).sum::<usize>();
        let bytecodes = state.values().filter(|account| !account.info.is_empty_code_hash()).count();

        self.metrics.accounts_loaded_histogram.record(accounts as f64);
        self.metrics.storage_slots_loaded_histogram.record(storage_slots as f64);
        self.metrics.bytecodes_loaded_histogram.record(bytecodes as f64);

        // Call the original state hook
        self.inner_hook.on_state(source, state);
    }
}

#[cfg(test)]
mod tests {
    use super::*;
    use alloy_eips::eip7685::Requests;
<<<<<<< HEAD
    use alloy_evm::{block::StateChangeSource, EthEvm};
=======
    use alloy_evm::{block::CommitChanges, EthEvm};
>>>>>>> d6ad30d5
    use alloy_primitives::{B256, U256};
    use metrics_util::debugging::{DebugValue, DebuggingRecorder, Snapshotter};
    use reth_ethereum_primitives::{Receipt, TransactionSigned};
    use reth_execution_types::BlockExecutionResult;
    use revm::{
        context::result::ExecutionResult,
        database::State,
        database_interface::EmptyDB,
        inspector::NoOpInspector,
        state::{Account, AccountInfo, AccountStatus, EvmStorage, EvmStorageSlot, EvmState},
        Context, MainBuilder, MainContext,
    };
    use std::sync::mpsc;

    /// A mock executor that simulates state changes
    struct MockExecutor {
        state: EvmState,
        hook: Option<Box<dyn alloy_evm::block::OnStateHook>>,
        evm: EthEvm<State<EmptyDB>, NoOpInspector>,
    }

    impl MockExecutor {
        fn new(state: EvmState) -> Self {
            let db = State::builder()
                .with_database(EmptyDB::default())
                .with_bundle_update()
                .without_state_clear()
                .build();
            let evm = EthEvm::new(
                Context::mainnet().with_db(db).build_mainnet_with_inspector(NoOpInspector {}),
                false,
            );
            Self { state, hook: None, evm }
        }
    }

    impl alloy_evm::block::BlockExecutor for MockExecutor {
        type Transaction = TransactionSigned;
        type Receipt = Receipt;
        type Evm = EthEvm<State<EmptyDB>, NoOpInspector>;

        fn apply_pre_execution_changes(&mut self) -> Result<(), reth_execution_errors::BlockExecutionError> {
            Ok(())
        }

        fn execute_transaction_with_commit_condition(
            &mut self,
            _tx: impl alloy_evm::block::ExecutableTx<Self>,
<<<<<<< HEAD
            _f: impl FnOnce(&revm::context::result::ExecutionResult<<Self::Evm as alloy_evm::Evm>::HaltReason>),
        ) -> Result<u64, reth_execution_errors::BlockExecutionError> {
            Ok(0)
=======
            _f: impl FnOnce(&ExecutionResult<<Self::Evm as Evm>::HaltReason>) -> CommitChanges,
        ) -> Result<Option<u64>, BlockExecutionError> {
            Ok(Some(0))
>>>>>>> d6ad30d5
        }

        fn finish(
            self,
        ) -> Result<(Self::Evm, BlockExecutionResult<Self::Receipt>), reth_execution_errors::BlockExecutionError> {
            let Self { evm, hook, .. } = self;

            // Call hook with our mock state
            if let Some(mut hook) = hook {
                hook.on_state(StateChangeSource::Transaction(0), &self.state);
            }

            Ok((
                evm,
                BlockExecutionResult {
                    receipts: vec![],
                    requests: Requests::default(),
                    gas_used: 0,
                },
            ))
        }

        fn set_state_hook(&mut self, hook: Option<Box<dyn alloy_evm::block::OnStateHook>>) {
            self.hook = hook;
        }

        fn evm(&self) -> &Self::Evm {
            &self.evm
        }

        fn evm_mut(&mut self) -> &mut Self::Evm {
            &mut self.evm
        }
    }

    struct ChannelStateHook {
        output: i32,
        sender: mpsc::Sender<i32>,
    }

    impl alloy_evm::block::OnStateHook for ChannelStateHook {
        fn on_state(&mut self, _source: StateChangeSource, _state: &EvmState) {
            let _ = self.sender.send(self.output);
        }
    }

    fn setup_test_recorder() -> Snapshotter {
        let recorder = DebuggingRecorder::new();
        let snapshotter = recorder.snapshotter();
        recorder.install().unwrap();
        snapshotter
    }
}<|MERGE_RESOLUTION|>--- conflicted
+++ resolved
@@ -110,11 +110,7 @@
 mod tests {
     use super::*;
     use alloy_eips::eip7685::Requests;
-<<<<<<< HEAD
-    use alloy_evm::{block::StateChangeSource, EthEvm};
-=======
-    use alloy_evm::{block::CommitChanges, EthEvm};
->>>>>>> d6ad30d5
+    use alloy_evm::{block::{CommitChanges, StateChangeSource}, EthEvm};
     use alloy_primitives::{B256, U256};
     use metrics_util::debugging::{DebugValue, DebuggingRecorder, Snapshotter};
     use reth_ethereum_primitives::{Receipt, TransactionSigned};
@@ -163,15 +159,9 @@
         fn execute_transaction_with_commit_condition(
             &mut self,
             _tx: impl alloy_evm::block::ExecutableTx<Self>,
-<<<<<<< HEAD
-            _f: impl FnOnce(&revm::context::result::ExecutionResult<<Self::Evm as alloy_evm::Evm>::HaltReason>),
-        ) -> Result<u64, reth_execution_errors::BlockExecutionError> {
-            Ok(0)
-=======
             _f: impl FnOnce(&ExecutionResult<<Self::Evm as Evm>::HaltReason>) -> CommitChanges,
         ) -> Result<Option<u64>, BlockExecutionError> {
             Ok(Some(0))
->>>>>>> d6ad30d5
         }
 
         fn finish(
