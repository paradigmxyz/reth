//! Executor metrics.
//!
//! Block processing related to syncing should take care to update the metrics by using either
//! [`ExecutorMetrics::execute_metered`] or [`ExecutorMetrics::metered_one`].
use crate::{Database, OnStateHook};
use alloy_consensus::BlockHeader;
use alloy_evm::{
    block::{BlockExecutor, ExecutableTx, StateChangeSource},
    Evm,
};
use core::borrow::BorrowMut;
use metrics::{Counter, Gauge, Histogram};
use reth_execution_errors::BlockExecutionError;
use reth_execution_types::{BlockExecutionInput, BlockExecutionOutput};
use reth_metrics::Metrics;
use reth_primitives_traits::RecoveredBlock;
use revm::{
    database::{states::bundle_state::BundleRetention, State},
    state::EvmState,
};
use std::time::Instant;

/// Wrapper struct that combines metrics and state hook
struct MeteredStateHook {
    metrics: ExecutorMetrics,
    inner_hook: Box<dyn OnStateHook>,
}

impl OnStateHook for MeteredStateHook {
    fn on_state(&mut self, source: StateChangeSource, state: &EvmState) {
        // Update the metrics for the number of accounts, storage slots and bytecodes loaded
        let accounts = state.keys().len();
        let storage_slots = state.values().map(|account| account.storage.len()).sum::<usize>();
        let bytecodes = state.values().filter(|account| !account.info.is_empty_code_hash()).count();

        self.metrics.accounts_loaded_histogram.record(accounts as f64);
        self.metrics.storage_slots_loaded_histogram.record(storage_slots as f64);
        self.metrics.bytecodes_loaded_histogram.record(bytecodes as f64);

        // Call the original state hook
        self.inner_hook.on_state(source, state);
    }
}

/// Executor metrics.
// TODO(onbjerg): add sload/sstore
#[derive(Metrics, Clone)]
#[metrics(scope = "sync.execution")]
pub struct ExecutorMetrics {
    /// The total amount of gas processed.
    pub gas_processed_total: Counter,
    /// The instantaneous amount of gas processed per second.
    pub gas_per_second: Gauge,
    /// The Histogram for amount of gas used.
    pub gas_used_histogram: Histogram,

    /// The Histogram for amount of time taken to execute blocks.
    pub execution_histogram: Histogram,
    /// The total amount of time it took to execute the latest block.
    pub execution_duration: Gauge,

    /// The Histogram for number of accounts loaded when executing the latest block.
    pub accounts_loaded_histogram: Histogram,
    /// The Histogram for number of storage slots loaded when executing the latest block.
    pub storage_slots_loaded_histogram: Histogram,
    /// The Histogram for number of bytecodes loaded when executing the latest block.
    pub bytecodes_loaded_histogram: Histogram,

    /// The Histogram for number of accounts updated when executing the latest block.
    pub accounts_updated_histogram: Histogram,
    /// The Histogram for number of storage slots updated when executing the latest block.
    pub storage_slots_updated_histogram: Histogram,
    /// The Histogram for number of bytecodes updated when executing the latest block.
    pub bytecodes_updated_histogram: Histogram,
}

impl ExecutorMetrics {
    fn metered<F, R>(&self, f: F) -> R
    where
        F: FnOnce() -> (u64, R),
    {
        // Execute the block and record the elapsed time.
        let execute_start = Instant::now();
        let (gas_used, output) = f();
        let execution_duration = execute_start.elapsed().as_secs_f64();

        // Update gas metrics.
        self.gas_processed_total.increment(gas_used);
        self.gas_per_second.set(gas_used as f64 / execution_duration);
        self.gas_used_histogram.record(gas_used as f64);
        self.execution_histogram.record(execution_duration);
        self.execution_duration.set(execution_duration);

        output
    }

    /// Execute the given block using the provided [`BlockExecutor`] and update metrics for the
    /// execution.
    ///
    /// Compared to [`Self::metered_one`], this method additionally updates metrics for the number
    /// of accounts, storage slots and bytecodes loaded and updated.
    /// Execute the given block using the provided [`BlockExecutor`] and update metrics for the
    /// execution.
    pub fn execute_metered<'a, E, DB>(
        &self,
        executor: E,
<<<<<<< HEAD
        input: BlockExecutionInput<
            'a,
            RecoveredBlock<impl Block<Body: BlockBody<Transaction = E::Transaction>>>,
        >,
=======
        transactions: impl Iterator<Item = Result<impl ExecutableTx<E>, BlockExecutionError>>,
>>>>>>> e12e6c0d
        state_hook: Box<dyn OnStateHook>,
    ) -> Result<BlockExecutionOutput<E::Receipt>, BlockExecutionError>
    where
        DB: Database,
        E: BlockExecutor<Evm: Evm<DB: BorrowMut<State<DB>>>>,
    {
        // clone here is cheap, all the metrics are Option<Arc<_>>. additionally
        // they are globally registered so that the data recorded in the hook will
        // be accessible.
        let wrapper = MeteredStateHook { metrics: self.clone(), inner_hook: state_hook };

        let mut executor = executor.with_state_hook(Some(Box::new(wrapper)));

<<<<<<< HEAD
        // Use metered to execute and track timing/gas metrics
        let (mut db, result) = self.metered(input.block, || {
            executor.apply_pre_execution_changes()?;
            for tx in input.block.transactions_recovered() {
                executor.execute_transaction(tx)?;
=======
        let f = || {
            executor.apply_pre_execution_changes()?;
            for tx in transactions {
                executor.execute_transaction(tx?)?;
>>>>>>> e12e6c0d
            }
            executor.finish().map(|(evm, result)| (evm.into_db(), result))
        };

        // Use metered to execute and track timing/gas metrics
        let (mut db, result) = self.metered(|| {
            let res = f();
            let gas_used = res.as_ref().map(|r| r.1.gas_used).unwrap_or(0);
            (gas_used, res)
        })?;

        // merge transactions into bundle state
        db.borrow_mut().merge_transitions(BundleRetention::Reverts);
        let output = BlockExecutionOutput { result, state: db.borrow_mut().take_bundle() };

        // Update the metrics for the number of accounts, storage slots and bytecodes updated
        let accounts = output.state.state.len();
        let storage_slots =
            output.state.state.values().map(|account| account.storage.len()).sum::<usize>();
        let bytecodes = output.state.contracts.len();

        self.accounts_updated_histogram.record(accounts as f64);
        self.storage_slots_updated_histogram.record(storage_slots as f64);
        self.bytecodes_updated_histogram.record(bytecodes as f64);

        Ok(output)
    }

    /// Execute the given block and update metrics for the execution.
    pub fn metered_one<F, R, B>(&self, input: &RecoveredBlock<B>, f: F) -> R
    where
        F: FnOnce(&RecoveredBlock<B>) -> R,
        B: reth_primitives_traits::Block,
    {
        self.metered(|| (input.header().gas_used(), f(input)))
    }
}

#[cfg(test)]
mod tests {
    use super::*;
    use alloy_eips::eip7685::Requests;
    use alloy_evm::{block::CommitChanges, EthEvm};
    use alloy_primitives::{B256, U256};
    use metrics_util::debugging::{DebugValue, DebuggingRecorder, Snapshotter};
    use reth_ethereum_primitives::{Receipt, TransactionSigned};
    use reth_execution_types::BlockExecutionResult;
    use revm::{
        context::result::ExecutionResult,
        database::State,
        database_interface::EmptyDB,
        inspector::NoOpInspector,
        state::{Account, AccountInfo, AccountStatus, EvmStorage, EvmStorageSlot},
        Context, MainBuilder, MainContext,
    };
    use std::sync::mpsc;

    /// A mock executor that simulates state changes
    struct MockExecutor {
        state: EvmState,
        hook: Option<Box<dyn OnStateHook>>,
        evm: EthEvm<State<EmptyDB>, NoOpInspector>,
    }

    impl MockExecutor {
        fn new(state: EvmState) -> Self {
            let db = State::builder()
                .with_database(EmptyDB::default())
                .with_bundle_update()
                .without_state_clear()
                .build();
            let evm = EthEvm::new(
                Context::mainnet().with_db(db).build_mainnet_with_inspector(NoOpInspector {}),
                false,
            );
            Self { state, hook: None, evm }
        }
    }

    impl BlockExecutor for MockExecutor {
        type Transaction = TransactionSigned;
        type Receipt = Receipt;
        type Evm = EthEvm<State<EmptyDB>, NoOpInspector>;

        fn apply_pre_execution_changes(&mut self) -> Result<(), BlockExecutionError> {
            Ok(())
        }

        fn execute_transaction_with_commit_condition(
            &mut self,
            _tx: impl alloy_evm::block::ExecutableTx<Self>,
            _f: impl FnOnce(&ExecutionResult<<Self::Evm as Evm>::HaltReason>) -> CommitChanges,
        ) -> Result<Option<u64>, BlockExecutionError> {
            Ok(Some(0))
        }

        fn finish(
            self,
        ) -> Result<(Self::Evm, BlockExecutionResult<Self::Receipt>), BlockExecutionError> {
            let Self { evm, hook, .. } = self;

            // Call hook with our mock state
            if let Some(mut hook) = hook {
                hook.on_state(StateChangeSource::Transaction(0), &self.state);
            }

            Ok((
                evm,
                BlockExecutionResult {
                    receipts: vec![],
                    requests: Requests::default(),
                    gas_used: 0,
                },
            ))
        }

        fn set_state_hook(&mut self, hook: Option<Box<dyn OnStateHook>>) {
            self.hook = hook;
        }

        fn evm(&self) -> &Self::Evm {
            &self.evm
        }

        fn evm_mut(&mut self) -> &mut Self::Evm {
            &mut self.evm
        }
    }

    struct ChannelStateHook {
        output: i32,
        sender: mpsc::Sender<i32>,
    }

    impl OnStateHook for ChannelStateHook {
        fn on_state(&mut self, _source: StateChangeSource, _state: &EvmState) {
            let _ = self.sender.send(self.output);
        }
    }

    fn setup_test_recorder() -> Snapshotter {
        let recorder = DebuggingRecorder::new();
        let snapshotter = recorder.snapshotter();
        recorder.install().unwrap();
        snapshotter
    }

    #[test]
    fn test_executor_metrics_hook_metrics_recorded() {
        let snapshotter = setup_test_recorder();
        let metrics = ExecutorMetrics::default();
        let input = RecoveredBlock::<reth_ethereum_primitives::Block>::default();

        let (tx, _rx) = mpsc::channel();
        let expected_output = 42;
        let state_hook = Box::new(ChannelStateHook { sender: tx, output: expected_output });

        let state = {
            let mut state = EvmState::default();
            let storage =
                EvmStorage::from_iter([(U256::from(1), EvmStorageSlot::new(U256::from(2), 0))]);
            state.insert(
                Default::default(),
                Account {
                    info: AccountInfo {
                        balance: U256::from(100),
                        nonce: 10,
                        code_hash: B256::random(),
                        code: Default::default(),
                    },
                    storage,
                    status: AccountStatus::default(),
                    transaction_id: 0,
                },
            );
            state
        };
        let executor = MockExecutor::new(state);
<<<<<<< HEAD
        let input_exec: BlockExecutionInput<'_, _> = (&input).into();
        let _result =
            metrics.execute_metered::<_, EmptyDB>(executor, input_exec, state_hook).unwrap();
=======
        let _result = metrics
            .execute_metered::<_, EmptyDB>(
                executor,
                input.clone_transactions_recovered().map(Ok::<_, BlockExecutionError>),
                state_hook,
            )
            .unwrap();
>>>>>>> e12e6c0d

        let snapshot = snapshotter.snapshot().into_vec();

        for metric in snapshot {
            let metric_name = metric.0.key().name();
            if metric_name == "sync.execution.accounts_loaded_histogram" ||
                metric_name == "sync.execution.storage_slots_loaded_histogram" ||
                metric_name == "sync.execution.bytecodes_loaded_histogram"
            {
                if let DebugValue::Histogram(vs) = metric.3 {
                    assert!(
                        vs.iter().any(|v| v.into_inner() > 0.0),
                        "metric {metric_name} not recorded"
                    );
                }
            }
        }
    }

    #[test]
    fn test_executor_metrics_hook_called() {
        let metrics = ExecutorMetrics::default();
        let input = RecoveredBlock::<reth_ethereum_primitives::Block>::default();

        let (tx, rx) = mpsc::channel();
        let expected_output = 42;
        let state_hook = Box::new(ChannelStateHook { sender: tx, output: expected_output });

        let state = EvmState::default();

        let executor = MockExecutor::new(state);
<<<<<<< HEAD
        let input_exec: BlockExecutionInput<'_, _> = (&input).into();
        let _result =
            metrics.execute_metered::<_, EmptyDB>(executor, input_exec, state_hook).unwrap();
=======
        let _result = metrics
            .execute_metered::<_, EmptyDB>(
                executor,
                input.clone_transactions_recovered().map(Ok::<_, BlockExecutionError>),
                state_hook,
            )
            .unwrap();
>>>>>>> e12e6c0d

        let actual_output = rx.try_recv().unwrap();
        assert_eq!(actual_output, expected_output);
    }
}<|MERGE_RESOLUTION|>--- conflicted
+++ resolved
@@ -11,7 +11,7 @@
 use core::borrow::BorrowMut;
 use metrics::{Counter, Gauge, Histogram};
 use reth_execution_errors::BlockExecutionError;
-use reth_execution_types::{BlockExecutionInput, BlockExecutionOutput};
+use reth_execution_types::BlockExecutionOutput;
 use reth_metrics::Metrics;
 use reth_primitives_traits::RecoveredBlock;
 use revm::{
@@ -104,14 +104,11 @@
     pub fn execute_metered<'a, E, DB>(
         &self,
         executor: E,
-<<<<<<< HEAD
-        input: BlockExecutionInput<
-            'a,
-            RecoveredBlock<impl Block<Body: BlockBody<Transaction = E::Transaction>>>,
-        >,
-=======
+        // input: BlockExecutionInput<
+        //     'a,
+        //     RecoveredBlock<impl Block<Body: BlockBody<Transaction = E::Transaction>>>,
+        // >,
         transactions: impl Iterator<Item = Result<impl ExecutableTx<E>, BlockExecutionError>>,
->>>>>>> e12e6c0d
         state_hook: Box<dyn OnStateHook>,
     ) -> Result<BlockExecutionOutput<E::Receipt>, BlockExecutionError>
     where
@@ -125,18 +122,10 @@
 
         let mut executor = executor.with_state_hook(Some(Box::new(wrapper)));
 
-<<<<<<< HEAD
-        // Use metered to execute and track timing/gas metrics
-        let (mut db, result) = self.metered(input.block, || {
-            executor.apply_pre_execution_changes()?;
-            for tx in input.block.transactions_recovered() {
-                executor.execute_transaction(tx)?;
-=======
         let f = || {
             executor.apply_pre_execution_changes()?;
             for tx in transactions {
                 executor.execute_transaction(tx?)?;
->>>>>>> e12e6c0d
             }
             executor.finish().map(|(evm, result)| (evm.into_db(), result))
         };
@@ -315,11 +304,9 @@
             state
         };
         let executor = MockExecutor::new(state);
-<<<<<<< HEAD
-        let input_exec: BlockExecutionInput<'_, _> = (&input).into();
-        let _result =
-            metrics.execute_metered::<_, EmptyDB>(executor, input_exec, state_hook).unwrap();
-=======
+        // let input_exec: BlockExecutionInput<'_, _> = (&input).into();
+        // let _result =
+        //     metrics.execute_metered::<_, EmptyDB>(executor, input_exec, state_hook).unwrap();
         let _result = metrics
             .execute_metered::<_, EmptyDB>(
                 executor,
@@ -327,7 +314,6 @@
                 state_hook,
             )
             .unwrap();
->>>>>>> e12e6c0d
 
         let snapshot = snapshotter.snapshot().into_vec();
 
@@ -359,11 +345,9 @@
         let state = EvmState::default();
 
         let executor = MockExecutor::new(state);
-<<<<<<< HEAD
-        let input_exec: BlockExecutionInput<'_, _> = (&input).into();
-        let _result =
-            metrics.execute_metered::<_, EmptyDB>(executor, input_exec, state_hook).unwrap();
-=======
+        // let input_exec: BlockExecutionInput<'_, _> = (&input).into();
+        // let _result =
+        //     metrics.execute_metered::<_, EmptyDB>(executor, input_exec, state_hook).unwrap();
         let _result = metrics
             .execute_metered::<_, EmptyDB>(
                 executor,
@@ -371,7 +355,6 @@
                 state_hook,
             )
             .unwrap();
->>>>>>> e12e6c0d
 
         let actual_output = rx.try_recv().unwrap();
         assert_eq!(actual_output, expected_output);
