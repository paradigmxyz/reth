//! Traits for execution.

use crate::{ConfigureEvm, Database, OnStateHook, TxEnvFor};
use alloc::{boxed::Box, vec::Vec};
use alloy_consensus::{BlockHeader, Header, Transaction};
use alloy_eips::eip2718::WithEncoded;
pub use alloy_evm::block::{BlockExecutor, BlockExecutorFactory};
use alloy_evm::{
    block::{CommitChanges, ExecutableTx},
    Evm, EvmEnv, EvmFactory, RecoveredTx, ToTxEnv,
};
<<<<<<< HEAD
use alloy_primitives::{B256, U256};
use core::fmt::Debug;
use reth_ethereum_primitives::TransactionSigned;
=======
use alloy_primitives::{Address, B256};
>>>>>>> e12e6c0d
pub use reth_execution_errors::{
    BlockExecutionError, BlockValidationError, InternalBlockExecutionError,
};
use reth_execution_types::BlockExecutionResult;
pub use reth_execution_types::{BlockExecutionInput, BlockExecutionOutput, ExecutionOutcome};
use reth_primitives_traits::{
    Block, HeaderTy, NodePrimitives, ReceiptTy, Recovered, RecoveredBlock, SealedHeader,
    SignedTransaction, TxTy,
};
use reth_storage_api::StateProvider;
pub use reth_storage_errors::provider::ProviderError;
use reth_trie_common::{updates::TrieUpdates, HashedPostState};
use revm::{
    context::result::ExecutionResult,
    database::{
        states::bundle_state::BundleRetention, BundleState, Database as RevmDatabase, State,
    },
};

/// A type that knows how to execute a block. It is assumed to operate on a
/// [`crate::Evm`] internally and use [`State`] as database.
pub trait Executor<DB: Database>: Sized {
    /// The primitive types used by the executor.
    type Primitives: NodePrimitives;
    /// The error type returned by the executor.
    type Error;

    /// Executes a single block and returns [`BlockExecutionResult`], without the state changes.
    fn execute_one<'a>(
        &mut self,
        block: BlockExecutionInput<'a, RecoveredBlock<<Self::Primitives as NodePrimitives>::Block>>,
    ) -> Result<BlockExecutionResult<<Self::Primitives as NodePrimitives>::Receipt>, Self::Error>;

    /// Executes the EVM with the given input and accepts a state hook closure that is invoked with
    /// the EVM state after execution.
    fn execute_one_with_state_hook<'a, F>(
        &mut self,
        block: BlockExecutionInput<'a, RecoveredBlock<<Self::Primitives as NodePrimitives>::Block>>,
        state_hook: F,
    ) -> Result<BlockExecutionResult<<Self::Primitives as NodePrimitives>::Receipt>, Self::Error>
    where
        F: OnStateHook + 'static;

    /// Consumes the type and executes the block.
    ///
    /// # Note
    /// Execution happens without any validation of the output.
    ///
    /// # Returns
    /// The output of the block execution.
    fn execute<'a>(
        mut self,
        block: BlockExecutionInput<'a, RecoveredBlock<<Self::Primitives as NodePrimitives>::Block>>,
    ) -> Result<BlockExecutionOutput<<Self::Primitives as NodePrimitives>::Receipt>, Self::Error>
    {
        let result = self.execute_one(block)?;
        let mut state = self.into_state();
        Ok(BlockExecutionOutput { state: state.take_bundle(), result })
    }

    /// Executes multiple inputs in the batch, and returns an aggregated [`ExecutionOutcome`].
    fn execute_batch<'a, I>(
        mut self,
        blocks: I,
    ) -> Result<ExecutionOutcome<<Self::Primitives as NodePrimitives>::Receipt>, Self::Error>
    where
        I: IntoIterator<
            Item = BlockExecutionInput<
                'a,
                RecoveredBlock<<Self::Primitives as NodePrimitives>::Block>,
            >,
        >,
    {
        let mut results = Vec::new();
        let mut first_block = None;
        for block in blocks {
            if first_block.is_none() {
                first_block = Some(block.block.header().number());
            }
            results.push(self.execute_one(block)?);
        }

        Ok(ExecutionOutcome::from_blocks(
            first_block.unwrap_or_default(),
            self.into_state().take_bundle(),
            results,
        ))
    }

    /// Executes the EVM with the given input and accepts a state closure that is invoked with
    /// the EVM state after execution.
    fn execute_with_state_closure<'a, F>(
        mut self,
        block: BlockExecutionInput<'a, RecoveredBlock<<Self::Primitives as NodePrimitives>::Block>>,
        mut f: F,
    ) -> Result<BlockExecutionOutput<<Self::Primitives as NodePrimitives>::Receipt>, Self::Error>
    where
        F: FnMut(&State<DB>),
    {
        let result = self.execute_one(block)?;
        let mut state = self.into_state();
        f(&state);
        Ok(BlockExecutionOutput { state: state.take_bundle(), result })
    }

    /// Executes the EVM with the given input and accepts a state hook closure that is invoked with
    /// the EVM state after execution.
    fn execute_with_state_hook<'a, F>(
        mut self,
        block: BlockExecutionInput<'a, RecoveredBlock<<Self::Primitives as NodePrimitives>::Block>>,
        state_hook: F,
    ) -> Result<BlockExecutionOutput<<Self::Primitives as NodePrimitives>::Receipt>, Self::Error>
    where
        F: OnStateHook + 'static,
    {
        let result = self.execute_one_with_state_hook(block, state_hook)?;
        let mut state = self.into_state();
        Ok(BlockExecutionOutput { state: state.take_bundle(), result })
    }

    /// After running the block's own transactions, check each inclusion-list transaction
    /// against the post-execution in-memory state. If any IL tx would still be valid
    /// (nonce, balance, gas checks), this returns a validation error.
    ///
    /// This check is only performed for blocks after the inclusion list fork activation.
    fn validate_block_inclusion_list(
        &mut self,
        block: &RecoveredBlock<<Self::Primitives as NodePrimitives>::Block>,
        exec_output: &BlockExecutionResult<<Self::Primitives as NodePrimitives>::Receipt>,
        il: impl AsRef<[Recovered<TransactionSigned>]>,
    ) -> Result<(), Self::Error>;

    /// Consumes the executor and returns the [`State`] containing all state changes.
    fn into_state(self) -> State<DB>;

    /// The size hint of the batch's tracked state size.
    ///
    /// This is used to optimize DB commits depending on the size of the state.
    fn size_hint(&self) -> usize;
}

/// Helper type for the output of executing a block.
#[derive(Debug, Clone)]
pub struct ExecuteOutput<R> {
    /// Receipts obtained after executing a block.
    pub receipts: Vec<R>,
    /// Cumulative gas used in the block execution.
    pub gas_used: u64,
}

/// Input for block building. Consumed by [`BlockAssembler`].
///
/// This struct contains all the data needed by the [`BlockAssembler`] to create
/// a complete block after transaction execution.
///
/// # Fields Overview
///
/// - `evm_env`: The EVM configuration used during execution (spec ID, block env, etc.)
/// - `execution_ctx`: Additional context like withdrawals and ommers
/// - `parent`: The parent block header this block builds on
/// - `transactions`: All transactions that were successfully executed
/// - `output`: Execution results including receipts and gas used
/// - `bundle_state`: Accumulated state changes from all transactions
/// - `state_provider`: Access to the current state for additional lookups
/// - `state_root`: The calculated state root after all changes
///
/// # Usage
///
/// This is typically created internally by [`BlockBuilder::finish`] after all
/// transactions have been executed:
///
/// ```rust,ignore
/// let input = BlockAssemblerInput {
///     evm_env: builder.evm_env(),
///     execution_ctx: builder.context(),
///     parent: &parent_header,
///     transactions: executed_transactions,
///     output: &execution_result,
///     bundle_state: &state_changes,
///     state_provider: &state,
///     state_root: calculated_root,
/// };
///
/// let block = assembler.assemble_block(input)?;
/// ```
#[derive(derive_more::Debug)]
#[non_exhaustive]
pub struct BlockAssemblerInput<'a, 'b, F: BlockExecutorFactory, H = Header> {
    /// Configuration of EVM used when executing the block.
    ///
    /// Contains context relevant to EVM such as [`revm::context::BlockEnv`].
    pub evm_env: EvmEnv<<F::EvmFactory as EvmFactory>::Spec>,
    /// [`BlockExecutorFactory::ExecutionCtx`] used to execute the block.
    pub execution_ctx: F::ExecutionCtx<'a>,
    /// Parent block header.
    pub parent: &'a SealedHeader<H>,
    /// Transactions that were executed in this block.
    pub transactions: Vec<F::Transaction>,
    /// Output of block execution.
    pub output: &'b BlockExecutionResult<F::Receipt>,
    /// [`BundleState`] after the block execution.
    pub bundle_state: &'a BundleState,
    /// Provider with access to state.
    #[debug(skip)]
    pub state_provider: &'b dyn StateProvider,
    /// State root for this block.
    pub state_root: B256,
}

/// A type that knows how to assemble a block from execution results.
///
/// The [`BlockAssembler`] is the final step in block production. After transactions
/// have been executed by the [`BlockExecutor`], the assembler takes all the execution
/// outputs and creates a properly formatted block.
///
/// # Responsibilities
///
/// The assembler is responsible for:
/// - Setting the correct block header fields (gas used, receipts root, logs bloom, etc.)
/// - Including the executed transactions in the correct order
/// - Setting the state root from the post-execution state
/// - Applying any chain-specific rules or adjustments
///
/// # Example Flow
///
/// ```rust,ignore
/// // 1. Execute transactions and get results
/// let execution_result = block_executor.finish()?;
///
/// // 2. Calculate state root from changes
/// let state_root = state_provider.state_root(&bundle_state)?;
///
/// // 3. Assemble the final block
/// let block = assembler.assemble_block(BlockAssemblerInput {
///     evm_env,           // Environment used during execution
///     execution_ctx,     // Context like withdrawals, ommers
///     parent,            // Parent block header
///     transactions,      // Executed transactions
///     output,            // Execution results (receipts, gas)
///     bundle_state,      // All state changes
///     state_provider,    // For additional lookups if needed
///     state_root,        // Computed state root
/// })?;
/// ```
///
/// # Relationship with Block Building
///
/// The assembler works together with:
/// - `NextBlockEnvAttributes`: Provides the configuration for the new block
/// - [`BlockExecutor`]: Executes transactions and produces results
/// - [`BlockBuilder`]: Orchestrates the entire process and calls the assembler
#[auto_impl::auto_impl(&, Arc)]
pub trait BlockAssembler<F: BlockExecutorFactory> {
    /// The block type produced by the assembler.
    type Block: Block;

    /// Builds a block. see [`BlockAssemblerInput`] documentation for more details.
    fn assemble_block(
        &self,
        input: BlockAssemblerInput<'_, '_, F, <Self::Block as Block>::Header>,
    ) -> Result<Self::Block, BlockExecutionError>;
}

/// Output of block building.
#[derive(Debug, Clone)]
pub struct BlockBuilderOutcome<N: NodePrimitives> {
    /// Result of block execution.
    pub execution_result: BlockExecutionResult<N::Receipt>,
    /// Hashed state after execution.
    pub hashed_state: HashedPostState,
    /// Trie updates collected during state root calculation.
    pub trie_updates: TrieUpdates,
    /// The built block.
    pub block: RecoveredBlock<N::Block>,
}

/// A type that knows how to execute and build a block.
///
/// It wraps an inner [`BlockExecutor`] and provides a way to execute transactions and
/// construct a block.
///
/// This is a helper to erase `BasicBlockBuilder` type.
pub trait BlockBuilder {
    /// The primitive types used by the inner [`BlockExecutor`].
    type Primitives: NodePrimitives;
    /// Inner [`BlockExecutor`].
    type Executor: BlockExecutor<
        Transaction = TxTy<Self::Primitives>,
        Receipt = ReceiptTy<Self::Primitives>,
    >;

    /// Invokes [`BlockExecutor::apply_pre_execution_changes`].
    fn apply_pre_execution_changes(&mut self) -> Result<(), BlockExecutionError>;

    /// Invokes [`BlockExecutor::execute_transaction_with_commit_condition`] and saves the
    /// transaction in internal state only if the transaction was committed.
    fn execute_transaction_with_commit_condition(
        &mut self,
        tx: impl ExecutorTx<Self::Executor>,
        f: impl FnOnce(
            &ExecutionResult<<<Self::Executor as BlockExecutor>::Evm as Evm>::HaltReason>,
        ) -> CommitChanges,
    ) -> Result<Option<u64>, BlockExecutionError>;

    /// Invokes [`BlockExecutor::execute_transaction_with_result_closure`] and saves the
    /// transaction in internal state.
    fn execute_transaction_with_result_closure(
        &mut self,
        tx: impl ExecutorTx<Self::Executor>,
        f: impl FnOnce(&ExecutionResult<<<Self::Executor as BlockExecutor>::Evm as Evm>::HaltReason>),
    ) -> Result<u64, BlockExecutionError> {
        self.execute_transaction_with_commit_condition(tx, |res| {
            f(res);
            CommitChanges::Yes
        })
        .map(Option::unwrap_or_default)
    }

    /// Invokes [`BlockExecutor::execute_transaction`] and saves the transaction in
    /// internal state.
    fn execute_transaction(
        &mut self,
        tx: impl ExecutorTx<Self::Executor>,
    ) -> Result<u64, BlockExecutionError> {
        self.execute_transaction_with_result_closure(tx, |_| ())
    }

    /// Completes the block building process and returns the [`BlockBuilderOutcome`].
    fn finish(
        self,
        state_provider: impl StateProvider,
    ) -> Result<BlockBuilderOutcome<Self::Primitives>, BlockExecutionError>;

    /// Provides mutable access to the inner [`BlockExecutor`].
    fn executor_mut(&mut self) -> &mut Self::Executor;

    /// Provides access to the inner [`BlockExecutor`].
    fn executor(&self) -> &Self::Executor;

    /// Helper to access inner [`BlockExecutor::Evm`] mutably.
    fn evm_mut(&mut self) -> &mut <Self::Executor as BlockExecutor>::Evm {
        self.executor_mut().evm_mut()
    }

    /// Helper to access inner [`BlockExecutor::Evm`].
    fn evm(&self) -> &<Self::Executor as BlockExecutor>::Evm {
        self.executor().evm()
    }

    /// Consumes the type and returns the underlying [`BlockExecutor`].
    fn into_executor(self) -> Self::Executor;
}

/// A type that constructs a block from transactions and execution results.
#[derive(Debug)]
pub struct BasicBlockBuilder<'a, F, Executor, Builder, N: NodePrimitives>
where
    F: BlockExecutorFactory,
{
    /// The block executor used to execute transactions.
    pub executor: Executor,
    /// The transactions executed in this block.
    pub transactions: Vec<Recovered<TxTy<N>>>,
    /// The parent block execution context.
    pub ctx: F::ExecutionCtx<'a>,
    /// The sealed parent block header.
    pub parent: &'a SealedHeader<HeaderTy<N>>,
    /// The assembler used to build the block.
    pub assembler: Builder,
}

/// Conversions for executable transactions.
pub trait ExecutorTx<Executor: BlockExecutor> {
    /// Converts the transaction into [`ExecutableTx`].
    fn as_executable(&self) -> impl ExecutableTx<Executor>;

    /// Converts the transaction into [`Recovered`].
    fn into_recovered(self) -> Recovered<Executor::Transaction>;
}

impl<Executor: BlockExecutor> ExecutorTx<Executor>
    for WithEncoded<Recovered<Executor::Transaction>>
{
    fn as_executable(&self) -> impl ExecutableTx<Executor> {
        self
    }

    fn into_recovered(self) -> Recovered<Executor::Transaction> {
        self.1
    }
}

impl<Executor: BlockExecutor> ExecutorTx<Executor> for Recovered<Executor::Transaction> {
    fn as_executable(&self) -> impl ExecutableTx<Executor> {
        self
    }

    fn into_recovered(self) -> Self {
        self
    }
}

impl<'a, F, DB, Executor, Builder, N> BlockBuilder
    for BasicBlockBuilder<'a, F, Executor, Builder, N>
where
    F: BlockExecutorFactory<Transaction = N::SignedTx, Receipt = N::Receipt>,
    Executor: BlockExecutor<
        Evm: Evm<
            Spec = <F::EvmFactory as EvmFactory>::Spec,
            HaltReason = <F::EvmFactory as EvmFactory>::HaltReason,
            DB = &'a mut State<DB>,
        >,
        Transaction = N::SignedTx,
        Receipt = N::Receipt,
    >,
    DB: Database + 'a,
    Builder: BlockAssembler<F, Block = N::Block>,
    N: NodePrimitives,
{
    type Primitives = N;
    type Executor = Executor;

    fn apply_pre_execution_changes(&mut self) -> Result<(), BlockExecutionError> {
        self.executor.apply_pre_execution_changes()
    }

    fn execute_transaction_with_commit_condition(
        &mut self,
        tx: impl ExecutorTx<Self::Executor>,
        f: impl FnOnce(
            &ExecutionResult<<<Self::Executor as BlockExecutor>::Evm as Evm>::HaltReason>,
        ) -> CommitChanges,
    ) -> Result<Option<u64>, BlockExecutionError> {
        if let Some(gas_used) =
            self.executor.execute_transaction_with_commit_condition(tx.as_executable(), f)?
        {
            self.transactions.push(tx.into_recovered());
            Ok(Some(gas_used))
        } else {
            Ok(None)
        }
    }

    fn finish(
        self,
        state: impl StateProvider,
    ) -> Result<BlockBuilderOutcome<N>, BlockExecutionError> {
        let (evm, result) = self.executor.finish()?;
        let (db, evm_env) = evm.finish();

        // merge all transitions into bundle state
        db.merge_transitions(BundleRetention::Reverts);

        // calculate the state root
        let hashed_state = state.hashed_post_state(&db.bundle_state);
        let (state_root, trie_updates) = state
            .state_root_with_updates(hashed_state.clone())
            .map_err(BlockExecutionError::other)?;

        let (transactions, senders) =
            self.transactions.into_iter().map(|tx| tx.into_parts()).unzip();

        let block = self.assembler.assemble_block(BlockAssemblerInput {
            evm_env,
            execution_ctx: self.ctx,
            parent: self.parent,
            transactions,
            output: &result,
            bundle_state: &db.bundle_state,
            state_provider: &state,
            state_root,
        })?;

        let block = RecoveredBlock::new_unhashed(block, senders);

        Ok(BlockBuilderOutcome { execution_result: result, hashed_state, trie_updates, block })
    }

    fn executor_mut(&mut self) -> &mut Self::Executor {
        &mut self.executor
    }

    fn executor(&self) -> &Self::Executor {
        &self.executor
    }

    fn into_executor(self) -> Self::Executor {
        self.executor
    }
}

/// A generic block executor that uses a [`BlockExecutor`] to
/// execute blocks.
#[expect(missing_debug_implementations)]
pub struct BasicBlockExecutor<F, DB> {
    /// Block execution strategy.
    pub(crate) strategy_factory: F,
    /// Database.
    pub(crate) db: State<DB>,
}

impl<F, DB: Database> BasicBlockExecutor<F, DB> {
    /// Creates a new `BasicBlockExecutor` with the given strategy.
    pub fn new(strategy_factory: F, db: DB) -> Self {
        let db =
            State::builder().with_database(db).with_bundle_update().without_state_clear().build();
        Self { strategy_factory, db }
    }
}

impl<F, DB> Executor<DB> for BasicBlockExecutor<F, DB>
where
    F: ConfigureEvm,
    DB: Database,
{
    type Primitives = F::Primitives;
    type Error = BlockExecutionError;

    fn execute_one<'a>(
        &mut self,
        input: BlockExecutionInput<'a, RecoveredBlock<<Self::Primitives as NodePrimitives>::Block>>,
    ) -> Result<BlockExecutionResult<<Self::Primitives as NodePrimitives>::Receipt>, Self::Error>
    {
        // Execute the block
        let result = self
            .strategy_factory
            .executor_for_block(&mut self.db, input.block)
            .execute_block(input.block.transactions_recovered())?;

        // Enforce inclusion-list rule against the in-memory post-execution state
        self.validate_block_inclusion_list(input.block, &result, &input.il)?;

        self.db.merge_transitions(BundleRetention::Reverts);

        Ok(result)
    }

    fn execute_one_with_state_hook<'a, H>(
        &mut self,
        input: BlockExecutionInput<'a, RecoveredBlock<<Self::Primitives as NodePrimitives>::Block>>,
        state_hook: H,
    ) -> Result<BlockExecutionResult<<Self::Primitives as NodePrimitives>::Receipt>, Self::Error>
    where
        H: OnStateHook + 'static,
    {
        // 1) Execute the block’s native transactions with state hook
        let result = self
            .strategy_factory
            .executor_for_block(&mut self.db, input.block)
            .with_state_hook(Some(Box::new(state_hook)))
            .execute_block(input.block.transactions_recovered())?;

        // 2) Enforce inclusion-list rule against the post-exec state
        self.validate_block_inclusion_list(input.block, &result, &input.il)?;

        // 3) Revert dry-run transitions so only real block transitions remain
        self.db.merge_transitions(BundleRetention::Reverts);

        Ok(result)
    }

    fn into_state(self) -> State<DB> {
        self.db
    }

    fn size_hint(&self) -> usize {
        self.db.bundle_state.size_hint()
    }

    fn validate_block_inclusion_list(
        &mut self,
        block: &RecoveredBlock<<Self::Primitives as NodePrimitives>::Block>,
        exec_output: &BlockExecutionResult<<Self::Primitives as NodePrimitives>::Receipt>,
        il: impl AsRef<[Recovered<TransactionSigned>]>,
    ) -> Result<(), Self::Error> {
        use alloc::collections::BTreeSet;

        // Early return if inclusion list is empty - nothing to validate
        if il.as_ref().is_empty() {
            return Ok(());
        }

        // TODO: Replace with actual inclusion list fork when available
        // For now, only check for blocks with timestamp >= some future timestamp
        // This prevents inclusion list validation during historical sync
        const INCLUSION_LIST_FORK_TIMESTAMP: u64 = u64::MAX; // Effectively disabled for now

        if block.timestamp() < INCLUSION_LIST_FORK_TIMESTAMP {
            return Ok(());
        }

        // 1) Gather all tx hashes already in the block
        let included: BTreeSet<_> =
            block.transactions_recovered().map(|tx| tx.inner().tx_hash()).collect();

        // 2) Compute remaining gas after block execution
        let remaining = block.header().gas_limit().saturating_sub(exec_output.gas_used);

        // 3) Check each inclusion-list transaction
        for recovered in il.as_ref() {
            let tx = recovered.inner();
            let h = tx.tx_hash();

            // Skip if already included or if not enough gas
            if included.contains(&h) || tx.gas_limit() > remaining {
                continue;
            }

            // Get sender address
            let sender = recovered.signer();

            // Check if transaction would still be valid based on:
            // - Account nonce matches transaction nonce
            // - Account has sufficient balance for value + max gas cost
            if let Ok(account) = RevmDatabase::basic(&mut self.db, sender) {
                let account = account.unwrap_or_default();

                // Check nonce
                if account.nonce == tx.nonce() {
                    // Check balance (value + gas_limit * gas_price)
                    let max_cost = tx.value().saturating_add(
                        U256::from(tx.gas_limit()).saturating_mul(U256::from(tx.max_fee_per_gas())),
                    );

                    if account.balance >= max_cost {
                        // Transaction would still be valid - inclusion list violation
                        return Err(BlockExecutionError::Validation(
                            BlockValidationError::InvalidInclusionList,
                        ));
                    }
                }
            }
        }

        Ok(())
    }
}

/// A helper trait marking a 'static type that can be converted into an [`ExecutableTx`] for block
/// executor.
pub trait ExecutableTxFor<Evm: ConfigureEvm>:
    ToTxEnv<TxEnvFor<Evm>> + RecoveredTx<TxTy<Evm::Primitives>>
{
}

impl<T, Evm: ConfigureEvm> ExecutableTxFor<Evm> for T where
    T: ToTxEnv<TxEnvFor<Evm>> + RecoveredTx<TxTy<Evm::Primitives>>
{
}

/// A container for a transaction and a transaction environment.
#[derive(Debug, Clone)]
pub struct WithTxEnv<TxEnv, T> {
    /// The transaction environment for EVM.
    pub tx_env: TxEnv,
    /// The recovered transaction.
    pub tx: T,
}

impl<TxEnv, Tx, T: RecoveredTx<Tx>> RecoveredTx<Tx> for WithTxEnv<TxEnv, T> {
    fn tx(&self) -> &Tx {
        self.tx.tx()
    }

    fn signer(&self) -> &Address {
        self.tx.signer()
    }
}

impl<TxEnv: Clone, T> ToTxEnv<TxEnv> for WithTxEnv<TxEnv, T> {
    fn to_tx_env(&self) -> TxEnv {
        self.tx_env.clone()
    }
}

#[cfg(test)]
mod tests {
    use super::*;
    use crate::Address;
    use alloy_consensus::constants::KECCAK_EMPTY;
    use alloy_evm::block::state_changes::balance_increment_state;
    use alloy_primitives::{address, map::HashMap, U256};
    use core::marker::PhantomData;
    use reth_ethereum_primitives::EthPrimitives;
    use revm::{
        database::{CacheDB, EmptyDB},
        state::AccountInfo,
    };

    #[derive(Clone, Debug, Default)]
    struct TestExecutorProvider;

    impl TestExecutorProvider {
        fn executor<DB>(&self, _db: DB) -> TestExecutor<DB>
        where
            DB: Database,
        {
            TestExecutor(PhantomData)
        }
    }

    struct TestExecutor<DB>(PhantomData<DB>);

    impl<DB: Database> Executor<DB> for TestExecutor<DB> {
        type Primitives = EthPrimitives;
        type Error = BlockExecutionError;

        fn execute_one<'a>(
            &mut self,
            _block: BlockExecutionInput<
                'a,
                RecoveredBlock<<Self::Primitives as NodePrimitives>::Block>,
            >,
        ) -> Result<BlockExecutionResult<<Self::Primitives as NodePrimitives>::Receipt>, Self::Error>
        {
            Err(BlockExecutionError::msg("execution unavailable for tests"))
        }

        fn validate_block_inclusion_list(
            &mut self,
            _block: &RecoveredBlock<<Self::Primitives as NodePrimitives>::Block>,
            _exec_output: &BlockExecutionResult<<Self::Primitives as NodePrimitives>::Receipt>,
            _il: impl AsRef<[Recovered<TransactionSigned>]>,
        ) -> Result<(), Self::Error> {
            Ok(())
        }

        fn execute_one_with_state_hook<'a, F>(
            &mut self,
            _block: BlockExecutionInput<
                'a,
                RecoveredBlock<<Self::Primitives as NodePrimitives>::Block>,
            >,
            _state_hook: F,
        ) -> Result<BlockExecutionResult<<Self::Primitives as NodePrimitives>::Receipt>, Self::Error>
        where
            F: OnStateHook + 'static,
        {
            Err(BlockExecutionError::msg("execution unavailable for tests"))
        }

        fn into_state(self) -> State<DB> {
            unreachable!()
        }

        fn size_hint(&self) -> usize {
            0
        }
    }

    #[test]
    fn test_provider() {
        let provider = TestExecutorProvider;
        let db = CacheDB::<EmptyDB>::default();
        let executor = provider.executor(db);
        let input = BlockExecutionInput { block: &Default::default(), il: vec![] };
        let _ = executor.execute(input);
    }

    fn setup_state_with_account(
        addr: Address,
        balance: u128,
        nonce: u64,
    ) -> State<CacheDB<EmptyDB>> {
        let db = CacheDB::<EmptyDB>::default();
        let mut state = State::builder().with_database(db).with_bundle_update().build();

        let account_info = AccountInfo {
            balance: U256::from(balance),
            nonce,
            code_hash: KECCAK_EMPTY,
            code: None,
        };
        state.insert_account(addr, account_info);
        state
    }

    #[test]
    fn test_balance_increment_state_zero() {
        let addr = address!("0x1000000000000000000000000000000000000000");
        let mut state = setup_state_with_account(addr, 100, 1);

        let mut increments = HashMap::default();
        increments.insert(addr, 0);

        let result = balance_increment_state(&increments, &mut state).unwrap();
        assert!(result.is_empty(), "Zero increments should be ignored");
    }

    #[test]
    fn test_balance_increment_state_empty_increments_map() {
        let mut state = State::builder()
            .with_database(CacheDB::<EmptyDB>::default())
            .with_bundle_update()
            .build();

        let increments = HashMap::default();
        let result = balance_increment_state(&increments, &mut state).unwrap();
        assert!(result.is_empty(), "Empty increments map should return empty state");
    }

    #[test]
    fn test_balance_increment_state_multiple_valid_increments() {
        let addr1 = address!("0x1000000000000000000000000000000000000000");
        let addr2 = address!("0x2000000000000000000000000000000000000000");

        let mut state = setup_state_with_account(addr1, 100, 1);

        let account2 =
            AccountInfo { balance: U256::from(200), nonce: 1, code_hash: KECCAK_EMPTY, code: None };
        state.insert_account(addr2, account2);

        let mut increments = HashMap::default();
        increments.insert(addr1, 50);
        increments.insert(addr2, 100);

        let result = balance_increment_state(&increments, &mut state).unwrap();

        assert_eq!(result.len(), 2);
        assert_eq!(result.get(&addr1).unwrap().info.balance, U256::from(100));
        assert_eq!(result.get(&addr2).unwrap().info.balance, U256::from(200));
    }

    #[test]
    fn test_balance_increment_state_mixed_zero_and_nonzero_increments() {
        let addr1 = address!("0x1000000000000000000000000000000000000000");
        let addr2 = address!("0x2000000000000000000000000000000000000000");

        let mut state = setup_state_with_account(addr1, 100, 1);

        let account2 =
            AccountInfo { balance: U256::from(200), nonce: 1, code_hash: KECCAK_EMPTY, code: None };
        state.insert_account(addr2, account2);

        let mut increments = HashMap::default();
        increments.insert(addr1, 0);
        increments.insert(addr2, 100);

        let result = balance_increment_state(&increments, &mut state).unwrap();

        assert_eq!(result.len(), 1, "Only non-zero increments should be included");
        assert!(!result.contains_key(&addr1), "Zero increment account should not be included");
        assert_eq!(result.get(&addr2).unwrap().info.balance, U256::from(200));
    }
}<|MERGE_RESOLUTION|>--- conflicted
+++ resolved
@@ -9,13 +9,9 @@
     block::{CommitChanges, ExecutableTx},
     Evm, EvmEnv, EvmFactory, RecoveredTx, ToTxEnv,
 };
-<<<<<<< HEAD
-use alloy_primitives::{B256, U256};
+use alloy_primitives::{Address, B256, U256};
 use core::fmt::Debug;
 use reth_ethereum_primitives::TransactionSigned;
-=======
-use alloy_primitives::{Address, B256};
->>>>>>> e12e6c0d
 pub use reth_execution_errors::{
     BlockExecutionError, BlockValidationError, InternalBlockExecutionError,
 };
@@ -601,12 +597,18 @@
         // TODO: Replace with actual inclusion list fork when available
         // For now, only check for blocks with timestamp >= some future timestamp
         // This prevents inclusion list validation during historical sync
-        const INCLUSION_LIST_FORK_TIMESTAMP: u64 = u64::MAX; // Effectively disabled for now
-
-        if block.timestamp() < INCLUSION_LIST_FORK_TIMESTAMP {
+        // const INCLUSION_LIST_FORK_TIMESTAMP: u64 = u64::MAX; // Effectively disabled for now
+
+        // if block.timestamp() < INCLUSION_LIST_FORK_TIMESTAMP {
+        //     return Ok(());
+        // }
+
+        const INCLUSION_LIST_FORK_BLOCK_NUMBER: u64 = 32; // first epoch
+
+        if block.number() < INCLUSION_LIST_FORK_BLOCK_NUMBER {
             return Ok(());
         }
-
+        
         // 1) Gather all tx hashes already in the block
         let included: BTreeSet<_> =
             block.transactions_recovered().map(|tx| tx.inner().tx_hash()).collect();
