//! Helpers for testing.

<<<<<<< HEAD
use crate::{execute::Executor, Database, OnStateHook};
use reth_execution_errors::BlockExecutionError;
use reth_execution_types::BlockExecutionResult;
use reth_primitives_traits::{NodePrimitives, RecoveredBlock};
=======
use crate::{ConfigureEvm, EvmEnvFor};
use reth_primitives_traits::{BlockTy, HeaderTy, SealedBlock, SealedHeader};
>>>>>>> 6b0c01e0

/// A no-op EVM config that panics on any call. Used as a typesystem hack to satisfy
/// [`ConfigureEvm`] bounds.
#[derive(Debug, Clone)]
pub struct NoopEvmConfig<Inner>(core::marker::PhantomData<Inner>);

<<<<<<< HEAD
/// A block executor provider implementation that does nothing.
#[derive(Debug, Default, Clone)]
#[non_exhaustive]
pub struct NoopBlockExecutorProvider<P>(core::marker::PhantomData<P>);

impl<DB: Database, P: NodePrimitives> Executor<DB> for NoopBlockExecutorProvider<P> {
    type Primitives = P;
    type Error = BlockExecutionError;
=======
impl<Inner> Default for NoopEvmConfig<Inner> {
    fn default() -> Self {
        Self::new()
    }
}

impl<Inner> NoopEvmConfig<Inner> {
    /// Create a new instance of the no-op EVM config.
    pub const fn new() -> Self {
        Self(core::marker::PhantomData)
    }

    fn inner(&self) -> &Inner {
        unimplemented!("NoopEvmConfig should never be called")
    }
}

impl<Inner> ConfigureEvm for NoopEvmConfig<Inner>
where
    Inner: ConfigureEvm,
{
    type Primitives = Inner::Primitives;
    type Error = Inner::Error;
    type NextBlockEnvCtx = Inner::NextBlockEnvCtx;
    type BlockExecutorFactory = Inner::BlockExecutorFactory;
    type BlockAssembler = Inner::BlockAssembler;

    fn block_executor_factory(&self) -> &Self::BlockExecutorFactory {
        self.inner().block_executor_factory()
    }

    fn block_assembler(&self) -> &Self::BlockAssembler {
        self.inner().block_assembler()
    }
>>>>>>> 6b0c01e0

    fn evm_env(&self, header: &HeaderTy<Self::Primitives>) -> EvmEnvFor<Self> {
        self.inner().evm_env(header)
    }

    fn next_evm_env(
        &self,
        parent: &HeaderTy<Self::Primitives>,
        attributes: &Self::NextBlockEnvCtx,
    ) -> Result<EvmEnvFor<Self>, Self::Error> {
        self.inner().next_evm_env(parent, attributes)
    }

    fn context_for_block<'a>(
        &self,
        block: &'a SealedBlock<BlockTy<Self::Primitives>>,
    ) -> crate::ExecutionCtxFor<'a, Self> {
        self.inner().context_for_block(block)
    }

    fn context_for_next_block(
        &self,
        parent: &SealedHeader<HeaderTy<Self::Primitives>>,
        attributes: Self::NextBlockEnvCtx,
    ) -> crate::ExecutionCtxFor<'_, Self> {
        self.inner().context_for_next_block(parent, attributes)
    }
}<|MERGE_RESOLUTION|>--- conflicted
+++ resolved
@@ -1,30 +1,13 @@
 //! Helpers for testing.
 
-<<<<<<< HEAD
-use crate::{execute::Executor, Database, OnStateHook};
-use reth_execution_errors::BlockExecutionError;
-use reth_execution_types::BlockExecutionResult;
-use reth_primitives_traits::{NodePrimitives, RecoveredBlock};
-=======
 use crate::{ConfigureEvm, EvmEnvFor};
 use reth_primitives_traits::{BlockTy, HeaderTy, SealedBlock, SealedHeader};
->>>>>>> 6b0c01e0
 
 /// A no-op EVM config that panics on any call. Used as a typesystem hack to satisfy
 /// [`ConfigureEvm`] bounds.
 #[derive(Debug, Clone)]
 pub struct NoopEvmConfig<Inner>(core::marker::PhantomData<Inner>);
 
-<<<<<<< HEAD
-/// A block executor provider implementation that does nothing.
-#[derive(Debug, Default, Clone)]
-#[non_exhaustive]
-pub struct NoopBlockExecutorProvider<P>(core::marker::PhantomData<P>);
-
-impl<DB: Database, P: NodePrimitives> Executor<DB> for NoopBlockExecutorProvider<P> {
-    type Primitives = P;
-    type Error = BlockExecutionError;
-=======
 impl<Inner> Default for NoopEvmConfig<Inner> {
     fn default() -> Self {
         Self::new()
@@ -59,7 +42,6 @@
     fn block_assembler(&self) -> &Self::BlockAssembler {
         self.inner().block_assembler()
     }
->>>>>>> 6b0c01e0
 
     fn evm_env(&self, header: &HeaderTy<Self::Primitives>) -> EvmEnvFor<Self> {
         self.inner().evm_env(header)
