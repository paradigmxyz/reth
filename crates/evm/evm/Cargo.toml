--- conflicted
+++ resolved
@@ -59,11 +59,8 @@
     "derive_more/std",
     "reth-storage-api/std",
     "reth-trie-common/std",
-<<<<<<< HEAD
+    "reth-ethereum-primitives/std",
     "scroll-alloy-evm?/std",
-=======
-    "reth-ethereum-primitives/std",
->>>>>>> 3338c5a3
 ]
 metrics = ["std", "dep:metrics", "dep:reth-metrics"]
 test-utils = [
@@ -71,9 +68,5 @@
     "reth-trie-common/test-utils",
     "reth-ethereum-primitives/test-utils",
 ]
-<<<<<<< HEAD
-op = ["op-revm", "alloy-evm/op", "reth-primitives-traits/op"]
-scroll-alloy-traits = ["dep:scroll-alloy-evm", "reth-primitives-traits/scroll-alloy-traits"]
-=======
 op = ["alloy-evm/op", "reth-primitives-traits/op"]
->>>>>>> 3338c5a3
+scroll-alloy-traits = ["dep:scroll-alloy-evm", "reth-primitives-traits/scroll-alloy-traits"]