[package]
name = "reth-execution-types"
version.workspace = true
edition.workspace = true
rust-version.workspace = true
license.workspace = true
homepage.workspace = true
repository.workspace = true

[lints]
workspace = true

[dependencies]
reth-primitives.workspace = true
reth-chainspec = { workspace = true, optional = true }
reth-execution-errors.workspace = true
reth-trie.workspace = true

revm.workspace = true

serde = { workspace = true, optional = true }

[dev-dependencies]
reth-primitives = { workspace = true, features = ["test-utils"] }
alloy-primitives.workspace = true
alloy-eips.workspace = true

[features]
<<<<<<< HEAD
serde = ["dep:serde", "reth-trie/serde", "revm/serde"]
optimism = []
=======
optimism = ["dep:reth-chainspec"]
>>>>>>> 2a5c93fa
<|MERGE_RESOLUTION|>--- conflicted
+++ resolved
@@ -26,9 +26,5 @@
 alloy-eips.workspace = true
 
 [features]
-<<<<<<< HEAD
 serde = ["dep:serde", "reth-trie/serde", "revm/serde"]
-optimism = []
-=======
-optimism = ["dep:reth-chainspec"]
->>>>>>> 2a5c93fa
+optimism = ["dep:reth-chainspec"]