[package]
name = "reth-execution-types"
version.workspace = true
edition.workspace = true
rust-version.workspace = true
license.workspace = true
homepage.workspace = true
repository.workspace = true

[lints]
workspace = true

[dependencies]
reth-primitives.workspace = true
reth-primitives-traits.workspace = true
reth-execution-errors.workspace = true
reth-trie-common = { workspace = true, optional = true }
reth-trie.workspace = true

revm.workspace = true

# alloy
alloy-consensus.workspace = true
alloy-primitives.workspace = true
alloy-eips.workspace = true

serde = { workspace = true, optional = true }
serde_with = { workspace = true, optional = true }

[dev-dependencies]
arbitrary.workspace = true
bincode.workspace = true
rand.workspace = true
reth-primitives = { workspace = true, features = ["arbitrary", "test-utils"] }

[features]
default = ["std"]
optimism = ["reth-primitives/optimism", "revm/optimism"]
serde = [
	"dep:serde",
	"rand/serde",
	"revm/serde",
	"alloy-eips/serde",
	"alloy-primitives/serde",
	"reth-primitives-traits/serde",
	"alloy-consensus/serde",
	"reth-trie/serde",
	"reth-trie-common?/serde"
]
serde-bincode-compat = [
	"serde",
	"reth-trie-common/serde-bincode-compat",
	"reth-primitives/serde-bincode-compat",
	"reth-primitives-traits/serde-bincode-compat",
	"serde_with",
	"alloy-eips/serde-bincode-compat",
    "alloy-consensus/serde-bincode-compat",
]
std = [
	"reth-primitives/std",
	"alloy-eips/std",
	"alloy-primitives/std",
	"revm/std",
	"serde?/std",
	"reth-primitives-traits/std",
	"alloy-consensus/std",
<<<<<<< HEAD
	"serde_with?/std"
]
scroll = [
	"revm/scroll",
	"reth-primitives/scroll"
=======
	"serde_with?/std",
	"reth-trie-common?/std"
>>>>>>> b69c2ebe
]<|MERGE_RESOLUTION|>--- conflicted
+++ resolved
@@ -64,14 +64,10 @@
 	"serde?/std",
 	"reth-primitives-traits/std",
 	"alloy-consensus/std",
-<<<<<<< HEAD
-	"serde_with?/std"
+	"serde_with?/std",
+	"reth-trie-common?/std"
 ]
 scroll = [
 	"revm/scroll",
 	"reth-primitives/scroll"
-=======
-	"serde_with?/std",
-	"reth-trie-common?/std"
->>>>>>> b69c2ebe
 ]