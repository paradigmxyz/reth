--- conflicted
+++ resolved
@@ -68,12 +68,7 @@
     "derive_more/std",
     "reth-ethereum-primitives/std",
     "reth-execution-errors/std",
-<<<<<<< HEAD
-    "derive_more/std",
-]
-scroll = ["revm/scroll"]
-=======
     "reth-trie-common/std",
     "revm-database/std",
 ]
->>>>>>> 4ada1535
+scroll = ["revm/scroll"]