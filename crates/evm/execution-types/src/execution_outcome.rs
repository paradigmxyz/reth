--- conflicted
+++ resolved
@@ -1,13 +1,10 @@
 use crate::BlockExecutionOutput;
-<<<<<<< HEAD
 use alloy_primitives::{Address, BlockNumber, Bloom};
 use reth_primitives::{
     logs_bloom, Account, Bytecode, Log, Receipt, Receipts, Requests, StorageEntry, B256, U256,
 };
-=======
 use alloy_primitives::{Address, BlockNumber, Bloom, Log, B256, U256};
 use reth_primitives::{logs_bloom, Account, Bytecode, Receipt, Receipts, Requests, StorageEntry};
->>>>>>> 42d2e485
 use reth_trie::HashedPostState;
 use revm::{
     db::{states::BundleState, BundleAccount},
@@ -373,13 +370,10 @@
 mod tests {
     use super::*;
     use alloy_eips::{eip6110::DepositRequest, eip7002::WithdrawalRequest};
-<<<<<<< HEAD
     use alloy_primitives::{Address, FixedBytes, LogData};
     use reth_primitives::{Receipts, Request, Requests, TxType, B256};
-=======
     use alloy_primitives::{Address, FixedBytes, LogData, B256};
     use reth_primitives::{Receipts, Request, Requests, TxType};
->>>>>>> 42d2e485
     use std::collections::HashMap;
 
     #[test]
