use crate::BlockExecutionOutput;
use alloy_eips::eip7685::Requests;
use alloy_primitives::{Address, BlockNumber, Bloom, Log, B256, U256};
use reth_primitives::{logs_bloom, Account, Bytecode, Receipt, Receipts, StorageEntry};
use reth_trie::HashedPostState;
use revm::{
    db::{states::BundleState, BundleAccount},
    primitives::AccountInfo,
};
use std::collections::HashMap;

/// Represents a changed account
#[derive(Clone, Copy, Debug, PartialEq, Eq)]
pub struct ChangedAccount {
    /// The address of the account.
    pub address: Address,
    /// Account nonce.
    pub nonce: u64,
    /// Account balance.
    pub balance: U256,
}

impl ChangedAccount {
    /// Creates a new [`ChangedAccount`] with the given address and 0 balance and nonce.
    pub const fn empty(address: Address) -> Self {
        Self { address, nonce: 0, balance: U256::ZERO }
    }
}

/// Represents the outcome of block execution, including post-execution changes and reverts.
///
/// The `ExecutionOutcome` structure aggregates the state changes over an arbitrary number of
/// blocks, capturing the resulting state, receipts, and requests following the execution.
#[derive(Default, Debug, Clone, PartialEq, Eq)]
#[cfg_attr(feature = "serde", derive(serde::Serialize, serde::Deserialize))]
pub struct ExecutionOutcome {
    /// Bundle state with reverts.
    pub bundle: BundleState,
    /// The collection of receipts.
    /// Outer vector stores receipts for each block sequentially.
    /// The inner vector stores receipts ordered by transaction number.
    ///
    /// If receipt is None it means it is pruned.
    pub receipts: Receipts,
    /// First block of bundle state.
    pub first_block: BlockNumber,
    /// The collection of EIP-7685 requests.
    /// Outer vector stores requests for each block sequentially.
    /// The inner vector stores requests ordered by transaction number.
    ///
    /// A transaction may have zero or more requests, so the length of the inner vector is not
    /// guaranteed to be the same as the number of transactions.
    pub requests: Vec<Requests>,
}

/// Type used to initialize revms bundle state.
pub type BundleStateInit =
    HashMap<Address, (Option<Account>, Option<Account>, HashMap<B256, (U256, U256)>)>;

/// Types used inside `RevertsInit` to initialize revms reverts.
pub type AccountRevertInit = (Option<Option<Account>>, Vec<StorageEntry>);

/// Type used to initialize revms reverts.
pub type RevertsInit = HashMap<BlockNumber, HashMap<Address, AccountRevertInit>>;

impl ExecutionOutcome {
    /// Creates a new `ExecutionOutcome`.
    ///
    /// This constructor initializes a new `ExecutionOutcome` instance with the provided
    /// bundle state, receipts, first block number, and EIP-7685 requests.
    pub const fn new(
        bundle: BundleState,
        receipts: Receipts,
        first_block: BlockNumber,
        requests: Vec<Requests>,
    ) -> Self {
        Self { bundle, receipts, first_block, requests }
    }

    /// Creates a new `ExecutionOutcome` from initialization parameters.
    ///
    /// This constructor initializes a new `ExecutionOutcome` instance using detailed
    /// initialization parameters.
    pub fn new_init(
        state_init: BundleStateInit,
        revert_init: RevertsInit,
        contracts_init: impl IntoIterator<Item = (B256, Bytecode)>,
        receipts: Receipts,
        first_block: BlockNumber,
        requests: Vec<Requests>,
    ) -> Self {
        // sort reverts by block number
        let mut reverts = revert_init.into_iter().collect::<Vec<_>>();
        reverts.sort_unstable_by_key(|a| a.0);

        // initialize revm bundle
        let bundle = BundleState::new(
            state_init.into_iter().map(|(address, (original, present, storage))| {
                (
                    address,
                    original.map(Into::into),
                    present.map(Into::into),
                    storage.into_iter().map(|(k, s)| (k.into(), s)).collect(),
                )
            }),
            reverts.into_iter().map(|(_, reverts)| {
                // does not needs to be sorted, it is done when taking reverts.
                reverts.into_iter().map(|(address, (original, storage))| {
                    (
                        address,
                        original.map(|i| i.map(Into::into)),
                        storage.into_iter().map(|entry| (entry.key.into(), entry.value)),
                    )
                })
            }),
            contracts_init.into_iter().map(|(code_hash, bytecode)| (code_hash, bytecode.0)),
        );

        Self { bundle, receipts, first_block, requests }
    }

    /// Return revm bundle state.
    pub const fn state(&self) -> &BundleState {
        &self.bundle
    }

    /// Returns mutable revm bundle state.
    pub fn state_mut(&mut self) -> &mut BundleState {
        &mut self.bundle
    }

    /// Set first block.
    pub fn set_first_block(&mut self, first_block: BlockNumber) {
        self.first_block = first_block;
    }

    /// Return iterator over all accounts
    pub fn accounts_iter(&self) -> impl Iterator<Item = (Address, Option<&AccountInfo>)> {
        self.bundle.state().iter().map(|(a, acc)| (*a, acc.info.as_ref()))
    }

    /// Return iterator over all [`BundleAccount`]s in the bundle
    pub fn bundle_accounts_iter(&self) -> impl Iterator<Item = (Address, &BundleAccount)> {
        self.bundle.state().iter().map(|(a, acc)| (*a, acc))
    }

    /// Get account if account is known.
    pub fn account(&self, address: &Address) -> Option<Option<Account>> {
        self.bundle.account(address).map(|a| a.info.clone().map(Into::into))
    }

    /// Get storage if value is known.
    ///
    /// This means that depending on status we can potentially return `U256::ZERO`.
    pub fn storage(&self, address: &Address, storage_key: U256) -> Option<U256> {
        self.bundle.account(address).and_then(|a| a.storage_slot(storage_key))
    }

    /// Return bytecode if known.
    pub fn bytecode(&self, code_hash: &B256) -> Option<Bytecode> {
        self.bundle.bytecode(code_hash).map(Bytecode)
    }

    /// Returns [`HashedPostState`] for this execution outcome.
    /// See [`HashedPostState::from_bundle_state`] for more info.
    pub fn hash_state_slow(&self) -> HashedPostState {
        HashedPostState::from_bundle_state(&self.bundle.state)
    }

    /// Transform block number to the index of block.
    pub fn block_number_to_index(&self, block_number: BlockNumber) -> Option<usize> {
        if self.first_block > block_number {
            return None
        }
        let index = block_number - self.first_block;
        if index >= self.receipts.len() as u64 {
            return None
        }
        Some(index as usize)
    }

    /// Returns an iterator over all block logs.
    pub fn logs(&self, block_number: BlockNumber) -> Option<impl Iterator<Item = &Log>> {
        let index = self.block_number_to_index(block_number)?;
        Some(self.receipts[index].iter().flat_map(|r| r.logs.iter()))
    }

    /// Return blocks logs bloom
    pub fn block_logs_bloom(&self, block_number: BlockNumber) -> Option<Bloom> {
        Some(logs_bloom(self.logs(block_number)?))
    }

    /// Returns the receipt root for all recorded receipts.
    /// Note: this function calculated Bloom filters for every receipt and created merkle trees
    /// of receipt. This is a expensive operation.
    pub fn receipts_root_slow(&self, _block_number: BlockNumber) -> Option<B256> {
        #[cfg(feature = "optimism")]
        panic!("This should not be called in optimism mode. Use `optimism_receipts_root_slow` instead.");
        #[cfg(not(feature = "optimism"))]
        self.receipts
            .receipt_vec
            .get(self.block_number_to_index(_block_number)?)
            .map(|receipts| reth_primitives::proofs::calculate_receipt_root_no_memo(receipts))
    }

    /// Returns the receipt root for all recorded receipts.
    /// Note: this function calculated Bloom filters for every receipt and created merkle trees
    /// of receipt. This is a expensive operation.
    pub fn generic_receipts_root_slow(
        &self,
        block_number: BlockNumber,
        f: impl FnOnce(&[Receipt]) -> B256,
    ) -> Option<B256> {
        self.receipts
            .receipt_vec
            .get(self.block_number_to_index(block_number)?)
            .map(|receipts| f(receipts))
    }

    /// Returns reference to receipts.
    pub const fn receipts(&self) -> &Receipts {
        &self.receipts
    }

    /// Returns mutable reference to receipts.
    pub fn receipts_mut(&mut self) -> &mut Receipts {
        &mut self.receipts
    }

    /// Return all block receipts
    pub fn receipts_by_block(&self, block_number: BlockNumber) -> &[Receipt] {
        let Some(index) = self.block_number_to_index(block_number) else { return &[] };
        &self.receipts[index]
    }

    /// Is execution outcome empty.
    pub fn is_empty(&self) -> bool {
        self.len() == 0
    }

    /// Number of blocks in the execution outcome.
    pub fn len(&self) -> usize {
        self.receipts.len()
    }

    /// Return first block of the execution outcome
    pub const fn first_block(&self) -> BlockNumber {
        self.first_block
    }

    /// Revert the state to the given block number.
    ///
    /// Returns false if the block number is not in the bundle state.
    ///
    /// # Note
    ///
    /// The provided block number will stay inside the bundle state.
    pub fn revert_to(&mut self, block_number: BlockNumber) -> bool {
        let Some(index) = self.block_number_to_index(block_number) else { return false };

        // +1 is for number of blocks that we have as index is included.
        let new_len = index + 1;
        let rm_trx: usize = self.len() - new_len;

        // remove receipts
        self.receipts.truncate(new_len);
        // remove requests
        self.requests.truncate(new_len);
        // Revert last n reverts.
        self.bundle.revert(rm_trx);

        true
    }

    /// Splits the block range state at a given block number.
    /// Returns two split states ([..at], [at..]).
    /// The plain state of the 2nd bundle state will contain extra changes
    /// that were made in state transitions belonging to the lower state.
    ///
    /// # Panics
    ///
    /// If the target block number is not included in the state block range.
    pub fn split_at(self, at: BlockNumber) -> (Option<Self>, Self) {
        if at == self.first_block {
            return (None, self)
        }

        let (mut lower_state, mut higher_state) = (self.clone(), self);

        // Revert lower state to [..at].
        lower_state.revert_to(at.checked_sub(1).unwrap());

        // Truncate higher state to [at..].
        let at_idx = higher_state.block_number_to_index(at).unwrap();
        higher_state.receipts = higher_state.receipts.split_off(at_idx).into();
        // Ensure that there are enough requests to truncate.
        // Sometimes we just have receipts and no requests.
        if at_idx < higher_state.requests.len() {
            higher_state.requests = higher_state.requests.split_off(at_idx);
        }
        higher_state.bundle.take_n_reverts(at_idx);
        higher_state.first_block = at;

        (Some(lower_state), higher_state)
    }

    /// Extend one state from another
    ///
    /// For state this is very sensitive operation and should be used only when
    /// we know that other state was build on top of this one.
    /// In most cases this would be true.
    pub fn extend(&mut self, other: Self) {
        self.bundle.extend(other.bundle);
        self.receipts.extend(other.receipts.receipt_vec);
        self.requests.extend(other.requests);
    }

    /// Prepends present the state with the given `BundleState`.
    /// It adds changes from the given state but does not override any existing changes.
    ///
    /// Reverts  and receipts are not updated.
    pub fn prepend_state(&mut self, mut other: BundleState) {
        let other_len = other.reverts.len();
        // take this bundle
        let this_bundle = std::mem::take(&mut self.bundle);
        // extend other bundle with this
        other.extend(this_bundle);
        // discard other reverts
        other.take_n_reverts(other_len);
        // swap bundles
        std::mem::swap(&mut self.bundle, &mut other)
    }

    /// Create a new instance with updated receipts.
    pub fn with_receipts(mut self, receipts: Receipts) -> Self {
        self.receipts = receipts;
        self
    }

    /// Create a new instance with updated requests.
    pub fn with_requests(mut self, requests: Vec<Requests>) -> Self {
        self.requests = requests;
        self
    }

    /// Returns an iterator over all changed accounts from the `ExecutionOutcome`.
    ///
    /// This method filters the accounts to return only those that have undergone changes
    /// and maps them into `ChangedAccount` instances, which include the address, nonce, and
    /// balance.
    pub fn changed_accounts(&self) -> impl Iterator<Item = ChangedAccount> + '_ {
        self.accounts_iter().filter_map(|(addr, acc)| acc.map(|acc| (addr, acc))).map(
            |(address, acc)| ChangedAccount { address, nonce: acc.nonce, balance: acc.balance },
        )
    }
}

impl From<(BlockExecutionOutput<Receipt>, BlockNumber)> for ExecutionOutcome {
    fn from(value: (BlockExecutionOutput<Receipt>, BlockNumber)) -> Self {
        Self {
            bundle: value.0.state,
            receipts: Receipts::from(value.0.receipts),
            first_block: value.1,
            requests: vec![value.0.requests],
        }
    }
}

#[cfg(test)]
mod tests {
    use super::*;
    #[cfg(not(feature = "optimism"))]
    use alloy_primitives::bytes;
    use alloy_primitives::{Address, B256};
    use reth_primitives::Receipts;
    #[cfg(not(feature = "optimism"))]
    use reth_primitives::{LogData, TxType};

    #[test]
    #[cfg(not(feature = "optimism"))]
    fn test_initialisation() {
        // Create a new BundleState object with initial data
        let bundle = BundleState::new(
            vec![(Address::new([2; 20]), None, Some(AccountInfo::default()), HashMap::default())],
            vec![vec![(Address::new([2; 20]), None, vec![])]],
            vec![],
        );

        // Create a Receipts object with a vector of receipt vectors
        let receipts = Receipts {
            receipt_vec: vec![vec![Receipt {
                tx_type: TxType::Legacy,
                cumulative_gas_used: 46913,
                logs: vec![],
                success: true,
<<<<<<< HEAD
                #[cfg(feature = "optimism")]
                deposit_nonce: Some(18),
                #[cfg(feature = "optimism")]
                deposit_receipt_version: Some(34),
            }]],
=======
            })]],
>>>>>>> a98dc397
        };

        // Create a Requests object with a vector of requests
        let requests = vec![Requests::new(vec![bytes!("dead"), bytes!("beef"), bytes!("beebee")])];

        // Define the first block number
        let first_block = 123;

        // Create a ExecutionOutcome object with the created bundle, receipts, requests, and
        // first_block
        let exec_res = ExecutionOutcome {
            bundle: bundle.clone(),
            receipts: receipts.clone(),
            requests: requests.clone(),
            first_block,
        };

        // Assert that creating a new ExecutionOutcome using the constructor matches exec_res
        assert_eq!(
            ExecutionOutcome::new(bundle, receipts.clone(), first_block, requests.clone()),
            exec_res
        );

        // Create a BundleStateInit object and insert initial data
        let mut state_init: BundleStateInit = HashMap::default();
        state_init
            .insert(Address::new([2; 20]), (None, Some(Account::default()), HashMap::default()));

        // Create a HashMap for account reverts and insert initial data
        let mut revert_inner: HashMap<Address, AccountRevertInit> = HashMap::default();
        revert_inner.insert(Address::new([2; 20]), (None, vec![]));

        // Create a RevertsInit object and insert the revert_inner data
        let mut revert_init: RevertsInit = HashMap::default();
        revert_init.insert(123, revert_inner);

        // Assert that creating a new ExecutionOutcome using the new_init method matches
        // exec_res
        assert_eq!(
            ExecutionOutcome::new_init(
                state_init,
                revert_init,
                vec![],
                receipts,
                first_block,
                requests,
            ),
            exec_res
        );
    }

    #[test]
    #[cfg(not(feature = "optimism"))]
    fn test_block_number_to_index() {
        // Create a Receipts object with a vector of receipt vectors
        let receipts = Receipts {
            receipt_vec: vec![vec![Receipt {
                tx_type: TxType::Legacy,
                cumulative_gas_used: 46913,
                logs: vec![],
                success: true,
<<<<<<< HEAD
                #[cfg(feature = "optimism")]
                deposit_nonce: Some(18),
                #[cfg(feature = "optimism")]
                deposit_receipt_version: Some(34),
            }]],
=======
            })]],
>>>>>>> a98dc397
        };

        // Define the first block number
        let first_block = 123;

        // Create a ExecutionOutcome object with the created bundle, receipts, requests, and
        // first_block
        let exec_res = ExecutionOutcome {
            bundle: Default::default(),
            receipts,
            requests: vec![],
            first_block,
        };

        // Test before the first block
        assert_eq!(exec_res.block_number_to_index(12), None);

        // Test after after the first block but index larger than receipts length
        assert_eq!(exec_res.block_number_to_index(133), None);

        // Test after the first block
        assert_eq!(exec_res.block_number_to_index(123), Some(0));
    }

    #[test]
    #[cfg(not(feature = "optimism"))]
    fn test_get_logs() {
        // Create a Receipts object with a vector of receipt vectors
        let receipts = Receipts {
            receipt_vec: vec![vec![Receipt {
                tx_type: TxType::Legacy,
                cumulative_gas_used: 46913,
                logs: vec![Log::<LogData>::default()],
                success: true,
<<<<<<< HEAD
                #[cfg(feature = "optimism")]
                deposit_nonce: Some(18),
                #[cfg(feature = "optimism")]
                deposit_receipt_version: Some(34),
            }]],
=======
            })]],
>>>>>>> a98dc397
        };

        // Define the first block number
        let first_block = 123;

        // Create a ExecutionOutcome object with the created bundle, receipts, requests, and
        // first_block
        let exec_res = ExecutionOutcome {
            bundle: Default::default(),
            receipts,
            requests: vec![],
            first_block,
        };

        // Get logs for block number 123
        let logs: Vec<&Log> = exec_res.logs(123).unwrap().collect();

        // Assert that the logs match the expected logs
        assert_eq!(logs, vec![&Log::<LogData>::default()]);
    }

    #[test]
    #[cfg(not(feature = "optimism"))]
    fn test_receipts_by_block() {
        // Create a Receipts object with a vector of receipt vectors
        let receipts = Receipts {
            receipt_vec: vec![vec![Receipt {
                tx_type: TxType::Legacy,
                cumulative_gas_used: 46913,
                logs: vec![Log::<LogData>::default()],
                success: true,
<<<<<<< HEAD
                #[cfg(feature = "optimism")]
                deposit_nonce: Some(18),
                #[cfg(feature = "optimism")]
                deposit_receipt_version: Some(34),
            }]],
=======
            })]],
>>>>>>> a98dc397
        };

        // Define the first block number
        let first_block = 123;

        // Create a ExecutionOutcome object with the created bundle, receipts, requests, and
        // first_block
        let exec_res = ExecutionOutcome {
            bundle: Default::default(), // Default value for bundle
            receipts,                   // Include the created receipts
            requests: vec![],           // Empty vector for requests
            first_block,                // Set the first block number
        };

        // Get receipts for block number 123 and convert the result into a vector
        let receipts_by_block: Vec<_> = exec_res.receipts_by_block(123).iter().collect();

        // Assert that the receipts for block number 123 match the expected receipts
        assert_eq!(
            receipts_by_block,
            vec![&Receipt {
                tx_type: TxType::Legacy,
                cumulative_gas_used: 46913,
                logs: vec![Log::<LogData>::default()],
                success: true,
<<<<<<< HEAD
                #[cfg(feature = "optimism")]
                deposit_nonce: Some(18),
                #[cfg(feature = "optimism")]
                deposit_receipt_version: Some(34),
            }]
=======
            })]
>>>>>>> a98dc397
        );
    }

    #[test]
    #[cfg(not(feature = "optimism"))]
    fn test_receipts_len() {
        // Create a Receipts object with a vector of receipt vectors
        let receipts = Receipts {
            receipt_vec: vec![vec![Receipt {
                tx_type: TxType::Legacy,
                cumulative_gas_used: 46913,
                logs: vec![Log::<LogData>::default()],
                success: true,
<<<<<<< HEAD
                #[cfg(feature = "optimism")]
                deposit_nonce: Some(18),
                #[cfg(feature = "optimism")]
                deposit_receipt_version: Some(34),
            }]],
=======
            })]],
>>>>>>> a98dc397
        };

        // Create an empty Receipts object
        let receipts_empty = Receipts { receipt_vec: vec![] };

        // Define the first block number
        let first_block = 123;

        // Create a ExecutionOutcome object with the created bundle, receipts, requests, and
        // first_block
        let exec_res = ExecutionOutcome {
            bundle: Default::default(), // Default value for bundle
            receipts,                   // Include the created receipts
            requests: vec![],           // Empty vector for requests
            first_block,                // Set the first block number
        };

        // Assert that the length of receipts in exec_res is 1
        assert_eq!(exec_res.len(), 1);

        // Assert that exec_res is not empty
        assert!(!exec_res.is_empty());

        // Create a ExecutionOutcome object with an empty Receipts object
        let exec_res_empty_receipts = ExecutionOutcome {
            bundle: Default::default(), // Default value for bundle
            receipts: receipts_empty,   // Include the empty receipts
            requests: vec![],           // Empty vector for requests
            first_block,                // Set the first block number
        };

        // Assert that the length of receipts in exec_res_empty_receipts is 0
        assert_eq!(exec_res_empty_receipts.len(), 0);

        // Assert that exec_res_empty_receipts is empty
        assert!(exec_res_empty_receipts.is_empty());
    }

    #[test]
    #[cfg(not(feature = "optimism"))]
    fn test_revert_to() {
        // Create a random receipt object
        let receipt = Receipt {
            tx_type: TxType::Legacy,
            cumulative_gas_used: 46913,
            logs: vec![],
            success: true,
        };

        // Create a Receipts object with a vector of receipt vectors
        let receipts = Receipts { receipt_vec: vec![vec![receipt.clone()], vec![receipt.clone()]] };

        // Define the first block number
        let first_block = 123;

        // Create a request.
        let request = bytes!("deadbeef");

        // Create a vector of Requests containing the request.
        let requests =
            vec![Requests::new(vec![request.clone()]), Requests::new(vec![request.clone()])];

        // Create a ExecutionOutcome object with the created bundle, receipts, requests, and
        // first_block
        let mut exec_res =
            ExecutionOutcome { bundle: Default::default(), receipts, requests, first_block };

        // Assert that the revert_to method returns true when reverting to the initial block number.
        assert!(exec_res.revert_to(123));

        // Assert that the receipts are properly cut after reverting to the initial block number.
        assert_eq!(exec_res.receipts, Receipts { receipt_vec: vec![vec![receipt]] });

        // Assert that the requests are properly cut after reverting to the initial block number.
        assert_eq!(exec_res.requests, vec![Requests::new(vec![request])]);

        // Assert that the revert_to method returns false when attempting to revert to a block
        // number greater than the initial block number.
        assert!(!exec_res.revert_to(133));

        // Assert that the revert_to method returns false when attempting to revert to a block
        // number less than the initial block number.
        assert!(!exec_res.revert_to(10));
    }

    #[test]
    #[cfg(not(feature = "optimism"))]
    fn test_extend_execution_outcome() {
        // Create a Receipt object with specific attributes.
        let receipt = Receipt {
            tx_type: TxType::Legacy,
            cumulative_gas_used: 46913,
            logs: vec![],
            success: true,
        };

        // Create a Receipts object containing the receipt.
        let receipts = Receipts { receipt_vec: vec![vec![receipt.clone()]] };

        // Create a request.
        let request = bytes!("deadbeef");

        // Create a vector of Requests containing the request.
        let requests = vec![Requests::new(vec![request.clone()])];

        // Define the initial block number.
        let first_block = 123;

        // Create an ExecutionOutcome object.
        let mut exec_res =
            ExecutionOutcome { bundle: Default::default(), receipts, requests, first_block };

        // Extend the ExecutionOutcome object by itself.
        exec_res.extend(exec_res.clone());

        // Assert the extended ExecutionOutcome matches the expected outcome.
        assert_eq!(
            exec_res,
            ExecutionOutcome {
                bundle: Default::default(),
                receipts: Receipts { receipt_vec: vec![vec![receipt.clone()], vec![receipt]] },
                requests: vec![Requests::new(vec![request.clone()]), Requests::new(vec![request])],
                first_block: 123,
            }
        );
    }

    #[test]
    #[cfg(not(feature = "optimism"))]
    fn test_split_at_execution_outcome() {
        // Create a random receipt object
        let receipt = Receipt {
            tx_type: TxType::Legacy,
            cumulative_gas_used: 46913,
            logs: vec![],
            success: true,
        };

        // Create a Receipts object with a vector of receipt vectors
        let receipts = Receipts {
            receipt_vec: vec![vec![receipt.clone()], vec![receipt.clone()], vec![receipt.clone()]],
        };

        // Define the first block number
        let first_block = 123;

        // Create a request.
        let request = bytes!("deadbeef");

        // Create a vector of Requests containing the request.
        let requests = vec![
            Requests::new(vec![request.clone()]),
            Requests::new(vec![request.clone()]),
            Requests::new(vec![request.clone()]),
        ];

        // Create a ExecutionOutcome object with the created bundle, receipts, requests, and
        // first_block
        let exec_res =
            ExecutionOutcome { bundle: Default::default(), receipts, requests, first_block };

        // Split the ExecutionOutcome at block number 124
        let result = exec_res.clone().split_at(124);

        // Define the expected lower ExecutionOutcome after splitting
        let lower_execution_outcome = ExecutionOutcome {
            bundle: Default::default(),
            receipts: Receipts { receipt_vec: vec![vec![receipt.clone()]] },
            requests: vec![Requests::new(vec![request.clone()])],
            first_block,
        };

        // Define the expected higher ExecutionOutcome after splitting
        let higher_execution_outcome = ExecutionOutcome {
            bundle: Default::default(),
            receipts: Receipts { receipt_vec: vec![vec![receipt.clone()], vec![receipt]] },
            requests: vec![Requests::new(vec![request.clone()]), Requests::new(vec![request])],
            first_block: 124,
        };

        // Assert that the split result matches the expected lower and higher outcomes
        assert_eq!(result.0, Some(lower_execution_outcome));
        assert_eq!(result.1, higher_execution_outcome);

        // Assert that splitting at the first block number returns None for the lower outcome
        assert_eq!(exec_res.clone().split_at(123), (None, exec_res));
    }

    #[test]
    fn test_changed_accounts() {
        // Set up some sample accounts
        let address1 = Address::random();
        let address2 = Address::random();
        let address3 = Address::random();

        // Set up account info with some changes
        let account_info1 =
            AccountInfo { nonce: 1, balance: U256::from(100), code_hash: B256::ZERO, code: None };
        let account_info2 =
            AccountInfo { nonce: 2, balance: U256::from(200), code_hash: B256::ZERO, code: None };

        // Set up the bundle state with these accounts
        let mut bundle_state = BundleState::default();
        bundle_state.state.insert(
            address1,
            BundleAccount {
                info: Some(account_info1),
                storage: Default::default(),
                original_info: Default::default(),
                status: Default::default(),
            },
        );
        bundle_state.state.insert(
            address2,
            BundleAccount {
                info: Some(account_info2),
                storage: Default::default(),
                original_info: Default::default(),
                status: Default::default(),
            },
        );

        // Unchanged account
        bundle_state.state.insert(
            address3,
            BundleAccount {
                info: None,
                storage: Default::default(),
                original_info: Default::default(),
                status: Default::default(),
            },
        );

        let execution_outcome = ExecutionOutcome {
            bundle: bundle_state,
            receipts: Receipts::default(),
            first_block: 0,
            requests: vec![],
        };

        // Get the changed accounts
        let changed_accounts: Vec<ChangedAccount> = execution_outcome.changed_accounts().collect();

        // Assert that the changed accounts match the expected ones
        assert_eq!(changed_accounts.len(), 2);

        assert!(changed_accounts.contains(&ChangedAccount {
            address: address1,
            nonce: 1,
            balance: U256::from(100)
        }));

        assert!(changed_accounts.contains(&ChangedAccount {
            address: address2,
            nonce: 2,
            balance: U256::from(200)
        }));
    }
}<|MERGE_RESOLUTION|>--- conflicted
+++ resolved
@@ -393,15 +393,7 @@
                 cumulative_gas_used: 46913,
                 logs: vec![],
                 success: true,
-<<<<<<< HEAD
-                #[cfg(feature = "optimism")]
-                deposit_nonce: Some(18),
-                #[cfg(feature = "optimism")]
-                deposit_receipt_version: Some(34),
-            }]],
-=======
             })]],
->>>>>>> a98dc397
         };
 
         // Create a Requests object with a vector of requests
@@ -463,15 +455,7 @@
                 cumulative_gas_used: 46913,
                 logs: vec![],
                 success: true,
-<<<<<<< HEAD
-                #[cfg(feature = "optimism")]
-                deposit_nonce: Some(18),
-                #[cfg(feature = "optimism")]
-                deposit_receipt_version: Some(34),
-            }]],
-=======
             })]],
->>>>>>> a98dc397
         };
 
         // Define the first block number
@@ -506,15 +490,7 @@
                 cumulative_gas_used: 46913,
                 logs: vec![Log::<LogData>::default()],
                 success: true,
-<<<<<<< HEAD
-                #[cfg(feature = "optimism")]
-                deposit_nonce: Some(18),
-                #[cfg(feature = "optimism")]
-                deposit_receipt_version: Some(34),
-            }]],
-=======
             })]],
->>>>>>> a98dc397
         };
 
         // Define the first block number
@@ -546,15 +522,7 @@
                 cumulative_gas_used: 46913,
                 logs: vec![Log::<LogData>::default()],
                 success: true,
-<<<<<<< HEAD
-                #[cfg(feature = "optimism")]
-                deposit_nonce: Some(18),
-                #[cfg(feature = "optimism")]
-                deposit_receipt_version: Some(34),
-            }]],
-=======
             })]],
->>>>>>> a98dc397
         };
 
         // Define the first block number
@@ -580,15 +548,7 @@
                 cumulative_gas_used: 46913,
                 logs: vec![Log::<LogData>::default()],
                 success: true,
-<<<<<<< HEAD
-                #[cfg(feature = "optimism")]
-                deposit_nonce: Some(18),
-                #[cfg(feature = "optimism")]
-                deposit_receipt_version: Some(34),
-            }]
-=======
             })]
->>>>>>> a98dc397
         );
     }
 
@@ -602,15 +562,7 @@
                 cumulative_gas_used: 46913,
                 logs: vec![Log::<LogData>::default()],
                 success: true,
-<<<<<<< HEAD
-                #[cfg(feature = "optimism")]
-                deposit_nonce: Some(18),
-                #[cfg(feature = "optimism")]
-                deposit_receipt_version: Some(34),
-            }]],
-=======
             })]],
->>>>>>> a98dc397
         };
 
         // Create an empty Receipts object
