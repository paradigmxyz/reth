//! Traits for execution.

use alloy_consensus::BlockHeader;
// Re-export execution types
use crate::{system_calls::OnStateHook, Database};
use alloc::{boxed::Box, vec::Vec};
use alloy_primitives::{
    map::{DefaultHashBuilder, HashMap},
    Address,
};
pub use reth_execution_errors::{
    BlockExecutionError, BlockValidationError, InternalBlockExecutionError,
};
use reth_execution_types::BlockExecutionResult;
pub use reth_execution_types::{BlockExecutionOutput, ExecutionOutcome};
use reth_primitives::{NodePrimitives, Receipt, Recovered, RecoveredBlock};
pub use reth_storage_errors::provider::ProviderError;
use revm::state::{Account, AccountStatus, EvmState};
use revm_database::{states::bundle_state::BundleRetention, State};

/// A type that knows how to execute a block. It is assumed to operate on a
/// [`crate::Evm`] internally and use [`State`] as database.
pub trait Executor<DB: Database>: Sized {
    /// The primitive types used by the executor.
    type Primitives: NodePrimitives;
    /// The error type returned by the executor.
    type Error;

    /// Executes a single block and returns [`BlockExecutionResult`], without the state changes.
    fn execute_one(
        &mut self,
        block: &RecoveredBlock<<Self::Primitives as NodePrimitives>::Block>,
    ) -> Result<BlockExecutionResult<<Self::Primitives as NodePrimitives>::Receipt>, Self::Error>;

    /// Executes the EVM with the given input and accepts a state hook closure that is invoked with
    /// the EVM state after execution.
    fn execute_one_with_state_hook<F>(
        &mut self,
        block: &RecoveredBlock<<Self::Primitives as NodePrimitives>::Block>,
        state_hook: F,
    ) -> Result<BlockExecutionResult<<Self::Primitives as NodePrimitives>::Receipt>, Self::Error>
    where
        F: OnStateHook + 'static;

    /// Consumes the type and executes the block.
    ///
    /// # Note
    /// Execution happens without any validation of the output.
    ///
    /// # Returns
    /// The output of the block execution.
    fn execute(
        mut self,
        block: &RecoveredBlock<<Self::Primitives as NodePrimitives>::Block>,
    ) -> Result<BlockExecutionOutput<<Self::Primitives as NodePrimitives>::Receipt>, Self::Error>
    {
        let result = self.execute_one(block)?;
        let mut state = self.into_state();
        Ok(BlockExecutionOutput { state: state.take_bundle(), result })
    }

    /// Executes multiple inputs in the batch, and returns an aggregated [`ExecutionOutcome`].
    fn execute_batch<'a, I>(
        mut self,
        blocks: I,
    ) -> Result<ExecutionOutcome<<Self::Primitives as NodePrimitives>::Receipt>, Self::Error>
    where
        I: IntoIterator<Item = &'a RecoveredBlock<<Self::Primitives as NodePrimitives>::Block>>,
    {
        let mut results = Vec::new();
        let mut first_block = None;
        for block in blocks {
            if first_block.is_none() {
                first_block = Some(block.header().number());
            }
            results.push(self.execute_one(block)?);
        }

        Ok(ExecutionOutcome::from_blocks(
            first_block.unwrap_or_default(),
            self.into_state().take_bundle(),
            results,
        ))
    }

    /// Executes the EVM with the given input and accepts a state closure that is invoked with
    /// the EVM state after execution.
    fn execute_with_state_closure<F>(
        mut self,
        block: &RecoveredBlock<<Self::Primitives as NodePrimitives>::Block>,
        mut f: F,
    ) -> Result<BlockExecutionOutput<<Self::Primitives as NodePrimitives>::Receipt>, Self::Error>
    where
        F: FnMut(&State<DB>),
    {
        let result = self.execute_one(block)?;
        let mut state = self.into_state();
        f(&state);
        Ok(BlockExecutionOutput { state: state.take_bundle(), result })
    }

    /// Executes the EVM with the given input and accepts a state hook closure that is invoked with
    /// the EVM state after execution.
    fn execute_with_state_hook<F>(
        mut self,
        block: &RecoveredBlock<<Self::Primitives as NodePrimitives>::Block>,
        state_hook: F,
    ) -> Result<BlockExecutionOutput<<Self::Primitives as NodePrimitives>::Receipt>, Self::Error>
    where
        F: OnStateHook + 'static,
    {
        let result = self.execute_one_with_state_hook(block, state_hook)?;
        let mut state = self.into_state();
        Ok(BlockExecutionOutput { state: state.take_bundle(), result })
    }

    /// Consumes the executor and returns the [`State`] containing all state changes.
    fn into_state(self) -> State<DB>;

    /// The size hint of the batch's tracked state size.
    ///
    /// This is used to optimize DB commits depending on the size of the state.
    fn size_hint(&self) -> usize;
}

/// A type that can create a new executor for block execution.
pub trait BlockExecutorProvider: Send + Sync + Clone + Unpin + 'static {
    /// Receipt type.
    type Primitives: NodePrimitives;

    /// An executor that can execute a single block given a database.
    ///
    /// # Verification
    ///
    /// The on [`Executor::execute`] the executor is expected to validate the execution output of
    /// the input, this includes:
    /// - Cumulative gas used must match the input's gas used.
    /// - Receipts must match the input's receipts root.
    ///
    /// It is not expected to validate the state trie root, this must be done by the caller using
    /// the returned state.
    type Executor<DB: Database>: Executor<
        DB,
        Primitives = Self::Primitives,
        Error = BlockExecutionError,
    >;

    /// Creates a new executor for single block execution.
    ///
    /// This is used to execute a single block and get the changed state.
    fn executor<DB>(&self, db: DB) -> Self::Executor<DB>
    where
        DB: Database;
}

/// Helper type for the output of executing a block.
#[derive(Debug, Clone)]
pub struct ExecuteOutput<R = Receipt> {
    /// Receipts obtained after executing a block.
    pub receipts: Vec<R>,
    /// Cumulative gas used in the block execution.
    pub gas_used: u64,
}

/// Defines the strategy for executing a single block.
pub trait BlockExecutionStrategy {
    /// Primitive types used by the strategy.
    type Primitives: NodePrimitives;

    /// The error type returned by this strategy's methods.
    type Error: core::error::Error;

    /// Applies any necessary changes before executing the block's transactions.
    fn apply_pre_execution_changes(&mut self) -> Result<(), Self::Error>;

    /// Executes a single transaction and applies execution result to internal state.
    ///
    /// Returns the gas used by the transaction.
    fn execute_transaction(
        &mut self,
        tx: Recovered<&<Self::Primitives as NodePrimitives>::SignedTx>,
    ) -> Result<u64, Self::Error>;

    /// Applies any necessary changes after executing the block's transactions.
    fn apply_post_execution_changes(
        self,
    ) -> Result<BlockExecutionResult<<Self::Primitives as NodePrimitives>::Receipt>, Self::Error>;

    /// Sets a hook to be called after each state change during execution.
    fn with_state_hook(&mut self, hook: Option<Box<dyn OnStateHook>>);
}

/// A strategy factory that can create block execution strategies.
pub trait BlockExecutionStrategyFactory: Send + Sync + Clone + Unpin + 'static {
    /// Primitive types used by the strategy.
    type Primitives: NodePrimitives;

    /// Creates a strategy using the given database.
    fn create_strategy<'a, DB>(
        &'a mut self,
        db: &'a mut State<DB>,
        block: &'a RecoveredBlock<<Self::Primitives as NodePrimitives>::Block>,
    ) -> impl BlockExecutionStrategy<Primitives = Self::Primitives, Error = BlockExecutionError> + 'a
    where
        DB: Database;
}

impl<F> Clone for BasicBlockExecutorProvider<F>
where
    F: Clone,
{
    fn clone(&self) -> Self {
        Self { strategy_factory: self.strategy_factory.clone() }
    }
}

/// A generic block executor provider that can create executors using a strategy factory.
#[allow(missing_debug_implementations)]
pub struct BasicBlockExecutorProvider<F> {
    strategy_factory: F,
}

impl<F> BasicBlockExecutorProvider<F> {
    /// Creates a new `BasicBlockExecutorProvider` with the given strategy factory.
    pub const fn new(strategy_factory: F) -> Self {
        Self { strategy_factory }
    }
}

impl<F> BlockExecutorProvider for BasicBlockExecutorProvider<F>
where
    F: BlockExecutionStrategyFactory,
{
    type Primitives = F::Primitives;

    type Executor<DB: Database> = BasicBlockExecutor<F, DB>;

    fn executor<DB>(&self, db: DB) -> Self::Executor<DB>
    where
        DB: Database,
    {
        BasicBlockExecutor::new(self.strategy_factory.clone(), db)
    }
}

/// A generic block executor that uses a [`BlockExecutionStrategy`] to
/// execute blocks.
#[allow(missing_debug_implementations, dead_code)]
pub struct BasicBlockExecutor<F, DB> {
    /// Block execution strategy.
    pub(crate) strategy_factory: F,
    /// Database.
    pub(crate) db: State<DB>,
}

impl<F, DB: Database> BasicBlockExecutor<F, DB> {
    /// Creates a new `BasicBlockExecutor` with the given strategy.
    pub fn new(strategy_factory: F, db: DB) -> Self {
        let db =
            State::builder().with_database(db).with_bundle_update().without_state_clear().build();
        Self { strategy_factory, db }
    }
}

impl<F, DB> Executor<DB> for BasicBlockExecutor<F, DB>
where
    F: BlockExecutionStrategyFactory,
    DB: Database,
{
    type Primitives = F::Primitives;
    type Error = BlockExecutionError;

    fn execute_one(
        &mut self,
        block: &RecoveredBlock<<Self::Primitives as NodePrimitives>::Block>,
    ) -> Result<BlockExecutionResult<<Self::Primitives as NodePrimitives>::Receipt>, Self::Error>
    {
        let mut strategy = self.strategy_factory.create_strategy(&mut self.db, block);

        strategy.apply_pre_execution_changes()?;
        for tx in block.transactions_recovered() {
            strategy.execute_transaction(tx)?;
        }
        let result = strategy.apply_post_execution_changes()?;

        self.db.merge_transitions(BundleRetention::Reverts);

        Ok(result)
    }

    fn execute_one_with_state_hook<H>(
        &mut self,
        block: &RecoveredBlock<<Self::Primitives as NodePrimitives>::Block>,
        state_hook: H,
    ) -> Result<BlockExecutionResult<<Self::Primitives as NodePrimitives>::Receipt>, Self::Error>
    where
        H: OnStateHook + 'static,
    {
        let mut strategy = self.strategy_factory.create_strategy(&mut self.db, block);
        strategy.with_state_hook(Some(Box::new(state_hook)));

        strategy.apply_pre_execution_changes()?;
        for tx in block.transactions_recovered() {
            strategy.execute_transaction(tx)?;
        }
        let result = strategy.apply_post_execution_changes()?;

        self.db.merge_transitions(BundleRetention::Reverts);

        Ok(result)
    }

    fn into_state(self) -> State<DB> {
        self.db
    }

    fn size_hint(&self) -> usize {
        self.db.bundle_state.size_hint()
    }
}

/// Creates an `EvmState` from a map of balance increments and the current state
/// to load accounts from. No balance increment is done in the function.
/// Zero balance increments are ignored and won't create state entries.
pub fn balance_increment_state<DB>(
    balance_increments: &HashMap<Address, u128, DefaultHashBuilder>,
    state: &mut State<DB>,
) -> Result<EvmState, BlockExecutionError>
where
    DB: Database,
{
    let mut load_account = |address: &Address| -> Result<(Address, Account), BlockExecutionError> {
        let cache_account = state.load_cache_account(*address).map_err(|_| {
            BlockExecutionError::msg("could not load account for balance increment")
        })?;

        let account = cache_account.account.as_ref().ok_or_else(|| {
            BlockExecutionError::msg("could not load account for balance increment")
        })?;

        Ok((
            *address,
            Account {
                info: account.info.clone(),
                storage: Default::default(),
                status: AccountStatus::Touched,
            },
        ))
    };

    balance_increments
        .iter()
        .filter(|(_, &balance)| balance != 0)
        .map(|(addr, _)| load_account(addr))
        .collect::<Result<EvmState, _>>()
}

#[cfg(test)]
mod tests {
    use super::*;
    use alloy_consensus::constants::KECCAK_EMPTY;
    use alloy_eips::eip7685::Requests;
    use alloy_primitives::{address, bytes, U256};
    use core::marker::PhantomData;
    use reth_ethereum_primitives::TransactionSigned;
    use reth_primitives::EthPrimitives;
<<<<<<< HEAD
    use revm::db::{CacheDB, EmptyDBTyped};
    use revm_primitives::{address, bytes, AccountInfo};
    use std::sync::Arc;
=======
    use revm::state::AccountInfo;
    use revm_database::{CacheDB, EmptyDBTyped};
>>>>>>> 4ada1535

    #[derive(Clone, Default)]
    struct TestExecutorProvider;

    impl BlockExecutorProvider for TestExecutorProvider {
        type Primitives = EthPrimitives;
        type Executor<DB: Database> = TestExecutor<DB>;

        fn executor<DB>(&self, _db: DB) -> Self::Executor<DB>
        where
            DB: Database,
        {
            TestExecutor(PhantomData)
        }
    }

    struct TestExecutor<DB>(PhantomData<DB>);

    impl<DB: Database> Executor<DB> for TestExecutor<DB> {
        type Primitives = EthPrimitives;
        type Error = BlockExecutionError;

        fn execute_one(
            &mut self,
            _block: &RecoveredBlock<<Self::Primitives as NodePrimitives>::Block>,
        ) -> Result<BlockExecutionResult<<Self::Primitives as NodePrimitives>::Receipt>, Self::Error>
        {
            Err(BlockExecutionError::msg("execution unavailable for tests"))
        }

        fn execute_one_with_state_hook<F>(
            &mut self,
            _block: &RecoveredBlock<<Self::Primitives as NodePrimitives>::Block>,
            _state_hook: F,
        ) -> Result<BlockExecutionResult<<Self::Primitives as NodePrimitives>::Receipt>, Self::Error>
        where
            F: OnStateHook + 'static,
        {
            Err(BlockExecutionError::msg("execution unavailable for tests"))
        }

        fn into_state(self) -> State<DB> {
            unreachable!()
        }

        fn size_hint(&self) -> usize {
            0
        }
    }

    struct TestExecutorStrategy {
        result: BlockExecutionResult<Receipt>,
    }

    #[derive(Clone)]
    struct TestExecutorStrategyFactory {
        result: BlockExecutionResult<Receipt>,
    }

    impl BlockExecutionStrategyFactory for TestExecutorStrategyFactory {
        type Primitives = EthPrimitives;

        fn create_strategy<'a, DB>(
            &'a mut self,
            _db: &'a mut State<DB>,
            _block: &'a RecoveredBlock<<Self::Primitives as NodePrimitives>::Block>,
        ) -> impl BlockExecutionStrategy<Primitives = Self::Primitives, Error = BlockExecutionError> + 'a
        where
            DB: Database,
        {
            TestExecutorStrategy { result: self.result.clone() }
        }
    }

    impl BlockExecutionStrategy for TestExecutorStrategy {
        type Primitives = EthPrimitives;
        type Error = BlockExecutionError;

        fn apply_pre_execution_changes(&mut self) -> Result<(), Self::Error> {
            Ok(())
        }

        fn execute_transaction(
            &mut self,
            _tx: Recovered<&TransactionSigned>,
        ) -> Result<u64, Self::Error> {
            Ok(0)
        }

        fn apply_post_execution_changes(
            self,
        ) -> Result<BlockExecutionResult<<Self::Primitives as NodePrimitives>::Receipt>, Self::Error>
        {
            Ok(self.result)
        }

        fn with_state_hook(&mut self, _hook: Option<Box<dyn OnStateHook>>) {}
    }

    #[test]
    fn test_provider() {
        let provider = TestExecutorProvider;
        let db = CacheDB::<EmptyDBTyped<ProviderError>>::default();
        let executor = provider.executor(db);
        let _ = executor.execute(&Default::default());
    }

    #[test]
    fn test_strategy() {
        let expected_result = BlockExecutionResult {
            receipts: vec![Receipt::default()],
            gas_used: 10,
            requests: Requests::new(vec![bytes!("deadbeef")]),
        };

        let strategy_factory = TestExecutorStrategyFactory { result: expected_result.clone() };
        let provider = BasicBlockExecutorProvider::new(strategy_factory);
        let db = CacheDB::<EmptyDBTyped<ProviderError>>::default();
        let executor = provider.executor(db);
        let result = executor.execute(&Default::default());

        assert!(result.is_ok());
        let block_execution_output = result.unwrap();
        assert_eq!(block_execution_output.result, expected_result);
    }

    fn setup_state_with_account(
        addr: Address,
        balance: u128,
        nonce: u64,
    ) -> State<CacheDB<EmptyDBTyped<BlockExecutionError>>> {
        let db = CacheDB::<EmptyDBTyped<BlockExecutionError>>::default();
        let mut state = State::builder().with_database(db).with_bundle_update().build();

        let account_info =
            AccountInfo { balance: U256::from(balance), nonce, ..Default::default() };
        state.insert_account(addr, account_info);
        state
    }

    #[test]
    fn test_balance_increment_state_zero() {
        let addr = address!("1000000000000000000000000000000000000000");
        let mut state = setup_state_with_account(addr, 100, 1);

        let mut increments = HashMap::<Address, u128, DefaultHashBuilder>::default();
        increments.insert(addr, 0);

        let result = balance_increment_state(&increments, &mut state).unwrap();
        assert!(result.is_empty(), "Zero increments should be ignored");
    }

    #[test]
    fn test_balance_increment_state_empty_increments_map() {
        let mut state = State::builder()
            .with_database(CacheDB::<EmptyDBTyped<BlockExecutionError>>::default())
            .with_bundle_update()
            .build();

        let increments = HashMap::<Address, u128, DefaultHashBuilder>::default();
        let result = balance_increment_state(&increments, &mut state).unwrap();
        assert!(result.is_empty(), "Empty increments map should return empty state");
    }

    #[test]
    fn test_balance_increment_state_multiple_valid_increments() {
        let addr1 = address!("1000000000000000000000000000000000000000");
        let addr2 = address!("2000000000000000000000000000000000000000");

        let mut state = setup_state_with_account(addr1, 100, 1);

        let account2 = AccountInfo { balance: U256::from(200), nonce: 1, ..Default::default() };
        state.insert_account(addr2, account2);

        let mut increments = HashMap::<Address, u128, DefaultHashBuilder>::default();
        increments.insert(addr1, 50);
        increments.insert(addr2, 100);

        let result = balance_increment_state(&increments, &mut state).unwrap();

        assert_eq!(result.len(), 2);
        assert_eq!(result.get(&addr1).unwrap().info.balance, U256::from(100));
        assert_eq!(result.get(&addr2).unwrap().info.balance, U256::from(200));
    }

    #[test]
    fn test_balance_increment_state_mixed_zero_and_nonzero_increments() {
        let addr1 = address!("1000000000000000000000000000000000000000");
        let addr2 = address!("2000000000000000000000000000000000000000");

        let mut state = setup_state_with_account(addr1, 100, 1);

        let account2 = AccountInfo { balance: U256::from(200), nonce: 1, ..Default::default() };
        state.insert_account(addr2, account2);

        let mut increments = HashMap::<Address, u128, DefaultHashBuilder>::default();
        increments.insert(addr1, 0);
        increments.insert(addr2, 100);

        let result = balance_increment_state(&increments, &mut state).unwrap();

        assert_eq!(result.len(), 1, "Only non-zero increments should be included");
        assert!(!result.contains_key(&addr1), "Zero increment account should not be included");
        assert_eq!(result.get(&addr2).unwrap().info.balance, U256::from(200));
    }
}<|MERGE_RESOLUTION|>--- conflicted
+++ resolved
@@ -364,14 +364,8 @@
     use core::marker::PhantomData;
     use reth_ethereum_primitives::TransactionSigned;
     use reth_primitives::EthPrimitives;
-<<<<<<< HEAD
-    use revm::db::{CacheDB, EmptyDBTyped};
-    use revm_primitives::{address, bytes, AccountInfo};
-    use std::sync::Arc;
-=======
     use revm::state::AccountInfo;
     use revm_database::{CacheDB, EmptyDBTyped};
->>>>>>> 4ada1535
 
     #[derive(Clone, Default)]
     struct TestExecutorProvider;
