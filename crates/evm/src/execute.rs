//! Traits for execution.

use alloy_consensus::BlockHeader;
// Re-export execution types
pub use reth_execution_errors::{
    BlockExecutionError, BlockValidationError, InternalBlockExecutionError,
};
pub use reth_execution_types::{BlockExecutionInput, BlockExecutionOutput, ExecutionOutcome};
use reth_primitives_traits::Block as _;
pub use reth_storage_errors::provider::ProviderError;

use crate::{system_calls::OnStateHook, TxEnvOverrides};
use alloc::{boxed::Box, vec::Vec};
use alloy_eips::eip7685::Requests;
use alloy_primitives::BlockNumber;
use core::fmt::Display;
use reth_consensus::ConsensusError;
use reth_primitives::{BlockWithSenders, NodePrimitives, Receipt};
use reth_prune_types::PruneModes;
use reth_revm::batch::BlockBatchRecord;
use revm::{
    db::{states::bundle_state::BundleRetention, BundleState},
    State,
};
use revm_primitives::{db::Database, U256};

/// A general purpose executor trait that executes an input (e.g. block) and produces an output
/// (e.g. state changes and receipts).
///
/// This executor does not validate the output, see [`BatchExecutor`] for that.
pub trait Executor<DB> {
    /// The input type for the executor.
    type Input<'a>;
    /// The output type for the executor.
    type Output;
    /// The error type returned by the executor.
    type Error;

    /// Initialize the executor with the given transaction environment overrides.
    fn init(&mut self, _tx_env_overrides: Box<dyn TxEnvOverrides>) {}

    /// Consumes the type and executes the block.
    ///
    /// # Note
    /// Execution happens without any validation of the output. To validate the output, use the
    /// [`BatchExecutor`].
    ///
    /// # Returns
    /// The output of the block execution.
    fn execute(self, input: Self::Input<'_>) -> Result<Self::Output, Self::Error>;

    /// Executes the EVM with the given input and accepts a state closure that is invoked with
    /// the EVM state after execution.
    fn execute_with_state_closure<F>(
        self,
        input: Self::Input<'_>,
        state: F,
    ) -> Result<Self::Output, Self::Error>
    where
        F: FnMut(&State<DB>);

    /// Executes the EVM with the given input and accepts a state hook closure that is invoked with
    /// the EVM state after execution.
    fn execute_with_state_hook<F>(
        self,
        input: Self::Input<'_>,
        state_hook: F,
    ) -> Result<Self::Output, Self::Error>
    where
        F: OnStateHook + 'static;
}

/// A general purpose executor that can execute multiple inputs in sequence, validate the outputs,
/// and keep track of the state over the entire batch.
pub trait BatchExecutor<DB> {
    /// The input type for the executor.
    type Input<'a>;
    /// The output type for the executor.
    type Output;
    /// The error type returned by the executor.
    type Error;

    /// Executes the next block in the batch, verifies the output and updates the state internally.
    fn execute_and_verify_one(&mut self, input: Self::Input<'_>) -> Result<(), Self::Error>;

    /// Executes multiple inputs in the batch, verifies the output, and updates the state
    /// internally.
    ///
    /// This method is a convenience function for calling [`BatchExecutor::execute_and_verify_one`]
    /// for each input.
    fn execute_and_verify_many<'a, I>(&mut self, inputs: I) -> Result<(), Self::Error>
    where
        I: IntoIterator<Item = Self::Input<'a>>,
    {
        for input in inputs {
            self.execute_and_verify_one(input)?;
        }
        Ok(())
    }

    /// Executes the entire batch, verifies the output, and returns the final state.
    ///
    /// This method is a convenience function for calling [`BatchExecutor::execute_and_verify_many`]
    /// and [`BatchExecutor::finalize`].
    fn execute_and_verify_batch<'a, I>(mut self, batch: I) -> Result<Self::Output, Self::Error>
    where
        I: IntoIterator<Item = Self::Input<'a>>,
        Self: Sized,
    {
        self.execute_and_verify_many(batch)?;
        Ok(self.finalize())
    }

    /// Finishes the batch and return the final state.
    fn finalize(self) -> Self::Output;

    /// Set the expected tip of the batch.
    ///
    /// This can be used to optimize state pruning during execution.
    fn set_tip(&mut self, tip: BlockNumber);

    /// Set the prune modes.
    ///
    /// They are used to determine which parts of the state should be kept during execution.
    fn set_prune_modes(&mut self, prune_modes: PruneModes);

    /// The size hint of the batch's tracked state size.
    ///
    /// This is used to optimize DB commits depending on the size of the state.
    fn size_hint(&self) -> Option<usize>;
}

/// A type that can create a new executor for block execution.
pub trait BlockExecutorProvider: Send + Sync + Clone + Unpin + 'static {
    /// Receipt type.
    type Primitives: NodePrimitives;

    /// An executor that can execute a single block given a database.
    ///
    /// # Verification
    ///
    /// The on [`Executor::execute`] the executor is expected to validate the execution output of
    /// the input, this includes:
    /// - Cumulative gas used must match the input's gas used.
    /// - Receipts must match the input's receipts root.
    ///
    /// It is not expected to validate the state trie root, this must be done by the caller using
    /// the returned state.
    type Executor<DB: Database<Error: Into<ProviderError> + Display>>: for<'a> Executor<
        DB,
        Input<'a> = BlockExecutionInput<
            'a,
            BlockWithSenders<<Self::Primitives as NodePrimitives>::Block>,
        >,
        Output = BlockExecutionOutput<<Self::Primitives as NodePrimitives>::Receipt>,
        Error = BlockExecutionError,
    >;

    /// An executor that can execute a batch of blocks given a database.
    type BatchExecutor<DB: Database<Error: Into<ProviderError> + Display>>: for<'a> BatchExecutor<
        DB,
        Input<'a> = BlockExecutionInput<
            'a,
            BlockWithSenders<<Self::Primitives as NodePrimitives>::Block>,
        >,
        Output = ExecutionOutcome<<Self::Primitives as NodePrimitives>::Receipt>,
        Error = BlockExecutionError,
    >;

    /// Creates a new executor for single block execution.
    ///
    /// This is used to execute a single block and get the changed state.
    fn executor<DB>(&self, db: DB) -> Self::Executor<DB>
    where
        DB: Database<Error: Into<ProviderError> + Display>;

    /// Creates a new batch executor with the given database and pruning modes.
    ///
    /// Batch executor is used to execute multiple blocks in sequence and keep track of the state
    /// during historical sync which involves executing multiple blocks in sequence.
    fn batch_executor<DB>(&self, db: DB) -> Self::BatchExecutor<DB>
    where
        DB: Database<Error: Into<ProviderError> + Display>;
}

/// Helper type for the output of executing a block.
#[derive(Debug, Clone)]
<<<<<<< HEAD
pub struct ExecuteOutput<T> {
    /// Receipts obtained after executing a block.
    pub receipts: Vec<T>,
=======
pub struct ExecuteOutput<R = Receipt> {
    /// Receipts obtained after executing a block.
    pub receipts: Vec<R>,
>>>>>>> 5d711503
    /// Cumulative gas used in the block execution.
    pub gas_used: u64,
}

/// Defines the strategy for executing a single block.
pub trait BlockExecutionStrategy {
    /// Database this strategy operates on.
    type DB: Database;

    /// Primitive types used by the strategy.
    type Primitives: NodePrimitives;

    /// The error type returned by this strategy's methods.
    type Error: From<ProviderError> + core::error::Error;

    /// Initialize the strategy with the given transaction environment overrides.
    fn init(&mut self, _tx_env_overrides: Box<dyn TxEnvOverrides>) {}

    /// Applies any necessary changes before executing the block's transactions.
    fn apply_pre_execution_changes(
        &mut self,
        block: &BlockWithSenders<<Self::Primitives as NodePrimitives>::Block>,
        total_difficulty: U256,
    ) -> Result<(), Self::Error>;

    /// Executes all transactions in the block.
    fn execute_transactions(
        &mut self,
        block: &BlockWithSenders<<Self::Primitives as NodePrimitives>::Block>,
        total_difficulty: U256,
<<<<<<< HEAD
    ) -> Result<ExecuteOutput<Receipt>, Self::Error>;
=======
    ) -> Result<ExecuteOutput<<Self::Primitives as NodePrimitives>::Receipt>, Self::Error>;
>>>>>>> 5d711503

    /// Applies any necessary changes after executing the block's transactions.
    fn apply_post_execution_changes(
        &mut self,
        block: &BlockWithSenders<<Self::Primitives as NodePrimitives>::Block>,
        total_difficulty: U256,
        receipts: &[<Self::Primitives as NodePrimitives>::Receipt],
    ) -> Result<Requests, Self::Error>;

    /// Returns a reference to the current state.
    fn state_ref(&self) -> &State<Self::DB>;

    /// Returns a mutable reference to the current state.
    fn state_mut(&mut self) -> &mut State<Self::DB>;

    /// Sets a hook to be called after each state change during execution.
    fn with_state_hook(&mut self, _hook: Option<Box<dyn OnStateHook>>) {}

    /// Returns the final bundle state.
    fn finish(&mut self) -> BundleState {
        self.state_mut().merge_transitions(BundleRetention::Reverts);
        self.state_mut().take_bundle()
    }

    /// Validate a block with regard to execution results.
    fn validate_block_post_execution(
        &self,
        _block: &BlockWithSenders<<Self::Primitives as NodePrimitives>::Block>,
        _receipts: &[<Self::Primitives as NodePrimitives>::Receipt],
        _requests: &Requests,
    ) -> Result<(), ConsensusError> {
        Ok(())
    }
}

/// A strategy factory that can create block execution strategies.
pub trait BlockExecutionStrategyFactory: Send + Sync + Clone + Unpin + 'static {
    /// Primitive types used by the strategy.
    type Primitives: NodePrimitives;

    /// Associated strategy type.
    type Strategy<DB: Database<Error: Into<ProviderError> + Display>>: BlockExecutionStrategy<
        DB = DB,
        Primitives = Self::Primitives,
        Error = BlockExecutionError,
    >;

    /// Creates a strategy using the give database.
    fn create_strategy<DB>(&self, db: DB) -> Self::Strategy<DB>
    where
        DB: Database<Error: Into<ProviderError> + Display>;
}

impl<F> Clone for BasicBlockExecutorProvider<F>
where
    F: Clone,
{
    fn clone(&self) -> Self {
        Self { strategy_factory: self.strategy_factory.clone() }
    }
}

/// A generic block executor provider that can create executors using a strategy factory.
#[allow(missing_debug_implementations)]
pub struct BasicBlockExecutorProvider<F> {
    strategy_factory: F,
}

impl<F> BasicBlockExecutorProvider<F> {
    /// Creates a new `BasicBlockExecutorProvider` with the given strategy factory.
    pub const fn new(strategy_factory: F) -> Self {
        Self { strategy_factory }
    }
}

impl<F> BlockExecutorProvider for BasicBlockExecutorProvider<F>
where
    F: BlockExecutionStrategyFactory,
{
    type Primitives = F::Primitives;

    type Executor<DB: Database<Error: Into<ProviderError> + Display>> =
        BasicBlockExecutor<F::Strategy<DB>>;

    type BatchExecutor<DB: Database<Error: Into<ProviderError> + Display>> =
        BasicBatchExecutor<F::Strategy<DB>>;

    fn executor<DB>(&self, db: DB) -> Self::Executor<DB>
    where
        DB: Database<Error: Into<ProviderError> + Display>,
    {
        let strategy = self.strategy_factory.create_strategy(db);
        BasicBlockExecutor::new(strategy)
    }

    fn batch_executor<DB>(&self, db: DB) -> Self::BatchExecutor<DB>
    where
        DB: Database<Error: Into<ProviderError> + Display>,
    {
        let strategy = self.strategy_factory.create_strategy(db);
        let batch_record = BlockBatchRecord::default();
        BasicBatchExecutor::new(strategy, batch_record)
    }
}

/// A generic block executor that uses a [`BlockExecutionStrategy`] to
/// execute blocks.
#[allow(missing_debug_implementations, dead_code)]
pub struct BasicBlockExecutor<S> {
    /// Block execution strategy.
    pub(crate) strategy: S,
}

impl<S> BasicBlockExecutor<S> {
    /// Creates a new `BasicBlockExecutor` with the given strategy.
    pub const fn new(strategy: S) -> Self {
        Self { strategy }
    }
}

impl<S, DB> Executor<DB> for BasicBlockExecutor<S>
where
    S: BlockExecutionStrategy<DB = DB>,
    DB: Database<Error: Into<ProviderError> + Display>,
{
    type Input<'a> =
        BlockExecutionInput<'a, BlockWithSenders<<S::Primitives as NodePrimitives>::Block>>;
    type Output = BlockExecutionOutput<<S::Primitives as NodePrimitives>::Receipt>;
    type Error = S::Error;

    fn init(&mut self, env_overrides: Box<dyn TxEnvOverrides>) {
        self.strategy.init(env_overrides);
    }

    fn execute(mut self, input: Self::Input<'_>) -> Result<Self::Output, Self::Error> {
        let BlockExecutionInput { block, total_difficulty } = input;

        self.strategy.apply_pre_execution_changes(block, total_difficulty)?;
        let ExecuteOutput { receipts, gas_used } =
            self.strategy.execute_transactions(block, total_difficulty)?;
        let requests =
            self.strategy.apply_post_execution_changes(block, total_difficulty, &receipts)?;
        let state = self.strategy.finish();

        Ok(BlockExecutionOutput { state, receipts, requests, gas_used })
    }

    fn execute_with_state_closure<F>(
        mut self,
        input: Self::Input<'_>,
        mut state: F,
    ) -> Result<Self::Output, Self::Error>
    where
        F: FnMut(&State<DB>),
    {
        let BlockExecutionInput { block, total_difficulty } = input;

        self.strategy.apply_pre_execution_changes(block, total_difficulty)?;
        let ExecuteOutput { receipts, gas_used } =
            self.strategy.execute_transactions(block, total_difficulty)?;
        let requests =
            self.strategy.apply_post_execution_changes(block, total_difficulty, &receipts)?;

        state(self.strategy.state_ref());

        let state = self.strategy.finish();

        Ok(BlockExecutionOutput { state, receipts, requests, gas_used })
    }

    fn execute_with_state_hook<H>(
        mut self,
        input: Self::Input<'_>,
        state_hook: H,
    ) -> Result<Self::Output, Self::Error>
    where
        H: OnStateHook + 'static,
    {
        let BlockExecutionInput { block, total_difficulty } = input;

        self.strategy.with_state_hook(Some(Box::new(state_hook)));

        self.strategy.apply_pre_execution_changes(block, total_difficulty)?;
        let ExecuteOutput { receipts, gas_used } =
            self.strategy.execute_transactions(block, total_difficulty)?;
        let requests =
            self.strategy.apply_post_execution_changes(block, total_difficulty, &receipts)?;

        let state = self.strategy.finish();

        Ok(BlockExecutionOutput { state, receipts, requests, gas_used })
    }
}

/// A generic batch executor that uses a [`BlockExecutionStrategy`] to
/// execute batches.
#[allow(missing_debug_implementations)]
pub struct BasicBatchExecutor<S>
where
    S: BlockExecutionStrategy,
{
    /// Batch execution strategy.
    pub(crate) strategy: S,
    /// Keeps track of batch execution receipts and requests.
    pub(crate) batch_record: BlockBatchRecord<<S::Primitives as NodePrimitives>::Receipt>,
}

impl<S> BasicBatchExecutor<S>
where
    S: BlockExecutionStrategy,
{
    /// Creates a new `BasicBatchExecutor` with the given strategy.
    pub const fn new(
        strategy: S,
        batch_record: BlockBatchRecord<<S::Primitives as NodePrimitives>::Receipt>,
    ) -> Self {
        Self { strategy, batch_record }
    }
}

impl<S, DB> BatchExecutor<DB> for BasicBatchExecutor<S>
where
    S: BlockExecutionStrategy<DB = DB, Error = BlockExecutionError>,
    DB: Database<Error: Into<ProviderError> + Display>,
{
    type Input<'a> =
        BlockExecutionInput<'a, BlockWithSenders<<S::Primitives as NodePrimitives>::Block>>;
    type Output = ExecutionOutcome<<S::Primitives as NodePrimitives>::Receipt>;
    type Error = BlockExecutionError;

    fn execute_and_verify_one(&mut self, input: Self::Input<'_>) -> Result<(), Self::Error> {
        let BlockExecutionInput { block, total_difficulty } = input;

        if self.batch_record.first_block().is_none() {
            self.batch_record.set_first_block(block.header().number());
        }

        self.strategy.apply_pre_execution_changes(block, total_difficulty)?;
        let ExecuteOutput { receipts, .. } =
            self.strategy.execute_transactions(block, total_difficulty)?;
        let requests =
            self.strategy.apply_post_execution_changes(block, total_difficulty, &receipts)?;

        self.strategy.validate_block_post_execution(block, &receipts, &requests)?;

        // prepare the state according to the prune mode
        let retention = self.batch_record.bundle_retention(block.header().number());
        self.strategy.state_mut().merge_transitions(retention);

        // store receipts in the set
        self.batch_record.save_receipts(receipts)?;

        // store requests in the set
        self.batch_record.save_requests(requests);

        Ok(())
    }

    fn finalize(mut self) -> Self::Output {
        ExecutionOutcome::new(
            self.strategy.state_mut().take_bundle(),
            self.batch_record.take_receipts(),
            self.batch_record.first_block().unwrap_or_default(),
            self.batch_record.take_requests(),
        )
    }

    fn set_tip(&mut self, tip: BlockNumber) {
        self.batch_record.set_tip(tip);
    }

    fn set_prune_modes(&mut self, prune_modes: PruneModes) {
        self.batch_record.set_prune_modes(prune_modes);
    }

    fn size_hint(&self) -> Option<usize> {
        Some(self.strategy.state_ref().bundle_state.size_hint())
    }
}

#[cfg(test)]
mod tests {
    use super::*;
    use alloy_primitives::U256;
    use core::marker::PhantomData;
    use reth_chainspec::{ChainSpec, MAINNET};
    use reth_primitives::EthPrimitives;
    use revm::db::{CacheDB, EmptyDBTyped};
    use revm_primitives::{bytes, TxEnv};
    use std::sync::Arc;

    #[derive(Clone, Default)]
    struct TestExecutorProvider;

    impl BlockExecutorProvider for TestExecutorProvider {
        type Primitives = EthPrimitives;
        type Executor<DB: Database<Error: Into<ProviderError> + Display>> = TestExecutor<DB>;
        type BatchExecutor<DB: Database<Error: Into<ProviderError> + Display>> = TestExecutor<DB>;

        fn executor<DB>(&self, _db: DB) -> Self::Executor<DB>
        where
            DB: Database<Error: Into<ProviderError> + Display>,
        {
            TestExecutor(PhantomData)
        }

        fn batch_executor<DB>(&self, _db: DB) -> Self::BatchExecutor<DB>
        where
            DB: Database<Error: Into<ProviderError> + Display>,
        {
            TestExecutor(PhantomData)
        }
    }

    struct TestExecutor<DB>(PhantomData<DB>);

    impl<DB> Executor<DB> for TestExecutor<DB> {
        type Input<'a> = BlockExecutionInput<'a, BlockWithSenders>;
        type Output = BlockExecutionOutput<Receipt>;
        type Error = BlockExecutionError;

        fn execute(self, _input: Self::Input<'_>) -> Result<Self::Output, Self::Error> {
            Err(BlockExecutionError::msg("execution unavailable for tests"))
        }

        fn execute_with_state_closure<F>(
            self,
            _: Self::Input<'_>,
            _: F,
        ) -> Result<Self::Output, Self::Error>
        where
            F: FnMut(&State<DB>),
        {
            Err(BlockExecutionError::msg("execution unavailable for tests"))
        }

        fn execute_with_state_hook<F>(
            self,
            _: Self::Input<'_>,
            _: F,
        ) -> Result<Self::Output, Self::Error>
        where
            F: OnStateHook,
        {
            Err(BlockExecutionError::msg("execution unavailable for tests"))
        }
    }

    impl<DB> BatchExecutor<DB> for TestExecutor<DB> {
        type Input<'a> = BlockExecutionInput<'a, BlockWithSenders>;
        type Output = ExecutionOutcome;
        type Error = BlockExecutionError;

        fn execute_and_verify_one(&mut self, _input: Self::Input<'_>) -> Result<(), Self::Error> {
            Ok(())
        }

        fn finalize(self) -> Self::Output {
            todo!()
        }

        fn set_tip(&mut self, _tip: BlockNumber) {
            todo!()
        }

        fn set_prune_modes(&mut self, _prune_modes: PruneModes) {
            todo!()
        }

        fn size_hint(&self) -> Option<usize> {
            None
        }
    }

    struct TestExecutorStrategy<DB, EvmConfig> {
        // chain spec and evm config here only to illustrate how the strategy
        // factory can use them in a real use case.
        _chain_spec: Arc<ChainSpec>,
        _evm_config: EvmConfig,
        state: State<DB>,
        execute_transactions_result: ExecuteOutput<Receipt>,
        apply_post_execution_changes_result: Requests,
        finish_result: BundleState,
    }

    #[derive(Clone)]
    struct TestExecutorStrategyFactory {
        execute_transactions_result: ExecuteOutput<Receipt>,
        apply_post_execution_changes_result: Requests,
        finish_result: BundleState,
    }

    impl BlockExecutionStrategyFactory for TestExecutorStrategyFactory {
        type Primitives = EthPrimitives;
        type Strategy<DB: Database<Error: Into<ProviderError> + Display>> =
            TestExecutorStrategy<DB, TestEvmConfig>;

        fn create_strategy<DB>(&self, db: DB) -> Self::Strategy<DB>
        where
            DB: Database<Error: Into<ProviderError> + Display>,
        {
            let state = State::builder()
                .with_database(db)
                .with_bundle_update()
                .without_state_clear()
                .build();

            TestExecutorStrategy {
                _chain_spec: MAINNET.clone(),
                _evm_config: TestEvmConfig {},
                execute_transactions_result: self.execute_transactions_result.clone(),
                apply_post_execution_changes_result: self
                    .apply_post_execution_changes_result
                    .clone(),
                finish_result: self.finish_result.clone(),
                state,
            }
        }
    }

    impl<DB> BlockExecutionStrategy for TestExecutorStrategy<DB, TestEvmConfig>
    where
        DB: Database,
    {
        type DB = DB;
        type Primitives = EthPrimitives;
        type Error = BlockExecutionError;

        fn apply_pre_execution_changes(
            &mut self,
            _block: &BlockWithSenders,
            _total_difficulty: U256,
        ) -> Result<(), Self::Error> {
            Ok(())
        }

        fn execute_transactions(
            &mut self,
            _block: &BlockWithSenders,
            _total_difficulty: U256,
        ) -> Result<ExecuteOutput<Receipt>, Self::Error> {
            Ok(self.execute_transactions_result.clone())
        }

        fn apply_post_execution_changes(
            &mut self,
            _block: &BlockWithSenders,
            _total_difficulty: U256,
            _receipts: &[Receipt],
        ) -> Result<Requests, Self::Error> {
            Ok(self.apply_post_execution_changes_result.clone())
        }

        fn state_ref(&self) -> &State<DB> {
            &self.state
        }

        fn state_mut(&mut self) -> &mut State<DB> {
            &mut self.state
        }

        fn with_state_hook(&mut self, _hook: Option<Box<dyn OnStateHook>>) {}

        fn finish(&mut self) -> BundleState {
            self.finish_result.clone()
        }

        fn validate_block_post_execution(
            &self,
            _block: &BlockWithSenders,
            _receipts: &[Receipt],
            _requests: &Requests,
        ) -> Result<(), ConsensusError> {
            Ok(())
        }
    }

    #[derive(Clone)]
    struct TestEvmConfig {}

    #[test]
    fn test_provider() {
        let provider = TestExecutorProvider;
        let db = CacheDB::<EmptyDBTyped<ProviderError>>::default();
        let executor = provider.executor(db);
        let _ = executor.execute(BlockExecutionInput::new(&Default::default(), U256::ZERO));
    }

    #[test]
    fn test_strategy() {
        let expected_gas_used = 10;
        let expected_receipts = vec![Receipt::default()];
        let expected_execute_transactions_result = ExecuteOutput::<Receipt> {
            receipts: expected_receipts.clone(),
            gas_used: expected_gas_used,
        };
        let expected_apply_post_execution_changes_result = Requests::new(vec![bytes!("deadbeef")]);
        let expected_finish_result = BundleState::default();

        let strategy_factory = TestExecutorStrategyFactory {
            execute_transactions_result: expected_execute_transactions_result,
            apply_post_execution_changes_result: expected_apply_post_execution_changes_result
                .clone(),
            finish_result: expected_finish_result.clone(),
        };
        let provider = BasicBlockExecutorProvider::new(strategy_factory);
        let db = CacheDB::<EmptyDBTyped<ProviderError>>::default();
        let executor = provider.executor(db);
        let result = executor.execute(BlockExecutionInput::new(&Default::default(), U256::ZERO));

        assert!(result.is_ok());
        let block_execution_output = result.unwrap();
        assert_eq!(block_execution_output.gas_used, expected_gas_used);
        assert_eq!(block_execution_output.receipts, expected_receipts);
        assert_eq!(block_execution_output.requests, expected_apply_post_execution_changes_result);
        assert_eq!(block_execution_output.state, expected_finish_result);
    }

    #[test]
    fn test_tx_env_overrider() {
        let strategy_factory = TestExecutorStrategyFactory {
            execute_transactions_result: ExecuteOutput {
                receipts: vec![Receipt::default()],
                gas_used: 10,
            },
            apply_post_execution_changes_result: Requests::new(vec![bytes!("deadbeef")]),
            finish_result: BundleState::default(),
        };
        let provider = BasicBlockExecutorProvider::new(strategy_factory);
        let db = CacheDB::<EmptyDBTyped<ProviderError>>::default();

        // if we want to apply tx env overrides the executor must be mut.
        let mut executor = provider.executor(db);
        // execute consumes the executor, so we can only call it once.
        // let result = executor.execute(BlockExecutionInput::new(&Default::default(), U256::ZERO));
        executor.init(Box::new(|tx_env: &mut TxEnv| {
            tx_env.nonce.take();
        }));
        let result = executor.execute(BlockExecutionInput::new(&Default::default(), U256::ZERO));
        assert!(result.is_ok());
    }
}<|MERGE_RESOLUTION|>--- conflicted
+++ resolved
@@ -185,15 +185,9 @@
 
 /// Helper type for the output of executing a block.
 #[derive(Debug, Clone)]
-<<<<<<< HEAD
-pub struct ExecuteOutput<T> {
-    /// Receipts obtained after executing a block.
-    pub receipts: Vec<T>,
-=======
 pub struct ExecuteOutput<R = Receipt> {
     /// Receipts obtained after executing a block.
     pub receipts: Vec<R>,
->>>>>>> 5d711503
     /// Cumulative gas used in the block execution.
     pub gas_used: u64,
 }
@@ -224,11 +218,7 @@
         &mut self,
         block: &BlockWithSenders<<Self::Primitives as NodePrimitives>::Block>,
         total_difficulty: U256,
-<<<<<<< HEAD
-    ) -> Result<ExecuteOutput<Receipt>, Self::Error>;
-=======
     ) -> Result<ExecuteOutput<<Self::Primitives as NodePrimitives>::Receipt>, Self::Error>;
->>>>>>> 5d711503
 
     /// Applies any necessary changes after executing the block's transactions.
     fn apply_post_execution_changes(
