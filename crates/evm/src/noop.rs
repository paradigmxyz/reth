//! A no operation block executor implementation.

use alloy_primitives::BlockNumber;
use core::fmt::Display;
use reth_execution_errors::BlockExecutionError;
use reth_execution_types::{BlockExecutionInput, BlockExecutionOutput, ExecutionOutcome};
use reth_primitives::{BlockWithSenders, NodePrimitives};
use reth_prune_types::PruneModes;
use reth_scroll_execution::FinalizeExecution;
use reth_storage_errors::provider::ProviderError;
use revm::{db::BundleState, State};
use revm_primitives::db::Database;

use crate::{
    execute::{BatchExecutor, BlockExecutorProvider, Executor},
    system_calls::OnStateHook,
};

const UNAVAILABLE_FOR_NOOP: &str = "execution unavailable for noop";

/// A [`BlockExecutorProvider`] implementation that does nothing.
#[derive(Debug, Default, Clone)]
#[non_exhaustive]
pub struct NoopBlockExecutorProvider<P>(core::marker::PhantomData<P>);

impl<P: NodePrimitives> BlockExecutorProvider for NoopBlockExecutorProvider<P> {
    type Primitives = P;

<<<<<<< HEAD
impl BlockExecutorProvider for NoopBlockExecutorProvider {
    type Executor<DB: Database<Error: Into<ProviderError> + Display>>
        = Self
    where
        State<DB>: FinalizeExecution<Output = BundleState>;
=======
    type Executor<DB: Database<Error: Into<ProviderError> + Display>> = Self;
>>>>>>> abc4ff97

    type BatchExecutor<DB: Database<Error: Into<ProviderError> + Display>>
        = Self
    where
        State<DB>: FinalizeExecution<Output = BundleState>;

    fn executor<DB>(&self, _: DB) -> Self::Executor<DB>
    where
        DB: Database<Error: Into<ProviderError> + Display>,
        State<DB>: FinalizeExecution<Output = BundleState>,
    {
        Self::default()
    }

    fn batch_executor<DB>(&self, _: DB) -> Self::BatchExecutor<DB>
    where
        DB: Database<Error: Into<ProviderError> + Display>,
        State<DB>: FinalizeExecution<Output = BundleState>,
    {
        Self::default()
    }
}

impl<DB, P: NodePrimitives> Executor<DB> for NoopBlockExecutorProvider<P> {
    type Input<'a> = BlockExecutionInput<'a, BlockWithSenders<P::Block>>;
    type Output = BlockExecutionOutput<P::Receipt>;
    type Error = BlockExecutionError;

    fn execute(self, _: Self::Input<'_>) -> Result<Self::Output, Self::Error> {
        Err(BlockExecutionError::msg(UNAVAILABLE_FOR_NOOP))
    }

    fn execute_with_state_closure<F>(
        self,
        _: Self::Input<'_>,
        _: F,
    ) -> Result<Self::Output, Self::Error>
    where
        F: FnMut(&State<DB>),
    {
        Err(BlockExecutionError::msg(UNAVAILABLE_FOR_NOOP))
    }

    fn execute_with_state_hook<F>(
        self,
        _: Self::Input<'_>,
        _: F,
    ) -> Result<Self::Output, Self::Error>
    where
        F: OnStateHook,
    {
        Err(BlockExecutionError::msg(UNAVAILABLE_FOR_NOOP))
    }
}

impl<DB, P: NodePrimitives> BatchExecutor<DB> for NoopBlockExecutorProvider<P> {
    type Input<'a> = BlockExecutionInput<'a, BlockWithSenders<P::Block>>;
    type Output = ExecutionOutcome<P::Receipt>;
    type Error = BlockExecutionError;

    fn execute_and_verify_one(&mut self, _: Self::Input<'_>) -> Result<(), Self::Error> {
        Err(BlockExecutionError::msg(UNAVAILABLE_FOR_NOOP))
    }

    fn finalize(self) -> Self::Output {
        unreachable!()
    }

    fn set_tip(&mut self, _: BlockNumber) {}

    fn set_prune_modes(&mut self, _: PruneModes) {}

    fn size_hint(&self) -> Option<usize> {
        None
    }
}<|MERGE_RESOLUTION|>--- conflicted
+++ resolved
@@ -26,15 +26,10 @@
 impl<P: NodePrimitives> BlockExecutorProvider for NoopBlockExecutorProvider<P> {
     type Primitives = P;
 
-<<<<<<< HEAD
-impl BlockExecutorProvider for NoopBlockExecutorProvider {
     type Executor<DB: Database<Error: Into<ProviderError> + Display>>
         = Self
     where
         State<DB>: FinalizeExecution<Output = BundleState>;
-=======
-    type Executor<DB: Database<Error: Into<ProviderError> + Display>> = Self;
->>>>>>> abc4ff97
 
     type BatchExecutor<DB: Database<Error: Into<ProviderError> + Display>>
         = Self
