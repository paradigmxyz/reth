//! Commonly used error types used when doing block execution.

#![doc(
    html_logo_url = "https://raw.githubusercontent.com/paradigmxyz/reth/main/assets/reth-docs.png",
    html_favicon_url = "https://avatars0.githubusercontent.com/u/97369466?s=256",
    issue_tracker_base_url = "https://github.com/paradigmxyz/reth/issues/"
)]
#![cfg_attr(not(test), warn(unused_crate_dependencies))]
#![cfg_attr(docsrs, feature(doc_cfg, doc_auto_cfg))]

use reth_consensus::ConsensusError;
use reth_primitives::{revm_primitives::EVMError, BlockNumHash, PruneSegmentError, B256};
use reth_storage_errors::provider::ProviderError;
use std::fmt::Display;
use thiserror::Error;

pub mod trie;
pub use trie::{StateRootError, StorageRootError};

/// Transaction validation errors
#[derive(Error, Debug, Clone, PartialEq, Eq)]
pub enum BlockValidationError {
    /// EVM error with transaction hash and message
    #[error("EVM reported invalid transaction ({hash}): {error}")]
    EVM {
        /// The hash of the transaction
        hash: B256,
        /// The EVM error.
        #[source]
        error: Box<EVMError<ProviderError>>,
    },
    /// Error when recovering the sender for a transaction
    #[error("failed to recover sender for transaction")]
    SenderRecoveryError,
    /// Error when incrementing balance in post execution
    #[error("incrementing balance in post execution failed")]
    IncrementBalanceFailed,
    /// Error when the state root does not match the expected value.
    #[error(transparent)]
    StateRoot(#[from] StateRootError),
    /// Error when transaction gas limit exceeds available block gas
    #[error("transaction gas limit {transaction_gas_limit} is more than blocks available gas {block_available_gas}")]
    TransactionGasLimitMoreThanAvailableBlockGas {
        /// The transaction's gas limit
        transaction_gas_limit: u64,
        /// The available block gas
        block_available_gas: u64,
    },
    /// Error for pre-merge block
    #[error("block {hash} is pre merge")]
    BlockPreMerge {
        /// The hash of the block
        hash: B256,
    },
    /// Error for missing total difficulty
    #[error("missing total difficulty for block {hash}")]
    MissingTotalDifficulty {
        /// The hash of the block
        hash: B256,
    },
    /// Error for EIP-4788 when parent beacon block root is missing
    #[error("EIP-4788 parent beacon block root missing for active Cancun block")]
    MissingParentBeaconBlockRoot,
    /// Error for Cancun genesis block when parent beacon block root is not zero
    #[error("the parent beacon block root is not zero for Cancun genesis block: {parent_beacon_block_root}")]
    CancunGenesisParentBeaconBlockRootNotZero {
        /// The beacon block root
        parent_beacon_block_root: B256,
    },
    /// EVM error during [EIP-4788] beacon root contract call.
    ///
    /// [EIP-4788]: https://eips.ethereum.org/EIPS/eip-4788
    #[error("failed to apply beacon root contract call at {parent_beacon_block_root}: {message}")]
    BeaconRootContractCall {
        /// The beacon block root
        parent_beacon_block_root: Box<B256>,
        /// The error message.
        message: String,
    },
<<<<<<< HEAD
    /// EVM error during withdrawal requests contract call
    #[error("failed to apply withdrawal requests contract call: {message}")]
    WithdrawalRequestsContractCall {
        /// The error message.
        message: String,
    },
=======
    /// Provider error during the [EIP-2935](https://eips.ethereum.org/EIPS/eip-2935) block hash account loading.
    #[error(transparent)]
    BlockHashAccountLoadingFailed(#[from] ProviderError),
>>>>>>> f43ccc76
}

/// BlockExecutor Errors
#[derive(Error, Debug)]
pub enum BlockExecutionError {
    /// Validation error, transparently wrapping `BlockValidationError`
    #[error(transparent)]
    Validation(#[from] BlockValidationError),
    /// Pruning error, transparently wrapping `PruneSegmentError`
    #[error(transparent)]
    Pruning(#[from] PruneSegmentError),
    /// Consensus error, transparently wrapping `ConsensusError`
    #[error(transparent)]
    Consensus(#[from] ConsensusError),
    /// Transaction error on revert with inner details
    #[error("transaction error on revert: {inner}")]
    CanonicalRevert {
        /// The inner error message
        inner: String,
    },
    /// Transaction error on commit with inner details
    #[error("transaction error on commit: {inner}")]
    CanonicalCommit {
        /// The inner error message
        inner: String,
    },
    /// Error when appending chain on fork is not possible
    #[error(
        "appending chain on fork (other_chain_fork:?) is not possible as the tip is {chain_tip:?}"
    )]
    AppendChainDoesntConnect {
        /// The tip of the current chain
        chain_tip: Box<BlockNumHash>,
        /// The fork on the other chain
        other_chain_fork: Box<BlockNumHash>,
    },
    /// Only used for TestExecutor
    ///
    /// Note: this is not feature gated for convenience.
    #[error("execution unavailable for tests")]
    UnavailableForTest,
    /// Error when fetching latest block state.
    #[error(transparent)]
    LatestBlock(#[from] ProviderError),
    /// Arbitrary Block Executor Errors
    #[error(transparent)]
    Other(Box<dyn std::error::Error + Send + Sync>),
}

impl BlockExecutionError {
    /// Create a new `BlockExecutionError::Other` variant.
    pub fn other<E>(error: E) -> Self
    where
        E: std::error::Error + Send + Sync + 'static,
    {
        Self::Other(Box::new(error))
    }

    /// Create a new [BlockExecutionError::Other] from a given message.
    pub fn msg(msg: impl Display) -> Self {
        Self::Other(msg.to_string().into())
    }

    /// Returns the inner `BlockValidationError` if the error is a validation error.
    pub const fn as_validation(&self) -> Option<&BlockValidationError> {
        match self {
            Self::Validation(err) => Some(err),
            _ => None,
        }
    }

    /// Returns `true` if the error is fatal.
    ///
    /// This represents an unrecoverable database related error.
    pub const fn is_fatal(&self) -> bool {
        matches!(self, Self::CanonicalCommit { .. } | Self::CanonicalRevert { .. })
    }

    /// Returns `true` if the error is a state root error.
    pub const fn is_state_root_error(&self) -> bool {
        matches!(self, Self::Validation(BlockValidationError::StateRoot(_)))
    }
}<|MERGE_RESOLUTION|>--- conflicted
+++ resolved
@@ -77,18 +77,15 @@
         /// The error message.
         message: String,
     },
-<<<<<<< HEAD
+    /// Provider error during the [EIP-2935](https://eips.ethereum.org/EIPS/eip-2935) block hash account loading.
+    #[error(transparent)]
+    BlockHashAccountLoadingFailed(#[from] ProviderError),
     /// EVM error during withdrawal requests contract call
     #[error("failed to apply withdrawal requests contract call: {message}")]
     WithdrawalRequestsContractCall {
         /// The error message.
         message: String,
     },
-=======
-    /// Provider error during the [EIP-2935](https://eips.ethereum.org/EIPS/eip-2935) block hash account loading.
-    #[error(transparent)]
-    BlockHashAccountLoadingFailed(#[from] ProviderError),
->>>>>>> f43ccc76
 }
 
 /// BlockExecutor Errors
