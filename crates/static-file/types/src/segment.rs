--- conflicted
+++ resolved
@@ -20,10 +20,7 @@
     Deserialize,
     Serialize,
     EnumString,
-<<<<<<< HEAD
-=======
     Display,
->>>>>>> 5006d5fa
     EnumIs,
 )]
 #[strum(serialize_all = "kebab-case")]
@@ -484,38 +481,6 @@
         }
     }
 
-<<<<<<< HEAD
-    #[test]
-    fn test_static_file_segment_string() {
-        for segment in StaticFileSegment::iter() {
-            let static_str = segment.as_str();
-            let display_str = segment.to_string();
-            match segment {
-                StaticFileSegment::Headers => assert_eq!(static_str, "headers"),
-                StaticFileSegment::Transactions => assert_eq!(static_str, "transactions"),
-                StaticFileSegment::Receipts => assert_eq!(static_str, "receipts"),
-                StaticFileSegment::TransactionSenders => {
-                    assert_eq!(static_str, "transaction-senders")
-                }
-            }
-            assert_eq!(static_str, display_str);
-        }
-    }
-
-    #[test]
-    fn test_static_file_segment_serde() {
-        for segment in StaticFileSegment::iter() {
-            let ser = serde_json::to_string(&segment).unwrap();
-            match segment {
-                StaticFileSegment::Headers => assert_eq!(ser, "\"Headers\""),
-                StaticFileSegment::Transactions => assert_eq!(ser, "\"Transactions\""),
-                StaticFileSegment::Receipts => assert_eq!(ser, "\"Receipts\""),
-                StaticFileSegment::TransactionSenders => {
-                    assert_eq!(ser, "\"TransactionSenders\"")
-                }
-            }
-            assert_eq!(serde_json::from_str(&ser).unwrap(), segment);
-=======
     /// Used in filename writing/parsing
     #[test]
     fn test_static_file_segment_str_roundtrip() {
@@ -527,6 +492,7 @@
                 StaticFileSegment::Headers => "headers",
                 StaticFileSegment::Transactions => "transactions",
                 StaticFileSegment::Receipts => "receipts",
+                StaticFileSegment::TransactionSenders => "transaction-senders",
             };
             assert_eq!(static_str, expected_str);
         }
@@ -543,9 +509,9 @@
                 StaticFileSegment::Headers => "Headers",
                 StaticFileSegment::Transactions => "Transactions",
                 StaticFileSegment::Receipts => "Receipts",
+                StaticFileSegment::TransactionSenders => "TransactionSenders",
             };
             assert_eq!(ser, format!("\"{expected_str}\""));
->>>>>>> 5006d5fa
         }
     }
 }