use crate::{BlockNumber, Compression};
use alloc::{
    format,
    string::{String, ToString},
};
use alloy_primitives::TxNumber;
use core::{fmt, ops::RangeInclusive, str::FromStr};
use serde::{Deserialize, Serialize};
use strum::{EnumIs, EnumString};

#[derive(
    Debug,
    Copy,
    Clone,
    Eq,
    PartialEq,
    Hash,
    Ord,
    PartialOrd,
    Deserialize,
    Serialize,
    EnumString,
    EnumIs,
)]
#[strum(serialize_all = "kebab-case")]
#[cfg_attr(feature = "clap", derive(clap::ValueEnum))]
/// Segment of the data that can be moved to static files.
pub enum StaticFileSegment {
    /// Static File segment responsible for the `CanonicalHeaders`, `Headers`,
    /// `HeaderTerminalDifficulties` tables.
    Headers,
    /// Static File segment responsible for the `Transactions` table.
    Transactions,
    /// Static File segment responsible for the `Receipts` table.
    Receipts,
    /// Static File segment responsible for the `TransactionSenders` table.
    TransactionSenders,
}

impl fmt::Display for StaticFileSegment {
    fn fmt(&self, f: &mut fmt::Formatter<'_>) -> fmt::Result {
        write!(f, "{}", self.as_str())
    }
}

impl StaticFileSegment {
    /// Returns a string representation of the segment.
    pub const fn as_str(&self) -> &'static str {
        // `strum` doesn't generate a doc comment for `into_str` when using `IntoStaticStr` derive
        // macro, so we need to manually implement it.
        //
        // NOTE: this name cannot have underscores in it, as underscores are used as delimiters in
        // static file paths, for fetching static files for a specific block range
        match self {
            Self::Headers => "headers",
            Self::Transactions => "transactions",
            Self::Receipts => "receipts",
            Self::TransactionSenders => "transaction-senders",
        }
    }

    /// Returns an iterator over all segments.
    pub fn iter() -> impl Iterator<Item = Self> {
        // The order of segments is significant and must be maintained to ensure correctness.
        [Self::Headers, Self::Transactions, Self::Receipts, Self::TransactionSenders].into_iter()
    }

    /// Returns the default configuration of the segment.
    pub const fn config(&self) -> SegmentConfig {
        SegmentConfig { compression: Compression::Lz4 }
    }

    /// Returns the number of columns for the segment
    pub const fn columns(&self) -> usize {
        match self {
            Self::Headers => 3,
            Self::Transactions | Self::Receipts | Self::TransactionSenders => 1,
        }
    }

    /// Returns the default file name for the provided segment and range.
    pub fn filename(&self, block_range: &SegmentRangeInclusive) -> String {
        // ATTENTION: if changing the name format, be sure to reflect those changes in
        // [`Self::parse_filename`].
        format!("static_file_{}_{}_{}", self.as_str(), block_range.start(), block_range.end())
    }

    /// Returns file name for the provided segment and range, alongside filters, compression.
    pub fn filename_with_configuration(
        &self,
        compression: Compression,
        block_range: &SegmentRangeInclusive,
    ) -> String {
        let prefix = self.filename(block_range);

        let filters_name = "none".to_string();

        // ATTENTION: if changing the name format, be sure to reflect those changes in
        // [`Self::parse_filename`.]
        format!("{prefix}_{}_{}", filters_name, compression.as_ref())
    }

    /// Parses a filename into a `StaticFileSegment` and its expected block range.
    ///
    /// The filename is expected to follow the format:
    /// "`static_file`_{segment}_{`block_start`}_{`block_end`}". This function checks
    /// for the correct prefix ("`static_file`"), and then parses the segment and the inclusive
    /// ranges for blocks. It ensures that the start of each range is less than or equal to the
    /// end.
    ///
    /// # Returns
    /// - `Some((segment, block_range))` if parsing is successful and all conditions are met.
    /// - `None` if any condition fails, such as an incorrect prefix, parsing error, or invalid
    ///   range.
    ///
    /// # Note
    /// This function is tightly coupled with the naming convention defined in [`Self::filename`].
    /// Any changes in the filename format in `filename` should be reflected here.
    pub fn parse_filename(name: &str) -> Option<(Self, SegmentRangeInclusive)> {
        let mut parts = name.split('_');
        if !(parts.next() == Some("static") && parts.next() == Some("file")) {
            return None
        }

        let segment = Self::from_str(parts.next()?).ok()?;
        let (block_start, block_end) = (parts.next()?.parse().ok()?, parts.next()?.parse().ok()?);

        if block_start > block_end {
            return None
        }

        Some((segment, SegmentRangeInclusive::new(block_start, block_end)))
    }

    /// Returns `true` if a segment row is linked to a transaction.
    pub const fn is_tx_based(&self) -> bool {
<<<<<<< HEAD
        matches!(self, Self::Receipts | Self::Transactions | Self::TransactionSenders)
=======
        match self {
            Self::Receipts | Self::Transactions => true,
            Self::Headers => false,
        }
>>>>>>> 95b8a853
    }

    /// Returns `true` if a segment row is linked to a block.
    pub const fn is_block_based(&self) -> bool {
        match self {
            Self::Headers => true,
            Self::Receipts | Self::Transactions => false,
        }
    }
}

/// A segment header that contains information common to all segments. Used for storage.
#[derive(Debug, Serialize, Deserialize, Eq, PartialEq, Hash, Clone, Copy)]
pub struct SegmentHeader {
    /// Defines the expected block range for a static file segment. This attribute is crucial for
    /// scenarios where the file contains no data, allowing for a representation beyond a
    /// simple `start..=start` range. It ensures clarity in differentiating between an empty file
    /// and a file with a single block numbered 0.
    expected_block_range: SegmentRangeInclusive,
    /// Block range of data on the static file segment
    block_range: Option<SegmentRangeInclusive>,
    /// Transaction range of data of the static file segment
    tx_range: Option<SegmentRangeInclusive>,
    /// Segment type
    segment: StaticFileSegment,
}

impl SegmentHeader {
    /// Returns [`SegmentHeader`].
    pub const fn new(
        expected_block_range: SegmentRangeInclusive,
        block_range: Option<SegmentRangeInclusive>,
        tx_range: Option<SegmentRangeInclusive>,
        segment: StaticFileSegment,
    ) -> Self {
        Self { expected_block_range, block_range, tx_range, segment }
    }

    /// Returns the static file segment kind.
    pub const fn segment(&self) -> StaticFileSegment {
        self.segment
    }

    /// Returns the expected block range.
    pub const fn expected_block_range(&self) -> SegmentRangeInclusive {
        self.expected_block_range
    }

    /// Returns the block range.
    pub const fn block_range(&self) -> Option<SegmentRangeInclusive> {
        self.block_range
    }

    /// Returns the transaction range.
    pub const fn tx_range(&self) -> Option<SegmentRangeInclusive> {
        self.tx_range
    }

    /// The expected block start of the segment.
    pub const fn expected_block_start(&self) -> BlockNumber {
        self.expected_block_range.start()
    }

    /// The expected block end of the segment.
    pub const fn expected_block_end(&self) -> BlockNumber {
        self.expected_block_range.end()
    }

    /// Returns the first block number of the segment.
    pub fn block_start(&self) -> Option<BlockNumber> {
        self.block_range.as_ref().map(|b| b.start())
    }

    /// Returns the last block number of the segment.
    pub fn block_end(&self) -> Option<BlockNumber> {
        self.block_range.as_ref().map(|b| b.end())
    }

    /// Returns the first transaction number of the segment.
    pub fn tx_start(&self) -> Option<TxNumber> {
        self.tx_range.as_ref().map(|t| t.start())
    }

    /// Returns the last transaction number of the segment.
    pub fn tx_end(&self) -> Option<TxNumber> {
        self.tx_range.as_ref().map(|t| t.end())
    }

    /// Number of transactions.
    pub fn tx_len(&self) -> Option<u64> {
        self.tx_range.as_ref().map(|r| r.len())
    }

    /// Number of blocks.
    pub fn block_len(&self) -> Option<u64> {
        self.block_range.as_ref().map(|r| r.len())
    }

    /// Increments block end range depending on segment
    pub const fn increment_block(&mut self) -> BlockNumber {
        if let Some(block_range) = &mut self.block_range {
            block_range.end += 1;
            block_range.end
        } else {
            self.block_range = Some(SegmentRangeInclusive::new(
                self.expected_block_start(),
                self.expected_block_start(),
            ));
            self.expected_block_start()
        }
    }

    /// Increments tx end range depending on segment
    pub const fn increment_tx(&mut self) {
        if self.segment.is_tx_based() {
            if let Some(tx_range) = &mut self.tx_range {
                tx_range.end += 1;
            } else {
                self.tx_range = Some(SegmentRangeInclusive::new(0, 0));
            }
        }
    }

    /// Removes `num` elements from end of tx or block range.
    pub const fn prune(&mut self, num: u64) {
        if self.segment.is_block_based() {
            if let Some(range) = &mut self.block_range {
                if num > range.end - range.start {
                    self.block_range = None;
                } else {
                    range.end = range.end.saturating_sub(num);
                }
            };
        } else if let Some(range) = &mut self.tx_range {
            if num > range.end - range.start {
                self.tx_range = None;
            } else {
                range.end = range.end.saturating_sub(num);
            }
        }
    }

    /// Sets a new `block_range`.
    pub const fn set_block_range(&mut self, block_start: BlockNumber, block_end: BlockNumber) {
        if let Some(block_range) = &mut self.block_range {
            block_range.start = block_start;
            block_range.end = block_end;
        } else {
            self.block_range = Some(SegmentRangeInclusive::new(block_start, block_end))
        }
    }

    /// Sets a new `tx_range`.
    pub const fn set_tx_range(&mut self, tx_start: TxNumber, tx_end: TxNumber) {
        if let Some(tx_range) = &mut self.tx_range {
            tx_range.start = tx_start;
            tx_range.end = tx_end;
        } else {
            self.tx_range = Some(SegmentRangeInclusive::new(tx_start, tx_end))
        }
    }

    /// Returns the row offset which depends on whether the segment is block or transaction based.
    pub fn start(&self) -> Option<u64> {
        if self.segment.is_block_based() {
            return self.block_start()
        }
        self.tx_start()
    }
}

/// Configuration used on the segment.
#[derive(Debug, Clone, Copy)]
pub struct SegmentConfig {
    /// Compression used on the segment
    pub compression: Compression,
}

/// Helper type to handle segment transaction and block INCLUSIVE ranges.
///
/// They can be modified on a hot loop, which makes the `std::ops::RangeInclusive` a poor fit.
#[derive(Debug, Serialize, Deserialize, Eq, PartialEq, Hash, Clone, Copy)]
pub struct SegmentRangeInclusive {
    start: u64,
    end: u64,
}

impl SegmentRangeInclusive {
    /// Creates a new [`SegmentRangeInclusive`]
    pub const fn new(start: u64, end: u64) -> Self {
        Self { start, end }
    }

    /// Start of the inclusive range
    pub const fn start(&self) -> u64 {
        self.start
    }

    /// End of the inclusive range
    pub const fn end(&self) -> u64 {
        self.end
    }

    /// Returns the length of the inclusive range.
    pub const fn len(&self) -> u64 {
        self.end.saturating_sub(self.start).saturating_add(1)
    }

    /// Returns true if the range is empty.
    pub const fn is_empty(&self) -> bool {
        self.start > self.end
    }
}

impl core::fmt::Display for SegmentRangeInclusive {
    fn fmt(&self, f: &mut core::fmt::Formatter<'_>) -> core::fmt::Result {
        write!(f, "{}..={}", self.start, self.end)
    }
}

impl From<RangeInclusive<u64>> for SegmentRangeInclusive {
    fn from(value: RangeInclusive<u64>) -> Self {
        Self { start: *value.start(), end: *value.end() }
    }
}

impl From<&SegmentRangeInclusive> for RangeInclusive<u64> {
    fn from(value: &SegmentRangeInclusive) -> Self {
        value.start()..=value.end()
    }
}

impl From<SegmentRangeInclusive> for RangeInclusive<u64> {
    fn from(value: SegmentRangeInclusive) -> Self {
        (&value).into()
    }
}

#[cfg(test)]
mod tests {
    use super::*;
    use alloy_primitives::Bytes;
    use reth_nippy_jar::NippyJar;
    use std::env::temp_dir;

    #[test]
    fn test_filename() {
        let test_vectors = [
            (StaticFileSegment::Headers, 2..=30, "static_file_headers_2_30", None),
            (StaticFileSegment::Receipts, 30..=300, "static_file_receipts_30_300", None),
            (
                StaticFileSegment::Transactions,
                1_123_233..=11_223_233,
                "static_file_transactions_1123233_11223233",
                None,
            ),
            (
                StaticFileSegment::Headers,
                2..=30,
                "static_file_headers_2_30_none_lz4",
                Some(Compression::Lz4),
            ),
            (
                StaticFileSegment::Headers,
                2..=30,
                "static_file_headers_2_30_none_zstd",
                Some(Compression::Zstd),
            ),
            (
                StaticFileSegment::Headers,
                2..=30,
                "static_file_headers_2_30_none_zstd-dict",
                Some(Compression::ZstdWithDictionary),
            ),
        ];

        for (segment, block_range, filename, compression) in test_vectors {
            let block_range: SegmentRangeInclusive = block_range.into();
            if let Some(compression) = compression {
                assert_eq!(
                    segment.filename_with_configuration(compression, &block_range),
                    filename
                );
            } else {
                assert_eq!(segment.filename(&block_range), filename);
            }

            assert_eq!(StaticFileSegment::parse_filename(filename), Some((segment, block_range)));
        }

        assert_eq!(StaticFileSegment::parse_filename("static_file_headers_2"), None);
        assert_eq!(StaticFileSegment::parse_filename("static_file_headers_"), None);

        // roundtrip test
        let dummy_range = SegmentRangeInclusive::new(123, 1230);
        for segment in StaticFileSegment::iter() {
            let filename = segment.filename(&dummy_range);
            assert_eq!(Some((segment, dummy_range)), StaticFileSegment::parse_filename(&filename));
        }
    }

    #[test]
    fn test_segment_config_serialization() {
        let segments = vec![
            SegmentHeader {
                expected_block_range: SegmentRangeInclusive::new(0, 200),
                block_range: Some(SegmentRangeInclusive::new(0, 100)),
                tx_range: None,
                segment: StaticFileSegment::Headers,
            },
            SegmentHeader {
                expected_block_range: SegmentRangeInclusive::new(0, 200),
                block_range: None,
                tx_range: Some(SegmentRangeInclusive::new(0, 300)),
                segment: StaticFileSegment::Transactions,
            },
            SegmentHeader {
                expected_block_range: SegmentRangeInclusive::new(0, 200),
                block_range: Some(SegmentRangeInclusive::new(0, 100)),
                tx_range: Some(SegmentRangeInclusive::new(0, 300)),
                segment: StaticFileSegment::Receipts,
            },
            SegmentHeader {
                expected_block_range: SegmentRangeInclusive::new(0, 200),
                block_range: Some(SegmentRangeInclusive::new(0, 100)),
                tx_range: Some(SegmentRangeInclusive::new(0, 300)),
                segment: StaticFileSegment::TransactionSenders,
            },
        ];
        // Check that we test all segments
        assert_eq!(
            segments.iter().map(|segment| segment.segment()).collect::<Vec<_>>(),
            StaticFileSegment::iter().collect::<Vec<_>>()
        );

        for header in segments {
            let segment_jar = NippyJar::new(1, &temp_dir(), header);
            let mut serialized = Vec::new();
            segment_jar.save_to_writer(&mut serialized).unwrap();

            let deserialized =
                NippyJar::<SegmentHeader>::load_from_reader(&serialized[..]).unwrap();
            assert_eq!(deserialized.user_header(), segment_jar.user_header());

            insta::assert_snapshot!(header.segment().to_string(), Bytes::from(serialized));
        }
    }

    /// Used in filename writing/parsing
    #[test]
    fn test_static_file_segment_str_roundtrip() {
        for segment in StaticFileSegment::iter() {
            let static_str = segment.as_str();
            assert_eq!(StaticFileSegment::from_str(static_str).unwrap(), segment);

            let expected_str = match segment {
                StaticFileSegment::Headers => "headers",
                StaticFileSegment::Transactions => "transactions",
                StaticFileSegment::Receipts => "receipts",
                StaticFileSegment::TransactionSenders => "transaction-senders",
            };
            assert_eq!(static_str, expected_str);
        }
    }

    /// Used in segment headers serialize/deserialize
    #[test]
    fn test_static_file_segment_serde_roundtrip() {
        for segment in StaticFileSegment::iter() {
            let ser = serde_json::to_string(&segment).unwrap();
            assert_eq!(serde_json::from_str::<StaticFileSegment>(&ser).unwrap(), segment);

            let expected_str = match segment {
                StaticFileSegment::Headers => "Headers",
                StaticFileSegment::Transactions => "Transactions",
                StaticFileSegment::Receipts => "Receipts",
                StaticFileSegment::TransactionSenders => "TransactionSenders",
            };
            assert_eq!(ser, format!("\"{expected_str}\""));
        }
    }
}<|MERGE_RESOLUTION|>--- conflicted
+++ resolved
@@ -134,21 +134,17 @@
 
     /// Returns `true` if a segment row is linked to a transaction.
     pub const fn is_tx_based(&self) -> bool {
-<<<<<<< HEAD
-        matches!(self, Self::Receipts | Self::Transactions | Self::TransactionSenders)
-=======
         match self {
-            Self::Receipts | Self::Transactions => true,
+            Self::Receipts | Self::Transactions | Self::TransactionSenders => true,
             Self::Headers => false,
         }
->>>>>>> 95b8a853
     }
 
     /// Returns `true` if a segment row is linked to a block.
     pub const fn is_block_based(&self) -> bool {
         match self {
             Self::Headers => true,
-            Self::Receipts | Self::Transactions => false,
+            Self::Receipts | Self::Transactions | Self::TransactionSenders => false,
         }
     }
 }
