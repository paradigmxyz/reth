--- conflicted
+++ resolved
@@ -1,20 +1,5 @@
 //! Root module for test modules, so that the tests are built into a single binary.
 
-use alloy_primitives::bytes::Bytes;
-use futures_util::{Future, Stream, TryStreamExt};
-use reqwest::{Client, IntoUrl};
-use reth_era_downloader::HttpClient;
-
-mod genesis;
-mod history;
-
-const fn main() {}
-
-<<<<<<< HEAD
-/// An HTTP client pre-programmed with canned answer to index.
-///
-/// Passes any other calls to a real HTTP client!
-=======
 use alloy_primitives::bytes::Bytes;
 use futures_util::{stream, Stream, TryStreamExt};
 use reqwest::{Client, IntoUrl};
@@ -27,41 +12,18 @@
 // The response containing one file that the fake client will return when the index Url is requested
 const GENESIS_ITHACA_INDEX_RESPONSE: &[u8] = b"<a href=\"https://era.ithaca.xyz/era1/mainnet-00000-5ec1ffb8.era1\">mainnet-00000-5ec1ffb8.era1</a>";
 
+mod genesis;
+mod history;
+
 /// An HTTP client that fakes the file list to always show one known file
 ///
 /// but passes all other calls including actual downloads to a real HTTP client
 ///
 /// In that way, only one file is used but downloads are still performed from the original source.
->>>>>>> 45a63c61
 #[derive(Debug, Clone)]
 struct ClientWithFakeIndex(Client);
 
 impl HttpClient for ClientWithFakeIndex {
-<<<<<<< HEAD
-    fn get<U: IntoUrl + Send + Sync>(
-        &self,
-        url: U,
-    ) -> impl Future<
-        Output = eyre::Result<impl Stream<Item = eyre::Result<Bytes>> + Send + Sync + Unpin>,
-    > + Send
-           + Sync {
-        let url = url.into_url().unwrap();
-
-        async move {
-            match url.to_string().as_str() {
-                "https://era.ithaca.xyz/era1/index.html" => {
-                    Ok(Box::new(futures::stream::once(Box::pin(async move {
-                        Ok(bytes::Bytes::from_static(b"<a href=\"https://era.ithaca.xyz/era1/mainnet-00000-5ec1ffb8.era1\">mainnet-00000-5ec1ffb8.era1</a>"))
-                    })))
-                        as Box<dyn Stream<Item = eyre::Result<Bytes>> + Send + Sync + Unpin>)
-                }
-                _ => {
-                    let response = Client::get(&self.0, url).send().await?;
-
-                    Ok(Box::new(response.bytes_stream().map_err(|e| eyre::Error::new(e)))
-                        as Box<dyn Stream<Item = eyre::Result<Bytes>> + Send + Sync + Unpin>)
-                }
-=======
     async fn get<U: IntoUrl + Send + Sync>(
         &self,
         url: U,
@@ -79,7 +41,6 @@
                 let response = Client::get(&self.0, url).send().await?;
                 let stream = response.bytes_stream().map_err(|e| eyre::Error::new(e));
                 Ok(Either::Right(stream))
->>>>>>> 45a63c61
             }
         }
     }
