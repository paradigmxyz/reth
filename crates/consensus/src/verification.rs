//! ALl functions for verification of block
use crate::{config, Config};
use reth_interfaces::{
    consensus::Error,
    provider::{AccountProvider, HeaderProvider},
    Result as RethResult,
};
use reth_primitives::{Account, BlockLocked, BlockNumber, SealedHeader, Transaction};
use std::time::SystemTime;

/// Validate header standalone
pub fn validate_header_standalone(
    header: &SealedHeader,
    config: &config::Config,
) -> Result<(), Error> {
    // Gas used needs to be less then gas limit. Gas used is going to be check after execution.
    if header.gas_used > header.gas_limit {
        return Err(Error::HeaderGasUsedExceedsGasLimit {
            gas_used: header.gas_used,
            gas_limit: header.gas_limit,
        })
    }

    // Check if timestamp is in future. Clock can drift but this can be consensus issue.
    let present_timestamp =
        SystemTime::now().duration_since(SystemTime::UNIX_EPOCH).unwrap().as_secs();
    if header.timestamp > present_timestamp {
        return Err(Error::TimestampIsInFuture { timestamp: header.timestamp, present_timestamp })
    }

    // Check if base fee is set.
    if config.paris_hard_fork_block >= header.number && header.base_fee_per_gas.is_some() {
        return Err(Error::BaseFeeMissing)
    }

    Ok(())
}

<<<<<<< HEAD
/// Validate transaction in regards to header
/// Only parametar from header that effects transaction is base_fee
pub fn validate_transaction_regarding_header(
=======
/// Validate transactions standalone
pub fn validate_transactions_standalone(
>>>>>>> 9575eb89
    transaction: &Transaction,
    config: &Config,
    at_block_number: BlockNumber,
    base_fee: Option<u64>,
) -> Result<(), Error> {
    let chain_id = match transaction {
        Transaction::Legacy { chain_id, .. } => *chain_id,
        Transaction::Eip2930 { chain_id, .. } => {
            if config.berlin_hard_fork_block > at_block_number {
                return Err(Error::TransactionEip2930Disabled)
            }
            Some(*chain_id)
        }
        Transaction::Eip1559 { chain_id, max_fee_per_gas, max_priority_fee_per_gas, .. } => {
            if config.berlin_hard_fork_block > at_block_number {
                return Err(Error::TransactionEip1559Disabled)
            }

            // EIP-1559: add more constraints to the tx validation
            // https://github.com/ethereum/EIPs/pull/3594
            if max_priority_fee_per_gas > max_fee_per_gas {
                return Err(Error::TransactionPriorityFeeMoreThenMaxFee)
            }

            Some(*chain_id)
        }
    };
    if let Some(chain_id) = chain_id {
        if chain_id != config.chain_id {
            return Err(Error::TransactionChainId)
        }
    }
<<<<<<< HEAD
    // check basefee and few checks that are related to that.
=======

    // signature validation?

    Ok(())
}

/// Validate a transaction in regards to a block header.
///
/// The only parameter from the header that affects the transaction is `base_fee`.
pub fn validate_transaction_regarding_header(
    transaction: &Transaction,
    base_fee: Option<u64>,
) -> Result<(), Error> {
    // check base fee and few checks that are related to that.
>>>>>>> 9575eb89
    // https://github.com/ethereum/EIPs/pull/3594
    if let Some(base_fee_per_gas) = base_fee {
        if transaction.max_fee_per_gas() < base_fee_per_gas as u128 {
            return Err(Error::TransactionMaxFeeLessThenBaseFee)
        }
    }

    Ok(())
}

/// Validate transaction in regards of State
pub fn validate_transaction_regarding_account(
    transaction: &Transaction,
    account: &Account,
) -> reth_interfaces::Result<()> {
    // Signer account shoudn't have bytecode. Presence of bytecode means this is a smartcontract.
    if account.has_bytecode() {
        return Err(Error::SignerAccountHasBytecode.into())
    }

    let (nonce, gas_price, gas_limit, value) = match transaction {
        Transaction::Legacy { nonce, gas_price, gas_limit, value, .. } => {
            (nonce, gas_price, gas_limit, value)
        }
        Transaction::Eip2930 { nonce, gas_price, gas_limit, value, .. } => {
            (nonce, gas_price, gas_limit, value)
        }
        Transaction::Eip1559 { nonce, gas_limit, max_fee_per_gas, value, .. } => {
            (nonce, max_fee_per_gas, gas_limit, value)
        }
    };

    // check nonce
    if account.nonce + 1 != *nonce {
        return Err(Error::TransactionNonceNotConsistent.into())
    }

    // max fee that transaction can potentially spend
    let max_fee = (*gas_limit as u128).saturating_mul(*gas_price).saturating_add(*value);

    // check if account balance has enought to cover worst case
    if max_fee > account.balance.as_u128() {
        return Err(
            Error::InsufficientFunds { max_fee, available_funds: account.balance.as_u128() }.into()
        )
    }

    Ok(())
}

/// Validate block standalone
pub fn validate_block_standalone(block: &BlockLocked) -> Result<(), Error> {
    // check ommers hash
    let ommers_hash = crate::proofs::calculate_ommers_root(block.ommers.iter().map(|h| h.as_ref()));
    if block.header.ommers_hash != ommers_hash {
        return Err(Error::BodyOmmersHashDiff {
            got: ommers_hash,
            expected: block.header.ommers_hash,
        })
    }

    // check transaction root
    let transaction_root = crate::proofs::calculate_transaction_root(block.body.iter());
    if block.header.transactions_root != transaction_root {
        return Err(Error::BodyTransactionRootDiff {
            got: transaction_root,
            expected: block.header.transactions_root,
        })
    }

    Ok(())
}

/// Calculate base fee for next block. EIP-1559 spec
pub fn calculate_next_block_base_fee(gas_used: u64, gas_limit: u64, base_fee: u64) -> u64 {
    let gas_target = gas_limit / config::EIP1559_ELASTICITY_MULTIPLIER;

    if gas_used == gas_target {
        return base_fee
    }
    if gas_used > gas_target {
        let gas_used_delta = gas_used - gas_target;
        let base_fee_delta = std::cmp::max(
            1,
            base_fee as u128 * gas_used_delta as u128 /
                gas_target as u128 /
                config::EIP1559_BASE_FEE_MAX_CHANGE_DENOMINATOR as u128,
        );
        base_fee + (base_fee_delta as u64)
    } else {
        let gas_used_delta = gas_target - gas_used;
        let base_fee_per_gas_delta = base_fee as u128 * gas_used_delta as u128 /
            gas_target as u128 /
            config::EIP1559_BASE_FEE_MAX_CHANGE_DENOMINATOR as u128;

        base_fee.saturating_sub(base_fee_per_gas_delta as u64)
    }
}

/// Validate block in regards to parent
pub fn validate_header_regarding_parent(
    parent: &SealedHeader,
    child: &SealedHeader,
    config: &config::Config,
) -> Result<(), Error> {
    // Parent number is consistent.
    if parent.number + 1 != child.number {
        return Err(Error::ParentBlockNumberMismatch {
            parent_block_number: parent.number,
            block_number: child.number,
        })
    }

    // timestamp in past check
    if child.timestamp < parent.timestamp {
        return Err(Error::TimestampIsInPast {
            parent_timestamp: parent.timestamp,
            timestamp: child.timestamp,
        })
    }

    // difficulty check is done by consensus.
    if config.paris_hard_fork_block > child.number {
        // TODO how this needs to be checked? As ice age did increment it by some formula
    }

    let mut parent_gas_limit = parent.gas_limit;

    // By consensus, gas_limit is multiplied by elasticity (*2) on
    // on exact block that hardfork happens.
    if config.london_hard_fork_block == child.number {
        parent_gas_limit = parent.gas_limit * config::EIP1559_ELASTICITY_MULTIPLIER;
    }

    // Check gas limit, max diff between child/parent gas_limit should be  max_diff=parent_gas/1024
    if child.gas_limit > parent_gas_limit {
        if child.gas_limit - parent_gas_limit >= parent_gas_limit / 1024 {
            return Err(Error::GasLimitInvalidIncrease {
                parent_gas_limit,
                child_gas_limit: child.gas_limit,
            })
        }
    } else if parent_gas_limit - child.gas_limit >= parent_gas_limit / 1024 {
        return Err(Error::GasLimitInvalidDecrease {
            parent_gas_limit,
            child_gas_limit: child.gas_limit,
        })
    }

    // EIP-1559 check base fee
    if child.number >= config.london_hard_fork_block {
        let base_fee = child.base_fee_per_gas.ok_or(Error::BaseFeeMissing)?;

        let expected_base_fee = if config.london_hard_fork_block == child.number {
            config::EIP1559_INITIAL_BASE_FEE
        } else {
            // This BaseFeeMissing will not happen as previous blocks are checked to have them.
            calculate_next_block_base_fee(
                parent.gas_used,
                parent.gas_limit,
                parent.base_fee_per_gas.ok_or(Error::BaseFeeMissing)?,
            )
        };
        if expected_base_fee != base_fee {
            return Err(Error::BaseFeeDiff { expected: expected_base_fee, got: base_fee })
        }
    }

    Ok(())
}

/// Validate block in regards to chain (parent)
///
/// Checks:
///  If we already know the block.
///  If parent is known
///
/// Returns parent block header  
pub fn validate_block_regarding_chain<PROV: HeaderProvider>(
    block: &BlockLocked,
    provider: &PROV,
) -> RethResult<SealedHeader> {
    let hash = block.header.hash();

    // Check if block is known.
    if provider.is_known(&hash)? {
        return Err(Error::BlockKnown { hash, number: block.header.number }.into())
    }

    // Check if parent is known.
    let parent = provider
        .header(&block.parent_hash)?
        .ok_or(Error::ParentUnknown { hash: block.parent_hash })?;

    // Return parent header.
    Ok(parent.seal())
}

/// Full validation of block before execution.
pub fn full_validation<Provider: HeaderProvider + AccountProvider>(
    block: &BlockLocked,
    provider: Provider,
    config: &Config,
) -> RethResult<()> {
    validate_header_standalone(&block.header, config)?;
    validate_block_standalone(block)?;
    let parent = validate_block_regarding_chain(block, &provider)?;
    validate_header_regarding_parent(&parent, &block.header, config)?;

    for transaction in block.body.iter() {
        validate_transaction_regarding_header(
            transaction,
            config,
            block.header.number,
            block.header.base_fee_per_gas,
        )?;

        // NOTE: depending on the need of the stages, recovery could be done in different place.
        let recovered =
            transaction.try_ecrecovered().ok_or(Error::TransactionSignerRecoveryError)?;

        let account =
            provider.basic_account(recovered.signer())?.ok_or(Error::SignerAccountNotExisting)?;

        validate_transaction_regarding_account(transaction, &account)?;
    }
    Ok(())
}

#[cfg(test)]
mod tests {
    use reth_interfaces::Result;
    use reth_primitives::{hex_literal::hex, Address, BlockHash, Header};

    use super::*;

    #[test]
    fn calculate_base_fee_success() {
        let base_fee = [
            1000000000, 1000000000, 1000000000, 1072671875, 1059263476, 1049238967, 1049238967, 0,
            1, 2,
        ];
        let gas_used = [
            10000000, 10000000, 10000000, 9000000, 10001000, 0, 10000000, 10000000, 10000000,
            10000000,
        ];
        let gas_limit = [
            10000000, 12000000, 14000000, 10000000, 14000000, 2000000, 18000000, 18000000,
            18000000, 18000000,
        ];
        let next_base_fee = [
            1125000000, 1083333333, 1053571428, 1179939062, 1116028649, 918084097, 1063811730, 1,
            2, 3,
        ];

        for i in 0..base_fee.len() {
            assert_eq!(
                next_base_fee[i],
                calculate_next_block_base_fee(gas_used[i], gas_limit[i], base_fee[i])
            );
        }
    }

    struct Provider {
        is_known: bool,
        parent: Option<Header>,
        account: Option<Account>,
    }

    impl Provider {
        /// New provider with parent
        fn new(parent: Option<Header>) -> Self {
            Self { is_known: false, parent, account: None }
        }
        /// New provider where is_known is always true
        fn new_known() -> Self {
            Self { is_known: true, parent: None, account: None }
        }
    }

    impl AccountProvider for Provider {
        fn basic_account(&self, _address: Address) -> Result<Option<Account>> {
            Ok(self.account)
        }
    }

    impl HeaderProvider for Provider {
        fn is_known(&self, _block_hash: &BlockHash) -> Result<bool> {
            Ok(self.is_known)
        }

        fn header(&self, _block_number: &BlockHash) -> Result<Option<Header>> {
            Ok(self.parent.clone())
        }
    }
    /// got test block
    fn mock_block() -> (BlockLocked, Header) {
        // https://etherscan.io/block/15867168 where transaction root and receipts root are cleared
        // empty merkle tree: 0x56e81f171bcc55a6ff8345e692c0f86e5b48e01b996cadc001622fb5e363b421

        let header = Header {
            parent_hash: hex!("859fad46e75d9be177c2584843501f2270c7e5231711e90848290d12d7c6dcdd").into(),
            ommers_hash: hex!("1dcc4de8dec75d7aab85b567b6ccd41ad312451b948a7413f0a142fd40d49347").into(),
            beneficiary: hex!("4675c7e5baafbffbca748158becba61ef3b0a263").into(),
            state_root: hex!("8337403406e368b3e40411138f4868f79f6d835825d55fd0c2f6e17b1a3948e9").into(),
            transactions_root: hex!("56e81f171bcc55a6ff8345e692c0f86e5b48e01b996cadc001622fb5e363b421").into(),
            receipts_root: hex!("56e81f171bcc55a6ff8345e692c0f86e5b48e01b996cadc001622fb5e363b421").into(),
            logs_bloom: hex!("002400000000004000220000800002000000000000000000000000000000100000000000000000100000000000000021020000000800000006000000002100040000000c0004000000000008000008200000000000000000000000008000000001040000020000020000002000000800000002000020000000022010000000000000010002001000000000020200000000000001000200880000004000000900020000000000020000000040000000000000000000000000000080000000000001000002000000000000012000200020000000000000001000000000000020000010321400000000100000000000000000000000000000400000000000000000").into(),
            difficulty: 0x00.into(), // total difficulty: 0xc70d815d562d3cfa955).into(),
            number: 0xf21d20,
            gas_limit: 0x1c9c380,
            gas_used: 0x6e813,
            timestamp: 0x635f9657,
            extra_data: hex!("")[..].into(),
            mix_hash: hex!("f8c29910a0a2fd65b260d83ffa2547a6db279095d109a6e64527d14035263cfc").into(),
            nonce: 0x0000000000000000,
            base_fee_per_gas: 0x28f0001df.into(),
        };
        // size: 0x9b5

        let mut parent = header.clone();
        parent.gas_used = 17763076;
        parent.gas_limit = 30000000;
        parent.base_fee_per_gas = Some(0x28041f7f5);
        parent.number -= 1;

        let ommers = Vec::new();
        let body = Vec::new();

        (BlockLocked { header: header.seal(), body, ommers }, parent)
    }

    #[test]
    fn sanity_check() {
        let (block, parent) = mock_block();
        let provider = Provider::new(Some(parent));
        let config = Config::default();

        assert_eq!(full_validation(&block, provider, &config), Ok(()), "Validation should pass");
    }

    #[test]
    fn validate_known_block() {
        let (block, _) = mock_block();
        let provider = Provider::new_known();
        let config = Config::default();

        assert_eq!(
            full_validation(&block, provider, &config),
            Err(Error::BlockKnown { hash: block.hash(), number: block.number }.into()),
            "Should fail with error"
        );
    }
}<|MERGE_RESOLUTION|>--- conflicted
+++ resolved
@@ -36,14 +36,10 @@
     Ok(())
 }
 
-<<<<<<< HEAD
-/// Validate transaction in regards to header
-/// Only parametar from header that effects transaction is base_fee
+/// Validate a transaction in regards to a block header.
+///
+/// The only parameter from the header that affects the transaction is `base_fee`.
 pub fn validate_transaction_regarding_header(
-=======
-/// Validate transactions standalone
-pub fn validate_transactions_standalone(
->>>>>>> 9575eb89
     transaction: &Transaction,
     config: &Config,
     at_block_number: BlockNumber,
@@ -76,24 +72,7 @@
             return Err(Error::TransactionChainId)
         }
     }
-<<<<<<< HEAD
-    // check basefee and few checks that are related to that.
-=======
-
-    // signature validation?
-
-    Ok(())
-}
-
-/// Validate a transaction in regards to a block header.
-///
-/// The only parameter from the header that affects the transaction is `base_fee`.
-pub fn validate_transaction_regarding_header(
-    transaction: &Transaction,
-    base_fee: Option<u64>,
-) -> Result<(), Error> {
-    // check base fee and few checks that are related to that.
->>>>>>> 9575eb89
+    // Check basefee and few checks that are related to that.
     // https://github.com/ethereum/EIPs/pull/3594
     if let Some(base_fee_per_gas) = base_fee {
         if transaction.max_fee_per_gas() < base_fee_per_gas as u128 {
