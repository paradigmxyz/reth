--- conflicted
+++ resolved
@@ -213,23 +213,13 @@
                 tx.into_ecrecovered().ok_or(EngineApiError::PayloadSignerRecovery { hash: tx_hash })
             })
             .collect::<Result<Vec<_>, EngineApiError>>()?;
-<<<<<<< HEAD
-        let state_provider = SubState::new(State::new(&*self.client));
-=======
         let mut state_provider = SubState::new(State::new(&*self.client));
-        let config = (&self.config).into();
->>>>>>> 33c9cbea
         match executor::execute_and_verify_receipt(
             &header,
             &transactions,
             &[],
-<<<<<<< HEAD
             &self.chain_spec,
-            state_provider,
-=======
-            &config,
             &mut state_provider,
->>>>>>> 33c9cbea
         ) {
             Ok(_) => Ok(PayloadStatus::new(PayloadStatusEnum::Valid, header.hash())),
             Err(err) => Ok(PayloadStatus::new(
