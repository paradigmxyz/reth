--- conflicted
+++ resolved
@@ -303,11 +303,7 @@
 mod tests {
     use super::*;
     use alloy_primitives::{
-<<<<<<< HEAD
-        hex_literal::hex, Address, BlockHash, BlockNumber, Bytes, Parity, U256,
-=======
-        hex_literal::hex, Address, BlockHash, BlockNumber, Bytes, Sealable, U256,
->>>>>>> ed1de899
+        hex_literal::hex, Address, BlockHash, BlockNumber, Bytes, Parity, Sealable, U256,
     };
     use mockall::mock;
     use rand::Rng;
