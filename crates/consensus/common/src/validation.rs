--- conflicted
+++ resolved
@@ -367,13 +367,9 @@
             value: U256::from(3_u64),
             input: Bytes::from(vec![1, 2]),
             access_list: Default::default(),
-<<<<<<< HEAD
-            blob_versioned_hashes: std::iter::repeat_with(|| rng.r#gen()).take(num_blobs).collect(),
-=======
             blob_versioned_hashes: std::iter::repeat_with(|| rng.random())
                 .take(num_blobs)
                 .collect(),
->>>>>>> 9f608298
         });
 
         let signature = Signature::new(U256::default(), U256::default(), true);
