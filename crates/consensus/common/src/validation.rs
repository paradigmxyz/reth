//! Collection of methods for block validation.

use reth_interfaces::{consensus::ConsensusError, RethResult};
use reth_primitives::{
    constants::{
        self,
        eip4844::{DATA_GAS_PER_BLOB, MAX_DATA_GAS_PER_BLOCK},
        MINIMUM_GAS_LIMIT,
    },
    eip4844::calculate_excess_blob_gas,
    BlockNumber, ChainSpec, GotExpected, Hardfork, Header, InvalidTransactionError, SealedBlock,
    SealedHeader, Transaction, TransactionSignedEcRecovered, TxEip1559, TxEip2930, TxEip4844,
    TxLegacy,
};
use reth_provider::{AccountReader, HeaderProvider, WithdrawalsProvider};
use std::collections::{hash_map::Entry, HashMap};

/// Validate header standalone
pub fn validate_header_standalone(
    header: &SealedHeader,
    chain_spec: &ChainSpec,
) -> Result<(), ConsensusError> {
    // Gas used needs to be less then gas limit. Gas used is going to be check after execution.
    if header.gas_used > header.gas_limit {
        return Err(ConsensusError::HeaderGasUsedExceedsGasLimit {
            gas_used: header.gas_used,
            gas_limit: header.gas_limit,
        })
    }

    // Check if base fee is set.
    if chain_spec.fork(Hardfork::London).active_at_block(header.number) &&
        header.base_fee_per_gas.is_none()
    {
        return Err(ConsensusError::BaseFeeMissing)
    }

    let wd_root_missing = header.withdrawals_root.is_none() && !chain_spec.is_optimism();

    // EIP-4895: Beacon chain push withdrawals as operations
    if chain_spec.fork(Hardfork::Shanghai).active_at_timestamp(header.timestamp) && wd_root_missing
    {
        return Err(ConsensusError::WithdrawalsRootMissing)
    } else if !chain_spec.fork(Hardfork::Shanghai).active_at_timestamp(header.timestamp) &&
        header.withdrawals_root.is_some()
    {
        return Err(ConsensusError::WithdrawalsRootUnexpected)
    }

    // Ensures that EIP-4844 fields are valid once cancun is active.
    if chain_spec.fork(Hardfork::Cancun).active_at_timestamp(header.timestamp) {
        validate_4844_header_standalone(header)?;
    } else if header.blob_gas_used.is_some() {
        return Err(ConsensusError::BlobGasUsedUnexpected)
    } else if header.excess_blob_gas.is_some() {
        return Err(ConsensusError::ExcessBlobGasUnexpected)
    } else if header.parent_beacon_block_root.is_some() {
        return Err(ConsensusError::ParentBeaconBlockRootUnexpected)
    }

    Ok(())
}

/// Validate a transaction in regards to a block header.
///
/// The only parameter from the header that affects the transaction is `base_fee`.
pub fn validate_transaction_regarding_header(
    transaction: &Transaction,
    chain_spec: &ChainSpec,
    at_block_number: BlockNumber,
    at_timestamp: u64,
    base_fee: Option<u64>,
) -> Result<(), ConsensusError> {
    let chain_id = match transaction {
        Transaction::Legacy(TxLegacy { chain_id, .. }) => {
            // EIP-155: Simple replay attack protection: https://eips.ethereum.org/EIPS/eip-155
            if !chain_spec.fork(Hardfork::SpuriousDragon).active_at_block(at_block_number) &&
                chain_id.is_some()
            {
                return Err(InvalidTransactionError::OldLegacyChainId.into())
            }
            *chain_id
        }
        Transaction::Eip2930(TxEip2930 { chain_id, .. }) => {
            // EIP-2930: Optional access lists: https://eips.ethereum.org/EIPS/eip-2930 (New transaction type)
            if !chain_spec.fork(Hardfork::Berlin).active_at_block(at_block_number) {
                return Err(InvalidTransactionError::Eip2930Disabled.into())
            }
            Some(*chain_id)
        }
        Transaction::Eip1559(TxEip1559 {
            chain_id,
            max_fee_per_gas,
            max_priority_fee_per_gas,
            ..
        }) => {
            // EIP-1559: Fee market change for ETH 1.0 chain https://eips.ethereum.org/EIPS/eip-1559
            if !chain_spec.fork(Hardfork::London).active_at_block(at_block_number) {
                return Err(InvalidTransactionError::Eip1559Disabled.into())
            }

            // EIP-1559: add more constraints to the tx validation
            // https://github.com/ethereum/EIPs/pull/3594
            if max_priority_fee_per_gas > max_fee_per_gas {
                return Err(InvalidTransactionError::TipAboveFeeCap.into())
            }

            Some(*chain_id)
        }
        Transaction::Eip4844(TxEip4844 {
            chain_id,
            max_fee_per_gas,
            max_priority_fee_per_gas,
            ..
        }) => {
            // EIP-4844: Shard Blob Transactions https://eips.ethereum.org/EIPS/eip-4844
            if !chain_spec.fork(Hardfork::Cancun).active_at_timestamp(at_timestamp) {
                return Err(InvalidTransactionError::Eip4844Disabled.into())
            }

            // EIP-1559: add more constraints to the tx validation
            // https://github.com/ethereum/EIPs/pull/3594
            if max_priority_fee_per_gas > max_fee_per_gas {
                return Err(InvalidTransactionError::TipAboveFeeCap.into())
            }

            Some(*chain_id)
        }
        #[cfg(feature = "optimism")]
        Transaction::Deposit(_) => None,
    };
    if let Some(chain_id) = chain_id {
        if chain_id != chain_spec.chain().id() {
            return Err(InvalidTransactionError::ChainIdMismatch.into())
        }
    }
    // Check basefee and few checks that are related to that.
    // https://github.com/ethereum/EIPs/pull/3594
    if let Some(base_fee_per_gas) = base_fee {
        if transaction.max_fee_per_gas() < base_fee_per_gas as u128 {
            return Err(InvalidTransactionError::FeeCapTooLow.into())
        }
    }

    Ok(())
}

/// Iterate over all transactions, validate them against each other and against the block.
/// There is no gas check done as [REVM](https://github.com/bluealloy/revm/blob/fd0108381799662098b7ab2c429ea719d6dfbf28/crates/revm/src/evm_impl.rs#L113-L131) already checks that.
pub fn validate_all_transaction_regarding_block_and_nonces<
    'a,
    Provider: HeaderProvider + AccountReader,
>(
    transactions: impl Iterator<Item = &'a TransactionSignedEcRecovered>,
    header: &Header,
    provider: Provider,
    chain_spec: &ChainSpec,
) -> RethResult<()> {
    let mut account_nonces = HashMap::new();

    for transaction in transactions {
        validate_transaction_regarding_header(
            transaction,
            chain_spec,
            header.number,
            header.timestamp,
            header.base_fee_per_gas,
        )?;

        // Get nonce, if there is previous transaction from same sender we need
        // to take that nonce.
        let nonce = match account_nonces.entry(transaction.signer()) {
            Entry::Occupied(mut entry) => {
                let nonce = *entry.get();
                *entry.get_mut() += 1;
                nonce
            }
            Entry::Vacant(entry) => {
                let account = provider.basic_account(transaction.signer())?.unwrap_or_default();
                // Signer account shouldn't have bytecode. Presence of bytecode means this is a
                // smartcontract.
                if account.has_bytecode() {
                    return Err(ConsensusError::from(
                        InvalidTransactionError::SignerAccountHasBytecode,
                    )
                    .into())
                }
                let nonce = account.nonce;
                entry.insert(account.nonce + 1);
                nonce
            }
        };

        // check nonce
        if transaction.nonce() != nonce {
            return Err(ConsensusError::from(InvalidTransactionError::NonceNotConsistent).into())
        }
    }

    Ok(())
}

/// Validate a block without regard for state:
///
/// - Compares the ommer hash in the block header to the block body
/// - Compares the transactions root in the block header to the block body
/// - Pre-execution transaction validation
/// - (Optionally) Compares the receipts root in the block header to the block body
pub fn validate_block_standalone(
    block: &SealedBlock,
    chain_spec: &ChainSpec,
) -> Result<(), ConsensusError> {
    // Check ommers hash
    let ommers_hash = reth_primitives::proofs::calculate_ommers_root(&block.ommers);
    if block.header.ommers_hash != ommers_hash {
        return Err(ConsensusError::BodyOmmersHashDiff(
            GotExpected { got: ommers_hash, expected: block.header.ommers_hash }.into(),
        ))
    }

    // Check transaction root
    if let Err(error) = block.ensure_transaction_root_valid() {
        return Err(ConsensusError::BodyTransactionRootDiff(error.into()))
    }

    // EIP-4895: Beacon chain push withdrawals as operations
    if chain_spec.fork(Hardfork::Shanghai).active_at_timestamp(block.timestamp) {
        let withdrawals =
            block.withdrawals.as_ref().ok_or(ConsensusError::BodyWithdrawalsMissing)?;
        let withdrawals_root = reth_primitives::proofs::calculate_withdrawals_root(withdrawals);
        let header_withdrawals_root =
            block.withdrawals_root.as_ref().ok_or(ConsensusError::WithdrawalsRootMissing)?;
        if withdrawals_root != *header_withdrawals_root {
            return Err(ConsensusError::BodyWithdrawalsRootDiff(
                GotExpected { got: withdrawals_root, expected: *header_withdrawals_root }.into(),
            ))
        }
    }

    // EIP-4844: Shard Blob Transactions
    if chain_spec.is_cancun_active_at_timestamp(block.timestamp) {
        // Check that the blob gas used in the header matches the sum of the blob gas used by each
        // blob tx
        let header_blob_gas_used = block.blob_gas_used.ok_or(ConsensusError::BlobGasUsedMissing)?;
        let total_blob_gas = block.blob_gas_used();
        if total_blob_gas != header_blob_gas_used {
            return Err(ConsensusError::BlobGasUsedDiff(GotExpected {
                got: header_blob_gas_used,
                expected: total_blob_gas,
            }))
        }
    }

    Ok(())
}

/// Checks the gas limit for consistency between parent and child headers.
///
/// The maximum allowable difference between child and parent gas limits is determined by the
/// parent's gas limit divided by the elasticity multiplier (1024).
///
/// This check is skipped if the Optimism flag is enabled in the chain spec, as gas limits on
/// Optimism can adjust instantly.
#[inline(always)]
fn check_gas_limit(
    parent: &SealedHeader,
    child: &SealedHeader,
    chain_spec: &ChainSpec,
) -> Result<(), ConsensusError> {
    // Determine the parent gas limit, considering elasticity multiplier on the London fork.
    let mut parent_gas_limit = parent.gas_limit;
    if chain_spec.fork(Hardfork::London).transitions_at_block(child.number) {
        parent_gas_limit =
            parent.gas_limit * chain_spec.base_fee_params(child.timestamp).elasticity_multiplier;
    }

    // Check for an increase in gas limit beyond the allowed threshold.
    if child.gas_limit > parent_gas_limit {
        if child.gas_limit - parent_gas_limit >= parent_gas_limit / 1024 {
            return Err(ConsensusError::GasLimitInvalidIncrease {
                parent_gas_limit,
                child_gas_limit: child.gas_limit,
            })
        }
    }
    // Check for a decrease in gas limit beyond the allowed threshold.
    else if parent_gas_limit - child.gas_limit >= parent_gas_limit / 1024 {
        return Err(ConsensusError::GasLimitInvalidDecrease {
            parent_gas_limit,
            child_gas_limit: child.gas_limit,
        })
    }
    // Check if the child gas limit is below the minimum required limit.
    else if child.gas_limit < MINIMUM_GAS_LIMIT {
        return Err(ConsensusError::GasLimitInvalidMinimum { child_gas_limit: child.gas_limit })
    }

    Ok(())
}

/// Validate block in regards to parent
pub fn validate_header_regarding_parent(
    parent: &SealedHeader,
    child: &SealedHeader,
    chain_spec: &ChainSpec,
) -> Result<(), ConsensusError> {
    // Parent number is consistent.
    if parent.number + 1 != child.number {
        return Err(ConsensusError::ParentBlockNumberMismatch {
            parent_block_number: parent.number,
            block_number: child.number,
        })
    }

    if parent.hash != child.parent_hash {
        return Err(ConsensusError::ParentHashMismatch(
            GotExpected { got: child.parent_hash, expected: parent.hash }.into(),
        ))
    }

    // timestamp in past check
    if child.header.is_timestamp_in_past(parent.timestamp) {
        return Err(ConsensusError::TimestampIsInPast {
            parent_timestamp: parent.timestamp,
            timestamp: child.timestamp,
        })
    }

    // TODO Check difficulty increment between parent and child
    // Ace age did increment it by some formula that we need to follow.

    cfg_if::cfg_if! {
        if #[cfg(feature = "optimism")] {
            // On Optimism, the gas limit can adjust instantly, so we skip this check
            // if the optimism feature is enabled in the chain spec.
            if !chain_spec.is_optimism() {
                check_gas_limit(parent, child, chain_spec)?;
            }
        } else {
            check_gas_limit(parent, child, chain_spec)?;
        }
    }

    // EIP-1559 check base fee
    if chain_spec.fork(Hardfork::London).active_at_block(child.number) {
        let base_fee = child.base_fee_per_gas.ok_or(ConsensusError::BaseFeeMissing)?;

        let expected_base_fee =
            if chain_spec.fork(Hardfork::London).transitions_at_block(child.number) {
                constants::EIP1559_INITIAL_BASE_FEE
            } else {
                // This BaseFeeMissing will not happen as previous blocks are checked to have them.
                parent
                    .next_block_base_fee(chain_spec.base_fee_params(child.timestamp))
                    .ok_or(ConsensusError::BaseFeeMissing)?
            };
        if expected_base_fee != base_fee {
            return Err(ConsensusError::BaseFeeDiff(GotExpected {
                expected: expected_base_fee,
                got: base_fee,
            }))
        }
    }

    // ensure that the blob gas fields for this block
    if chain_spec.fork(Hardfork::Cancun).active_at_timestamp(child.timestamp) {
        validate_4844_header_with_parent(parent, child)?;
    }

    Ok(())
}

/// Validate block in regards to chain (parent)
///
/// Checks:
///  If we already know the block.
///  If parent is known
///
/// Returns parent block header
pub fn validate_block_regarding_chain<PROV: HeaderProvider + WithdrawalsProvider>(
    block: &SealedBlock,
    provider: &PROV,
) -> RethResult<SealedHeader> {
    let hash = block.header.hash();

    // Check if block is known.
    if provider.is_known(&hash)? {
        return Err(ConsensusError::BlockKnown { hash, number: block.header.number }.into())
    }

    // Check if parent is known.
    let parent = provider
        .header(&block.parent_hash)?
        .ok_or(ConsensusError::ParentUnknown { hash: block.parent_hash })?;

    // Return parent header.
    Ok(parent.seal(block.parent_hash))
}

/// Validates that the EIP-4844 header fields are correct with respect to the parent block. This
/// ensures that the `blob_gas_used` and `excess_blob_gas` fields exist in the child header, and
/// that the `excess_blob_gas` field matches the expected `excess_blob_gas` calculated from the
/// parent header fields.
pub fn validate_4844_header_with_parent(
    parent: &SealedHeader,
    child: &SealedHeader,
) -> Result<(), ConsensusError> {
    // From [EIP-4844](https://eips.ethereum.org/EIPS/eip-4844#header-extension):
    //
    // > For the first post-fork block, both parent.blob_gas_used and parent.excess_blob_gas
    // > are evaluated as 0.
    //
    // This means in the first post-fork block, calculate_excess_blob_gas will return 0.
    let parent_blob_gas_used = parent.blob_gas_used.unwrap_or(0);
    let parent_excess_blob_gas = parent.excess_blob_gas.unwrap_or(0);

    if child.blob_gas_used.is_none() {
        return Err(ConsensusError::BlobGasUsedMissing)
    }
    let excess_blob_gas = child.excess_blob_gas.ok_or(ConsensusError::ExcessBlobGasMissing)?;

    let expected_excess_blob_gas =
        calculate_excess_blob_gas(parent_excess_blob_gas, parent_blob_gas_used);
    if expected_excess_blob_gas != excess_blob_gas {
        return Err(ConsensusError::ExcessBlobGasDiff {
            diff: GotExpected { got: excess_blob_gas, expected: expected_excess_blob_gas },
            parent_excess_blob_gas,
            parent_blob_gas_used,
        })
    }

    Ok(())
}

/// Validates that the EIP-4844 header fields exist and conform to the spec. This ensures that:
///
///  * `blob_gas_used` exists as a header field
///  * `excess_blob_gas` exists as a header field
///  * `parent_beacon_block_root` exists as a header field
///  * `blob_gas_used` is less than or equal to `MAX_DATA_GAS_PER_BLOCK`
///  * `blob_gas_used` is a multiple of `DATA_GAS_PER_BLOB`
pub fn validate_4844_header_standalone(header: &SealedHeader) -> Result<(), ConsensusError> {
    let blob_gas_used = header.blob_gas_used.ok_or(ConsensusError::BlobGasUsedMissing)?;

    if header.excess_blob_gas.is_none() {
        return Err(ConsensusError::ExcessBlobGasMissing)
    }

    if header.parent_beacon_block_root.is_none() {
        return Err(ConsensusError::ParentBeaconBlockRootMissing)
    }

    if blob_gas_used > MAX_DATA_GAS_PER_BLOCK {
        return Err(ConsensusError::BlobGasUsedExceedsMaxBlobGasPerBlock {
            blob_gas_used,
            max_blob_gas_per_block: MAX_DATA_GAS_PER_BLOCK,
        })
    }

    if blob_gas_used % DATA_GAS_PER_BLOB != 0 {
        return Err(ConsensusError::BlobGasUsedNotMultipleOfBlobGasPerBlob {
            blob_gas_used,
            blob_gas_per_blob: DATA_GAS_PER_BLOB,
        })
    }

    Ok(())
}

#[cfg(test)]
mod tests {
    use super::*;
    use mockall::mock;
    use reth_interfaces::{
        provider::ProviderResult,
        test_utils::generators::{self, Rng},
    };
    use reth_primitives::{
        constants::eip4844::DATA_GAS_PER_BLOB, hex_literal::hex, proofs, Account, Address,
        BlockBody, BlockHash, BlockHashOrNumber, Bytes, ChainSpecBuilder, Header, Signature,
        TransactionKind, TransactionSigned, Withdrawal, Withdrawals, MAINNET, U256,
    };
    use std::ops::RangeBounds;

    mock! {
        WithdrawalsProvider {}

        impl WithdrawalsProvider for WithdrawalsProvider {
            fn latest_withdrawal(&self) -> ProviderResult<Option<Withdrawal>> ;

            fn withdrawals_by_block(
                &self,
                _id: BlockHashOrNumber,
                _timestamp: u64,
            ) -> ProviderResult<Option<Withdrawals>> ;
        }
    }

    struct Provider {
        is_known: bool,
        parent: Option<Header>,
        account: Option<Account>,
        withdrawals_provider: MockWithdrawalsProvider,
    }

    impl Provider {
        /// New provider with parent
        fn new(parent: Option<Header>) -> Self {
            Self {
                is_known: false,
                parent,
                account: None,
                withdrawals_provider: MockWithdrawalsProvider::new(),
            }
        }
        /// New provider where is_known is always true
        fn new_known() -> Self {
            Self {
                is_known: true,
                parent: None,
                account: None,
                withdrawals_provider: MockWithdrawalsProvider::new(),
            }
        }
    }

    impl AccountReader for Provider {
        fn basic_account(&self, _address: Address) -> ProviderResult<Option<Account>> {
            Ok(self.account)
        }
    }

    impl HeaderProvider for Provider {
        fn is_known(&self, _block_hash: &BlockHash) -> ProviderResult<bool> {
            Ok(self.is_known)
        }

        fn header(&self, _block_number: &BlockHash) -> ProviderResult<Option<Header>> {
            Ok(self.parent.clone())
        }

        fn header_by_number(&self, _num: u64) -> ProviderResult<Option<Header>> {
            Ok(self.parent.clone())
        }

        fn header_td(&self, _hash: &BlockHash) -> ProviderResult<Option<U256>> {
            Ok(None)
        }

        fn header_td_by_number(&self, _number: BlockNumber) -> ProviderResult<Option<U256>> {
            Ok(None)
        }

        fn headers_range(
            &self,
            _range: impl RangeBounds<BlockNumber>,
        ) -> ProviderResult<Vec<Header>> {
            Ok(vec![])
        }

        fn sealed_header(
            &self,
            _block_number: BlockNumber,
        ) -> ProviderResult<Option<SealedHeader>> {
            Ok(None)
        }

        fn sealed_headers_while(
            &self,
            _range: impl RangeBounds<BlockNumber>,
            _predicate: impl FnMut(&SealedHeader) -> bool,
        ) -> ProviderResult<Vec<SealedHeader>> {
            Ok(vec![])
        }
    }

    impl WithdrawalsProvider for Provider {
        fn withdrawals_by_block(
            &self,
            _id: BlockHashOrNumber,
            _timestamp: u64,
        ) -> ProviderResult<Option<Withdrawals>> {
            self.withdrawals_provider.withdrawals_by_block(_id, _timestamp)
        }

        fn latest_withdrawal(&self) -> ProviderResult<Option<Withdrawal>> {
            self.withdrawals_provider.latest_withdrawal()
        }
    }

    fn mock_tx(nonce: u64) -> TransactionSignedEcRecovered {
        let request = Transaction::Eip2930(TxEip2930 {
            chain_id: 1u64,
            nonce,
            gas_price: 0x28f000fff,
            gas_limit: 10,
            to: TransactionKind::Call(Address::default()),
            value: 3_u64.into(),
            input: Bytes::from(vec![1, 2]),
            access_list: Default::default(),
        });

        let signature = Signature { odd_y_parity: true, r: U256::default(), s: U256::default() };

        let tx = TransactionSigned::from_transaction_and_signature(request, signature);
        let signer = Address::ZERO;
        TransactionSignedEcRecovered::from_signed_transaction(tx, signer)
    }

    fn mock_blob_tx(nonce: u64, num_blobs: usize) -> TransactionSigned {
        let mut rng = generators::rng();
        let request = Transaction::Eip4844(TxEip4844 {
            chain_id: 1u64,
            nonce,
            max_fee_per_gas: 0x28f000fff,
            max_priority_fee_per_gas: 0x28f000fff,
            max_fee_per_blob_gas: 0x7,
            gas_limit: 10,
            to: TransactionKind::Call(Address::default()),
            value: 3_u64.into(),
            input: Bytes::from(vec![1, 2]),
            access_list: Default::default(),
            blob_versioned_hashes: std::iter::repeat_with(|| rng.gen()).take(num_blobs).collect(),
        });

        let signature = Signature { odd_y_parity: true, r: U256::default(), s: U256::default() };

        TransactionSigned::from_transaction_and_signature(request, signature)
    }

    /// got test block
    fn mock_block() -> (SealedBlock, Header) {
        // https://etherscan.io/block/15867168 where transaction root and receipts root are cleared
        // empty merkle tree: 0x56e81f171bcc55a6ff8345e692c0f86e5b48e01b996cadc001622fb5e363b421

        let header = Header {
            parent_hash: hex!("859fad46e75d9be177c2584843501f2270c7e5231711e90848290d12d7c6dcdd").into(),
            ommers_hash: hex!("1dcc4de8dec75d7aab85b567b6ccd41ad312451b948a7413f0a142fd40d49347").into(),
            beneficiary: hex!("4675c7e5baafbffbca748158becba61ef3b0a263").into(),
            state_root: hex!("8337403406e368b3e40411138f4868f79f6d835825d55fd0c2f6e17b1a3948e9").into(),
            transactions_root: hex!("56e81f171bcc55a6ff8345e692c0f86e5b48e01b996cadc001622fb5e363b421").into(),
            receipts_root: hex!("56e81f171bcc55a6ff8345e692c0f86e5b48e01b996cadc001622fb5e363b421").into(),
            logs_bloom: hex!("002400000000004000220000800002000000000000000000000000000000100000000000000000100000000000000021020000000800000006000000002100040000000c0004000000000008000008200000000000000000000000008000000001040000020000020000002000000800000002000020000000022010000000000000010002001000000000020200000000000001000200880000004000000900020000000000020000000040000000000000000000000000000080000000000001000002000000000000012000200020000000000000001000000000000020000010321400000000100000000000000000000000000000400000000000000000").into(),
            difficulty: U256::ZERO, // total difficulty: 0xc70d815d562d3cfa955).into(),
            number: 0xf21d20,
            gas_limit: 0x1c9c380,
            gas_used: 0x6e813,
            timestamp: 0x635f9657,
            extra_data: hex!("")[..].into(),
            mix_hash: hex!("0000000000000000000000000000000000000000000000000000000000000000").into(),
            nonce: 0x0000000000000000,
            base_fee_per_gas: 0x28f0001df.into(),
            withdrawals_root: None,
            blob_gas_used: None,
            excess_blob_gas: None,
            parent_beacon_block_root: None,
        };
        // size: 0x9b5

        let mut parent = header.clone();
        parent.gas_used = 17763076;
        parent.gas_limit = 30000000;
        parent.base_fee_per_gas = Some(0x28041f7f5);
        parent.number -= 1;
        parent.timestamp -= 1;

        let ommers = Vec::new();
        let body = Vec::new();

        (SealedBlock { header: header.seal_slow(), body, ommers, withdrawals: None }, parent)
    }

    #[test]
    fn sanity_tx_nonce_check() {
        let (block, _) = mock_block();
        let tx1 = mock_tx(0);
        let tx2 = mock_tx(1);
        let provider = Provider::new_known();

        let txs = vec![tx1, tx2];
        validate_all_transaction_regarding_block_and_nonces(
            txs.iter(),
            &block.header,
            provider,
            &MAINNET,
        )
        .expect("To Pass");
    }

    #[test]
    fn nonce_gap_in_first_transaction() {
        let (block, _) = mock_block();
        let tx1 = mock_tx(1);
        let provider = Provider::new_known();

        let txs = vec![tx1];
        assert_eq!(
            validate_all_transaction_regarding_block_and_nonces(
                txs.iter(),
                &block.header,
                provider,
                &MAINNET,
            ),
            Err(ConsensusError::from(InvalidTransactionError::NonceNotConsistent).into())
        )
    }

    #[test]
    fn nonce_gap_on_second_tx_from_same_signer() {
        let (block, _) = mock_block();
        let tx1 = mock_tx(0);
        let tx2 = mock_tx(3);
        let provider = Provider::new_known();

        let txs = vec![tx1, tx2];
        assert_eq!(
            validate_all_transaction_regarding_block_and_nonces(
                txs.iter(),
                &block.header,
                provider,
                &MAINNET,
            ),
            Err(ConsensusError::from(InvalidTransactionError::NonceNotConsistent).into())
        );
    }

    #[test]
    fn valid_withdrawal_index() {
        let chain_spec = ChainSpecBuilder::mainnet().shanghai_activated().build();

        let create_block_with_withdrawals = |indexes: &[u64]| {
            let withdrawals = Withdrawals::new(
                indexes
                    .iter()
                    .map(|idx| Withdrawal { index: *idx, ..Default::default() })
                    .collect(),
            );
            SealedBlock {
                header: Header {
                    withdrawals_root: Some(proofs::calculate_withdrawals_root(&withdrawals)),
                    ..Default::default()
                }
                .seal_slow(),
                withdrawals: Some(withdrawals),
                ..Default::default()
            }
        };

        // Single withdrawal
        let block = create_block_with_withdrawals(&[1]);
        assert_eq!(validate_block_standalone(&block, &chain_spec), Ok(()));

        // Multiple increasing withdrawals
        let block = create_block_with_withdrawals(&[1, 2, 3]);
        assert_eq!(validate_block_standalone(&block, &chain_spec), Ok(()));
        let block = create_block_with_withdrawals(&[5, 6, 7, 8, 9]);
        assert_eq!(validate_block_standalone(&block, &chain_spec), Ok(()));

        let (_, parent) = mock_block();
        let provider = Provider::new(Some(parent.clone()));
        let block = create_block_with_withdrawals(&[0, 1, 2]);
        let res = validate_block_regarding_chain(&block, &provider);
        assert!(res.is_ok());

        // Withdrawal index should be the last withdrawal index + 1
        let mut provider = Provider::new(Some(parent));
        let block = create_block_with_withdrawals(&[3, 4, 5]);
        provider
            .withdrawals_provider
            .expect_latest_withdrawal()
            .return_const(Ok(Some(Withdrawal { index: 2, ..Default::default() })));
        let res = validate_block_regarding_chain(&block, &provider);
        assert!(res.is_ok());
    }

    #[test]
    fn shanghai_block_zero_withdrawals() {
        // ensures that if shanghai is activated, and we include a block with a withdrawals root,
        // that the header is valid
        let chain_spec = ChainSpecBuilder::mainnet().shanghai_activated().build();

        let header = Header {
            base_fee_per_gas: Some(1337u64),
<<<<<<< HEAD
            withdrawals_root: Some(proofs::calculate_withdrawals_root(Withdrawals::default())),
=======
            withdrawals_root: Some(proofs::calculate_withdrawals_root(&[])),
>>>>>>> 32460a18
            ..Default::default()
        }
        .seal_slow();

        assert_eq!(validate_header_standalone(&header, &chain_spec), Ok(()));
    }

    #[test]
    fn cancun_block_incorrect_blob_gas_used() {
        let chain_spec = ChainSpecBuilder::mainnet().cancun_activated().build();

        // create a tx with 10 blobs
        let transaction = mock_blob_tx(1, 10);

        let header = Header {
            base_fee_per_gas: Some(1337u64),
<<<<<<< HEAD
            withdrawals_root: Some(proofs::calculate_withdrawals_root(Withdrawals::default())),
=======
            withdrawals_root: Some(proofs::calculate_withdrawals_root(&[])),
>>>>>>> 32460a18
            blob_gas_used: Some(1),
            transactions_root: proofs::calculate_transaction_root(&[transaction.clone()]),
            ..Default::default()
        }
        .seal_slow();

        let body = BlockBody {
            transactions: vec![transaction],
            ommers: vec![],
            withdrawals: Some(Withdrawals::default()),
        };

        let block = SealedBlock::new(header, body);

        // 10 blobs times the blob gas per blob.
        let expected_blob_gas_used = 10 * DATA_GAS_PER_BLOB;

        // validate blob, it should fail blob gas used validation
        assert_eq!(
            validate_block_standalone(&block, &chain_spec),
            Err(ConsensusError::BlobGasUsedDiff(GotExpected {
                got: 1,
                expected: expected_blob_gas_used
            }))
        );
    }

    #[test]
    fn test_valid_gas_limit_increase() {
        let parent = SealedHeader {
            header: Header { gas_limit: 1024 * 10, ..Default::default() },
            ..Default::default()
        };
        let child = SealedHeader {
            header: Header { gas_limit: parent.header.gas_limit + 5, ..Default::default() },
            ..Default::default()
        };
        let chain_spec = ChainSpec::default();

        assert_eq!(check_gas_limit(&parent, &child, &chain_spec), Ok(()));
    }

    #[test]
    fn test_gas_limit_below_minimum() {
        let parent = SealedHeader {
            header: Header { gas_limit: MINIMUM_GAS_LIMIT, ..Default::default() },
            ..Default::default()
        };
        let child = SealedHeader {
            header: Header { gas_limit: MINIMUM_GAS_LIMIT - 1, ..Default::default() },
            ..Default::default()
        };
        let chain_spec = ChainSpec::default();

        assert_eq!(
            check_gas_limit(&parent, &child, &chain_spec),
            Err(ConsensusError::GasLimitInvalidMinimum { child_gas_limit: child.gas_limit })
        );
    }

    #[test]
    fn test_invalid_gas_limit_increase_exceeding_limit() {
        let gas_limit = 1024 * 10;
        let parent = SealedHeader {
            header: Header { gas_limit, ..Default::default() },
            ..Default::default()
        };
        let child = SealedHeader {
            header: Header {
                gas_limit: parent.header.gas_limit + parent.header.gas_limit / 1024 + 1,
                ..Default::default()
            },
            ..Default::default()
        };
        let chain_spec = ChainSpec::default();

        assert_eq!(
            check_gas_limit(&parent, &child, &chain_spec),
            Err(ConsensusError::GasLimitInvalidIncrease {
                parent_gas_limit: parent.header.gas_limit,
                child_gas_limit: child.header.gas_limit,
            })
        );
    }

    #[test]
    fn test_valid_gas_limit_decrease_within_limit() {
        let gas_limit = 1024 * 10;
        let parent = SealedHeader {
            header: Header { gas_limit, ..Default::default() },
            ..Default::default()
        };
        let child = SealedHeader {
            header: Header { gas_limit: parent.header.gas_limit - 5, ..Default::default() },
            ..Default::default()
        };
        let chain_spec = ChainSpec::default();

        assert_eq!(check_gas_limit(&parent, &child, &chain_spec), Ok(()));
    }

    #[test]
    fn test_invalid_gas_limit_decrease_exceeding_limit() {
        let gas_limit = 1024 * 10;
        let parent = SealedHeader {
            header: Header { gas_limit, ..Default::default() },
            ..Default::default()
        };
        let child = SealedHeader {
            header: Header {
                gas_limit: parent.header.gas_limit - parent.header.gas_limit / 1024 - 1,
                ..Default::default()
            },
            ..Default::default()
        };
        let chain_spec = ChainSpec::default();

        assert_eq!(
            check_gas_limit(&parent, &child, &chain_spec),
            Err(ConsensusError::GasLimitInvalidDecrease {
                parent_gas_limit: parent.header.gas_limit,
                child_gas_limit: child.header.gas_limit,
            })
        );
    }
}<|MERGE_RESOLUTION|>--- conflicted
+++ resolved
@@ -781,11 +781,7 @@
 
         let header = Header {
             base_fee_per_gas: Some(1337u64),
-<<<<<<< HEAD
-            withdrawals_root: Some(proofs::calculate_withdrawals_root(Withdrawals::default())),
-=======
             withdrawals_root: Some(proofs::calculate_withdrawals_root(&[])),
->>>>>>> 32460a18
             ..Default::default()
         }
         .seal_slow();
@@ -802,11 +798,7 @@
 
         let header = Header {
             base_fee_per_gas: Some(1337u64),
-<<<<<<< HEAD
-            withdrawals_root: Some(proofs::calculate_withdrawals_root(Withdrawals::default())),
-=======
             withdrawals_root: Some(proofs::calculate_withdrawals_root(&[])),
->>>>>>> 32460a18
             blob_gas_used: Some(1),
             transactions_root: proofs::calculate_transaction_root(&[transaction.clone()]),
             ..Default::default()
