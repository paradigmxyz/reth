[package]
name = "reth-consensus-common"
version.workspace = true
edition.workspace = true
rust-version.workspace = true
license.workspace = true
homepage.workspace = true
repository.workspace = true

[dependencies]
# reth 
reth-primitives.workspace = true
reth-interfaces.workspace = true
reth-provider.workspace = true

[dev-dependencies]
reth-interfaces = { workspace = true, features = ["test-utils"] }
reth-provider = { workspace = true, features = ["test-utils"] }
<<<<<<< HEAD
assert_matches = "1.5.0"
mockall = "0.11.3"

[features]
optimism = ["reth-primitives/optimism"]
=======
assert_matches.workspace = true
mockall = "0.11.3"
>>>>>>> 6bb94af5
<|MERGE_RESOLUTION|>--- conflicted
+++ resolved
@@ -16,13 +16,8 @@
 [dev-dependencies]
 reth-interfaces = { workspace = true, features = ["test-utils"] }
 reth-provider = { workspace = true, features = ["test-utils"] }
-<<<<<<< HEAD
-assert_matches = "1.5.0"
+assert_matches.workspace = true
 mockall = "0.11.3"
 
 [features]
-optimism = ["reth-primitives/optimism"]
-=======
-assert_matches.workspace = true
-mockall = "0.11.3"
->>>>>>> 6bb94af5
+optimism = ["reth-primitives/optimism"]