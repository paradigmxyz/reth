//! Sync management for the engine implementation.

use crate::{
    engine::metrics::EngineSyncMetrics, BeaconConsensusEngineEvent,
    ConsensusEngineLiveSyncProgress, EthBeaconConsensus,
};
use futures::FutureExt;
use reth_db::database::Database;
use reth_network_p2p::{
    bodies::client::BodiesClient,
    full_block::{FetchFullBlockFuture, FetchFullBlockRangeFuture, FullBlockClient},
    headers::client::HeadersClient,
};
use reth_primitives::{stage::PipelineTarget, BlockNumber, ChainSpec, SealedBlock, B256};
use reth_stages_api::{ControlFlow, Pipeline, PipelineError, PipelineWithResult};
use reth_tasks::TaskSpawner;
use reth_tokio_util::EventSender;
use std::{
    cmp::{Ordering, Reverse},
    collections::{binary_heap::PeekMut, BinaryHeap},
    sync::Arc,
    task::{ready, Context, Poll},
};
use tokio::sync::oneshot;
use tracing::trace;

/// Manages syncing under the control of the engine.
///
/// This type controls the [Pipeline] and supports (single) full block downloads.
///
/// Caution: If the pipeline is running, this type will not emit blocks downloaded from the network
/// [EngineSyncEvent::FetchedFullBlock] until the pipeline is idle to prevent commits to the
/// database while the pipeline is still active.
pub(crate) struct EngineSyncController<DB, Client>
where
    DB: Database,
    Client: HeadersClient + BodiesClient,
{
    /// A downloader that can download full blocks from the network.
    full_block_client: FullBlockClient<Client>,
    /// The type that can spawn the pipeline task.
    pipeline_task_spawner: Box<dyn TaskSpawner>,
    /// The current state of the pipeline.
    /// The pipeline is used for large ranges.
    pipeline_state: PipelineState<DB>,
    /// Pending target block for the pipeline to sync
    pending_pipeline_target: Option<PipelineTarget>,
    /// In-flight full block requests in progress.
    inflight_full_block_requests: Vec<FetchFullBlockFuture<Client>>,
    /// In-flight full block _range_ requests in progress.
    inflight_block_range_requests: Vec<FetchFullBlockRangeFuture<Client>>,
    /// Sender for engine events.
    event_sender: EventSender<BeaconConsensusEngineEvent>,
    /// Buffered blocks from downloads - this is a min-heap of blocks, using the block number for
    /// ordering. This means the blocks will be popped from the heap with ascending block numbers.
    range_buffered_blocks: BinaryHeap<Reverse<OrderedSealedBlock>>,
    /// If enabled, the pipeline will be triggered continuously, as soon as it becomes idle
    run_pipeline_continuously: bool,
    /// Max block after which the consensus engine would terminate the sync. Used for debugging
    /// purposes.
    max_block: Option<BlockNumber>,
    /// Engine sync metrics.
    metrics: EngineSyncMetrics,
}

impl<DB, Client> EngineSyncController<DB, Client>
where
    DB: Database + 'static,
    Client: HeadersClient + BodiesClient + Clone + Unpin + 'static,
{
    /// Create a new instance
    pub(crate) fn new(
        pipeline: Pipeline<DB>,
        client: Client,
        pipeline_task_spawner: Box<dyn TaskSpawner>,
        run_pipeline_continuously: bool,
        max_block: Option<BlockNumber>,
        chain_spec: Arc<ChainSpec>,
        event_sender: EventSender<BeaconConsensusEngineEvent>,
    ) -> Self {
        Self {
            full_block_client: FullBlockClient::new(
                client,
                Arc::new(EthBeaconConsensus::new(chain_spec)),
            ),
            pipeline_task_spawner,
            pipeline_state: PipelineState::Idle(Some(pipeline)),
            pending_pipeline_target: None,
            inflight_full_block_requests: Vec::new(),
            inflight_block_range_requests: Vec::new(),
            range_buffered_blocks: BinaryHeap::new(),
            run_pipeline_continuously,
            event_sender,
            max_block,
            metrics: EngineSyncMetrics::default(),
        }
    }

    /// Sets the metrics for the active downloads
    fn update_block_download_metrics(&self) {
        self.metrics.active_block_downloads.set(self.inflight_full_block_requests.len() as f64);
        // TODO: full block range metrics
    }

    /// Sets the max block value for testing
    #[cfg(test)]
    pub(crate) fn set_max_block(&mut self, block: BlockNumber) {
        self.max_block = Some(block);
    }

    /// Cancels all download requests that are in progress and buffered blocks.
    pub(crate) fn clear_block_download_requests(&mut self) {
        self.inflight_full_block_requests.clear();
        self.inflight_block_range_requests.clear();
        self.range_buffered_blocks.clear();
        self.update_block_download_metrics();
    }

    /// Cancels the full block request with the given hash.
    pub(crate) fn cancel_full_block_request(&mut self, hash: B256) {
        self.inflight_full_block_requests.retain(|req| *req.hash() != hash);
        self.update_block_download_metrics();
    }

    /// Returns whether or not the sync controller is set to run the pipeline continuously.
    pub(crate) const fn run_pipeline_continuously(&self) -> bool {
        self.run_pipeline_continuously
    }

    /// Returns `true` if a pipeline target is queued and will be triggered on the next `poll`.
    #[allow(dead_code)]
    pub(crate) const fn is_pipeline_sync_pending(&self) -> bool {
        self.pending_pipeline_target.is_some() && self.pipeline_state.is_idle()
    }

    /// Returns `true` if the pipeline is idle.
    pub(crate) const fn is_pipeline_idle(&self) -> bool {
        self.pipeline_state.is_idle()
    }

    /// Returns `true` if the pipeline is active.
    pub(crate) const fn is_pipeline_active(&self) -> bool {
        !self.is_pipeline_idle()
    }

    /// Returns true if there's already a request for the given hash.
    pub(crate) fn is_inflight_request(&self, hash: B256) -> bool {
        self.inflight_full_block_requests.iter().any(|req| *req.hash() == hash)
    }

    /// Starts requesting a range of blocks from the network, in reverse from the given hash.
    ///
    /// If the `count` is 1, this will use the `download_full_block` method instead, because it
    /// downloads headers and bodies for the block concurrently.
    pub(crate) fn download_block_range(&mut self, hash: B256, count: u64) {
        if count == 1 {
            self.download_full_block(hash);
        } else {
            trace!(
                target: "consensus::engine",
                ?hash,
                ?count,
                "start downloading full block range."
            );

            // notify listeners that we're downloading a block range
            self.event_sender.notify(BeaconConsensusEngineEvent::LiveSyncProgress(
                ConsensusEngineLiveSyncProgress::DownloadingBlocks {
                    remaining_blocks: count,
                    target: hash,
                },
            ));
            let request = self.full_block_client.get_full_block_range(hash, count);
            self.inflight_block_range_requests.push(request);
        }

        // // TODO: need more metrics for block ranges
        // self.update_block_download_metrics();
    }

    /// Starts requesting a full block from the network.
    ///
    /// Returns `true` if the request was started, `false` if there's already a request for the
    /// given hash.
    pub(crate) fn download_full_block(&mut self, hash: B256) -> bool {
        if self.is_inflight_request(hash) {
            return false
        }
        trace!(
            target: "consensus::engine::sync",
            ?hash,
            "Start downloading full block"
        );

        // notify listeners that we're downloading a block
        self.event_sender.notify(BeaconConsensusEngineEvent::LiveSyncProgress(
            ConsensusEngineLiveSyncProgress::DownloadingBlocks {
                remaining_blocks: 1,
                target: hash,
            },
        ));

        let request = self.full_block_client.get_full_block(hash);
        self.inflight_full_block_requests.push(request);

        self.update_block_download_metrics();

        true
    }

    /// Sets a new target to sync the pipeline to.
    ///
    /// But ensures the target is not the zero hash.
    pub(crate) fn set_pipeline_sync_target(&mut self, target: PipelineTarget) {
        if target.sync_target().is_some_and(|target| target.is_zero()) {
            trace!(
                target: "consensus::engine::sync",
                "Pipeline target cannot be zero hash."
            );
            // precaution to never sync to the zero hash
            return
        }
        self.pending_pipeline_target = Some(target);
    }

    /// Check if the engine reached max block as specified by `max_block` parameter.
    ///
    /// Note: this is mainly for debugging purposes.
    pub(crate) fn has_reached_max_block(&self, progress: BlockNumber) -> bool {
        let has_reached_max_block =
            self.max_block.map(|target| progress >= target).unwrap_or_default();
        if has_reached_max_block {
            trace!(
                target: "consensus::engine::sync",
                ?progress,
                max_block = ?self.max_block,
                "Consensus engine reached max block"
            );
        }
        has_reached_max_block
    }

    /// Advances the pipeline state.
    ///
    /// This checks for the result in the channel, or returns pending if the pipeline is idle.
    fn poll_pipeline(&mut self, cx: &mut Context<'_>) -> Poll<EngineSyncEvent> {
        let res = match self.pipeline_state {
            PipelineState::Idle(_) => return Poll::Pending,
            PipelineState::Running(ref mut fut) => {
                ready!(fut.poll_unpin(cx))
            }
        };
        let ev = match res {
            Ok((pipeline, result)) => {
                let minimum_block_number = pipeline.minimum_block_number();
                let reached_max_block =
                    self.has_reached_max_block(minimum_block_number.unwrap_or_default());
                self.pipeline_state = PipelineState::Idle(Some(pipeline));
                EngineSyncEvent::PipelineFinished { result, reached_max_block }
            }
            Err(_) => {
                // failed to receive the pipeline
                EngineSyncEvent::PipelineTaskDropped
            }
        };
        Poll::Ready(ev)
    }

    /// This will spawn the pipeline if it is idle and a target is set or if the pipeline is set to
    /// run continuously.
    fn try_spawn_pipeline(&mut self) -> Option<EngineSyncEvent> {
        match &mut self.pipeline_state {
            PipelineState::Idle(pipeline) => {
                let target = self.pending_pipeline_target.take();

                if target.is_none() && !self.run_pipeline_continuously {
                    // nothing to sync
                    return None
                }

                let (tx, rx) = oneshot::channel();

                let pipeline = pipeline.take().expect("exists");
                self.pipeline_task_spawner.spawn_critical_blocking(
                    "pipeline task",
                    Box::pin(async move {
                        let result = pipeline.run_as_fut(target).await;
                        let _ = tx.send(result);
                    }),
                );
                self.pipeline_state = PipelineState::Running(rx);

                // we also clear any pending full block requests because we expect them to be
                // outdated (included in the range the pipeline is syncing anyway)
                self.clear_block_download_requests();

                Some(EngineSyncEvent::PipelineStarted(target))
            }
            PipelineState::Running(_) => None,
        }
    }

    /// Advances the sync process.
    pub(crate) fn poll(&mut self, cx: &mut Context<'_>) -> Poll<EngineSyncEvent> {
        // try to spawn a pipeline if a target is set
        if let Some(event) = self.try_spawn_pipeline() {
            return Poll::Ready(event)
        }

        // make sure we poll the pipeline if it's active, and return any ready pipeline events
        if !self.is_pipeline_idle() {
            // advance the pipeline
            if let Poll::Ready(event) = self.poll_pipeline(cx) {
                return Poll::Ready(event)
            }
        }

        // advance all full block requests
        for idx in (0..self.inflight_full_block_requests.len()).rev() {
            let mut request = self.inflight_full_block_requests.swap_remove(idx);
            if let Poll::Ready(block) = request.poll_unpin(cx) {
                trace!(target: "consensus::engine", block=?block.num_hash(), "Received single full block, buffering");
                self.range_buffered_blocks.push(Reverse(OrderedSealedBlock(block)));
            } else {
                // still pending
                self.inflight_full_block_requests.push(request);
            }
        }

        // advance all full block range requests
        for idx in (0..self.inflight_block_range_requests.len()).rev() {
            let mut request = self.inflight_block_range_requests.swap_remove(idx);
            if let Poll::Ready(blocks) = request.poll_unpin(cx) {
                trace!(target: "consensus::engine", len=?blocks.len(), first=?blocks.first().map(|b| b.num_hash()), last=?blocks.last().map(|b| b.num_hash()), "Received full block range, buffering");
                self.range_buffered_blocks
                    .extend(blocks.into_iter().map(OrderedSealedBlock).map(Reverse));
            } else {
                // still pending
                self.inflight_block_range_requests.push(request);
            }
        }

        self.update_block_download_metrics();

        // drain an element of the block buffer if there are any
        if let Some(block) = self.range_buffered_blocks.pop() {
            // peek ahead and pop duplicates
            while let Some(peek) = self.range_buffered_blocks.peek_mut() {
                if peek.0 .0.hash() == block.0 .0.hash() {
                    PeekMut::pop(peek);
                } else {
                    break
                }
            }
            return Poll::Ready(EngineSyncEvent::FetchedFullBlock(block.0 .0))
        }

        Poll::Pending
    }
}

/// A wrapper type around [SealedBlock] that implements the [Ord] trait by block number.
#[derive(Debug, Clone, PartialEq, Eq)]
struct OrderedSealedBlock(SealedBlock);

impl PartialOrd for OrderedSealedBlock {
    fn partial_cmp(&self, other: &Self) -> Option<Ordering> {
        Some(self.cmp(other))
    }
}

impl Ord for OrderedSealedBlock {
    fn cmp(&self, other: &Self) -> Ordering {
        self.0.number.cmp(&other.0.number)
    }
}

/// The event type emitted by the [EngineSyncController].
#[derive(Debug)]
pub(crate) enum EngineSyncEvent {
    /// A full block has been downloaded from the network.
    FetchedFullBlock(SealedBlock),
    /// Pipeline started syncing
    ///
    /// This is none if the pipeline is triggered without a specific target.
    PipelineStarted(Option<PipelineTarget>),
    /// Pipeline finished
    ///
    /// If this is returned, the pipeline is idle.
    PipelineFinished {
        /// Final result of the pipeline run.
        result: Result<ControlFlow, PipelineError>,
        /// Whether the pipeline reached the configured `max_block`.
        ///
        /// Note: this is only relevant in debugging scenarios.
        reached_max_block: bool,
    },
    /// Pipeline task was dropped after it was started, unable to receive it because channel
    /// closed. This would indicate a panicked pipeline task
    PipelineTaskDropped,
}

/// The possible pipeline states within the sync controller.
///
/// [PipelineState::Idle] means that the pipeline is currently idle.
/// [PipelineState::Running] means that the pipeline is currently running.
///
/// NOTE: The differentiation between these two states is important, because when the pipeline is
/// running, it acquires the write lock over the database. This means that we cannot forward to the
/// blockchain tree any messages that would result in database writes, since it would result in a
/// deadlock.
enum PipelineState<DB: Database> {
    /// Pipeline is idle.
    Idle(Option<Pipeline<DB>>),
    /// Pipeline is running and waiting for a response
    Running(oneshot::Receiver<PipelineWithResult<DB>>),
}

impl<DB: Database> PipelineState<DB> {
    /// Returns `true` if the state matches idle.
<<<<<<< HEAD
    fn is_idle(&self) -> bool {
=======
    const fn is_idle(&self) -> bool {
>>>>>>> 105570de
        matches!(self, Self::Idle(_))
    }
}

#[cfg(test)]
mod tests {
    use super::*;
    use assert_matches::assert_matches;
    use futures::poll;
    use reth_db::{mdbx::DatabaseEnv, test_utils::TempDatabase};
    use reth_network_p2p::{either::Either, test_utils::TestFullBlockClient};
    use reth_primitives::{
        constants::ETHEREUM_BLOCK_GAS_LIMIT, stage::StageCheckpoint, BlockBody, ChainSpecBuilder,
        Header, PruneModes, SealedHeader, MAINNET,
    };
    use reth_provider::{
        test_utils::create_test_provider_factory_with_chain_spec, BundleStateWithReceipts,
        StaticFileProviderFactory,
    };
    use reth_stages::{test_utils::TestStages, ExecOutput, StageError};
    use reth_static_file::StaticFileProducer;
    use reth_tasks::TokioTaskExecutor;
    use std::{collections::VecDeque, future::poll_fn, ops::Range};
    use tokio::sync::watch;

    struct TestPipelineBuilder {
        pipeline_exec_outputs: VecDeque<Result<ExecOutput, StageError>>,
        executor_results: Vec<BundleStateWithReceipts>,
        max_block: Option<BlockNumber>,
    }

    impl TestPipelineBuilder {
        /// Create a new [TestPipelineBuilder].
        fn new() -> Self {
            Self {
                pipeline_exec_outputs: VecDeque::new(),
                executor_results: Vec::new(),
                max_block: None,
            }
        }

        /// Set the pipeline execution outputs to use for the test consensus engine.
        fn with_pipeline_exec_outputs(
            mut self,
            pipeline_exec_outputs: VecDeque<Result<ExecOutput, StageError>>,
        ) -> Self {
            self.pipeline_exec_outputs = pipeline_exec_outputs;
            self
        }

        /// Set the executor results to use for the test consensus engine.
        #[allow(dead_code)]
        fn with_executor_results(mut self, executor_results: Vec<BundleStateWithReceipts>) -> Self {
            self.executor_results = executor_results;
            self
        }

        /// Sets the max block for the pipeline to run.
        #[allow(dead_code)]
        const fn with_max_block(mut self, max_block: BlockNumber) -> Self {
            self.max_block = Some(max_block);
            self
        }

        /// Builds the pipeline.
        fn build(self, chain_spec: Arc<ChainSpec>) -> Pipeline<Arc<TempDatabase<DatabaseEnv>>> {
            reth_tracing::init_test_tracing();

            // Setup pipeline
            let (tip_tx, _tip_rx) = watch::channel(B256::default());
            let mut pipeline = Pipeline::builder()
                .add_stages(TestStages::new(self.pipeline_exec_outputs, Default::default()))
                .with_tip_sender(tip_tx);

            if let Some(max_block) = self.max_block {
                pipeline = pipeline.with_max_block(max_block);
            }

            let provider_factory = create_test_provider_factory_with_chain_spec(chain_spec);

            let static_file_producer = StaticFileProducer::new(
                provider_factory.clone(),
                provider_factory.static_file_provider(),
                PruneModes::default(),
            );

            pipeline.build(provider_factory, static_file_producer)
        }
    }

    struct TestSyncControllerBuilder<Client> {
        max_block: Option<BlockNumber>,
        client: Option<Client>,
    }

    impl<Client> TestSyncControllerBuilder<Client> {
        /// Create a new [TestSyncControllerBuilder].
        const fn new() -> Self {
            Self { max_block: None, client: None }
        }

        /// Sets the max block for the pipeline to run.
        #[allow(dead_code)]
        const fn with_max_block(mut self, max_block: BlockNumber) -> Self {
            self.max_block = Some(max_block);
            self
        }

        /// Sets the client to use for network operations.
        fn with_client(mut self, client: Client) -> Self {
            self.client = Some(client);
            self
        }

        /// Builds the sync controller.
        fn build<DB>(
            self,
            pipeline: Pipeline<DB>,
            chain_spec: Arc<ChainSpec>,
        ) -> EngineSyncController<DB, Either<Client, TestFullBlockClient>>
        where
            DB: Database + 'static,
            Client: HeadersClient + BodiesClient + Clone + Unpin + 'static,
        {
            let client = self
                .client
                .map(Either::Left)
                .unwrap_or_else(|| Either::Right(TestFullBlockClient::default()));

            EngineSyncController::new(
                pipeline,
                client,
                Box::<TokioTaskExecutor>::default(),
                // run_pipeline_continuously: false here until we want to test this
                false,
                self.max_block,
                chain_spec,
                Default::default(),
            )
        }
    }

    #[tokio::test]
    async fn pipeline_started_after_setting_target() {
        let chain_spec = Arc::new(
            ChainSpecBuilder::default()
                .chain(MAINNET.chain)
                .genesis(MAINNET.genesis.clone())
                .paris_activated()
                .build(),
        );

        let client = TestFullBlockClient::default();
        insert_headers_into_client(&client, SealedHeader::default(), 0..10);
        // force the pipeline to be "done" after 5 blocks
        let pipeline = TestPipelineBuilder::new()
            .with_pipeline_exec_outputs(VecDeque::from([Ok(ExecOutput {
                checkpoint: StageCheckpoint::new(5),
                done: true,
            })]))
            .build(chain_spec.clone());

        let mut sync_controller = TestSyncControllerBuilder::new()
            .with_client(client.clone())
            .build(pipeline, chain_spec);

        let tip = client.highest_block().expect("there should be blocks here");
        sync_controller.set_pipeline_sync_target(tip.hash().into());

        let sync_future = poll_fn(|cx| sync_controller.poll(cx));
        let next_event = poll!(sync_future);

        // can assert that the first event here is PipelineStarted because we set the sync target,
        // and we should get Ready because the pipeline should be spawned immediately
        assert_matches!(next_event, Poll::Ready(EngineSyncEvent::PipelineStarted(Some(target))) => {
            assert_eq!(target.sync_target().unwrap(), tip.hash());
        });

        // the next event should be the pipeline finishing in a good state
        let sync_future = poll_fn(|cx| sync_controller.poll(cx));
        let next_ready = sync_future.await;
        assert_matches!(next_ready, EngineSyncEvent::PipelineFinished { result, reached_max_block } => {
            assert_matches!(result, Ok(control_flow) => assert_eq!(control_flow, ControlFlow::Continue { block_number: 5 }));
            // no max block configured
            assert!(!reached_max_block);
        });
    }

    fn insert_headers_into_client(
        client: &TestFullBlockClient,
        genesis_header: SealedHeader,
        range: Range<usize>,
    ) {
        let mut sealed_header = genesis_header;
        let body = BlockBody::default();
        for _ in range {
            let (mut header, hash) = sealed_header.split();
            // update to the next header
            header.parent_hash = hash;
            header.number += 1;
            header.timestamp += 1;
            sealed_header = header.seal_slow();
            client.insert(sealed_header.clone(), body.clone());
        }
    }

    #[tokio::test]
    async fn controller_sends_range_request() {
        let chain_spec = Arc::new(
            ChainSpecBuilder::default()
                .chain(MAINNET.chain)
                .genesis(MAINNET.genesis.clone())
                .paris_activated()
                .build(),
        );

        let client = TestFullBlockClient::default();
        let header = Header {
            base_fee_per_gas: Some(7),
            gas_limit: ETHEREUM_BLOCK_GAS_LIMIT,
            ..Default::default()
        }
        .seal_slow();
        insert_headers_into_client(&client, header, 0..10);

        // set up a pipeline
        let pipeline = TestPipelineBuilder::new().build(chain_spec.clone());

        let mut sync_controller = TestSyncControllerBuilder::new()
            .with_client(client.clone())
            .build(pipeline, chain_spec);

        let tip = client.highest_block().expect("there should be blocks here");

        // call the download range method
        sync_controller.download_block_range(tip.hash(), tip.number);

        // ensure we have one in flight range request
        assert_eq!(sync_controller.inflight_block_range_requests.len(), 1);

        // ensure the range request is made correctly
        let first_req = sync_controller.inflight_block_range_requests.first().unwrap();
        assert_eq!(first_req.start_hash(), tip.hash());
        assert_eq!(first_req.count(), tip.number);

        // ensure they are in ascending order
        for num in 1..=10 {
            let sync_future = poll_fn(|cx| sync_controller.poll(cx));
            let next_ready = sync_future.await;
            assert_matches!(next_ready, EngineSyncEvent::FetchedFullBlock(block) => {
                assert_eq!(block.number, num);
            });
        }
    }
}<|MERGE_RESOLUTION|>--- conflicted
+++ resolved
@@ -418,11 +418,7 @@
 
 impl<DB: Database> PipelineState<DB> {
     /// Returns `true` if the state matches idle.
-<<<<<<< HEAD
-    fn is_idle(&self) -> bool {
-=======
     const fn is_idle(&self) -> bool {
->>>>>>> 105570de
         matches!(self, Self::Idle(_))
     }
 }
