--- conflicted
+++ resolved
@@ -111,15 +111,8 @@
         &mut self,
         cx: &mut Context<'_>,
         ctx: EngineContext,
-<<<<<<< HEAD
-    ) -> Poll<RethResult<(EngineHookEvent, Option<EngineHookAction>)>> {
+    ) -> Poll<RethResult<EngineHookEvent>> {
         let Some(finalized_block_number) = ctx.finalized_block_number else { return Poll::Pending };
-=======
-    ) -> Poll<RethResult<EngineHookEvent>> {
-        let Some(finalized_block_number) = ctx.finalized_block_number else {
-            return Poll::Ready(Ok(EngineHookEvent::NotReady))
-        };
->>>>>>> 5e5c6cf0
 
         // Try to spawn a snapshotter
         match self.try_spawn_snapshotter(finalized_block_number)? {
