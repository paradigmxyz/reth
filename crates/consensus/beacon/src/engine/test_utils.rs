--- conflicted
+++ resolved
@@ -399,20 +399,6 @@
                     .build(client.clone(), consensus.clone(), provider_factory.clone())
                     .into_task();
 
-<<<<<<< HEAD
-                Pipeline::builder().add_stages(
-                    DefaultStages::new(
-                        provider_factory.clone(),
-                        HeaderSyncMode::Tip(tip_rx.clone()),
-                        Arc::clone(&consensus),
-                        header_downloader,
-                        body_downloader,
-                        executor_factory.clone(),
-                        500 * (1024 * 1024),
-                    )
-                    .expect("should build"),
-                )
-=======
                 Pipeline::builder().add_stages(DefaultStages::new(
                     provider_factory.clone(),
                     HeaderSyncMode::Tip(tip_rx.clone()),
@@ -420,8 +406,8 @@
                     header_downloader,
                     body_downloader,
                     executor_factory.clone(),
+                    500 * (1024 * 1024),
                 ))
->>>>>>> 10aeeb02
             }
         };
 
