--- conflicted
+++ resolved
@@ -1,15 +1,10 @@
-<<<<<<< HEAD
+#![allow(missing_docs)]
 use crate::{
     engine::hooks::PruneHook, hooks::EngineHooks, BeaconConsensusEngine,
     BeaconConsensusEngineError, BeaconConsensusEngineHandle, BeaconForkChoiceUpdateError,
     BeaconOnNewPayloadError, EthBeaconConsensus, MIN_BLOCKS_FOR_PIPELINE_RUN,
 };
 use alloy_primitives::{BlockNumber, Sealable, B256};
-=======
-#![allow(missing_docs)]
-
-use alloy_primitives::{BlockNumber, B256};
->>>>>>> 0a6845b0
 use reth_blockchain_tree::{
     config::BlockchainTreeConfig, externals::TreeExternals, BlockchainTree, ShareableBlockchainTree,
 };
@@ -405,13 +400,9 @@
             BlockchainTree::new(externals, BlockchainTreeConfig::new(1, 2, 3, 2))
                 .expect("failed to create tree"),
         ));
-<<<<<<< HEAD
-        let sealed = self.base_config.chain_spec.genesis_header().seal_slow();
+        let sealed = self.base_config.chain_spec.genesis_header().clone().seal_slow();
         let (header, seal) = sealed.into_parts();
         let genesis_block = SealedHeader::new(header, seal);
-=======
-        let genesis_block = self.base_config.chain_spec.genesis_header().clone().seal_slow();
->>>>>>> 0a6845b0
 
         let blockchain_provider =
             BlockchainProvider::with_blocks(provider_factory.clone(), tree, genesis_block, None);
