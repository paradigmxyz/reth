--- conflicted
+++ resolved
@@ -406,10 +406,6 @@
                         header_downloader,
                         body_downloader,
                         executor_factory.clone(),
-<<<<<<< HEAD
-=======
-                        static_file_producer,
->>>>>>> 0a6e95c2
                     )
                     .expect("should build"),
                 )
@@ -420,7 +416,7 @@
             pipeline = pipeline.with_max_block(max_block);
         }
 
-        let pipeline = pipeline.build(provider_factory.clone(), snapshotter);
+        let pipeline = pipeline.build(provider_factory.clone(), static_file_producer);
 
         // Setup blockchain tree
         let externals = TreeExternals::new(provider_factory.clone(), consensus, executor_factory);
