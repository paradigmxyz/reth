use futures::{stream::BoxStream, Future, StreamExt};
use reth_blockchain_tree_api::{
    error::{BlockchainTreeError, CanonicalError, InsertBlockError, InsertBlockErrorKind},
    BlockStatus, BlockValidationKind, BlockchainTreeEngine, CanonicalOutcome, InsertPayloadOk,
};
use reth_db::database::Database;
use reth_engine_primitives::{EngineTypes, PayloadAttributes, PayloadBuilderAttributes};
use reth_errors::{BlockValidationError, ProviderResult, RethError, RethResult};
use reth_network_p2p::{
    bodies::client::BodiesClient,
    headers::client::HeadersClient,
    sync::{NetworkSyncUpdater, SyncState},
};
use reth_payload_builder::PayloadBuilderHandle;
use reth_payload_validator::ExecutionPayloadValidator;
use reth_primitives::{
    constants::EPOCH_SLOTS,
    stage::{PipelineTarget, StageId},
    BlockNumHash, BlockNumber, Head, Header, SealedBlock, SealedHeader, B256,
};
use reth_provider::{
    BlockIdReader, BlockReader, BlockSource, CanonChainTracker, ChainSpecProvider, ProviderError,
    StageCheckpointReader,
};
use reth_rpc_types::engine::{
    CancunPayloadFields, ExecutionPayload, ForkchoiceState, PayloadStatus, PayloadStatusEnum,
    PayloadValidationError,
};
use reth_stages_api::{ControlFlow, Pipeline};
use reth_tasks::TaskSpawner;
use reth_tokio_util::EventSender;
use std::{
    pin::Pin,
    sync::Arc,
    task::{Context, Poll},
    time::{Duration, Instant},
};
use tokio::sync::{
    mpsc::{self, UnboundedSender},
    oneshot,
};
use tokio_stream::wrappers::UnboundedReceiverStream;
use tracing::*;

mod message;
pub use message::{BeaconEngineMessage, OnForkChoiceUpdated};

mod error;
pub use error::{
    BeaconConsensusEngineError, BeaconEngineResult, BeaconForkChoiceUpdateError,
    BeaconOnNewPayloadError,
};

mod invalid_headers;
use invalid_headers::InvalidHeaderCache;

mod event;
pub use event::{BeaconConsensusEngineEvent, ConsensusEngineLiveSyncProgress};

mod handle;
pub use handle::BeaconConsensusEngineHandle;

mod forkchoice;
pub use forkchoice::ForkchoiceStatus;
use forkchoice::{ForkchoiceStateHash, ForkchoiceStateTracker};

mod metrics;
use metrics::EngineMetrics;

pub(crate) mod sync;
use sync::{EngineSyncController, EngineSyncEvent};

/// Hooks for running during the main loop of
/// [consensus engine][`crate::engine::BeaconConsensusEngine`].
pub mod hooks;
use hooks::{EngineHookContext, EngineHookEvent, EngineHooks, EngineHooksController, PolledHook};

#[cfg(test)]
pub mod test_utils;

/// The maximum number of invalid headers that can be tracked by the engine.
const MAX_INVALID_HEADERS: u32 = 512u32;

/// The largest gap for which the tree will be used for sync. See docs for `pipeline_run_threshold`
/// for more information.
///
/// This is the default threshold, the distance to the head that the tree will be used for sync.
/// If the distance exceeds this threshold, the pipeline will be used for sync.
pub const MIN_BLOCKS_FOR_PIPELINE_RUN: u64 = EPOCH_SLOTS;

/// The beacon consensus engine is the driver that switches between historical and live sync.
///
/// The beacon consensus engine is itself driven by messages from the Consensus Layer, which are
/// received by Engine API (JSON-RPC).
///
/// The consensus engine is idle until it receives the first
/// [BeaconEngineMessage::ForkchoiceUpdated] message from the CL which would initiate the sync. At
/// first, the consensus engine would run the [Pipeline] until the latest known block hash.
/// Afterward, it would attempt to create/restore the [`BlockchainTreeEngine`] from the blocks
/// that are currently available. In case the restoration is successful, the consensus engine would
/// run in a live sync mode, populating the [`BlockchainTreeEngine`] with new blocks as they arrive
/// via engine API and downloading any missing blocks from the network to fill potential gaps.
///
/// The consensus engine has two data input sources:
///
/// ## New Payload (`engine_newPayloadV{}`)
///
/// The engine receives new payloads from the CL. If the payload is connected to the canonical
/// chain, it will be fully validated added to a chain in the [BlockchainTreeEngine]: `VALID`
///
/// If the payload's chain is disconnected (at least 1 block is missing) then it will be buffered:
/// `SYNCING` ([BlockStatus::Disconnected]).
///
/// ## Forkchoice Update (FCU) (`engine_forkchoiceUpdatedV{}`)
///
/// This contains the latest forkchoice state and the payload attributes. The engine will attempt to
/// make a new canonical chain based on the `head_hash` of the update and trigger payload building
/// if the `payload_attrs` are present and the FCU is `VALID`.
///
/// The `head_hash` forms a chain by walking backwards from the `head_hash` towards the canonical
/// blocks of the chain.
///
/// Making a new canonical chain can result in the following relevant outcomes:
///
/// ### The chain is connected
///
/// All blocks of the `head_hash`'s chain are present in the [BlockchainTreeEngine] and are
/// committed to the canonical chain. This also includes reorgs.
///
/// ### The chain is disconnected
///
/// In this case the [BlockchainTreeEngine] doesn't know how the new chain connects to the existing
/// canonical chain. It could be a simple commit (new blocks extend the current head) or a re-org
/// that requires unwinding the canonical chain.
///
/// This further distinguishes between two variants:
///
/// #### `head_hash`'s block exists
///
/// The `head_hash`'s block was already received/downloaded, but at least one block is missing to
/// form a _connected_ chain. The engine will attempt to download the missing blocks from the
/// network by walking backwards (`parent_hash`), and then try to make the block canonical as soon
/// as the chain becomes connected.
///
/// However, it still can be the case that the chain and the FCU is `INVALID`.
///
/// #### `head_hash` block is missing
///
/// This is similar to the previous case, but the `head_hash`'s block is missing. At which point the
/// engine doesn't know where the new head will point to: new chain could be a re-org or a simple
/// commit. The engine will download the missing head first and then proceed as in the previous
/// case.
///
/// # Panics
///
/// If the future is polled more than once. Leads to undefined state.
#[must_use = "Future does nothing unless polled"]
#[allow(missing_debug_implementations)]
pub struct BeaconConsensusEngine<DB, BT, Client, EngineT>
where
    DB: Database,
    Client: HeadersClient + BodiesClient,
    BT: BlockchainTreeEngine
        + BlockReader
        + BlockIdReader
        + CanonChainTracker
        + StageCheckpointReader,
    EngineT: EngineTypes,
{
    /// Controls syncing triggered by engine updates.
    sync: EngineSyncController<DB, Client>,
    /// The type we can use to query both the database and the blockchain tree.
    blockchain: BT,
    /// Used for emitting updates about whether the engine is syncing or not.
    sync_state_updater: Box<dyn NetworkSyncUpdater>,
    /// The Engine API message receiver.
    engine_message_stream: BoxStream<'static, BeaconEngineMessage<EngineT>>,
    /// A clone of the handle
    handle: BeaconConsensusEngineHandle<EngineT>,
    /// Tracks the received forkchoice state updates received by the CL.
    forkchoice_state_tracker: ForkchoiceStateTracker,
    /// The payload store.
    payload_builder: PayloadBuilderHandle<EngineT>,
    /// Validator for execution payloads
    payload_validator: ExecutionPayloadValidator,
    /// Current blockchain tree action.
    blockchain_tree_action: Option<BlockchainTreeAction<EngineT>>,
    /// Tracks the header of invalid payloads that were rejected by the engine because they're
    /// invalid.
    invalid_headers: InvalidHeaderCache,
    /// After downloading a block corresponding to a recent forkchoice update, the engine will
    /// check whether or not we can connect the block to the current canonical chain. If we can't,
    /// we need to download and execute the missing parents of that block.
    ///
    /// When the block can't be connected, its block number will be compared to the canonical head,
    /// resulting in a heuristic for the number of missing blocks, or the size of the gap between
    /// the new block and the canonical head.
    ///
    /// If the gap is larger than this threshold, the engine will download and execute the missing
    /// blocks using the pipeline. Otherwise, the engine, sync controller, and blockchain tree will
    /// be used to download and execute the missing blocks.
    pipeline_run_threshold: u64,
    hooks: EngineHooksController,
    /// Sender for engine events.
    event_sender: EventSender<BeaconConsensusEngineEvent>,
    /// Consensus engine metrics.
    metrics: EngineMetrics,
}

impl<DB, BT, Client, EngineT> BeaconConsensusEngine<DB, BT, Client, EngineT>
where
    DB: Database + Unpin + 'static,
    BT: BlockchainTreeEngine
        + BlockReader
        + BlockIdReader
        + CanonChainTracker
        + StageCheckpointReader
        + ChainSpecProvider
        + 'static,
    Client: HeadersClient + BodiesClient + Clone + Unpin + 'static,
    EngineT: EngineTypes + Unpin + 'static,
{
    /// Create a new instance of the [BeaconConsensusEngine].
    #[allow(clippy::too_many_arguments)]
    pub fn new(
        client: Client,
        pipeline: Pipeline<DB>,
        blockchain: BT,
        task_spawner: Box<dyn TaskSpawner>,
        sync_state_updater: Box<dyn NetworkSyncUpdater>,
        max_block: Option<BlockNumber>,
        run_pipeline_continuously: bool,
        payload_builder: PayloadBuilderHandle<EngineT>,
        target: Option<B256>,
        pipeline_run_threshold: u64,
        hooks: EngineHooks,
    ) -> RethResult<(Self, BeaconConsensusEngineHandle<EngineT>)> {
        let (to_engine, rx) = mpsc::unbounded_channel();
        Self::with_channel(
            client,
            pipeline,
            blockchain,
            task_spawner,
            sync_state_updater,
            max_block,
            run_pipeline_continuously,
            payload_builder,
            target,
            pipeline_run_threshold,
            to_engine,
            Box::pin(UnboundedReceiverStream::from(rx)),
            hooks,
        )
    }

    /// Create a new instance of the [BeaconConsensusEngine] using the given channel to configure
    /// the [BeaconEngineMessage] communication channel.
    ///
    /// By default the engine is started with idle pipeline.
    /// The pipeline can be launched immediately in one of the following ways descending in
    /// priority:
    /// - Explicit [Option::Some] target block hash provided via a constructor argument.
    /// - The process was previously interrupted amidst the pipeline run. This is checked by
    ///   comparing the checkpoints of the first ([StageId::Headers]) and last ([StageId::Finish])
    ///   stages. In this case, the latest available header in the database is used as the target.
    ///
    /// Propagates any database related error.
    #[allow(clippy::too_many_arguments)]
    pub fn with_channel(
        client: Client,
        pipeline: Pipeline<DB>,
        blockchain: BT,
        task_spawner: Box<dyn TaskSpawner>,
        sync_state_updater: Box<dyn NetworkSyncUpdater>,
        max_block: Option<BlockNumber>,
        run_pipeline_continuously: bool,
        payload_builder: PayloadBuilderHandle<EngineT>,
        target: Option<B256>,
        pipeline_run_threshold: u64,
        to_engine: UnboundedSender<BeaconEngineMessage<EngineT>>,
        engine_message_stream: BoxStream<'static, BeaconEngineMessage<EngineT>>,
        hooks: EngineHooks,
    ) -> RethResult<(Self, BeaconConsensusEngineHandle<EngineT>)> {
        let event_sender = EventSender::default();
        let handle = BeaconConsensusEngineHandle::new(to_engine, event_sender.clone());
        let sync = EngineSyncController::new(
            pipeline,
            client,
            task_spawner.clone(),
            run_pipeline_continuously,
            max_block,
            blockchain.chain_spec(),
            event_sender.clone(),
        );
        let mut this = Self {
            sync,
            payload_validator: ExecutionPayloadValidator::new(blockchain.chain_spec()),
            blockchain,
            sync_state_updater,
            engine_message_stream,
            handle: handle.clone(),
            forkchoice_state_tracker: Default::default(),
            payload_builder,
            invalid_headers: InvalidHeaderCache::new(MAX_INVALID_HEADERS),
            blockchain_tree_action: None,
            pipeline_run_threshold,
            hooks: EngineHooksController::new(hooks),
            event_sender,
            metrics: EngineMetrics::default(),
        };

        let maybe_pipeline_target = match target {
            // Provided target always takes precedence.
            target @ Some(_) => target,
            None => this.check_pipeline_consistency()?,
        };

        if let Some(target) = maybe_pipeline_target {
            this.sync.set_pipeline_sync_target(target.into());
        }

        Ok((this, handle))
    }

    /// Returns current [EngineHookContext] that's used for polling engine hooks.
    fn current_engine_hook_context(&self) -> RethResult<EngineHookContext> {
        Ok(EngineHookContext {
            tip_block_number: self.blockchain.canonical_tip().number,
            finalized_block_number: self
                .blockchain
                .finalized_block_number()
                .map_err(RethError::Provider)?,
        })
    }

    /// Pre-validate forkchoice update and check whether it can be processed.
    ///
    /// This method returns the update outcome if validation fails or
    /// the node is syncing and the update cannot be processed at the moment.
    fn pre_validate_forkchoice_update(
        &mut self,
        state: ForkchoiceState,
    ) -> Option<OnForkChoiceUpdated> {
        if state.head_block_hash.is_zero() {
            return Some(OnForkChoiceUpdated::invalid_state())
        }

        // check if the new head hash is connected to any ancestor that we previously marked as
        // invalid
        let lowest_buffered_ancestor_fcu = self.lowest_buffered_ancestor_or(state.head_block_hash);
        if let Some(status) = self.check_invalid_ancestor(lowest_buffered_ancestor_fcu) {
            return Some(OnForkChoiceUpdated::with_invalid(status))
        }

        if self.sync.is_pipeline_active() {
            // We can only process new forkchoice updates if the pipeline is idle, since it requires
            // exclusive access to the database
            trace!(target: "consensus::engine", "Pipeline is syncing, skipping forkchoice update");
            return Some(OnForkChoiceUpdated::syncing())
        }

        if let Some(hook) = self.hooks.active_db_write_hook() {
            // We can only process new forkchoice updates if no hook with db write is running,
            // since it requires exclusive access to the database
            warn!(
                target: "consensus::engine",
                hook = %hook.name(),
                head_block_hash = ?state.head_block_hash,
                safe_block_hash = ?state.safe_block_hash,
                finalized_block_hash = ?state.finalized_block_hash,
                "Hook is in progress, skipping forkchoice update. \
                This may affect the performance of your node as a validator."
            );
            return Some(OnForkChoiceUpdated::syncing())
        }

        None
    }

    /// Process the result of attempting to make forkchoice state head hash canonical.
    ///
    /// # Returns
    ///
    /// A forkchoice state update outcome or fatal error.
    fn on_forkchoice_updated_make_canonical_result(
        &mut self,
        state: ForkchoiceState,
        mut attrs: Option<EngineT::PayloadAttributes>,
        make_canonical_result: Result<CanonicalOutcome, CanonicalError>,
        elapsed: Duration,
    ) -> Result<OnForkChoiceUpdated, CanonicalError> {
        match make_canonical_result {
            Ok(outcome) => {
                let should_update_head = match &outcome {
                    CanonicalOutcome::AlreadyCanonical { head, header } => {
                        self.on_head_already_canonical(head, header, &mut attrs)
                    }
                    CanonicalOutcome::Committed { head } => {
                        // new VALID update that moved the canonical chain forward
                        debug!(target: "consensus::engine", hash=?state.head_block_hash, number=head.number, "Canonicalized new head");
                        true
                    }
                };

                if should_update_head {
                    let head = outcome.header();
                    let _ = self.update_head(head.clone());
                    self.event_sender.notify(BeaconConsensusEngineEvent::CanonicalChainCommitted(
                        Box::new(head.clone()),
                        elapsed,
                    ));
                }

                // Validate that the forkchoice state is consistent.
                let on_updated = if let Some(invalid_fcu_response) =
                    self.ensure_consistent_forkchoice_state(state)?
                {
                    trace!(target: "consensus::engine", ?state, "Forkchoice state is inconsistent");
                    invalid_fcu_response
                } else if let Some(attrs) = attrs {
                    // the CL requested to build a new payload on top of this new VALID head
                    let head = outcome.into_header().unseal();
                    self.process_payload_attributes(attrs, head, state)
                } else {
                    OnForkChoiceUpdated::valid(PayloadStatus::new(
                        PayloadStatusEnum::Valid,
                        Some(state.head_block_hash),
                    ))
                };
                Ok(on_updated)
            }
            Err(err) => {
                if err.is_fatal() {
                    error!(target: "consensus::engine", %err, "Encountered fatal error");
                    Err(err)
                } else {
                    Ok(OnForkChoiceUpdated::valid(
                        self.on_failed_canonical_forkchoice_update(&state, err),
                    ))
                }
            }
        }
    }

    /// Invoked when head hash references a `VALID` block that is already canonical.
    ///
    /// Returns `true` if the head needs to be updated.
    fn on_head_already_canonical(
        &self,
        head: &BlockNumHash,
        header: &SealedHeader,
        attrs: &mut Option<EngineT::PayloadAttributes>,
    ) -> bool {
        // On Optimism, the proposers are allowed to reorg their own chain at will.
        #[cfg(feature = "optimism")]
        if self.blockchain.chain_spec().is_optimism() {
            debug!(
                target: "consensus::engine",
                fcu_head_num=?header.number,
                current_head_num=?head.number,
                "[Optimism] Allowing beacon reorg to old head"
            );
            return true
        }

        // 2. Client software MAY skip an update of the forkchoice state and MUST NOT begin a
        //    payload build process if `forkchoiceState.headBlockHash` references a `VALID` ancestor
        //    of the head of canonical chain, i.e. the ancestor passed payload validation process
        //    and deemed `VALID`. In the case of such an event, client software MUST return
        //    `{payloadStatus: {status: VALID, latestValidHash: forkchoiceState.headBlockHash,
        //    validationError: null}, payloadId: null}`
        if head != &header.num_hash() {
            attrs.take();
        }

        debug!(
            target: "consensus::engine",
            fcu_head_num=?header.number,
            current_head_num=?head.number,
            "Ignoring beacon update to old head"
        );
        false
    }

    /// Invoked when we receive a new forkchoice update message. Calls into the blockchain tree
    /// to resolve chain forks and ensure that the Execution Layer is working with the latest valid
    /// chain.
    ///
    /// These responses should adhere to the [Engine API Spec for
    /// `engine_forkchoiceUpdated`](https://github.com/ethereum/execution-apis/blob/main/src/engine/paris.md#specification-1).
    ///
    /// Returns an error if an internal error occurred like a database error.
    fn on_forkchoice_updated(
        &mut self,
        state: ForkchoiceState,
        attrs: Option<EngineT::PayloadAttributes>,
        tx: oneshot::Sender<RethResult<OnForkChoiceUpdated>>,
    ) {
        self.metrics.forkchoice_updated_messages.increment(1);
        self.blockchain.on_forkchoice_update_received(&state);
        trace!(target: "consensus::engine", ?state, "Received new forkchoice state update");

        if let Some(on_updated) = self.pre_validate_forkchoice_update(state) {
            // Pre-validate forkchoice state update and return if it's invalid
            // or cannot be processed at the moment.
            self.on_forkchoice_updated_status(state, on_updated, tx);
        } else {
            let previous_action = self
                .blockchain_tree_action
                .replace(BlockchainTreeAction::MakeForkchoiceHeadCanonical { state, attrs, tx });
            debug_assert!(previous_action.is_none(), "Pre-existing action found");
        }
    }

    /// Called after the forkchoice update status has been resolved.
    /// Depending on the outcome, the method updates the sync state and notifies the listeners
    /// about new processed FCU.
    fn on_forkchoice_updated_status(
        &mut self,
        state: ForkchoiceState,
        on_updated: OnForkChoiceUpdated,
        tx: oneshot::Sender<RethResult<OnForkChoiceUpdated>>,
    ) {
        // send the response to the CL ASAP
        let status = on_updated.forkchoice_status();
        let _ = tx.send(Ok(on_updated));

        // update the forkchoice state tracker
        self.forkchoice_state_tracker.set_latest(state, status);

        match status {
            ForkchoiceStatus::Invalid => {}
            ForkchoiceStatus::Valid => {
                // FCU head is valid, we're no longer syncing
                self.sync_state_updater.update_sync_state(SyncState::Idle);
                // node's fully synced, clear active download requests
                self.sync.clear_block_download_requests();
            }
            ForkchoiceStatus::Syncing => {
                // we're syncing
                self.sync_state_updater.update_sync_state(SyncState::Syncing);
            }
        }

        // notify listeners about new processed FCU
        self.event_sender.notify(BeaconConsensusEngineEvent::ForkchoiceUpdated(state, status));
    }

    /// Check if the pipeline is consistent (all stages have the checkpoint block numbers no less
    /// than the checkpoint of the first stage).
    ///
    /// This will return the pipeline target if:
    ///  * the pipeline was interrupted during its previous run
    ///  * a new stage was added
    ///  * stage data was dropped manually through `reth stage drop ...`
    ///
    /// # Returns
    ///
    /// A target block hash if the pipeline is inconsistent, otherwise `None`.
    fn check_pipeline_consistency(&self) -> RethResult<Option<B256>> {
        // If no target was provided, check if the stages are congruent - check if the
        // checkpoint of the last stage matches the checkpoint of the first.
        let first_stage_checkpoint = self
            .blockchain
            .get_stage_checkpoint(*StageId::ALL.first().unwrap())?
            .unwrap_or_default()
            .block_number;

        // Skip the first stage as we've already retrieved it and comparing all other checkpoints
        // against it.
        for stage_id in StageId::ALL.iter().skip(1) {
            let stage_checkpoint =
                self.blockchain.get_stage_checkpoint(*stage_id)?.unwrap_or_default().block_number;

            // If the checkpoint of any stage is less than the checkpoint of the first stage,
            // retrieve and return the block hash of the latest header and use it as the target.
            if stage_checkpoint < first_stage_checkpoint {
                debug!(
                    target: "consensus::engine",
                    first_stage_checkpoint,
                    inconsistent_stage_id = %stage_id,
                    inconsistent_stage_checkpoint = stage_checkpoint,
                    "Pipeline sync progress is inconsistent"
                );
                return Ok(self.blockchain.block_hash(first_stage_checkpoint)?)
            }
        }

        Ok(None)
    }

    /// Returns a new [`BeaconConsensusEngineHandle`] that can be cloned and shared.
    ///
    /// The [`BeaconConsensusEngineHandle`] can be used to interact with this
    /// [`BeaconConsensusEngine`]
    pub fn handle(&self) -> BeaconConsensusEngineHandle<EngineT> {
        self.handle.clone()
    }

    /// Returns true if the distance from the local tip to the block is greater than the configured
    /// threshold.
    ///
    /// If the `local_tip` is greater than the `block`, then this will return false.
    #[inline]
    fn exceeds_pipeline_run_threshold(&self, local_tip: u64, block: u64) -> bool {
        block > local_tip && block - local_tip > self.pipeline_run_threshold
    }

    /// Returns the finalized hash to sync to if the distance from the local tip to the block is
    /// greater than the configured threshold and we're not synced to the finalized block yet
    /// yet (if we've seen that block already).
    ///
    /// If this is invoked after a new block has been downloaded, the downloaded block could be the
    /// (missing) finalized block.
    fn can_pipeline_sync_to_finalized(
        &self,
        canonical_tip_num: u64,
        target_block_number: u64,
        downloaded_block: Option<BlockNumHash>,
    ) -> Option<B256> {
        let sync_target_state = self.forkchoice_state_tracker.sync_target_state();

        // check if the distance exceeds the threshold for pipeline sync
        let mut exceeds_pipeline_run_threshold =
            self.exceeds_pipeline_run_threshold(canonical_tip_num, target_block_number);

        // check if the downloaded block is the tracked finalized block
        if let Some(ref buffered_finalized) = sync_target_state
            .as_ref()
            .and_then(|state| self.blockchain.buffered_header_by_hash(state.finalized_block_hash))
        {
            // if we have buffered the finalized block, we should check how far
            // we're off
            exceeds_pipeline_run_threshold =
                self.exceeds_pipeline_run_threshold(canonical_tip_num, buffered_finalized.number);
        }

        // If this is invoked after we downloaded a block we can check if this block is the
        // finalized block
        if let (Some(downloaded_block), Some(ref state)) = (downloaded_block, sync_target_state) {
            if downloaded_block.hash == state.finalized_block_hash {
                // we downloaded the finalized block
                exceeds_pipeline_run_threshold =
                    self.exceeds_pipeline_run_threshold(canonical_tip_num, downloaded_block.number);
            }
        }

        // if the number of missing blocks is greater than the max, run the
        // pipeline
        if exceeds_pipeline_run_threshold {
            if let Some(state) = sync_target_state {
                // if we have already canonicalized the finalized block, we should
                // skip the pipeline run
                match self.blockchain.header_by_hash_or_number(state.finalized_block_hash.into()) {
                    Err(err) => {
                        warn!(target: "consensus::engine", %err, "Failed to get finalized block header");
                    }
                    Ok(None) => {
                        // ensure the finalized block is known (not the zero hash)
                        if !state.finalized_block_hash.is_zero() {
                            // we don't have the block yet and the distance exceeds the allowed
                            // threshold
                            return Some(state.finalized_block_hash)
                        }

                        // OPTIMISTIC SYNCING
                        //
                        // It can happen when the node is doing an
                        // optimistic sync, where the CL has no knowledge of the finalized hash,
                        // but is expecting the EL to sync as high
                        // as possible before finalizing.
                        //
                        // This usually doesn't happen on ETH mainnet since CLs use the more
                        // secure checkpoint syncing.
                        //
                        // However, optimism chains will do this. The risk of a reorg is however
                        // low.
                        debug!(target: "consensus::engine", hash=?state.head_block_hash, "Setting head hash as an optimistic pipeline target.");
                        return Some(state.head_block_hash)
                    }
                    Ok(Some(_)) => {
                        // we're fully synced to the finalized block
                        // but we want to continue downloading the missing parent
                    }
                }
            }
        }

        None
    }

    /// Returns how far the local tip is from the given block. If the local tip is at the same
    /// height or its block number is greater than the given block, this returns None.
    #[inline]
    fn distance_from_local_tip(&self, local_tip: u64, block: u64) -> Option<u64> {
        if block > local_tip {
            Some(block - local_tip)
        } else {
            None
        }
    }

    /// If validation fails, the response MUST contain the latest valid hash:
    ///
    ///   - The block hash of the ancestor of the invalid payload satisfying the following two
    ///     conditions:
    ///     - It is fully validated and deemed VALID
    ///     - Any other ancestor of the invalid payload with a higher blockNumber is INVALID
    ///   - 0x0000000000000000000000000000000000000000000000000000000000000000 if the above
    ///     conditions are satisfied by a PoW block.
    ///   - null if client software cannot determine the ancestor of the invalid payload satisfying
    ///     the above conditions.
    fn latest_valid_hash_for_invalid_payload(
        &mut self,
        parent_hash: B256,
        insert_err: Option<&InsertBlockErrorKind>,
    ) -> Option<B256> {
        // check pre merge block error
        if insert_err.map(|err| err.is_block_pre_merge()).unwrap_or_default() {
            return Some(B256::ZERO)
        }

        // Check if parent exists in side chain or in canonical chain.
        // TODO: handle find_block_by_hash errors.
        if matches!(self.blockchain.find_block_by_hash(parent_hash, BlockSource::Any), Ok(Some(_)))
        {
            Some(parent_hash)
        } else {
            // iterate over ancestors in the invalid cache
            // until we encounter the first valid ancestor
            let mut current_hash = parent_hash;
            let mut current_header = self.invalid_headers.get(&current_hash);
            while let Some(header) = current_header {
                current_hash = header.parent_hash;
                current_header = self.invalid_headers.get(&current_hash);

                // If current_header is None, then the current_hash does not have an invalid
                // ancestor in the cache, check its presence in blockchain tree
                if current_header.is_none() &&
                    matches!(
                        // TODO: handle find_block_by_hash errors.
                        self.blockchain.find_block_by_hash(current_hash, BlockSource::Any),
                        Ok(Some(_))
                    )
                {
                    return Some(current_hash)
                }
            }
            None
        }
    }

    /// Prepares the invalid payload response for the given hash, checking the
    /// database for the parent hash and populating the payload status with the latest valid hash
    /// according to the engine api spec.
    fn prepare_invalid_response(&mut self, mut parent_hash: B256) -> PayloadStatus {
        // Edge case: the `latestValid` field is the zero hash if the parent block is the terminal
        // PoW block, which we need to identify by looking at the parent's block difficulty
        if let Ok(Some(parent)) = self.blockchain.header_by_hash_or_number(parent_hash.into()) {
            if !parent.is_zero_difficulty() {
                parent_hash = B256::ZERO;
            }
        }

        let valid_parent_hash =
            self.latest_valid_hash_for_invalid_payload(parent_hash, None).unwrap_or_default();
        PayloadStatus::from_status(PayloadStatusEnum::Invalid {
            validation_error: PayloadValidationError::LinksToRejectedPayload.to_string(),
        })
        .with_latest_valid_hash(valid_parent_hash)
    }

    /// Checks if the given `check` hash points to an invalid header, inserting the given `head`
    /// block into the invalid header cache if the `check` hash has a known invalid ancestor.
    ///
    /// Returns a payload status response according to the engine API spec if the block is known to
    /// be invalid.
    fn check_invalid_ancestor_with_head(
        &mut self,
        check: B256,
        head: B256,
    ) -> Option<PayloadStatus> {
        // check if the check hash was previously marked as invalid
        let header = self.invalid_headers.get(&check)?;

        // populate the latest valid hash field
        let status = self.prepare_invalid_response(header.parent_hash);

        // insert the head block into the invalid header cache
        self.invalid_headers.insert_with_invalid_ancestor(head, header);

        Some(status)
    }

    /// Checks if the given `head` points to an invalid header, which requires a specific response
    /// to a forkchoice update.
    fn check_invalid_ancestor(&mut self, head: B256) -> Option<PayloadStatus> {
        // check if the head was previously marked as invalid
        let header = self.invalid_headers.get(&head)?;

        // populate the latest valid hash field
        Some(self.prepare_invalid_response(header.parent_hash))
    }

    /// Record latency metrics for one call to make a block canonical
    /// Takes start time of the call and result of the make canonical call
    ///
    /// Handles cases for error, already canonical and committed blocks
    fn record_make_canonical_latency(
        &self,
        start: Instant,
        outcome: &Result<CanonicalOutcome, CanonicalError>,
    ) -> Duration {
        let elapsed = start.elapsed();
        self.metrics.make_canonical_latency.record(elapsed);
        match outcome {
            Ok(CanonicalOutcome::AlreadyCanonical { .. }) => {
                self.metrics.make_canonical_already_canonical_latency.record(elapsed)
            }
            Ok(CanonicalOutcome::Committed { .. }) => {
                self.metrics.make_canonical_committed_latency.record(elapsed)
            }
            Err(_) => self.metrics.make_canonical_error_latency.record(elapsed),
        }
        elapsed
    }

    /// Ensures that the given forkchoice state is consistent, assuming the head block has been
    /// made canonical.
    ///
    /// If the forkchoice state is consistent, this will return Ok(None). Otherwise, this will
    /// return an instance of [OnForkChoiceUpdated] that is INVALID.
    ///
    /// This also updates the safe and finalized blocks in the [CanonChainTracker], if they are
    /// consistent with the head block.
    fn ensure_consistent_forkchoice_state(
        &self,
        state: ForkchoiceState,
    ) -> ProviderResult<Option<OnForkChoiceUpdated>> {
        // Ensure that the finalized block, if not zero, is known and in the canonical chain
        // after the head block is canonicalized.
        //
        // This ensures that the finalized block is consistent with the head block, i.e. the
        // finalized block is an ancestor of the head block.
        if !state.finalized_block_hash.is_zero() &&
            !self.blockchain.is_canonical(state.finalized_block_hash)?
        {
            return Ok(Some(OnForkChoiceUpdated::invalid_state()))
        }

        // Finalized block is consistent, so update it in the canon chain tracker.
        self.update_finalized_block(state.finalized_block_hash)?;

        // Also ensure that the safe block, if not zero, is known and in the canonical chain
        // after the head block is canonicalized.
        //
        // This ensures that the safe block is consistent with the head block, i.e. the safe
        // block is an ancestor of the head block.
        if !state.safe_block_hash.is_zero() &&
            !self.blockchain.is_canonical(state.safe_block_hash)?
        {
            return Ok(Some(OnForkChoiceUpdated::invalid_state()))
        }

        // Safe block is consistent, so update it in the canon chain tracker.
        self.update_safe_block(state.safe_block_hash)?;

        Ok(None)
    }

    /// Sets the state of the canon chain tracker based to the given head.
    ///
    /// This expects the given head to be the new canonical head.
    ///
    /// Additionally, updates the head used for p2p handshakes.
    ///
    /// This also updates the tracked safe and finalized blocks, and should be called before
    /// returning a VALID forkchoice update response
    fn update_canon_chain(&self, head: SealedHeader, update: &ForkchoiceState) -> RethResult<()> {
        self.update_head(head)?;
        self.update_finalized_block(update.finalized_block_hash)?;
        self.update_safe_block(update.safe_block_hash)?;
        Ok(())
    }

    /// Updates the state of the canon chain tracker based on the given head.
    ///
    /// This expects the given head to be the new canonical head.
    /// Additionally, updates the head used for p2p handshakes.
    ///
    /// This should be called before returning a VALID forkchoice update response
    #[inline]
    fn update_head(&self, head: SealedHeader) -> RethResult<()> {
        let mut head_block = Head {
            number: head.number,
            hash: head.hash(),
            difficulty: head.difficulty,
            timestamp: head.timestamp,
            // NOTE: this will be set later
            total_difficulty: Default::default(),
        };

        // we update the tracked header first
        self.blockchain.set_canonical_head(head);

        head_block.total_difficulty =
            self.blockchain.header_td_by_number(head_block.number)?.ok_or_else(|| {
                RethError::Provider(ProviderError::TotalDifficultyNotFound(head_block.number))
            })?;
        self.sync_state_updater.update_status(head_block);

        Ok(())
    }

    /// Updates the tracked safe block if we have it
    ///
    /// Returns an error if the block is not found.
    #[inline]
    fn update_safe_block(&self, safe_block_hash: B256) -> ProviderResult<()> {
        if !safe_block_hash.is_zero() {
            if self.blockchain.safe_block_hash()? == Some(safe_block_hash) {
                // nothing to update
                return Ok(())
            }

            let safe = self
                .blockchain
                .find_block_by_hash(safe_block_hash, BlockSource::Any)?
                .ok_or_else(|| ProviderError::UnknownBlockHash(safe_block_hash))?;
            self.blockchain.set_safe(safe.header.seal(safe_block_hash));
        }
        Ok(())
    }

    /// Updates the tracked finalized block if we have it
    ///
    /// Returns an error if the block is not found.
    #[inline]
    fn update_finalized_block(&self, finalized_block_hash: B256) -> ProviderResult<()> {
        if !finalized_block_hash.is_zero() {
            if self.blockchain.finalized_block_hash()? == Some(finalized_block_hash) {
                // nothing to update
                return Ok(())
            }

            let finalized = self
                .blockchain
                .find_block_by_hash(finalized_block_hash, BlockSource::Any)?
                .ok_or_else(|| ProviderError::UnknownBlockHash(finalized_block_hash))?;
            self.blockchain.finalize_block(finalized.number);
            self.blockchain.set_finalized(finalized.header.seal(finalized_block_hash));
        }
        Ok(())
    }

    /// Handler for a failed a forkchoice update due to a canonicalization error.
    ///
    /// This will determine if the state's head is invalid, and if so, return immediately.
    ///
    /// If the newest head is not invalid, then this will trigger a new pipeline run to sync the gap
    ///
    /// See [Self::on_forkchoice_updated] and [BlockchainTreeEngine::make_canonical].
    fn on_failed_canonical_forkchoice_update(
        &mut self,
        state: &ForkchoiceState,
        error: CanonicalError,
    ) -> PayloadStatus {
        debug_assert!(self.sync.is_pipeline_idle(), "pipeline must be idle");

        // check if the new head was previously invalidated, if so then we deem this FCU
        // as invalid
        if let Some(invalid_ancestor) = self.check_invalid_ancestor(state.head_block_hash) {
            warn!(target: "consensus::engine", %error, ?state, ?invalid_ancestor, head=?state.head_block_hash, "Failed to canonicalize the head hash, head is also considered invalid");
            debug!(target: "consensus::engine", head=?state.head_block_hash, current_error=%error, "Head was previously marked as invalid");
            return invalid_ancestor
        }

        match &error {
            CanonicalError::Validation(BlockValidationError::BlockPreMerge { .. }) => {
                warn!(target: "consensus::engine", %error, ?state, "Failed to canonicalize the head hash");
                return PayloadStatus::from_status(PayloadStatusEnum::Invalid {
                    validation_error: error.to_string(),
                })
                .with_latest_valid_hash(B256::ZERO)
            }
            CanonicalError::BlockchainTree(BlockchainTreeError::BlockHashNotFoundInChain {
                ..
            }) => {
                // This just means we couldn't find the block when attempting to make it canonical,
                // so we should not warn the user, since this will result in us attempting to sync
                // to a new target and is considered normal operation during sync
            }
            CanonicalError::OptimisticTargetRevert(block_number) => {
                self.sync.set_pipeline_sync_target(PipelineTarget::Unwind(*block_number));
                return PayloadStatus::from_status(PayloadStatusEnum::Syncing)
            }
            _ => {
                warn!(target: "consensus::engine", %error, ?state, "Failed to canonicalize the head hash");
                // TODO(mattsse) better error handling before attempting to sync (FCU could be
                // invalid): only trigger sync if we can't determine whether the FCU is invalid
            }
        }

        // we assume the FCU is valid and at least the head is missing,
        // so we need to start syncing to it
        //
        // find the appropriate target to sync to, if we don't have the safe block hash then we
        // start syncing to the safe block via pipeline first
        let target = if self.forkchoice_state_tracker.is_empty() &&
            // check that safe block is valid and missing
            !state.safe_block_hash.is_zero() &&
            self.blockchain.block_number(state.safe_block_hash).ok().flatten().is_none()
        {
            state.safe_block_hash
        } else {
            state.head_block_hash
        };

        // we need to first check the buffer for the target and its ancestors
        let target = self.lowest_buffered_ancestor_or(target);

        // if the threshold is zero, we should not download the block first, and just use the
        // pipeline. Otherwise we use the tree to insert the block first
        if self.pipeline_run_threshold == 0 {
            // use the pipeline to sync to the target
            trace!(target: "consensus::engine", %target, "Triggering pipeline run to sync missing ancestors of the new head");
            self.sync.set_pipeline_sync_target(target.into());
        } else {
            // trigger a full block download for missing hash, or the parent of its lowest buffered
            // ancestor
            trace!(target: "consensus::engine", request=%target, "Triggering full block download for missing ancestors of the new head");
            self.sync.download_full_block(target);
        }

        debug!(target: "consensus::engine", %target, "Syncing to new target");
        PayloadStatus::from_status(PayloadStatusEnum::Syncing)
    }

    /// Return the parent hash of the lowest buffered ancestor for the requested block, if there
    /// are any buffered ancestors. If there are no buffered ancestors, and the block itself does
    /// not exist in the buffer, this returns the hash that is passed in.
    ///
    /// Returns the parent hash of the block itself if the block is buffered and has no other
    /// buffered ancestors.
    fn lowest_buffered_ancestor_or(&self, hash: B256) -> B256 {
        self.blockchain
            .lowest_buffered_ancestor(hash)
            .map(|block| block.parent_hash)
            .unwrap_or_else(|| hash)
    }

    /// When the Consensus layer receives a new block via the consensus gossip protocol,
    /// the transactions in the block are sent to the execution layer in the form of a
    /// [`ExecutionPayload`]. The Execution layer executes the transactions and validates the
    /// state in the block header, then passes validation data back to Consensus layer, that
    /// adds the block to the head of its own blockchain and attests to it. The block is then
    /// broadcast over the consensus p2p network in the form of a "Beacon block".
    ///
    /// These responses should adhere to the [Engine API Spec for
    /// `engine_newPayload`](https://github.com/ethereum/execution-apis/blob/main/src/engine/paris.md#specification).
    ///
    /// This returns a [`PayloadStatus`] that represents the outcome of a processed new payload and
    /// returns an error if an internal error occurred.
    #[instrument(level = "trace", skip(self, payload, cancun_fields), fields(block_hash = ?payload.block_hash(), block_number = %payload.block_number(), is_pipeline_idle = %self.sync.is_pipeline_idle()), target = "consensus::engine")]
    fn on_new_payload(
        &mut self,
        payload: ExecutionPayload,
        cancun_fields: Option<CancunPayloadFields>,
        tx: oneshot::Sender<Result<PayloadStatus, BeaconOnNewPayloadError>>,
    ) {
        self.metrics.new_payload_messages.increment(1);

        let block = match self.ensure_well_formed_payload(payload, cancun_fields) {
            Ok(block) => block,
            Err(status) => {
                let _ = tx.send(Ok(status));
                return
            }
        };

        let mut lowest_buffered_ancestor = self.lowest_buffered_ancestor_or(block.hash());
        if lowest_buffered_ancestor == block.hash() {
            lowest_buffered_ancestor = block.parent_hash;
        }

        // now check the block itself
        if let Some(status) =
            self.check_invalid_ancestor_with_head(lowest_buffered_ancestor, block.hash())
        {
            let _ = tx.send(Ok(status));
            return
        }

        let previous_action = self
            .blockchain_tree_action
            .replace(BlockchainTreeAction::InsertNewPayload { block, tx });
        debug_assert!(previous_action.is_none(), "Pre-existing action found");
    }

    /// Ensures that the given payload does not violate any consensus rules that concern the block's
    /// layout, like:
    ///    - missing or invalid base fee
    ///    - invalid extra data
    ///    - invalid transactions
    ///    - incorrect hash
    ///    - the versioned hashes passed with the payload do not exactly match transaction versioned
    ///      hashes
    ///    - the block does not contain blob transactions if it is pre-cancun
    ///
    /// This validates the following engine API rule:
    ///
    /// 3. Given the expected array of blob versioned hashes client software **MUST** run its
    ///    validation by taking the following steps:
    ///
    ///   1. Obtain the actual array by concatenating blob versioned hashes lists
    ///      (`tx.blob_versioned_hashes`) of each [blob
    ///      transaction](https://eips.ethereum.org/EIPS/eip-4844#new-transaction-type) included
    ///      in the payload, respecting the order of inclusion. If the payload has no blob
    ///      transactions the expected array **MUST** be `[]`.
    ///
    ///   2. Return `{status: INVALID, latestValidHash: null, validationError: errorMessage | null}`
    ///      if the expected and the actual arrays don't match.
    ///
    /// This validation **MUST** be instantly run in all cases even during active sync process.
    fn ensure_well_formed_payload(
        &mut self,
        payload: ExecutionPayload,
        cancun_fields: Option<CancunPayloadFields>,
    ) -> Result<SealedBlock, PayloadStatus> {
        let parent_hash = payload.parent_hash();

        match self.payload_validator.ensure_well_formed_payload(payload, cancun_fields.into()) {
            Ok(block) => Ok(block),
            Err(error) => {
                error!(target: "consensus::engine", %error, "Invalid payload");
                // we need to convert the error to a payload status (response to the CL)

                let latest_valid_hash =
                    if error.is_block_hash_mismatch() || error.is_invalid_versioned_hashes() {
                        // Engine-API rules:
                        // > `latestValidHash: null` if the blockHash validation has failed (<https://github.com/ethereum/execution-apis/blob/fe8e13c288c592ec154ce25c534e26cb7ce0530d/src/engine/shanghai.md?plain=1#L113>)
                        // > `latestValidHash: null` if the expected and the actual arrays don't match (<https://github.com/ethereum/execution-apis/blob/fe8e13c288c592ec154ce25c534e26cb7ce0530d/src/engine/cancun.md?plain=1#L103>)
                        None
                    } else {
                        self.latest_valid_hash_for_invalid_payload(parent_hash, None)
                    };

                let status = PayloadStatusEnum::from(error);
                Err(PayloadStatus::new(status, latest_valid_hash))
            }
        }
    }

    /// Validates the payload attributes with respect to the header and fork choice state.
    ///
    /// Note: At this point, the fork choice update is considered to be VALID, however, we can still
    /// return an error if the payload attributes are invalid.
    fn process_payload_attributes(
        &self,
        attrs: EngineT::PayloadAttributes,
        head: Header,
        state: ForkchoiceState,
    ) -> OnForkChoiceUpdated {
        // 7. Client software MUST ensure that payloadAttributes.timestamp is greater than timestamp
        //    of a block referenced by forkchoiceState.headBlockHash. If this condition isn't held
        //    client software MUST respond with -38003: `Invalid payload attributes` and MUST NOT
        //    begin a payload build process. In such an event, the forkchoiceState update MUST NOT
        //    be rolled back.
        if attrs.timestamp() <= head.timestamp {
            return OnForkChoiceUpdated::invalid_payload_attributes()
        }

        // 8. Client software MUST begin a payload build process building on top of
        //    forkchoiceState.headBlockHash and identified via buildProcessId value if
        //    payloadAttributes is not null and the forkchoice state has been updated successfully.
        //    The build process is specified in the Payload building section.
        match <EngineT::PayloadBuilderAttributes as PayloadBuilderAttributes>::try_new(
            state.head_block_hash,
            attrs,
        ) {
            Ok(attributes) => {
                // send the payload to the builder and return the receiver for the pending payload
                // id, initiating payload job is handled asynchronously
                let pending_payload_id = self.payload_builder.send_new_payload(attributes);

                // Client software MUST respond to this method call in the following way:
                // {
                //      payloadStatus: {
                //          status: VALID,
                //          latestValidHash: forkchoiceState.headBlockHash,
                //          validationError: null
                //      },
                //      payloadId: buildProcessId
                // }
                //
                // if the payload is deemed VALID and the build process has begun.
                OnForkChoiceUpdated::updated_with_pending_payload_id(
                    PayloadStatus::new(PayloadStatusEnum::Valid, Some(state.head_block_hash)),
                    pending_payload_id,
                )
            }
            Err(_) => OnForkChoiceUpdated::invalid_payload_attributes(),
        }
    }

    /// When the pipeline is active, the tree is unable to commit any additional blocks since the
    /// pipeline holds exclusive access to the database.
    ///
    /// In this scenario we buffer the payload in the tree if the payload is valid, once the
    /// pipeline is finished, the tree is then able to also use the buffered payloads to commit to a
    /// (newer) canonical chain.
    ///
    /// This will return `SYNCING` if the block was buffered successfully, and an error if an error
    /// occurred while buffering the block.
    #[instrument(level = "trace", skip_all, target = "consensus::engine", ret)]
    fn try_buffer_payload(
        &mut self,
        block: SealedBlock,
    ) -> Result<PayloadStatus, InsertBlockError> {
        self.blockchain.buffer_block_without_senders(block)?;
        Ok(PayloadStatus::from_status(PayloadStatusEnum::Syncing))
    }

    /// Attempts to insert a new payload into the tree.
    ///
    /// Caution: This expects that the pipeline is idle.
    #[instrument(level = "trace", skip_all, target = "consensus::engine", ret)]
    fn try_insert_new_payload(
        &mut self,
        block: SealedBlock,
    ) -> Result<PayloadStatus, InsertBlockError> {
        debug_assert!(self.sync.is_pipeline_idle(), "pipeline must be idle");

        let block_hash = block.hash();
        let start = Instant::now();
        let status = self
            .blockchain
            .insert_block_without_senders(block.clone(), BlockValidationKind::Exhaustive)?;

        let elapsed = start.elapsed();
        let mut latest_valid_hash = None;
        let block = Arc::new(block);
        let status = match status {
            InsertPayloadOk::Inserted(BlockStatus::Valid(attachment)) => {
                latest_valid_hash = Some(block_hash);
                let event = if attachment.is_canonical() {
                    BeaconConsensusEngineEvent::CanonicalBlockAdded(block, elapsed)
                } else {
                    BeaconConsensusEngineEvent::ForkBlockAdded(block)
                };
                self.event_sender.notify(event);
                PayloadStatusEnum::Valid
            }
            InsertPayloadOk::AlreadySeen(BlockStatus::Valid(_)) => {
                latest_valid_hash = Some(block_hash);
                PayloadStatusEnum::Valid
            }
            InsertPayloadOk::Inserted(BlockStatus::Disconnected { .. }) |
            InsertPayloadOk::AlreadySeen(BlockStatus::Disconnected { .. }) => {
                // check if the block's parent is already marked as invalid
                if let Some(status) =
                    self.check_invalid_ancestor_with_head(block.parent_hash, block.hash())
                {
                    return Ok(status)
                }

                // not known to be invalid, but we don't know anything else
                PayloadStatusEnum::Syncing
            }
        };
        Ok(PayloadStatus::new(status, latest_valid_hash))
    }

    /// This handles downloaded blocks that are shown to be disconnected from the canonical chain.
    ///
    /// This mainly compares the missing parent of the downloaded block with the current canonical
    /// tip, and decides whether or not the pipeline should be run.
    ///
    /// The canonical tip is compared to the missing parent using `exceeds_pipeline_run_threshold`,
    /// which returns true if the missing parent is sufficiently ahead of the canonical tip. If so,
    /// the pipeline is run. Otherwise, we need to insert blocks using the blockchain tree, and
    /// must download blocks outside of the pipeline. In this case, the distance is used to
    /// determine how many blocks we should download at once.
    fn on_disconnected_block(
        &mut self,
        downloaded_block: BlockNumHash,
        missing_parent: BlockNumHash,
        head: BlockNumHash,
    ) {
        // compare the missing parent with the canonical tip
        if let Some(target) = self.can_pipeline_sync_to_finalized(
            head.number,
            missing_parent.number,
            Some(downloaded_block),
        ) {
            // we don't have the block yet and the distance exceeds the allowed
            // threshold
            self.sync.set_pipeline_sync_target(target.into());
            // we can exit early here because the pipeline will take care of syncing
            return
        }

        // continue downloading the missing parent
        //
        // this happens if either:
        //  * the missing parent block num < canonical tip num
        //    * this case represents a missing block on a fork that is shorter than the canonical
        //      chain
        //  * the missing parent block num >= canonical tip num, but the number of missing blocks is
        //    less than the pipeline threshold
        //    * this case represents a potentially long range of blocks to download and execute
        if let Some(distance) = self.distance_from_local_tip(head.number, missing_parent.number) {
            self.sync.download_block_range(missing_parent.hash, distance)
        } else {
            // This happens when the missing parent is on an outdated
            // sidechain
            self.sync.download_full_block(missing_parent.hash);
        }
    }

    /// Attempt to form a new canonical chain based on the current sync target.
    ///
    /// This is invoked when we successfully __downloaded__ a new block from the network which
    /// resulted in [BlockStatus::Valid].
    ///
    /// Note: This will not succeed if the sync target has changed since the block download request
    /// was issued and the new target is still disconnected and additional missing blocks are
    /// downloaded
    fn try_make_sync_target_canonical(
        &mut self,
        inserted: BlockNumHash,
    ) -> Result<(), (B256, CanonicalError)> {
        let Some(target) = self.forkchoice_state_tracker.sync_target_state() else { return Ok(()) };

        // optimistically try to make the head of the current FCU target canonical, the sync
        // target might have changed since the block download request was issued
        // (new FCU received)
        let start = Instant::now();
        let make_canonical_result = self.blockchain.make_canonical(target.head_block_hash);
        let elapsed = self.record_make_canonical_latency(start, &make_canonical_result);
        match make_canonical_result {
            Ok(outcome) => {
                if let CanonicalOutcome::Committed { head } = &outcome {
                    self.event_sender.notify(BeaconConsensusEngineEvent::CanonicalChainCommitted(
                        Box::new(head.clone()),
                        elapsed,
                    ));
                }

                let new_head = outcome.into_header();
                debug!(target: "consensus::engine", hash=?new_head.hash(), number=new_head.number, "Canonicalized new head");

                // we can update the FCU blocks
                if let Err(err) = self.update_canon_chain(new_head, &target) {
                    debug!(target: "consensus::engine", ?err, ?target, "Failed to update the canonical chain tracker");
                }

                // we're no longer syncing
                self.sync_state_updater.update_sync_state(SyncState::Idle);

                // clear any active block requests
                self.sync.clear_block_download_requests();
                Ok(())
            }
            Err(err) => {
                // if we failed to make the FCU's head canonical, because we don't have that
                // block yet, then we can try to make the inserted block canonical if we know
                // it's part of the canonical chain: if it's the safe or the finalized block
                if err.is_block_hash_not_found() {
                    // if the inserted block is the currently targeted `finalized` or `safe`
                    // block, we will attempt to make them canonical,
                    // because they are also part of the canonical chain and
                    // their missing block range might already be downloaded (buffered).
                    if let Some(target_hash) =
                        ForkchoiceStateHash::find(&target, inserted.hash).filter(|h| !h.is_head())
                    {
                        // TODO: do not ignore this
                        let _ = self.blockchain.make_canonical(*target_hash.as_ref());
                    }
                } else if let Some(block_number) = err.optimistic_revert_block_number() {
                    self.sync.set_pipeline_sync_target(PipelineTarget::Unwind(block_number));
                }

                Err((target.head_block_hash, err))
            }
        }
    }

    /// Event handler for events emitted by the [EngineSyncController].
    ///
    /// This returns a result to indicate whether the engine future should resolve (fatal error).
    fn on_sync_event(
        &mut self,
        event: EngineSyncEvent,
    ) -> Result<EngineEventOutcome, BeaconConsensusEngineError> {
        let outcome = match event {
            EngineSyncEvent::FetchedFullBlock(block) => {
                trace!(target: "consensus::engine", hash=?block.hash(), number=%block.number, "Downloaded full block");
                // Insert block only if the block's parent is not marked as invalid
                if self.check_invalid_ancestor_with_head(block.parent_hash, block.hash()).is_none()
                {
                    let previous_action = self
                        .blockchain_tree_action
                        .replace(BlockchainTreeAction::InsertDownloadedPayload { block });
                    debug_assert!(previous_action.is_none(), "Pre-existing action found");
                }
                EngineEventOutcome::Processed
            }
            EngineSyncEvent::PipelineStarted(target) => {
                trace!(target: "consensus::engine", ?target, continuous = target.is_none(), "Started the pipeline");
                self.metrics.pipeline_runs.increment(1);
                self.sync_state_updater.update_sync_state(SyncState::Syncing);
                EngineEventOutcome::Processed
            }
            EngineSyncEvent::PipelineFinished { result, reached_max_block } => {
                trace!(target: "consensus::engine", ?result, ?reached_max_block, "Pipeline finished");
                // Any pipeline error at this point is fatal.
                let ctrl = result?;
                if reached_max_block {
                    // Terminate the sync early if it's reached the maximum user-configured block.
                    EngineEventOutcome::ReachedMaxBlock
                } else {
                    self.on_pipeline_outcome(ctrl)?;
                    EngineEventOutcome::Processed
                }
            }
            EngineSyncEvent::PipelineTaskDropped => {
                error!(target: "consensus::engine", "Failed to receive spawned pipeline");
                return Err(BeaconConsensusEngineError::PipelineChannelClosed)
            }
        };

        Ok(outcome)
    }

    /// Invoked when the pipeline has successfully finished.
    ///
    /// Updates the internal sync state depending on the pipeline configuration,
    /// the outcome of the pipeline run and the last observed forkchoice state.
    fn on_pipeline_outcome(&mut self, ctrl: ControlFlow) -> RethResult<()> {
        // Pipeline unwound, memorize the invalid block and wait for CL for next sync target.
        if let ControlFlow::Unwind { bad_block, .. } = ctrl {
            warn!(target: "consensus::engine", invalid_hash=?bad_block.hash(), invalid_number=?bad_block.number, "Bad block detected in unwind");
            // update the `invalid_headers` cache with the new invalid header
            self.invalid_headers.insert(*bad_block);
            return Ok(())
        }

        // update the canon chain if continuous is enabled
        if self.sync.run_pipeline_continuously() {
            self.set_canonical_head(ctrl.block_number().unwrap_or_default())?;
        }

        let sync_target_state = match self.forkchoice_state_tracker.sync_target_state() {
            Some(current_state) => current_state,
            None => {
                // This is only possible if the node was run with `debug.tip`
                // argument and without CL.
                warn!(target: "consensus::engine", "No fork choice state available");
                return Ok(())
            }
        };

        if sync_target_state.finalized_block_hash.is_zero() {
            self.set_canonical_head(ctrl.block_number().unwrap_or_default())?;
            self.blockchain.update_block_hashes_and_clear_buffered()?;
            self.blockchain.connect_buffered_blocks_to_canonical_hashes()?;
            // We are on an optimistic syncing process, better to wait for the next FCU to handle
            return Ok(())
        }

        // Next, we check if we need to schedule another pipeline run or transition
        // to live sync via tree.
        // This can arise if we buffer the forkchoice head, and if the head is an
        // ancestor of an invalid block.
        //
        //  * The forkchoice head could be buffered if it were first sent as a `newPayload` request.
        //
        // In this case, we won't have the head hash in the database, so we would
        // set the pipeline sync target to a known-invalid head.
        //
        // This is why we check the invalid header cache here.
        let lowest_buffered_ancestor =
            self.lowest_buffered_ancestor_or(sync_target_state.head_block_hash);

        // this inserts the head into invalid headers cache
        // if the lowest buffered ancestor is invalid
        if self
            .check_invalid_ancestor_with_head(
                lowest_buffered_ancestor,
                sync_target_state.head_block_hash,
            )
            .is_some()
        {
            warn!(
                target: "consensus::engine",
                invalid_ancestor = %lowest_buffered_ancestor,
                head = %sync_target_state.head_block_hash,
                "Current head has an invalid ancestor"
            );
            return Ok(())
        }

        // get the block number of the finalized block, if we have it
        let newest_finalized = self
            .blockchain
            .buffered_header_by_hash(sync_target_state.finalized_block_hash)
            .map(|header| header.number);

        // The block number that the pipeline finished at - if the progress or newest
        // finalized is None then we can't check the distance anyways.
        //
        // If both are Some, we perform another distance check and return the desired
        // pipeline target
        let pipeline_target =
            ctrl.block_number().zip(newest_finalized).and_then(|(progress, finalized_number)| {
                // Determines whether or not we should run the pipeline again, in case
                // the new gap is large enough to warrant
                // running the pipeline.
                self.can_pipeline_sync_to_finalized(progress, finalized_number, None)
            });

        // If the distance is large enough, we should run the pipeline again to prevent
        // the tree update from executing too many blocks and blocking.
        if let Some(target) = pipeline_target {
            // run the pipeline to the target since the distance is sufficient
            self.sync.set_pipeline_sync_target(target.into());
        } else if let Some(number) =
            self.blockchain.block_number(sync_target_state.finalized_block_hash)?
        {
            // Finalized block is in the database, attempt to restore the tree with
            // the most recent canonical hashes.
            self.blockchain.connect_buffered_blocks_to_canonical_hashes_and_finalize(number).inspect_err(|error| {
                error!(target: "consensus::engine", %error, "Error restoring blockchain tree state");
            })?;
        } else {
            // We don't have the finalized block in the database, so we need to
            // trigger another pipeline run.
            self.sync.set_pipeline_sync_target(sync_target_state.finalized_block_hash.into());
        }

        Ok(())
    }

    fn set_canonical_head(&self, max_block: BlockNumber) -> RethResult<()> {
        let max_header = self.blockchain.sealed_header(max_block)
        .inspect_err(|error| {
            error!(target: "consensus::engine", %error, "Error getting canonical header for continuous sync");
        })?
        .ok_or_else(|| ProviderError::HeaderNotFound(max_block.into()))?;
        self.blockchain.set_canonical_head(max_header);

        Ok(())
    }

    fn on_hook_result(&self, polled_hook: PolledHook) -> Result<(), BeaconConsensusEngineError> {
        if let EngineHookEvent::Finished(Err(error)) = &polled_hook.event {
            error!(
                target: "consensus::engine",
                name = %polled_hook.name,
                ?error,
                "Hook finished with error"
            )
        }

        if polled_hook.db_access_level.is_read_write() {
            match polled_hook.event {
                EngineHookEvent::NotReady => {}
                EngineHookEvent::Started => {
                    // If the hook has read-write access to the database, it means that the engine
                    // can't process any FCU messages from CL. To prevent CL from sending us
                    // unneeded updates, we need to respond `true` on `eth_syncing` request.
                    self.sync_state_updater.update_sync_state(SyncState::Syncing)
                }
                EngineHookEvent::Finished(_) => {
                    // Hook with read-write access to the database has finished running, so engine
                    // can process new FCU messages from CL again. It's safe to
                    // return `false` on `eth_syncing` request.
                    self.sync_state_updater.update_sync_state(SyncState::Idle);
                    // If the hook had read-write access to the database, it means that the engine
                    // may have accumulated some buffered blocks.
                    if let Err(error) =
                        self.blockchain.connect_buffered_blocks_to_canonical_hashes()
                    {
                        error!(target: "consensus::engine", %error, "Error connecting buffered blocks to canonical hashes on hook result");
                        return Err(RethError::Canonical(error).into())
                    }
                }
            }
        }

        Ok(())
    }

    /// Process the next set blockchain tree action.
    /// The handler might set next blockchain tree action to perform,
    /// so the state change should be handled accordingly.
    fn on_blockchain_tree_action(
        &mut self,
        action: BlockchainTreeAction<EngineT>,
    ) -> RethResult<EngineEventOutcome> {
        match action {
            BlockchainTreeAction::MakeForkchoiceHeadCanonical { state, attrs, tx } => {
                let start = Instant::now();
                let result = self.blockchain.make_canonical(state.head_block_hash);
                let elapsed = self.record_make_canonical_latency(start, &result);
                match self
                    .on_forkchoice_updated_make_canonical_result(state, attrs, result, elapsed)
                {
                    Ok(on_updated) => {
                        trace!(target: "consensus::engine", status = ?on_updated, ?state, "Returning forkchoice status");
                        let fcu_status = on_updated.forkchoice_status();
                        self.on_forkchoice_updated_status(state, on_updated, tx);

                        if fcu_status.is_valid() {
                            let tip_number = self.blockchain.canonical_tip().number;
                            if self.sync.has_reached_max_block(tip_number) {
                                // Terminate the sync early if it's reached
                                // the maximum user configured block.
                                return Ok(EngineEventOutcome::ReachedMaxBlock)
                            }
                        }
                    }
                    Err(error) => {
                        let _ = tx.send(Err(RethError::Canonical(error.clone())));
                        if error.is_fatal() {
                            return Err(RethError::Canonical(error))
                        }
                    }
                };
            }
            BlockchainTreeAction::InsertNewPayload { block, tx } => {
                let block_hash = block.hash();
                let block_num_hash = block.num_hash();
                let result = if self.sync.is_pipeline_idle() {
                    // we can only insert new payloads if the pipeline is _not_ running, because it
                    // holds exclusive access to the database
                    self.try_insert_new_payload(block)
                } else {
                    self.try_buffer_payload(block)
                };

                let status = match result {
                    Ok(status) => status,
                    Err(error) => {
                        warn!(target: "consensus::engine", %error, "Error while processing payload");

                        let (block, error) = error.split();
                        if !error.is_invalid_block() {
                            // TODO: revise if any error should be considered fatal at this point.
                            let _ =
                                tx.send(Err(BeaconOnNewPayloadError::Internal(Box::new(error))));
                            return Ok(EngineEventOutcome::Processed)
                        }

                        // If the error was due to an invalid payload, the payload is added to the
                        // invalid headers cache and `Ok` with [PayloadStatusEnum::Invalid] is
                        // returned.
                        warn!(target: "consensus::engine", invalid_hash=?block.hash(), invalid_number=?block.number, %error, "Invalid block error on new payload");
                        let latest_valid_hash = self
                            .latest_valid_hash_for_invalid_payload(block.parent_hash, Some(&error));
                        // keep track of the invalid header
                        self.invalid_headers.insert(block.header);
                        PayloadStatus::new(
                            PayloadStatusEnum::Invalid { validation_error: error.to_string() },
                            latest_valid_hash,
                        )
                    }
                };

                if status.is_valid() {
                    if let Some(target) = self.forkchoice_state_tracker.sync_target_state() {
                        // if we're currently syncing and the inserted block is the targeted
                        // FCU head block, we can try to make it canonical.
                        if block_hash == target.head_block_hash {
                            let previous_action = self.blockchain_tree_action.replace(
                                BlockchainTreeAction::MakeNewPayloadCanonical {
                                    payload_num_hash: block_num_hash,
                                    status,
                                    tx,
                                },
                            );
                            debug_assert!(previous_action.is_none(), "Pre-existing action found");
                            return Ok(EngineEventOutcome::Processed)
                        }
                    }
                    // block was successfully inserted, so we can cancel the full block
                    // request, if any exists
                    self.sync.cancel_full_block_request(block_hash);
                }

                trace!(target: "consensus::engine", ?status, "Returning payload status");
                let _ = tx.send(Ok(status));
            }
            BlockchainTreeAction::MakeNewPayloadCanonical { payload_num_hash, status, tx } => {
                let status = match self.try_make_sync_target_canonical(payload_num_hash) {
                    Ok(()) => status,
                    Err((_hash, error)) => {
                        if error.is_fatal() {
                            let response =
                                Err(BeaconOnNewPayloadError::Internal(Box::new(error.clone())));
                            let _ = tx.send(response);
                            return Err(RethError::Canonical(error))
                        } else if error.optimistic_revert_block_number().is_some() {
                            // engine already set the pipeline unwind target on
                            // `try_make_sync_target_canonical`
                            PayloadStatus::from_status(PayloadStatusEnum::Syncing)
                        } else {
                            // If we could not make the sync target block canonical,
                            // we should return the error as an invalid payload status.
                            PayloadStatus::new(
                                PayloadStatusEnum::Invalid { validation_error: error.to_string() },
                                // TODO: return a proper latest valid hash
                                // See: <https://github.com/paradigmxyz/reth/issues/7146>
                                self.forkchoice_state_tracker.last_valid_head(),
                            )
                        }
                    }
                };

                trace!(target: "consensus::engine", ?status, "Returning payload status");
                let _ = tx.send(Ok(status));
            }

            BlockchainTreeAction::InsertDownloadedPayload { block } => {
                let downloaded_num_hash = block.num_hash();
                match self.blockchain.insert_block_without_senders(
                    block,
                    BlockValidationKind::SkipStateRootValidation,
                ) {
                    Ok(status) => {
                        match status {
                            InsertPayloadOk::Inserted(BlockStatus::Valid(_)) => {
                                // block is connected to the canonical chain and is valid.
                                // if it's not connected to current canonical head, the state root
                                // has not been validated.
                                if let Err((hash, error)) =
                                    self.try_make_sync_target_canonical(downloaded_num_hash)
                                {
                                    if error.is_fatal() {
                                        error!(target: "consensus::engine", %error, "Encountered fatal error while making sync target canonical: {:?}, {:?}", error, hash);
                                    } else if !error.is_block_hash_not_found() {
                                        debug!(
                                            target: "consensus::engine",
                                            "Unexpected error while making sync target canonical: {:?}, {:?}",
                                            error,
                                            hash
                                        )
                                    }
                                }
                            }
                            InsertPayloadOk::Inserted(BlockStatus::Disconnected {
                                head,
                                missing_ancestor: missing_parent,
                            }) => {
                                // block is not connected to the canonical head, we need to download
                                // its missing branch first
                                self.on_disconnected_block(
                                    downloaded_num_hash,
                                    missing_parent,
                                    head,
                                );
                            }
                            _ => (),
                        }
                    }
                    Err(err) => {
                        warn!(target: "consensus::engine", %err, "Failed to insert downloaded block");
                        if err.kind().is_invalid_block() {
                            let (block, err) = err.split();
                            warn!(target: "consensus::engine", invalid_number=?block.number, invalid_hash=?block.hash(), %err, "Marking block as invalid");

                            self.invalid_headers.insert(block.header);
                        }
                    }
                }
            }
        };
        Ok(EngineEventOutcome::Processed)
    }
}

/// On initialization, the consensus engine will poll the message receiver and return
/// [Poll::Pending] until the first forkchoice update message is received.
///
/// As soon as the consensus engine receives the first forkchoice updated message and updates the
/// local forkchoice state, it will launch the pipeline to sync to the head hash.
/// While the pipeline is syncing, the consensus engine will keep processing messages from the
/// receiver and forwarding them to the blockchain tree.
impl<DB, BT, Client, EngineT> Future for BeaconConsensusEngine<DB, BT, Client, EngineT>
where
    DB: Database + Unpin + 'static,
    Client: HeadersClient + BodiesClient + Clone + Unpin + 'static,
    BT: BlockchainTreeEngine
        + BlockReader
        + BlockIdReader
        + CanonChainTracker
        + StageCheckpointReader
        + ChainSpecProvider
        + Unpin
        + 'static,
    EngineT: EngineTypes + Unpin + 'static,
{
    type Output = Result<(), BeaconConsensusEngineError>;

    fn poll(self: Pin<&mut Self>, cx: &mut Context<'_>) -> Poll<Self::Output> {
        let this = self.get_mut();

        // Control loop that advances the state
        'main: loop {
            // Poll a running hook with db write access (if any) and CL messages first, draining
            // both and then proceeding to polling other parts such as SyncController and hooks.
            loop {
                // Poll a running hook with db write access first, as we will not be able to process
                // any engine messages until it's finished.
                if let Poll::Ready(result) =
                    this.hooks.poll_active_db_write_hook(cx, this.current_engine_hook_context()?)?
                {
                    this.on_hook_result(result)?;
                    continue
                }

                // Process any blockchain tree action result as set forth during engine message
                // processing.
                if let Some(action) = this.blockchain_tree_action.take() {
                    match this.on_blockchain_tree_action(action) {
                        Ok(EngineEventOutcome::Processed) => {}
                        Ok(EngineEventOutcome::ReachedMaxBlock) => return Poll::Ready(Ok(())),
                        Err(error) => {
                            error!(target: "consensus::engine", %error, "Encountered fatal error");
                            return Poll::Ready(Err(error.into()))
                        }
                    };

                    // Blockchain tree action handler might set next action to take.
                    continue
                }

                // Process one incoming message from the CL. We don't drain the messages right away,
                // because we want to sneak a polling of running hook in between them.
                //
                // These messages can affect the state of the SyncController and they're also time
                // sensitive, hence they are polled first.
                if let Poll::Ready(Some(msg)) = this.engine_message_stream.poll_next_unpin(cx) {
                    match msg {
                        BeaconEngineMessage::ForkchoiceUpdated { state, payload_attrs, tx } => {
                            this.on_forkchoice_updated(state, payload_attrs, tx);
                        }
                        BeaconEngineMessage::NewPayload { payload, cancun_fields, tx } => {
                            this.on_new_payload(payload, cancun_fields, tx);
                        }
                        BeaconEngineMessage::TransitionConfigurationExchanged => {
                            this.blockchain.on_transition_configuration_exchanged();
                        }
                    }
                    continue
                }

                // Both running hook with db write access and engine messages are pending,
                // proceed to other polls
                break
            }

            // process sync events if any
            if let Poll::Ready(sync_event) = this.sync.poll(cx) {
                match this.on_sync_event(sync_event)? {
                    // Sync event was successfully processed
                    EngineEventOutcome::Processed => (),
                    // Max block has been reached, exit the engine loop
                    EngineEventOutcome::ReachedMaxBlock => return Poll::Ready(Ok(())),
                }

                // this could have taken a while, so we start the next cycle to handle any new
                // engine messages
                continue 'main
            }

            // at this point, all engine messages and sync events are fully drained

            // Poll next hook if all conditions are met:
            // 1. Engine and sync messages are fully drained (both pending)
            // 2. Latest FCU status is not INVALID
            if !this.forkchoice_state_tracker.is_latest_invalid() {
                if let Poll::Ready(result) = this.hooks.poll_next_hook(
                    cx,
                    this.current_engine_hook_context()?,
                    this.sync.is_pipeline_active(),
                )? {
                    this.on_hook_result(result)?;

                    // ensure we're polling until pending while also checking for new engine
                    // messages before polling the next hook
                    continue 'main
                }
            }

            // incoming engine messages and sync events are drained, so we can yield back
            // control
            return Poll::Pending
        }
    }
}

enum BlockchainTreeAction<EngineT: EngineTypes> {
    MakeForkchoiceHeadCanonical {
        state: ForkchoiceState,
        attrs: Option<EngineT::PayloadAttributes>,
        tx: oneshot::Sender<RethResult<OnForkChoiceUpdated>>,
    },
    InsertNewPayload {
        block: SealedBlock,
        tx: oneshot::Sender<Result<PayloadStatus, BeaconOnNewPayloadError>>,
    },
    MakeNewPayloadCanonical {
        payload_num_hash: BlockNumHash,
        status: PayloadStatus,
        tx: oneshot::Sender<Result<PayloadStatus, BeaconOnNewPayloadError>>,
    },
    /// Action to insert a new block that we successfully downloaded from the network.
    /// There are several outcomes for inserting a downloaded block into the tree:
    ///
    /// ## [BlockStatus::Valid]
    ///
    /// The block is connected to the current canonical chain and is valid.
    /// If the block is an ancestor of the current forkchoice head, then we can try again to
    /// make the chain canonical.
    ///
    /// ## [BlockStatus::Disconnected]
    ///
    /// The block is not connected to the canonical chain, and we need to download the
    /// missing parent first.
    ///
    /// ## Insert Error
    ///
    /// If the insertion into the tree failed, then the block was well-formed (valid hash),
    /// but its chain is invalid, which means the FCU that triggered the
    /// download is invalid. Here we can stop because there's nothing to do here
    /// and the engine needs to wait for another FCU.
    InsertDownloadedPayload { block: SealedBlock },
}

/// Represents outcomes of processing an engine event
#[derive(Debug)]
enum EngineEventOutcome {
    /// Engine event was processed successfully, engine should continue.
    Processed,
    /// Engine event was processed successfully and reached max block.
    ReachedMaxBlock,
}

#[cfg(test)]
mod tests {
    use super::*;
    use crate::{
        test_utils::{spawn_consensus_engine, TestConsensusEngineBuilder},
        BeaconForkChoiceUpdateError,
    };
    use assert_matches::assert_matches;
    use reth_primitives::{stage::StageCheckpoint, ChainSpecBuilder, MAINNET};
    use reth_provider::{BlockWriter, ProviderFactory};
    use reth_rpc_types::engine::{ForkchoiceState, ForkchoiceUpdated, PayloadStatus};
    use reth_rpc_types_compat::engine::payload::block_to_payload_v1;
    use reth_stages::{ExecOutput, PipelineError, StageError};
    use reth_testing_utils::generators::{self, Rng};
    use std::{collections::VecDeque, sync::Arc};
    use tokio::sync::oneshot::error::TryRecvError;

    // Pipeline error is propagated.
    #[tokio::test]
    async fn pipeline_error_is_propagated() {
        let mut rng = generators::rng();
        let chain_spec = Arc::new(
            ChainSpecBuilder::default()
                .chain(MAINNET.chain)
                .genesis(MAINNET.genesis.clone())
                .paris_activated()
                .build(),
        );

        let (consensus_engine, env) = TestConsensusEngineBuilder::new(chain_spec.clone())
            .with_pipeline_exec_outputs(VecDeque::from([Err(StageError::ChannelClosed)]))
            .disable_blockchain_tree_sync()
            .with_max_block(1)
            .build();

        let res = spawn_consensus_engine(consensus_engine);

        let _ = env
            .send_forkchoice_updated(ForkchoiceState {
                head_block_hash: rng.gen(),
                ..Default::default()
            })
            .await;
        assert_matches!(
            res.await,
            Ok(Err(BeaconConsensusEngineError::Pipeline(n))) if matches!(*n.as_ref(),PipelineError::Stage(StageError::ChannelClosed))
        );
    }

    // Test that the consensus engine is idle until first forkchoice updated is received.
    #[tokio::test]
    async fn is_idle_until_forkchoice_is_set() {
        let mut rng = generators::rng();
        let chain_spec = Arc::new(
            ChainSpecBuilder::default()
                .chain(MAINNET.chain)
                .genesis(MAINNET.genesis.clone())
                .paris_activated()
                .build(),
        );

        let (consensus_engine, env) = TestConsensusEngineBuilder::new(chain_spec.clone())
            .with_pipeline_exec_outputs(VecDeque::from([Err(StageError::ChannelClosed)]))
            .disable_blockchain_tree_sync()
            .with_max_block(1)
            .build();

        let mut rx = spawn_consensus_engine(consensus_engine);

        // consensus engine is idle
        tokio::time::sleep(Duration::from_millis(100)).await;
        assert_matches!(rx.try_recv(), Err(TryRecvError::Empty));

        // consensus engine is still idle because no FCUs were received
        let _ = env.send_new_payload(block_to_payload_v1(SealedBlock::default()), None).await;

        assert_matches!(rx.try_recv(), Err(TryRecvError::Empty));

        // consensus engine is still idle because pruning is running
        let _ = env
            .send_forkchoice_updated(ForkchoiceState {
                head_block_hash: rng.gen(),
                ..Default::default()
            })
            .await;
        assert_matches!(rx.try_recv(), Err(TryRecvError::Empty));

        // consensus engine receives a forkchoice state and triggers the pipeline when pruning is
        // finished
        loop {
            match rx.try_recv() {
                Ok(result) => {
                    assert_matches!(
                        result,
                        Err(BeaconConsensusEngineError::Pipeline(n)) if matches!(*n.as_ref(), PipelineError::Stage(StageError::ChannelClosed))
                    );
                    break
                }
                Err(TryRecvError::Empty) => {
                    let _ = env
                        .send_forkchoice_updated(ForkchoiceState {
                            head_block_hash: rng.gen(),
                            ..Default::default()
                        })
                        .await;
                }
                Err(err) => panic!("receive error: {err}"),
            }
        }
    }

    // Test that the consensus engine runs the pipeline again if the tree cannot be restored.
    // The consensus engine will propagate the second result (error) only if it runs the pipeline
    // for the second time.
    #[tokio::test]
    async fn runs_pipeline_again_if_tree_not_restored() {
        let mut rng = generators::rng();
        let chain_spec = Arc::new(
            ChainSpecBuilder::default()
                .chain(MAINNET.chain)
                .genesis(MAINNET.genesis.clone())
                .paris_activated()
                .build(),
        );

        let (consensus_engine, env) = TestConsensusEngineBuilder::new(chain_spec.clone())
            .with_pipeline_exec_outputs(VecDeque::from([
                Ok(ExecOutput { checkpoint: StageCheckpoint::new(1), done: true }),
                Err(StageError::ChannelClosed),
            ]))
            .disable_blockchain_tree_sync()
            .with_max_block(2)
            .build();

        let rx = spawn_consensus_engine(consensus_engine);

        let _ = env
            .send_forkchoice_updated(ForkchoiceState {
                head_block_hash: rng.gen(),
                finalized_block_hash: rng.gen(),
                ..Default::default()
            })
            .await;

        assert_matches!(
            rx.await,
            Ok(Err(BeaconConsensusEngineError::Pipeline(n)))  if matches!(*n.as_ref(),PipelineError::Stage(StageError::ChannelClosed))
        );
    }

    #[tokio::test]
    async fn terminates_upon_reaching_max_block() {
        let mut rng = generators::rng();
        let max_block = 1000;
        let chain_spec = Arc::new(
            ChainSpecBuilder::default()
                .chain(MAINNET.chain)
                .genesis(MAINNET.genesis.clone())
                .paris_activated()
                .build(),
        );

        let (consensus_engine, env) = TestConsensusEngineBuilder::new(chain_spec.clone())
            .with_pipeline_exec_outputs(VecDeque::from([Ok(ExecOutput {
                checkpoint: StageCheckpoint::new(max_block),
                done: true,
            })]))
            .with_max_block(max_block)
            .disable_blockchain_tree_sync()
            .build();

        let rx = spawn_consensus_engine(consensus_engine);

        let _ = env
            .send_forkchoice_updated(ForkchoiceState {
                head_block_hash: rng.gen(),
                ..Default::default()
            })
            .await;
        assert_matches!(rx.await, Ok(Ok(())));
    }

    fn insert_blocks<'a, DB: Database>(
        provider_factory: ProviderFactory<DB>,
        mut blocks: impl Iterator<Item = &'a SealedBlock>,
    ) {
        let provider = provider_factory.provider_rw().unwrap();
        blocks
            .try_for_each(|b| {
                provider
                    .insert_block(
                        b.clone().try_seal_with_senders().expect("invalid tx signature in block"),
                        None,
                    )
                    .map(|_| ())
            })
            .expect("failed to insert");
        provider.commit().unwrap();
    }

    mod fork_choice_updated {
        use super::*;
        use reth_db::{tables, test_utils::create_test_static_files_dir, transaction::DbTxMut};
        use reth_primitives::U256;
        use reth_provider::providers::StaticFileProvider;
        use reth_rpc_types::engine::ForkchoiceUpdateError;
        use reth_testing_utils::generators::random_block;

        #[tokio::test]
        async fn empty_head() {
            let chain_spec = Arc::new(
                ChainSpecBuilder::default()
                    .chain(MAINNET.chain)
                    .genesis(MAINNET.genesis.clone())
                    .paris_activated()
                    .build(),
            );

            let (consensus_engine, env) = TestConsensusEngineBuilder::new(chain_spec.clone())
                .with_pipeline_exec_outputs(VecDeque::from([Ok(ExecOutput {
                    checkpoint: StageCheckpoint::new(0),
                    done: true,
                })]))
                .build();

            let mut engine_rx = spawn_consensus_engine(consensus_engine);

            let res = env.send_forkchoice_updated(ForkchoiceState::default()).await;
            assert_matches!(
                res,
                Err(BeaconForkChoiceUpdateError::ForkchoiceUpdateError(
                    ForkchoiceUpdateError::InvalidState
                ))
            );

            assert_matches!(engine_rx.try_recv(), Err(TryRecvError::Empty));
        }

        #[tokio::test]
        async fn valid_forkchoice() {
            let mut rng = generators::rng();
            let chain_spec = Arc::new(
                ChainSpecBuilder::default()
                    .chain(MAINNET.chain)
                    .genesis(MAINNET.genesis.clone())
                    .paris_activated()
                    .build(),
            );

            let (consensus_engine, env) = TestConsensusEngineBuilder::new(chain_spec.clone())
                .with_pipeline_exec_outputs(VecDeque::from([Ok(ExecOutput {
                    checkpoint: StageCheckpoint::new(0),
                    done: true,
                })]))
                .build();

            let genesis = random_block(&mut rng, 0, None, None, Some(0));
            let block1 = random_block(&mut rng, 1, Some(genesis.hash()), None, Some(0));
            let (_static_dir, static_dir_path) = create_test_static_files_dir();

            insert_blocks(
                ProviderFactory::new(
                    env.db.as_ref(),
                    chain_spec.clone(),
                    StaticFileProvider::read_write(static_dir_path).unwrap(),
                ),
                [&genesis, &block1].into_iter(),
            );
            env.db
                .update(|tx| {
                    tx.put::<tables::StageCheckpoints>(
                        StageId::Finish.to_string(),
                        StageCheckpoint::new(block1.number),
                    )
                })
                .unwrap()
                .unwrap();

            let mut engine_rx = spawn_consensus_engine(consensus_engine);

            let forkchoice = ForkchoiceState {
                head_block_hash: block1.hash(),
                finalized_block_hash: block1.hash(),
                ..Default::default()
            };

            let result = env.send_forkchoice_updated(forkchoice).await.unwrap();
            let expected_result = ForkchoiceUpdated::new(PayloadStatus::new(
                PayloadStatusEnum::Valid,
                Some(block1.hash()),
            ));
            assert_eq!(result, expected_result);
            assert_matches!(engine_rx.try_recv(), Err(TryRecvError::Empty));
        }

        #[tokio::test]
        async fn unknown_head_hash() {
            let mut rng = generators::rng();

            let chain_spec = Arc::new(
                ChainSpecBuilder::default()
                    .chain(MAINNET.chain)
                    .genesis(MAINNET.genesis.clone())
                    .paris_activated()
                    .build(),
            );

            let (consensus_engine, env) = TestConsensusEngineBuilder::new(chain_spec.clone())
                .with_pipeline_exec_outputs(VecDeque::from([
                    Ok(ExecOutput { checkpoint: StageCheckpoint::new(0), done: true }),
                    Ok(ExecOutput { checkpoint: StageCheckpoint::new(0), done: true }),
                ]))
                .disable_blockchain_tree_sync()
                .build();

            let genesis = random_block(&mut rng, 0, None, None, Some(0));
            let block1 = random_block(&mut rng, 1, Some(genesis.hash()), None, Some(0));

            let (_static_dir, static_dir_path) = create_test_static_files_dir();

            insert_blocks(
                ProviderFactory::new(
                    env.db.as_ref(),
                    chain_spec.clone(),
                    StaticFileProvider::read_write(static_dir_path).unwrap(),
                ),
                [&genesis, &block1].into_iter(),
            );

            let mut engine_rx = spawn_consensus_engine(consensus_engine);

            let next_head = random_block(&mut rng, 2, Some(block1.hash()), None, Some(0));
            let next_forkchoice_state = ForkchoiceState {
                head_block_hash: next_head.hash(),
                finalized_block_hash: block1.hash(),
                ..Default::default()
            };

            // if we `await` in the assert, the forkchoice will poll after we've inserted the block,
            // and it will return VALID instead of SYNCING
            let invalid_rx = env.send_forkchoice_updated(next_forkchoice_state).await;
            let (_static_dir, static_dir_path) = create_test_static_files_dir();

            // Insert next head immediately after sending forkchoice update
            insert_blocks(
                ProviderFactory::new(
                    env.db.as_ref(),
                    chain_spec.clone(),
                    StaticFileProvider::read_write(static_dir_path).unwrap(),
                ),
                [&next_head].into_iter(),
            );

            let expected_result = ForkchoiceUpdated::from_status(PayloadStatusEnum::Syncing);
            assert_matches!(invalid_rx, Ok(result) => assert_eq!(result, expected_result));

            let result = env.send_forkchoice_retry_on_syncing(next_forkchoice_state).await.unwrap();
            let expected_result = ForkchoiceUpdated::from_status(PayloadStatusEnum::Valid)
                .with_latest_valid_hash(next_head.hash());
            assert_eq!(result, expected_result);

            assert_matches!(engine_rx.try_recv(), Err(TryRecvError::Empty));
        }

        #[tokio::test]
        async fn unknown_finalized_hash() {
            let mut rng = generators::rng();
            let chain_spec = Arc::new(
                ChainSpecBuilder::default()
                    .chain(MAINNET.chain)
                    .genesis(MAINNET.genesis.clone())
                    .paris_activated()
                    .build(),
            );

            let (consensus_engine, env) = TestConsensusEngineBuilder::new(chain_spec.clone())
                .with_pipeline_exec_outputs(VecDeque::from([Ok(ExecOutput {
                    checkpoint: StageCheckpoint::new(0),
                    done: true,
                })]))
                .disable_blockchain_tree_sync()
                .build();

            let genesis = random_block(&mut rng, 0, None, None, Some(0));
            let block1 = random_block(&mut rng, 1, Some(genesis.hash()), None, Some(0));

            let (_static_dir, static_dir_path) = create_test_static_files_dir();

            insert_blocks(
                ProviderFactory::new(
                    env.db.as_ref(),
                    chain_spec.clone(),
                    StaticFileProvider::read_write(static_dir_path).unwrap(),
                ),
                [&genesis, &block1].into_iter(),
            );

            let engine = spawn_consensus_engine(consensus_engine);

            let res = env
                .send_forkchoice_updated(ForkchoiceState {
                    head_block_hash: rng.gen(),
                    finalized_block_hash: block1.hash(),
                    ..Default::default()
                })
                .await;
            let expected_result = ForkchoiceUpdated::from_status(PayloadStatusEnum::Syncing);
            assert_matches!(res, Ok(result) => assert_eq!(result, expected_result));
            drop(engine);
        }

        #[tokio::test]
        async fn forkchoice_updated_pre_merge() {
            let mut rng = generators::rng();
            let chain_spec = Arc::new(
                ChainSpecBuilder::default()
                    .chain(MAINNET.chain)
                    .genesis(MAINNET.genesis.clone())
                    .london_activated()
                    .paris_at_ttd(U256::from(3))
                    .build(),
            );

            let (consensus_engine, env) = TestConsensusEngineBuilder::new(chain_spec.clone())
                .with_pipeline_exec_outputs(VecDeque::from([
                    Ok(ExecOutput { checkpoint: StageCheckpoint::new(0), done: true }),
                    Ok(ExecOutput { checkpoint: StageCheckpoint::new(0), done: true }),
                ]))
                .build();

            let genesis = random_block(&mut rng, 0, None, None, Some(0));
            let mut block1 = random_block(&mut rng, 1, Some(genesis.hash()), None, Some(0));
            block1.header.set_difficulty(U256::from(1));

            // a second pre-merge block
            let mut block2 = random_block(&mut rng, 1, Some(genesis.hash()), None, Some(0));
            block2.header.set_difficulty(U256::from(1));

            // a transition block
            let mut block3 = random_block(&mut rng, 1, Some(genesis.hash()), None, Some(0));
            block3.header.set_difficulty(U256::from(1));

            let (_static_dir, static_dir_path) = create_test_static_files_dir();
            insert_blocks(
                ProviderFactory::new(
                    env.db.as_ref(),
                    chain_spec.clone(),
                    StaticFileProvider::read_write(static_dir_path).unwrap(),
                ),
                [&genesis, &block1, &block2, &block3].into_iter(),
            );

            let _engine = spawn_consensus_engine(consensus_engine);

            let res = env
                .send_forkchoice_updated(ForkchoiceState {
                    head_block_hash: block1.hash(),
                    finalized_block_hash: block1.hash(),
                    ..Default::default()
                })
                .await;

            assert_matches!(res, Ok(result) => {
                let ForkchoiceUpdated { payload_status, .. } = result;
                assert_matches!(payload_status.status, PayloadStatusEnum::Invalid { .. });
                assert_eq!(payload_status.latest_valid_hash, Some(B256::ZERO));
            });
        }

        #[tokio::test]
        async fn forkchoice_updated_invalid_pow() {
            let mut rng = generators::rng();
            let chain_spec = Arc::new(
                ChainSpecBuilder::default()
                    .chain(MAINNET.chain)
                    .genesis(MAINNET.genesis.clone())
                    .london_activated()
                    .build(),
            );

            let (consensus_engine, env) = TestConsensusEngineBuilder::new(chain_spec.clone())
                .with_pipeline_exec_outputs(VecDeque::from([
                    Ok(ExecOutput { checkpoint: StageCheckpoint::new(0), done: true }),
                    Ok(ExecOutput { checkpoint: StageCheckpoint::new(0), done: true }),
                ]))
                .build();

            let genesis = random_block(&mut rng, 0, None, None, Some(0));
            let block1 = random_block(&mut rng, 1, Some(genesis.hash()), None, Some(0));

            let (_temp_dir, temp_dir_path) = create_test_static_files_dir();

            insert_blocks(
                ProviderFactory::new(
                    env.db.as_ref(),
                    chain_spec.clone(),
                    StaticFileProvider::read_write(temp_dir_path).unwrap(),
                ),
                [&genesis, &block1].into_iter(),
            );

            let _engine = spawn_consensus_engine(consensus_engine);

            let res = env
                .send_forkchoice_updated(ForkchoiceState {
                    head_block_hash: block1.hash(),
                    finalized_block_hash: block1.hash(),
                    ..Default::default()
                })
                .await;
            let expected_result = ForkchoiceUpdated::from_status(PayloadStatusEnum::Invalid {
                validation_error: BlockValidationError::BlockPreMerge { hash: block1.hash() }
                    .to_string(),
            })
            .with_latest_valid_hash(B256::ZERO);
            assert_matches!(res, Ok(result) => assert_eq!(result, expected_result));
        }
    }

    mod new_payload {
        use super::*;
        use reth_db::test_utils::create_test_static_files_dir;
        use reth_primitives::{genesis::Genesis, Hardfork, U256};
<<<<<<< HEAD
        use reth_provider::{
            providers::StaticFileProvider, test_utils::blocks::BlockchainTestData,
        };
        use reth_testing_utils::GenesisAllocator;
=======
        use reth_provider::test_utils::blocks::BlockchainTestData;
        use reth_testing_utils::{generators::random_block, GenesisAllocator};
>>>>>>> 0d205039

        #[tokio::test]
        async fn new_payload_before_forkchoice() {
            let mut rng = generators::rng();
            let chain_spec = Arc::new(
                ChainSpecBuilder::default()
                    .chain(MAINNET.chain)
                    .genesis(MAINNET.genesis.clone())
                    .paris_activated()
                    .build(),
            );

            let (consensus_engine, env) = TestConsensusEngineBuilder::new(chain_spec.clone())
                .with_pipeline_exec_outputs(VecDeque::from([Ok(ExecOutput {
                    checkpoint: StageCheckpoint::new(0),
                    done: true,
                })]))
                .build();

            let mut engine_rx = spawn_consensus_engine(consensus_engine);

            // Send new payload
            let res = env
                .send_new_payload(
                    block_to_payload_v1(random_block(&mut rng, 0, None, None, Some(0))),
                    None,
                )
                .await;

            // Invalid, because this is a genesis block
            assert_matches!(res, Ok(result) => assert_matches!(result.status, PayloadStatusEnum::Invalid { .. }));

            // Send new payload
            let res = env
                .send_new_payload(
                    block_to_payload_v1(random_block(&mut rng, 1, None, None, Some(0))),
                    None,
                )
                .await;

            let expected_result = PayloadStatus::from_status(PayloadStatusEnum::Syncing);
            assert_matches!(res, Ok(result) => assert_eq!(result, expected_result));

            assert_matches!(engine_rx.try_recv(), Err(TryRecvError::Empty));
        }

        #[tokio::test]
        async fn payload_known() {
            let mut rng = generators::rng();
            let chain_spec = Arc::new(
                ChainSpecBuilder::default()
                    .chain(MAINNET.chain)
                    .genesis(MAINNET.genesis.clone())
                    .paris_activated()
                    .build(),
            );

            let (consensus_engine, env) = TestConsensusEngineBuilder::new(chain_spec.clone())
                .with_pipeline_exec_outputs(VecDeque::from([Ok(ExecOutput {
                    checkpoint: StageCheckpoint::new(0),
                    done: true,
                })]))
                .build();

            let genesis = random_block(&mut rng, 0, None, None, Some(0));
            let block1 = random_block(&mut rng, 1, Some(genesis.hash()), None, Some(0));
            let block2 = random_block(&mut rng, 2, Some(block1.hash()), None, Some(0));

            let (_static_dir, static_dir_path) = create_test_static_files_dir();
            insert_blocks(
                ProviderFactory::new(
                    env.db.as_ref(),
                    chain_spec.clone(),
                    StaticFileProvider::read_write(static_dir_path).unwrap(),
                ),
                [&genesis, &block1, &block2].into_iter(),
            );

            let mut engine_rx = spawn_consensus_engine(consensus_engine);

            // Send forkchoice
            let res = env
                .send_forkchoice_updated(ForkchoiceState {
                    head_block_hash: block1.hash(),
                    finalized_block_hash: block1.hash(),
                    ..Default::default()
                })
                .await;
            let expected_result = PayloadStatus::from_status(PayloadStatusEnum::Valid)
                .with_latest_valid_hash(block1.hash());
            assert_matches!(res, Ok(ForkchoiceUpdated { payload_status, .. }) => assert_eq!(payload_status, expected_result));

            // Send new payload
            let result = env
                .send_new_payload_retry_on_syncing(block_to_payload_v1(block2.clone()), None)
                .await
                .unwrap();

            let expected_result = PayloadStatus::from_status(PayloadStatusEnum::Valid)
                .with_latest_valid_hash(block2.hash());
            assert_eq!(result, expected_result);
            assert_matches!(engine_rx.try_recv(), Err(TryRecvError::Empty));
        }

        #[tokio::test]
        async fn simple_validate_block() {
            let mut rng = generators::rng();
            let amount = U256::from(1000000000000000000u64);
            let mut allocator = GenesisAllocator::default().with_rng(&mut rng);
            for _ in 0..16 {
                // add 16 new accounts
                allocator.new_funded_account(amount);
            }

            let alloc = allocator.build();

            let genesis = Genesis::default().extend_accounts(alloc);

            let chain_spec = Arc::new(
                ChainSpecBuilder::default()
                    .chain(MAINNET.chain)
                    .genesis(genesis)
                    .shanghai_activated()
                    .build(),
            );

            let (consensus_engine, env) = TestConsensusEngineBuilder::new(chain_spec.clone())
                .with_real_pipeline()
                .with_real_executor()
                .with_real_consensus()
                .build();

            let genesis =
                SealedBlock { header: chain_spec.sealed_genesis_header(), ..Default::default() };
            let block1 = random_block(&mut rng, 1, Some(chain_spec.genesis_hash()), None, Some(0));

            // TODO: add transactions that transfer from the alloc accounts, generating the new
            // block tx and state root

            let (_static_dir, static_dir_path) = create_test_static_files_dir();

            insert_blocks(
                ProviderFactory::new(
                    env.db.as_ref(),
                    chain_spec.clone(),
                    StaticFileProvider::read_write(static_dir_path).unwrap(),
                ),
                [&genesis, &block1].into_iter(),
            );

            let mut engine_rx = spawn_consensus_engine(consensus_engine);

            // Send forkchoice
            let res = env
                .send_forkchoice_updated(ForkchoiceState {
                    head_block_hash: block1.hash(),
                    finalized_block_hash: block1.hash(),
                    ..Default::default()
                })
                .await;
            let expected_result = PayloadStatus::from_status(PayloadStatusEnum::Valid)
                .with_latest_valid_hash(block1.hash());
            assert_matches!(res, Ok(ForkchoiceUpdated { payload_status, .. }) => assert_eq!(payload_status, expected_result));
            assert_matches!(engine_rx.try_recv(), Err(TryRecvError::Empty));
        }

        #[tokio::test]
        async fn payload_parent_unknown() {
            let mut rng = generators::rng();
            let chain_spec = Arc::new(
                ChainSpecBuilder::default()
                    .chain(MAINNET.chain)
                    .genesis(MAINNET.genesis.clone())
                    .paris_activated()
                    .build(),
            );

            let (consensus_engine, env) = TestConsensusEngineBuilder::new(chain_spec.clone())
                .with_pipeline_exec_outputs(VecDeque::from([Ok(ExecOutput {
                    checkpoint: StageCheckpoint::new(0),
                    done: true,
                })]))
                .build();

            let genesis = random_block(&mut rng, 0, None, None, Some(0));

            let (_static_dir, static_dir_path) = create_test_static_files_dir();

            insert_blocks(
                ProviderFactory::new(
                    env.db.as_ref(),
                    chain_spec.clone(),
                    StaticFileProvider::read_write(static_dir_path).unwrap(),
                ),
                [&genesis].into_iter(),
            );

            let mut engine_rx = spawn_consensus_engine(consensus_engine);

            // Send forkchoice
            let res = env
                .send_forkchoice_updated(ForkchoiceState {
                    head_block_hash: genesis.hash(),
                    finalized_block_hash: genesis.hash(),
                    ..Default::default()
                })
                .await;
            let expected_result = PayloadStatus::from_status(PayloadStatusEnum::Valid)
                .with_latest_valid_hash(genesis.hash());
            assert_matches!(res, Ok(ForkchoiceUpdated { payload_status, .. }) => assert_eq!(payload_status, expected_result));

            // Send new payload
            let parent = rng.gen();
            let block = random_block(&mut rng, 2, Some(parent), None, Some(0));
            let res = env.send_new_payload(block_to_payload_v1(block), None).await;
            let expected_result = PayloadStatus::from_status(PayloadStatusEnum::Syncing);
            assert_matches!(res, Ok(result) => assert_eq!(result, expected_result));

            assert_matches!(engine_rx.try_recv(), Err(TryRecvError::Empty));
        }

        #[tokio::test]
        async fn payload_pre_merge() {
            let data = BlockchainTestData::default();
            let mut block1 = data.blocks[0].0.block.clone();
            block1
                .header
                .set_difficulty(MAINNET.fork(Hardfork::Paris).ttd().unwrap() - U256::from(1));
            block1 = block1.unseal().seal_slow();
            let (block2, exec_result2) = data.blocks[1].clone();
            let mut block2 = block2.unseal().block;
            block2.withdrawals = None;
            block2.header.parent_hash = block1.hash();
            block2.header.base_fee_per_gas = Some(100);
            block2.header.difficulty = U256::ZERO;
            let block2 = block2.clone().seal_slow();

            let chain_spec = Arc::new(
                ChainSpecBuilder::default()
                    .chain(MAINNET.chain)
                    .genesis(MAINNET.genesis.clone())
                    .london_activated()
                    .build(),
            );

            let (consensus_engine, env) = TestConsensusEngineBuilder::new(chain_spec.clone())
                .with_pipeline_exec_outputs(VecDeque::from([Ok(ExecOutput {
                    checkpoint: StageCheckpoint::new(0),
                    done: true,
                })]))
                .with_executor_results(Vec::from([exec_result2]))
                .build();

            let (_static_dir, static_dir_path) = create_test_static_files_dir();

            insert_blocks(
                ProviderFactory::new(
                    env.db.as_ref(),
                    chain_spec.clone(),
                    StaticFileProvider::read_write(static_dir_path).unwrap(),
                ),
                [&data.genesis, &block1].into_iter(),
            );

            let mut engine_rx = spawn_consensus_engine(consensus_engine);

            // Send forkchoice
            let res = env
                .send_forkchoice_updated(ForkchoiceState {
                    head_block_hash: block1.hash(),
                    finalized_block_hash: block1.hash(),
                    ..Default::default()
                })
                .await;

            let expected_result = PayloadStatus::from_status(PayloadStatusEnum::Invalid {
                validation_error: BlockValidationError::BlockPreMerge { hash: block1.hash() }
                    .to_string(),
            })
            .with_latest_valid_hash(B256::ZERO);
            assert_matches!(res, Ok(ForkchoiceUpdated { payload_status, .. }) => assert_eq!(payload_status, expected_result));

            // Send new payload
            let result = env
                .send_new_payload_retry_on_syncing(block_to_payload_v1(block2.clone()), None)
                .await
                .unwrap();

            let expected_result = PayloadStatus::from_status(PayloadStatusEnum::Invalid {
                validation_error: BlockValidationError::BlockPreMerge { hash: block2.hash() }
                    .to_string(),
            })
            .with_latest_valid_hash(B256::ZERO);
            assert_eq!(result, expected_result);

            assert_matches!(engine_rx.try_recv(), Err(TryRecvError::Empty));
        }
    }
}<|MERGE_RESOLUTION|>--- conflicted
+++ resolved
@@ -2471,16 +2471,10 @@
         use super::*;
         use reth_db::test_utils::create_test_static_files_dir;
         use reth_primitives::{genesis::Genesis, Hardfork, U256};
-<<<<<<< HEAD
         use reth_provider::{
             providers::StaticFileProvider, test_utils::blocks::BlockchainTestData,
         };
-        use reth_testing_utils::GenesisAllocator;
-=======
-        use reth_provider::test_utils::blocks::BlockchainTestData;
         use reth_testing_utils::{generators::random_block, GenesisAllocator};
->>>>>>> 0d205039
-
         #[tokio::test]
         async fn new_payload_before_forkchoice() {
             let mut rng = generators::rng();
