use crate::{
    engine::{message::OnForkChoiceUpdated, metrics::Metrics},
    sync::{EngineSyncController, EngineSyncEvent},
};
use futures::{Future, StreamExt, TryFutureExt};
use reth_db::{database::Database, tables, transaction::DbTx};
use reth_interfaces::{
    blockchain_tree::{BlockStatus, BlockchainTreeEngine},
    consensus::ForkchoiceState,
    executor::Error as ExecutorError,
    p2p::{bodies::client::BodiesClient, headers::client::HeadersClient},
    Error,
};
use reth_payload_builder::{PayloadBuilderAttributes, PayloadBuilderHandle};
use reth_primitives::{
    listener::EventListeners, BlockNumber, Header, SealedBlock, SealedHeader, H256, U256,
};
use reth_provider::{BlockProvider, BlockSource, CanonChainTracker, ProviderError};
use reth_rpc_types::engine::{
    ExecutionPayload, ForkchoiceUpdated, PayloadAttributes, PayloadStatus, PayloadStatusEnum,
    PayloadValidationError,
};
use reth_stages::{stages::FINISH, Pipeline};
use reth_tasks::TaskSpawner;
use schnellru::{ByLength, LruMap};
use std::{
    pin::Pin,
    task::{Context, Poll},
};
use tokio::sync::{
    mpsc,
    mpsc::{UnboundedReceiver, UnboundedSender},
    oneshot,
};
use tokio_stream::wrappers::UnboundedReceiverStream;
use tracing::*;

mod message;
pub use message::BeaconEngineMessage;

mod error;
pub use error::{BeaconEngineError, BeaconEngineResult, BeaconForkChoiceUpdateError};

mod metrics;

mod event;
pub(crate) mod sync;

pub use event::BeaconConsensusEngineEvent;

/// The maximum number of invalid headers that can be tracked by the engine.
const MAX_INVALID_HEADERS: u32 = 512u32;

/// A _shareable_ beacon consensus frontend. Used to interact with the spawned beacon consensus
/// engine.
///
/// See also [`BeaconConsensusEngine`].
#[derive(Clone, Debug)]
pub struct BeaconConsensusEngineHandle {
    to_engine: UnboundedSender<BeaconEngineMessage>,
}

// === impl BeaconConsensusEngineHandle ===

impl BeaconConsensusEngineHandle {
    /// Creates a new beacon consensus engine handle.
    pub fn new(to_engine: UnboundedSender<BeaconEngineMessage>) -> Self {
        Self { to_engine }
    }

    /// Sends a new payload message to the beacon consensus engine and waits for a response.
    ///
    ///See also <https://github.com/ethereum/execution-apis/blob/8db51dcd2f4bdfbd9ad6e4a7560aac97010ad063/src/engine/specification.md#engine_newpayloadv2>
    pub async fn new_payload(
        &self,
        payload: ExecutionPayload,
    ) -> BeaconEngineResult<PayloadStatus> {
        let (tx, rx) = oneshot::channel();
        let _ = self.to_engine.send(BeaconEngineMessage::NewPayload { payload, tx });
        rx.await.map_err(|_| BeaconEngineError::EngineUnavailable)?
    }

    /// Sends a forkchoice update message to the beacon consensus engine and waits for a response.
    ///
    /// See also <https://github.com/ethereum/execution-apis/blob/main/src/engine/specification.md#engine_forkchoiceupdatedv2>
    pub async fn fork_choice_updated(
        &self,
        state: ForkchoiceState,
        payload_attrs: Option<PayloadAttributes>,
    ) -> Result<ForkchoiceUpdated, BeaconForkChoiceUpdateError> {
        Ok(self
            .send_fork_choice_updated(state, payload_attrs)
            .map_err(|_| BeaconForkChoiceUpdateError::EngineUnavailable)
            .await?
            .await?)
    }

    /// Sends a forkchoice update message to the beacon consensus engine and returns the receiver to
    /// wait for a response.
    fn send_fork_choice_updated(
        &self,
        state: ForkchoiceState,
        payload_attrs: Option<PayloadAttributes>,
    ) -> oneshot::Receiver<OnForkChoiceUpdated> {
        let (tx, rx) = oneshot::channel();
        let _ = self.to_engine.send(BeaconEngineMessage::ForkchoiceUpdated {
            state,
            payload_attrs,
            tx,
        });
        rx
    }

    /// Creates a new [`BeaconConsensusEngineEvent`] listener stream.
    pub fn event_listener(&self) -> UnboundedReceiverStream<BeaconConsensusEngineEvent> {
        let (tx, rx) = mpsc::unbounded_channel();
        let _ = self.to_engine.send(BeaconEngineMessage::EventListener(tx));
        UnboundedReceiverStream::new(rx)
    }
}

/// The beacon consensus engine is the driver that switches between historical and live sync.
///
/// The beacon consensus engine is itself driven by messages from the Consensus Layer, which are
/// received by Engine API.
///
/// The consensus engine is idle until it receives the first
/// [BeaconEngineMessage::ForkchoiceUpdated] message from the CL which would initiate the sync. At
/// first, the consensus engine would run the [Pipeline] until the latest known block hash.
/// Afterwards, it would attempt to create/restore the [`BlockchainTreeEngine`] from the blocks
/// that are currently available. In case the restoration is successful, the consensus engine would
/// run in a live sync mode, which mean it would solemnly rely on the messages from Engine API to
/// construct the chain forward.
///
/// # Panics
///
/// If the future is polled more than once. Leads to undefined state.
#[must_use = "Future does nothing unless polled"]
pub struct BeaconConsensusEngine<DB, BT, Client>
where
    DB: Database,
<<<<<<< HEAD
    BT: BlockchainTreeEngine,
    Client: HeadersClient + BodiesClient,
{
    /// The database handle.
    db: DB,
    /// Controls syncing triggered by engine updates.
    sync: EngineSyncController<DB, Client>,
    /// The blockchain tree used for live sync and reorg tracking.
    blockchain_tree: BT,
=======
    TS: TaskSpawner,
    BT: BlockchainTreeEngine + BlockProvider + CanonChainTracker,
{
    /// The database handle.
    db: DB,
    /// Task spawner for spawning the pipeline.
    task_spawner: TS,
    /// The current state of the pipeline.
    /// Must always be [Some] unless the state is being reevaluated.
    /// The pipeline is used for historical sync by setting the current forkchoice head.
    pipeline_state: Option<PipelineState<DB>>,
    /// The type we can use to query both the database and the blockchain tree.
    blockchain: BT,
>>>>>>> 08972ca5
    /// The Engine API message receiver.
    engine_message_rx: UnboundedReceiverStream<BeaconEngineMessage>,
    /// A clone of the handle
    handle: BeaconConsensusEngineHandle,
    /// Current forkchoice state. The engine must receive the initial state in order to start
    /// syncing.
    forkchoice_state: Option<ForkchoiceState>,
    /// The payload store.
    payload_builder: PayloadBuilderHandle,
    /// Listeners for engine events.
    listeners: EventListeners<BeaconConsensusEngineEvent>,
    /// Tracks the header of invalid payloads that were rejected by the engine because they're
    /// invalid.
    invalid_headers: InvalidHeaderCache,
    /// Consensus engine metrics.
    metrics: Metrics,
}

impl<DB, BT, Client> BeaconConsensusEngine<DB, BT, Client>
where
    DB: Database + Unpin + 'static,
<<<<<<< HEAD
    BT: BlockchainTreeEngine + 'static,
    Client: HeadersClient + BodiesClient + Clone + Unpin + 'static,
=======
    TS: TaskSpawner,
    BT: BlockchainTreeEngine + BlockProvider + CanonChainTracker + 'static,
>>>>>>> 08972ca5
{
    /// Create a new instance of the [BeaconConsensusEngine].
    #[allow(clippy::too_many_arguments)]
    pub fn new(
        db: DB,
        client: Client,
        pipeline: Pipeline<DB>,
<<<<<<< HEAD
        blockchain_tree: BT,
        task_spawner: Box<dyn TaskSpawner>,
=======
        blockchain: BT,
>>>>>>> 08972ca5
        max_block: Option<BlockNumber>,
        run_pipeline_continuously: bool,
        payload_builder: PayloadBuilderHandle,
    ) -> (Self, BeaconConsensusEngineHandle) {
        let (to_engine, rx) = mpsc::unbounded_channel();
        Self::with_channel(
            db,
            client,
            pipeline,
<<<<<<< HEAD
            blockchain_tree,
            task_spawner,
=======
            blockchain,
>>>>>>> 08972ca5
            max_block,
            run_pipeline_continuously,
            payload_builder,
            to_engine,
            rx,
        )
    }

    /// Create a new instance of the [BeaconConsensusEngine] using the given channel to configure
    /// the [BeaconEngineMessage] communication channel.
    #[allow(clippy::too_many_arguments)]
    pub fn with_channel(
        db: DB,
        client: Client,
        pipeline: Pipeline<DB>,
<<<<<<< HEAD
        blockchain_tree: BT,
        task_spawner: Box<dyn TaskSpawner>,
=======
        blockchain: BT,
>>>>>>> 08972ca5
        max_block: Option<BlockNumber>,
        run_pipeline_continuously: bool,
        payload_builder: PayloadBuilderHandle,
        to_engine: UnboundedSender<BeaconEngineMessage>,
        rx: UnboundedReceiver<BeaconEngineMessage>,
    ) -> (Self, BeaconConsensusEngineHandle) {
        let handle = BeaconConsensusEngineHandle { to_engine };
        let sync = EngineSyncController::new(
            pipeline,
            client,
            task_spawner,
            run_pipeline_continuously,
            max_block,
        );
        let this = Self {
            db,
<<<<<<< HEAD
            sync,
            blockchain_tree,
=======
            task_spawner,
            pipeline_state: Some(PipelineState::Idle(pipeline)),
            blockchain,
>>>>>>> 08972ca5
            engine_message_rx: UnboundedReceiverStream::new(rx),
            handle: handle.clone(),
            forkchoice_state: None,
            payload_builder,
            listeners: EventListeners::default(),
            invalid_headers: InvalidHeaderCache::new(MAX_INVALID_HEADERS),
            metrics: Metrics::default(),
        };

        (this, handle)
    }

    /// Returns a new [`BeaconConsensusEngineHandle`] that can be cloned and shared.
    ///
    /// The [`BeaconConsensusEngineHandle`] can be used to interact with this
    /// [`BeaconConsensusEngine`]
    pub fn handle(&self) -> BeaconConsensusEngineHandle {
        self.handle.clone()
    }

    /// If validation fails, the response MUST contain the latest valid hash:
    ///
    ///   - The block hash of the ancestor of the invalid payload satisfying the following two
    ///    conditions:
    ///     - It is fully validated and deemed VALID
    ///     - Any other ancestor of the invalid payload with a higher blockNumber is INVALID
    ///   - 0x0000000000000000000000000000000000000000000000000000000000000000 if the above
    ///    conditions are satisfied by a PoW block.
    ///   - null if client software cannot determine the ancestor of the invalid payload satisfying
    ///    the above conditions.
    fn latest_valid_hash_for_invalid_payload(
        &self,
        parent_hash: H256,
        tree_error: Option<&Error>,
    ) -> Option<H256> {
        // check pre merge block error
        if let Some(Error::Execution(ExecutorError::BlockPreMerge { .. })) = tree_error {
            return Some(H256::zero())
        }

<<<<<<< HEAD
        // TODO(mattsse): This could be invoked on new payload which does not make tree canonical,
        //  which would make this inaccurate, e.g. if an invalid payload is received in this
        //  scenario: FUC (unknown head) -> valid payload  -> invalid payload

        self.blockchain_tree.find_canonical_ancestor(parent_hash)
=======
        self.blockchain.find_canonical_ancestor(parent_hash)
>>>>>>> 08972ca5
    }

    /// Loads the header for the given `block_number` from the database.
    fn load_header(&self, block_number: u64) -> Result<Option<Header>, Error> {
        Ok(self.db.view(|tx| tx.get::<tables::Headers>(block_number))??)
    }

    /// Checks if the given `head` points to an invalid header, which requires a specific response
    /// to a forkchoice update.
    fn check_invalid_ancestor(&mut self, head: H256) -> Option<PayloadStatus> {
        // check if the head was previously marked as invalid
        let (parent_hash, parent_number) = {
            let header = self.invalid_headers.get(&head)?;
            (header.parent_hash, header.number.saturating_sub(1))
        };
        let mut latest_valid_hash = parent_hash;

        // Edge case: the `latestValid` field is the zero hash if the parent block is the terminal
        // PoW block, which we need to identify by looking at the parent's block difficulty
        if let Ok(Some(parent)) = self.load_header(parent_number) {
            if parent.difficulty != U256::ZERO {
                latest_valid_hash = H256::zero();
            }
        }

        let status = PayloadStatus::from_status(PayloadStatusEnum::Invalid {
            validation_error: PayloadValidationError::LinksToRejectedPayload.to_string(),
        })
        .with_latest_valid_hash(latest_valid_hash);

        Some(status)
    }

    /// Called to resolve chain forks and ensure that the Execution layer is working with the latest
    /// valid chain.
    ///
    /// These responses should adhere to the [Engine API Spec for
    /// `engine_forkchoiceUpdated`](https://github.com/ethereum/execution-apis/blob/main/src/engine/paris.md#specification-1).
    fn on_forkchoice_updated(
        &mut self,
        state: ForkchoiceState,
        attrs: Option<PayloadAttributes>,
    ) -> Result<OnForkChoiceUpdated, BeaconEngineError> {
        trace!(target: "consensus::engine", ?state, "Received new forkchoice state update");
        if state.head_block_hash.is_zero() {
            return Ok(OnForkChoiceUpdated::invalid_state())
        }

        // TODO: check PoW / EIP-3675 terminal block conditions for the fork choice head
        // TODO: ensure validity of the payload (is this satisfied already?)

        let is_first_forkchoice = self.forkchoice_state.is_none();
        self.forkchoice_state = Some(state);
<<<<<<< HEAD

        let status = if self.sync.is_pipeline_idle() {
            // We can only process new forkchoice updates if the pipeline is idle, since it requires
            // exclusive access to the database
            match self.blockchain_tree.make_canonical(&state.head_block_hash) {
=======
        let status = if self.is_pipeline_idle() {
            match self.blockchain.make_canonical(&state.head_block_hash) {
>>>>>>> 08972ca5
                Ok(_) => {
                    let head_block_number = self
                        .get_block_number(state.head_block_hash)?
                        .expect("was canonicalized, so it exists");
                    debug!(target: "consensus::engine", hash=?state.head_block_hash, number=head_block_number, "canonicalized new head");

                    let pipeline_min_progress =
                        FINISH.get_progress(&self.db.tx()?)?.unwrap_or_default();

                    if pipeline_min_progress < head_block_number {
                        debug!(target: "consensus::engine", last_finished=pipeline_min_progress, head_number=head_block_number, "pipeline run to head required");

                        // TODO(mattsse) ideally sync blockwise
                        self.sync.set_pipeline_sync_target(state.head_block_hash);
                    }

                    if let Some(attrs) = attrs {
                        // get header for further validation
                        let header = self
                            .load_header(head_block_number)?
                            .expect("was canonicalized, so it exists");

                        let payload_response =
                            self.process_payload_attributes(attrs, header, state);
                        if payload_response.is_valid_update() {
                            // we will return VALID, so let's make sure the info tracker is
                            // properly updated
                            self.update_canon_chain(&state)?;
                        }
                        return Ok(payload_response)
                    }

                    // we will return VALID, so let's make sure the info tracker is
                    // properly updated
                    self.update_canon_chain(&state)?;
                    PayloadStatus::new(PayloadStatusEnum::Valid, Some(state.head_block_hash))
                }
                Err(error) => {
                    if let Error::Execution(ref err) = error {
                        if err.is_fatal() {
                            tracing::error!(target: "consensus::engine", ?err, "Encountered fatal error");
                            return Err(BeaconEngineError::Common(error))
                        }
                    }

                    self.on_failed_canonical_forkchoice_update(&state, error, is_first_forkchoice)
                }
            }
        } else {
            trace!(target: "consensus::engine", "Pipeline is syncing, skipping forkchoice update");
            PayloadStatus::from_status(PayloadStatusEnum::Syncing)
        };

        self.listeners.notify(BeaconConsensusEngineEvent::ForkchoiceUpdated(state));
        trace!(target: "consensus::engine", ?state, ?status, "Returning forkchoice status");
        Ok(OnForkChoiceUpdated::valid(status))
    }

    /// Sets the state of the canon chain tracker based on the given forkchoice update. This should
    /// be called before issuing a VALID forkchoice update.
    fn update_canon_chain(&self, update: &ForkchoiceState) -> Result<(), BeaconEngineError> {
        if !update.finalized_block_hash.is_zero() {
            let finalized = self
                .blockchain
                .find_block_by_hash(update.finalized_block_hash, BlockSource::Any)?
                .ok_or_else(|| {
                    Error::Provider(ProviderError::UnknownBlockHash(update.finalized_block_hash))
                })?;
            self.blockchain.set_finalized(finalized.header.seal(update.finalized_block_hash));
        }

        if !update.safe_block_hash.is_zero() {
            let safe = self
                .blockchain
                .find_block_by_hash(update.safe_block_hash, BlockSource::Any)?
                .ok_or_else(|| {
                    Error::Provider(ProviderError::UnknownBlockHash(update.safe_block_hash))
                })?;
            self.blockchain.set_safe(safe.header.seal(update.safe_block_hash));
        }

        // the consensus engine should ensure the head is not zero so we always update the head
        let head = self
            .blockchain
            .find_block_by_hash(update.head_block_hash, BlockSource::Any)?
            .ok_or_else(|| {
                Error::Provider(ProviderError::UnknownBlockHash(update.head_block_hash))
            })?;

        self.blockchain.set_canonical_head(head.header.seal(update.head_block_hash));
        self.blockchain.on_forkchoice_update_received(update);
        Ok(())
    }

    /// Handler for a failed a forkchoice update due to a canonicalization error.
    ///
    /// This will determine if the state's head is invalid, and if so, return immediately.
    ///
    /// If the newest head is not invalid, then this will trigger a new pipeline run to sync the gap
    ///
    /// See [Self::on_forkchoice_updated] and [BlockchainTreeEngine::make_canonical].
    fn on_failed_canonical_forkchoice_update(
        &mut self,
        state: &ForkchoiceState,
        error: Error,
        is_first_forkchoice: bool,
    ) -> PayloadStatus {
        debug_assert!(self.sync.is_pipeline_idle(), "pipeline must be idle");
        warn!(target: "consensus::engine", ?error, ?state, "Error canonicalizing the head hash");

        // check if the new head was previously invalidated, if so then we deem this FCU
        // as invalid
        if let Some(invalid_ancestor) = self.check_invalid_ancestor(state.head_block_hash) {
            debug!(target: "consensus::engine", head=?state.head_block_hash, "Head was previously marked as invalid");
            return invalid_ancestor
        }

        #[allow(clippy::single_match)]
        match &error {
            Error::Execution(error @ ExecutorError::BlockPreMerge { .. }) => {
                return PayloadStatus::from_status(PayloadStatusEnum::Invalid {
                    validation_error: error.to_string(),
                })
                .with_latest_valid_hash(H256::zero())
            }
            _ => {
                // TODO(mattsse) better error handling before attempting to sync (FCU could be
                // invalid): only trigger sync if we can't determine whether the FCU is invalid
            }
        }

        // we assume the FCU is valid and at least the head is missing, so we need to start syncing
        // to it

        // if this is the first FCU we received from the beacon node, then we start triggering the
        // pipeline
        if is_first_forkchoice {
            // find the appropriate target to sync to, if we don't have the safe block hash then we
            // start syncing to the safe block via pipeline first
            let target = if !state.safe_block_hash.is_zero() &&
                self.get_block_number(state.safe_block_hash).ok().flatten().is_none()
            {
                state.safe_block_hash
            } else {
                state.head_block_hash
            };
            self.sync.set_pipeline_sync_target(target);
        } else {
            // trigger a full block download for the _missing_ new head
            self.sync.download_full_block(state.head_block_hash)
        }

        PayloadStatus::from_status(PayloadStatusEnum::Syncing)
    }

    /// Validates the payload attributes with respect to the header and fork choice state.
    ///
    /// Note: At this point, the fork choice update is considered to be VALID, however, we can still
    /// return an error if the payload attributes are invalid.
    fn process_payload_attributes(
        &self,
        attrs: PayloadAttributes,
        head: Header,
        state: ForkchoiceState,
    ) -> OnForkChoiceUpdated {
        // 7. Client software MUST ensure that payloadAttributes.timestamp is
        //    greater than timestamp of a block referenced by
        //    forkchoiceState.headBlockHash. If this condition isn't held client
        //    software MUST respond with -38003: `Invalid payload attributes` and
        //    MUST NOT begin a payload build process. In such an event, the
        //    forkchoiceState update MUST NOT be rolled back.
        if attrs.timestamp <= head.timestamp.into() {
            return OnForkChoiceUpdated::invalid_payload_attributes()
        }

        // 8. Client software MUST begin a payload build process building on top of
        //    forkchoiceState.headBlockHash and identified via buildProcessId value
        //    if payloadAttributes is not null and the forkchoice state has been
        //    updated successfully. The build process is specified in the Payload
        //    building section.
        let attributes = PayloadBuilderAttributes::new(state.head_block_hash, attrs);

        // send the payload to the builder and return the receiver for the pending payload id,
        // initiating payload job is handled asynchronously
        let pending_payload_id = self.payload_builder.send_new_payload(attributes);

        // Client software MUST respond to this method call in the following way:
        // {
        //      payloadStatus: {
        //          status: VALID,
        //          latestValidHash: forkchoiceState.headBlockHash,
        //          validationError: null
        //      },
        //      payloadId: buildProcessId
        // }
        //
        // if the payload is deemed VALID and the build process has begun.
        OnForkChoiceUpdated::updated_with_pending_payload_id(
            PayloadStatus::new(PayloadStatusEnum::Valid, Some(state.head_block_hash)),
            pending_payload_id,
        )
    }

    /// When the Consensus layer receives a new block via the consensus gossip protocol,
    /// the transactions in the block are sent to the execution layer in the form of a
    /// [`ExecutionPayload`]. The Execution layer executes the transactions and validates the
    /// state in the block header, then passes validation data back to Consensus layer, that
    /// adds the block to the head of its own blockchain and attests to it. The block is then
    /// broadcast over the consensus p2p network in the form of a "Beacon block".
    ///
    /// These responses should adhere to the [Engine API Spec for
    /// `engine_newPayload`](https://github.com/ethereum/execution-apis/blob/main/src/engine/paris.md#specification).
    fn on_new_payload(&mut self, payload: ExecutionPayload) -> PayloadStatus {
        let block_number = payload.block_number.as_u64();
        let block_hash = payload.block_hash;
        let parent_hash = payload.parent_hash;

        trace!(target: "consensus::engine", ?block_hash, block_number, "Received new payload");
        let block = match SealedBlock::try_from(payload) {
            Ok(block) => block,
            Err(error) => {
                error!(target: "consensus::engine", ?block_hash, block_number, ?error, "Invalid payload");

                let mut latest_valid_hash = None;
                if !error.is_block_hash_mismatch() {
                    // Engine-API rule:
                    // > `latestValidHash: null` if the blockHash validation has failed
                    latest_valid_hash =
                        self.latest_valid_hash_for_invalid_payload(parent_hash, None);
                }
                let status = PayloadStatusEnum::from(error);

                return PayloadStatus::new(status, latest_valid_hash)
            }
        };

        let header = block.header.clone();

<<<<<<< HEAD
        let status = if self.sync.is_pipeline_idle() {
            // we can only insert new payloads if the pipeline is _not_ running, because it holds
            // exclusive access to the database
            match self.blockchain_tree.insert_block_without_senders(block) {
=======
        let status = if self.is_pipeline_idle() {
            match self.blockchain.insert_block_without_senders(block) {
>>>>>>> 08972ca5
                Ok(status) => {
                    let mut latest_valid_hash = None;
                    let status = match status {
                        BlockStatus::Valid => {
                            latest_valid_hash = Some(block_hash);
                            self.listeners.notify(BeaconConsensusEngineEvent::CanonicalBlockAdded(
                                block_number,
                                block_hash,
                            ));
                            PayloadStatusEnum::Valid
                        }
                        BlockStatus::Accepted => {
                            self.listeners.notify(BeaconConsensusEngineEvent::ForkBlockAdded(
                                block_number,
                                block_hash,
                            ));
                            PayloadStatusEnum::Accepted
                        }
                        BlockStatus::Disconnected => PayloadStatusEnum::Syncing,
                    };
                    PayloadStatus::new(status, latest_valid_hash)
                }
                Err(error) => {
                    // payload is deemed invalid, insert it into the cache
                    self.invalid_headers.insert(header);

                    let latest_valid_hash =
                        self.latest_valid_hash_for_invalid_payload(parent_hash, Some(&error));
                    let status = PayloadStatusEnum::Invalid { validation_error: error.to_string() };
                    PayloadStatus::new(status, latest_valid_hash)
                }
            }
        } else if let Err(error) = self.blockchain.buffer_block_without_sender(block) {
            // received a new payload while we're still syncing to the target
            let latest_valid_hash =
                self.latest_valid_hash_for_invalid_payload(parent_hash, Some(&error));
            let status = PayloadStatusEnum::Invalid { validation_error: error.to_string() };
            PayloadStatus::new(status, latest_valid_hash)
        } else {
            // successfully buffered the block
            PayloadStatus::from_status(PayloadStatusEnum::Syncing)
        };
        trace!(target: "consensus::engine", ?block_hash, block_number, ?status, "Returning payload status");
        status
    }

    /// Attempt to restore the tree with the finalized block number.
    /// If the finalized block is missing from the database, trigger the pipeline run.
    fn restore_tree_if_possible(
        &mut self,
        state: ForkchoiceState,
    ) -> Result<(), reth_interfaces::Error> {
        let needs_pipeline_run = match self.get_block_number(state.finalized_block_hash)? {
            Some(number) => {
                // Attempt to restore the tree.
                self.blockchain.restore_canonical_hashes(number)?;

                // After restoring the tree, check if the head block is missing.
                self.db
                    .view(|tx| tx.get::<tables::HeaderNumbers>(state.head_block_hash))??
                    .is_none()
            }
            None => true,
        };

        if needs_pipeline_run {
            self.sync.set_pipeline_sync_target(state.head_block_hash);
        }
        Ok(())
    }

    /// Retrieve the block number for the given block hash.
    fn get_block_number(&self, hash: H256) -> Result<Option<BlockNumber>, reth_interfaces::Error> {
        Ok(self.db.view(|tx| tx.get::<tables::HeaderNumbers>(hash))??)
    }

    /// Event handler for events emitted by the [EngineSyncController].
    ///
    /// This returns a result to indicate whether the engine future should resolve (fatal error).
    fn on_sync_event(
        &mut self,
        ev: EngineSyncEvent,
        current_state: &ForkchoiceState,
    ) -> Option<Result<(), BeaconEngineError>> {
        match ev {
            EngineSyncEvent::FetchedFullBlock(block) => {
                // it is guaranteed that the pipeline is not active at this point.

                // TODO(mattsse): better error handling and start closing the gap if there's any by
                //  closing the gap either via pipeline, or by fetching the blocks via block number
                //  [head..FCU.number]

                let hash = block.hash;
                if !self.on_new_payload(block.into()).is_valid() {
                    // if the payload is invalid we run the pipeline
                    self.sync.set_pipeline_sync_target(hash);
                }
            }
            EngineSyncEvent::PipelineStarted(target) => {
                trace!(target: "consensus::engine", ?target, continuous = target.is_none(), "Started the pipeline");
                self.metrics.pipeline_runs.increment(1);
            }
            EngineSyncEvent::PipelineTaskDropped => {
                error!(target: "consensus::engine", "Failed to receive spawned pipeline");
                return Some(Err(BeaconEngineError::PipelineChannelClosed))
            }
            EngineSyncEvent::PipelineFinished { result, reached_max_block } => {
                match result {
                    Ok(ctrl) => {
                        if ctrl.is_unwind() {
                            self.sync.set_pipeline_sync_target(current_state.head_block_hash);
                        } else if reached_max_block {
                            // Terminate the sync early if it's reached the maximum user
                            // configured block.
                            return Some(Ok(()))
                        }

                        // Update the state and hashes of the blockchain tree if possible
                        if let Err(error) = self.restore_tree_if_possible(*current_state) {
                            error!(target: "consensus::engine", ?error, "Error restoring blockchain tree");
                            return Some(Err(error.into()))
                        }
                    }
                    // Any pipeline error at this point is fatal.
                    Err(error) => return Some(Err(error.into())),
                };
            }
        };

        None
    }
}

/// On initialization, the consensus engine will poll the message receiver and return
/// [Poll::Pending] until the first forkchoice update message is received.
///
/// As soon as the consensus engine receives the first forkchoice updated message and updates the
/// local forkchoice state, it will launch the pipeline to sync to the head hash.
/// While the pipeline is syncing, the consensus engine will keep processing messages from the
/// receiver and forwarding them to the blockchain tree.
impl<DB, BT, Client> Future for BeaconConsensusEngine<DB, BT, Client>
where
    DB: Database + Unpin + 'static,
<<<<<<< HEAD
    BT: BlockchainTreeEngine + Unpin + 'static,
    Client: HeadersClient + BodiesClient + Clone + Unpin + 'static,
=======
    TS: TaskSpawner + Unpin,
    BT: BlockchainTreeEngine + BlockProvider + CanonChainTracker + Unpin + 'static,
>>>>>>> 08972ca5
{
    type Output = Result<(), BeaconEngineError>;

    fn poll(self: Pin<&mut Self>, cx: &mut Context<'_>) -> Poll<Self::Output> {
        let this = self.get_mut();

<<<<<<< HEAD
        // Process all incoming messages first.
        while let Poll::Ready(Some(msg)) = this.engine_message_rx.poll_next_unpin(cx) {
            match msg {
                BeaconEngineMessage::ForkchoiceUpdated { state, payload_attrs, tx } => {
                    this.metrics.forkchoice_updated_messages.increment(1);
                    let on_updated = match this.on_forkchoice_updated(state, payload_attrs) {
                        Ok(response) => response,
                        Err(error) => {
                            error!(target: "consensus::engine", ?state, ?error, "Error getting forkchoice updated response");
                            return Poll::Ready(Err(error))
=======
        // Set the next pipeline state.
        loop {
            // Process all incoming messages first.
            while let Poll::Ready(Some(msg)) = this.engine_message_rx.poll_next_unpin(cx) {
                match msg {
                    BeaconEngineMessage::ForkchoiceUpdated { state, payload_attrs, tx } => {
                        this.metrics.forkchoice_updated_messages.increment(1);
                        let on_updated = match this.on_forkchoice_updated(state, payload_attrs) {
                            Ok(response) => response,
                            Err(error) => {
                                error!(target: "consensus::engine", ?state, ?error, "Error getting forkchoice updated response");
                                return Poll::Ready(Err(error))
                            }
                        };
                        let is_valid_response = on_updated.is_valid_update();
                        let _ = tx.send(on_updated);

                        // Terminate the sync early if it's reached the maximum user
                        // configured block.
                        if is_valid_response {
                            let tip_number = this.blockchain.canonical_tip().number;
                            if this.has_reached_max_block(tip_number) {
                                return Poll::Ready(Ok(()))
                            }
>>>>>>> 08972ca5
                        }
                    };
                    let is_valid_response = on_updated.is_valid_update();
                    let _ = tx.send(on_updated);

                    // Terminate the sync early if it's reached the maximum user
                    // configured block.
                    if is_valid_response {
                        let tip_number = this.blockchain_tree.canonical_tip().number;
                        if this.sync.has_reached_max_block(tip_number) {
                            return Poll::Ready(Ok(()))
                        }
                    }
                }
                BeaconEngineMessage::NewPayload { payload, tx } => {
                    this.metrics.new_payload_messages.increment(1);
                    let status = this.on_new_payload(payload);
                    let _ = tx.send(Ok(status));
                }
                BeaconEngineMessage::EventListener(tx) => {
                    this.listeners.push_listener(tx);
                }
            }
        }

        // Lookup the forkchoice state. We can't launch the pipeline without the tip.
        let forkchoice_state = match &this.forkchoice_state {
            Some(state) => *state,
            None => return Poll::Pending,
        };

        // poll sync controller
        while let Poll::Ready(sync_event) = this.sync.poll(cx) {
            if let Some(res) = this.on_sync_event(sync_event, &forkchoice_state) {
                return Poll::Ready(res)
            }
        }

        Poll::Pending
    }
}

/// Keeps track of invalid headers.
struct InvalidHeaderCache {
    headers: LruMap<H256, Header>,
}

impl InvalidHeaderCache {
    fn new(max_length: u32) -> Self {
        Self { headers: LruMap::new(ByLength::new(max_length)) }
    }

    /// Returns the header if it exists in the cache.
    fn get(&mut self, hash: &H256) -> Option<&Header> {
        self.headers.get(hash).map(|h| &*h)
    }

    /// Inserts a new header into the map.
    fn insert(&mut self, header: SealedHeader) {
        let hash = header.hash;
        let header = header.unseal();
        self.headers.insert(hash, header);
    }
}

#[cfg(test)]
mod tests {
    use super::*;
    use crate::engine::error::BeaconForkChoiceUpdateError;
    use assert_matches::assert_matches;
    use reth_blockchain_tree::{
        config::BlockchainTreeConfig, externals::TreeExternals, post_state::PostState,
        BlockchainTree, ShareableBlockchainTree,
    };
    use reth_db::mdbx::{test_utils::create_test_rw_db, Env, WriteMap};
    use reth_interfaces::test_utils::{NoopFullBlockClient, TestConsensus};
    use reth_payload_builder::test_utils::spawn_test_payload_service;
    use reth_primitives::{ChainSpec, ChainSpecBuilder, SealedBlockWithSenders, H256, MAINNET};
    use reth_provider::{
        providers::BlockchainProvider, test_utils::TestExecutorFactory, ShareableDatabase,
        Transaction,
    };
    use reth_stages::{test_utils::TestStages, ExecOutput, PipelineError, StageError};
    use reth_tasks::TokioTaskExecutor;
    use std::{collections::VecDeque, sync::Arc, time::Duration};
    use tokio::sync::{
        oneshot::{self, error::TryRecvError},
        watch,
    };

    type TestBeaconConsensusEngine = BeaconConsensusEngine<
        Arc<Env<WriteMap>>,
<<<<<<< HEAD
        ShareableBlockchainTree<Arc<Env<WriteMap>>, TestConsensus, TestExecutorFactory>,
        NoopFullBlockClient,
=======
        TokioTaskExecutor,
        BlockchainProvider<
            Arc<Env<WriteMap>>,
            ShareableBlockchainTree<Arc<Env<WriteMap>>, TestConsensus, TestExecutorFactory>,
        >,
>>>>>>> 08972ca5
    >;

    struct TestEnv<DB> {
        db: DB,
        // Keep the tip receiver around, so it's not dropped.
        #[allow(dead_code)]
        tip_rx: watch::Receiver<H256>,
        engine_handle: BeaconConsensusEngineHandle,
    }

    impl<DB> TestEnv<DB> {
        fn new(
            db: DB,
            tip_rx: watch::Receiver<H256>,
            engine_handle: BeaconConsensusEngineHandle,
        ) -> Self {
            Self { db, tip_rx, engine_handle }
        }

        async fn send_new_payload(
            &self,
            payload: ExecutionPayload,
        ) -> BeaconEngineResult<PayloadStatus> {
            self.engine_handle.new_payload(payload).await
        }

        /// Sends the `ExecutionPayload` message to the consensus engine and retries if the engine
        /// is syncing.
        async fn send_new_payload_retry_on_syncing(
            &self,
            payload: ExecutionPayload,
        ) -> BeaconEngineResult<PayloadStatus> {
            loop {
                let result = self.send_new_payload(payload.clone()).await?;
                if !result.is_syncing() {
                    return Ok(result)
                }
            }
        }

        async fn send_forkchoice_updated(
            &self,
            state: ForkchoiceState,
        ) -> Result<ForkchoiceUpdated, BeaconForkChoiceUpdateError> {
            self.engine_handle.fork_choice_updated(state, None).await
        }

        /// Sends the `ForkchoiceUpdated` message to the consensus engine and retries if the engine
        /// is syncing.
        async fn send_forkchoice_retry_on_syncing(
            &self,
            state: ForkchoiceState,
        ) -> Result<ForkchoiceUpdated, BeaconForkChoiceUpdateError> {
            loop {
                let result = self.engine_handle.fork_choice_updated(state, None).await?;
                if !result.is_syncing() {
                    return Ok(result)
                }
            }
        }
    }

    fn setup_consensus_engine(
        chain_spec: Arc<ChainSpec>,
        pipeline_exec_outputs: VecDeque<Result<ExecOutput, StageError>>,
        executor_results: Vec<PostState>,
    ) -> (TestBeaconConsensusEngine, TestEnv<Arc<Env<WriteMap>>>) {
        reth_tracing::init_test_tracing();
        let db = create_test_rw_db();
        let consensus = TestConsensus::default();
        let payload_builder = spawn_test_payload_service();

        let executor_factory = TestExecutorFactory::new(chain_spec.clone());
        executor_factory.extend(executor_results);

        // Setup pipeline
        let (tip_tx, tip_rx) = watch::channel(H256::default());
        let pipeline = Pipeline::builder()
            .add_stages(TestStages::new(pipeline_exec_outputs, Default::default()))
            .with_tip_sender(tip_tx)
            .build(db.clone());

        // Setup blockchain tree
        let externals =
            TreeExternals::new(db.clone(), consensus, executor_factory, chain_spec.clone());
        let config = BlockchainTreeConfig::new(1, 2, 3, 2);
        let (canon_state_notification_sender, _) = tokio::sync::broadcast::channel(3);
        let tree = ShareableBlockchainTree::new(
            BlockchainTree::new(externals, canon_state_notification_sender, config)
                .expect("failed to create tree"),
        );
        let shareable_db = ShareableDatabase::new(db.clone(), chain_spec.clone());
        let latest = chain_spec.genesis_header().seal_slow();
        let blockchain_provider = BlockchainProvider::with_latest(shareable_db, tree, latest);
        let (engine, handle) = BeaconConsensusEngine::new(
            db.clone(),
            NoopFullBlockClient::default(),
            pipeline,
<<<<<<< HEAD
            tree,
            Box::<TokioTaskExecutor>::default(),
=======
            blockchain_provider,
>>>>>>> 08972ca5
            None,
            false,
            payload_builder,
        );

        (engine, TestEnv::new(db, tip_rx, handle))
    }

    fn spawn_consensus_engine(
        engine: TestBeaconConsensusEngine,
    ) -> oneshot::Receiver<Result<(), BeaconEngineError>> {
        let (tx, rx) = oneshot::channel();
        tokio::spawn(async move {
            let result = engine.await;
            tx.send(result).expect("failed to forward consensus engine result");
        });
        rx
    }

    // Pipeline error is propagated.
    #[tokio::test]
    async fn pipeline_error_is_propagated() {
        let chain_spec = Arc::new(
            ChainSpecBuilder::default()
                .chain(MAINNET.chain)
                .genesis(MAINNET.genesis.clone())
                .paris_activated()
                .build(),
        );
        let (consensus_engine, env) = setup_consensus_engine(
            chain_spec,
            VecDeque::from([Err(StageError::ChannelClosed)]),
            Vec::default(),
        );
        let res = spawn_consensus_engine(consensus_engine);

        let _ = env
            .send_forkchoice_updated(ForkchoiceState {
                head_block_hash: H256::random(),
                ..Default::default()
            })
            .await;
        assert_matches!(
            res.await,
            Ok(Err(BeaconEngineError::Pipeline(n))) if matches!(*n.as_ref(),PipelineError::Stage(StageError::ChannelClosed))
        );
    }

    // Test that the consensus engine is idle until first forkchoice updated is received.
    #[tokio::test]
    async fn is_idle_until_forkchoice_is_set() {
        let chain_spec = Arc::new(
            ChainSpecBuilder::default()
                .chain(MAINNET.chain)
                .genesis(MAINNET.genesis.clone())
                .paris_activated()
                .build(),
        );
        let (consensus_engine, env) = setup_consensus_engine(
            chain_spec,
            VecDeque::from([Err(StageError::ChannelClosed)]),
            Vec::default(),
        );
        let mut rx = spawn_consensus_engine(consensus_engine);

        // consensus engine is idle
        std::thread::sleep(Duration::from_millis(100));
        assert_matches!(rx.try_recv(), Err(TryRecvError::Empty));

        // consensus engine is still idle
        let _ = env.send_new_payload(SealedBlock::default().into()).await;
        assert_matches!(rx.try_recv(), Err(TryRecvError::Empty));

        // consensus engine receives a forkchoice state and triggers the pipeline
        let _ = env
            .send_forkchoice_updated(ForkchoiceState {
                head_block_hash: H256::random(),
                ..Default::default()
            })
            .await;
        assert_matches!(
            rx.await,
            Ok(Err(BeaconEngineError::Pipeline(n))) if matches!(*n.as_ref(),PipelineError::Stage(StageError::ChannelClosed))
        );
    }

    // Test that the consensus engine runs the pipeline again if the tree cannot be restored.
    // The consensus engine will propagate the second result (error) only if it runs the pipeline
    // for the second time.
    #[tokio::test]
    async fn runs_pipeline_again_if_tree_not_restored() {
        let chain_spec = Arc::new(
            ChainSpecBuilder::default()
                .chain(MAINNET.chain)
                .genesis(MAINNET.genesis.clone())
                .paris_activated()
                .build(),
        );
        let (consensus_engine, env) = setup_consensus_engine(
            chain_spec,
            VecDeque::from([
                Ok(ExecOutput { stage_progress: 1, done: true }),
                Err(StageError::ChannelClosed),
            ]),
            Vec::default(),
        );
        let rx = spawn_consensus_engine(consensus_engine);

        let _ = env
            .send_forkchoice_updated(ForkchoiceState {
                head_block_hash: H256::random(),
                ..Default::default()
            })
            .await;

        assert_matches!(
            rx.await,
            Ok(Err(BeaconEngineError::Pipeline(n)))  if matches!(*n.as_ref(),PipelineError::Stage(StageError::ChannelClosed))
        );
    }

    #[tokio::test]
    async fn terminates_upon_reaching_max_block() {
        let max_block = 1000;
        let chain_spec = Arc::new(
            ChainSpecBuilder::default()
                .chain(MAINNET.chain)
                .genesis(MAINNET.genesis.clone())
                .paris_activated()
                .build(),
        );
        let (mut consensus_engine, env) = setup_consensus_engine(
            chain_spec,
            VecDeque::from([Ok(ExecOutput { stage_progress: max_block, done: true })]),
            Vec::default(),
        );
        consensus_engine.sync.set_max_block(max_block);
        let rx = spawn_consensus_engine(consensus_engine);

        let _ = env
            .send_forkchoice_updated(ForkchoiceState {
                head_block_hash: H256::random(),
                ..Default::default()
            })
            .await;
        assert_matches!(rx.await, Ok(Ok(())));
    }

    fn insert_blocks<'a, DB: Database>(db: &DB, mut blocks: impl Iterator<Item = &'a SealedBlock>) {
        let mut transaction = Transaction::new(db).unwrap();
        blocks
            .try_for_each(|b| {
                transaction
                    .insert_block(SealedBlockWithSenders::new(b.clone(), Vec::default()).unwrap())
            })
            .expect("failed to insert");
        transaction.commit().unwrap();
    }

    mod fork_choice_updated {
        use super::*;
        use reth_interfaces::test_utils::generators::random_block;
        use reth_rpc_types::engine::ForkchoiceUpdateError;

        #[tokio::test]
        async fn empty_head() {
            let chain_spec = Arc::new(
                ChainSpecBuilder::default()
                    .chain(MAINNET.chain)
                    .genesis(MAINNET.genesis.clone())
                    .paris_activated()
                    .build(),
            );
            let (consensus_engine, env) = setup_consensus_engine(
                chain_spec,
                VecDeque::from([Ok(ExecOutput { done: true, stage_progress: 0 })]),
                Vec::default(),
            );

            let mut engine_rx = spawn_consensus_engine(consensus_engine);

            let res = env.send_forkchoice_updated(ForkchoiceState::default()).await;
            assert_eq!(
                res,
                Err(BeaconForkChoiceUpdateError::ForkchoiceUpdateError(
                    ForkchoiceUpdateError::InvalidState
                ))
            );

            assert_matches!(engine_rx.try_recv(), Err(TryRecvError::Empty));
        }

        #[tokio::test]
        async fn valid_forkchoice() {
            let chain_spec = Arc::new(
                ChainSpecBuilder::default()
                    .chain(MAINNET.chain)
                    .genesis(MAINNET.genesis.clone())
                    .paris_activated()
                    .build(),
            );
            let (consensus_engine, env) = setup_consensus_engine(
                chain_spec,
                VecDeque::from([Ok(ExecOutput { done: true, stage_progress: 0 })]),
                Vec::default(),
            );

            let genesis = random_block(0, None, None, Some(0));
            let block1 = random_block(1, Some(genesis.hash), None, Some(0));
            insert_blocks(env.db.as_ref(), [&genesis, &block1].into_iter());
            env.db.update(|tx| FINISH.save_progress(tx, block1.number)).unwrap().unwrap();

            let mut engine_rx = spawn_consensus_engine(consensus_engine);

            let forkchoice = ForkchoiceState {
                head_block_hash: block1.hash,
                finalized_block_hash: block1.hash,
                ..Default::default()
            };

            let rx_invalid = env.send_forkchoice_updated(forkchoice);
            let expected_result = ForkchoiceUpdated::from_status(PayloadStatusEnum::Syncing);
            assert_matches!(rx_invalid.await, Ok(result) => assert_eq!(result, expected_result));

            let result = env.send_forkchoice_retry_on_syncing(forkchoice).await.unwrap();
            let expected_result = ForkchoiceUpdated::new(PayloadStatus::new(
                PayloadStatusEnum::Valid,
                Some(block1.hash),
            ));
            assert_eq!(result, expected_result);
            assert_matches!(engine_rx.try_recv(), Err(TryRecvError::Empty));
        }

        #[tokio::test]
        async fn unknown_head_hash() {
            let chain_spec = Arc::new(
                ChainSpecBuilder::default()
                    .chain(MAINNET.chain)
                    .genesis(MAINNET.genesis.clone())
                    .paris_activated()
                    .build(),
            );
            let (consensus_engine, env) = setup_consensus_engine(
                chain_spec,
                VecDeque::from([
                    Ok(ExecOutput { done: true, stage_progress: 0 }),
                    Ok(ExecOutput { done: true, stage_progress: 0 }),
                ]),
                Vec::default(),
            );

            let genesis = random_block(0, None, None, Some(0));
            let block1 = random_block(1, Some(genesis.hash), None, Some(0));
            insert_blocks(env.db.as_ref(), [&genesis, &block1].into_iter());

            let mut engine_rx = spawn_consensus_engine(consensus_engine);

            let next_head = random_block(2, Some(block1.hash), None, Some(0));
            let next_forkchoice_state = ForkchoiceState {
                head_block_hash: next_head.hash,
                finalized_block_hash: block1.hash,
                ..Default::default()
            };

            let invalid_rx = env.send_forkchoice_updated(next_forkchoice_state);

            // Insert next head immediately after sending forkchoice update
            insert_blocks(env.db.as_ref(), [&next_head].into_iter());

            let expected_result = ForkchoiceUpdated::from_status(PayloadStatusEnum::Syncing);
            assert_matches!(invalid_rx.await, Ok(result) => assert_eq!(result, expected_result));

            let result = env.send_forkchoice_retry_on_syncing(next_forkchoice_state).await.unwrap();
            let expected_result = ForkchoiceUpdated::from_status(PayloadStatusEnum::Valid)
                .with_latest_valid_hash(next_head.hash);
            assert_eq!(result, expected_result);

            assert_matches!(engine_rx.try_recv(), Err(TryRecvError::Empty));
        }

        #[tokio::test]
        async fn unknown_finalized_hash() {
            let chain_spec = Arc::new(
                ChainSpecBuilder::default()
                    .chain(MAINNET.chain)
                    .genesis(MAINNET.genesis.clone())
                    .paris_activated()
                    .build(),
            );
            let (consensus_engine, env) = setup_consensus_engine(
                chain_spec,
                VecDeque::from([Ok(ExecOutput { done: true, stage_progress: 0 })]),
                Vec::default(),
            );

            let genesis = random_block(0, None, None, Some(0));
            let block1 = random_block(1, Some(genesis.hash), None, Some(0));
            insert_blocks(env.db.as_ref(), [&genesis, &block1].into_iter());

            let engine = spawn_consensus_engine(consensus_engine);

            let res = env
                .send_forkchoice_updated(ForkchoiceState {
                    head_block_hash: H256::random(),
                    finalized_block_hash: block1.hash,
                    ..Default::default()
                })
                .await;
            let expected_result = ForkchoiceUpdated::from_status(PayloadStatusEnum::Syncing);
            assert_matches!(res, Ok(result) => assert_eq!(result, expected_result));
            drop(engine);
        }

        #[tokio::test]
        async fn forkchoice_updated_invalid_pow() {
            let chain_spec = Arc::new(
                ChainSpecBuilder::default()
                    .chain(MAINNET.chain)
                    .genesis(MAINNET.genesis.clone())
                    .london_activated()
                    .build(),
            );
            let (consensus_engine, env) = setup_consensus_engine(
                chain_spec,
                VecDeque::from([
                    Ok(ExecOutput { done: true, stage_progress: 0 }),
                    Ok(ExecOutput { done: true, stage_progress: 0 }),
                ]),
                Vec::default(),
            );

            let genesis = random_block(0, None, None, Some(0));
            let block1 = random_block(1, Some(genesis.hash), None, Some(0));

            insert_blocks(env.db.as_ref(), [&genesis, &block1].into_iter());

            let _engine = spawn_consensus_engine(consensus_engine);

            let res = env
                .send_forkchoice_updated(ForkchoiceState {
                    head_block_hash: block1.hash,
                    finalized_block_hash: block1.hash,
                    ..Default::default()
                })
                .await;
            let expected_result = ForkchoiceUpdated::from_status(PayloadStatusEnum::Syncing);
            assert_matches!(res, Ok(result) => assert_eq!(result, expected_result));

            let result = env
                .send_forkchoice_retry_on_syncing(ForkchoiceState {
                    head_block_hash: block1.hash,
                    finalized_block_hash: block1.hash,
                    ..Default::default()
                })
                .await
                .unwrap();
            let expected_result = ForkchoiceUpdated::from_status(PayloadStatusEnum::Invalid {
                validation_error: ExecutorError::BlockPreMerge { hash: block1.hash }.to_string(),
            })
            .with_latest_valid_hash(H256::zero());

            assert_eq!(result, expected_result);
        }
    }

    mod new_payload {
        use super::*;
        use reth_interfaces::{
            executor::Error as ExecutorError, test_utils::generators::random_block,
        };
        use reth_primitives::{Hardfork, U256};
        use reth_provider::test_utils::blocks::BlockChainTestData;

        #[tokio::test]
        async fn new_payload_before_forkchoice() {
            let chain_spec = Arc::new(
                ChainSpecBuilder::default()
                    .chain(MAINNET.chain)
                    .genesis(MAINNET.genesis.clone())
                    .paris_activated()
                    .build(),
            );
            let (consensus_engine, env) = setup_consensus_engine(
                chain_spec,
                VecDeque::from([Ok(ExecOutput { done: true, stage_progress: 0 })]),
                Vec::default(),
            );

            let mut engine_rx = spawn_consensus_engine(consensus_engine);

            // Send new payload
            let res = env.send_new_payload(random_block(0, None, None, Some(0)).into()).await;
            // Invalid, because this is a genesis block
            assert_matches!(res, Ok(result) => assert_matches!(result.status, PayloadStatusEnum::Invalid { .. }));

            // Send new payload
            let res = env.send_new_payload(random_block(1, None, None, Some(0)).into()).await;
            let expected_result = PayloadStatus::from_status(PayloadStatusEnum::Syncing);
            assert_matches!(res, Ok(result) => assert_eq!(result, expected_result));

            assert_matches!(engine_rx.try_recv(), Err(TryRecvError::Empty));
        }

        #[tokio::test]
        async fn payload_known() {
            let chain_spec = Arc::new(
                ChainSpecBuilder::default()
                    .chain(MAINNET.chain)
                    .genesis(MAINNET.genesis.clone())
                    .paris_activated()
                    .build(),
            );
            let (consensus_engine, env) = setup_consensus_engine(
                chain_spec,
                VecDeque::from([Ok(ExecOutput { done: true, stage_progress: 0 })]),
                Vec::default(),
            );

            let genesis = random_block(0, None, None, Some(0));
            let block1 = random_block(1, Some(genesis.hash), None, Some(0));
            let block2 = random_block(2, Some(block1.hash), None, Some(0));
            insert_blocks(env.db.as_ref(), [&genesis, &block1, &block2].into_iter());

            let mut engine_rx = spawn_consensus_engine(consensus_engine);

            // Send forkchoice
            let res = env
                .send_forkchoice_updated(ForkchoiceState {
                    head_block_hash: block1.hash,
                    finalized_block_hash: block1.hash,
                    ..Default::default()
                })
                .await;
            let expected_result =
                ForkchoiceUpdated::new(PayloadStatus::from_status(PayloadStatusEnum::Syncing));
            assert_matches!(res, Ok(result) => assert_eq!(result, expected_result));

            // Send new payload
            let result =
                env.send_new_payload_retry_on_syncing(block2.clone().into()).await.unwrap();
            let expected_result = PayloadStatus::from_status(PayloadStatusEnum::Valid)
                .with_latest_valid_hash(block2.hash);
            assert_eq!(result, expected_result);
            assert_matches!(engine_rx.try_recv(), Err(TryRecvError::Empty));
        }

        #[tokio::test]
        async fn payload_parent_unknown() {
            let chain_spec = Arc::new(
                ChainSpecBuilder::default()
                    .chain(MAINNET.chain)
                    .genesis(MAINNET.genesis.clone())
                    .paris_activated()
                    .build(),
            );
            let (consensus_engine, env) = setup_consensus_engine(
                chain_spec,
                VecDeque::from([Ok(ExecOutput { done: true, stage_progress: 0 })]),
                Vec::default(),
            );

            let genesis = random_block(0, None, None, Some(0));

            insert_blocks(env.db.as_ref(), [&genesis].into_iter());

            let mut engine_rx = spawn_consensus_engine(consensus_engine);

            // Send forkchoice
            let res = env
                .send_forkchoice_updated(ForkchoiceState {
                    head_block_hash: genesis.hash,
                    finalized_block_hash: genesis.hash,
                    ..Default::default()
                })
                .await;
            let expected_result =
                ForkchoiceUpdated::new(PayloadStatus::from_status(PayloadStatusEnum::Syncing));
            assert_matches!(res, Ok(result) => assert_eq!(result, expected_result));

            // Send new payload
            let block = random_block(2, Some(H256::random()), None, Some(0));
            let res = env.send_new_payload(block.into()).await;
            let expected_result = PayloadStatus::from_status(PayloadStatusEnum::Syncing);
            assert_matches!(res, Ok(result) => assert_eq!(result, expected_result));

            assert_matches!(engine_rx.try_recv(), Err(TryRecvError::Empty));
        }

        #[tokio::test]
        async fn payload_pre_merge() {
            let data = BlockChainTestData::default();
            let mut block1 = data.blocks[0].0.block.clone();
            block1.header.difficulty = MAINNET.fork(Hardfork::Paris).ttd().unwrap() - U256::from(1);
            block1 = block1.unseal().seal_slow();
            let (block2, exec_result2) = data.blocks[1].clone();
            let mut block2 = block2.block;
            block2.withdrawals = None;
            block2.header.parent_hash = block1.hash;
            block2.header.base_fee_per_gas = Some(100);
            block2.header.difficulty = U256::ZERO;
            block2 = block2.unseal().seal_slow();

            let chain_spec = Arc::new(
                ChainSpecBuilder::default()
                    .chain(MAINNET.chain)
                    .genesis(MAINNET.genesis.clone())
                    .london_activated()
                    .build(),
            );
            let (consensus_engine, env) = setup_consensus_engine(
                chain_spec,
                VecDeque::from([Ok(ExecOutput { done: true, stage_progress: 0 })]),
                Vec::from([exec_result2]),
            );

            insert_blocks(env.db.as_ref(), [&data.genesis, &block1].into_iter());

            let mut engine_rx = spawn_consensus_engine(consensus_engine);

            // Send forkchoice
            let res = env
                .send_forkchoice_updated(ForkchoiceState {
                    head_block_hash: block1.hash,
                    finalized_block_hash: block1.hash,
                    ..Default::default()
                })
                .await;
            let expected_result =
                ForkchoiceUpdated::new(PayloadStatus::from_status(PayloadStatusEnum::Syncing));
            assert_matches!(res, Ok(result) => assert_eq!(result, expected_result));

            // Send new payload
            let result =
                env.send_new_payload_retry_on_syncing(block2.clone().into()).await.unwrap();

            let expected_result = PayloadStatus::from_status(PayloadStatusEnum::Invalid {
                validation_error: ExecutorError::BlockPreMerge { hash: block2.hash }.to_string(),
            })
            .with_latest_valid_hash(H256::zero());
            assert_eq!(result, expected_result);

            assert_matches!(engine_rx.try_recv(), Err(TryRecvError::Empty));
        }
    }
}<|MERGE_RESOLUTION|>--- conflicted
+++ resolved
@@ -139,31 +139,15 @@
 pub struct BeaconConsensusEngine<DB, BT, Client>
 where
     DB: Database,
-<<<<<<< HEAD
-    BT: BlockchainTreeEngine,
     Client: HeadersClient + BodiesClient,
+    BT: BlockchainTreeEngine + BlockProvider + CanonChainTracker,
 {
     /// The database handle.
     db: DB,
     /// Controls syncing triggered by engine updates.
     sync: EngineSyncController<DB, Client>,
-    /// The blockchain tree used for live sync and reorg tracking.
-    blockchain_tree: BT,
-=======
-    TS: TaskSpawner,
-    BT: BlockchainTreeEngine + BlockProvider + CanonChainTracker,
-{
-    /// The database handle.
-    db: DB,
-    /// Task spawner for spawning the pipeline.
-    task_spawner: TS,
-    /// The current state of the pipeline.
-    /// Must always be [Some] unless the state is being reevaluated.
-    /// The pipeline is used for historical sync by setting the current forkchoice head.
-    pipeline_state: Option<PipelineState<DB>>,
     /// The type we can use to query both the database and the blockchain tree.
     blockchain: BT,
->>>>>>> 08972ca5
     /// The Engine API message receiver.
     engine_message_rx: UnboundedReceiverStream<BeaconEngineMessage>,
     /// A clone of the handle
@@ -185,13 +169,8 @@
 impl<DB, BT, Client> BeaconConsensusEngine<DB, BT, Client>
 where
     DB: Database + Unpin + 'static,
-<<<<<<< HEAD
-    BT: BlockchainTreeEngine + 'static,
+    BT: BlockchainTreeEngine + BlockProvider + CanonChainTracker + 'static,
     Client: HeadersClient + BodiesClient + Clone + Unpin + 'static,
-=======
-    TS: TaskSpawner,
-    BT: BlockchainTreeEngine + BlockProvider + CanonChainTracker + 'static,
->>>>>>> 08972ca5
 {
     /// Create a new instance of the [BeaconConsensusEngine].
     #[allow(clippy::too_many_arguments)]
@@ -199,12 +178,8 @@
         db: DB,
         client: Client,
         pipeline: Pipeline<DB>,
-<<<<<<< HEAD
-        blockchain_tree: BT,
+        blockchain: BT,
         task_spawner: Box<dyn TaskSpawner>,
-=======
-        blockchain: BT,
->>>>>>> 08972ca5
         max_block: Option<BlockNumber>,
         run_pipeline_continuously: bool,
         payload_builder: PayloadBuilderHandle,
@@ -214,12 +189,8 @@
             db,
             client,
             pipeline,
-<<<<<<< HEAD
-            blockchain_tree,
+            blockchain,
             task_spawner,
-=======
-            blockchain,
->>>>>>> 08972ca5
             max_block,
             run_pipeline_continuously,
             payload_builder,
@@ -235,12 +206,8 @@
         db: DB,
         client: Client,
         pipeline: Pipeline<DB>,
-<<<<<<< HEAD
-        blockchain_tree: BT,
+        blockchain: BT,
         task_spawner: Box<dyn TaskSpawner>,
-=======
-        blockchain: BT,
->>>>>>> 08972ca5
         max_block: Option<BlockNumber>,
         run_pipeline_continuously: bool,
         payload_builder: PayloadBuilderHandle,
@@ -257,14 +224,8 @@
         );
         let this = Self {
             db,
-<<<<<<< HEAD
             sync,
-            blockchain_tree,
-=======
-            task_spawner,
-            pipeline_state: Some(PipelineState::Idle(pipeline)),
             blockchain,
->>>>>>> 08972ca5
             engine_message_rx: UnboundedReceiverStream::new(rx),
             handle: handle.clone(),
             forkchoice_state: None,
@@ -305,15 +266,11 @@
             return Some(H256::zero())
         }
 
-<<<<<<< HEAD
         // TODO(mattsse): This could be invoked on new payload which does not make tree canonical,
         //  which would make this inaccurate, e.g. if an invalid payload is received in this
         //  scenario: FUC (unknown head) -> valid payload  -> invalid payload
 
-        self.blockchain_tree.find_canonical_ancestor(parent_hash)
-=======
         self.blockchain.find_canonical_ancestor(parent_hash)
->>>>>>> 08972ca5
     }
 
     /// Loads the header for the given `block_number` from the database.
@@ -367,16 +324,11 @@
 
         let is_first_forkchoice = self.forkchoice_state.is_none();
         self.forkchoice_state = Some(state);
-<<<<<<< HEAD
 
         let status = if self.sync.is_pipeline_idle() {
             // We can only process new forkchoice updates if the pipeline is idle, since it requires
             // exclusive access to the database
-            match self.blockchain_tree.make_canonical(&state.head_block_hash) {
-=======
-        let status = if self.is_pipeline_idle() {
             match self.blockchain.make_canonical(&state.head_block_hash) {
->>>>>>> 08972ca5
                 Ok(_) => {
                     let head_block_number = self
                         .get_block_number(state.head_block_hash)?
@@ -615,15 +567,10 @@
 
         let header = block.header.clone();
 
-<<<<<<< HEAD
         let status = if self.sync.is_pipeline_idle() {
             // we can only insert new payloads if the pipeline is _not_ running, because it holds
             // exclusive access to the database
-            match self.blockchain_tree.insert_block_without_senders(block) {
-=======
-        let status = if self.is_pipeline_idle() {
             match self.blockchain.insert_block_without_senders(block) {
->>>>>>> 08972ca5
                 Ok(status) => {
                     let mut latest_valid_hash = None;
                     let status = match status {
@@ -767,20 +714,14 @@
 impl<DB, BT, Client> Future for BeaconConsensusEngine<DB, BT, Client>
 where
     DB: Database + Unpin + 'static,
-<<<<<<< HEAD
-    BT: BlockchainTreeEngine + Unpin + 'static,
     Client: HeadersClient + BodiesClient + Clone + Unpin + 'static,
-=======
-    TS: TaskSpawner + Unpin,
     BT: BlockchainTreeEngine + BlockProvider + CanonChainTracker + Unpin + 'static,
->>>>>>> 08972ca5
 {
     type Output = Result<(), BeaconEngineError>;
 
     fn poll(self: Pin<&mut Self>, cx: &mut Context<'_>) -> Poll<Self::Output> {
         let this = self.get_mut();
 
-<<<<<<< HEAD
         // Process all incoming messages first.
         while let Poll::Ready(Some(msg)) = this.engine_message_rx.poll_next_unpin(cx) {
             match msg {
@@ -791,32 +732,6 @@
                         Err(error) => {
                             error!(target: "consensus::engine", ?state, ?error, "Error getting forkchoice updated response");
                             return Poll::Ready(Err(error))
-=======
-        // Set the next pipeline state.
-        loop {
-            // Process all incoming messages first.
-            while let Poll::Ready(Some(msg)) = this.engine_message_rx.poll_next_unpin(cx) {
-                match msg {
-                    BeaconEngineMessage::ForkchoiceUpdated { state, payload_attrs, tx } => {
-                        this.metrics.forkchoice_updated_messages.increment(1);
-                        let on_updated = match this.on_forkchoice_updated(state, payload_attrs) {
-                            Ok(response) => response,
-                            Err(error) => {
-                                error!(target: "consensus::engine", ?state, ?error, "Error getting forkchoice updated response");
-                                return Poll::Ready(Err(error))
-                            }
-                        };
-                        let is_valid_response = on_updated.is_valid_update();
-                        let _ = tx.send(on_updated);
-
-                        // Terminate the sync early if it's reached the maximum user
-                        // configured block.
-                        if is_valid_response {
-                            let tip_number = this.blockchain.canonical_tip().number;
-                            if this.has_reached_max_block(tip_number) {
-                                return Poll::Ready(Ok(()))
-                            }
->>>>>>> 08972ca5
                         }
                     };
                     let is_valid_response = on_updated.is_valid_update();
@@ -825,7 +740,7 @@
                     // Terminate the sync early if it's reached the maximum user
                     // configured block.
                     if is_valid_response {
-                        let tip_number = this.blockchain_tree.canonical_tip().number;
+                        let tip_number = this.blockchain.canonical_tip().number;
                         if this.sync.has_reached_max_block(tip_number) {
                             return Poll::Ready(Ok(()))
                         }
@@ -909,16 +824,11 @@
 
     type TestBeaconConsensusEngine = BeaconConsensusEngine<
         Arc<Env<WriteMap>>,
-<<<<<<< HEAD
-        ShareableBlockchainTree<Arc<Env<WriteMap>>, TestConsensus, TestExecutorFactory>,
-        NoopFullBlockClient,
-=======
-        TokioTaskExecutor,
         BlockchainProvider<
             Arc<Env<WriteMap>>,
             ShareableBlockchainTree<Arc<Env<WriteMap>>, TestConsensus, TestExecutorFactory>,
         >,
->>>>>>> 08972ca5
+        NoopFullBlockClient,
     >;
 
     struct TestEnv<DB> {
@@ -1017,12 +927,8 @@
             db.clone(),
             NoopFullBlockClient::default(),
             pipeline,
-<<<<<<< HEAD
-            tree,
+            blockchain_provider,
             Box::<TokioTaskExecutor>::default(),
-=======
-            blockchain_provider,
->>>>>>> 08972ca5
             None,
             false,
             payload_builder,
