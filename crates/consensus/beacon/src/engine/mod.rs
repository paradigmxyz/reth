use crate::{
    engine::{
        forkchoice::{ForkchoiceStateHash, ForkchoiceStateTracker},
        metrics::EngineMetrics,
    },
    hooks::{EngineHookContext, EngineHooksController},
    sync::{EngineSyncController, EngineSyncEvent},
};
use futures::{Future, StreamExt};
use reth_db::database::Database;
use reth_engine_primitives::{EngineTypes, PayloadAttributes, PayloadBuilderAttributes};
use reth_interfaces::{
    blockchain_tree::{
        error::{BlockchainTreeError, CanonicalError, InsertBlockError, InsertBlockErrorKind},
        BlockStatus, BlockchainTreeEngine, CanonicalOutcome, InsertPayloadOk,
    },
<<<<<<< HEAD
    executor::{BlockExecutionError, BlockValidationError},
=======
    consensus::ForkchoiceState,
    executor::BlockValidationError,
    p2p::{bodies::client::BodiesClient, headers::client::HeadersClient},
    provider::ProviderResult,
    sync::{NetworkSyncUpdater, SyncState},
>>>>>>> d81cf8aa
    RethError, RethResult,
};
use reth_net_p2p::{
    bodies::client::BodiesClient,
    headers::client::HeadersClient,
    sync::{NetworkSyncUpdater, SyncState},
};
use reth_payload_builder::PayloadBuilderHandle;
use reth_primitives::{
    constants::EPOCH_SLOTS, stage::StageId, BlockNumHash, BlockNumber, Head, Header, SealedBlock,
    SealedHeader, B256,
};
use reth_provider::{
    BlockIdReader, BlockReader, BlockSource, CanonChainTracker, ChainSpecProvider, ProviderError,
    StageCheckpointReader,
};
use reth_rpc_types::engine::{
    CancunPayloadFields, ExecutionPayload, ForkchoiceState, PayloadStatus, PayloadStatusEnum,
    PayloadValidationError,
};
use reth_stages_api::{ControlFlow, Pipeline};
use reth_tasks::TaskSpawner;
use reth_tokio_util::EventListeners;
use std::{
    pin::Pin,
    sync::Arc,
    task::{Context, Poll},
    time::{Duration, Instant},
};
use tokio::sync::{
    mpsc,
    mpsc::{UnboundedReceiver, UnboundedSender},
    oneshot,
};
use tokio_stream::wrappers::UnboundedReceiverStream;
use tracing::*;

mod message;
pub use message::{BeaconEngineMessage, OnForkChoiceUpdated};

mod error;
pub use error::{
    BeaconConsensusEngineError, BeaconEngineResult, BeaconForkChoiceUpdateError,
    BeaconOnNewPayloadError,
};

mod invalid_headers;
use invalid_headers::InvalidHeaderCache;

mod event;
pub use event::{BeaconConsensusEngineEvent, ConsensusEngineLiveSyncProgress};

mod handle;
pub use handle::BeaconConsensusEngineHandle;

mod forkchoice;
use crate::hooks::{EngineHookEvent, EngineHooks, PolledHook};
pub use forkchoice::ForkchoiceStatus;
use reth_interfaces::blockchain_tree::BlockValidationKind;
use reth_payload_validator::ExecutionPayloadValidator;

mod metrics;

pub(crate) mod sync;

/// Hooks for running during the main loop of
/// [consensus engine][`crate::engine::BeaconConsensusEngine`].
pub mod hooks;

#[cfg(test)]
pub mod test_utils;

/// The maximum number of invalid headers that can be tracked by the engine.
const MAX_INVALID_HEADERS: u32 = 512u32;

/// The largest gap for which the tree will be used for sync. See docs for `pipeline_run_threshold`
/// for more information.
///
/// This is the default threshold, the distance to the head that the tree will be used for sync.
/// If the distance exceeds this threshold, the pipeline will be used for sync.
pub const MIN_BLOCKS_FOR_PIPELINE_RUN: u64 = EPOCH_SLOTS;

/// The beacon consensus engine is the driver that switches between historical and live sync.
///
/// The beacon consensus engine is itself driven by messages from the Consensus Layer, which are
/// received by Engine API (JSON-RPC).
///
/// The consensus engine is idle until it receives the first
/// [BeaconEngineMessage::ForkchoiceUpdated] message from the CL which would initiate the sync. At
/// first, the consensus engine would run the [Pipeline] until the latest known block hash.
/// Afterward, it would attempt to create/restore the [`BlockchainTreeEngine`] from the blocks
/// that are currently available. In case the restoration is successful, the consensus engine would
/// run in a live sync mode, populating the [`BlockchainTreeEngine`] with new blocks as they arrive
/// via engine API and downloading any missing blocks from the network to fill potential gaps.
///
/// The consensus engine has two data input sources:
///
/// ## New Payload (`engine_newPayloadV{}`)
///
/// The engine receives new payloads from the CL. If the payload is connected to the canonical
/// chain, it will be fully validated added to a chain in the [BlockchainTreeEngine]: `VALID`
///
/// If the payload's chain is disconnected (at least 1 block is missing) then it will be buffered:
/// `SYNCING` ([BlockStatus::Disconnected]).
///
/// ## Forkchoice Update (FCU) (`engine_forkchoiceUpdatedV{}`)
///
/// This contains the latest forkchoice state and the payload attributes. The engine will attempt to
/// make a new canonical chain based on the `head_hash` of the update and trigger payload building
/// if the `payload_attrs` are present and the FCU is `VALID`.
///
/// The `head_hash` forms a chain by walking backwards from the `head_hash` towards the canonical
/// blocks of the chain.
///
/// Making a new canonical chain can result in the following relevant outcomes:
///
/// ### The chain is connected
///
/// All blocks of the `head_hash`'s chain are present in the [BlockchainTreeEngine] and are
/// committed to the canonical chain. This also includes reorgs.
///
/// ### The chain is disconnected
///
/// In this case the [BlockchainTreeEngine] doesn't know how the new chain connects to the existing
/// canonical chain. It could be a simple commit (new blocks extend the current head) or a re-org
/// that requires unwinding the canonical chain.
///
/// This further distinguishes between two variants:
///
/// #### `head_hash`'s block exists
///
/// The `head_hash`'s block was already received/downloaded, but at least one block is missing to
/// form a _connected_ chain. The engine will attempt to download the missing blocks from the
/// network by walking backwards (`parent_hash`), and then try to make the block canonical as soon
/// as the chain becomes connected.
///
/// However, it still can be the case that the chain and the FCU is `INVALID`.
///
/// #### `head_hash` block is missing
///
/// This is similar to the previous case, but the `head_hash`'s block is missing. At which point the
/// engine doesn't know where the new head will point to: new chain could be a re-org or a simple
/// commit. The engine will download the missing head first and then proceed as in the previous
/// case.
///
/// # Panics
///
/// If the future is polled more than once. Leads to undefined state.
#[must_use = "Future does nothing unless polled"]
#[allow(missing_debug_implementations)]
pub struct BeaconConsensusEngine<DB, BT, Client, EngineT>
where
    DB: Database,
    Client: HeadersClient + BodiesClient,
    BT: BlockchainTreeEngine
        + BlockReader
        + BlockIdReader
        + CanonChainTracker
        + StageCheckpointReader,
    EngineT: EngineTypes,
{
    /// Controls syncing triggered by engine updates.
    sync: EngineSyncController<DB, Client>,
    /// The type we can use to query both the database and the blockchain tree.
    blockchain: BT,
    /// Used for emitting updates about whether the engine is syncing or not.
    sync_state_updater: Box<dyn NetworkSyncUpdater>,
    /// The Engine API message receiver.
    engine_message_rx: UnboundedReceiverStream<BeaconEngineMessage<EngineT>>,
    /// A clone of the handle
    handle: BeaconConsensusEngineHandle<EngineT>,
    /// Tracks the received forkchoice state updates received by the CL.
    forkchoice_state_tracker: ForkchoiceStateTracker,
    /// The payload store.
    payload_builder: PayloadBuilderHandle<EngineT>,
    /// Validator for execution payloads
    payload_validator: ExecutionPayloadValidator,
    /// Listeners for engine events.
    listeners: EventListeners<BeaconConsensusEngineEvent>,
    /// Tracks the header of invalid payloads that were rejected by the engine because they're
    /// invalid.
    invalid_headers: InvalidHeaderCache,
    /// Consensus engine metrics.
    metrics: EngineMetrics,
    /// After downloading a block corresponding to a recent forkchoice update, the engine will
    /// check whether or not we can connect the block to the current canonical chain. If we can't,
    /// we need to download and execute the missing parents of that block.
    ///
    /// When the block can't be connected, its block number will be compared to the canonical head,
    /// resulting in a heuristic for the number of missing blocks, or the size of the gap between
    /// the new block and the canonical head.
    ///
    /// If the gap is larger than this threshold, the engine will download and execute the missing
    /// blocks using the pipeline. Otherwise, the engine, sync controller, and blockchain tree will
    /// be used to download and execute the missing blocks.
    pipeline_run_threshold: u64,
    hooks: EngineHooksController,
}

impl<DB, BT, Client, EngineT> BeaconConsensusEngine<DB, BT, Client, EngineT>
where
    DB: Database + Unpin + 'static,
    BT: BlockchainTreeEngine
        + BlockReader
        + BlockIdReader
        + CanonChainTracker
        + StageCheckpointReader
        + ChainSpecProvider
        + 'static,
    Client: HeadersClient + BodiesClient + Clone + Unpin + 'static,
    EngineT: EngineTypes + Unpin + 'static,
{
    /// Create a new instance of the [BeaconConsensusEngine].
    #[allow(clippy::too_many_arguments)]
    pub fn new(
        client: Client,
        pipeline: Pipeline<DB>,
        blockchain: BT,
        task_spawner: Box<dyn TaskSpawner>,
        sync_state_updater: Box<dyn NetworkSyncUpdater>,
        max_block: Option<BlockNumber>,
        run_pipeline_continuously: bool,
        payload_builder: PayloadBuilderHandle<EngineT>,
        target: Option<B256>,
        pipeline_run_threshold: u64,
        hooks: EngineHooks,
    ) -> RethResult<(Self, BeaconConsensusEngineHandle<EngineT>)> {
        let (to_engine, rx) = mpsc::unbounded_channel();
        Self::with_channel(
            client,
            pipeline,
            blockchain,
            task_spawner,
            sync_state_updater,
            max_block,
            run_pipeline_continuously,
            payload_builder,
            target,
            pipeline_run_threshold,
            to_engine,
            rx,
            hooks,
        )
    }

    /// Create a new instance of the [BeaconConsensusEngine] using the given channel to configure
    /// the [BeaconEngineMessage] communication channel.
    ///
    /// By default the engine is started with idle pipeline.
    /// The pipeline can be launched immediately in one of the following ways descending in
    /// priority:
    /// - Explicit [Option::Some] target block hash provided via a constructor argument.
    /// - The process was previously interrupted amidst the pipeline run. This is checked by
    ///   comparing the checkpoints of the first ([StageId::Headers]) and last ([StageId::Finish])
    ///   stages. In this case, the latest available header in the database is used as the target.
    ///
    /// Propagates any database related error.
    #[allow(clippy::too_many_arguments)]
    pub fn with_channel(
        client: Client,
        pipeline: Pipeline<DB>,
        blockchain: BT,
        task_spawner: Box<dyn TaskSpawner>,
        sync_state_updater: Box<dyn NetworkSyncUpdater>,
        max_block: Option<BlockNumber>,
        run_pipeline_continuously: bool,
        payload_builder: PayloadBuilderHandle<EngineT>,
        target: Option<B256>,
        pipeline_run_threshold: u64,
        to_engine: UnboundedSender<BeaconEngineMessage<EngineT>>,
        rx: UnboundedReceiver<BeaconEngineMessage<EngineT>>,
        hooks: EngineHooks,
    ) -> RethResult<(Self, BeaconConsensusEngineHandle<EngineT>)> {
        let handle = BeaconConsensusEngineHandle { to_engine };
        let listeners = EventListeners::default();
        let sync = EngineSyncController::new(
            pipeline,
            client,
            task_spawner.clone(),
            run_pipeline_continuously,
            max_block,
            blockchain.chain_spec(),
            listeners.clone(),
        );
        let mut this = Self {
            sync,
            payload_validator: ExecutionPayloadValidator::new(blockchain.chain_spec()),
            blockchain,
            sync_state_updater,
            engine_message_rx: UnboundedReceiverStream::new(rx),
            handle: handle.clone(),
            forkchoice_state_tracker: Default::default(),
            payload_builder,
            listeners,
            invalid_headers: InvalidHeaderCache::new(MAX_INVALID_HEADERS),
            metrics: EngineMetrics::default(),
            pipeline_run_threshold,
            hooks: EngineHooksController::new(hooks),
        };

        let maybe_pipeline_target = match target {
            // Provided target always takes precedence.
            target @ Some(_) => target,
            None => this.check_pipeline_consistency()?,
        };

        if let Some(target) = maybe_pipeline_target {
            this.sync.set_pipeline_sync_target(target);
        }

        Ok((this, handle))
    }

    /// Returns current [EngineHookContext] that's used for polling engine hooks.
    fn current_engine_hook_context(&self) -> RethResult<EngineHookContext> {
        Ok(EngineHookContext {
            tip_block_number: self.blockchain.canonical_tip().number,
            finalized_block_number: self
                .blockchain
                .finalized_block_number()
                .map_err(RethError::Provider)?,
        })
    }

    /// Pre-validate forkchoice update and check whether it can be processed.
    ///
    /// This method returns the update outcome if validation fails or
    /// the node is syncing and the update cannot be processed at the moment.
    fn pre_validate_forkchoice_update(
        &mut self,
        state: ForkchoiceState,
    ) -> Option<OnForkChoiceUpdated> {
        if state.head_block_hash.is_zero() {
            return Some(OnForkChoiceUpdated::invalid_state())
        }

        // check if the new head hash is connected to any ancestor that we previously marked as
        // invalid
        let lowest_buffered_ancestor_fcu = self.lowest_buffered_ancestor_or(state.head_block_hash);
        if let Some(status) = self.check_invalid_ancestor(lowest_buffered_ancestor_fcu) {
            return Some(OnForkChoiceUpdated::with_invalid(status))
        }

        if self.sync.is_pipeline_active() {
            // We can only process new forkchoice updates if the pipeline is idle, since it requires
            // exclusive access to the database
            trace!(target: "consensus::engine", "Pipeline is syncing, skipping forkchoice update");
            return Some(OnForkChoiceUpdated::syncing())
        }

        if let Some(hook) = self.hooks.active_db_write_hook() {
            // We can only process new forkchoice updates if no hook with db write is running,
            // since it requires exclusive access to the database
            warn!(
                target: "consensus::engine",
                hook = %hook.name(),
                head_block_hash = ?state.head_block_hash,
                safe_block_hash = ?state.safe_block_hash,
                finalized_block_hash = ?state.finalized_block_hash,
                "Hook is in progress, skipping forkchoice update. \
                This may affect the performance of your node as a validator."
            );
            return Some(OnForkChoiceUpdated::syncing())
        }

        None
    }

    /// Called to resolve chain forks and ensure that the Execution layer is working with the latest
    /// valid chain.
    ///
    /// These responses should adhere to the [Engine API Spec for
    /// `engine_forkchoiceUpdated`](https://github.com/ethereum/execution-apis/blob/main/src/engine/paris.md#specification-1).
    ///
    /// Returns an error if an internal error occurred like a database error.
    fn forkchoice_updated(
        &mut self,
        state: ForkchoiceState,
        attrs: Option<EngineT::PayloadAttributes>,
    ) -> Result<OnForkChoiceUpdated, CanonicalError> {
        trace!(target: "consensus::engine", ?state, "Received new forkchoice state update");

        // Pre-validate forkchoice state update and return if it's invalid or
        // cannot be processed at the moment.
        if let Some(on_updated) = self.pre_validate_forkchoice_update(state) {
            return Ok(on_updated)
        }

        let start = Instant::now();
        let make_canonical_result = self.blockchain.make_canonical(state.head_block_hash);
        let elapsed = self.record_make_canonical_latency(start, &make_canonical_result);

        let status = self.on_forkchoice_updated_make_canonical_result(
            state,
            attrs,
            make_canonical_result,
            elapsed,
        )?;
        trace!(target: "consensus::engine", ?status, ?state, "Returning forkchoice status");
        Ok(status)
    }

    /// Process the result of attempting to make forkchoice state head hash canonical.
    ///
    /// # Returns
    ///
    /// A forkchoice state update outcome or fatal error.
    fn on_forkchoice_updated_make_canonical_result(
        &mut self,
        state: ForkchoiceState,
        mut attrs: Option<EngineT::PayloadAttributes>,
        make_canonical_result: Result<CanonicalOutcome, CanonicalError>,
        elapsed: Duration,
    ) -> Result<OnForkChoiceUpdated, CanonicalError> {
        match make_canonical_result {
            Ok(outcome) => {
                let should_update_head = match &outcome {
                    CanonicalOutcome::AlreadyCanonical { header } => {
                        self.on_head_already_canonical(header, &mut attrs)
                    }
                    CanonicalOutcome::Committed { head } => {
                        // new VALID update that moved the canonical chain forward
                        debug!(target: "consensus::engine", hash=?state.head_block_hash, number=head.number, "Canonicalized new head");
                        true
                    }
                };

                if should_update_head {
                    let head = outcome.header();
                    let _ = self.update_head(head.clone());
                    self.listeners.notify(BeaconConsensusEngineEvent::CanonicalChainCommitted(
                        Box::new(head.clone()),
                        elapsed,
                    ));
                }

                // Validate that the forkchoice state is consistent.
                let on_updated = if let Some(invalid_fcu_response) =
                    self.ensure_consistent_forkchoice_state(state)?
                {
                    trace!(target: "consensus::engine", ?state, "Forkchoice state is inconsistent");
                    invalid_fcu_response
                } else if let Some(attrs) = attrs {
                    // the CL requested to build a new payload on top of this new VALID head
                    let head = outcome.into_header().unseal();
                    self.process_payload_attributes(attrs, head, state)
                } else {
                    OnForkChoiceUpdated::valid(PayloadStatus::new(
                        PayloadStatusEnum::Valid,
                        Some(state.head_block_hash),
                    ))
                };
                Ok(on_updated)
            }
            Err(err) => {
                if err.is_fatal() {
                    error!(target: "consensus::engine", %err, "Encountered fatal error");
                    Err(err)
                } else {
                    Ok(OnForkChoiceUpdated::valid(
                        self.on_failed_canonical_forkchoice_update(&state, err),
                    ))
                }
            }
        }
    }

    /// Invoked when head hash references a `VALID` block that is already canonical.
    ///
    /// Returns `true` if the head needs to be updated.
    fn on_head_already_canonical(
        &mut self,
        header: &SealedHeader,
        attrs: &mut Option<EngineT::PayloadAttributes>,
    ) -> bool {
        // On Optimism, the proposers are allowed to reorg their own chain at will.
        #[cfg(feature = "optimism")]
        if self.blockchain.chain_spec().is_optimism() {
            debug!(
                target: "consensus::engine",
                fcu_head_num=?header.number,
                current_head_num=?self.blockchain.canonical_tip().number,
                "[Optimism] Allowing beacon reorg to old head"
            );
            return true
        }

        // 2. Client software MAY skip an update of the forkchoice state and MUST NOT begin a
        //    payload build process if `forkchoiceState.headBlockHash` references a `VALID` ancestor
        //    of the head of canonical chain, i.e. the ancestor passed payload validation process
        //    and deemed `VALID`. In the case of such an event, client software MUST return
        //    `{payloadStatus: {status: VALID, latestValidHash: forkchoiceState.headBlockHash,
        //    validationError: null}, payloadId: null}`
        if self.blockchain.canonical_tip() != header.num_hash() {
            attrs.take();
        }

        debug!(
            target: "consensus::engine",
            fcu_head_num=?header.number,
            current_head_num=?self.blockchain.canonical_tip().number,
            "Ignoring beacon update to old head"
        );
        false
    }

    /// Invoked when we receive a new forkchoice update message.
    ///
    /// Returns `true` if the engine now reached its maximum block number, See
    /// [EngineSyncController::has_reached_max_block].
    fn on_forkchoice_updated(
        &mut self,
        state: ForkchoiceState,
        attrs: Option<EngineT::PayloadAttributes>,
        tx: oneshot::Sender<Result<OnForkChoiceUpdated, RethError>>,
    ) -> Result<OnForkchoiceUpdateOutcome, CanonicalError> {
        self.metrics.forkchoice_updated_messages.increment(1);
        self.blockchain.on_forkchoice_update_received(&state);

        let on_updated = match self.forkchoice_updated(state, attrs) {
            Ok(response) => response,
            Err(error) => {
                if error.is_fatal() {
                    // FCU resulted in a fatal error from which we can't recover
                    let err = error.clone();
                    let _ = tx.send(Err(RethError::Canonical(error)));
                    return Err(err)
                }
                let _ = tx.send(Err(RethError::Canonical(error)));
                return Ok(OnForkchoiceUpdateOutcome::Processed)
            }
        };

        let fcu_status = on_updated.forkchoice_status();

        // update the forkchoice state tracker
        self.forkchoice_state_tracker.set_latest(state, fcu_status);

        // send the response to the CL ASAP
        let _ = tx.send(Ok(on_updated));

        match fcu_status {
            ForkchoiceStatus::Invalid => {}
            ForkchoiceStatus::Valid => {
                // FCU head is valid, we're no longer syncing
                self.sync_state_updater.update_sync_state(SyncState::Idle);
                // node's fully synced, clear active download requests
                self.sync.clear_block_download_requests();

                // check if we reached the maximum configured block
                let tip_number = self.blockchain.canonical_tip().number;
                if self.sync.has_reached_max_block(tip_number) {
                    // Terminate the sync early if it's reached the maximum user
                    // configured block.
                    return Ok(OnForkchoiceUpdateOutcome::ReachedMaxBlock)
                }
            }
            ForkchoiceStatus::Syncing => {
                // we're syncing
                self.sync_state_updater.update_sync_state(SyncState::Syncing);
            }
        }

        // notify listeners about new processed FCU
        self.listeners.notify(BeaconConsensusEngineEvent::ForkchoiceUpdated(state, fcu_status));

        Ok(OnForkchoiceUpdateOutcome::Processed)
    }

    /// Check if the pipeline is consistent (all stages have the checkpoint block numbers no less
    /// than the checkpoint of the first stage).
    ///
    /// This will return the pipeline target if:
    ///  * the pipeline was interrupted during its previous run
    ///  * a new stage was added
    ///  * stage data was dropped manually through `reth stage drop ...`
    ///
    /// # Returns
    ///
    /// A target block hash if the pipeline is inconsistent, otherwise `None`.
    fn check_pipeline_consistency(&self) -> RethResult<Option<B256>> {
        // If no target was provided, check if the stages are congruent - check if the
        // checkpoint of the last stage matches the checkpoint of the first.
        let first_stage_checkpoint = self
            .blockchain
            .get_stage_checkpoint(*StageId::ALL.first().unwrap())?
            .unwrap_or_default()
            .block_number;

        // Skip the first stage as we've already retrieved it and comparing all other checkpoints
        // against it.
        for stage_id in StageId::ALL.iter().skip(1) {
            let stage_checkpoint =
                self.blockchain.get_stage_checkpoint(*stage_id)?.unwrap_or_default().block_number;

            // If the checkpoint of any stage is less than the checkpoint of the first stage,
            // retrieve and return the block hash of the latest header and use it as the target.
            if stage_checkpoint < first_stage_checkpoint {
                debug!(
                    target: "consensus::engine",
                    first_stage_checkpoint,
                    inconsistent_stage_id = %stage_id,
                    inconsistent_stage_checkpoint = stage_checkpoint,
                    "Pipeline sync progress is inconsistent"
                );
                return Ok(self.blockchain.block_hash(first_stage_checkpoint)?)
            }
        }

        Ok(None)
    }

    /// Returns a new [`BeaconConsensusEngineHandle`] that can be cloned and shared.
    ///
    /// The [`BeaconConsensusEngineHandle`] can be used to interact with this
    /// [`BeaconConsensusEngine`]
    pub fn handle(&self) -> BeaconConsensusEngineHandle<EngineT> {
        self.handle.clone()
    }

    /// Pushes an [UnboundedSender] to the engine's listeners. Also pushes an [UnboundedSender] to
    /// the sync controller's listeners.
    pub(crate) fn push_listener(&mut self, listener: UnboundedSender<BeaconConsensusEngineEvent>) {
        self.listeners.push_listener(listener.clone());
        self.sync.push_listener(listener);
    }

    /// Returns true if the distance from the local tip to the block is greater than the configured
    /// threshold.
    ///
    /// If the `local_tip` is greater than the `block`, then this will return false.
    #[inline]
    fn exceeds_pipeline_run_threshold(&self, local_tip: u64, block: u64) -> bool {
        block > local_tip && block - local_tip > self.pipeline_run_threshold
    }

    /// Returns the finalized hash to sync to if the distance from the local tip to the block is
    /// greater than the configured threshold and we're not synced to the finalized block yet
    /// yet (if we've seen that block already).
    ///
    /// If this is invoked after a new block has been downloaded, the downloaded block could be the
    /// (missing) finalized block.
    fn can_pipeline_sync_to_finalized(
        &self,
        canonical_tip_num: u64,
        target_block_number: u64,
        downloaded_block: Option<BlockNumHash>,
    ) -> Option<B256> {
        let sync_target_state = self.forkchoice_state_tracker.sync_target_state();

        // check if the distance exceeds the threshold for pipeline sync
        let mut exceeds_pipeline_run_threshold =
            self.exceeds_pipeline_run_threshold(canonical_tip_num, target_block_number);

        // check if the downloaded block is the tracked finalized block
        if let Some(ref buffered_finalized) = sync_target_state
            .as_ref()
            .and_then(|state| self.blockchain.buffered_header_by_hash(state.finalized_block_hash))
        {
            // if we have buffered the finalized block, we should check how far
            // we're off
            exceeds_pipeline_run_threshold =
                self.exceeds_pipeline_run_threshold(canonical_tip_num, buffered_finalized.number);
        }

        // If this is invoked after we downloaded a block we can check if this block is the
        // finalized block
        if let (Some(downloaded_block), Some(ref state)) = (downloaded_block, sync_target_state) {
            if downloaded_block.hash == state.finalized_block_hash {
                // we downloaded the finalized block
                exceeds_pipeline_run_threshold =
                    self.exceeds_pipeline_run_threshold(canonical_tip_num, downloaded_block.number);
            }
        }

        // if the number of missing blocks is greater than the max, run the
        // pipeline
        if exceeds_pipeline_run_threshold {
            if let Some(state) = sync_target_state {
                // if we have already canonicalized the finalized block, we should
                // skip the pipeline run
                match self.blockchain.header_by_hash_or_number(state.finalized_block_hash.into()) {
                    Err(err) => {
                        warn!(target: "consensus::engine", %err, "Failed to get finalized block header");
                    }
                    Ok(None) => {
                        // ensure the finalized block is known (not the zero hash)
                        if !state.finalized_block_hash.is_zero() {
                            // we don't have the block yet and the distance exceeds the allowed
                            // threshold
                            return Some(state.finalized_block_hash)
                        }
                    }
                    Ok(Some(_)) => {
                        // we're fully synced to the finalized block
                        // but we want to continue downloading the missing parent
                    }
                }
            }
        }

        None
    }

    /// Returns how far the local tip is from the given block. If the local tip is at the same
    /// height or its block number is greater than the given block, this returns None.
    #[inline]
    fn distance_from_local_tip(&self, local_tip: u64, block: u64) -> Option<u64> {
        if block > local_tip {
            Some(block - local_tip)
        } else {
            None
        }
    }

    /// If validation fails, the response MUST contain the latest valid hash:
    ///
    ///   - The block hash of the ancestor of the invalid payload satisfying the following two
    ///    conditions:
    ///     - It is fully validated and deemed VALID
    ///     - Any other ancestor of the invalid payload with a higher blockNumber is INVALID
    ///   - 0x0000000000000000000000000000000000000000000000000000000000000000 if the above
    ///    conditions are satisfied by a PoW block.
    ///   - null if client software cannot determine the ancestor of the invalid payload satisfying
    ///    the above conditions.
    fn latest_valid_hash_for_invalid_payload(
        &self,
        parent_hash: B256,
        insert_err: Option<&InsertBlockErrorKind>,
    ) -> Option<B256> {
        // check pre merge block error
        if insert_err.map(|err| err.is_block_pre_merge()).unwrap_or_default() {
            return Some(B256::ZERO)
        }

        // Check if parent exists in side chain or in canonical chain.
        if matches!(self.blockchain.find_block_by_hash(parent_hash, BlockSource::Any), Ok(Some(_)))
        {
            Some(parent_hash)
        } else {
            // TODO: attempt to iterate over ancestors in the invalid cache
            // until we encounter the first valid ancestor
            None
        }
    }

    /// Prepares the invalid payload response for the given hash, checking the
    /// database for the parent hash and populating the payload status with the latest valid hash
    /// according to the engine api spec.
    fn prepare_invalid_response(&self, mut parent_hash: B256) -> PayloadStatus {
        // Edge case: the `latestValid` field is the zero hash if the parent block is the terminal
        // PoW block, which we need to identify by looking at the parent's block difficulty
        if let Ok(Some(parent)) = self.blockchain.header_by_hash_or_number(parent_hash.into()) {
            if !parent.is_zero_difficulty() {
                parent_hash = B256::ZERO;
            }
        }

        PayloadStatus::from_status(PayloadStatusEnum::Invalid {
            validation_error: PayloadValidationError::LinksToRejectedPayload.to_string(),
        })
        .with_latest_valid_hash(parent_hash)
    }

    /// Checks if the given `check` hash points to an invalid header, inserting the given `head`
    /// block into the invalid header cache if the `check` hash has a known invalid ancestor.
    ///
    /// Returns a payload status response according to the engine API spec if the block is known to
    /// be invalid.
    fn check_invalid_ancestor_with_head(
        &mut self,
        check: B256,
        head: B256,
    ) -> Option<PayloadStatus> {
        // check if the check hash was previously marked as invalid
        let header = self.invalid_headers.get(&check)?;

        // populate the latest valid hash field
        let status = self.prepare_invalid_response(header.parent_hash);

        // insert the head block into the invalid header cache
        self.invalid_headers.insert_with_invalid_ancestor(head, header);

        Some(status)
    }

    /// Checks if the given `head` points to an invalid header, which requires a specific response
    /// to a forkchoice update.
    fn check_invalid_ancestor(&mut self, head: B256) -> Option<PayloadStatus> {
        // check if the head was previously marked as invalid
        let header = self.invalid_headers.get(&head)?;

        // populate the latest valid hash field
        Some(self.prepare_invalid_response(header.parent_hash))
    }

    /// Record latency metrics for one call to make a block canonical
    /// Takes start time of the call and result of the make canonical call
    ///
    /// Handles cases for error, already canonical and committed blocks
    fn record_make_canonical_latency(
        &self,
        start: Instant,
        outcome: &Result<CanonicalOutcome, CanonicalError>,
    ) -> Duration {
        let elapsed = start.elapsed();
        self.metrics.make_canonical_latency.record(elapsed);
        match outcome {
            Ok(CanonicalOutcome::AlreadyCanonical { .. }) => {
                self.metrics.make_canonical_already_canonical_latency.record(elapsed)
            }
            Ok(CanonicalOutcome::Committed { .. }) => {
                self.metrics.make_canonical_committed_latency.record(elapsed)
            }
            Err(_) => self.metrics.make_canonical_error_latency.record(elapsed),
        }
        elapsed
    }

    /// Ensures that the given forkchoice state is consistent, assuming the head block has been
    /// made canonical.
    ///
    /// If the forkchoice state is consistent, this will return Ok(None). Otherwise, this will
    /// return an instance of [OnForkChoiceUpdated] that is INVALID.
    ///
    /// This also updates the safe and finalized blocks in the [CanonChainTracker], if they are
    /// consistent with the head block.
    fn ensure_consistent_forkchoice_state(
        &mut self,
        state: ForkchoiceState,
    ) -> ProviderResult<Option<OnForkChoiceUpdated>> {
        // Ensure that the finalized block, if not zero, is known and in the canonical chain
        // after the head block is canonicalized.
        //
        // This ensures that the finalized block is consistent with the head block, i.e. the
        // finalized block is an ancestor of the head block.
        if !state.finalized_block_hash.is_zero() &&
            !self.blockchain.is_canonical(state.finalized_block_hash)?
        {
            return Ok(Some(OnForkChoiceUpdated::invalid_state()))
        }

        // Finalized block is consistent, so update it in the canon chain tracker.
        self.update_finalized_block(state.finalized_block_hash)?;

        // Also ensure that the safe block, if not zero, is known and in the canonical chain
        // after the head block is canonicalized.
        //
        // This ensures that the safe block is consistent with the head block, i.e. the safe
        // block is an ancestor of the head block.
        if !state.safe_block_hash.is_zero() &&
            !self.blockchain.is_canonical(state.safe_block_hash)?
        {
            return Ok(Some(OnForkChoiceUpdated::invalid_state()))
        }

        // Safe block is consistent, so update it in the canon chain tracker.
        self.update_safe_block(state.safe_block_hash)?;

        Ok(None)
    }

    /// Sets the state of the canon chain tracker based to the given head.
    ///
    /// This expects the given head to be the new canonical head.
    ///
    /// Additionally, updates the head used for p2p handshakes.
    ///
    /// This also updates the tracked safe and finalized blocks, and should be called before
    /// returning a VALID forkchoice update response
    fn update_canon_chain(&self, head: SealedHeader, update: &ForkchoiceState) -> RethResult<()> {
        self.update_head(head)?;
        self.update_finalized_block(update.finalized_block_hash)?;
        self.update_safe_block(update.safe_block_hash)?;
        Ok(())
    }

    /// Updates the state of the canon chain tracker based on the given head.
    ///
    /// This expects the given head to be the new canonical head.
    /// Additionally, updates the head used for p2p handshakes.
    ///
    /// This should be called before returning a VALID forkchoice update response
    #[inline]
    fn update_head(&self, head: SealedHeader) -> RethResult<()> {
        let mut head_block = Head {
            number: head.number,
            hash: head.hash(),
            difficulty: head.difficulty,
            timestamp: head.timestamp,
            // NOTE: this will be set later
            total_difficulty: Default::default(),
        };

        // we update the tracked header first
        self.blockchain.set_canonical_head(head);

        head_block.total_difficulty =
            self.blockchain.header_td_by_number(head_block.number)?.ok_or_else(|| {
                RethError::Provider(ProviderError::TotalDifficultyNotFound(head_block.number))
            })?;
        self.sync_state_updater.update_status(head_block);

        Ok(())
    }

    /// Updates the tracked safe block if we have it
    ///
    /// Returns an error if the block is not found.
    #[inline]
    fn update_safe_block(&self, safe_block_hash: B256) -> ProviderResult<()> {
        if !safe_block_hash.is_zero() {
            if self.blockchain.safe_block_hash()? == Some(safe_block_hash) {
                // nothing to update
                return Ok(())
            }

            let safe = self
                .blockchain
                .find_block_by_hash(safe_block_hash, BlockSource::Any)?
                .ok_or_else(|| ProviderError::UnknownBlockHash(safe_block_hash))?;
            self.blockchain.set_safe(safe.header.seal(safe_block_hash));
        }
        Ok(())
    }

    /// Updates the tracked finalized block if we have it
    ///
    /// Returns an error if the block is not found.
    #[inline]
    fn update_finalized_block(&self, finalized_block_hash: B256) -> ProviderResult<()> {
        if !finalized_block_hash.is_zero() {
            if self.blockchain.finalized_block_hash()? == Some(finalized_block_hash) {
                // nothing to update
                return Ok(())
            }

            let finalized = self
                .blockchain
                .find_block_by_hash(finalized_block_hash, BlockSource::Any)?
                .ok_or_else(|| ProviderError::UnknownBlockHash(finalized_block_hash))?;
            self.blockchain.finalize_block(finalized.number);
            self.blockchain.set_finalized(finalized.header.seal(finalized_block_hash));
        }
        Ok(())
    }

    /// Handler for a failed a forkchoice update due to a canonicalization error.
    ///
    /// This will determine if the state's head is invalid, and if so, return immediately.
    ///
    /// If the newest head is not invalid, then this will trigger a new pipeline run to sync the gap
    ///
    /// See [Self::forkchoice_updated] and [BlockchainTreeEngine::make_canonical].
    fn on_failed_canonical_forkchoice_update(
        &mut self,
        state: &ForkchoiceState,
        error: CanonicalError,
    ) -> PayloadStatus {
        debug_assert!(self.sync.is_pipeline_idle(), "pipeline must be idle");

        // check if the new head was previously invalidated, if so then we deem this FCU
        // as invalid
        if let Some(invalid_ancestor) = self.check_invalid_ancestor(state.head_block_hash) {
            warn!(target: "consensus::engine", %error, ?state, ?invalid_ancestor, head=?state.head_block_hash, "Failed to canonicalize the head hash, head is also considered invalid");
            debug!(target: "consensus::engine", head=?state.head_block_hash, current_error=%error, "Head was previously marked as invalid");
            return invalid_ancestor
        }

        match &error {
            CanonicalError::Validation(BlockValidationError::BlockPreMerge { .. }) => {
                warn!(target: "consensus::engine", %error, ?state, "Failed to canonicalize the head hash");
                return PayloadStatus::from_status(PayloadStatusEnum::Invalid {
                    validation_error: error.to_string(),
                })
                .with_latest_valid_hash(B256::ZERO)
            }
            CanonicalError::BlockchainTree(BlockchainTreeError::BlockHashNotFoundInChain {
                ..
            }) => {
                // This just means we couldn't find the block when attempting to make it canonical,
                // so we should not warn the user, since this will result in us attempting to sync
                // to a new target and is considered normal operation during sync
            }
            _ => {
                warn!(target: "consensus::engine", %error, ?state, "Failed to canonicalize the head hash");
                // TODO(mattsse) better error handling before attempting to sync (FCU could be
                // invalid): only trigger sync if we can't determine whether the FCU is invalid
            }
        }

        // we assume the FCU is valid and at least the head is missing,
        // so we need to start syncing to it
        //
        // find the appropriate target to sync to, if we don't have the safe block hash then we
        // start syncing to the safe block via pipeline first
        let target = if self.forkchoice_state_tracker.is_empty() &&
            // check that safe block is valid and missing
            !state.safe_block_hash.is_zero() &&
            self.blockchain.block_number(state.safe_block_hash).ok().flatten().is_none()
        {
            state.safe_block_hash
        } else {
            state.head_block_hash
        };

        // we need to first check the buffer for the target and its ancestors
        let target = self.lowest_buffered_ancestor_or(target);

        // if the threshold is zero, we should not download the block first, and just use the
        // pipeline. Otherwise we use the tree to insert the block first
        if self.pipeline_run_threshold == 0 {
            // use the pipeline to sync to the target
            trace!(target: "consensus::engine", %target, "Triggering pipeline run to sync missing ancestors of the new head");
            self.sync.set_pipeline_sync_target(target);
        } else {
            // trigger a full block download for missing hash, or the parent of its lowest buffered
            // ancestor
            trace!(target: "consensus::engine", request=%target, "Triggering full block download for missing ancestors of the new head");
            self.sync.download_full_block(target);
        }

        debug!(target: "consensus::engine", %target, "Syncing to new target");
        PayloadStatus::from_status(PayloadStatusEnum::Syncing)
    }

    /// Return the parent hash of the lowest buffered ancestor for the requested block, if there
    /// are any buffered ancestors. If there are no buffered ancestors, and the block itself does
    /// not exist in the buffer, this returns the hash that is passed in.
    ///
    /// Returns the parent hash of the block itself if the block is buffered and has no other
    /// buffered ancestors.
    fn lowest_buffered_ancestor_or(&self, hash: B256) -> B256 {
        self.blockchain
            .lowest_buffered_ancestor(hash)
            .map(|block| block.parent_hash)
            .unwrap_or_else(|| hash)
    }

    /// When the Consensus layer receives a new block via the consensus gossip protocol,
    /// the transactions in the block are sent to the execution layer in the form of a
    /// [`ExecutionPayload`]. The Execution layer executes the transactions and validates the
    /// state in the block header, then passes validation data back to Consensus layer, that
    /// adds the block to the head of its own blockchain and attests to it. The block is then
    /// broadcast over the consensus p2p network in the form of a "Beacon block".
    ///
    /// These responses should adhere to the [Engine API Spec for
    /// `engine_newPayload`](https://github.com/ethereum/execution-apis/blob/main/src/engine/paris.md#specification).
    ///
    /// This returns a [`PayloadStatus`] that represents the outcome of a processed new payload and
    /// returns an error if an internal error occurred.
    #[instrument(level = "trace", skip(self, payload, cancun_fields), fields(block_hash = ?payload.block_hash(), block_number = %payload.block_number(), is_pipeline_idle = %self.sync.is_pipeline_idle()), target = "consensus::engine")]
    fn on_new_payload(
        &mut self,
        payload: ExecutionPayload,
        cancun_fields: Option<CancunPayloadFields>,
    ) -> Result<PayloadStatus, BeaconOnNewPayloadError> {
        let block = match self.ensure_well_formed_payload(payload, cancun_fields) {
            Ok(block) => block,
            Err(status) => return Ok(status),
        };
        let block_hash = block.hash();
        let block_num_hash = block.num_hash();

        let mut lowest_buffered_ancestor = self.lowest_buffered_ancestor_or(block.hash());
        if lowest_buffered_ancestor == block.hash() {
            lowest_buffered_ancestor = block.parent_hash;
        }

        // now check the block itself
        if let Some(status) =
            self.check_invalid_ancestor_with_head(lowest_buffered_ancestor, block.hash())
        {
            return Ok(status)
        }

        let res = if self.sync.is_pipeline_idle() {
            // we can only insert new payloads if the pipeline is _not_ running, because it holds
            // exclusive access to the database
            self.try_insert_new_payload(block)
        } else {
            self.try_buffer_payload(block)
        };

        let status = match res {
            Ok(status) => {
                if status.is_valid() {
                    if let Some(target) = self.forkchoice_state_tracker.sync_target_state() {
                        // if we're currently syncing and the inserted block is the targeted FCU
                        // head block, we can try to make it canonical.
                        if block_hash == target.head_block_hash {
                            if let Err((_hash, error)) =
                                self.try_make_sync_target_canonical(block_num_hash)
                            {
                                return if error.is_fatal() {
                                    error!(target: "consensus::engine", %error, "Encountered fatal error");
                                    Err(BeaconOnNewPayloadError::Internal(Box::new(error)))
                                } else {
                                    // If we could not make the sync target block canonical, we
                                    // should return the error as an invalid payload status.
                                    Ok(PayloadStatus::new(
                                        PayloadStatusEnum::Invalid {
                                            validation_error: error.to_string(),
                                        },
                                        // TODO: return a proper latest valid hash
                                        //
                                        // See: <https://github.com/paradigmxyz/reth/issues/7146>
                                        self.forkchoice_state_tracker.last_valid_head(),
                                    ))
                                }
                            }
                        }
                    }
                    // block was successfully inserted, so we can cancel the full block request, if
                    // any exists
                    self.sync.cancel_full_block_request(block_hash);
                }
                Ok(status)
            }
            Err(error) => {
                warn!(target: "consensus::engine", %error, "Error while processing payload");

                // If the error was due to an invalid payload, the payload is added to the invalid
                // headers cache and `Ok` with [PayloadStatusEnum::Invalid] is returned.
                let (block, error) = error.split();
                if error.is_invalid_block() {
                    warn!(target: "consensus::engine", invalid_hash=?block.hash(), invalid_number=?block.number, %error, "Invalid block error on new payload");
                    let latest_valid_hash =
                        self.latest_valid_hash_for_invalid_payload(block.parent_hash, Some(&error));
                    // keep track of the invalid header
                    self.invalid_headers.insert(block.header);
                    let status = PayloadStatusEnum::Invalid { validation_error: error.to_string() };
                    Ok(PayloadStatus::new(status, latest_valid_hash))
                } else {
                    Err(BeaconOnNewPayloadError::Internal(Box::new(error)))
                }
            }
        };

        trace!(target: "consensus::engine", ?status, "Returning payload status");
        status
    }

    /// Ensures that the given payload does not violate any consensus rules that concern the block's
    /// layout, like:
    ///    - missing or invalid base fee
    ///    - invalid extra data
    ///    - invalid transactions
    ///    - incorrect hash
    ///    - the versioned hashes passed with the payload do not exactly match transaction
    ///    versioned hashes
    ///    - the block does not contain blob transactions if it is pre-cancun
    ///
    /// This validates the following engine API rule:
    ///
    /// 3. Given the expected array of blob versioned hashes client software **MUST** run its
    ///    validation by taking the following steps:
    ///
    ///   1. Obtain the actual array by concatenating blob versioned hashes lists
    ///      (`tx.blob_versioned_hashes`) of each [blob
    ///      transaction](https://eips.ethereum.org/EIPS/eip-4844#new-transaction-type) included
    ///      in the payload, respecting the order of inclusion. If the payload has no blob
    ///      transactions the expected array **MUST** be `[]`.
    ///
    ///   2. Return `{status: INVALID, latestValidHash: null, validationError: errorMessage | null}`
    ///      if the expected and the actual arrays don't match.
    ///
    /// This validation **MUST** be instantly run in all cases even during active sync process.
    fn ensure_well_formed_payload(
        &self,
        payload: ExecutionPayload,
        cancun_fields: Option<CancunPayloadFields>,
    ) -> Result<SealedBlock, PayloadStatus> {
        let parent_hash = payload.parent_hash();

        match self.payload_validator.ensure_well_formed_payload(payload, cancun_fields.into()) {
            Ok(block) => Ok(block),
            Err(error) => {
                error!(target: "consensus::engine", %error, "Invalid payload");
                // we need to convert the error to a payload status (response to the CL)

                let latest_valid_hash =
                    if error.is_block_hash_mismatch() || error.is_invalid_versioned_hashes() {
                        // Engine-API rules:
                        // > `latestValidHash: null` if the blockHash validation has failed (<https://github.com/ethereum/execution-apis/blob/fe8e13c288c592ec154ce25c534e26cb7ce0530d/src/engine/shanghai.md?plain=1#L113>)
                        // > `latestValidHash: null` if the expected and the actual arrays don't match (<https://github.com/ethereum/execution-apis/blob/fe8e13c288c592ec154ce25c534e26cb7ce0530d/src/engine/cancun.md?plain=1#L103>)
                        None
                    } else {
                        self.latest_valid_hash_for_invalid_payload(parent_hash, None)
                    };

                let status = PayloadStatusEnum::from(error);
                Err(PayloadStatus::new(status, latest_valid_hash))
            }
        }
    }

    /// Validates the payload attributes with respect to the header and fork choice state.
    ///
    /// Note: At this point, the fork choice update is considered to be VALID, however, we can still
    /// return an error if the payload attributes are invalid.
    fn process_payload_attributes(
        &self,
        attrs: EngineT::PayloadAttributes,
        head: Header,
        state: ForkchoiceState,
    ) -> OnForkChoiceUpdated {
        // 7. Client software MUST ensure that payloadAttributes.timestamp is greater than timestamp
        //    of a block referenced by forkchoiceState.headBlockHash. If this condition isn't held
        //    client software MUST respond with -38003: `Invalid payload attributes` and MUST NOT
        //    begin a payload build process. In such an event, the forkchoiceState update MUST NOT
        //    be rolled back.
        if attrs.timestamp() <= head.timestamp {
            return OnForkChoiceUpdated::invalid_payload_attributes()
        }

        // 8. Client software MUST begin a payload build process building on top of
        //    forkchoiceState.headBlockHash and identified via buildProcessId value if
        //    payloadAttributes is not null and the forkchoice state has been updated successfully.
        //    The build process is specified in the Payload building section.
        match <EngineT::PayloadBuilderAttributes as PayloadBuilderAttributes>::try_new(
            state.head_block_hash,
            attrs,
        ) {
            Ok(attributes) => {
                // send the payload to the builder and return the receiver for the pending payload
                // id, initiating payload job is handled asynchronously
                let pending_payload_id = self.payload_builder.send_new_payload(attributes);

                // Client software MUST respond to this method call in the following way:
                // {
                //      payloadStatus: {
                //          status: VALID,
                //          latestValidHash: forkchoiceState.headBlockHash,
                //          validationError: null
                //      },
                //      payloadId: buildProcessId
                // }
                //
                // if the payload is deemed VALID and the build process has begun.
                OnForkChoiceUpdated::updated_with_pending_payload_id(
                    PayloadStatus::new(PayloadStatusEnum::Valid, Some(state.head_block_hash)),
                    pending_payload_id,
                )
            }
            Err(_) => OnForkChoiceUpdated::invalid_payload_attributes(),
        }
    }

    /// When the pipeline is active, the tree is unable to commit any additional blocks since the
    /// pipeline holds exclusive access to the database.
    ///
    /// In this scenario we buffer the payload in the tree if the payload is valid, once the
    /// pipeline is finished, the tree is then able to also use the buffered payloads to commit to a
    /// (newer) canonical chain.
    ///
    /// This will return `SYNCING` if the block was buffered successfully, and an error if an error
    /// occurred while buffering the block.
    #[instrument(level = "trace", skip_all, target = "consensus::engine", ret)]
    fn try_buffer_payload(
        &mut self,
        block: SealedBlock,
    ) -> Result<PayloadStatus, InsertBlockError> {
        self.blockchain.buffer_block_without_senders(block)?;
        Ok(PayloadStatus::from_status(PayloadStatusEnum::Syncing))
    }

    /// Attempts to insert a new payload into the tree.
    ///
    /// Caution: This expects that the pipeline is idle.
    #[instrument(level = "trace", skip_all, target = "consensus::engine", ret)]
    fn try_insert_new_payload(
        &mut self,
        block: SealedBlock,
    ) -> Result<PayloadStatus, InsertBlockError> {
        debug_assert!(self.sync.is_pipeline_idle(), "pipeline must be idle");

        let block_hash = block.hash();
        let start = Instant::now();
        let status = self
            .blockchain
            .insert_block_without_senders(block.clone(), BlockValidationKind::Exhaustive)?;

        let elapsed = start.elapsed();
        let mut latest_valid_hash = None;
        let block = Arc::new(block);
        let status = match status {
            InsertPayloadOk::Inserted(BlockStatus::Valid(attachment)) => {
                latest_valid_hash = Some(block_hash);
                let event = if attachment.is_canonical() {
                    BeaconConsensusEngineEvent::CanonicalBlockAdded(block, elapsed)
                } else {
                    BeaconConsensusEngineEvent::ForkBlockAdded(block)
                };
                self.listeners.notify(event);
                PayloadStatusEnum::Valid
            }
            InsertPayloadOk::AlreadySeen(BlockStatus::Valid(_)) => {
                latest_valid_hash = Some(block_hash);
                PayloadStatusEnum::Valid
            }
            InsertPayloadOk::Inserted(BlockStatus::Disconnected { .. }) |
            InsertPayloadOk::AlreadySeen(BlockStatus::Disconnected { .. }) => {
                // check if the block's parent is already marked as invalid
                if let Some(status) =
                    self.check_invalid_ancestor_with_head(block.parent_hash, block.hash())
                {
                    return Ok(status)
                }

                // not known to be invalid, but we don't know anything else
                PayloadStatusEnum::Syncing
            }
        };
        Ok(PayloadStatus::new(status, latest_valid_hash))
    }

    /// Invoked if we successfully downloaded a new block from the network.
    ///
    /// This will attempt to insert the block into the tree.
    ///
    /// There are several scenarios:
    ///
    /// ## [BlockStatus::Valid]
    ///
    /// The block is connected to the current canonical chain and is valid.
    /// If the block is an ancestor of the current forkchoice head, then we can try again to make
    /// the chain canonical.
    ///
    /// ## [BlockStatus::Disconnected]
    ///
    /// The block is not connected to the canonical chain, and we need to download the missing
    /// parent first.
    ///
    /// ## Insert Error
    ///
    /// If the insertion into the tree failed, then the block was well-formed (valid hash), but its
    /// chain is invalid, which means the FCU that triggered the download is invalid. Here we can
    /// stop because there's nothing to do here and the engine needs to wait for another FCU.
    fn on_downloaded_block(&mut self, block: SealedBlock) {
        let downloaded_num_hash = block.num_hash();
        trace!(target: "consensus::engine", hash=?block.hash(), number=%block.number, "Downloaded full block");
        // check if the block's parent is already marked as invalid
        if self.check_invalid_ancestor_with_head(block.parent_hash, block.hash()).is_some() {
            // can skip this invalid block
            return
        }

        match self
            .blockchain
            .insert_block_without_senders(block, BlockValidationKind::SkipStateRootValidation)
        {
            Ok(status) => {
                match status {
                    InsertPayloadOk::Inserted(BlockStatus::Valid(_)) => {
                        // block is connected to the canonical chain and is valid.
                        // if it's not connected to current canonical head, the state root
                        // has not been validated.
                        if let Err((hash, error)) =
                            self.try_make_sync_target_canonical(downloaded_num_hash)
                        {
                            if error.is_fatal() {
                                error!(target: "consensus::engine", %error, "Encountered fatal error while making sync target canonical: {:?}, {:?}", error, hash);
                            } else if !error.is_block_hash_not_found() {
                                debug!(
                                    target: "consensus::engine",
                                    "Unexpected error while making sync target canonical: {:?}, {:?}",
                                    error,
                                    hash
                                )
                            }
                        }
                    }
                    InsertPayloadOk::Inserted(BlockStatus::Disconnected {
                        missing_ancestor: missing_parent,
                    }) => {
                        // block is not connected to the canonical head, we need to download its
                        // missing branch first
                        self.on_disconnected_block(downloaded_num_hash, missing_parent);
                    }
                    _ => (),
                }
            }
            Err(err) => {
                warn!(target: "consensus::engine", %err, "Failed to insert downloaded block");
                if err.kind().is_invalid_block() {
                    let (block, err) = err.split();
                    warn!(target: "consensus::engine", invalid_number=?block.number, invalid_hash=?block.hash(), %err, "Marking block as invalid");

                    self.invalid_headers.insert(block.header);
                }
            }
        }
    }

    /// This handles downloaded blocks that are shown to be disconnected from the canonical chain.
    ///
    /// This mainly compares the missing parent of the downloaded block with the current canonical
    /// tip, and decides whether or not the pipeline should be run.
    ///
    /// The canonical tip is compared to the missing parent using `exceeds_pipeline_run_threshold`,
    /// which returns true if the missing parent is sufficiently ahead of the canonical tip. If so,
    /// the pipeline is run. Otherwise, we need to insert blocks using the blockchain tree, and
    /// must download blocks outside of the pipeline. In this case, the distance is used to
    /// determine how many blocks we should download at once.
    fn on_disconnected_block(
        &mut self,
        downloaded_block: BlockNumHash,
        missing_parent: BlockNumHash,
    ) {
        // compare the missing parent with the canonical tip
        let canonical_tip_num = self.blockchain.canonical_tip().number;

        if let Some(target) = self.can_pipeline_sync_to_finalized(
            canonical_tip_num,
            missing_parent.number,
            Some(downloaded_block),
        ) {
            // we don't have the block yet and the distance exceeds the allowed
            // threshold
            self.sync.set_pipeline_sync_target(target);
            // we can exit early here because the pipeline will take care of syncing
            return
        }

        // continue downloading the missing parent
        //
        // this happens if either:
        //  * the missing parent block num < canonical tip num
        //    * this case represents a missing block on a fork that is shorter than the canonical
        //      chain
        //  * the missing parent block num >= canonical tip num, but the number of missing blocks is
        //    less than the pipeline threshold
        //    * this case represents a potentially long range of blocks to download and execute
        if let Some(distance) =
            self.distance_from_local_tip(canonical_tip_num, missing_parent.number)
        {
            self.sync.download_block_range(missing_parent.hash, distance)
        } else {
            // This happens when the missing parent is on an outdated
            // sidechain
            self.sync.download_full_block(missing_parent.hash);
        }
    }

    /// Attempt to form a new canonical chain based on the current sync target.
    ///
    /// This is invoked when we successfully __downloaded__ a new block from the network which
    /// resulted in [BlockStatus::Valid].
    ///
    /// Note: This will not succeed if the sync target has changed since the block download request
    /// was issued and the new target is still disconnected and additional missing blocks are
    /// downloaded
    fn try_make_sync_target_canonical(
        &mut self,
        inserted: BlockNumHash,
    ) -> Result<(), (B256, CanonicalError)> {
        let Some(target) = self.forkchoice_state_tracker.sync_target_state() else { return Ok(()) };

        // optimistically try to make the head of the current FCU target canonical, the sync
        // target might have changed since the block download request was issued
        // (new FCU received)
        let start = Instant::now();
        let make_canonical_result = self.blockchain.make_canonical(target.head_block_hash);
        let elapsed = self.record_make_canonical_latency(start, &make_canonical_result);
        match make_canonical_result {
            Ok(outcome) => {
                if let CanonicalOutcome::Committed { head } = &outcome {
                    self.listeners.notify(BeaconConsensusEngineEvent::CanonicalChainCommitted(
                        Box::new(head.clone()),
                        elapsed,
                    ));
                }

                let new_head = outcome.into_header();
                debug!(target: "consensus::engine", hash=?new_head.hash(), number=new_head.number, "Canonicalized new head");

                // we can update the FCU blocks
                if let Err(err) = self.update_canon_chain(new_head, &target) {
                    debug!(target: "consensus::engine", ?err, ?target, "Failed to update the canonical chain tracker");
                }

                // we're no longer syncing
                self.sync_state_updater.update_sync_state(SyncState::Idle);

                // clear any active block requests
                self.sync.clear_block_download_requests();
                Ok(())
            }
            Err(err) => {
                // if we failed to make the FCU's head canonical, because we don't have that
                // block yet, then we can try to make the inserted block canonical if we know
                // it's part of the canonical chain: if it's the safe or the finalized block
                if err.is_block_hash_not_found() {
                    // if the inserted block is the currently targeted `finalized` or `safe`
                    // block, we will attempt to make them canonical,
                    // because they are also part of the canonical chain and
                    // their missing block range might already be downloaded (buffered).
                    if let Some(target_hash) =
                        ForkchoiceStateHash::find(&target, inserted.hash).filter(|h| !h.is_head())
                    {
                        // TODO: do not ignore this
                        let _ = self.blockchain.make_canonical(*target_hash.as_ref());
                    }
                }

                Err((target.head_block_hash, err))
            }
        }
    }

    /// Event handler for events emitted by the [EngineSyncController].
    ///
    /// This returns a result to indicate whether the engine future should resolve (fatal error).
    fn on_sync_event(
        &mut self,
        event: EngineSyncEvent,
    ) -> Result<SyncEventOutcome, BeaconConsensusEngineError> {
        let outcome = match event {
            EngineSyncEvent::FetchedFullBlock(block) => {
                self.on_downloaded_block(block);
                SyncEventOutcome::Processed
            }
            EngineSyncEvent::PipelineStarted(target) => {
                trace!(target: "consensus::engine", ?target, continuous = target.is_none(), "Started the pipeline");
                self.metrics.pipeline_runs.increment(1);
                self.sync_state_updater.update_sync_state(SyncState::Syncing);
                SyncEventOutcome::Processed
            }
            EngineSyncEvent::PipelineFinished { result, reached_max_block } => {
                trace!(target: "consensus::engine", ?result, ?reached_max_block, "Pipeline finished");
                // Any pipeline error at this point is fatal.
                let ctrl = result?;
                if reached_max_block {
                    // Terminate the sync early if it's reached the maximum user-configured block.
                    SyncEventOutcome::ReachedMaxBlock
                } else {
                    self.on_pipeline_outcome(ctrl)?;
                    SyncEventOutcome::Processed
                }
            }
            EngineSyncEvent::PipelineTaskDropped => {
                error!(target: "consensus::engine", "Failed to receive spawned pipeline");
                return Err(BeaconConsensusEngineError::PipelineChannelClosed)
            }
        };

        Ok(outcome)
    }

    /// Invoked when the pipeline has successfully finished.
    ///
    /// Updates the internal sync state depending on the pipeline configuration,
    /// the outcome of the pipeline run and the last observed forkchoice state.
    fn on_pipeline_outcome(&mut self, ctrl: ControlFlow) -> RethResult<()> {
        // Pipeline unwound, memorize the invalid block and wait for CL for next sync target.
        if let ControlFlow::Unwind { bad_block, .. } = ctrl {
            warn!(target: "consensus::engine", invalid_hash=?bad_block.hash(), invalid_number=?bad_block.number, "Bad block detected in unwind");
            // update the `invalid_headers` cache with the new invalid header
            self.invalid_headers.insert(*bad_block);
            return Ok(())
        }

        // update the canon chain if continuous is enabled
        if self.sync.run_pipeline_continuously() {
            let max_block = ctrl.block_number().unwrap_or_default();
            let max_header = self.blockchain.sealed_header(max_block)
            .inspect_err(|error| {
                error!(target: "consensus::engine", %error, "Error getting canonical header for continuous sync");
            })?
            .ok_or_else(|| ProviderError::HeaderNotFound(max_block.into()))?;
            self.blockchain.set_canonical_head(max_header);
        }

        let sync_target_state = match self.forkchoice_state_tracker.sync_target_state() {
            Some(current_state) => current_state,
            None => {
                // This is only possible if the node was run with `debug.tip`
                // argument and without CL.
                warn!(target: "consensus::engine", "No fork choice state available");
                return Ok(())
            }
        };

        // Next, we check if we need to schedule another pipeline run or transition
        // to live sync via tree.
        // This can arise if we buffer the forkchoice head, and if the head is an
        // ancestor of an invalid block.
        //
        //  * The forkchoice head could be buffered if it were first sent as a `newPayload` request.
        //
        // In this case, we won't have the head hash in the database, so we would
        // set the pipeline sync target to a known-invalid head.
        //
        // This is why we check the invalid header cache here.
        let lowest_buffered_ancestor =
            self.lowest_buffered_ancestor_or(sync_target_state.head_block_hash);

        // this inserts the head into invalid headers cache
        // if the lowest buffered ancestor is invalid
        if self
            .check_invalid_ancestor_with_head(
                lowest_buffered_ancestor,
                sync_target_state.head_block_hash,
            )
            .is_some()
        {
            warn!(
                target: "consensus::engine",
                invalid_ancestor = %lowest_buffered_ancestor,
                head = %sync_target_state.head_block_hash,
                "Current head has an invalid ancestor"
            );
            return Ok(())
        }

        // get the block number of the finalized block, if we have it
        let newest_finalized = self
            .blockchain
            .buffered_header_by_hash(sync_target_state.finalized_block_hash)
            .map(|header| header.number);

        // The block number that the pipeline finished at - if the progress or newest
        // finalized is None then we can't check the distance anyways.
        //
        // If both are Some, we perform another distance check and return the desired
        // pipeline target
        let pipeline_target =
            ctrl.block_number().zip(newest_finalized).and_then(|(progress, finalized_number)| {
                // Determines whether or not we should run the pipeline again, in case
                // the new gap is large enough to warrant
                // running the pipeline.
                self.can_pipeline_sync_to_finalized(progress, finalized_number, None)
            });

        // If the distance is large enough, we should run the pipeline again to prevent
        // the tree update from executing too many blocks and blocking.
        if let Some(target) = pipeline_target {
            // run the pipeline to the target since the distance is sufficient
            self.sync.set_pipeline_sync_target(target);
        } else if let Some(number) =
            self.blockchain.block_number(sync_target_state.finalized_block_hash)?
        {
            // Finalized block is in the database, attempt to restore the tree with
            // the most recent canonical hashes.
            self.blockchain.connect_buffered_blocks_to_canonical_hashes_and_finalize(number).inspect_err(|error| {
                error!(target: "consensus::engine", %error, "Error restoring blockchain tree state");
            })?;
        } else {
            // We don't have the finalized block in the database, so we need to
            // trigger another pipeline run.
            self.sync.set_pipeline_sync_target(sync_target_state.finalized_block_hash);
        }

        Ok(())
    }

    fn on_hook_result(&self, polled_hook: PolledHook) -> Result<(), BeaconConsensusEngineError> {
        if let EngineHookEvent::Finished(Err(error)) = &polled_hook.event {
            error!(
                target: "consensus::engine",
                name = %polled_hook.name,
                ?error,
                "Hook finished with error"
            )
        }

        if polled_hook.db_access_level.is_read_write() {
            match polled_hook.event {
                EngineHookEvent::NotReady => {}
                EngineHookEvent::Started => {
                    // If the hook has read-write access to the database, it means that the engine
                    // can't process any FCU messages from CL. To prevent CL from sending us
                    // unneeded updates, we need to respond `true` on `eth_syncing` request.
                    self.sync_state_updater.update_sync_state(SyncState::Syncing)
                }
                EngineHookEvent::Finished(_) => {
                    // Hook with read-write access to the database has finished running, so engine
                    // can process new FCU messages from CL again. It's safe to
                    // return `false` on `eth_syncing` request.
                    self.sync_state_updater.update_sync_state(SyncState::Idle);
                    // If the hook had read-write access to the database, it means that the engine
                    // may have accumulated some buffered blocks.
                    if let Err(error) =
                        self.blockchain.connect_buffered_blocks_to_canonical_hashes()
                    {
                        error!(target: "consensus::engine", %error, "Error connecting buffered blocks to canonical hashes on hook result");
                        return Err(error.into())
                    }
                }
            }
        }

        Ok(())
    }
}

/// On initialization, the consensus engine will poll the message receiver and return
/// [Poll::Pending] until the first forkchoice update message is received.
///
/// As soon as the consensus engine receives the first forkchoice updated message and updates the
/// local forkchoice state, it will launch the pipeline to sync to the head hash.
/// While the pipeline is syncing, the consensus engine will keep processing messages from the
/// receiver and forwarding them to the blockchain tree.
impl<DB, BT, Client, EngineT> Future for BeaconConsensusEngine<DB, BT, Client, EngineT>
where
    DB: Database + Unpin + 'static,
    Client: HeadersClient + BodiesClient + Clone + Unpin + 'static,
    BT: BlockchainTreeEngine
        + BlockReader
        + BlockIdReader
        + CanonChainTracker
        + StageCheckpointReader
        + ChainSpecProvider
        + Unpin
        + 'static,
    EngineT: EngineTypes + Unpin + 'static,
{
    type Output = Result<(), BeaconConsensusEngineError>;

    fn poll(self: Pin<&mut Self>, cx: &mut Context<'_>) -> Poll<Self::Output> {
        let this = self.get_mut();

        // Control loop that advances the state
        'main: loop {
            // Poll a running hook with db write access (if any) and CL messages first, draining
            // both and then proceeding to polling other parts such as SyncController and hooks.
            loop {
                // Poll a running hook with db write access first, as we will not be able to process
                // any engine messages until it's finished.
                if let Poll::Ready(result) =
                    this.hooks.poll_active_db_write_hook(cx, this.current_engine_hook_context()?)?
                {
                    this.on_hook_result(result)?;
                    continue
                }

                // Process one incoming message from the CL. We don't drain the messages right away,
                // because we want to sneak a polling of running hook in between them.
                //
                // These messages can affect the state of the SyncController and they're also time
                // sensitive, hence they are polled first.
                if let Poll::Ready(Some(msg)) = this.engine_message_rx.poll_next_unpin(cx) {
                    match msg {
                        BeaconEngineMessage::ForkchoiceUpdated { state, payload_attrs, tx } => {
                            match this.on_forkchoice_updated(state, payload_attrs, tx) {
                                Ok(OnForkchoiceUpdateOutcome::Processed) => {}
                                Ok(OnForkchoiceUpdateOutcome::ReachedMaxBlock) => {
                                    // reached the max block, we can terminate the future
                                    return Poll::Ready(Ok(()))
                                }
                                Err(err) => {
                                    // fatal error, we can terminate the future
                                    return Poll::Ready(Err(RethError::Canonical(err).into()))
                                }
                            }
                        }
                        BeaconEngineMessage::NewPayload { payload, cancun_fields, tx } => {
                            this.metrics.new_payload_messages.increment(1);
                            let res = this.on_new_payload(payload, cancun_fields);
                            let _ = tx.send(res);
                        }
                        BeaconEngineMessage::TransitionConfigurationExchanged => {
                            this.blockchain.on_transition_configuration_exchanged();
                        }
                        BeaconEngineMessage::EventListener(tx) => this.push_listener(tx),
                    }
                    continue
                }

                // Both running hook with db write access and engine messages are pending,
                // proceed to other polls
                break
            }

            // process sync events if any
            if let Poll::Ready(sync_event) = this.sync.poll(cx) {
                match this.on_sync_event(sync_event)? {
                    // Sync event was successfully processed
                    SyncEventOutcome::Processed => (),
                    // Max block has been reached, exit the engine loop
                    SyncEventOutcome::ReachedMaxBlock => return Poll::Ready(Ok(())),
                }

                // this could have taken a while, so we start the next cycle to handle any new
                // engine messages
                continue 'main
            }

            // at this point, all engine messages and sync events are fully drained

            // Poll next hook if all conditions are met:
            // 1. Engine and sync messages are fully drained (both pending)
            // 2. Latest FCU status is not INVALID
            if !this.forkchoice_state_tracker.is_latest_invalid() {
                if let Poll::Ready(result) = this.hooks.poll_next_hook(
                    cx,
                    this.current_engine_hook_context()?,
                    this.sync.is_pipeline_active(),
                )? {
                    this.on_hook_result(result)?;

                    // ensure we're polling until pending while also checking for new engine
                    // messages before polling the next hook
                    continue 'main
                }
            }

            // incoming engine messages and sync events are drained, so we can yield back
            // control
            return Poll::Pending
        }
    }
}

/// Represents all outcomes of an applied fork choice update.
#[derive(Debug)]
enum OnForkchoiceUpdateOutcome {
    /// FCU was processed successfully.
    Processed,
    /// FCU was processed successfully and reached max block.
    ReachedMaxBlock,
}

/// Represents outcomes of processing a sync event
#[derive(Debug)]
enum SyncEventOutcome {
    /// Sync event was processed successfully, engine should continue.
    Processed,
    /// Sync event was processed successfully and reached max block.
    ReachedMaxBlock,
}

#[cfg(test)]
mod tests {
    use super::*;
    use crate::{
        test_utils::{spawn_consensus_engine, TestConsensusEngineBuilder},
        BeaconForkChoiceUpdateError,
    };
    use assert_matches::assert_matches;
    use reth_net_p2p::test_utils::generators::{self, Rng};
    use reth_primitives::{stage::StageCheckpoint, ChainSpecBuilder, MAINNET};
    use reth_provider::{BlockWriter, ProviderFactory};
    use reth_rpc_types::engine::{ForkchoiceState, ForkchoiceUpdated, PayloadStatus};
    use reth_rpc_types_compat::engine::payload::try_block_to_payload_v1;
    use reth_stages::{ExecOutput, PipelineError, StageError};
    use std::{collections::VecDeque, sync::Arc};
    use tokio::sync::oneshot::error::TryRecvError;

    // Pipeline error is propagated.
    #[tokio::test]
    async fn pipeline_error_is_propagated() {
        let mut rng = generators::rng();
        let chain_spec = Arc::new(
            ChainSpecBuilder::default()
                .chain(MAINNET.chain)
                .genesis(MAINNET.genesis.clone())
                .paris_activated()
                .build(),
        );

        let (consensus_engine, env) = TestConsensusEngineBuilder::new(chain_spec.clone())
            .with_pipeline_exec_outputs(VecDeque::from([Err(StageError::ChannelClosed)]))
            .disable_blockchain_tree_sync()
            .with_max_block(1)
            .build();

        let res = spawn_consensus_engine(consensus_engine);

        let _ = env
            .send_forkchoice_updated(ForkchoiceState {
                head_block_hash: rng.gen(),
                ..Default::default()
            })
            .await;
        assert_matches!(
            res.await,
            Ok(Err(BeaconConsensusEngineError::Pipeline(n))) if matches!(*n.as_ref(),PipelineError::Stage(StageError::ChannelClosed))
        );
    }

    // Test that the consensus engine is idle until first forkchoice updated is received.
    #[tokio::test]
    async fn is_idle_until_forkchoice_is_set() {
        let mut rng = generators::rng();
        let chain_spec = Arc::new(
            ChainSpecBuilder::default()
                .chain(MAINNET.chain)
                .genesis(MAINNET.genesis.clone())
                .paris_activated()
                .build(),
        );

        let (consensus_engine, env) = TestConsensusEngineBuilder::new(chain_spec.clone())
            .with_pipeline_exec_outputs(VecDeque::from([Err(StageError::ChannelClosed)]))
            .disable_blockchain_tree_sync()
            .with_max_block(1)
            .build();

        let mut rx = spawn_consensus_engine(consensus_engine);

        // consensus engine is idle
        tokio::time::sleep(Duration::from_millis(100)).await;
        assert_matches!(rx.try_recv(), Err(TryRecvError::Empty));

        // consensus engine is still idle because no FCUs were received
        let _ = env.send_new_payload(try_block_to_payload_v1(SealedBlock::default()), None).await;

        assert_matches!(rx.try_recv(), Err(TryRecvError::Empty));

        // consensus engine is still idle because pruning is running
        let _ = env
            .send_forkchoice_updated(ForkchoiceState {
                head_block_hash: rng.gen(),
                ..Default::default()
            })
            .await;
        assert_matches!(rx.try_recv(), Err(TryRecvError::Empty));

        // consensus engine receives a forkchoice state and triggers the pipeline when pruning is
        // finished
        loop {
            match rx.try_recv() {
                Ok(result) => {
                    assert_matches!(
                        result,
                        Err(BeaconConsensusEngineError::Pipeline(n)) if matches!(*n.as_ref(), PipelineError::Stage(StageError::ChannelClosed))
                    );
                    break
                }
                Err(TryRecvError::Empty) => {
                    let _ = env
                        .send_forkchoice_updated(ForkchoiceState {
                            head_block_hash: rng.gen(),
                            ..Default::default()
                        })
                        .await;
                }
                Err(err) => panic!("receive error: {err}"),
            }
        }
    }

    // Test that the consensus engine runs the pipeline again if the tree cannot be restored.
    // The consensus engine will propagate the second result (error) only if it runs the pipeline
    // for the second time.
    #[tokio::test]
    async fn runs_pipeline_again_if_tree_not_restored() {
        let mut rng = generators::rng();
        let chain_spec = Arc::new(
            ChainSpecBuilder::default()
                .chain(MAINNET.chain)
                .genesis(MAINNET.genesis.clone())
                .paris_activated()
                .build(),
        );

        let (consensus_engine, env) = TestConsensusEngineBuilder::new(chain_spec.clone())
            .with_pipeline_exec_outputs(VecDeque::from([
                Ok(ExecOutput { checkpoint: StageCheckpoint::new(1), done: true }),
                Err(StageError::ChannelClosed),
            ]))
            .disable_blockchain_tree_sync()
            .with_max_block(2)
            .build();

        let rx = spawn_consensus_engine(consensus_engine);

        let _ = env
            .send_forkchoice_updated(ForkchoiceState {
                head_block_hash: rng.gen(),
                finalized_block_hash: rng.gen(),
                ..Default::default()
            })
            .await;

        assert_matches!(
            rx.await,
            Ok(Err(BeaconConsensusEngineError::Pipeline(n)))  if matches!(*n.as_ref(),PipelineError::Stage(StageError::ChannelClosed))
        );
    }

    #[tokio::test]
    async fn terminates_upon_reaching_max_block() {
        let mut rng = generators::rng();
        let max_block = 1000;
        let chain_spec = Arc::new(
            ChainSpecBuilder::default()
                .chain(MAINNET.chain)
                .genesis(MAINNET.genesis.clone())
                .paris_activated()
                .build(),
        );

        let (consensus_engine, env) = TestConsensusEngineBuilder::new(chain_spec.clone())
            .with_pipeline_exec_outputs(VecDeque::from([Ok(ExecOutput {
                checkpoint: StageCheckpoint::new(max_block),
                done: true,
            })]))
            .with_max_block(max_block)
            .disable_blockchain_tree_sync()
            .build();

        let rx = spawn_consensus_engine(consensus_engine);

        let _ = env
            .send_forkchoice_updated(ForkchoiceState {
                head_block_hash: rng.gen(),
                ..Default::default()
            })
            .await;
        assert_matches!(rx.await, Ok(Ok(())));
    }

    fn insert_blocks<'a, DB: Database>(
        provider_factory: ProviderFactory<DB>,
        mut blocks: impl Iterator<Item = &'a SealedBlock>,
    ) {
        let provider = provider_factory.provider_rw().unwrap();
        blocks
            .try_for_each(|b| {
                provider
                    .insert_block(
                        b.clone().try_seal_with_senders().expect("invalid tx signature in block"),
                        None,
                    )
                    .map(|_| ())
            })
            .expect("failed to insert");
        provider.commit().unwrap();
    }

    mod fork_choice_updated {
        use super::*;
        use reth_db::{tables, test_utils::create_test_static_files_dir, transaction::DbTxMut};
        use reth_net_p2p::test_utils::generators::random_block;
        use reth_primitives::U256;
        use reth_rpc_types::engine::ForkchoiceUpdateError;

        #[tokio::test]
        async fn empty_head() {
            let chain_spec = Arc::new(
                ChainSpecBuilder::default()
                    .chain(MAINNET.chain)
                    .genesis(MAINNET.genesis.clone())
                    .paris_activated()
                    .build(),
            );

            let (consensus_engine, env) = TestConsensusEngineBuilder::new(chain_spec.clone())
                .with_pipeline_exec_outputs(VecDeque::from([Ok(ExecOutput {
                    checkpoint: StageCheckpoint::new(0),
                    done: true,
                })]))
                .build();

            let mut engine_rx = spawn_consensus_engine(consensus_engine);

            let res = env.send_forkchoice_updated(ForkchoiceState::default()).await;
            assert_matches!(
                res,
                Err(BeaconForkChoiceUpdateError::ForkchoiceUpdateError(
                    ForkchoiceUpdateError::InvalidState
                ))
            );

            assert_matches!(engine_rx.try_recv(), Err(TryRecvError::Empty));
        }

        #[tokio::test]
        async fn valid_forkchoice() {
            let mut rng = generators::rng();
            let chain_spec = Arc::new(
                ChainSpecBuilder::default()
                    .chain(MAINNET.chain)
                    .genesis(MAINNET.genesis.clone())
                    .paris_activated()
                    .build(),
            );

            let (consensus_engine, env) = TestConsensusEngineBuilder::new(chain_spec.clone())
                .with_pipeline_exec_outputs(VecDeque::from([Ok(ExecOutput {
                    checkpoint: StageCheckpoint::new(0),
                    done: true,
                })]))
                .build();

            let genesis = random_block(&mut rng, 0, None, None, Some(0));
            let block1 = random_block(&mut rng, 1, Some(genesis.hash()), None, Some(0));
            let (_static_dir, static_dir_path) = create_test_static_files_dir();

            insert_blocks(
                ProviderFactory::new(env.db.as_ref(), chain_spec.clone(), static_dir_path)
                    .expect("create provider factory with static_files"),
                [&genesis, &block1].into_iter(),
            );
            env.db
                .update(|tx| {
                    tx.put::<tables::StageCheckpoints>(
                        StageId::Finish.to_string(),
                        StageCheckpoint::new(block1.number),
                    )
                })
                .unwrap()
                .unwrap();

            let mut engine_rx = spawn_consensus_engine(consensus_engine);

            let forkchoice = ForkchoiceState {
                head_block_hash: block1.hash(),
                finalized_block_hash: block1.hash(),
                ..Default::default()
            };

            let result = env.send_forkchoice_updated(forkchoice).await.unwrap();
            let expected_result = ForkchoiceUpdated::new(PayloadStatus::new(
                PayloadStatusEnum::Valid,
                Some(block1.hash()),
            ));
            assert_eq!(result, expected_result);
            assert_matches!(engine_rx.try_recv(), Err(TryRecvError::Empty));
        }

        #[tokio::test]
        async fn unknown_head_hash() {
            let mut rng = generators::rng();

            let chain_spec = Arc::new(
                ChainSpecBuilder::default()
                    .chain(MAINNET.chain)
                    .genesis(MAINNET.genesis.clone())
                    .paris_activated()
                    .build(),
            );

            let (consensus_engine, env) = TestConsensusEngineBuilder::new(chain_spec.clone())
                .with_pipeline_exec_outputs(VecDeque::from([
                    Ok(ExecOutput { checkpoint: StageCheckpoint::new(0), done: true }),
                    Ok(ExecOutput { checkpoint: StageCheckpoint::new(0), done: true }),
                ]))
                .disable_blockchain_tree_sync()
                .build();

            let genesis = random_block(&mut rng, 0, None, None, Some(0));
            let block1 = random_block(&mut rng, 1, Some(genesis.hash()), None, Some(0));

            let (_static_dir, static_dir_path) = create_test_static_files_dir();

            insert_blocks(
                ProviderFactory::new(env.db.as_ref(), chain_spec.clone(), static_dir_path)
                    .expect("create provider factory with static_files"),
                [&genesis, &block1].into_iter(),
            );

            let mut engine_rx = spawn_consensus_engine(consensus_engine);

            let next_head = random_block(&mut rng, 2, Some(block1.hash()), None, Some(0));
            let next_forkchoice_state = ForkchoiceState {
                head_block_hash: next_head.hash(),
                finalized_block_hash: block1.hash(),
                ..Default::default()
            };

            // if we `await` in the assert, the forkchoice will poll after we've inserted the block,
            // and it will return VALID instead of SYNCING
            let invalid_rx = env.send_forkchoice_updated(next_forkchoice_state).await;
            let (_static_dir, static_dir_path) = create_test_static_files_dir();

            // Insert next head immediately after sending forkchoice update
            insert_blocks(
                ProviderFactory::new(env.db.as_ref(), chain_spec.clone(), static_dir_path)
                    .expect("create provider factory with static_files"),
                [&next_head].into_iter(),
            );

            let expected_result = ForkchoiceUpdated::from_status(PayloadStatusEnum::Syncing);
            assert_matches!(invalid_rx, Ok(result) => assert_eq!(result, expected_result));

            let result = env.send_forkchoice_retry_on_syncing(next_forkchoice_state).await.unwrap();
            let expected_result = ForkchoiceUpdated::from_status(PayloadStatusEnum::Valid)
                .with_latest_valid_hash(next_head.hash());
            assert_eq!(result, expected_result);

            assert_matches!(engine_rx.try_recv(), Err(TryRecvError::Empty));
        }

        #[tokio::test]
        async fn unknown_finalized_hash() {
            let mut rng = generators::rng();
            let chain_spec = Arc::new(
                ChainSpecBuilder::default()
                    .chain(MAINNET.chain)
                    .genesis(MAINNET.genesis.clone())
                    .paris_activated()
                    .build(),
            );

            let (consensus_engine, env) = TestConsensusEngineBuilder::new(chain_spec.clone())
                .with_pipeline_exec_outputs(VecDeque::from([Ok(ExecOutput {
                    checkpoint: StageCheckpoint::new(0),
                    done: true,
                })]))
                .disable_blockchain_tree_sync()
                .build();

            let genesis = random_block(&mut rng, 0, None, None, Some(0));
            let block1 = random_block(&mut rng, 1, Some(genesis.hash()), None, Some(0));

            let (_static_dir, static_dir_path) = create_test_static_files_dir();

            insert_blocks(
                ProviderFactory::new(env.db.as_ref(), chain_spec.clone(), static_dir_path)
                    .expect("create provider factory with static_files"),
                [&genesis, &block1].into_iter(),
            );

            let engine = spawn_consensus_engine(consensus_engine);

            let res = env
                .send_forkchoice_updated(ForkchoiceState {
                    head_block_hash: rng.gen(),
                    finalized_block_hash: block1.hash(),
                    ..Default::default()
                })
                .await;
            let expected_result = ForkchoiceUpdated::from_status(PayloadStatusEnum::Syncing);
            assert_matches!(res, Ok(result) => assert_eq!(result, expected_result));
            drop(engine);
        }

        #[tokio::test]
        async fn forkchoice_updated_pre_merge() {
            let mut rng = generators::rng();
            let chain_spec = Arc::new(
                ChainSpecBuilder::default()
                    .chain(MAINNET.chain)
                    .genesis(MAINNET.genesis.clone())
                    .london_activated()
                    .paris_at_ttd(U256::from(3))
                    .build(),
            );

            let (consensus_engine, env) = TestConsensusEngineBuilder::new(chain_spec.clone())
                .with_pipeline_exec_outputs(VecDeque::from([
                    Ok(ExecOutput { checkpoint: StageCheckpoint::new(0), done: true }),
                    Ok(ExecOutput { checkpoint: StageCheckpoint::new(0), done: true }),
                ]))
                .build();

            let genesis = random_block(&mut rng, 0, None, None, Some(0));
            let mut block1 = random_block(&mut rng, 1, Some(genesis.hash()), None, Some(0));
            block1.header.set_difficulty(U256::from(1));

            // a second pre-merge block
            let mut block2 = random_block(&mut rng, 1, Some(genesis.hash()), None, Some(0));
            block2.header.set_difficulty(U256::from(1));

            // a transition block
            let mut block3 = random_block(&mut rng, 1, Some(genesis.hash()), None, Some(0));
            block3.header.set_difficulty(U256::from(1));

            let (_static_dir, static_dir_path) = create_test_static_files_dir();
            insert_blocks(
                ProviderFactory::new(env.db.as_ref(), chain_spec.clone(), static_dir_path)
                    .expect("create provider factory with static_files"),
                [&genesis, &block1, &block2, &block3].into_iter(),
            );

            let _engine = spawn_consensus_engine(consensus_engine);

            let res = env
                .send_forkchoice_updated(ForkchoiceState {
                    head_block_hash: block1.hash(),
                    finalized_block_hash: block1.hash(),
                    ..Default::default()
                })
                .await;

            assert_matches!(res, Ok(result) => {
                let ForkchoiceUpdated { payload_status, .. } = result;
                assert_matches!(payload_status.status, PayloadStatusEnum::Invalid { .. });
                assert_eq!(payload_status.latest_valid_hash, Some(B256::ZERO));
            });
        }

        #[tokio::test]
        async fn forkchoice_updated_invalid_pow() {
            let mut rng = generators::rng();
            let chain_spec = Arc::new(
                ChainSpecBuilder::default()
                    .chain(MAINNET.chain)
                    .genesis(MAINNET.genesis.clone())
                    .london_activated()
                    .build(),
            );

            let (consensus_engine, env) = TestConsensusEngineBuilder::new(chain_spec.clone())
                .with_pipeline_exec_outputs(VecDeque::from([
                    Ok(ExecOutput { checkpoint: StageCheckpoint::new(0), done: true }),
                    Ok(ExecOutput { checkpoint: StageCheckpoint::new(0), done: true }),
                ]))
                .build();

            let genesis = random_block(&mut rng, 0, None, None, Some(0));
            let block1 = random_block(&mut rng, 1, Some(genesis.hash()), None, Some(0));

            let (_temp_dir, temp_dir_path) = create_test_static_files_dir();

            insert_blocks(
                ProviderFactory::new(env.db.as_ref(), chain_spec.clone(), temp_dir_path)
                    .expect("create provider factory with static_files"),
                [&genesis, &block1].into_iter(),
            );

            let _engine = spawn_consensus_engine(consensus_engine);

            let res = env
                .send_forkchoice_updated(ForkchoiceState {
                    head_block_hash: block1.hash(),
                    finalized_block_hash: block1.hash(),
                    ..Default::default()
                })
                .await;
            let expected_result = ForkchoiceUpdated::from_status(PayloadStatusEnum::Invalid {
                validation_error: BlockValidationError::BlockPreMerge { hash: block1.hash() }
                    .to_string(),
            })
            .with_latest_valid_hash(B256::ZERO);
            assert_matches!(res, Ok(result) => assert_eq!(result, expected_result));
        }
    }

    mod new_payload {
        use super::*;
        use reth_db::test_utils::create_test_static_files_dir;
        use reth_net_p2p::test_utils::generators::random_block;
        use reth_primitives::{
            genesis::{Genesis, GenesisAllocator},
            Hardfork, U256,
        };
        use reth_provider::test_utils::blocks::BlockChainTestData;

        #[tokio::test]
        async fn new_payload_before_forkchoice() {
            let mut rng = generators::rng();
            let chain_spec = Arc::new(
                ChainSpecBuilder::default()
                    .chain(MAINNET.chain)
                    .genesis(MAINNET.genesis.clone())
                    .paris_activated()
                    .build(),
            );

            let (consensus_engine, env) = TestConsensusEngineBuilder::new(chain_spec.clone())
                .with_pipeline_exec_outputs(VecDeque::from([Ok(ExecOutput {
                    checkpoint: StageCheckpoint::new(0),
                    done: true,
                })]))
                .build();

            let mut engine_rx = spawn_consensus_engine(consensus_engine);

            // Send new payload
            let res = env
                .send_new_payload(
                    try_block_to_payload_v1(random_block(&mut rng, 0, None, None, Some(0))),
                    None,
                )
                .await;

            // Invalid, because this is a genesis block
            assert_matches!(res, Ok(result) => assert_matches!(result.status, PayloadStatusEnum::Invalid { .. }));

            // Send new payload
            let res = env
                .send_new_payload(
                    try_block_to_payload_v1(random_block(&mut rng, 1, None, None, Some(0))),
                    None,
                )
                .await;

            let expected_result = PayloadStatus::from_status(PayloadStatusEnum::Syncing);
            assert_matches!(res, Ok(result) => assert_eq!(result, expected_result));

            assert_matches!(engine_rx.try_recv(), Err(TryRecvError::Empty));
        }

        #[tokio::test]
        async fn payload_known() {
            let mut rng = generators::rng();
            let chain_spec = Arc::new(
                ChainSpecBuilder::default()
                    .chain(MAINNET.chain)
                    .genesis(MAINNET.genesis.clone())
                    .paris_activated()
                    .build(),
            );

            let (consensus_engine, env) = TestConsensusEngineBuilder::new(chain_spec.clone())
                .with_pipeline_exec_outputs(VecDeque::from([Ok(ExecOutput {
                    checkpoint: StageCheckpoint::new(0),
                    done: true,
                })]))
                .build();

            let genesis = random_block(&mut rng, 0, None, None, Some(0));
            let block1 = random_block(&mut rng, 1, Some(genesis.hash()), None, Some(0));
            let block2 = random_block(&mut rng, 2, Some(block1.hash()), None, Some(0));

            let (_static_dir, static_dir_path) = create_test_static_files_dir();
            insert_blocks(
                ProviderFactory::new(env.db.as_ref(), chain_spec.clone(), static_dir_path)
                    .expect("create provider factory with static_files"),
                [&genesis, &block1, &block2].into_iter(),
            );

            let mut engine_rx = spawn_consensus_engine(consensus_engine);

            // Send forkchoice
            let res = env
                .send_forkchoice_updated(ForkchoiceState {
                    head_block_hash: block1.hash(),
                    finalized_block_hash: block1.hash(),
                    ..Default::default()
                })
                .await;
            let expected_result = PayloadStatus::from_status(PayloadStatusEnum::Valid)
                .with_latest_valid_hash(block1.hash());
            assert_matches!(res, Ok(ForkchoiceUpdated { payload_status, .. }) => assert_eq!(payload_status, expected_result));

            // Send new payload
            let result = env
                .send_new_payload_retry_on_syncing(try_block_to_payload_v1(block2.clone()), None)
                .await
                .unwrap();

            let expected_result = PayloadStatus::from_status(PayloadStatusEnum::Valid)
                .with_latest_valid_hash(block2.hash());
            assert_eq!(result, expected_result);
            assert_matches!(engine_rx.try_recv(), Err(TryRecvError::Empty));
        }

        #[tokio::test]
        async fn simple_validate_block() {
            let mut rng = generators::rng();
            let amount = U256::from(1000000000000000000u64);
            let mut allocator = GenesisAllocator::default().with_rng(&mut rng);
            for _ in 0..16 {
                // add 16 new accounts
                allocator.new_funded_account(amount);
            }

            let alloc = allocator.build();

            let genesis = Genesis::default().extend_accounts(alloc);

            let chain_spec = Arc::new(
                ChainSpecBuilder::default()
                    .chain(MAINNET.chain)
                    .genesis(genesis)
                    .shanghai_activated()
                    .build(),
            );

            let (consensus_engine, env) = TestConsensusEngineBuilder::new(chain_spec.clone())
                .with_real_pipeline()
                .with_real_executor()
                .with_real_consensus()
                .build();

            let genesis =
                SealedBlock { header: chain_spec.sealed_genesis_header(), ..Default::default() };
            let block1 = random_block(&mut rng, 1, Some(chain_spec.genesis_hash()), None, Some(0));

            // TODO: add transactions that transfer from the alloc accounts, generating the new
            // block tx and state root

            let (_static_dir, static_dir_path) = create_test_static_files_dir();

            insert_blocks(
                ProviderFactory::new(env.db.as_ref(), chain_spec.clone(), static_dir_path)
                    .expect("create provider factory with static_files"),
                [&genesis, &block1].into_iter(),
            );

            let mut engine_rx = spawn_consensus_engine(consensus_engine);

            // Send forkchoice
            let res = env
                .send_forkchoice_updated(ForkchoiceState {
                    head_block_hash: block1.hash(),
                    finalized_block_hash: block1.hash(),
                    ..Default::default()
                })
                .await;
            let expected_result = PayloadStatus::from_status(PayloadStatusEnum::Valid)
                .with_latest_valid_hash(block1.hash());
            assert_matches!(res, Ok(ForkchoiceUpdated { payload_status, .. }) => assert_eq!(payload_status, expected_result));
            assert_matches!(engine_rx.try_recv(), Err(TryRecvError::Empty));
        }

        #[tokio::test]
        async fn payload_parent_unknown() {
            let mut rng = generators::rng();
            let chain_spec = Arc::new(
                ChainSpecBuilder::default()
                    .chain(MAINNET.chain)
                    .genesis(MAINNET.genesis.clone())
                    .paris_activated()
                    .build(),
            );

            let (consensus_engine, env) = TestConsensusEngineBuilder::new(chain_spec.clone())
                .with_pipeline_exec_outputs(VecDeque::from([Ok(ExecOutput {
                    checkpoint: StageCheckpoint::new(0),
                    done: true,
                })]))
                .build();

            let genesis = random_block(&mut rng, 0, None, None, Some(0));

            let (_static_dir, static_dir_path) = create_test_static_files_dir();

            insert_blocks(
                ProviderFactory::new(env.db.as_ref(), chain_spec.clone(), static_dir_path)
                    .expect("create provider factory with static_files"),
                [&genesis].into_iter(),
            );

            let mut engine_rx = spawn_consensus_engine(consensus_engine);

            // Send forkchoice
            let res = env
                .send_forkchoice_updated(ForkchoiceState {
                    head_block_hash: genesis.hash(),
                    finalized_block_hash: genesis.hash(),
                    ..Default::default()
                })
                .await;
            let expected_result = PayloadStatus::from_status(PayloadStatusEnum::Valid)
                .with_latest_valid_hash(genesis.hash());
            assert_matches!(res, Ok(ForkchoiceUpdated { payload_status, .. }) => assert_eq!(payload_status, expected_result));

            // Send new payload
            let parent = rng.gen();
            let block = random_block(&mut rng, 2, Some(parent), None, Some(0));
            let res = env.send_new_payload(try_block_to_payload_v1(block), None).await;
            let expected_result = PayloadStatus::from_status(PayloadStatusEnum::Syncing);
            assert_matches!(res, Ok(result) => assert_eq!(result, expected_result));

            assert_matches!(engine_rx.try_recv(), Err(TryRecvError::Empty));
        }

        #[tokio::test]
        async fn payload_pre_merge() {
            let data = BlockChainTestData::default();
            let mut block1 = data.blocks[0].0.block.clone();
            block1
                .header
                .set_difficulty(MAINNET.fork(Hardfork::Paris).ttd().unwrap() - U256::from(1));
            block1 = block1.unseal().seal_slow();
            let (block2, exec_result2) = data.blocks[1].clone();
            let mut block2 = block2.unseal().block;
            block2.withdrawals = None;
            block2.header.parent_hash = block1.hash();
            block2.header.base_fee_per_gas = Some(100);
            block2.header.difficulty = U256::ZERO;
            let block2 = block2.clone().seal_slow();

            let chain_spec = Arc::new(
                ChainSpecBuilder::default()
                    .chain(MAINNET.chain)
                    .genesis(MAINNET.genesis.clone())
                    .london_activated()
                    .build(),
            );

            let (consensus_engine, env) = TestConsensusEngineBuilder::new(chain_spec.clone())
                .with_pipeline_exec_outputs(VecDeque::from([Ok(ExecOutput {
                    checkpoint: StageCheckpoint::new(0),
                    done: true,
                })]))
                .with_executor_results(Vec::from([exec_result2]))
                .build();

            let (_static_dir, static_dir_path) = create_test_static_files_dir();

            insert_blocks(
                ProviderFactory::new(env.db.as_ref(), chain_spec.clone(), static_dir_path)
                    .expect("create provider factory with static_files"),
                [&data.genesis, &block1].into_iter(),
            );

            let mut engine_rx = spawn_consensus_engine(consensus_engine);

            // Send forkchoice
            let res = env
                .send_forkchoice_updated(ForkchoiceState {
                    head_block_hash: block1.hash(),
                    finalized_block_hash: block1.hash(),
                    ..Default::default()
                })
                .await;

            let expected_result = PayloadStatus::from_status(PayloadStatusEnum::Invalid {
                validation_error: BlockValidationError::BlockPreMerge { hash: block1.hash() }
                    .to_string(),
            })
            .with_latest_valid_hash(B256::ZERO);
            assert_matches!(res, Ok(ForkchoiceUpdated { payload_status, .. }) => assert_eq!(payload_status, expected_result));

            // Send new payload
            let result = env
                .send_new_payload_retry_on_syncing(try_block_to_payload_v1(block2.clone()), None)
                .await
                .unwrap();

            let expected_result = PayloadStatus::from_status(PayloadStatusEnum::Invalid {
                validation_error: BlockValidationError::BlockPreMerge { hash: block2.hash() }
                    .to_string(),
            })
            .with_latest_valid_hash(B256::ZERO);
            assert_eq!(result, expected_result);

            assert_matches!(engine_rx.try_recv(), Err(TryRecvError::Empty));
        }
    }
}<|MERGE_RESOLUTION|>--- conflicted
+++ resolved
@@ -14,18 +14,11 @@
         error::{BlockchainTreeError, CanonicalError, InsertBlockError, InsertBlockErrorKind},
         BlockStatus, BlockchainTreeEngine, CanonicalOutcome, InsertPayloadOk,
     },
-<<<<<<< HEAD
-    executor::{BlockExecutionError, BlockValidationError},
-=======
-    consensus::ForkchoiceState,
-    executor::BlockValidationError,
-    p2p::{bodies::client::BodiesClient, headers::client::HeadersClient},
-    provider::ProviderResult,
-    sync::{NetworkSyncUpdater, SyncState},
->>>>>>> d81cf8aa
-    RethError, RethResult,
+    executor::{BlockExecutionError, BlockValidationError}
+    RethError, RethResult
 };
 use reth_net_p2p::{
+    consensus::ForkchoiceState,
     bodies::client::BodiesClient,
     headers::client::HeadersClient,
     sync::{NetworkSyncUpdater, SyncState},
