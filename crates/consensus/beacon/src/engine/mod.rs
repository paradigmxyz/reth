--- conflicted
+++ resolved
@@ -1281,17 +1281,12 @@
         let status = match status {
             InsertPayloadOk::Inserted(BlockStatus::Valid(attachment)) => {
                 latest_valid_hash = Some(block_hash);
-<<<<<<< HEAD
-                self.listeners
-                    .notify(BeaconConsensusEngineEvent::CanonicalBlockAdded(block, elapsed));
-=======
                 let event = if attachment.is_canonical() {
                     BeaconConsensusEngineEvent::CanonicalBlockAdded(block)
                 } else {
                     BeaconConsensusEngineEvent::ForkBlockAdded(block)
                 };
                 self.listeners.notify(event);
->>>>>>> 466adc4b
                 PayloadStatusEnum::Valid
             }
             InsertPayloadOk::AlreadySeen(BlockStatus::Valid(_)) => {
