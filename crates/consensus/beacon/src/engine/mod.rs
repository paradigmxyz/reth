use futures::{stream::BoxStream, Future, StreamExt};
use reth_blockchain_tree_api::{
    error::{BlockchainTreeError, CanonicalError, InsertBlockError, InsertBlockErrorKind},
    BlockStatus, BlockValidationKind, BlockchainTreeEngine, CanonicalOutcome, InsertPayloadOk,
};
use reth_db::database::Database;
<<<<<<< HEAD
use reth_engine_primitives::EngineTypes;
use reth_interfaces::{
    blockchain_tree::{
        error::{BlockchainTreeError, CanonicalError, InsertBlockError, InsertBlockErrorKind},
        BlockStatus, BlockValidationKind, BlockchainTreeEngine, CanonicalOutcome, InsertPayloadOk,
    },
    executor::BlockValidationError,
    p2p::{bodies::client::BodiesClient, headers::client::HeadersClient},
    provider::ProviderResult,
=======
use reth_engine_primitives::{EngineTypes, PayloadAttributes, PayloadBuilderAttributes};
use reth_errors::{BlockValidationError, ProviderResult, RethError, RethResult};
use reth_network_p2p::{
    bodies::client::BodiesClient,
    headers::client::HeadersClient,
>>>>>>> bab8aaa2
    sync::{NetworkSyncUpdater, SyncState},
};
use reth_payload_builder::PayloadBuilderHandle;
use reth_payload_primitives::{PayloadAttributes, PayloadBuilderAttributes};
use reth_payload_validator::ExecutionPayloadValidator;
use reth_primitives::{
    constants::EPOCH_SLOTS,
    stage::{PipelineTarget, StageId},
    BlockNumHash, BlockNumber, Head, Header, SealedBlock, SealedHeader, B256,
};
use reth_provider::{
    BlockIdReader, BlockReader, BlockSource, CanonChainTracker, ChainSpecProvider, ProviderError,
    StageCheckpointReader,
};
use reth_rpc_types::engine::{
    CancunPayloadFields, ExecutionPayload, ForkchoiceState, PayloadStatus, PayloadStatusEnum,
    PayloadValidationError,
};
use reth_stages_api::{ControlFlow, Pipeline};
use reth_tasks::TaskSpawner;
use reth_tokio_util::EventSender;
use std::{
    pin::Pin,
    sync::Arc,
    task::{Context, Poll},
    time::{Duration, Instant},
};
use tokio::sync::{
    mpsc::{self, UnboundedSender},
    oneshot,
};
use tokio_stream::wrappers::UnboundedReceiverStream;
use tracing::*;

mod message;
pub use message::{BeaconEngineMessage, OnForkChoiceUpdated};

mod error;
pub use error::{
    BeaconConsensusEngineError, BeaconEngineResult, BeaconForkChoiceUpdateError,
    BeaconOnNewPayloadError,
};

mod invalid_headers;
use invalid_headers::InvalidHeaderCache;

mod event;
pub use event::{BeaconConsensusEngineEvent, ConsensusEngineLiveSyncProgress};

mod handle;
pub use handle::BeaconConsensusEngineHandle;

mod forkchoice;
pub use forkchoice::ForkchoiceStatus;
use forkchoice::{ForkchoiceStateHash, ForkchoiceStateTracker};

mod metrics;
use metrics::EngineMetrics;

pub(crate) mod sync;
use sync::{EngineSyncController, EngineSyncEvent};

/// Hooks for running during the main loop of
/// [consensus engine][`crate::engine::BeaconConsensusEngine`].
pub mod hooks;
use hooks::{EngineHookContext, EngineHookEvent, EngineHooks, EngineHooksController, PolledHook};

#[cfg(test)]
pub mod test_utils;

/// The maximum number of invalid headers that can be tracked by the engine.
const MAX_INVALID_HEADERS: u32 = 512u32;

/// The largest gap for which the tree will be used for sync. See docs for `pipeline_run_threshold`
/// for more information.
///
/// This is the default threshold, the distance to the head that the tree will be used for sync.
/// If the distance exceeds this threshold, the pipeline will be used for sync.
pub const MIN_BLOCKS_FOR_PIPELINE_RUN: u64 = EPOCH_SLOTS;

/// The beacon consensus engine is the driver that switches between historical and live sync.
///
/// The beacon consensus engine is itself driven by messages from the Consensus Layer, which are
/// received by Engine API (JSON-RPC).
///
/// The consensus engine is idle until it receives the first
/// [BeaconEngineMessage::ForkchoiceUpdated] message from the CL which would initiate the sync. At
/// first, the consensus engine would run the [Pipeline] until the latest known block hash.
/// Afterward, it would attempt to create/restore the [`BlockchainTreeEngine`] from the blocks
/// that are currently available. In case the restoration is successful, the consensus engine would
/// run in a live sync mode, populating the [`BlockchainTreeEngine`] with new blocks as they arrive
/// via engine API and downloading any missing blocks from the network to fill potential gaps.
///
/// The consensus engine has two data input sources:
///
/// ## New Payload (`engine_newPayloadV{}`)
///
/// The engine receives new payloads from the CL. If the payload is connected to the canonical
/// chain, it will be fully validated added to a chain in the [BlockchainTreeEngine]: `VALID`
///
/// If the payload's chain is disconnected (at least 1 block is missing) then it will be buffered:
/// `SYNCING` ([BlockStatus::Disconnected]).
///
/// ## Forkchoice Update (FCU) (`engine_forkchoiceUpdatedV{}`)
///
/// This contains the latest forkchoice state and the payload attributes. The engine will attempt to
/// make a new canonical chain based on the `head_hash` of the update and trigger payload building
/// if the `payload_attrs` are present and the FCU is `VALID`.
///
/// The `head_hash` forms a chain by walking backwards from the `head_hash` towards the canonical
/// blocks of the chain.
///
/// Making a new canonical chain can result in the following relevant outcomes:
///
/// ### The chain is connected
///
/// All blocks of the `head_hash`'s chain are present in the [BlockchainTreeEngine] and are
/// committed to the canonical chain. This also includes reorgs.
///
/// ### The chain is disconnected
///
/// In this case the [BlockchainTreeEngine] doesn't know how the new chain connects to the existing
/// canonical chain. It could be a simple commit (new blocks extend the current head) or a re-org
/// that requires unwinding the canonical chain.
///
/// This further distinguishes between two variants:
///
/// #### `head_hash`'s block exists
///
/// The `head_hash`'s block was already received/downloaded, but at least one block is missing to
/// form a _connected_ chain. The engine will attempt to download the missing blocks from the
/// network by walking backwards (`parent_hash`), and then try to make the block canonical as soon
/// as the chain becomes connected.
///
/// However, it still can be the case that the chain and the FCU is `INVALID`.
///
/// #### `head_hash` block is missing
///
/// This is similar to the previous case, but the `head_hash`'s block is missing. At which point the
/// engine doesn't know where the new head will point to: new chain could be a re-org or a simple
/// commit. The engine will download the missing head first and then proceed as in the previous
/// case.
///
/// # Panics
///
/// If the future is polled more than once. Leads to undefined state.
#[must_use = "Future does nothing unless polled"]
#[allow(missing_debug_implementations)]
pub struct BeaconConsensusEngine<DB, BT, Client, EngineT>
where
    DB: Database,
    Client: HeadersClient + BodiesClient,
    BT: BlockchainTreeEngine
        + BlockReader
        + BlockIdReader
        + CanonChainTracker
        + StageCheckpointReader,
    EngineT: EngineTypes,
{
    /// Controls syncing triggered by engine updates.
    sync: EngineSyncController<DB, Client>,
    /// The type we can use to query both the database and the blockchain tree.
    blockchain: BT,
    /// Used for emitting updates about whether the engine is syncing or not.
    sync_state_updater: Box<dyn NetworkSyncUpdater>,
    /// The Engine API message receiver.
    engine_message_stream: BoxStream<'static, BeaconEngineMessage<EngineT>>,
    /// A clone of the handle
    handle: BeaconConsensusEngineHandle<EngineT>,
    /// Tracks the received forkchoice state updates received by the CL.
    forkchoice_state_tracker: ForkchoiceStateTracker,
    /// The payload store.
    payload_builder: PayloadBuilderHandle<EngineT>,
    /// Validator for execution payloads
    payload_validator: ExecutionPayloadValidator,
    /// Current blockchain tree action.
    blockchain_tree_action: Option<BlockchainTreeAction<EngineT>>,
    /// Tracks the header of invalid payloads that were rejected by the engine because they're
    /// invalid.
    invalid_headers: InvalidHeaderCache,
    /// After downloading a block corresponding to a recent forkchoice update, the engine will
    /// check whether or not we can connect the block to the current canonical chain. If we can't,
    /// we need to download and execute the missing parents of that block.
    ///
    /// When the block can't be connected, its block number will be compared to the canonical head,
    /// resulting in a heuristic for the number of missing blocks, or the size of the gap between
    /// the new block and the canonical head.
    ///
    /// If the gap is larger than this threshold, the engine will download and execute the missing
    /// blocks using the pipeline. Otherwise, the engine, sync controller, and blockchain tree will
    /// be used to download and execute the missing blocks.
    pipeline_run_threshold: u64,
    hooks: EngineHooksController,
    /// Sender for engine events.
    event_sender: EventSender<BeaconConsensusEngineEvent>,
    /// Consensus engine metrics.
    metrics: EngineMetrics,
}

impl<DB, BT, Client, EngineT> BeaconConsensusEngine<DB, BT, Client, EngineT>
where
    DB: Database + Unpin + 'static,
    BT: BlockchainTreeEngine
        + BlockReader
        + BlockIdReader
        + CanonChainTracker
        + StageCheckpointReader
        + ChainSpecProvider
        + 'static,
    Client: HeadersClient + BodiesClient + Clone + Unpin + 'static,
    EngineT: EngineTypes + Unpin + 'static,
{
    /// Create a new instance of the [BeaconConsensusEngine].
    #[allow(clippy::too_many_arguments)]
    pub fn new(
        client: Client,
        pipeline: Pipeline<DB>,
        blockchain: BT,
        task_spawner: Box<dyn TaskSpawner>,
        sync_state_updater: Box<dyn NetworkSyncUpdater>,
        max_block: Option<BlockNumber>,
        run_pipeline_continuously: bool,
        payload_builder: PayloadBuilderHandle<EngineT>,
        target: Option<B256>,
        pipeline_run_threshold: u64,
        hooks: EngineHooks,
    ) -> RethResult<(Self, BeaconConsensusEngineHandle<EngineT>)> {
        let (to_engine, rx) = mpsc::unbounded_channel();
        Self::with_channel(
            client,
            pipeline,
            blockchain,
            task_spawner,
            sync_state_updater,
            max_block,
            run_pipeline_continuously,
            payload_builder,
            target,
            pipeline_run_threshold,
            to_engine,
            Box::pin(UnboundedReceiverStream::from(rx)),
            hooks,
        )
    }

    /// Create a new instance of the [BeaconConsensusEngine] using the given channel to configure
    /// the [BeaconEngineMessage] communication channel.
    ///
    /// By default the engine is started with idle pipeline.
    /// The pipeline can be launched immediately in one of the following ways descending in
    /// priority:
    /// - Explicit [Option::Some] target block hash provided via a constructor argument.
    /// - The process was previously interrupted amidst the pipeline run. This is checked by
    ///   comparing the checkpoints of the first ([StageId::Headers]) and last ([StageId::Finish])
    ///   stages. In this case, the latest available header in the database is used as the target.
    ///
    /// Propagates any database related error.
    #[allow(clippy::too_many_arguments)]
    pub fn with_channel(
        client: Client,
        pipeline: Pipeline<DB>,
        blockchain: BT,
        task_spawner: Box<dyn TaskSpawner>,
        sync_state_updater: Box<dyn NetworkSyncUpdater>,
        max_block: Option<BlockNumber>,
        run_pipeline_continuously: bool,
        payload_builder: PayloadBuilderHandle<EngineT>,
        target: Option<B256>,
        pipeline_run_threshold: u64,
        to_engine: UnboundedSender<BeaconEngineMessage<EngineT>>,
        engine_message_stream: BoxStream<'static, BeaconEngineMessage<EngineT>>,
        hooks: EngineHooks,
    ) -> RethResult<(Self, BeaconConsensusEngineHandle<EngineT>)> {
        let event_sender = EventSender::default();
        let handle = BeaconConsensusEngineHandle::new(to_engine, event_sender.clone());
        let sync = EngineSyncController::new(
            pipeline,
            client,
            task_spawner.clone(),
            run_pipeline_continuously,
            max_block,
            blockchain.chain_spec(),
            event_sender.clone(),
        );
        let mut this = Self {
            sync,
            payload_validator: ExecutionPayloadValidator::new(blockchain.chain_spec()),
            blockchain,
            sync_state_updater,
            engine_message_stream,
            handle: handle.clone(),
            forkchoice_state_tracker: Default::default(),
            payload_builder,
            invalid_headers: InvalidHeaderCache::new(MAX_INVALID_HEADERS),
            blockchain_tree_action: None,
            pipeline_run_threshold,
            hooks: EngineHooksController::new(hooks),
            event_sender,
            metrics: EngineMetrics::default(),
        };

        let maybe_pipeline_target = match target {
            // Provided target always takes precedence.
            target @ Some(_) => target,
            None => this.check_pipeline_consistency()?,
        };

        if let Some(target) = maybe_pipeline_target {
            this.sync.set_pipeline_sync_target(target.into());
        }

        Ok((this, handle))
    }

    /// Returns current [EngineHookContext] that's used for polling engine hooks.
    fn current_engine_hook_context(&self) -> RethResult<EngineHookContext> {
        Ok(EngineHookContext {
            tip_block_number: self.blockchain.canonical_tip().number,
            finalized_block_number: self
                .blockchain
                .finalized_block_number()
                .map_err(RethError::Provider)?,
        })
    }

    /// Pre-validate forkchoice update and check whether it can be processed.
    ///
    /// This method returns the update outcome if validation fails or
    /// the node is syncing and the update cannot be processed at the moment.
    fn pre_validate_forkchoice_update(
        &mut self,
        state: ForkchoiceState,
    ) -> Option<OnForkChoiceUpdated> {
        if state.head_block_hash.is_zero() {
            return Some(OnForkChoiceUpdated::invalid_state())
        }

        // check if the new head hash is connected to any ancestor that we previously marked as
        // invalid
        let lowest_buffered_ancestor_fcu = self.lowest_buffered_ancestor_or(state.head_block_hash);
        if let Some(status) = self.check_invalid_ancestor(lowest_buffered_ancestor_fcu) {
            return Some(OnForkChoiceUpdated::with_invalid(status))
        }

        if self.sync.is_pipeline_active() {
            // We can only process new forkchoice updates if the pipeline is idle, since it requires
            // exclusive access to the database
            trace!(target: "consensus::engine", "Pipeline is syncing, skipping forkchoice update");
            return Some(OnForkChoiceUpdated::syncing())
        }

        if let Some(hook) = self.hooks.active_db_write_hook() {
            // We can only process new forkchoice updates if no hook with db write is running,
            // since it requires exclusive access to the database
            warn!(
                target: "consensus::engine",
                hook = %hook.name(),
                head_block_hash = ?state.head_block_hash,
                safe_block_hash = ?state.safe_block_hash,
                finalized_block_hash = ?state.finalized_block_hash,
                "Hook is in progress, skipping forkchoice update. \
                This may affect the performance of your node as a validator."
            );
            return Some(OnForkChoiceUpdated::syncing())
        }

        None
    }

    /// Process the result of attempting to make forkchoice state head hash canonical.
    ///
    /// # Returns
    ///
    /// A forkchoice state update outcome or fatal error.
    fn on_forkchoice_updated_make_canonical_result(
        &mut self,
        state: ForkchoiceState,
        mut attrs: Option<EngineT::PayloadAttributes>,
        make_canonical_result: Result<CanonicalOutcome, CanonicalError>,
        elapsed: Duration,
    ) -> Result<OnForkChoiceUpdated, CanonicalError> {
        match make_canonical_result {
            Ok(outcome) => {
                let should_update_head = match &outcome {
                    CanonicalOutcome::AlreadyCanonical { head, header } => {
                        self.on_head_already_canonical(head, header, &mut attrs)
                    }
                    CanonicalOutcome::Committed { head } => {
                        // new VALID update that moved the canonical chain forward
                        debug!(target: "consensus::engine", hash=?state.head_block_hash, number=head.number, "Canonicalized new head");
                        true
                    }
                };

                if should_update_head {
                    let head = outcome.header();
                    let _ = self.update_head(head.clone());
                    self.event_sender.notify(BeaconConsensusEngineEvent::CanonicalChainCommitted(
                        Box::new(head.clone()),
                        elapsed,
                    ));
                }

                // Validate that the forkchoice state is consistent.
                let on_updated = if let Some(invalid_fcu_response) =
                    self.ensure_consistent_forkchoice_state(state)?
                {
                    trace!(target: "consensus::engine", ?state, "Forkchoice state is inconsistent");
                    invalid_fcu_response
                } else if let Some(attrs) = attrs {
                    // the CL requested to build a new payload on top of this new VALID head
                    let head = outcome.into_header().unseal();
                    self.process_payload_attributes(attrs, head, state)
                } else {
                    OnForkChoiceUpdated::valid(PayloadStatus::new(
                        PayloadStatusEnum::Valid,
                        Some(state.head_block_hash),
                    ))
                };
                Ok(on_updated)
            }
            Err(err) => {
                if err.is_fatal() {
                    error!(target: "consensus::engine", %err, "Encountered fatal error");
                    Err(err)
                } else {
                    Ok(OnForkChoiceUpdated::valid(
                        self.on_failed_canonical_forkchoice_update(&state, err),
                    ))
                }
            }
        }
    }

    /// Invoked when head hash references a `VALID` block that is already canonical.
    ///
    /// Returns `true` if the head needs to be updated.
    fn on_head_already_canonical(
        &self,
        head: &BlockNumHash,
        header: &SealedHeader,
        attrs: &mut Option<EngineT::PayloadAttributes>,
    ) -> bool {
        // On Optimism, the proposers are allowed to reorg their own chain at will.
        #[cfg(feature = "optimism")]
        if self.blockchain.chain_spec().is_optimism() {
            debug!(
                target: "consensus::engine",
                fcu_head_num=?header.number,
                current_head_num=?head.number,
                "[Optimism] Allowing beacon reorg to old head"
            );
            return true
        }

        // 2. Client software MAY skip an update of the forkchoice state and MUST NOT begin a
        //    payload build process if `forkchoiceState.headBlockHash` references a `VALID` ancestor
        //    of the head of canonical chain, i.e. the ancestor passed payload validation process
        //    and deemed `VALID`. In the case of such an event, client software MUST return
        //    `{payloadStatus: {status: VALID, latestValidHash: forkchoiceState.headBlockHash,
        //    validationError: null}, payloadId: null}`
        if head != &header.num_hash() {
            attrs.take();
        }

        debug!(
            target: "consensus::engine",
            fcu_head_num=?header.number,
            current_head_num=?head.number,
            "Ignoring beacon update to old head"
        );
        false
    }

    /// Invoked when we receive a new forkchoice update message. Calls into the blockchain tree
    /// to resolve chain forks and ensure that the Execution Layer is working with the latest valid
    /// chain.
    ///
    /// These responses should adhere to the [Engine API Spec for
    /// `engine_forkchoiceUpdated`](https://github.com/ethereum/execution-apis/blob/main/src/engine/paris.md#specification-1).
    ///
    /// Returns an error if an internal error occurred like a database error.
    fn on_forkchoice_updated(
        &mut self,
        state: ForkchoiceState,
        attrs: Option<EngineT::PayloadAttributes>,
        tx: oneshot::Sender<RethResult<OnForkChoiceUpdated>>,
    ) {
        self.metrics.forkchoice_updated_messages.increment(1);
        self.blockchain.on_forkchoice_update_received(&state);
        trace!(target: "consensus::engine", ?state, "Received new forkchoice state update");

        if let Some(on_updated) = self.pre_validate_forkchoice_update(state) {
            // Pre-validate forkchoice state update and return if it's invalid
            // or cannot be processed at the moment.
            self.on_forkchoice_updated_status(state, on_updated, tx);
        } else {
            let previous_action = self
                .blockchain_tree_action
                .replace(BlockchainTreeAction::MakeForkchoiceHeadCanonical { state, attrs, tx });
            debug_assert!(previous_action.is_none(), "Pre-existing action found");
        }
    }

    /// Called after the forkchoice update status has been resolved.
    /// Depending on the outcome, the method updates the sync state and notifies the listeners
    /// about new processed FCU.
    fn on_forkchoice_updated_status(
        &mut self,
        state: ForkchoiceState,
        on_updated: OnForkChoiceUpdated,
        tx: oneshot::Sender<RethResult<OnForkChoiceUpdated>>,
    ) {
        // send the response to the CL ASAP
        let status = on_updated.forkchoice_status();
        let _ = tx.send(Ok(on_updated));

        // update the forkchoice state tracker
        self.forkchoice_state_tracker.set_latest(state, status);

        match status {
            ForkchoiceStatus::Invalid => {}
            ForkchoiceStatus::Valid => {
                // FCU head is valid, we're no longer syncing
                self.sync_state_updater.update_sync_state(SyncState::Idle);
                // node's fully synced, clear active download requests
                self.sync.clear_block_download_requests();
            }
            ForkchoiceStatus::Syncing => {
                // we're syncing
                self.sync_state_updater.update_sync_state(SyncState::Syncing);
            }
        }

        // notify listeners about new processed FCU
        self.event_sender.notify(BeaconConsensusEngineEvent::ForkchoiceUpdated(state, status));
    }

    /// Check if the pipeline is consistent (all stages have the checkpoint block numbers no less
    /// than the checkpoint of the first stage).
    ///
    /// This will return the pipeline target if:
    ///  * the pipeline was interrupted during its previous run
    ///  * a new stage was added
    ///  * stage data was dropped manually through `reth stage drop ...`
    ///
    /// # Returns
    ///
    /// A target block hash if the pipeline is inconsistent, otherwise `None`.
    fn check_pipeline_consistency(&self) -> RethResult<Option<B256>> {
        // If no target was provided, check if the stages are congruent - check if the
        // checkpoint of the last stage matches the checkpoint of the first.
        let first_stage_checkpoint = self
            .blockchain
            .get_stage_checkpoint(*StageId::ALL.first().unwrap())?
            .unwrap_or_default()
            .block_number;

        // Skip the first stage as we've already retrieved it and comparing all other checkpoints
        // against it.
        for stage_id in StageId::ALL.iter().skip(1) {
            let stage_checkpoint =
                self.blockchain.get_stage_checkpoint(*stage_id)?.unwrap_or_default().block_number;

            // If the checkpoint of any stage is less than the checkpoint of the first stage,
            // retrieve and return the block hash of the latest header and use it as the target.
            if stage_checkpoint < first_stage_checkpoint {
                debug!(
                    target: "consensus::engine",
                    first_stage_checkpoint,
                    inconsistent_stage_id = %stage_id,
                    inconsistent_stage_checkpoint = stage_checkpoint,
                    "Pipeline sync progress is inconsistent"
                );
                return Ok(self.blockchain.block_hash(first_stage_checkpoint)?)
            }
        }

        Ok(None)
    }

    /// Returns a new [`BeaconConsensusEngineHandle`] that can be cloned and shared.
    ///
    /// The [`BeaconConsensusEngineHandle`] can be used to interact with this
    /// [`BeaconConsensusEngine`]
    pub fn handle(&self) -> BeaconConsensusEngineHandle<EngineT> {
        self.handle.clone()
    }

    /// Returns true if the distance from the local tip to the block is greater than the configured
    /// threshold.
    ///
    /// If the `local_tip` is greater than the `block`, then this will return false.
    #[inline]
    fn exceeds_pipeline_run_threshold(&self, local_tip: u64, block: u64) -> bool {
        block > local_tip && block - local_tip > self.pipeline_run_threshold
    }

    /// Returns the finalized hash to sync to if the distance from the local tip to the block is
    /// greater than the configured threshold and we're not synced to the finalized block yet
    /// yet (if we've seen that block already).
    ///
    /// If this is invoked after a new block has been downloaded, the downloaded block could be the
    /// (missing) finalized block.
    fn can_pipeline_sync_to_finalized(
        &self,
        canonical_tip_num: u64,
        target_block_number: u64,
        downloaded_block: Option<BlockNumHash>,
    ) -> Option<B256> {
        let sync_target_state = self.forkchoice_state_tracker.sync_target_state();

        // check if the distance exceeds the threshold for pipeline sync
        let mut exceeds_pipeline_run_threshold =
            self.exceeds_pipeline_run_threshold(canonical_tip_num, target_block_number);

        // check if the downloaded block is the tracked finalized block
        if let Some(ref buffered_finalized) = sync_target_state
            .as_ref()
            .and_then(|state| self.blockchain.buffered_header_by_hash(state.finalized_block_hash))
        {
            // if we have buffered the finalized block, we should check how far
            // we're off
            exceeds_pipeline_run_threshold =
                self.exceeds_pipeline_run_threshold(canonical_tip_num, buffered_finalized.number);
        }

        // If this is invoked after we downloaded a block we can check if this block is the
        // finalized block
        if let (Some(downloaded_block), Some(ref state)) = (downloaded_block, sync_target_state) {
            if downloaded_block.hash == state.finalized_block_hash {
                // we downloaded the finalized block
                exceeds_pipeline_run_threshold =
                    self.exceeds_pipeline_run_threshold(canonical_tip_num, downloaded_block.number);
            }
        }

        // if the number of missing blocks is greater than the max, run the
        // pipeline
        if exceeds_pipeline_run_threshold {
            if let Some(state) = sync_target_state {
                // if we have already canonicalized the finalized block, we should
                // skip the pipeline run
                match self.blockchain.header_by_hash_or_number(state.finalized_block_hash.into()) {
                    Err(err) => {
                        warn!(target: "consensus::engine", %err, "Failed to get finalized block header");
                    }
                    Ok(None) => {
                        // ensure the finalized block is known (not the zero hash)
                        if !state.finalized_block_hash.is_zero() {
                            // we don't have the block yet and the distance exceeds the allowed
                            // threshold
                            return Some(state.finalized_block_hash)
                        }

                        // OPTIMISTIC SYNCING
                        //
                        // It can happen when the node is doing an
                        // optimistic sync, where the CL has no knowledge of the finalized hash,
                        // but is expecting the EL to sync as high
                        // as possible before finalizing.
                        //
                        // This usually doesn't happen on ETH mainnet since CLs use the more
                        // secure checkpoint syncing.
                        //
                        // However, optimism chains will do this. The risk of a reorg is however
                        // low.
                        debug!(target: "consensus::engine", hash=?state.head_block_hash, "Setting head hash as an optimistic pipeline target.");
                        return Some(state.head_block_hash)
                    }
                    Ok(Some(_)) => {
                        // we're fully synced to the finalized block
                        // but we want to continue downloading the missing parent
                    }
                }
            }
        }

        None
    }

    /// Returns how far the local tip is from the given block. If the local tip is at the same
    /// height or its block number is greater than the given block, this returns None.
    #[inline]
    fn distance_from_local_tip(&self, local_tip: u64, block: u64) -> Option<u64> {
        if block > local_tip {
            Some(block - local_tip)
        } else {
            None
        }
    }

    /// If validation fails, the response MUST contain the latest valid hash:
    ///
    ///   - The block hash of the ancestor of the invalid payload satisfying the following two
    ///     conditions:
    ///     - It is fully validated and deemed VALID
    ///     - Any other ancestor of the invalid payload with a higher blockNumber is INVALID
    ///   - 0x0000000000000000000000000000000000000000000000000000000000000000 if the above
    ///     conditions are satisfied by a PoW block.
    ///   - null if client software cannot determine the ancestor of the invalid payload satisfying
    ///     the above conditions.
    fn latest_valid_hash_for_invalid_payload(
        &mut self,
        parent_hash: B256,
        insert_err: Option<&InsertBlockErrorKind>,
    ) -> Option<B256> {
        // check pre merge block error
        if insert_err.map(|err| err.is_block_pre_merge()).unwrap_or_default() {
            return Some(B256::ZERO)
        }

        // Check if parent exists in side chain or in canonical chain.
        // TODO: handle find_block_by_hash errors.
        if matches!(self.blockchain.find_block_by_hash(parent_hash, BlockSource::Any), Ok(Some(_)))
        {
            Some(parent_hash)
        } else {
            // iterate over ancestors in the invalid cache
            // until we encounter the first valid ancestor
            let mut current_hash = parent_hash;
            let mut current_header = self.invalid_headers.get(&current_hash);
            while let Some(header) = current_header {
                current_hash = header.parent_hash;
                current_header = self.invalid_headers.get(&current_hash);

                // If current_header is None, then the current_hash does not have an invalid
                // ancestor in the cache, check its presence in blockchain tree
                if current_header.is_none() &&
                    matches!(
                        // TODO: handle find_block_by_hash errors.
                        self.blockchain.find_block_by_hash(current_hash, BlockSource::Any),
                        Ok(Some(_))
                    )
                {
                    return Some(current_hash)
                }
            }
            None
        }
    }

    /// Prepares the invalid payload response for the given hash, checking the
    /// database for the parent hash and populating the payload status with the latest valid hash
    /// according to the engine api spec.
    fn prepare_invalid_response(&mut self, mut parent_hash: B256) -> PayloadStatus {
        // Edge case: the `latestValid` field is the zero hash if the parent block is the terminal
        // PoW block, which we need to identify by looking at the parent's block difficulty
        if let Ok(Some(parent)) = self.blockchain.header_by_hash_or_number(parent_hash.into()) {
            if !parent.is_zero_difficulty() {
                parent_hash = B256::ZERO;
            }
        }

        let valid_parent_hash =
            self.latest_valid_hash_for_invalid_payload(parent_hash, None).unwrap_or_default();
        PayloadStatus::from_status(PayloadStatusEnum::Invalid {
            validation_error: PayloadValidationError::LinksToRejectedPayload.to_string(),
        })
        .with_latest_valid_hash(valid_parent_hash)
    }

    /// Checks if the given `check` hash points to an invalid header, inserting the given `head`
    /// block into the invalid header cache if the `check` hash has a known invalid ancestor.
    ///
    /// Returns a payload status response according to the engine API spec if the block is known to
    /// be invalid.
    fn check_invalid_ancestor_with_head(
        &mut self,
        check: B256,
        head: B256,
    ) -> Option<PayloadStatus> {
        // check if the check hash was previously marked as invalid
        let header = self.invalid_headers.get(&check)?;

        // populate the latest valid hash field
        let status = self.prepare_invalid_response(header.parent_hash);

        // insert the head block into the invalid header cache
        self.invalid_headers.insert_with_invalid_ancestor(head, header);

        Some(status)
    }

    /// Checks if the given `head` points to an invalid header, which requires a specific response
    /// to a forkchoice update.
    fn check_invalid_ancestor(&mut self, head: B256) -> Option<PayloadStatus> {
        // check if the head was previously marked as invalid
        let header = self.invalid_headers.get(&head)?;

        // populate the latest valid hash field
        Some(self.prepare_invalid_response(header.parent_hash))
    }

    /// Record latency metrics for one call to make a block canonical
    /// Takes start time of the call and result of the make canonical call
    ///
    /// Handles cases for error, already canonical and committed blocks
    fn record_make_canonical_latency(
        &self,
        start: Instant,
        outcome: &Result<CanonicalOutcome, CanonicalError>,
    ) -> Duration {
        let elapsed = start.elapsed();
        self.metrics.make_canonical_latency.record(elapsed);
        match outcome {
            Ok(CanonicalOutcome::AlreadyCanonical { .. }) => {
                self.metrics.make_canonical_already_canonical_latency.record(elapsed)
            }
            Ok(CanonicalOutcome::Committed { .. }) => {
                self.metrics.make_canonical_committed_latency.record(elapsed)
            }
            Err(_) => self.metrics.make_canonical_error_latency.record(elapsed),
        }
        elapsed
    }

    /// Ensures that the given forkchoice state is consistent, assuming the head block has been
    /// made canonical.
    ///
    /// If the forkchoice state is consistent, this will return Ok(None). Otherwise, this will
    /// return an instance of [OnForkChoiceUpdated] that is INVALID.
    ///
    /// This also updates the safe and finalized blocks in the [CanonChainTracker], if they are
    /// consistent with the head block.
    fn ensure_consistent_forkchoice_state(
        &self,
        state: ForkchoiceState,
    ) -> ProviderResult<Option<OnForkChoiceUpdated>> {
        // Ensure that the finalized block, if not zero, is known and in the canonical chain
        // after the head block is canonicalized.
        //
        // This ensures that the finalized block is consistent with the head block, i.e. the
        // finalized block is an ancestor of the head block.
        if !state.finalized_block_hash.is_zero() &&
            !self.blockchain.is_canonical(state.finalized_block_hash)?
        {
            return Ok(Some(OnForkChoiceUpdated::invalid_state()))
        }

        // Finalized block is consistent, so update it in the canon chain tracker.
        self.update_finalized_block(state.finalized_block_hash)?;

        // Also ensure that the safe block, if not zero, is known and in the canonical chain
        // after the head block is canonicalized.
        //
        // This ensures that the safe block is consistent with the head block, i.e. the safe
        // block is an ancestor of the head block.
        if !state.safe_block_hash.is_zero() &&
            !self.blockchain.is_canonical(state.safe_block_hash)?
        {
            return Ok(Some(OnForkChoiceUpdated::invalid_state()))
        }

        // Safe block is consistent, so update it in the canon chain tracker.
        self.update_safe_block(state.safe_block_hash)?;

        Ok(None)
    }

    /// Sets the state of the canon chain tracker based to the given head.
    ///
    /// This expects the given head to be the new canonical head.
    ///
    /// Additionally, updates the head used for p2p handshakes.
    ///
    /// This also updates the tracked safe and finalized blocks, and should be called before
    /// returning a VALID forkchoice update response
    fn update_canon_chain(&self, head: SealedHeader, update: &ForkchoiceState) -> RethResult<()> {
        self.update_head(head)?;
        self.update_finalized_block(update.finalized_block_hash)?;
        self.update_safe_block(update.safe_block_hash)?;
        Ok(())
    }

    /// Updates the state of the canon chain tracker based on the given head.
    ///
    /// This expects the given head to be the new canonical head.
    /// Additionally, updates the head used for p2p handshakes.
    ///
    /// This should be called before returning a VALID forkchoice update response
    #[inline]
    fn update_head(&self, head: SealedHeader) -> RethResult<()> {
        let mut head_block = Head {
            number: head.number,
            hash: head.hash(),
            difficulty: head.difficulty,
            timestamp: head.timestamp,
            // NOTE: this will be set later
            total_difficulty: Default::default(),
        };

        // we update the tracked header first
        self.blockchain.set_canonical_head(head);

        head_block.total_difficulty =
            self.blockchain.header_td_by_number(head_block.number)?.ok_or_else(|| {
                RethError::Provider(ProviderError::TotalDifficultyNotFound(head_block.number))
            })?;
        self.sync_state_updater.update_status(head_block);

        Ok(())
    }

    /// Updates the tracked safe block if we have it
    ///
    /// Returns an error if the block is not found.
    #[inline]
    fn update_safe_block(&self, safe_block_hash: B256) -> ProviderResult<()> {
        if !safe_block_hash.is_zero() {
            if self.blockchain.safe_block_hash()? == Some(safe_block_hash) {
                // nothing to update
                return Ok(())
            }

            let safe = self
                .blockchain
                .find_block_by_hash(safe_block_hash, BlockSource::Any)?
                .ok_or_else(|| ProviderError::UnknownBlockHash(safe_block_hash))?;
            self.blockchain.set_safe(safe.header.seal(safe_block_hash));
        }
        Ok(())
    }

    /// Updates the tracked finalized block if we have it
    ///
    /// Returns an error if the block is not found.
    #[inline]
    fn update_finalized_block(&self, finalized_block_hash: B256) -> ProviderResult<()> {
        if !finalized_block_hash.is_zero() {
            if self.blockchain.finalized_block_hash()? == Some(finalized_block_hash) {
                // nothing to update
                return Ok(())
            }

            let finalized = self
                .blockchain
                .find_block_by_hash(finalized_block_hash, BlockSource::Any)?
                .ok_or_else(|| ProviderError::UnknownBlockHash(finalized_block_hash))?;
            self.blockchain.finalize_block(finalized.number);
            self.blockchain.set_finalized(finalized.header.seal(finalized_block_hash));
        }
        Ok(())
    }

    /// Handler for a failed a forkchoice update due to a canonicalization error.
    ///
    /// This will determine if the state's head is invalid, and if so, return immediately.
    ///
    /// If the newest head is not invalid, then this will trigger a new pipeline run to sync the gap
    ///
    /// See [Self::on_forkchoice_updated] and [BlockchainTreeEngine::make_canonical].
    fn on_failed_canonical_forkchoice_update(
        &mut self,
        state: &ForkchoiceState,
        error: CanonicalError,
    ) -> PayloadStatus {
        debug_assert!(self.sync.is_pipeline_idle(), "pipeline must be idle");

        // check if the new head was previously invalidated, if so then we deem this FCU
        // as invalid
        if let Some(invalid_ancestor) = self.check_invalid_ancestor(state.head_block_hash) {
            warn!(target: "consensus::engine", %error, ?state, ?invalid_ancestor, head=?state.head_block_hash, "Failed to canonicalize the head hash, head is also considered invalid");
            debug!(target: "consensus::engine", head=?state.head_block_hash, current_error=%error, "Head was previously marked as invalid");
            return invalid_ancestor
        }

        match &error {
            CanonicalError::Validation(BlockValidationError::BlockPreMerge { .. }) => {
                warn!(target: "consensus::engine", %error, ?state, "Failed to canonicalize the head hash");
                return PayloadStatus::from_status(PayloadStatusEnum::Invalid {
                    validation_error: error.to_string(),
                })
                .with_latest_valid_hash(B256::ZERO)
            }
            CanonicalError::BlockchainTree(BlockchainTreeError::BlockHashNotFoundInChain {
                ..
            }) => {
                // This just means we couldn't find the block when attempting to make it canonical,
                // so we should not warn the user, since this will result in us attempting to sync
                // to a new target and is considered normal operation during sync
            }
            CanonicalError::OptimisticTargetRevert(block_number) => {
                self.sync.set_pipeline_sync_target(PipelineTarget::Unwind(*block_number));
                return PayloadStatus::from_status(PayloadStatusEnum::Syncing)
            }
            _ => {
                warn!(target: "consensus::engine", %error, ?state, "Failed to canonicalize the head hash");
                // TODO(mattsse) better error handling before attempting to sync (FCU could be
                // invalid): only trigger sync if we can't determine whether the FCU is invalid
            }
        }

        // we assume the FCU is valid and at least the head is missing,
        // so we need to start syncing to it
        //
        // find the appropriate target to sync to, if we don't have the safe block hash then we
        // start syncing to the safe block via pipeline first
        let target = if self.forkchoice_state_tracker.is_empty() &&
            // check that safe block is valid and missing
            !state.safe_block_hash.is_zero() &&
            self.blockchain.block_number(state.safe_block_hash).ok().flatten().is_none()
        {
            state.safe_block_hash
        } else {
            state.head_block_hash
        };

        // we need to first check the buffer for the target and its ancestors
        let target = self.lowest_buffered_ancestor_or(target);

        // if the threshold is zero, we should not download the block first, and just use the
        // pipeline. Otherwise we use the tree to insert the block first
        if self.pipeline_run_threshold == 0 {
            // use the pipeline to sync to the target
            trace!(target: "consensus::engine", %target, "Triggering pipeline run to sync missing ancestors of the new head");
            self.sync.set_pipeline_sync_target(target.into());
        } else {
            // trigger a full block download for missing hash, or the parent of its lowest buffered
            // ancestor
            trace!(target: "consensus::engine", request=%target, "Triggering full block download for missing ancestors of the new head");
            self.sync.download_full_block(target);
        }

        debug!(target: "consensus::engine", %target, "Syncing to new target");
        PayloadStatus::from_status(PayloadStatusEnum::Syncing)
    }

    /// Return the parent hash of the lowest buffered ancestor for the requested block, if there
    /// are any buffered ancestors. If there are no buffered ancestors, and the block itself does
    /// not exist in the buffer, this returns the hash that is passed in.
    ///
    /// Returns the parent hash of the block itself if the block is buffered and has no other
    /// buffered ancestors.
    fn lowest_buffered_ancestor_or(&self, hash: B256) -> B256 {
        self.blockchain
            .lowest_buffered_ancestor(hash)
            .map(|block| block.parent_hash)
            .unwrap_or_else(|| hash)
    }

    /// When the Consensus layer receives a new block via the consensus gossip protocol,
    /// the transactions in the block are sent to the execution layer in the form of a
    /// [`ExecutionPayload`]. The Execution layer executes the transactions and validates the
    /// state in the block header, then passes validation data back to Consensus layer, that
    /// adds the block to the head of its own blockchain and attests to it. The block is then
    /// broadcast over the consensus p2p network in the form of a "Beacon block".
    ///
    /// These responses should adhere to the [Engine API Spec for
    /// `engine_newPayload`](https://github.com/ethereum/execution-apis/blob/main/src/engine/paris.md#specification).
    ///
    /// This returns a [`PayloadStatus`] that represents the outcome of a processed new payload and
    /// returns an error if an internal error occurred.
    #[instrument(level = "trace", skip(self, payload, cancun_fields), fields(block_hash = ?payload.block_hash(), block_number = %payload.block_number(), is_pipeline_idle = %self.sync.is_pipeline_idle()), target = "consensus::engine")]
    fn on_new_payload(
        &mut self,
        payload: ExecutionPayload,
        cancun_fields: Option<CancunPayloadFields>,
        tx: oneshot::Sender<Result<PayloadStatus, BeaconOnNewPayloadError>>,
    ) {
        self.metrics.new_payload_messages.increment(1);

        let block = match self.ensure_well_formed_payload(payload, cancun_fields) {
            Ok(block) => block,
            Err(status) => {
                let _ = tx.send(Ok(status));
                return
            }
        };

        let mut lowest_buffered_ancestor = self.lowest_buffered_ancestor_or(block.hash());
        if lowest_buffered_ancestor == block.hash() {
            lowest_buffered_ancestor = block.parent_hash;
        }

        // now check the block itself
        if let Some(status) =
            self.check_invalid_ancestor_with_head(lowest_buffered_ancestor, block.hash())
        {
            let _ = tx.send(Ok(status));
            return
        }

        let previous_action = self
            .blockchain_tree_action
            .replace(BlockchainTreeAction::InsertNewPayload { block, tx });
        debug_assert!(previous_action.is_none(), "Pre-existing action found");
    }

    /// Ensures that the given payload does not violate any consensus rules that concern the block's
    /// layout, like:
    ///    - missing or invalid base fee
    ///    - invalid extra data
    ///    - invalid transactions
    ///    - incorrect hash
    ///    - the versioned hashes passed with the payload do not exactly match transaction versioned
    ///      hashes
    ///    - the block does not contain blob transactions if it is pre-cancun
    ///
    /// This validates the following engine API rule:
    ///
    /// 3. Given the expected array of blob versioned hashes client software **MUST** run its
    ///    validation by taking the following steps:
    ///
    ///   1. Obtain the actual array by concatenating blob versioned hashes lists
    ///      (`tx.blob_versioned_hashes`) of each [blob
    ///      transaction](https://eips.ethereum.org/EIPS/eip-4844#new-transaction-type) included
    ///      in the payload, respecting the order of inclusion. If the payload has no blob
    ///      transactions the expected array **MUST** be `[]`.
    ///
    ///   2. Return `{status: INVALID, latestValidHash: null, validationError: errorMessage | null}`
    ///      if the expected and the actual arrays don't match.
    ///
    /// This validation **MUST** be instantly run in all cases even during active sync process.
    fn ensure_well_formed_payload(
        &mut self,
        payload: ExecutionPayload,
        cancun_fields: Option<CancunPayloadFields>,
    ) -> Result<SealedBlock, PayloadStatus> {
        let parent_hash = payload.parent_hash();

        match self.payload_validator.ensure_well_formed_payload(payload, cancun_fields.into()) {
            Ok(block) => Ok(block),
            Err(error) => {
                error!(target: "consensus::engine", %error, "Invalid payload");
                // we need to convert the error to a payload status (response to the CL)

                let latest_valid_hash =
                    if error.is_block_hash_mismatch() || error.is_invalid_versioned_hashes() {
                        // Engine-API rules:
                        // > `latestValidHash: null` if the blockHash validation has failed (<https://github.com/ethereum/execution-apis/blob/fe8e13c288c592ec154ce25c534e26cb7ce0530d/src/engine/shanghai.md?plain=1#L113>)
                        // > `latestValidHash: null` if the expected and the actual arrays don't match (<https://github.com/ethereum/execution-apis/blob/fe8e13c288c592ec154ce25c534e26cb7ce0530d/src/engine/cancun.md?plain=1#L103>)
                        None
                    } else {
                        self.latest_valid_hash_for_invalid_payload(parent_hash, None)
                    };

                let status = PayloadStatusEnum::from(error);
                Err(PayloadStatus::new(status, latest_valid_hash))
            }
        }
    }

    /// Validates the payload attributes with respect to the header and fork choice state.
    ///
    /// Note: At this point, the fork choice update is considered to be VALID, however, we can still
    /// return an error if the payload attributes are invalid.
    fn process_payload_attributes(
        &self,
        attrs: EngineT::PayloadAttributes,
        head: Header,
        state: ForkchoiceState,
    ) -> OnForkChoiceUpdated {
        // 7. Client software MUST ensure that payloadAttributes.timestamp is greater than timestamp
        //    of a block referenced by forkchoiceState.headBlockHash. If this condition isn't held
        //    client software MUST respond with -38003: `Invalid payload attributes` and MUST NOT
        //    begin a payload build process. In such an event, the forkchoiceState update MUST NOT
        //    be rolled back.
        if attrs.timestamp() <= head.timestamp {
            return OnForkChoiceUpdated::invalid_payload_attributes()
        }

        // 8. Client software MUST begin a payload build process building on top of
        //    forkchoiceState.headBlockHash and identified via buildProcessId value if
        //    payloadAttributes is not null and the forkchoice state has been updated successfully.
        //    The build process is specified in the Payload building section.
        match <EngineT::PayloadBuilderAttributes as PayloadBuilderAttributes>::try_new(
            state.head_block_hash,
            attrs,
        ) {
            Ok(attributes) => {
                // send the payload to the builder and return the receiver for the pending payload
                // id, initiating payload job is handled asynchronously
                let pending_payload_id = self.payload_builder.send_new_payload(attributes);

                // Client software MUST respond to this method call in the following way:
                // {
                //      payloadStatus: {
                //          status: VALID,
                //          latestValidHash: forkchoiceState.headBlockHash,
                //          validationError: null
                //      },
                //      payloadId: buildProcessId
                // }
                //
                // if the payload is deemed VALID and the build process has begun.
                OnForkChoiceUpdated::updated_with_pending_payload_id(
                    PayloadStatus::new(PayloadStatusEnum::Valid, Some(state.head_block_hash)),
                    pending_payload_id,
                )
            }
            Err(_) => OnForkChoiceUpdated::invalid_payload_attributes(),
        }
    }

    /// When the pipeline is active, the tree is unable to commit any additional blocks since the
    /// pipeline holds exclusive access to the database.
    ///
    /// In this scenario we buffer the payload in the tree if the payload is valid, once the
    /// pipeline is finished, the tree is then able to also use the buffered payloads to commit to a
    /// (newer) canonical chain.
    ///
    /// This will return `SYNCING` if the block was buffered successfully, and an error if an error
    /// occurred while buffering the block.
    #[instrument(level = "trace", skip_all, target = "consensus::engine", ret)]
    fn try_buffer_payload(
        &mut self,
        block: SealedBlock,
    ) -> Result<PayloadStatus, InsertBlockError> {
        self.blockchain.buffer_block_without_senders(block)?;
        Ok(PayloadStatus::from_status(PayloadStatusEnum::Syncing))
    }

    /// Attempts to insert a new payload into the tree.
    ///
    /// Caution: This expects that the pipeline is idle.
    #[instrument(level = "trace", skip_all, target = "consensus::engine", ret)]
    fn try_insert_new_payload(
        &mut self,
        block: SealedBlock,
    ) -> Result<PayloadStatus, InsertBlockError> {
        debug_assert!(self.sync.is_pipeline_idle(), "pipeline must be idle");

        let block_hash = block.hash();
        let start = Instant::now();
        let status = self
            .blockchain
            .insert_block_without_senders(block.clone(), BlockValidationKind::Exhaustive)?;

        let elapsed = start.elapsed();
        let mut latest_valid_hash = None;
        let block = Arc::new(block);
        let status = match status {
            InsertPayloadOk::Inserted(BlockStatus::Valid(attachment)) => {
                latest_valid_hash = Some(block_hash);
                let event = if attachment.is_canonical() {
                    BeaconConsensusEngineEvent::CanonicalBlockAdded(block, elapsed)
                } else {
                    BeaconConsensusEngineEvent::ForkBlockAdded(block)
                };
                self.event_sender.notify(event);
                PayloadStatusEnum::Valid
            }
            InsertPayloadOk::AlreadySeen(BlockStatus::Valid(_)) => {
                latest_valid_hash = Some(block_hash);
                PayloadStatusEnum::Valid
            }
            InsertPayloadOk::Inserted(BlockStatus::Disconnected { .. }) |
            InsertPayloadOk::AlreadySeen(BlockStatus::Disconnected { .. }) => {
                // check if the block's parent is already marked as invalid
                if let Some(status) =
                    self.check_invalid_ancestor_with_head(block.parent_hash, block.hash())
                {
                    return Ok(status)
                }

                // not known to be invalid, but we don't know anything else
                PayloadStatusEnum::Syncing
            }
        };
        Ok(PayloadStatus::new(status, latest_valid_hash))
    }

    /// This handles downloaded blocks that are shown to be disconnected from the canonical chain.
    ///
    /// This mainly compares the missing parent of the downloaded block with the current canonical
    /// tip, and decides whether or not the pipeline should be run.
    ///
    /// The canonical tip is compared to the missing parent using `exceeds_pipeline_run_threshold`,
    /// which returns true if the missing parent is sufficiently ahead of the canonical tip. If so,
    /// the pipeline is run. Otherwise, we need to insert blocks using the blockchain tree, and
    /// must download blocks outside of the pipeline. In this case, the distance is used to
    /// determine how many blocks we should download at once.
    fn on_disconnected_block(
        &mut self,
        downloaded_block: BlockNumHash,
        missing_parent: BlockNumHash,
        head: BlockNumHash,
    ) {
        // compare the missing parent with the canonical tip
        if let Some(target) = self.can_pipeline_sync_to_finalized(
            head.number,
            missing_parent.number,
            Some(downloaded_block),
        ) {
            // we don't have the block yet and the distance exceeds the allowed
            // threshold
            self.sync.set_pipeline_sync_target(target.into());
            // we can exit early here because the pipeline will take care of syncing
            return
        }

        // continue downloading the missing parent
        //
        // this happens if either:
        //  * the missing parent block num < canonical tip num
        //    * this case represents a missing block on a fork that is shorter than the canonical
        //      chain
        //  * the missing parent block num >= canonical tip num, but the number of missing blocks is
        //    less than the pipeline threshold
        //    * this case represents a potentially long range of blocks to download and execute
        if let Some(distance) = self.distance_from_local_tip(head.number, missing_parent.number) {
            self.sync.download_block_range(missing_parent.hash, distance)
        } else {
            // This happens when the missing parent is on an outdated
            // sidechain
            self.sync.download_full_block(missing_parent.hash);
        }
    }

    /// Attempt to form a new canonical chain based on the current sync target.
    ///
    /// This is invoked when we successfully __downloaded__ a new block from the network which
    /// resulted in [BlockStatus::Valid].
    ///
    /// Note: This will not succeed if the sync target has changed since the block download request
    /// was issued and the new target is still disconnected and additional missing blocks are
    /// downloaded
    fn try_make_sync_target_canonical(
        &mut self,
        inserted: BlockNumHash,
    ) -> Result<(), (B256, CanonicalError)> {
        let Some(target) = self.forkchoice_state_tracker.sync_target_state() else { return Ok(()) };

        // optimistically try to make the head of the current FCU target canonical, the sync
        // target might have changed since the block download request was issued
        // (new FCU received)
        let start = Instant::now();
        let make_canonical_result = self.blockchain.make_canonical(target.head_block_hash);
        let elapsed = self.record_make_canonical_latency(start, &make_canonical_result);
        match make_canonical_result {
            Ok(outcome) => {
                if let CanonicalOutcome::Committed { head } = &outcome {
                    self.event_sender.notify(BeaconConsensusEngineEvent::CanonicalChainCommitted(
                        Box::new(head.clone()),
                        elapsed,
                    ));
                }

                let new_head = outcome.into_header();
                debug!(target: "consensus::engine", hash=?new_head.hash(), number=new_head.number, "Canonicalized new head");

                // we can update the FCU blocks
                if let Err(err) = self.update_canon_chain(new_head, &target) {
                    debug!(target: "consensus::engine", ?err, ?target, "Failed to update the canonical chain tracker");
                }

                // we're no longer syncing
                self.sync_state_updater.update_sync_state(SyncState::Idle);

                // clear any active block requests
                self.sync.clear_block_download_requests();
                Ok(())
            }
            Err(err) => {
                // if we failed to make the FCU's head canonical, because we don't have that
                // block yet, then we can try to make the inserted block canonical if we know
                // it's part of the canonical chain: if it's the safe or the finalized block
                if err.is_block_hash_not_found() {
                    // if the inserted block is the currently targeted `finalized` or `safe`
                    // block, we will attempt to make them canonical,
                    // because they are also part of the canonical chain and
                    // their missing block range might already be downloaded (buffered).
                    if let Some(target_hash) =
                        ForkchoiceStateHash::find(&target, inserted.hash).filter(|h| !h.is_head())
                    {
                        // TODO: do not ignore this
                        let _ = self.blockchain.make_canonical(*target_hash.as_ref());
                    }
                } else if let Some(block_number) = err.optimistic_revert_block_number() {
                    self.sync.set_pipeline_sync_target(PipelineTarget::Unwind(block_number));
                }

                Err((target.head_block_hash, err))
            }
        }
    }

    /// Event handler for events emitted by the [EngineSyncController].
    ///
    /// This returns a result to indicate whether the engine future should resolve (fatal error).
    fn on_sync_event(
        &mut self,
        event: EngineSyncEvent,
    ) -> Result<EngineEventOutcome, BeaconConsensusEngineError> {
        let outcome = match event {
            EngineSyncEvent::FetchedFullBlock(block) => {
                trace!(target: "consensus::engine", hash=?block.hash(), number=%block.number, "Downloaded full block");
                // Insert block only if the block's parent is not marked as invalid
                if self.check_invalid_ancestor_with_head(block.parent_hash, block.hash()).is_none()
                {
                    let previous_action = self
                        .blockchain_tree_action
                        .replace(BlockchainTreeAction::InsertDownloadedPayload { block });
                    debug_assert!(previous_action.is_none(), "Pre-existing action found");
                }
                EngineEventOutcome::Processed
            }
            EngineSyncEvent::PipelineStarted(target) => {
                trace!(target: "consensus::engine", ?target, continuous = target.is_none(), "Started the pipeline");
                self.metrics.pipeline_runs.increment(1);
                self.sync_state_updater.update_sync_state(SyncState::Syncing);
                EngineEventOutcome::Processed
            }
            EngineSyncEvent::PipelineFinished { result, reached_max_block } => {
                trace!(target: "consensus::engine", ?result, ?reached_max_block, "Pipeline finished");
                // Any pipeline error at this point is fatal.
                let ctrl = result?;
                if reached_max_block {
                    // Terminate the sync early if it's reached the maximum user-configured block.
                    EngineEventOutcome::ReachedMaxBlock
                } else {
                    self.on_pipeline_outcome(ctrl)?;
                    EngineEventOutcome::Processed
                }
            }
            EngineSyncEvent::PipelineTaskDropped => {
                error!(target: "consensus::engine", "Failed to receive spawned pipeline");
                return Err(BeaconConsensusEngineError::PipelineChannelClosed)
            }
        };

        Ok(outcome)
    }

    /// Invoked when the pipeline has successfully finished.
    ///
    /// Updates the internal sync state depending on the pipeline configuration,
    /// the outcome of the pipeline run and the last observed forkchoice state.
    fn on_pipeline_outcome(&mut self, ctrl: ControlFlow) -> RethResult<()> {
        // Pipeline unwound, memorize the invalid block and wait for CL for next sync target.
        if let ControlFlow::Unwind { bad_block, .. } = ctrl {
            warn!(target: "consensus::engine", invalid_hash=?bad_block.hash(), invalid_number=?bad_block.number, "Bad block detected in unwind");
            // update the `invalid_headers` cache with the new invalid header
            self.invalid_headers.insert(*bad_block);
            return Ok(())
        }

        // update the canon chain if continuous is enabled
        if self.sync.run_pipeline_continuously() {
            self.set_canonical_head(ctrl.block_number().unwrap_or_default())?;
        }

        let sync_target_state = match self.forkchoice_state_tracker.sync_target_state() {
            Some(current_state) => current_state,
            None => {
                // This is only possible if the node was run with `debug.tip`
                // argument and without CL.
                warn!(target: "consensus::engine", "No fork choice state available");
                return Ok(())
            }
        };

        if sync_target_state.finalized_block_hash.is_zero() {
            self.set_canonical_head(ctrl.block_number().unwrap_or_default())?;
            self.blockchain.update_block_hashes_and_clear_buffered()?;
            self.blockchain.connect_buffered_blocks_to_canonical_hashes()?;
            // We are on an optimistic syncing process, better to wait for the next FCU to handle
            return Ok(())
        }

        // Next, we check if we need to schedule another pipeline run or transition
        // to live sync via tree.
        // This can arise if we buffer the forkchoice head, and if the head is an
        // ancestor of an invalid block.
        //
        //  * The forkchoice head could be buffered if it were first sent as a `newPayload` request.
        //
        // In this case, we won't have the head hash in the database, so we would
        // set the pipeline sync target to a known-invalid head.
        //
        // This is why we check the invalid header cache here.
        let lowest_buffered_ancestor =
            self.lowest_buffered_ancestor_or(sync_target_state.head_block_hash);

        // this inserts the head into invalid headers cache
        // if the lowest buffered ancestor is invalid
        if self
            .check_invalid_ancestor_with_head(
                lowest_buffered_ancestor,
                sync_target_state.head_block_hash,
            )
            .is_some()
        {
            warn!(
                target: "consensus::engine",
                invalid_ancestor = %lowest_buffered_ancestor,
                head = %sync_target_state.head_block_hash,
                "Current head has an invalid ancestor"
            );
            return Ok(())
        }

        // get the block number of the finalized block, if we have it
        let newest_finalized = self
            .blockchain
            .buffered_header_by_hash(sync_target_state.finalized_block_hash)
            .map(|header| header.number);

        // The block number that the pipeline finished at - if the progress or newest
        // finalized is None then we can't check the distance anyways.
        //
        // If both are Some, we perform another distance check and return the desired
        // pipeline target
        let pipeline_target =
            ctrl.block_number().zip(newest_finalized).and_then(|(progress, finalized_number)| {
                // Determines whether or not we should run the pipeline again, in case
                // the new gap is large enough to warrant
                // running the pipeline.
                self.can_pipeline_sync_to_finalized(progress, finalized_number, None)
            });

        // If the distance is large enough, we should run the pipeline again to prevent
        // the tree update from executing too many blocks and blocking.
        if let Some(target) = pipeline_target {
            // run the pipeline to the target since the distance is sufficient
            self.sync.set_pipeline_sync_target(target.into());
        } else if let Some(number) =
            self.blockchain.block_number(sync_target_state.finalized_block_hash)?
        {
            // Finalized block is in the database, attempt to restore the tree with
            // the most recent canonical hashes.
            self.blockchain.connect_buffered_blocks_to_canonical_hashes_and_finalize(number).inspect_err(|error| {
                error!(target: "consensus::engine", %error, "Error restoring blockchain tree state");
            })?;
        } else {
            // We don't have the finalized block in the database, so we need to
            // trigger another pipeline run.
            self.sync.set_pipeline_sync_target(sync_target_state.finalized_block_hash.into());
        }

        Ok(())
    }

    fn set_canonical_head(&self, max_block: BlockNumber) -> RethResult<()> {
        let max_header = self.blockchain.sealed_header(max_block)
        .inspect_err(|error| {
            error!(target: "consensus::engine", %error, "Error getting canonical header for continuous sync");
        })?
        .ok_or_else(|| ProviderError::HeaderNotFound(max_block.into()))?;
        self.blockchain.set_canonical_head(max_header);

        Ok(())
    }

    fn on_hook_result(&self, polled_hook: PolledHook) -> Result<(), BeaconConsensusEngineError> {
        if let EngineHookEvent::Finished(Err(error)) = &polled_hook.event {
            error!(
                target: "consensus::engine",
                name = %polled_hook.name,
                ?error,
                "Hook finished with error"
            )
        }

        if polled_hook.db_access_level.is_read_write() {
            match polled_hook.event {
                EngineHookEvent::NotReady => {}
                EngineHookEvent::Started => {
                    // If the hook has read-write access to the database, it means that the engine
                    // can't process any FCU messages from CL. To prevent CL from sending us
                    // unneeded updates, we need to respond `true` on `eth_syncing` request.
                    self.sync_state_updater.update_sync_state(SyncState::Syncing)
                }
                EngineHookEvent::Finished(_) => {
                    // Hook with read-write access to the database has finished running, so engine
                    // can process new FCU messages from CL again. It's safe to
                    // return `false` on `eth_syncing` request.
                    self.sync_state_updater.update_sync_state(SyncState::Idle);
                    // If the hook had read-write access to the database, it means that the engine
                    // may have accumulated some buffered blocks.
                    if let Err(error) =
                        self.blockchain.connect_buffered_blocks_to_canonical_hashes()
                    {
                        error!(target: "consensus::engine", %error, "Error connecting buffered blocks to canonical hashes on hook result");
                        return Err(RethError::Canonical(error).into())
                    }
                }
            }
        }

        Ok(())
    }

    /// Process the next set blockchain tree action.
    /// The handler might set next blockchain tree action to perform,
    /// so the state change should be handled accordingly.
    fn on_blockchain_tree_action(
        &mut self,
        action: BlockchainTreeAction<EngineT>,
    ) -> RethResult<EngineEventOutcome> {
        match action {
            BlockchainTreeAction::MakeForkchoiceHeadCanonical { state, attrs, tx } => {
                let start = Instant::now();
                let result = self.blockchain.make_canonical(state.head_block_hash);
                let elapsed = self.record_make_canonical_latency(start, &result);
                match self
                    .on_forkchoice_updated_make_canonical_result(state, attrs, result, elapsed)
                {
                    Ok(on_updated) => {
                        trace!(target: "consensus::engine", status = ?on_updated, ?state, "Returning forkchoice status");
                        let fcu_status = on_updated.forkchoice_status();
                        self.on_forkchoice_updated_status(state, on_updated, tx);

                        if fcu_status.is_valid() {
                            let tip_number = self.blockchain.canonical_tip().number;
                            if self.sync.has_reached_max_block(tip_number) {
                                // Terminate the sync early if it's reached
                                // the maximum user configured block.
                                return Ok(EngineEventOutcome::ReachedMaxBlock)
                            }
                        }
                    }
                    Err(error) => {
                        let _ = tx.send(Err(RethError::Canonical(error.clone())));
                        if error.is_fatal() {
                            return Err(RethError::Canonical(error))
                        }
                    }
                };
            }
            BlockchainTreeAction::InsertNewPayload { block, tx } => {
                let block_hash = block.hash();
                let block_num_hash = block.num_hash();
                let result = if self.sync.is_pipeline_idle() {
                    // we can only insert new payloads if the pipeline is _not_ running, because it
                    // holds exclusive access to the database
                    self.try_insert_new_payload(block)
                } else {
                    self.try_buffer_payload(block)
                };

                let status = match result {
                    Ok(status) => status,
                    Err(error) => {
                        warn!(target: "consensus::engine", %error, "Error while processing payload");

                        let (block, error) = error.split();
                        if !error.is_invalid_block() {
                            // TODO: revise if any error should be considered fatal at this point.
                            let _ =
                                tx.send(Err(BeaconOnNewPayloadError::Internal(Box::new(error))));
                            return Ok(EngineEventOutcome::Processed)
                        }

                        // If the error was due to an invalid payload, the payload is added to the
                        // invalid headers cache and `Ok` with [PayloadStatusEnum::Invalid] is
                        // returned.
                        warn!(target: "consensus::engine", invalid_hash=?block.hash(), invalid_number=?block.number, %error, "Invalid block error on new payload");
                        let latest_valid_hash = self
                            .latest_valid_hash_for_invalid_payload(block.parent_hash, Some(&error));
                        // keep track of the invalid header
                        self.invalid_headers.insert(block.header);
                        PayloadStatus::new(
                            PayloadStatusEnum::Invalid { validation_error: error.to_string() },
                            latest_valid_hash,
                        )
                    }
                };

                if status.is_valid() {
                    if let Some(target) = self.forkchoice_state_tracker.sync_target_state() {
                        // if we're currently syncing and the inserted block is the targeted
                        // FCU head block, we can try to make it canonical.
                        if block_hash == target.head_block_hash {
                            let previous_action = self.blockchain_tree_action.replace(
                                BlockchainTreeAction::MakeNewPayloadCanonical {
                                    payload_num_hash: block_num_hash,
                                    status,
                                    tx,
                                },
                            );
                            debug_assert!(previous_action.is_none(), "Pre-existing action found");
                            return Ok(EngineEventOutcome::Processed)
                        }
                    }
                    // block was successfully inserted, so we can cancel the full block
                    // request, if any exists
                    self.sync.cancel_full_block_request(block_hash);
                }

                trace!(target: "consensus::engine", ?status, "Returning payload status");
                let _ = tx.send(Ok(status));
            }
            BlockchainTreeAction::MakeNewPayloadCanonical { payload_num_hash, status, tx } => {
                let status = match self.try_make_sync_target_canonical(payload_num_hash) {
                    Ok(()) => status,
                    Err((_hash, error)) => {
                        if error.is_fatal() {
                            let response =
                                Err(BeaconOnNewPayloadError::Internal(Box::new(error.clone())));
                            let _ = tx.send(response);
                            return Err(RethError::Canonical(error))
                        } else if error.optimistic_revert_block_number().is_some() {
                            // engine already set the pipeline unwind target on
                            // `try_make_sync_target_canonical`
                            PayloadStatus::from_status(PayloadStatusEnum::Syncing)
                        } else {
                            // If we could not make the sync target block canonical,
                            // we should return the error as an invalid payload status.
                            PayloadStatus::new(
                                PayloadStatusEnum::Invalid { validation_error: error.to_string() },
                                // TODO: return a proper latest valid hash
                                // See: <https://github.com/paradigmxyz/reth/issues/7146>
                                self.forkchoice_state_tracker.last_valid_head(),
                            )
                        }
                    }
                };

                trace!(target: "consensus::engine", ?status, "Returning payload status");
                let _ = tx.send(Ok(status));
            }

            BlockchainTreeAction::InsertDownloadedPayload { block } => {
                let downloaded_num_hash = block.num_hash();
                match self.blockchain.insert_block_without_senders(
                    block,
                    BlockValidationKind::SkipStateRootValidation,
                ) {
                    Ok(status) => {
                        match status {
                            InsertPayloadOk::Inserted(BlockStatus::Valid(_)) => {
                                // block is connected to the canonical chain and is valid.
                                // if it's not connected to current canonical head, the state root
                                // has not been validated.
                                if let Err((hash, error)) =
                                    self.try_make_sync_target_canonical(downloaded_num_hash)
                                {
                                    if error.is_fatal() {
                                        error!(target: "consensus::engine", %error, "Encountered fatal error while making sync target canonical: {:?}, {:?}", error, hash);
                                    } else if !error.is_block_hash_not_found() {
                                        debug!(
                                            target: "consensus::engine",
                                            "Unexpected error while making sync target canonical: {:?}, {:?}",
                                            error,
                                            hash
                                        )
                                    }
                                }
                            }
                            InsertPayloadOk::Inserted(BlockStatus::Disconnected {
                                head,
                                missing_ancestor: missing_parent,
                            }) => {
                                // block is not connected to the canonical head, we need to download
                                // its missing branch first
                                self.on_disconnected_block(
                                    downloaded_num_hash,
                                    missing_parent,
                                    head,
                                );
                            }
                            _ => (),
                        }
                    }
                    Err(err) => {
                        warn!(target: "consensus::engine", %err, "Failed to insert downloaded block");
                        if err.kind().is_invalid_block() {
                            let (block, err) = err.split();
                            warn!(target: "consensus::engine", invalid_number=?block.number, invalid_hash=?block.hash(), %err, "Marking block as invalid");

                            self.invalid_headers.insert(block.header);
                        }
                    }
                }
            }
        };
        Ok(EngineEventOutcome::Processed)
    }
}

/// On initialization, the consensus engine will poll the message receiver and return
/// [Poll::Pending] until the first forkchoice update message is received.
///
/// As soon as the consensus engine receives the first forkchoice updated message and updates the
/// local forkchoice state, it will launch the pipeline to sync to the head hash.
/// While the pipeline is syncing, the consensus engine will keep processing messages from the
/// receiver and forwarding them to the blockchain tree.
impl<DB, BT, Client, EngineT> Future for BeaconConsensusEngine<DB, BT, Client, EngineT>
where
    DB: Database + Unpin + 'static,
    Client: HeadersClient + BodiesClient + Clone + Unpin + 'static,
    BT: BlockchainTreeEngine
        + BlockReader
        + BlockIdReader
        + CanonChainTracker
        + StageCheckpointReader
        + ChainSpecProvider
        + Unpin
        + 'static,
    EngineT: EngineTypes + Unpin + 'static,
{
    type Output = Result<(), BeaconConsensusEngineError>;

    fn poll(self: Pin<&mut Self>, cx: &mut Context<'_>) -> Poll<Self::Output> {
        let this = self.get_mut();

        // Control loop that advances the state
        'main: loop {
            // Poll a running hook with db write access (if any) and CL messages first, draining
            // both and then proceeding to polling other parts such as SyncController and hooks.
            loop {
                // Poll a running hook with db write access first, as we will not be able to process
                // any engine messages until it's finished.
                if let Poll::Ready(result) =
                    this.hooks.poll_active_db_write_hook(cx, this.current_engine_hook_context()?)?
                {
                    this.on_hook_result(result)?;
                    continue
                }

                // Process any blockchain tree action result as set forth during engine message
                // processing.
                if let Some(action) = this.blockchain_tree_action.take() {
                    match this.on_blockchain_tree_action(action) {
                        Ok(EngineEventOutcome::Processed) => {}
                        Ok(EngineEventOutcome::ReachedMaxBlock) => return Poll::Ready(Ok(())),
                        Err(error) => {
                            error!(target: "consensus::engine", %error, "Encountered fatal error");
                            return Poll::Ready(Err(error.into()))
                        }
                    };

                    // Blockchain tree action handler might set next action to take.
                    continue
                }

                // Process one incoming message from the CL. We don't drain the messages right away,
                // because we want to sneak a polling of running hook in between them.
                //
                // These messages can affect the state of the SyncController and they're also time
                // sensitive, hence they are polled first.
                if let Poll::Ready(Some(msg)) = this.engine_message_stream.poll_next_unpin(cx) {
                    match msg {
                        BeaconEngineMessage::ForkchoiceUpdated { state, payload_attrs, tx } => {
                            this.on_forkchoice_updated(state, payload_attrs, tx);
                        }
                        BeaconEngineMessage::NewPayload { payload, cancun_fields, tx } => {
                            this.on_new_payload(payload, cancun_fields, tx);
                        }
                        BeaconEngineMessage::TransitionConfigurationExchanged => {
                            this.blockchain.on_transition_configuration_exchanged();
                        }
                    }
                    continue
                }

                // Both running hook with db write access and engine messages are pending,
                // proceed to other polls
                break
            }

            // process sync events if any
            if let Poll::Ready(sync_event) = this.sync.poll(cx) {
                match this.on_sync_event(sync_event)? {
                    // Sync event was successfully processed
                    EngineEventOutcome::Processed => (),
                    // Max block has been reached, exit the engine loop
                    EngineEventOutcome::ReachedMaxBlock => return Poll::Ready(Ok(())),
                }

                // this could have taken a while, so we start the next cycle to handle any new
                // engine messages
                continue 'main
            }

            // at this point, all engine messages and sync events are fully drained

            // Poll next hook if all conditions are met:
            // 1. Engine and sync messages are fully drained (both pending)
            // 2. Latest FCU status is not INVALID
            if !this.forkchoice_state_tracker.is_latest_invalid() {
                if let Poll::Ready(result) = this.hooks.poll_next_hook(
                    cx,
                    this.current_engine_hook_context()?,
                    this.sync.is_pipeline_active(),
                )? {
                    this.on_hook_result(result)?;

                    // ensure we're polling until pending while also checking for new engine
                    // messages before polling the next hook
                    continue 'main
                }
            }

            // incoming engine messages and sync events are drained, so we can yield back
            // control
            return Poll::Pending
        }
    }
}

enum BlockchainTreeAction<EngineT: EngineTypes> {
    MakeForkchoiceHeadCanonical {
        state: ForkchoiceState,
        attrs: Option<EngineT::PayloadAttributes>,
        tx: oneshot::Sender<RethResult<OnForkChoiceUpdated>>,
    },
    InsertNewPayload {
        block: SealedBlock,
        tx: oneshot::Sender<Result<PayloadStatus, BeaconOnNewPayloadError>>,
    },
    MakeNewPayloadCanonical {
        payload_num_hash: BlockNumHash,
        status: PayloadStatus,
        tx: oneshot::Sender<Result<PayloadStatus, BeaconOnNewPayloadError>>,
    },
    /// Action to insert a new block that we successfully downloaded from the network.
    /// There are several outcomes for inserting a downloaded block into the tree:
    ///
    /// ## [BlockStatus::Valid]
    ///
    /// The block is connected to the current canonical chain and is valid.
    /// If the block is an ancestor of the current forkchoice head, then we can try again to
    /// make the chain canonical.
    ///
    /// ## [BlockStatus::Disconnected]
    ///
    /// The block is not connected to the canonical chain, and we need to download the
    /// missing parent first.
    ///
    /// ## Insert Error
    ///
    /// If the insertion into the tree failed, then the block was well-formed (valid hash),
    /// but its chain is invalid, which means the FCU that triggered the
    /// download is invalid. Here we can stop because there's nothing to do here
    /// and the engine needs to wait for another FCU.
    InsertDownloadedPayload { block: SealedBlock },
}

/// Represents outcomes of processing an engine event
#[derive(Debug)]
enum EngineEventOutcome {
    /// Engine event was processed successfully, engine should continue.
    Processed,
    /// Engine event was processed successfully and reached max block.
    ReachedMaxBlock,
}

#[cfg(test)]
mod tests {
    use super::*;
    use crate::{
        test_utils::{spawn_consensus_engine, TestConsensusEngineBuilder},
        BeaconForkChoiceUpdateError,
    };
    use assert_matches::assert_matches;
    use reth_primitives::{stage::StageCheckpoint, ChainSpecBuilder, MAINNET};
    use reth_provider::{BlockWriter, ProviderFactory};
    use reth_rpc_types::engine::{ForkchoiceState, ForkchoiceUpdated, PayloadStatus};
    use reth_rpc_types_compat::engine::payload::block_to_payload_v1;
    use reth_stages::{ExecOutput, PipelineError, StageError};
    use reth_testing_utils::generators::{self, Rng};
    use std::{collections::VecDeque, sync::Arc};
    use tokio::sync::oneshot::error::TryRecvError;

    // Pipeline error is propagated.
    #[tokio::test]
    async fn pipeline_error_is_propagated() {
        let mut rng = generators::rng();
        let chain_spec = Arc::new(
            ChainSpecBuilder::default()
                .chain(MAINNET.chain)
                .genesis(MAINNET.genesis.clone())
                .paris_activated()
                .build(),
        );

        let (consensus_engine, env) = TestConsensusEngineBuilder::new(chain_spec.clone())
            .with_pipeline_exec_outputs(VecDeque::from([Err(StageError::ChannelClosed)]))
            .disable_blockchain_tree_sync()
            .with_max_block(1)
            .build();

        let res = spawn_consensus_engine(consensus_engine);

        let _ = env
            .send_forkchoice_updated(ForkchoiceState {
                head_block_hash: rng.gen(),
                ..Default::default()
            })
            .await;
        assert_matches!(
            res.await,
            Ok(Err(BeaconConsensusEngineError::Pipeline(n))) if matches!(*n.as_ref(),PipelineError::Stage(StageError::ChannelClosed))
        );
    }

    // Test that the consensus engine is idle until first forkchoice updated is received.
    #[tokio::test]
    async fn is_idle_until_forkchoice_is_set() {
        let mut rng = generators::rng();
        let chain_spec = Arc::new(
            ChainSpecBuilder::default()
                .chain(MAINNET.chain)
                .genesis(MAINNET.genesis.clone())
                .paris_activated()
                .build(),
        );

        let (consensus_engine, env) = TestConsensusEngineBuilder::new(chain_spec.clone())
            .with_pipeline_exec_outputs(VecDeque::from([Err(StageError::ChannelClosed)]))
            .disable_blockchain_tree_sync()
            .with_max_block(1)
            .build();

        let mut rx = spawn_consensus_engine(consensus_engine);

        // consensus engine is idle
        tokio::time::sleep(Duration::from_millis(100)).await;
        assert_matches!(rx.try_recv(), Err(TryRecvError::Empty));

        // consensus engine is still idle because no FCUs were received
        let _ = env.send_new_payload(block_to_payload_v1(SealedBlock::default()), None).await;

        assert_matches!(rx.try_recv(), Err(TryRecvError::Empty));

        // consensus engine is still idle because pruning is running
        let _ = env
            .send_forkchoice_updated(ForkchoiceState {
                head_block_hash: rng.gen(),
                ..Default::default()
            })
            .await;
        assert_matches!(rx.try_recv(), Err(TryRecvError::Empty));

        // consensus engine receives a forkchoice state and triggers the pipeline when pruning is
        // finished
        loop {
            match rx.try_recv() {
                Ok(result) => {
                    assert_matches!(
                        result,
                        Err(BeaconConsensusEngineError::Pipeline(n)) if matches!(*n.as_ref(), PipelineError::Stage(StageError::ChannelClosed))
                    );
                    break
                }
                Err(TryRecvError::Empty) => {
                    let _ = env
                        .send_forkchoice_updated(ForkchoiceState {
                            head_block_hash: rng.gen(),
                            ..Default::default()
                        })
                        .await;
                }
                Err(err) => panic!("receive error: {err}"),
            }
        }
    }

    // Test that the consensus engine runs the pipeline again if the tree cannot be restored.
    // The consensus engine will propagate the second result (error) only if it runs the pipeline
    // for the second time.
    #[tokio::test]
    async fn runs_pipeline_again_if_tree_not_restored() {
        let mut rng = generators::rng();
        let chain_spec = Arc::new(
            ChainSpecBuilder::default()
                .chain(MAINNET.chain)
                .genesis(MAINNET.genesis.clone())
                .paris_activated()
                .build(),
        );

        let (consensus_engine, env) = TestConsensusEngineBuilder::new(chain_spec.clone())
            .with_pipeline_exec_outputs(VecDeque::from([
                Ok(ExecOutput { checkpoint: StageCheckpoint::new(1), done: true }),
                Err(StageError::ChannelClosed),
            ]))
            .disable_blockchain_tree_sync()
            .with_max_block(2)
            .build();

        let rx = spawn_consensus_engine(consensus_engine);

        let _ = env
            .send_forkchoice_updated(ForkchoiceState {
                head_block_hash: rng.gen(),
                finalized_block_hash: rng.gen(),
                ..Default::default()
            })
            .await;

        assert_matches!(
            rx.await,
            Ok(Err(BeaconConsensusEngineError::Pipeline(n)))  if matches!(*n.as_ref(),PipelineError::Stage(StageError::ChannelClosed))
        );
    }

    #[tokio::test]
    async fn terminates_upon_reaching_max_block() {
        let mut rng = generators::rng();
        let max_block = 1000;
        let chain_spec = Arc::new(
            ChainSpecBuilder::default()
                .chain(MAINNET.chain)
                .genesis(MAINNET.genesis.clone())
                .paris_activated()
                .build(),
        );

        let (consensus_engine, env) = TestConsensusEngineBuilder::new(chain_spec.clone())
            .with_pipeline_exec_outputs(VecDeque::from([Ok(ExecOutput {
                checkpoint: StageCheckpoint::new(max_block),
                done: true,
            })]))
            .with_max_block(max_block)
            .disable_blockchain_tree_sync()
            .build();

        let rx = spawn_consensus_engine(consensus_engine);

        let _ = env
            .send_forkchoice_updated(ForkchoiceState {
                head_block_hash: rng.gen(),
                ..Default::default()
            })
            .await;
        assert_matches!(rx.await, Ok(Ok(())));
    }

    fn insert_blocks<'a, DB: Database>(
        provider_factory: ProviderFactory<DB>,
        mut blocks: impl Iterator<Item = &'a SealedBlock>,
    ) {
        let provider = provider_factory.provider_rw().unwrap();
        blocks
            .try_for_each(|b| {
                provider
                    .insert_block(
                        b.clone().try_seal_with_senders().expect("invalid tx signature in block"),
                        None,
                    )
                    .map(|_| ())
            })
            .expect("failed to insert");
        provider.commit().unwrap();
    }

    mod fork_choice_updated {
        use super::*;
        use reth_db::{tables, test_utils::create_test_static_files_dir, transaction::DbTxMut};
        use reth_primitives::U256;
        use reth_rpc_types::engine::ForkchoiceUpdateError;
        use reth_testing_utils::generators::random_block;

        #[tokio::test]
        async fn empty_head() {
            let chain_spec = Arc::new(
                ChainSpecBuilder::default()
                    .chain(MAINNET.chain)
                    .genesis(MAINNET.genesis.clone())
                    .paris_activated()
                    .build(),
            );

            let (consensus_engine, env) = TestConsensusEngineBuilder::new(chain_spec.clone())
                .with_pipeline_exec_outputs(VecDeque::from([Ok(ExecOutput {
                    checkpoint: StageCheckpoint::new(0),
                    done: true,
                })]))
                .build();

            let mut engine_rx = spawn_consensus_engine(consensus_engine);

            let res = env.send_forkchoice_updated(ForkchoiceState::default()).await;
            assert_matches!(
                res,
                Err(BeaconForkChoiceUpdateError::ForkchoiceUpdateError(
                    ForkchoiceUpdateError::InvalidState
                ))
            );

            assert_matches!(engine_rx.try_recv(), Err(TryRecvError::Empty));
        }

        #[tokio::test]
        async fn valid_forkchoice() {
            let mut rng = generators::rng();
            let chain_spec = Arc::new(
                ChainSpecBuilder::default()
                    .chain(MAINNET.chain)
                    .genesis(MAINNET.genesis.clone())
                    .paris_activated()
                    .build(),
            );

            let (consensus_engine, env) = TestConsensusEngineBuilder::new(chain_spec.clone())
                .with_pipeline_exec_outputs(VecDeque::from([Ok(ExecOutput {
                    checkpoint: StageCheckpoint::new(0),
                    done: true,
                })]))
                .build();

            let genesis = random_block(&mut rng, 0, None, None, Some(0));
            let block1 = random_block(&mut rng, 1, Some(genesis.hash()), None, Some(0));
            let (_static_dir, static_dir_path) = create_test_static_files_dir();

            insert_blocks(
                ProviderFactory::new(env.db.as_ref(), chain_spec.clone(), static_dir_path)
                    .expect("create provider factory with static_files"),
                [&genesis, &block1].into_iter(),
            );
            env.db
                .update(|tx| {
                    tx.put::<tables::StageCheckpoints>(
                        StageId::Finish.to_string(),
                        StageCheckpoint::new(block1.number),
                    )
                })
                .unwrap()
                .unwrap();

            let mut engine_rx = spawn_consensus_engine(consensus_engine);

            let forkchoice = ForkchoiceState {
                head_block_hash: block1.hash(),
                finalized_block_hash: block1.hash(),
                ..Default::default()
            };

            let result = env.send_forkchoice_updated(forkchoice).await.unwrap();
            let expected_result = ForkchoiceUpdated::new(PayloadStatus::new(
                PayloadStatusEnum::Valid,
                Some(block1.hash()),
            ));
            assert_eq!(result, expected_result);
            assert_matches!(engine_rx.try_recv(), Err(TryRecvError::Empty));
        }

        #[tokio::test]
        async fn unknown_head_hash() {
            let mut rng = generators::rng();

            let chain_spec = Arc::new(
                ChainSpecBuilder::default()
                    .chain(MAINNET.chain)
                    .genesis(MAINNET.genesis.clone())
                    .paris_activated()
                    .build(),
            );

            let (consensus_engine, env) = TestConsensusEngineBuilder::new(chain_spec.clone())
                .with_pipeline_exec_outputs(VecDeque::from([
                    Ok(ExecOutput { checkpoint: StageCheckpoint::new(0), done: true }),
                    Ok(ExecOutput { checkpoint: StageCheckpoint::new(0), done: true }),
                ]))
                .disable_blockchain_tree_sync()
                .build();

            let genesis = random_block(&mut rng, 0, None, None, Some(0));
            let block1 = random_block(&mut rng, 1, Some(genesis.hash()), None, Some(0));

            let (_static_dir, static_dir_path) = create_test_static_files_dir();

            insert_blocks(
                ProviderFactory::new(env.db.as_ref(), chain_spec.clone(), static_dir_path)
                    .expect("create provider factory with static_files"),
                [&genesis, &block1].into_iter(),
            );

            let mut engine_rx = spawn_consensus_engine(consensus_engine);

            let next_head = random_block(&mut rng, 2, Some(block1.hash()), None, Some(0));
            let next_forkchoice_state = ForkchoiceState {
                head_block_hash: next_head.hash(),
                finalized_block_hash: block1.hash(),
                ..Default::default()
            };

            // if we `await` in the assert, the forkchoice will poll after we've inserted the block,
            // and it will return VALID instead of SYNCING
            let invalid_rx = env.send_forkchoice_updated(next_forkchoice_state).await;
            let (_static_dir, static_dir_path) = create_test_static_files_dir();

            // Insert next head immediately after sending forkchoice update
            insert_blocks(
                ProviderFactory::new(env.db.as_ref(), chain_spec.clone(), static_dir_path)
                    .expect("create provider factory with static_files"),
                [&next_head].into_iter(),
            );

            let expected_result = ForkchoiceUpdated::from_status(PayloadStatusEnum::Syncing);
            assert_matches!(invalid_rx, Ok(result) => assert_eq!(result, expected_result));

            let result = env.send_forkchoice_retry_on_syncing(next_forkchoice_state).await.unwrap();
            let expected_result = ForkchoiceUpdated::from_status(PayloadStatusEnum::Valid)
                .with_latest_valid_hash(next_head.hash());
            assert_eq!(result, expected_result);

            assert_matches!(engine_rx.try_recv(), Err(TryRecvError::Empty));
        }

        #[tokio::test]
        async fn unknown_finalized_hash() {
            let mut rng = generators::rng();
            let chain_spec = Arc::new(
                ChainSpecBuilder::default()
                    .chain(MAINNET.chain)
                    .genesis(MAINNET.genesis.clone())
                    .paris_activated()
                    .build(),
            );

            let (consensus_engine, env) = TestConsensusEngineBuilder::new(chain_spec.clone())
                .with_pipeline_exec_outputs(VecDeque::from([Ok(ExecOutput {
                    checkpoint: StageCheckpoint::new(0),
                    done: true,
                })]))
                .disable_blockchain_tree_sync()
                .build();

            let genesis = random_block(&mut rng, 0, None, None, Some(0));
            let block1 = random_block(&mut rng, 1, Some(genesis.hash()), None, Some(0));

            let (_static_dir, static_dir_path) = create_test_static_files_dir();

            insert_blocks(
                ProviderFactory::new(env.db.as_ref(), chain_spec.clone(), static_dir_path)
                    .expect("create provider factory with static_files"),
                [&genesis, &block1].into_iter(),
            );

            let engine = spawn_consensus_engine(consensus_engine);

            let res = env
                .send_forkchoice_updated(ForkchoiceState {
                    head_block_hash: rng.gen(),
                    finalized_block_hash: block1.hash(),
                    ..Default::default()
                })
                .await;
            let expected_result = ForkchoiceUpdated::from_status(PayloadStatusEnum::Syncing);
            assert_matches!(res, Ok(result) => assert_eq!(result, expected_result));
            drop(engine);
        }

        #[tokio::test]
        async fn forkchoice_updated_pre_merge() {
            let mut rng = generators::rng();
            let chain_spec = Arc::new(
                ChainSpecBuilder::default()
                    .chain(MAINNET.chain)
                    .genesis(MAINNET.genesis.clone())
                    .london_activated()
                    .paris_at_ttd(U256::from(3))
                    .build(),
            );

            let (consensus_engine, env) = TestConsensusEngineBuilder::new(chain_spec.clone())
                .with_pipeline_exec_outputs(VecDeque::from([
                    Ok(ExecOutput { checkpoint: StageCheckpoint::new(0), done: true }),
                    Ok(ExecOutput { checkpoint: StageCheckpoint::new(0), done: true }),
                ]))
                .build();

            let genesis = random_block(&mut rng, 0, None, None, Some(0));
            let mut block1 = random_block(&mut rng, 1, Some(genesis.hash()), None, Some(0));
            block1.header.set_difficulty(U256::from(1));

            // a second pre-merge block
            let mut block2 = random_block(&mut rng, 1, Some(genesis.hash()), None, Some(0));
            block2.header.set_difficulty(U256::from(1));

            // a transition block
            let mut block3 = random_block(&mut rng, 1, Some(genesis.hash()), None, Some(0));
            block3.header.set_difficulty(U256::from(1));

            let (_static_dir, static_dir_path) = create_test_static_files_dir();
            insert_blocks(
                ProviderFactory::new(env.db.as_ref(), chain_spec.clone(), static_dir_path)
                    .expect("create provider factory with static_files"),
                [&genesis, &block1, &block2, &block3].into_iter(),
            );

            let _engine = spawn_consensus_engine(consensus_engine);

            let res = env
                .send_forkchoice_updated(ForkchoiceState {
                    head_block_hash: block1.hash(),
                    finalized_block_hash: block1.hash(),
                    ..Default::default()
                })
                .await;

            assert_matches!(res, Ok(result) => {
                let ForkchoiceUpdated { payload_status, .. } = result;
                assert_matches!(payload_status.status, PayloadStatusEnum::Invalid { .. });
                assert_eq!(payload_status.latest_valid_hash, Some(B256::ZERO));
            });
        }

        #[tokio::test]
        async fn forkchoice_updated_invalid_pow() {
            let mut rng = generators::rng();
            let chain_spec = Arc::new(
                ChainSpecBuilder::default()
                    .chain(MAINNET.chain)
                    .genesis(MAINNET.genesis.clone())
                    .london_activated()
                    .build(),
            );

            let (consensus_engine, env) = TestConsensusEngineBuilder::new(chain_spec.clone())
                .with_pipeline_exec_outputs(VecDeque::from([
                    Ok(ExecOutput { checkpoint: StageCheckpoint::new(0), done: true }),
                    Ok(ExecOutput { checkpoint: StageCheckpoint::new(0), done: true }),
                ]))
                .build();

            let genesis = random_block(&mut rng, 0, None, None, Some(0));
            let block1 = random_block(&mut rng, 1, Some(genesis.hash()), None, Some(0));

            let (_temp_dir, temp_dir_path) = create_test_static_files_dir();

            insert_blocks(
                ProviderFactory::new(env.db.as_ref(), chain_spec.clone(), temp_dir_path)
                    .expect("create provider factory with static_files"),
                [&genesis, &block1].into_iter(),
            );

            let _engine = spawn_consensus_engine(consensus_engine);

            let res = env
                .send_forkchoice_updated(ForkchoiceState {
                    head_block_hash: block1.hash(),
                    finalized_block_hash: block1.hash(),
                    ..Default::default()
                })
                .await;
            let expected_result = ForkchoiceUpdated::from_status(PayloadStatusEnum::Invalid {
                validation_error: BlockValidationError::BlockPreMerge { hash: block1.hash() }
                    .to_string(),
            })
            .with_latest_valid_hash(B256::ZERO);
            assert_matches!(res, Ok(result) => assert_eq!(result, expected_result));
        }
    }

    mod new_payload {
        use super::*;
        use reth_db::test_utils::create_test_static_files_dir;
        use reth_primitives::{genesis::Genesis, Hardfork, U256};
        use reth_provider::test_utils::blocks::BlockchainTestData;
        use reth_testing_utils::{generators::random_block, GenesisAllocator};

        #[tokio::test]
        async fn new_payload_before_forkchoice() {
            let mut rng = generators::rng();
            let chain_spec = Arc::new(
                ChainSpecBuilder::default()
                    .chain(MAINNET.chain)
                    .genesis(MAINNET.genesis.clone())
                    .paris_activated()
                    .build(),
            );

            let (consensus_engine, env) = TestConsensusEngineBuilder::new(chain_spec.clone())
                .with_pipeline_exec_outputs(VecDeque::from([Ok(ExecOutput {
                    checkpoint: StageCheckpoint::new(0),
                    done: true,
                })]))
                .build();

            let mut engine_rx = spawn_consensus_engine(consensus_engine);

            // Send new payload
            let res = env
                .send_new_payload(
                    block_to_payload_v1(random_block(&mut rng, 0, None, None, Some(0))),
                    None,
                )
                .await;

            // Invalid, because this is a genesis block
            assert_matches!(res, Ok(result) => assert_matches!(result.status, PayloadStatusEnum::Invalid { .. }));

            // Send new payload
            let res = env
                .send_new_payload(
                    block_to_payload_v1(random_block(&mut rng, 1, None, None, Some(0))),
                    None,
                )
                .await;

            let expected_result = PayloadStatus::from_status(PayloadStatusEnum::Syncing);
            assert_matches!(res, Ok(result) => assert_eq!(result, expected_result));

            assert_matches!(engine_rx.try_recv(), Err(TryRecvError::Empty));
        }

        #[tokio::test]
        async fn payload_known() {
            let mut rng = generators::rng();
            let chain_spec = Arc::new(
                ChainSpecBuilder::default()
                    .chain(MAINNET.chain)
                    .genesis(MAINNET.genesis.clone())
                    .paris_activated()
                    .build(),
            );

            let (consensus_engine, env) = TestConsensusEngineBuilder::new(chain_spec.clone())
                .with_pipeline_exec_outputs(VecDeque::from([Ok(ExecOutput {
                    checkpoint: StageCheckpoint::new(0),
                    done: true,
                })]))
                .build();

            let genesis = random_block(&mut rng, 0, None, None, Some(0));
            let block1 = random_block(&mut rng, 1, Some(genesis.hash()), None, Some(0));
            let block2 = random_block(&mut rng, 2, Some(block1.hash()), None, Some(0));

            let (_static_dir, static_dir_path) = create_test_static_files_dir();
            insert_blocks(
                ProviderFactory::new(env.db.as_ref(), chain_spec.clone(), static_dir_path)
                    .expect("create provider factory with static_files"),
                [&genesis, &block1, &block2].into_iter(),
            );

            let mut engine_rx = spawn_consensus_engine(consensus_engine);

            // Send forkchoice
            let res = env
                .send_forkchoice_updated(ForkchoiceState {
                    head_block_hash: block1.hash(),
                    finalized_block_hash: block1.hash(),
                    ..Default::default()
                })
                .await;
            let expected_result = PayloadStatus::from_status(PayloadStatusEnum::Valid)
                .with_latest_valid_hash(block1.hash());
            assert_matches!(res, Ok(ForkchoiceUpdated { payload_status, .. }) => assert_eq!(payload_status, expected_result));

            // Send new payload
            let result = env
                .send_new_payload_retry_on_syncing(block_to_payload_v1(block2.clone()), None)
                .await
                .unwrap();

            let expected_result = PayloadStatus::from_status(PayloadStatusEnum::Valid)
                .with_latest_valid_hash(block2.hash());
            assert_eq!(result, expected_result);
            assert_matches!(engine_rx.try_recv(), Err(TryRecvError::Empty));
        }

        #[tokio::test]
        async fn simple_validate_block() {
            let mut rng = generators::rng();
            let amount = U256::from(1000000000000000000u64);
            let mut allocator = GenesisAllocator::default().with_rng(&mut rng);
            for _ in 0..16 {
                // add 16 new accounts
                allocator.new_funded_account(amount);
            }

            let alloc = allocator.build();

            let genesis = Genesis::default().extend_accounts(alloc);

            let chain_spec = Arc::new(
                ChainSpecBuilder::default()
                    .chain(MAINNET.chain)
                    .genesis(genesis)
                    .shanghai_activated()
                    .build(),
            );

            let (consensus_engine, env) = TestConsensusEngineBuilder::new(chain_spec.clone())
                .with_real_pipeline()
                .with_real_executor()
                .with_real_consensus()
                .build();

            let genesis =
                SealedBlock { header: chain_spec.sealed_genesis_header(), ..Default::default() };
            let block1 = random_block(&mut rng, 1, Some(chain_spec.genesis_hash()), None, Some(0));

            // TODO: add transactions that transfer from the alloc accounts, generating the new
            // block tx and state root

            let (_static_dir, static_dir_path) = create_test_static_files_dir();

            insert_blocks(
                ProviderFactory::new(env.db.as_ref(), chain_spec.clone(), static_dir_path)
                    .expect("create provider factory with static_files"),
                [&genesis, &block1].into_iter(),
            );

            let mut engine_rx = spawn_consensus_engine(consensus_engine);

            // Send forkchoice
            let res = env
                .send_forkchoice_updated(ForkchoiceState {
                    head_block_hash: block1.hash(),
                    finalized_block_hash: block1.hash(),
                    ..Default::default()
                })
                .await;
            let expected_result = PayloadStatus::from_status(PayloadStatusEnum::Valid)
                .with_latest_valid_hash(block1.hash());
            assert_matches!(res, Ok(ForkchoiceUpdated { payload_status, .. }) => assert_eq!(payload_status, expected_result));
            assert_matches!(engine_rx.try_recv(), Err(TryRecvError::Empty));
        }

        #[tokio::test]
        async fn payload_parent_unknown() {
            let mut rng = generators::rng();
            let chain_spec = Arc::new(
                ChainSpecBuilder::default()
                    .chain(MAINNET.chain)
                    .genesis(MAINNET.genesis.clone())
                    .paris_activated()
                    .build(),
            );

            let (consensus_engine, env) = TestConsensusEngineBuilder::new(chain_spec.clone())
                .with_pipeline_exec_outputs(VecDeque::from([Ok(ExecOutput {
                    checkpoint: StageCheckpoint::new(0),
                    done: true,
                })]))
                .build();

            let genesis = random_block(&mut rng, 0, None, None, Some(0));

            let (_static_dir, static_dir_path) = create_test_static_files_dir();

            insert_blocks(
                ProviderFactory::new(env.db.as_ref(), chain_spec.clone(), static_dir_path)
                    .expect("create provider factory with static_files"),
                [&genesis].into_iter(),
            );

            let mut engine_rx = spawn_consensus_engine(consensus_engine);

            // Send forkchoice
            let res = env
                .send_forkchoice_updated(ForkchoiceState {
                    head_block_hash: genesis.hash(),
                    finalized_block_hash: genesis.hash(),
                    ..Default::default()
                })
                .await;
            let expected_result = PayloadStatus::from_status(PayloadStatusEnum::Valid)
                .with_latest_valid_hash(genesis.hash());
            assert_matches!(res, Ok(ForkchoiceUpdated { payload_status, .. }) => assert_eq!(payload_status, expected_result));

            // Send new payload
            let parent = rng.gen();
            let block = random_block(&mut rng, 2, Some(parent), None, Some(0));
            let res = env.send_new_payload(block_to_payload_v1(block), None).await;
            let expected_result = PayloadStatus::from_status(PayloadStatusEnum::Syncing);
            assert_matches!(res, Ok(result) => assert_eq!(result, expected_result));

            assert_matches!(engine_rx.try_recv(), Err(TryRecvError::Empty));
        }

        #[tokio::test]
        async fn payload_pre_merge() {
            let data = BlockchainTestData::default();
            let mut block1 = data.blocks[0].0.block.clone();
            block1
                .header
                .set_difficulty(MAINNET.fork(Hardfork::Paris).ttd().unwrap() - U256::from(1));
            block1 = block1.unseal().seal_slow();
            let (block2, exec_result2) = data.blocks[1].clone();
            let mut block2 = block2.unseal().block;
            block2.withdrawals = None;
            block2.header.parent_hash = block1.hash();
            block2.header.base_fee_per_gas = Some(100);
            block2.header.difficulty = U256::ZERO;
            let block2 = block2.clone().seal_slow();

            let chain_spec = Arc::new(
                ChainSpecBuilder::default()
                    .chain(MAINNET.chain)
                    .genesis(MAINNET.genesis.clone())
                    .london_activated()
                    .build(),
            );

            let (consensus_engine, env) = TestConsensusEngineBuilder::new(chain_spec.clone())
                .with_pipeline_exec_outputs(VecDeque::from([Ok(ExecOutput {
                    checkpoint: StageCheckpoint::new(0),
                    done: true,
                })]))
                .with_executor_results(Vec::from([exec_result2]))
                .build();

            let (_static_dir, static_dir_path) = create_test_static_files_dir();

            insert_blocks(
                ProviderFactory::new(env.db.as_ref(), chain_spec.clone(), static_dir_path)
                    .expect("create provider factory with static_files"),
                [&data.genesis, &block1].into_iter(),
            );

            let mut engine_rx = spawn_consensus_engine(consensus_engine);

            // Send forkchoice
            let res = env
                .send_forkchoice_updated(ForkchoiceState {
                    head_block_hash: block1.hash(),
                    finalized_block_hash: block1.hash(),
                    ..Default::default()
                })
                .await;

            let expected_result = PayloadStatus::from_status(PayloadStatusEnum::Invalid {
                validation_error: BlockValidationError::BlockPreMerge { hash: block1.hash() }
                    .to_string(),
            })
            .with_latest_valid_hash(B256::ZERO);
            assert_matches!(res, Ok(ForkchoiceUpdated { payload_status, .. }) => assert_eq!(payload_status, expected_result));

            // Send new payload
            let result = env
                .send_new_payload_retry_on_syncing(block_to_payload_v1(block2.clone()), None)
                .await
                .unwrap();

            let expected_result = PayloadStatus::from_status(PayloadStatusEnum::Invalid {
                validation_error: BlockValidationError::BlockPreMerge { hash: block2.hash() }
                    .to_string(),
            })
            .with_latest_valid_hash(B256::ZERO);
            assert_eq!(result, expected_result);

            assert_matches!(engine_rx.try_recv(), Err(TryRecvError::Empty));
        }
    }
}<|MERGE_RESOLUTION|>--- conflicted
+++ resolved
@@ -4,23 +4,11 @@
     BlockStatus, BlockValidationKind, BlockchainTreeEngine, CanonicalOutcome, InsertPayloadOk,
 };
 use reth_db::database::Database;
-<<<<<<< HEAD
 use reth_engine_primitives::EngineTypes;
-use reth_interfaces::{
-    blockchain_tree::{
-        error::{BlockchainTreeError, CanonicalError, InsertBlockError, InsertBlockErrorKind},
-        BlockStatus, BlockValidationKind, BlockchainTreeEngine, CanonicalOutcome, InsertPayloadOk,
-    },
-    executor::BlockValidationError,
-    p2p::{bodies::client::BodiesClient, headers::client::HeadersClient},
-    provider::ProviderResult,
-=======
-use reth_engine_primitives::{EngineTypes, PayloadAttributes, PayloadBuilderAttributes};
 use reth_errors::{BlockValidationError, ProviderResult, RethError, RethResult};
 use reth_network_p2p::{
     bodies::client::BodiesClient,
     headers::client::HeadersClient,
->>>>>>> bab8aaa2
     sync::{NetworkSyncUpdater, SyncState},
 };
 use reth_payload_builder::PayloadBuilderHandle;
