--- conflicted
+++ resolved
@@ -1342,17 +1342,6 @@
         Ok(synced_to_finalized)
     }
 
-<<<<<<< HEAD
-    /// Attempt to restore the tree.
-    ///
-    /// This is invoked after a pruner run to update the tree with the buffered blocks according
-    /// to the most recent canonical hashes.
-    fn update_tree_on_finished_pruner(&mut self) -> Result<(), Error> {
-        self.blockchain.connect_buffered_blocks_to_canonical_hashes()
-    }
-
-=======
->>>>>>> d8461995
     /// Invoked if we successfully downloaded a new block from the network.
     ///
     /// This will attempt to insert the block into the tree.
@@ -1698,7 +1687,7 @@
                 self.sync_state_updater.update_sync_state(state)
             }
             EngineHookAction::RestoreCanonicalHashes => {
-                if let Err(error) = self.blockchain.restore_canonical_hashes() {
+                if let Err(error) = self.blockchain.connect_buffered_blocks_to_canonical_hashes() {
                     error!(target: "consensus::engine", ?error, "Error restoring blockchain tree state");
                     return Err(error.into())
                 }
