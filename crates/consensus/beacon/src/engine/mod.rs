--- conflicted
+++ resolved
@@ -1734,11 +1734,8 @@
         providers::BlockchainProvider, test_utils::TestExecutorFactory, BlockExecutor, BlockWriter,
         ExecutorFactory, ProviderFactory, StateProvider,
     };
-<<<<<<< HEAD
     use reth_prune::BatchSizes;
-=======
     use reth_revm::Factory;
->>>>>>> 4a86aae2
     use reth_rpc_types::engine::{
         ExecutionPayload, ForkchoiceState, ForkchoiceUpdated, PayloadStatus,
     };
