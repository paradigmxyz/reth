[package]
name = "reth-beacon-consensus"
version.workspace = true
edition.workspace = true
rust-version.workspace = true
license.workspace = true
homepage.workspace = true
repository.workspace = true

[lints]
workspace = true

[dependencies]
# reth
reth-beacon-consensus-core.workspace = true
reth-primitives.workspace = true
reth-interfaces.workspace = true
reth-stages-api.workspace = true
reth-db.workspace = true
reth-provider.workspace = true
reth-rpc-types.workspace = true
reth-tasks.workspace = true
reth-payload-builder.workspace = true
reth-payload-validator.workspace = true
reth-prune.workspace = true
reth-static-file.workspace = true
reth-tokio-util.workspace = true
reth-engine-primitives.workspace = true
reth-net-p2p.workspace = true
alloy-rpc-types-engine.workspace = true
# async
tokio = { workspace = true, features = ["sync"] }
tokio-stream.workspace = true
futures.workspace = true

# metrics
reth-metrics.workspace = true
metrics.workspace = true

# misc
tracing.workspace = true
thiserror.workspace = true
schnellru.workspace = true

[dev-dependencies]
# reth
reth-payload-builder = { workspace = true, features = ["test-utils"] }
reth-primitives = { workspace = true, features = ["test-utils"] }
<<<<<<< HEAD
reth-interfaces.workspace = true
=======
reth-consensus = { workspace = true, features = ["test-utils"] }
reth-interfaces = { workspace = true, features = ["test-utils"] }
>>>>>>> b3db4cf5
reth-stages = { workspace = true, features = ["test-utils"] }
reth-blockchain-tree = { workspace = true, features = ["test-utils"] }
reth-db = { workspace = true, features = ["test-utils"] }
reth-provider = { workspace = true, features = ["test-utils"] }
reth-rpc-types-compat.workspace = true
reth-rpc.workspace = true
reth-tracing.workspace = true
reth-revm.workspace = true
reth-downloaders.workspace = true
reth-evm-ethereum.workspace = true
reth-ethereum-engine-primitives.workspace = true
reth-config.workspace = true

assert_matches.workspace = true

[features]
optimism = [
    "reth-primitives/optimism",
    "reth-provider/optimism",
    "reth-blockchain-tree/optimism",
    "reth-beacon-consensus-core/optimism",
    "reth-revm/optimism",
    "reth-rpc/optimism"
]<|MERGE_RESOLUTION|>--- conflicted
+++ resolved
@@ -46,12 +46,8 @@
 # reth
 reth-payload-builder = { workspace = true, features = ["test-utils"] }
 reth-primitives = { workspace = true, features = ["test-utils"] }
-<<<<<<< HEAD
-reth-interfaces.workspace = true
-=======
 reth-consensus = { workspace = true, features = ["test-utils"] }
 reth-interfaces = { workspace = true, features = ["test-utils"] }
->>>>>>> b3db4cf5
 reth-stages = { workspace = true, features = ["test-utils"] }
 reth-blockchain-tree = { workspace = true, features = ["test-utils"] }
 reth-db = { workspace = true, features = ["test-utils"] }
