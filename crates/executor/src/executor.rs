--- conflicted
+++ resolved
@@ -492,11 +492,6 @@
 #[cfg(test)]
 mod tests {
     use super::*;
-<<<<<<< HEAD
-
-    use crate::revm_wrap::State;
-=======
->>>>>>> 3589879e
     use reth_primitives::{
         hex_literal::hex, keccak256, Account, Address, BlockNumber, Bytes, ChainSpecBuilder,
         ForkCondition, StorageKey, H256, MAINNET, U256,
