--- conflicted
+++ resolved
@@ -4,11 +4,8 @@
 use reth_interfaces::{
     blockchain_tree::{BlockStatus, BlockchainTreeEngine, BlockchainTreeViewer},
     consensus::Consensus,
-<<<<<<< HEAD
+    events::{ChainEventSubscriptions, NewBlockNotifications},
     provider::ProviderError,
-=======
-    events::{ChainEventSubscriptions, NewBlockNotifications},
->>>>>>> 6261262a
     Error,
 };
 use reth_primitives::{BlockHash, BlockNumHash, BlockNumber, SealedBlockWithSenders};
