--- conflicted
+++ resolved
@@ -6,16 +6,11 @@
 
 /// Internal indices of the blocks and chains.
 ///
-<<<<<<< HEAD
 /// This is main connection between blocks, chains and canonical chain.
 ///
 /// It contains a list of canonical block hashes, forks to child blocks, and a mapping of block hash
 /// to chain ID.
-=======
-/// It contains list of canonical block hashes, forks to childs blocks
-/// and block hash to chain id.
 #[derive(Debug)]
->>>>>>> 00bcb210
 pub struct BlockIndices {
     /// Last finalized block.
     last_finalized_block: BlockNumber,
