//! Implementation of [`BlockchainTree`]
use chain::{BlockChainId, Chain, ForkBlock};
use reth_db::{cursor::DbCursorRO, database::Database, tables, transaction::DbTx};
use reth_interfaces::{
<<<<<<< HEAD
    blockchain_tree::BlockStatus, consensus::Consensus, executor::Error as ExecError, Error,
=======
    blockchain_tree::BlockStatus, consensus::Consensus, events::NewBlockNotifications,
    executor::Error as ExecError, Error,
>>>>>>> 56db369c
};
use reth_primitives::{
    BlockHash, BlockNumber, Hardfork, SealedBlock, SealedBlockWithSenders, U256,
};
use reth_provider::{
    post_state::PostState, CanonStateNotification, CanonStateNotificationSender,
    CanonStateNotifications, ExecutorFactory, HeaderProvider, Transaction,
};
use std::{
    collections::{BTreeMap, HashMap},
    sync::Arc,
};

pub mod block_indices;
use block_indices::BlockIndices;

pub mod chain;
use chain::{ChainSplit, SplitAt};

pub mod config;
use config::BlockchainTreeConfig;

pub mod externals;
use externals::TreeExternals;

pub mod shareable;
pub use shareable::ShareableBlockchainTree;

pub mod post_state_data;
pub use post_state_data::{PostStateData, PostStateDataRef};
use reth_interfaces::events::NewBlockNotificationSink;

#[cfg_attr(doc, aquamarine::aquamarine)]
/// Tree of chains and its identifications.
///
/// Mermaid flowchart represent all blocks that can appear in blockchain.
/// Green blocks belong to canonical chain and are saved inside database table, they are our main
/// chain. Pending blocks and sidechains are found in memory inside [`BlockchainTree`].
/// Both pending and sidechains have same mechanisms only difference is when they got committed to
/// database. For pending it is just append operation but for sidechains they need to move current
/// canonical blocks to BlockchainTree flush sidechain to the database to become canonical chain.
/// ```mermaid
/// flowchart BT
/// subgraph canonical chain
/// CanonState:::state
/// block0canon:::canon -->block1canon:::canon -->block2canon:::canon -->block3canon:::canon --> block4canon:::canon --> block5canon:::canon
/// end
/// block5canon --> block6pending1:::pending
/// block5canon --> block6pending2:::pending
/// subgraph sidechain2
/// S2State:::state
/// block3canon --> block4s2:::sidechain --> block5s2:::sidechain
/// end
/// subgraph sidechain1
/// S1State:::state
/// block2canon --> block3s1:::sidechain --> block4s1:::sidechain --> block5s1:::sidechain --> block6s1:::sidechain
/// end
/// classDef state fill:#1882C4
/// classDef canon fill:#8AC926
/// classDef pending fill:#FFCA3A
/// classDef sidechain fill:#FF595E
/// ```
///
///
/// main functions:
/// * [BlockchainTree::insert_block]: Connect block to chain, execute it and if valid insert block
///   inside tree.
/// * [BlockchainTree::finalize_block]: Remove chains that join to now finalized block, as chain
///   becomes invalid.
/// * [BlockchainTree::make_canonical]: Check if we have the hash of block that we want to finalize
///   and commit it to db. If we don't have the block, pipeline syncing should start to fetch the
///   blocks from p2p. Do reorg in tables if canonical chain if needed.
#[derive(Debug)]
pub struct BlockchainTree<DB: Database, C: Consensus, EF: ExecutorFactory> {
    /// The tracked chains and their current data.
    chains: HashMap<BlockChainId, Chain>,
    /// Static blockchain ID generator
    block_chain_id_generator: u64,
    /// Indices to block and their connection to the canonical chain.
    block_indices: BlockIndices,
    /// External components (the database, consensus engine etc.)
    externals: TreeExternals<DB, C, EF>,
    /// Tree configuration
    config: BlockchainTreeConfig,
<<<<<<< HEAD
    /// Broadcast channel for canon state changes notifications.
    canon_state_notification_sender: CanonStateNotificationSender,
=======
    /// Unbounded channel for sending new block notifications.
    new_block_notification_sender: NewBlockNotificationSink,
>>>>>>> 56db369c
}

/// A container that wraps chains and block indices to allow searching for block hashes across all
/// sidechains.
pub struct BlockHashes<'a> {
    /// The current tracked chains.
    pub chains: &'a mut HashMap<BlockChainId, Chain>,
    /// The block indices for all chains.
    pub indices: &'a BlockIndices,
}

impl<DB: Database, C: Consensus, EF: ExecutorFactory> BlockchainTree<DB, C, EF> {
    /// Create a new blockchain tree.
    pub fn new(
        externals: TreeExternals<DB, C, EF>,
        new_block_notification_sender: NewBlockNotificationSink,
        config: BlockchainTreeConfig,
    ) -> Result<Self, Error> {
        let max_reorg_depth = config.max_reorg_depth();

        let last_canonical_hashes = externals
            .db
            .tx()?
            .cursor_read::<tables::CanonicalHeaders>()?
            .walk_back(None)?
            .take((max_reorg_depth + config.num_of_additional_canonical_block_hashes()) as usize)
            .collect::<Result<Vec<(BlockNumber, BlockHash)>, _>>()?;

        // TODO(rakita) save last finalized block inside database but for now just take
        // tip-max_reorg_depth
        // task: https://github.com/paradigmxyz/reth/issues/1712
        let (last_finalized_block_number, _) =
            if last_canonical_hashes.len() > max_reorg_depth as usize {
                last_canonical_hashes[max_reorg_depth as usize]
            } else {
                // it is in reverse order from tip to N
                last_canonical_hashes.last().cloned().unwrap_or_default()
            };

<<<<<<< HEAD
        // size of the broadcast is double of max reorg depth because at max reorg depth we can have
        // send at least N block at the time.
        let (canon_state_notification_sender, _) =
            tokio::sync::broadcast::channel(2 * max_reorg_depth as usize);

=======
>>>>>>> 56db369c
        Ok(Self {
            externals,
            block_chain_id_generator: 0,
            chains: Default::default(),
            block_indices: BlockIndices::new(
                last_finalized_block_number,
                BTreeMap::from_iter(last_canonical_hashes.into_iter()),
            ),
            config,
<<<<<<< HEAD
            canon_state_notification_sender,
=======
            new_block_notification_sender,
>>>>>>> 56db369c
        })
    }

    /// Expose internal indices of the BlockchainTree.
    pub fn block_indices(&self) -> &BlockIndices {
        &self.block_indices
    }

    /// Return items needed to execute on the pending state.
    /// This includes:
    ///     * `BlockHash` of canonical block that chain connects to. Needed for creating database
    ///       provider for the rest of the state.
    ///     * `PostState` changes that happened at the asked `block_hash`
    ///     * `BTreeMap<BlockNumber,BlockHash>` list of past pending and canonical hashes, That are
    ///       needed for evm `BLOCKHASH` opcode.
    /// Return none if block is not known.
    pub fn post_state_data(&self, block_hash: BlockHash) -> Option<PostStateData> {
        // if it is part of the chain
        if let Some(chain_id) = self.block_indices.get_blocks_chain_id(&block_hash) {
            // get block state
            let chain = self.chains.get(&chain_id).expect("Chain should be present");
            let block_number = chain.block_number(block_hash)?;
            let state = chain.state_at_block(block_number)?;

            // get parent hashes
            let mut parent_block_hashed = self.all_chain_hashes(chain_id);
            let first_pending_block_number =
                *parent_block_hashed.first_key_value().expect("There is at least one block hash").0;
            let canonical_chain = self
                .block_indices
                .canonical_chain()
                .clone()
                .into_iter()
                .filter(|&(key, _)| key < first_pending_block_number)
                .collect::<Vec<_>>();
            parent_block_hashed.extend(canonical_chain.into_iter());

            // get canonical fork.
            let canonical_fork = self.canonical_fork(chain_id)?;
            return Some(PostStateData { state, parent_block_hashed, canonical_fork })
        }

        // check if there is canonical block
        if let Some(canonical_fork) =
            self.block_indices().canonical_chain().iter().find(|(_, value)| **value == block_hash)
        {
            return Some(PostStateData {
                canonical_fork: ForkBlock { number: *canonical_fork.0, hash: *canonical_fork.1 },
                state: PostState::new(),
                parent_block_hashed: self.block_indices().canonical_chain().clone(),
            })
        }

        None
    }

    /// Try inserting block inside the tree.
    /// If blocks does not have parent [`BlockStatus::Disconnected`] would be returned
    pub fn try_insert_block(
        &mut self,
        block: SealedBlockWithSenders,
    ) -> Result<BlockStatus, Error> {
        // check if block parent can be found in Tree

        // Create a new sidechain by forking the given chain, or append the block if the parent
        // block is the top of the given chain.
        if let Some(chain_id) = self.block_indices.get_blocks_chain_id(&block.parent_hash) {
            let block_hashes = self.all_chain_hashes(chain_id);

            // get canonical fork.
            let canonical_fork = self
                .canonical_fork(chain_id)
                .ok_or(ExecError::BlockChainIdConsistency { chain_id })?;

            // get chain that block needs to join to.
            let parent_chain = self
                .chains
                .get_mut(&chain_id)
                .ok_or(ExecError::BlockChainIdConsistency { chain_id })?;
            let chain_tip = parent_chain.tip().hash();

            let canonical_block_hashes = self.block_indices.canonical_chain();

            // append the block if it is continuing the chain.
            if chain_tip == block.parent_hash {
                let block_hash = block.hash();
                let block_number = block.number;
                parent_chain.append_block(
                    block,
                    block_hashes,
                    canonical_block_hashes,
                    canonical_fork,
                    &self.externals,
                )?;

                self.block_indices.insert_non_fork_block(block_number, block_hash, chain_id);
                return Ok(BlockStatus::Valid)
            } else {
                let chain = parent_chain.new_chain_fork(
                    block,
                    block_hashes,
                    canonical_block_hashes,
                    canonical_fork,
                    &self.externals,
                )?;
                self.insert_chain(chain);
                return Ok(BlockStatus::Accepted)
            }
        }
        // if not found, check if the parent can be found inside canonical chain.
        if Some(block.parent_hash) == self.block_indices.canonical_hash(&(block.number - 1)) {
            // create new chain that points to that block
            //return self.fork_canonical_chain(block.clone());
            // TODO save pending block to database
            // https://github.com/paradigmxyz/reth/issues/1713

            let db = self.externals.shareable_db();
            let fork_block = ForkBlock { number: block.number - 1, hash: block.parent_hash };

            // Validate that the block is post merge
            let parent_td = db
                .header_td(&block.parent_hash)?
                .ok_or(ExecError::CanonicalChain { block_hash: block.parent_hash })?;
            // Pass the parent total difficulty to short-circuit unnecessary calculations.
            if !self.externals.chain_spec.fork(Hardfork::Paris).active_at_ttd(parent_td, U256::ZERO)
            {
                return Err(ExecError::BlockPreMerge { hash: block.hash }.into())
            }

            // Create state provider
            let canonical_block_hashes = self.block_indices.canonical_chain();
            let canonical_tip =
                canonical_block_hashes.last_key_value().map(|(_, hash)| *hash).unwrap_or_default();
            let block_status = if block.parent_hash == canonical_tip {
                BlockStatus::Valid
            } else {
                BlockStatus::Accepted
            };

            let parent_header = db
                .header(&block.parent_hash)?
                .ok_or(ExecError::CanonicalChain { block_hash: block.parent_hash })?
                .seal(block.parent_hash);
            let chain = Chain::new_canonical_fork(
                &block,
                &parent_header,
                canonical_block_hashes,
                fork_block,
                &self.externals,
            )?;
            self.insert_chain(chain);
            return Ok(block_status)
        }

        // NOTE: Block doesn't have a parent, and if we receive this block in `make_canonical`
        // function this could be a trigger to initiate p2p syncing, as we are missing the
        // parent.
        Ok(BlockStatus::Disconnected)
    }

    /// Get all block hashes from a sidechain that are not part of the canonical chain.
    ///
    /// This is a one time operation per block.
    ///
    /// # Note
    ///
    /// This is not cached in order to save memory.
    fn all_chain_hashes(&self, chain_id: BlockChainId) -> BTreeMap<BlockNumber, BlockHash> {
        // find chain and iterate over it,
        let mut chain_id = chain_id;
        let mut hashes = BTreeMap::new();
        loop {
            let Some(chain) = self.chains.get(&chain_id) else { return hashes };
            hashes.extend(chain.blocks().values().map(|b| (b.number, b.hash())));

            let fork_block = chain.fork_block_hash();
            if let Some(next_chain_id) = self.block_indices.get_blocks_chain_id(&fork_block) {
                chain_id = next_chain_id;
            } else {
                // if there is no fork block that point to other chains, break the loop.
                // it means that this fork joins to canonical block.
                break
            }
        }
        hashes
    }

    /// Get the block at which the given chain forked from the current canonical chain.
    ///
    /// This is used to figure out what kind of state provider the executor should use to execute
    /// the block.
    ///
    /// Returns `None` if the chain is not known.
    fn canonical_fork(&self, chain_id: BlockChainId) -> Option<ForkBlock> {
        let mut chain_id = chain_id;
        let mut fork;
        loop {
            // chain fork block
            fork = self.chains.get(&chain_id)?.fork_block();
            // get fork block chain
            if let Some(fork_chain_id) = self.block_indices.get_blocks_chain_id(&fork.hash) {
                chain_id = fork_chain_id;
                continue
            }
            break
        }
        (self.block_indices.canonical_hash(&fork.number) == Some(fork.hash)).then_some(fork)
    }

    /// Insert a chain into the tree.
    ///
    /// Inserts a chain into the tree and builds the block indices.
    fn insert_chain(&mut self, chain: Chain) -> BlockChainId {
        let chain_id = self.block_chain_id_generator;
        self.block_chain_id_generator += 1;
        self.block_indices.insert_chain(chain_id, &chain);
        // add chain_id -> chain index
        self.chains.insert(chain_id, chain);
        chain_id
    }

    /// Insert a new block in the tree.
    ///
    /// # Note
    ///
    /// This recovers transaction signers (unlike [`BlockchainTree::insert_block_with_senders`]).
    pub fn insert_block(&mut self, block: SealedBlock) -> Result<BlockStatus, Error> {
        let block = block.seal_with_senders().ok_or(ExecError::SenderRecoveryError)?;
        self.insert_block_with_senders(block)
    }

    /// Insert a block (with senders recovered) in the tree.
    ///
    /// Returns `true` if:
    ///
    /// - The block is already part of a sidechain in the tree, or
    /// - The block is already part of the canonical chain, or
    /// - The parent is part of a sidechain in the tree, and we can fork at this block, or
    /// - The parent is part of the canonical chain, and we can fork at this block
    ///
    /// Otherwise `false` is returned, indicating that neither the block nor its parent is part of
    /// the chain or any sidechains.
    ///
    /// This means that if the block becomes canonical, we need to fetch the missing blocks over
    /// P2P.
    ///
    /// # Note
    ///
    /// If the senders have not already been recovered, call [`BlockchainTree::insert_block`]
    /// instead.
    pub fn insert_block_with_senders(
        &mut self,
        block: SealedBlockWithSenders,
    ) -> Result<BlockStatus, Error> {
        // check if block number is inside pending block slide
        let last_finalized_block = self.block_indices.last_finalized_block();
        if block.number <= last_finalized_block {
            return Err(ExecError::PendingBlockIsFinalized {
                block_number: block.number,
                block_hash: block.hash(),
                last_finalized: last_finalized_block,
            }
            .into())
        }

        // we will not even try to insert blocks that are too far in future.
        if block.number > last_finalized_block + self.config.max_blocks_in_chain() {
            return Err(ExecError::PendingBlockIsInFuture {
                block_number: block.number,
                block_hash: block.hash(),
                last_finalized: last_finalized_block,
            }
            .into())
        }

        // check if block known and is already inside Tree
        if let Some(chain_id) = self.block_indices.get_blocks_chain_id(&block.hash()) {
            let canonical_fork = self.canonical_fork(chain_id).expect("Chain id is valid");
            // if block chain extends canonical chain
            if canonical_fork == self.block_indices.canonical_tip() {
                return Ok(BlockStatus::Valid)
            } else {
                return Ok(BlockStatus::Accepted)
            }
        }

        // check if block is part of canonical chain
        if self.block_indices.canonical_hash(&block.number) == Some(block.hash()) {
            // block is part of canonical chain
            return Ok(BlockStatus::Valid)
        }

        self.try_insert_block(block)
    }

    /// Finalize blocks up until and including `finalized_block`, and remove them from the tree.
    pub fn finalize_block(&mut self, finalized_block: BlockNumber) {
        let mut remove_chains = self.block_indices.finalize_canonical_blocks(
            finalized_block,
            self.config.num_of_additional_canonical_block_hashes(),
        );

        while let Some(chain_id) = remove_chains.pop_first() {
            if let Some(chain) = self.chains.remove(&chain_id) {
                remove_chains.extend(self.block_indices.remove_chain(&chain));
            }
        }
    }

    /// Reads the last `N` canonical hashes from the database and updates the block indices of the
    /// tree.
    ///
    /// `N` is the `max_reorg_depth` plus the number of block hashes needed to satisfy the
    /// `BLOCKHASH` opcode in the EVM.
    ///
    /// # Note
    ///
    /// This finalizes `last_finalized_block` prior to reading the canonical hashes (using
    /// [`BlockchainTree::finalize_block`]).
    pub fn restore_canonical_hashes(
        &mut self,
        last_finalized_block: BlockNumber,
    ) -> Result<(), Error> {
        self.finalize_block(last_finalized_block);

        let num_of_canonical_hashes =
            self.config.max_reorg_depth() + self.config.num_of_additional_canonical_block_hashes();

        let last_canonical_hashes = self
            .externals
            .db
            .tx()?
            .cursor_read::<tables::CanonicalHeaders>()?
            .walk_back(None)?
            .take(num_of_canonical_hashes as usize)
            .collect::<Result<BTreeMap<BlockNumber, BlockHash>, _>>()?;

        let mut remove_chains = self.block_indices.update_block_hashes(last_canonical_hashes);

        // remove all chains that got discarded
        while let Some(chain_id) = remove_chains.first() {
            if let Some(chain) = self.chains.remove(chain_id) {
                remove_chains.extend(self.block_indices.remove_chain(&chain));
            }
        }

        Ok(())
    }

    /// Split a sidechain at the given point, and return the canonical part of it.
    ///
    /// The pending part of the chain is reinserted into the tree with the same `chain_id`.
    fn split_chain(&mut self, chain_id: BlockChainId, chain: Chain, split_at: SplitAt) -> Chain {
        match chain.split(split_at) {
            ChainSplit::Split { canonical, pending } => {
                // rest of splited chain is inserted back with same chain_id.
                self.block_indices.insert_chain(chain_id, &pending);
                self.chains.insert(chain_id, pending);
                canonical
            }
            ChainSplit::NoSplitCanonical(canonical) => canonical,
            ChainSplit::NoSplitPending(_) => {
                panic!("Should not happen as block indices guarantee structure of blocks")
            }
        }
    }

    /// Make a block and its parent part of the canonical chain.
    ///
    /// # Note
    ///
    /// This unwinds the database if necessary, i.e. if parts of the canonical chain have been
    /// re-orged.
    ///
    /// # Returns
    ///
    /// Returns `Ok` if the blocks were canonicalized, or if the blocks were already canonical.
    pub fn make_canonical(&mut self, block_hash: &BlockHash) -> Result<(), Error> {
        // If block is already canonical don't return error.
        if self.block_indices.is_block_hash_canonical(block_hash) {
            let td = self
                .externals
                .shareable_db()
                .header_td(block_hash)?
                .ok_or(ExecError::MissingTotalDifficulty { hash: *block_hash })?;
            if !self.externals.chain_spec.fork(Hardfork::Paris).active_at_ttd(td, U256::ZERO) {
                return Err(ExecError::BlockPreMerge { hash: *block_hash }.into())
            }
            return Ok(())
        }

        let Some(chain_id) = self.block_indices.get_blocks_chain_id(block_hash) else {
            return Err(ExecError::BlockHashNotFoundInChain { block_hash: *block_hash }.into())
        };
        let chain = self.chains.remove(&chain_id).expect("To be present");

        // we are spliting chain as there is possibility that only part of chain get canonicalized.
        let canonical = self.split_chain(chain_id, chain, SplitAt::Hash(*block_hash));

        let mut block_fork = canonical.fork_block();
        let mut block_fork_number = canonical.fork_block_number();
        let mut chains_to_promote = vec![canonical];

        // loop while fork blocks are found in Tree.
        while let Some(chain_id) = self.block_indices.get_blocks_chain_id(&block_fork.hash) {
            let chain = self.chains.remove(&chain_id).expect("To fork to be present");
            block_fork = chain.fork_block();
            let canonical = self.split_chain(chain_id, chain, SplitAt::Number(block_fork_number));
            block_fork_number = canonical.fork_block_number();
            chains_to_promote.push(canonical);
        }

        let old_tip = self.block_indices.canonical_tip();
        // Merge all chain into one chain.
        let mut new_canon_chain = chains_to_promote.pop().expect("There is at least one block");
        for chain in chains_to_promote.into_iter().rev() {
            new_canon_chain.append_chain(chain).expect("We have just build the chain.");
        }

        // update canonical index
        self.block_indices.canonicalize_blocks(new_canon_chain.blocks());

        let chain_action;

        // if joins to the tip;
        if new_canon_chain.fork_block_hash() == old_tip.hash {
            chain_action =
                CanonStateNotification::Commit { new: Arc::new(new_canon_chain.clone()) };
            // append to database
            self.commit_canonical(new_canon_chain)?;
        } else {
            // it forks to canonical block that is not the tip.

            let canon_fork = new_canon_chain.fork_block();
            // sanity check
            if self.block_indices.canonical_hash(&canon_fork.number) != Some(canon_fork.hash) {
                unreachable!("all chains should point to canonical chain.");
            }

            let old_canon_chain = self.revert_canonical(canon_fork.number)?;

            // state action
            chain_action = CanonStateNotification::Reorg {
                old: Arc::new(old_canon_chain.clone()),
                new: Arc::new(new_canon_chain.clone()),
            };

            // commit new canonical chain.
            self.commit_canonical(new_canon_chain)?;

            // insert old canon chain
            self.insert_chain(old_canon_chain);
        }

<<<<<<< HEAD
        // send notification
        let _ = self.canon_state_notification_sender.send(chain_action);
=======
        // Broadcast new canonical blocks.
        headers.into_iter().for_each(|header| {
            // ignore if receiver is dropped.
            let _ = self.new_block_notification_sender.send(header);
        });
>>>>>>> 56db369c

        Ok(())
    }

    /// Subscribe to new blocks events.
    ///
    /// Note: Only canonical blocks are send.
<<<<<<< HEAD
    pub fn subscribe_canon_state(&self) -> CanonStateNotifications {
        self.canon_state_notification_sender.subscribe()
=======
    pub fn subscribe_new_blocks(&self) -> NewBlockNotifications {
        self.new_block_notification_sender.subscribe()
>>>>>>> 56db369c
    }

    /// Canonicalize the given chain and commit it to the database.
    fn commit_canonical(&mut self, chain: Chain) -> Result<(), Error> {
        let mut tx = Transaction::new(&self.externals.db)?;

        let (blocks, state) = chain.into_inner();

        tx.append_blocks_with_post_state(blocks.into_values().collect(), state)
            .map_err(|e| ExecError::CanonicalCommit { inner: e.to_string() })?;

        tx.commit()?;

        Ok(())
    }

    /// Unwind tables and put it inside state
    pub fn unwind(&mut self, unwind_to: BlockNumber) -> Result<(), Error> {
        // nothing to be done if unwind_to is higher then the tip
        if self.block_indices.canonical_tip().number <= unwind_to {
            return Ok(())
        }
        // revert `N` blocks from current canonical chain and put them inside BlockchanTree
        let old_canon_chain = self.revert_canonical(unwind_to)?;

        // check if there is block in chain
        if old_canon_chain.blocks().is_empty() {
            return Ok(())
        }
        self.block_indices.unwind_canonical_chain(unwind_to);
        // insert old canonical chain to BlockchainTree.
        self.insert_chain(old_canon_chain);

        Ok(())
    }

    /// Revert canonical blocks from the database and return them.
    ///
    /// The block, `revert_until`, is non-inclusive, i.e. `revert_until` stays in the database.
    fn revert_canonical(&mut self, revert_until: BlockNumber) -> Result<Chain, Error> {
        // read data that is needed for new sidechain

        let mut tx = Transaction::new(&self.externals.db)?;

        // read block and execution result from database. and remove traces of block from tables.
        let blocks_and_execution = tx
            .take_block_and_execution_range(
                self.externals.chain_spec.as_ref(),
                (revert_until + 1)..,
            )
            .map_err(|e| ExecError::CanonicalRevert { inner: e.to_string() })?;

        tx.commit()?;

        Ok(Chain::new(blocks_and_execution))
    }
}

#[cfg(test)]
mod tests {
    use super::*;
    use crate::test_utils::TestExecutorFactory;
    use assert_matches::assert_matches;
    use reth_db::{
        mdbx::{test_utils::create_test_rw_db, Env, WriteMap},
        transaction::DbTxMut,
    };
    use reth_interfaces::test_utils::TestConsensus;
    use reth_primitives::{proofs::EMPTY_ROOT, ChainSpecBuilder, H256, MAINNET};
    use reth_provider::{
        insert_block, post_state::PostState, test_utils::blocks::BlockChainTestData,
    };
    use std::{collections::HashSet, sync::Arc};

    fn setup_externals(
        exec_res: Vec<PostState>,
    ) -> TreeExternals<Arc<Env<WriteMap>>, Arc<TestConsensus>, TestExecutorFactory> {
        let db = create_test_rw_db();
        let consensus = Arc::new(TestConsensus::default());
        let chain_spec = Arc::new(
            ChainSpecBuilder::default()
                .chain(MAINNET.chain)
                .genesis(MAINNET.genesis.clone())
                .shanghai_activated()
                .build(),
        );
        let executor_factory = TestExecutorFactory::new(chain_spec.clone());
        executor_factory.extend(exec_res);

        TreeExternals::new(db, consensus, executor_factory, chain_spec)
    }

    fn setup_genesis<DB: Database>(db: DB, mut genesis: SealedBlock) {
        // insert genesis to db.

        genesis.header.header.number = 10;
        genesis.header.header.state_root = EMPTY_ROOT;
        let tx_mut = db.tx_mut().unwrap();

        insert_block(&tx_mut, genesis, None, false, Some((0, 0))).unwrap();

        // insert first 10 blocks
        for i in 0..10 {
            tx_mut.put::<tables::CanonicalHeaders>(i, H256([100 + i as u8; 32])).unwrap();
        }
        tx_mut.commit().unwrap();
    }

    /// Test data structure that will check tree internals
    #[derive(Default, Debug)]
    struct TreeTester {
        /// Number of chains
        chain_num: Option<usize>,
        /// Check block to chain index
        block_to_chain: Option<HashMap<BlockHash, BlockChainId>>,
        /// Check fork to child index
        fork_to_child: Option<HashMap<BlockHash, HashSet<BlockHash>>>,
        /// Pending blocks
        pending_blocks: Option<(BlockNumber, HashSet<BlockHash>)>,
    }

    impl TreeTester {
        fn with_chain_num(mut self, chain_num: usize) -> Self {
            self.chain_num = Some(chain_num);
            self
        }
        fn with_block_to_chain(mut self, block_to_chain: HashMap<BlockHash, BlockChainId>) -> Self {
            self.block_to_chain = Some(block_to_chain);
            self
        }
        fn with_fork_to_child(
            mut self,
            fork_to_child: HashMap<BlockHash, HashSet<BlockHash>>,
        ) -> Self {
            self.fork_to_child = Some(fork_to_child);
            self
        }

        fn with_pending_blocks(
            mut self,
            pending_blocks: (BlockNumber, HashSet<BlockHash>),
        ) -> Self {
            self.pending_blocks = Some(pending_blocks);
            self
        }

        fn assert<DB: Database, C: Consensus, EF: ExecutorFactory>(
            self,
            tree: &BlockchainTree<DB, C, EF>,
        ) {
            if let Some(chain_num) = self.chain_num {
                assert_eq!(tree.chains.len(), chain_num);
            }
            if let Some(block_to_chain) = self.block_to_chain {
                assert_eq!(*tree.block_indices.blocks_to_chain(), block_to_chain);
            }
            if let Some(fork_to_child) = self.fork_to_child {
                assert_eq!(*tree.block_indices.fork_to_child(), fork_to_child);
            }
            if let Some(pending_blocks) = self.pending_blocks {
                let (num, hashes) = tree.block_indices.pending_blocks();
                let hashes = hashes.into_iter().collect::<HashSet<_>>();
                assert_eq!((num, hashes), pending_blocks);
            }
        }
    }

    #[tokio::test]
    async fn sanity_path() {
        let data = BlockChainTestData::default();
        let (mut block1, exec1) = data.blocks[0].clone();
        block1.number = 11;
        let (mut block2, exec2) = data.blocks[1].clone();
        block2.number = 12;

        // test pops execution results from vector, so order is from last to first.
        let externals = setup_externals(vec![exec2.clone(), exec1.clone(), exec2, exec1]);

        // last finalized block would be number 9.
        setup_genesis(externals.db.clone(), data.genesis);

        // make tree
        let config = BlockchainTreeConfig::new(1, 2, 3);
<<<<<<< HEAD
        let mut tree = BlockchainTree::new(externals, config).expect("failed to create tree");
        let mut canon_notif = tree.subscribe_canon_state();
=======
        let mut tree = BlockchainTree::new(externals, NewBlockNotificationSink::new(10), config)
            .expect("failed to create tree");
        let mut new_block_notification = tree.subscribe_new_blocks();
>>>>>>> 56db369c

        // genesis block 10 is already canonical
        assert_eq!(tree.make_canonical(&H256::zero()), Ok(()));

        // insert block2 hits max chain size
        assert_eq!(
            tree.insert_block_with_senders(block2.clone()),
            Err(ExecError::PendingBlockIsInFuture {
                block_number: block2.number,
                block_hash: block2.hash(),
                last_finalized: 9,
            }
            .into())
        );

        // make genesis block 10 as finalized
        tree.finalize_block(10);

        // block 2 parent is not known.
        assert_eq!(tree.insert_block_with_senders(block2.clone()), Ok(BlockStatus::Disconnected));

        // insert block1
        assert_eq!(tree.insert_block_with_senders(block1.clone()), Ok(BlockStatus::Valid));
        // already inserted block will return true.
        assert_eq!(tree.insert_block_with_senders(block1.clone()), Ok(BlockStatus::Valid));

        // insert block2
        assert_eq!(tree.insert_block_with_senders(block2.clone()), Ok(BlockStatus::Valid));

        // Trie state:
        //      b2 (pending block)
        //      |
        //      |
        //      b1 (pending block)
        //    /
        //  /
        // g1 (canonical blocks)
        // |
        TreeTester::default()
            .with_chain_num(1)
            .with_block_to_chain(HashMap::from([(block1.hash, 0), (block2.hash, 0)]))
            .with_fork_to_child(HashMap::from([(block1.parent_hash, HashSet::from([block1.hash]))]))
            .with_pending_blocks((block1.number, HashSet::from([block1.hash])))
            .assert(&tree);

        // make block1 canonical
        assert_eq!(tree.make_canonical(&block1.hash()), Ok(()));
        // check notification
        assert_matches!(canon_notif.try_recv(), Ok(CanonStateNotification::Commit{ new}) if *new.blocks() == BTreeMap::from([(block1.number,block1.clone())]));

        // make block2 canonicals
        assert_eq!(tree.make_canonical(&block2.hash()), Ok(()));
        // check notification.
        assert_matches!(canon_notif.try_recv(), Ok(CanonStateNotification::Commit{ new}) if *new.blocks() == BTreeMap::from([(block2.number,block2.clone())]));

        // Trie state:
        // b2 (canonical block)
        // |
        // |
        // b1 (canonical block)
        // |
        // |
        // g1 (canonical blocks)
        // |
        TreeTester::default()
            .with_chain_num(0)
            .with_block_to_chain(HashMap::from([]))
            .with_fork_to_child(HashMap::from([]))
            .assert(&tree);

        let mut block1a = block1.clone();
        let block1a_hash = H256([0x33; 32]);
        block1a.hash = block1a_hash;
        let mut block2a = block2.clone();
        let block2a_hash = H256([0x34; 32]);
        block2a.hash = block2a_hash;

        // reinsert two blocks that point to canonical chain
        assert_eq!(tree.insert_block_with_senders(block1a.clone()), Ok(BlockStatus::Accepted));

        TreeTester::default()
            .with_chain_num(1)
            .with_block_to_chain(HashMap::from([(block1a_hash, 1)]))
            .with_fork_to_child(HashMap::from([(
                block1.parent_hash,
                HashSet::from([block1a_hash]),
            )]))
            .with_pending_blocks((block2.number + 1, HashSet::from([])))
            .assert(&tree);

        assert_eq!(tree.insert_block_with_senders(block2a.clone()), Ok(BlockStatus::Accepted));
        // Trie state:
        // b2   b2a (side chain)
        // |   /
        // | /
        // b1  b1a (side chain)
        // |  /
        // |/
        // g1 (10)
        // |
        TreeTester::default()
            .with_chain_num(2)
            .with_block_to_chain(HashMap::from([(block1a_hash, 1), (block2a_hash, 2)]))
            .with_fork_to_child(HashMap::from([
                (block1.parent_hash, HashSet::from([block1a_hash])),
                (block1.hash(), HashSet::from([block2a_hash])),
            ]))
            .with_pending_blocks((block2.number + 1, HashSet::from([])))
            .assert(&tree);

        // make b2a canonical
        assert_eq!(tree.make_canonical(&block2a_hash), Ok(()));
        // check notification.
        assert_matches!(canon_notif.try_recv(),
            Ok(CanonStateNotification::Reorg{ old, new})
            if *old.blocks() == BTreeMap::from([(block2.number,block2.clone())])
                && *new.blocks() == BTreeMap::from([(block2a.number,block2a.clone())]));

        // Trie state:
        // b2a   b2 (side chain)
        // |   /
        // | /
        // b1  b1a (side chain)
        // |  /
        // |/
        // g1 (10)
        // |
        TreeTester::default()
            .with_chain_num(2)
            .with_block_to_chain(HashMap::from([(block1a_hash, 1), (block2.hash, 3)]))
            .with_fork_to_child(HashMap::from([
                (block1.parent_hash, HashSet::from([block1a_hash])),
                (block1.hash(), HashSet::from([block2.hash])),
            ]))
            .with_pending_blocks((block2.number + 1, HashSet::new()))
            .assert(&tree);

        assert_eq!(tree.make_canonical(&block1a_hash), Ok(()));
        // Trie state:
        //       b2a   b2 (side chain)
        //       |   /
        //       | /
        // b1a  b1 (side chain)
        // |  /
        // |/
        // g1 (10)
        // |
        TreeTester::default()
            .with_chain_num(2)
            .with_block_to_chain(HashMap::from([
                (block1.hash, 4),
                (block2a_hash, 4),
                (block2.hash, 3),
            ]))
            .with_fork_to_child(HashMap::from([
                (block1.parent_hash, HashSet::from([block1.hash])),
                (block1.hash(), HashSet::from([block2.hash])),
            ]))
            .with_pending_blocks((block1a.number + 1, HashSet::new()))
            .assert(&tree);

        // check notification.
        assert_matches!(canon_notif.try_recv(),
            Ok(CanonStateNotification::Reorg{ old, new})
            if *old.blocks() == BTreeMap::from([(block1.number,block1.clone()),(block2a.number,block2a.clone())])
                && *new.blocks() == BTreeMap::from([(block1a.number,block1a.clone())]));

        // make b2 canonical
        assert_eq!(tree.make_canonical(&block2.hash()), Ok(()));

        // Trie state:
        // b2   b2a (side chain)
        // |   /
        // | /
        // b1  b1a (side chain)
        // |  /
        // |/
        // g1 (10)
        // |
        TreeTester::default()
            .with_chain_num(2)
            .with_block_to_chain(HashMap::from([(block1a_hash, 5), (block2a_hash, 4)]))
            .with_fork_to_child(HashMap::from([
                (block1.parent_hash, HashSet::from([block1a_hash])),
                (block1.hash(), HashSet::from([block2a_hash])),
            ]))
            .with_pending_blocks((block2.number + 1, HashSet::new()))
            .assert(&tree);

        // check notification.
        assert_matches!(canon_notif.try_recv(),
            Ok(CanonStateNotification::Reorg{ old, new})
            if *old.blocks() == BTreeMap::from([(block1a.number,block1a.clone())])
                && *new.blocks() == BTreeMap::from([(block1.number,block1.clone()),(block2.number,block2.clone())]));

        // finalize b1 that would make b1a removed from tree
        tree.finalize_block(11);
        // Trie state:
        // b2   b2a (side chain)
        // |   /
        // | /
        // b1 (canon)
        // |
        // g1 (10)
        // |
        TreeTester::default()
            .with_chain_num(1)
            .with_block_to_chain(HashMap::from([(block2a_hash, 4)]))
            .with_fork_to_child(HashMap::from([(block1.hash(), HashSet::from([block2a_hash]))]))
            .with_pending_blocks((block2.number + 1, HashSet::from([])))
            .assert(&tree);

        // unwind canonical
        assert_eq!(tree.unwind(block1.number), Ok(()));
        // Trie state:
        //    b2   b2a (pending block)
        //   /    /
        //  /   /
        // /  /
        // b1 (canonical block)
        // |
        // |
        // g1 (canonical blocks)
        // |
        TreeTester::default()
            .with_chain_num(2)
            .with_block_to_chain(HashMap::from([(block2a_hash, 4), (block2.hash, 6)]))
            .with_fork_to_child(HashMap::from([(
                block1.hash(),
                HashSet::from([block2a_hash, block2.hash]),
            )]))
            .with_pending_blocks((block2.number, HashSet::from([block2.hash, block2a.hash])))
            .assert(&tree);

        // commit b2a
        assert_eq!(tree.make_canonical(&block2.hash), Ok(()));

        // Trie state:
        // b2   b2a (side chain)
        // |   /
        // | /
        // b1 (finalized)
        // |
        // g1 (10)
        // |
        TreeTester::default()
            .with_chain_num(1)
            .with_block_to_chain(HashMap::from([(block2a_hash, 4)]))
            .with_fork_to_child(HashMap::from([(block1.hash(), HashSet::from([block2a_hash]))]))
            .with_pending_blocks((block2.number + 1, HashSet::new()))
            .assert(&tree);

        // check notification.
        assert_matches!(canon_notif.try_recv(),
            Ok(CanonStateNotification::Commit{ new})
            if *new.blocks() == BTreeMap::from([(block2.number,block2.clone())]));

        // update canonical block to b2, this would make b2a be removed
        assert_eq!(tree.restore_canonical_hashes(12), Ok(()));
        // Trie state:
        // b2 (finalized)
        // |
        // b1 (finalized)
        // |
        // g1 (10)
        // |
        TreeTester::default()
            .with_chain_num(0)
            .with_block_to_chain(HashMap::from([]))
            .with_fork_to_child(HashMap::from([]))
            .with_pending_blocks((block2.number + 1, HashSet::from([])))
            .assert(&tree);
    }
}<|MERGE_RESOLUTION|>--- conflicted
+++ resolved
@@ -2,12 +2,7 @@
 use chain::{BlockChainId, Chain, ForkBlock};
 use reth_db::{cursor::DbCursorRO, database::Database, tables, transaction::DbTx};
 use reth_interfaces::{
-<<<<<<< HEAD
     blockchain_tree::BlockStatus, consensus::Consensus, executor::Error as ExecError, Error,
-=======
-    blockchain_tree::BlockStatus, consensus::Consensus, events::NewBlockNotifications,
-    executor::Error as ExecError, Error,
->>>>>>> 56db369c
 };
 use reth_primitives::{
     BlockHash, BlockNumber, Hardfork, SealedBlock, SealedBlockWithSenders, U256,
@@ -38,7 +33,6 @@
 
 pub mod post_state_data;
 pub use post_state_data::{PostStateData, PostStateDataRef};
-use reth_interfaces::events::NewBlockNotificationSink;
 
 #[cfg_attr(doc, aquamarine::aquamarine)]
 /// Tree of chains and its identifications.
@@ -92,13 +86,8 @@
     externals: TreeExternals<DB, C, EF>,
     /// Tree configuration
     config: BlockchainTreeConfig,
-<<<<<<< HEAD
     /// Broadcast channel for canon state changes notifications.
     canon_state_notification_sender: CanonStateNotificationSender,
-=======
-    /// Unbounded channel for sending new block notifications.
-    new_block_notification_sender: NewBlockNotificationSink,
->>>>>>> 56db369c
 }
 
 /// A container that wraps chains and block indices to allow searching for block hashes across all
@@ -114,7 +103,7 @@
     /// Create a new blockchain tree.
     pub fn new(
         externals: TreeExternals<DB, C, EF>,
-        new_block_notification_sender: NewBlockNotificationSink,
+        canon_state_notification_sender: CanonStateNotificationSender,
         config: BlockchainTreeConfig,
     ) -> Result<Self, Error> {
         let max_reorg_depth = config.max_reorg_depth();
@@ -138,14 +127,6 @@
                 last_canonical_hashes.last().cloned().unwrap_or_default()
             };
 
-<<<<<<< HEAD
-        // size of the broadcast is double of max reorg depth because at max reorg depth we can have
-        // send at least N block at the time.
-        let (canon_state_notification_sender, _) =
-            tokio::sync::broadcast::channel(2 * max_reorg_depth as usize);
-
-=======
->>>>>>> 56db369c
         Ok(Self {
             externals,
             block_chain_id_generator: 0,
@@ -155,11 +136,7 @@
                 BTreeMap::from_iter(last_canonical_hashes.into_iter()),
             ),
             config,
-<<<<<<< HEAD
             canon_state_notification_sender,
-=======
-            new_block_notification_sender,
->>>>>>> 56db369c
         })
     }
 
@@ -199,7 +176,7 @@
 
             // get canonical fork.
             let canonical_fork = self.canonical_fork(chain_id)?;
-            return Some(PostStateData { state, parent_block_hashed, canonical_fork })
+            return Some(PostStateData { state, parent_block_hashed, canonical_fork });
         }
 
         // check if there is canonical block
@@ -210,7 +187,7 @@
                 canonical_fork: ForkBlock { number: *canonical_fork.0, hash: *canonical_fork.1 },
                 state: PostState::new(),
                 parent_block_hashed: self.block_indices().canonical_chain().clone(),
-            })
+            });
         }
 
         None
@@ -256,7 +233,7 @@
                 )?;
 
                 self.block_indices.insert_non_fork_block(block_number, block_hash, chain_id);
-                return Ok(BlockStatus::Valid)
+                return Ok(BlockStatus::Valid);
             } else {
                 let chain = parent_chain.new_chain_fork(
                     block,
@@ -266,7 +243,7 @@
                     &self.externals,
                 )?;
                 self.insert_chain(chain);
-                return Ok(BlockStatus::Accepted)
+                return Ok(BlockStatus::Accepted);
             }
         }
         // if not found, check if the parent can be found inside canonical chain.
@@ -286,7 +263,7 @@
             // Pass the parent total difficulty to short-circuit unnecessary calculations.
             if !self.externals.chain_spec.fork(Hardfork::Paris).active_at_ttd(parent_td, U256::ZERO)
             {
-                return Err(ExecError::BlockPreMerge { hash: block.hash }.into())
+                return Err(ExecError::BlockPreMerge { hash: block.hash }.into());
             }
 
             // Create state provider
@@ -311,7 +288,7 @@
                 &self.externals,
             )?;
             self.insert_chain(chain);
-            return Ok(block_status)
+            return Ok(block_status);
         }
 
         // NOTE: Block doesn't have a parent, and if we receive this block in `make_canonical`
@@ -341,7 +318,7 @@
             } else {
                 // if there is no fork block that point to other chains, break the loop.
                 // it means that this fork joins to canonical block.
-                break
+                break;
             }
         }
         hashes
@@ -362,9 +339,9 @@
             // get fork block chain
             if let Some(fork_chain_id) = self.block_indices.get_blocks_chain_id(&fork.hash) {
                 chain_id = fork_chain_id;
-                continue
-            }
-            break
+                continue;
+            }
+            break;
         }
         (self.block_indices.canonical_hash(&fork.number) == Some(fork.hash)).then_some(fork)
     }
@@ -422,7 +399,7 @@
                 block_hash: block.hash(),
                 last_finalized: last_finalized_block,
             }
-            .into())
+            .into());
         }
 
         // we will not even try to insert blocks that are too far in future.
@@ -432,7 +409,7 @@
                 block_hash: block.hash(),
                 last_finalized: last_finalized_block,
             }
-            .into())
+            .into());
         }
 
         // check if block known and is already inside Tree
@@ -440,16 +417,16 @@
             let canonical_fork = self.canonical_fork(chain_id).expect("Chain id is valid");
             // if block chain extends canonical chain
             if canonical_fork == self.block_indices.canonical_tip() {
-                return Ok(BlockStatus::Valid)
+                return Ok(BlockStatus::Valid);
             } else {
-                return Ok(BlockStatus::Accepted)
+                return Ok(BlockStatus::Accepted);
             }
         }
 
         // check if block is part of canonical chain
         if self.block_indices.canonical_hash(&block.number) == Some(block.hash()) {
             // block is part of canonical chain
-            return Ok(BlockStatus::Valid)
+            return Ok(BlockStatus::Valid);
         }
 
         self.try_insert_block(block)
@@ -546,9 +523,9 @@
                 .header_td(block_hash)?
                 .ok_or(ExecError::MissingTotalDifficulty { hash: *block_hash })?;
             if !self.externals.chain_spec.fork(Hardfork::Paris).active_at_ttd(td, U256::ZERO) {
-                return Err(ExecError::BlockPreMerge { hash: *block_hash }.into())
-            }
-            return Ok(())
+                return Err(ExecError::BlockPreMerge { hash: *block_hash }.into());
+            }
+            return Ok(());
         }
 
         let Some(chain_id) = self.block_indices.get_blocks_chain_id(block_hash) else {
@@ -614,16 +591,8 @@
             self.insert_chain(old_canon_chain);
         }
 
-<<<<<<< HEAD
         // send notification
         let _ = self.canon_state_notification_sender.send(chain_action);
-=======
-        // Broadcast new canonical blocks.
-        headers.into_iter().for_each(|header| {
-            // ignore if receiver is dropped.
-            let _ = self.new_block_notification_sender.send(header);
-        });
->>>>>>> 56db369c
 
         Ok(())
     }
@@ -631,13 +600,8 @@
     /// Subscribe to new blocks events.
     ///
     /// Note: Only canonical blocks are send.
-<<<<<<< HEAD
     pub fn subscribe_canon_state(&self) -> CanonStateNotifications {
         self.canon_state_notification_sender.subscribe()
-=======
-    pub fn subscribe_new_blocks(&self) -> NewBlockNotifications {
-        self.new_block_notification_sender.subscribe()
->>>>>>> 56db369c
     }
 
     /// Canonicalize the given chain and commit it to the database.
@@ -658,14 +622,14 @@
     pub fn unwind(&mut self, unwind_to: BlockNumber) -> Result<(), Error> {
         // nothing to be done if unwind_to is higher then the tip
         if self.block_indices.canonical_tip().number <= unwind_to {
-            return Ok(())
+            return Ok(());
         }
         // revert `N` blocks from current canonical chain and put them inside BlockchanTree
         let old_canon_chain = self.revert_canonical(unwind_to)?;
 
         // check if there is block in chain
         if old_canon_chain.blocks().is_empty() {
-            return Ok(())
+            return Ok(());
         }
         self.block_indices.unwind_canonical_chain(unwind_to);
         // insert old canonical chain to BlockchainTree.
@@ -821,14 +785,9 @@
 
         // make tree
         let config = BlockchainTreeConfig::new(1, 2, 3);
-<<<<<<< HEAD
-        let mut tree = BlockchainTree::new(externals, config).expect("failed to create tree");
-        let mut canon_notif = tree.subscribe_canon_state();
-=======
-        let mut tree = BlockchainTree::new(externals, NewBlockNotificationSink::new(10), config)
-            .expect("failed to create tree");
-        let mut new_block_notification = tree.subscribe_new_blocks();
->>>>>>> 56db369c
+        let (sender, mut canon_notif) = tokio::sync::broadcast::channel(10);
+        let mut tree =
+            BlockchainTree::new(externals, sender, config).expect("failed to create tree");
 
         // genesis block 10 is already canonical
         assert_eq!(tree.make_canonical(&H256::zero()), Ok(()));
