//! Implementation of [`BlockchainTree`]
pub mod block_indices;
pub mod chain;

use self::{
    block_indices::BlockIndices,
    chain::{ChainSplit, SplitAt},
};
use chain::{BlockChainId, Chain, ForkBlock};
use reth_db::{cursor::DbCursorRO, database::Database, tables, transaction::DbTx};
use reth_interfaces::{consensus::Consensus, executor::Error as ExecError, Error};
use reth_primitives::{BlockHash, BlockNumber, ChainSpec, SealedBlock, SealedBlockWithSenders};
use reth_provider::{
    providers::ChainState, ExecutorFactory, HeaderProvider, ShareableDatabase,
    StateProviderFactory, Transaction,
};
use std::{
    collections::{BTreeMap, HashMap},
    sync::Arc,
};

#[cfg_attr(doc, aquamarine::aquamarine)]
/// Tree of chains and its identifications.
///
/// Mermaid flowchart represent all blocks that can appear in blockchain.
/// Green blocks belong to canonical chain and are saved inside database table, they are our main
/// chain. Pending blocks and sidechains are found in memory inside [`BlockchainTree`].
/// Both pending and sidechains have same mechanisms only difference is when they got committed to
/// database. For pending it is just append operation but for sidechains they need to move current
/// canonical blocks to BlockchainTree flush sidechain to the database to become canonical chain.
/// ```mermaid
/// flowchart BT
/// subgraph canonical chain
/// CanonState:::state
/// block0canon:::canon -->block1canon:::canon -->block2canon:::canon -->block3canon:::canon --> block4canon:::canon --> block5canon:::canon
/// end
/// block5canon --> block6pending1:::pending
/// block5canon --> block6pending2:::pending
/// subgraph sidechain2
/// S2State:::state
/// block3canon --> block4s2:::sidechain --> block5s2:::sidechain
/// end
/// subgraph sidechain1
/// S1State:::state
/// block2canon --> block3s1:::sidechain --> block4s1:::sidechain --> block5s1:::sidechain --> block6s1:::sidechain
/// end
/// classDef state fill:#1882C4
/// classDef canon fill:#8AC926
/// classDef pending fill:#FFCA3A
/// classDef sidechain fill:#FF595E
/// ```
///
///
/// main functions:
/// * insert_block: Connect block to chain, execute it and if valid insert block inside tree.
/// * finalize_block: Remove chains that join to now finalized block, as chain becomes invalid.
/// * make_canonical: Check if we have the hash of block that we want to finalize and commit it to
///   db. If we dont have the block, pipeline syncing should start to fetch the blocks from p2p. Do
///   reorg in tables if canonical chain if needed.

pub struct BlockchainTree<DB: Database, C: Consensus, EF: ExecutorFactory> {
    /// chains and present data
    chains: HashMap<BlockChainId, Chain>,
    /// Static blockchain id generator
    block_chain_id_generator: u64,
    /// Indices to block and their connection.
    block_indices: BlockIndices,
    /// Number of block after finalized block that we are storing. It should be more then
    /// finalization window
    max_blocks_in_chain: u64,
    /// Finalization windows. Number of blocks that can be reorged
    max_reorg_depth: u64,
    /// Externals
    externals: Externals<DB, C, EF>,
}

/// Container for external abstractions.
struct Externals<DB: Database, C: Consensus, EF: ExecutorFactory> {
    /// Save sidechain, do reorgs and push new block to canonical chain that is inside db.
    db: DB,
    /// Consensus checks
    consensus: C,
    /// Create executor to execute blocks.
    executor_factory: EF,
    /// Chain spec
    chain_spec: Arc<ChainSpec>,
}

impl<DB: Database, C: Consensus, EF: ExecutorFactory> Externals<DB, C, EF> {
    /// Return sharable database helper structure.
    fn sharable_db(&self) -> ShareableDatabase<&DB> {
        ShareableDatabase::new(&self.db, self.chain_spec.clone())
    }
}

/// Helper structure that wraps chains and indices to search for block hash accross the chains.
pub struct BlockHashes<'a> {
    /// Chains
    pub chains: &'a mut HashMap<BlockChainId, Chain>,
    /// Indices
    pub indices: &'a BlockIndices,
}

impl<DB: Database, C: Consensus, EF: ExecutorFactory> BlockchainTree<DB, C, EF> {
    /// New blockchain tree
    pub fn new(
        db: DB,
        consensus: C,
        executor_factory: EF,
        chain_spec: Arc<ChainSpec>,
        max_reorg_depth: u64,
        max_blocks_in_chain: u64,
        num_of_additional_canonical_block_hashes: u64,
    ) -> Result<Self, Error> {
        if max_reorg_depth > max_blocks_in_chain {
            panic!("Side chain size should be more then finalization window");
        }

        let last_canonical_hashes = db
            .tx()?
            .cursor_read::<tables::CanonicalHeaders>()?
            .walk_back(None)?
            .take((max_reorg_depth + num_of_additional_canonical_block_hashes) as usize)
            .collect::<Result<Vec<(BlockNumber, BlockHash)>, _>>()?;

        // TODO(rakita) save last finalized block inside database but for now just take
        // tip-max_reorg_depth
        // task: https://github.com/paradigmxyz/reth/issues/1712
        let (last_finalized_block_number, _) =
            if last_canonical_hashes.len() > max_reorg_depth as usize {
                last_canonical_hashes[max_reorg_depth as usize]
            } else {
                // it is in reverse order from tip to N
                last_canonical_hashes.last().cloned().unwrap_or_default()
            };

        let externals = Externals { db, consensus, executor_factory, chain_spec };

        Ok(Self {
            externals,
            block_chain_id_generator: 0,
            chains: Default::default(),
            block_indices: BlockIndices::new(
                last_finalized_block_number,
                num_of_additional_canonical_block_hashes,
                BTreeMap::from_iter(last_canonical_hashes.into_iter()),
            ),
            max_blocks_in_chain,
            max_reorg_depth,
        })
    }

    /// Fork side chain or append the block if parent is the top of the chain
    fn fork_side_chain(
        &mut self,
        block: SealedBlockWithSenders,
        chain_id: BlockChainId,
    ) -> Result<(), Error> {
        let block_hashes = self.all_chain_hashes(chain_id);

        // get canonical fork.
        let canonical_fork =
            self.canonical_fork(chain_id).ok_or(ExecError::BlockChainIdConsistency { chain_id })?;

        // get chain that block needs to join to.
        let parent_chain = self
            .chains
            .get_mut(&chain_id)
            .ok_or(ExecError::BlockChainIdConsistency { chain_id })?;
        let chain_tip = parent_chain.tip().hash();

        let canonical_block_hashes = self.block_indices.canonical_chain();

        // get canonical tip
        let (_, canonical_tip_hash) =
            canonical_block_hashes.last_key_value().map(|(i, j)| (*i, *j)).unwrap_or_default();

        let db = self.externals.sharable_db();
        let provider = if canonical_fork.hash == canonical_tip_hash {
            ChainState::boxed(db.latest()?)
        } else {
            ChainState::boxed(db.history_by_block_number(canonical_fork.number)?)
        };

        // append the block if it is continuing the chain.
        if chain_tip == block.parent_hash {
            let block_hash = block.hash();
            let block_number = block.number;
            parent_chain.append_block(
                block,
                block_hashes,
                canonical_block_hashes,
                &provider,
                &self.externals.consensus,
                &self.externals.executor_factory,
            )?;
            drop(provider);
            self.block_indices.insert_non_fork_block(block_number, block_hash, chain_id)
        } else {
            let chain = parent_chain.new_chain_fork(
                block,
                block_hashes,
                canonical_block_hashes,
                &provider,
                &self.externals.consensus,
                &self.externals.executor_factory,
            )?;
            // release the lifetime with a drop
            drop(provider);
            self.insert_chain(chain);
        }

        Ok(())
    }

    /// Fork canonical chain by creating new chain
    pub fn fork_canonical_chain(&mut self, block: SealedBlockWithSenders) -> Result<(), Error> {
        let canonical_block_hashes = self.block_indices.canonical_chain();
        let (_, canonical_tip) =
            canonical_block_hashes.last_key_value().map(|(i, j)| (*i, *j)).unwrap_or_default();

        // create state provider
        let db = self.externals.sharable_db();
        let parent_header = db
            .header(&block.parent_hash)?
            .ok_or(ExecError::CanonicalChain { block_hash: block.parent_hash })?;

        let provider = if block.parent_hash == canonical_tip {
            ChainState::boxed(db.latest()?)
        } else {
            ChainState::boxed(db.history_by_block_number(block.number - 1)?)
        };

        let parent_header = parent_header.seal(block.parent_hash);
        let chain = Chain::new_canonical_fork(
            &block,
            &parent_header,
            canonical_block_hashes,
            &provider,
            &self.externals.consensus,
            &self.externals.executor_factory,
        )?;
        drop(provider);
        self.insert_chain(chain);
        Ok(())
    }

    /// Get all block hashes from chain that are not canonical. This is one time operation per
    /// block. Reason why this is not caches is to save memory.
    fn all_chain_hashes(&self, chain_id: BlockChainId) -> BTreeMap<BlockNumber, BlockHash> {
        // find chain and iterate over it,
        let mut chain_id = chain_id;
        let mut hashes = BTreeMap::new();
        loop {
            let Some(chain) = self.chains.get(&chain_id) else { return hashes };
            hashes.extend(chain.blocks().values().map(|b| (b.number, b.hash())));

            let fork_block = chain.fork_block_hash();
            if let Some(next_chain_id) = self.block_indices.get_blocks_chain_id(&fork_block) {
                chain_id = next_chain_id;
            } else {
                // if there is no fork block that point to other chains, break the loop.
                // it means that this fork joins to canonical block.
                break
            }
        }
        hashes
    }

    /// Getting the canonical fork would tell use what kind of Provider we should execute block on.
    /// If it is latest state provider or history state provider
    /// Return None if chain_id is not known.
    fn canonical_fork(&self, chain_id: BlockChainId) -> Option<ForkBlock> {
        let mut chain_id = chain_id;
        let mut fork;
        loop {
            // chain fork block
            fork = self.chains.get(&chain_id)?.fork_block();
            // get fork block chain
            if let Some(fork_chain_id) = self.block_indices.get_blocks_chain_id(&fork.hash) {
                chain_id = fork_chain_id;
                continue
            }
            break
        }
        if self.block_indices.canonical_hash(&fork.number) == Some(fork.hash) {
            Some(fork)
        } else {
            None
        }
    }

    /// Insert chain to tree and ties the blocks to it.
    /// Helper function that handles indexing and inserting.
    fn insert_chain(&mut self, chain: Chain) -> BlockChainId {
        let chain_id = self.block_chain_id_generator;
        self.block_chain_id_generator += 1;
        self.block_indices.insert_chain(chain_id, &chain);
        // add chain_id -> chain index
        self.chains.insert(chain_id, chain);
        chain_id
    }

    /// Insert block inside tree. recover transaction signers and
    /// internaly call [`BlockchainTree::insert_block_with_senders`] fn.
    pub fn insert_block(&mut self, block: SealedBlock) -> Result<bool, Error> {
        let block = block.seal_with_senders().ok_or(ExecError::SenderRecoveryError)?;
        self.insert_block_with_senders(&block)
    }

    /// Insert block with senders inside tree.
    /// Returns `true` if:
    /// 1. It is part of the blockchain tree
    /// 2. It is part of the canonical chain
    /// 3. Its parent is part of the blockchain tree and we can fork at the parent
    /// 4. Its parent is part of the canonical chain and we can fork at the parent
    /// Otherwise will return `false`, indicating that neither the block nor its parent
    /// is part of the chain or any sidechains. This means that if block becomes canonical
    /// we need to fetch the missing blocks over p2p.
    pub fn insert_block_with_senders(
        &mut self,
        block: &SealedBlockWithSenders,
    ) -> Result<bool, Error> {
        // check if block number is inside pending block slide
        let last_finalized_block = self.block_indices.last_finalized_block();
        if block.number <= last_finalized_block {
            return Err(ExecError::PendingBlockIsFinalized {
                block_number: block.number,
                block_hash: block.hash(),
                last_finalized: last_finalized_block,
            }
            .into())
        }

        // we will not even try to insert blocks that are too far in future.
        if block.number > last_finalized_block + self.max_blocks_in_chain {
            return Err(ExecError::PendingBlockIsInFuture {
                block_number: block.number,
                block_hash: block.hash(),
                last_finalized: last_finalized_block,
            }
            .into())
        }

        // check if block is already inside Tree
        if self.block_indices.contains_pending_block_hash(block.hash()) {
            // block is known return that is inserted
            return Ok(true)
        }

        // check if block is part of canonical chain
        if self.block_indices.canonical_hash(&block.number) == Some(block.hash()) {
            // block is part of canonical chain
            return Ok(true)
        }

        // check if block parent can be found in Tree
        if let Some(parent_chain) = self.block_indices.get_blocks_chain_id(&block.parent_hash) {
            self.fork_side_chain(block.clone(), parent_chain)?;
            // TODO save pending block to database
            // https://github.com/paradigmxyz/reth/issues/1713
            return Ok(true)
        }

        // if not found, check if the parent can be found inside canonical chain.
        if Some(block.parent_hash) == self.block_indices.canonical_hash(&(block.number - 1)) {
            // create new chain that points to that block
            self.fork_canonical_chain(block.clone())?;
            // TODO save pending block to database
            // https://github.com/paradigmxyz/reth/issues/1713
            return Ok(true)
        }
        // NOTE: Block doesn't have a parent, and if we receive this block in `make_canonical`
        // function this could be a trigger to initiate p2p syncing, as we are missing the
        // parent.
        Ok(false)
    }

    /// Do finalization of blocks. Remove them from tree
    pub fn finalize_block(&mut self, finalized_block: BlockNumber) {
        let mut remove_chains = self.block_indices.finalize_canonical_blocks(finalized_block);

        while let Some(chain_id) = remove_chains.pop_first() {
            if let Some(chain) = self.chains.remove(&chain_id) {
                remove_chains.extend(self.block_indices.remove_chain(&chain));
            }
        }
    }

    /// Update canonical hashes. Reads last N canonical blocks from database and update all indices.
    pub fn update_canonical_hashes(
        &mut self,
        last_finalized_block: BlockNumber,
    ) -> Result<(), Error> {
        self.finalize_block(last_finalized_block);

        let num_of_canonical_hashes =
            self.max_reorg_depth + self.block_indices.num_of_additional_canonical_block_hashes();

        let last_canonical_hashes = self
            .externals
            .db
            .tx()?
            .cursor_read::<tables::CanonicalHeaders>()?
            .walk_back(None)?
            .take(num_of_canonical_hashes as usize)
            .collect::<Result<BTreeMap<BlockNumber, BlockHash>, _>>()?;

        let mut remove_chains = self.block_indices.update_block_hashes(last_canonical_hashes);

        // remove all chains that got discarded
        while let Some(chain_id) = remove_chains.first() {
            if let Some(chain) = self.chains.remove(chain_id) {
                remove_chains.extend(self.block_indices.remove_chain(&chain));
            }
        }

        Ok(())
    }

    /// Split chain and return canonical part of it. Pending part reinsert inside tree
    /// with same chain_id.
    fn split_chain(&mut self, chain_id: BlockChainId, chain: Chain, split_at: SplitAt) -> Chain {
        match chain.split(split_at) {
            ChainSplit::Split { canonical, pending } => {
                // rest of splited chain is inserted back with same chain_id.
                self.block_indices.insert_chain(chain_id, &pending);
                self.chains.insert(chain_id, pending);
                canonical
            }
            ChainSplit::NoSplitCanonical(canonical) => canonical,
            ChainSplit::NoSplitPending(_) => {
                panic!("Should not happen as block indices guarantee structure of blocks")
            }
        }
    }

    /// Make block and its parent canonical. Unwind chains to database if necessary.
    ///
    /// If block is already part of canonical chain return Ok.
    pub fn make_canonical(&mut self, block_hash: &BlockHash) -> Result<(), Error> {
        let chain_id = if let Some(chain_id) = self.block_indices.get_blocks_chain_id(block_hash) {
            chain_id
        } else {
            // If block is already canonical don't return error.
            if self.block_indices.is_block_hash_canonical(block_hash) {
                return Ok(())
            }
            return Err(ExecError::BlockHashNotFoundInChain { block_hash: *block_hash }.into())
        };
        let chain = self.chains.remove(&chain_id).expect("To be present");

        // we are spliting chain as there is possibility that only part of chain get canonicalized.
        let canonical = self.split_chain(chain_id, chain, SplitAt::Hash(*block_hash));

        let mut block_fork = canonical.fork_block();
        let mut block_fork_number = canonical.fork_block_number();
        let mut chains_to_promote = vec![canonical];

        // loop while fork blocks are found in Tree.
        while let Some(chain_id) = self.block_indices.get_blocks_chain_id(&block_fork.hash) {
            let chain = self.chains.remove(&chain_id).expect("To fork to be present");
            block_fork = chain.fork_block();
            let canonical = self.split_chain(chain_id, chain, SplitAt::Number(block_fork_number));
            block_fork_number = canonical.fork_block_number();
            chains_to_promote.push(canonical);
        }

        let old_tip = self.block_indices.canonical_tip();
        // Merge all chain into one chain.
        let mut new_canon_chain = chains_to_promote.pop().expect("There is at least one block");
        for chain in chains_to_promote.into_iter().rev() {
            new_canon_chain.append_chain(chain).expect("We have just build the chain.");
        }

        // update canonical index
        self.block_indices.canonicalize_blocks(new_canon_chain.blocks());

        // if joins to the tip
        if new_canon_chain.fork_block_hash() == old_tip.hash {
            // append to database
            self.commit_canonical(new_canon_chain)?;
        } else {
            // it forks to canonical block that is not the tip.

            let canon_fork = new_canon_chain.fork_block();
            // sanity check
            if self.block_indices.canonical_hash(&canon_fork.number) != Some(canon_fork.hash) {
                unreachable!("all chains should point to canonical chain.");
            }

            // revert `N` blocks from current canonical chain and put them inside BlockchanTree
            // This is main reorgs on tables.
            let old_canon_chain = self.revert_canonical(canon_fork.number)?;
            self.commit_canonical(new_canon_chain)?;

            // TODO we can potentially merge now reverted canonical chain with
            // one of the chain from the tree. Low priority.

            // insert old canonical chain to BlockchainTree.
            self.insert_chain(old_canon_chain);
        }

        Ok(())
    }

    /// Commit chain for it to become canonical. Assume we are doing pending operation to db.
    fn commit_canonical(&mut self, chain: Chain) -> Result<(), Error> {
        let mut tx = Transaction::new(&self.externals.db)?;

        let new_tip = chain.tip().number;
        let (blocks, changesets, _) = chain.into_inner();
        for item in blocks.into_iter().zip(changesets.into_iter()) {
            let ((_, block), changeset) = item;
            tx.insert_block(block, self.externals.chain_spec.as_ref(), changeset)
                .map_err(|e| ExecError::CanonicalCommit { inner: e.to_string() })?;
        }
        // update pipeline progress.
        tx.update_pipeline_stages(new_tip)
            .map_err(|e| ExecError::PipelineStatusUpdate { inner: e.to_string() })?;

        tx.commit()?;

        Ok(())
    }

    /// Revert canonical blocks from database and insert them to pending table
    /// Revert should be non inclusive, and revert_until should stay in db.
    /// Return the chain that represent reverted canonical blocks.
    fn revert_canonical(&mut self, revert_until: BlockNumber) -> Result<Chain, Error> {
        // read data that is needed for new sidechain

        let mut tx = Transaction::new(&self.externals.db)?;

        // read block and execution result from database. and remove traces of block from tables.
        let blocks_and_execution = tx
            .take_block_and_execution_range(
                self.externals.chain_spec.as_ref(),
                (revert_until + 1)..,
            )
            .map_err(|e| ExecError::CanonicalRevert { inner: e.to_string() })?;

        // update pipeline progress.
        tx.update_pipeline_stages(revert_until)
            .map_err(|e| ExecError::PipelineStatusUpdate { inner: e.to_string() })?;

        tx.commit()?;

        let chain = Chain::new(blocks_and_execution);

        Ok(chain)
    }
}

#[cfg(test)]
mod tests {
    use super::*;
    use parking_lot::Mutex;
    use reth_db::{
        mdbx::{test_utils::create_test_rw_db, Env, WriteMap},
        transaction::DbTxMut,
    };
    use reth_interfaces::test_utils::TestConsensus;
    use reth_primitives::{hex_literal::hex, proofs::EMPTY_ROOT, ChainSpecBuilder, H256, MAINNET};
    use reth_provider::{
<<<<<<< HEAD
        execution_result::ExecutionResult, insert_block, post_state::PostState,
        test_utils::blocks::BlockChainTestData, BlockExecutor,
=======
        execution_result::ExecutionResult, insert_block, test_utils::blocks::BlockChainTestData,
        BlockExecutor, StateProvider,
>>>>>>> 91f26f45
    };
    use std::collections::HashSet;

    struct TestFactory {
        exec_result: Arc<Mutex<Vec<ExecutionResult>>>,
        chain_spec: Arc<ChainSpec>,
    }

    impl TestFactory {
        fn new(chain_spec: Arc<ChainSpec>) -> Self {
            Self { exec_result: Arc::new(Mutex::new(Vec::new())), chain_spec }
        }

        fn extend(&self, exec_res: Vec<ExecutionResult>) {
            self.exec_result.lock().extend(exec_res.into_iter());
        }
    }

    struct TestExecutor(Option<ExecutionResult>);

    impl<SP: StateProvider> BlockExecutor<SP> for TestExecutor {
        fn execute(
            &mut self,
            _block: &reth_primitives::Block,
            _total_difficulty: reth_primitives::U256,
            _senders: Option<Vec<reth_primitives::Address>>,
        ) -> Result<PostState, ExecError> {
            self.0.clone().ok_or(ExecError::VerificationFailed)
        }

        fn execute_and_verify_receipt(
            &mut self,
            _block: &reth_primitives::Block,
            _total_difficulty: reth_primitives::U256,
            _senders: Option<Vec<reth_primitives::Address>>,
        ) -> Result<PostState, ExecError> {
            self.0.clone().ok_or(ExecError::VerificationFailed)
        }
    }

    impl ExecutorFactory for TestFactory {
        type Executor<T: StateProvider> = TestExecutor;

        fn with_sp<SP: StateProvider>(&self, _sp: SP) -> Self::Executor<SP> {
            let exec_res = self.exec_result.lock().pop();
            TestExecutor(exec_res)
        }

        fn chain_spec(&self) -> &ChainSpec {
            self.chain_spec.as_ref()
        }
    }

    type TestExternals = (Arc<Env<WriteMap>>, TestConsensus, TestFactory, Arc<ChainSpec>);

    fn externals(exec_res: Vec<ExecutionResult>) -> TestExternals {
        let db = create_test_rw_db();
        let consensus = TestConsensus::default();
        let chain_spec = Arc::new(
            ChainSpecBuilder::default()
                .chain(MAINNET.chain)
                .genesis(MAINNET.genesis.clone())
                .shanghai_activated()
                .build(),
        );
        let executor_factory = TestFactory::new(chain_spec.clone());
        executor_factory.extend(exec_res);

        (db, consensus, executor_factory, chain_spec)
    }

    fn setup(mut genesis: SealedBlock, externals: &TestExternals) {
        // insert genesis to db.

        genesis.header.header.number = 10;
        genesis.header.header.state_root = EMPTY_ROOT;
        let tx_mut = externals.0.tx_mut().unwrap();

        insert_block(&tx_mut, genesis, None, false, Some((0, 0))).unwrap();

        // insert first 10 blocks
        for i in 0..10 {
            tx_mut.put::<tables::CanonicalHeaders>(i, H256([100 + i as u8; 32])).unwrap();
        }
        tx_mut.commit().unwrap();
    }

    /// Test data structure that will check tree internals
    #[derive(Default, Debug)]
    struct TreeTester {
        /// Number of chains
        chain_num: Option<usize>,
        /// Check block to chain index
        block_to_chain: Option<HashMap<BlockHash, BlockChainId>>,
        /// Check fork to child index
        fork_to_child: Option<HashMap<BlockHash, HashSet<BlockHash>>>,
    }

    impl TreeTester {
        fn with_chain_num(mut self, chain_num: usize) -> Self {
            self.chain_num = Some(chain_num);
            self
        }
        fn with_block_to_chain(mut self, block_to_chain: HashMap<BlockHash, BlockChainId>) -> Self {
            self.block_to_chain = Some(block_to_chain);
            self
        }
        fn with_fork_to_child(
            mut self,
            fork_to_child: HashMap<BlockHash, HashSet<BlockHash>>,
        ) -> Self {
            self.fork_to_child = Some(fork_to_child);
            self
        }

        fn assert<DB: Database, C: Consensus, EF: ExecutorFactory>(
            self,
            tree: &BlockchainTree<DB, C, EF>,
        ) {
            if let Some(chain_num) = self.chain_num {
                assert_eq!(tree.chains.len(), chain_num);
            }
            if let Some(block_to_chain) = self.block_to_chain {
                assert_eq!(*tree.block_indices.blocks_to_chain(), block_to_chain);
            }
            if let Some(fork_to_child) = self.fork_to_child {
                assert_eq!(*tree.block_indices.fork_to_child(), fork_to_child);
            }
        }
    }

    #[test]
    fn sanity_path() {
        let data = BlockChainTestData::default();
        let (mut block1, exec1) = data.blocks[0].clone();
        block1.number = 11;
        block1.state_root =
            H256(hex!("5d035ccb3e75a9057452ff060b773b213ec1fc353426174068edfc3971a0b6bd"));
        let (mut block2, exec2) = data.blocks[1].clone();
        block2.number = 12;
        block2.state_root =
            H256(hex!("90101a13dd059fa5cca99ed93d1dc23657f63626c5b8f993a2ccbdf7446b64f8"));

        // test pops execution results from vector, so order is from last to first.ß
        let externals = externals(vec![exec2.clone(), exec1.clone(), exec2, exec1]);

        // last finalized block would be number 9.
        setup(data.genesis, &externals);

        // make tree
        let (db, consensus, exec_factory, chain_spec) = externals;
        let mut tree =
            BlockchainTree::new(db, consensus, exec_factory, chain_spec, 1, 2, 3).unwrap();

        // genesis block 10 is already canonical
        assert_eq!(tree.make_canonical(&H256::zero()), Ok(()));

        // insert block2 hits max chain size
        assert_eq!(
            tree.insert_block_with_senders(&block2),
            Err(ExecError::PendingBlockIsInFuture {
                block_number: block2.number,
                block_hash: block2.hash(),
                last_finalized: 9,
            }
            .into())
        );

        // make genesis block 10 as finalized
        tree.finalize_block(10);

        // block 2 parent is not known.
        assert_eq!(tree.insert_block_with_senders(&block2), Ok(false));

        // insert block1
        assert_eq!(tree.insert_block_with_senders(&block1), Ok(true));
        // already inserted block will return true.
        assert_eq!(tree.insert_block_with_senders(&block1), Ok(true));

        // insert block2
        assert_eq!(tree.insert_block_with_senders(&block2), Ok(true));

        // Trie state:
        //      b2 (pending block)
        //      |
        //      |
        //      b1 (pending block)
        //    /
        //  /
        // g1 (canonical blocks)
        // |
        TreeTester::default()
            .with_chain_num(1)
            .with_block_to_chain(HashMap::from([(block1.hash, 0), (block2.hash, 0)]))
            .with_fork_to_child(HashMap::from([(block1.parent_hash, HashSet::from([block1.hash]))]))
            .assert(&tree);

        // make block1 canonical
        assert_eq!(tree.make_canonical(&block1.hash()), Ok(()));
        // make block2 canonical
        assert_eq!(tree.make_canonical(&block2.hash()), Ok(()));

        // Trie state:
        // b2 (canonical block)
        // |
        // |
        // b1 (canonical block)
        // |
        // |
        // g1 (canonical blocks)
        // |
        TreeTester::default()
            .with_chain_num(0)
            .with_block_to_chain(HashMap::from([]))
            .with_fork_to_child(HashMap::from([]))
            .assert(&tree);

        let mut block1a = block1.clone();
        let block1a_hash = H256([0x33; 32]);
        block1a.hash = block1a_hash;
        let mut block2a = block2.clone();
        let block2a_hash = H256([0x34; 32]);
        block2a.hash = block2a_hash;

        // reinsert two blocks that point to canonical chain
        assert_eq!(tree.insert_block_with_senders(&block1a), Ok(true));

        TreeTester::default()
            .with_chain_num(1)
            .with_block_to_chain(HashMap::from([(block1a_hash, 1)]))
            .with_fork_to_child(HashMap::from([(
                block1.parent_hash,
                HashSet::from([block1a_hash]),
            )]))
            .assert(&tree);

        assert_eq!(tree.insert_block_with_senders(&block2a), Ok(true));
        // Trie state:
        // b2   b2a (side chain)
        // |   /
        // | /
        // b1  b1a (side chain)
        // |  /
        // |/
        // g1 (10)
        // |
        TreeTester::default()
            .with_chain_num(2)
            .with_block_to_chain(HashMap::from([(block1a_hash, 1), (block2a_hash, 2)]))
            .with_fork_to_child(HashMap::from([
                (block1.parent_hash, HashSet::from([block1a_hash])),
                (block1.hash(), HashSet::from([block2a_hash])),
            ]))
            .assert(&tree);

        // make b2a canonical
        assert_eq!(tree.make_canonical(&block2a_hash), Ok(()));
        // Trie state:
        // b2a   b2 (side chain)
        // |   /
        // | /
        // b1  b1a (side chain)
        // |  /
        // |/
        // g1 (10)
        // |
        TreeTester::default()
            .with_chain_num(2)
            .with_block_to_chain(HashMap::from([(block1a_hash, 1), (block2.hash, 3)]))
            .with_fork_to_child(HashMap::from([
                (block1.parent_hash, HashSet::from([block1a_hash])),
                (block1.hash(), HashSet::from([block2.hash])),
            ]))
            .assert(&tree);

        assert_eq!(tree.make_canonical(&block1a_hash), Ok(()));
        // Trie state:
        //       b2a   b2 (side chain)
        //       |   /
        //       | /
        // b1a  b1 (side chain)
        // |  /
        // |/
        // g1 (10)
        // |
        TreeTester::default()
            .with_chain_num(2)
            .with_block_to_chain(HashMap::from([
                (block1.hash, 4),
                (block2a_hash, 4),
                (block2.hash, 3),
            ]))
            .with_fork_to_child(HashMap::from([
                (block1.parent_hash, HashSet::from([block1.hash])),
                (block1.hash(), HashSet::from([block2.hash])),
            ]))
            .assert(&tree);

        // make b2 canonical
        assert_eq!(tree.make_canonical(&block2.hash()), Ok(()));
        // Trie state:
        // b2   b2a (side chain)
        // |   /
        // | /
        // b1  b1a (side chain)
        // |  /
        // |/
        // g1 (10)
        // |
        TreeTester::default()
            .with_chain_num(2)
            .with_block_to_chain(HashMap::from([(block1a_hash, 5), (block2a_hash, 4)]))
            .with_fork_to_child(HashMap::from([
                (block1.parent_hash, HashSet::from([block1a_hash])),
                (block1.hash(), HashSet::from([block2a_hash])),
            ]))
            .assert(&tree);

        // finalize b1 that would make b1a removed from tree
        tree.finalize_block(11);
        // Trie state:
        // b2   b2a (side chain)
        // |   /
        // | /
        // b1 (canon)
        // |
        // g1 (10)
        // |
        TreeTester::default()
            .with_chain_num(1)
            .with_block_to_chain(HashMap::from([(block2a_hash, 4)]))
            .with_fork_to_child(HashMap::from([(block1.hash(), HashSet::from([block2a_hash]))]))
            .assert(&tree);

        // update canonical block to b2, this would make b2a be removed
        assert_eq!(tree.update_canonical_hashes(12), Ok(()));
        // Trie state:
        // b2 (canon)
        // |
        // b1 (canon)
        // |
        // g1 (10)
        // |
        TreeTester::default()
            .with_chain_num(0)
            .with_block_to_chain(HashMap::from([]))
            .with_fork_to_child(HashMap::from([]))
            .assert(&tree);
    }
}<|MERGE_RESOLUTION|>--- conflicted
+++ resolved
@@ -563,13 +563,8 @@
     use reth_interfaces::test_utils::TestConsensus;
     use reth_primitives::{hex_literal::hex, proofs::EMPTY_ROOT, ChainSpecBuilder, H256, MAINNET};
     use reth_provider::{
-<<<<<<< HEAD
         execution_result::ExecutionResult, insert_block, post_state::PostState,
-        test_utils::blocks::BlockChainTestData, BlockExecutor,
-=======
-        execution_result::ExecutionResult, insert_block, test_utils::blocks::BlockChainTestData,
-        BlockExecutor, StateProvider,
->>>>>>> 91f26f45
+        test_utils::blocks::BlockChainTestData, BlockExecutor, StateProvider,
     };
     use std::collections::HashSet;
 
