--- conflicted
+++ resolved
@@ -14,11 +14,8 @@
 reth-db = { path = "../storage/db" }
 reth-provider = { path = "../storage/provider" }
 
-<<<<<<< HEAD
 revm = { git = "https://github.com/joshieDo/revm", rev = "1495332a48b2f8e56620269229f6110ec8787c03" }
-=======
-revm = { git = "https://github.com/bluealloy/revm", branch = "main"}
->>>>>>> cb6ddfcc
+
 # remove from reth and reexport from revm
 hashbrown = "0.13"
 
