[package]
name = "reth-executor"
version = "0.1.0"
edition = "2021"
license = "MIT OR Apache-2.0"
repository = "https://github.com/foundry-rs/reth"
readme = "README.md"

[dependencies]
# reth 
reth-primitives = { path = "../primitives" }
reth-interfaces = { path = "../interfaces" }
reth-rlp = { path = "../common/rlp" }
reth-consensus = { path = "../consensus" }

<<<<<<< HEAD
revm = "2.3"
=======
revm = "2.2"
# remove from reth and reexport from revm
hashbrown = "0.12"
>>>>>>> 82b37b9b

# common
async-trait = "0.1.57"
thiserror = "1.0.37"
eyre = "0.6.8"
auto_impl = "1.0"

triehash = "0.8"
# See to replace hashers to simplify libraries
plain_hasher = "0.2"
hash-db = "0.15"
# todo replace with faster rlp impl
rlp = { version = "0.5", default-features = false }
# replace with tiny-keccak (it is faster hasher)
sha3 = { version = "0.10", default-features = false }<|MERGE_RESOLUTION|>--- conflicted
+++ resolved
@@ -13,13 +13,9 @@
 reth-rlp = { path = "../common/rlp" }
 reth-consensus = { path = "../consensus" }
 
-<<<<<<< HEAD
 revm = "2.3"
-=======
-revm = "2.2"
 # remove from reth and reexport from revm
-hashbrown = "0.12"
->>>>>>> 82b37b9b
+hashbrown = "0.13"
 
 # common
 async-trait = "0.1.57"
