--- conflicted
+++ resolved
@@ -64,12 +64,8 @@
 pub use optimism::OptimismPayloadBuilder;
 
 /// The [`PayloadJobGenerator`] that creates [`BasicPayloadJob`]s.
-<<<<<<< HEAD
-pub struct BasicPayloadJobGenerator<Client, Pool, Tasks, Builder> {
-=======
 #[derive(Debug)]
 pub struct BasicPayloadJobGenerator<Client, Pool, Tasks, Builder = ()> {
->>>>>>> 3bf2c886
     /// The client that can interact with the chain.
     client: Client,
     /// txpool
@@ -162,15 +158,10 @@
             Arc::new(parent_block),
             self.config.extradata.clone(),
             attributes,
-<<<<<<< HEAD
-            chain_spec: Arc::clone(&self.chain_spec),
+            Arc::clone(&self.chain_spec),
             #[cfg(feature = "optimism")]
-            compute_pending_block: self.config.compute_pending_block,
-        };
-=======
-            Arc::clone(&self.chain_spec),
+            self.config.compute_pending_block,
         );
->>>>>>> 3bf2c886
 
         let until = tokio::time::Instant::now() + self.config.deadline;
         let deadline = Box::pin(tokio::time::sleep_until(until));
@@ -746,14 +737,11 @@
 {
     let BuildArguments { client, pool, mut cached_reads, config, cancel, best_payload } = args;
 
-<<<<<<< HEAD
-    let extra_data = config.extra_data();
-=======
     let state_provider = client.state_by_block_hash(config.parent_block.hash)?;
     let state = StateProviderDatabase::new(&state_provider);
     let mut db =
         State::builder().with_database_ref(cached_reads.as_db(&state)).with_bundle_update().build();
->>>>>>> 3bf2c886
+    let extra_data = config.extra_data();
     let PayloadConfig {
         initialized_block_env,
         initialized_cfg,
@@ -873,26 +861,14 @@
         cumulative_gas_used += gas_used;
 
         // Push transaction changeset and calculate header bloom filter for receipt.
-<<<<<<< HEAD
-        post_state.add_receipt(
-            block_number,
-            Receipt {
-                tx_type: tx.tx_type(),
-                success: result.is_success(),
-                cumulative_gas_used,
-                logs: result.logs().into_iter().map(into_reth_log).collect(),
-                #[cfg(feature = "optimism")]
-                deposit_nonce: None,
-            },
-        );
-=======
         receipts.push(Some(Receipt {
             tx_type: tx.tx_type(),
             success: result.is_success(),
             cumulative_gas_used,
             logs: result.logs().into_iter().map(into_reth_log).collect(),
+            #[cfg(feature = "optimism")]
+            deposit_nonce: None,
         }));
->>>>>>> 3bf2c886
 
         // update add to total fees
         let miner_fee =
@@ -1000,19 +976,8 @@
 where
     Client: StateProviderFactory,
 {
-<<<<<<< HEAD
     let extra_data = config.extra_data();
-    let PayloadConfig { initialized_block_env, parent_block, attributes, chain_spec, .. } = config;
-=======
-    let PayloadConfig {
-        initialized_block_env,
-        parent_block,
-        extra_data,
-        attributes,
-        chain_spec,
-        initialized_cfg,
-    } = config;
->>>>>>> 3bf2c886
+    let PayloadConfig { initialized_block_env, parent_block, attributes, chain_spec, initialized_cfg, .. } = config;
 
     debug!(target: "payload_builder", parent_hash = ?parent_block.hash, parent_number = parent_block.number, "building empty payload");
 
@@ -1068,10 +1033,7 @@
         extra_data,
         blob_gas_used: None,
         excess_blob_gas: None,
-<<<<<<< HEAD
-=======
         extra_data,
->>>>>>> 3bf2c886
         parent_beacon_block_root: attributes.parent_beacon_block_root,
     };
 
