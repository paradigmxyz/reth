--- conflicted
+++ resolved
@@ -661,78 +661,6 @@
 
     let block_number = initialized_block_env.number.to::<u64>();
 
-<<<<<<< HEAD
-            // convert tx to a signed transaction
-            let tx = pool_tx.to_recovered_transaction();
-
-            // Configure the environment for the block.
-            let env = Env {
-                cfg: initialized_cfg.clone(),
-                block: initialized_block_env.clone(),
-                tx: tx_env_with_recovered(&tx),
-            };
-
-            let mut evm = revm::EVM::with_env(env);
-            evm.database(&mut db);
-
-            let ResultAndState { result, state } = match evm.transact() {
-                Ok(res) => res,
-                Err(err) => {
-                    match err {
-                        EVMError::Transaction(err) => {
-                            if matches!(err, InvalidTransaction::NonceTooLow { .. }) {
-                                // if the nonce is too low, we can skip this transaction
-                                trace!(?err, ?tx, "skipping nonce too low transaction");
-                            } else {
-                                // if the transaction is invalid, we can skip it and all of its
-                                // descendants
-                                trace!(
-                                    ?err,
-                                    ?tx,
-                                    "skipping invalid transaction and its descendants"
-                                );
-                                best_txs.mark_invalid(&pool_tx);
-                            }
-                            continue
-                        }
-                        err => {
-                            // this is an error that we should treat as fatal for this attempt
-                            return Err(PayloadBuilderError::EvmExecutionError(err))
-                        }
-                    }
-                }
-            };
-
-            let gas_used = result.gas_used();
-
-            // commit changes
-            commit_state_changes(&mut db, &mut post_state, block_number, state, true);
-
-            // add gas used by the transaction to cumulative gas used, before creating the receipt
-            cumulative_gas_used += gas_used;
-
-            // Push transaction changeset and calculate header bloom filter for receipt.
-            post_state.add_receipt(
-                block_number,
-                Receipt {
-                    tx_type: tx.tx_type(),
-                    success: result.is_success(),
-                    cumulative_gas_used,
-                    logs: result.logs().into_iter().map(into_reth_log).collect(),
-                    #[cfg(feature = "optimism")]
-                    deposit_nonce: None,
-                },
-            );
-
-            // update add to total fees
-            let miner_fee = tx
-                .effective_tip_per_gas(base_fee)
-                .expect("fee is always valid; execution succeeded");
-            total_fees += U256::from(miner_fee) * U256::from(gas_used);
-
-            // append transaction to the list of executed transactions
-            executed_txs.push(tx.into_signed());
-=======
     while let Some(pool_tx) = best_txs.next() {
         // ensure we still have capacity for this transaction
         if cumulative_gas_used + pool_tx.gas_limit() > block_gas_limit {
@@ -741,7 +669,6 @@
             // continue
             best_txs.mark_invalid(&pool_tx);
             continue
->>>>>>> 97404cf2
         }
 
         // check if the job was cancelled, if so we can exit early
@@ -802,6 +729,8 @@
                 success: result.is_success(),
                 cumulative_gas_used,
                 logs: result.logs().into_iter().map(into_reth_log).collect(),
+                #[cfg(feature = "optimism")]
+                deposit_nonce: None,
             },
         );
 
