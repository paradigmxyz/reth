--- conflicted
+++ resolved
@@ -917,14 +917,10 @@
         gas_limit: block_gas_limit,
         difficulty: U256::ZERO,
         gas_used: 0,
+        extra_data,
         blob_gas_used: None,
         excess_blob_gas: None,
-<<<<<<< HEAD
-        extra_data,
-=======
-        extra_data: extra_data.into(),
         parent_beacon_block_root: None,
->>>>>>> 0c7a9371
     };
 
     let block = Block { header, body: vec![], ommers: vec![], withdrawals };
