--- conflicted
+++ resolved
@@ -9,7 +9,6 @@
 #![cfg_attr(docsrs, feature(doc_cfg, doc_auto_cfg))]
 
 use crate::metrics::PayloadBuilderMetrics;
-use alloy_consensus::constants::EMPTY_WITHDRAWALS;
 use alloy_primitives::{Bytes, B256, U256};
 use futures_core::ready;
 use futures_util::FutureExt;
@@ -482,17 +481,8 @@
         Ok(self.config.attributes.clone())
     }
 
-<<<<<<< HEAD
-    fn resolve(&mut self) -> (Self::ResolvePayloadFuture, KeepPayloadJobAlive) {
+    fn resolve_kind(&mut self) -> (Self::ResolvePayloadFuture, KeepPayloadJobAlive) {
         let best_payload = self.best_payload.payload().cloned();
-=======
-    fn resolve_kind(
-        &mut self,
-        kind: PayloadKind,
-    ) -> (Self::ResolvePayloadFuture, KeepPayloadJobAlive) {
-        let best_payload = self.best_payload.take();
-
->>>>>>> 9c8f5d89
         if best_payload.is_none() && self.pending_block.is_none() {
             // ensure we have a job scheduled if we don't have a best payload yet and none is active
             self.spawn_build_job();
