--- conflicted
+++ resolved
@@ -5,24 +5,30 @@
     html_favicon_url = "https://avatars0.githubusercontent.com/u/97369466?s=256",
     issue_tracker_base_url = "https://github.com/paradigmxyz/reth/issues/"
 )]
-#![warn(missing_debug_implementations, missing_docs, unused_crate_dependencies, unreachable_pub, rustdoc::all)]
+#![warn(
+    missing_debug_implementations,
+    missing_docs,
+    unused_crate_dependencies,
+    unreachable_pub,
+    rustdoc::all
+)]
 #![deny(unused_must_use, rust_2018_idioms)]
 #![cfg_attr(docsrs, feature(doc_cfg, doc_auto_cfg))]
 
-use std::{
-    future::Future,
-    pin::Pin,
-    sync::{Arc, atomic::AtomicBool},
-    task::{Context, Poll},
-    time::{Duration, SystemTime, UNIX_EPOCH},
-};
 use alloy_rlp::Encodable;
 use futures_core::ready;
 use futures_util::FutureExt;
 use revm::{
-    Database,
-    DatabaseCommit,
-    db::states::bundle_state::BundleRetention, primitives::{BlockEnv, CfgEnv, Env}, State,
+    db::states::bundle_state::BundleRetention,
+    primitives::{BlockEnv, CfgEnv, Env},
+    Database, DatabaseCommit, State,
+};
+use std::{
+    future::Future,
+    pin::Pin,
+    sync::{atomic::AtomicBool, Arc},
+    task::{Context, Poll},
+    time::{Duration, SystemTime, UNIX_EPOCH},
 };
 use tokio::{
     sync::{oneshot, Semaphore},
@@ -32,20 +38,17 @@
 
 use reth_interfaces::RethResult;
 use reth_payload_builder::{
-    BuiltPayload, database::CachedReads, error::PayloadBuilderError, KeepPayloadJobAlive,
+    database::CachedReads, error::PayloadBuilderError, BuiltPayload, KeepPayloadJobAlive,
     PayloadBuilderAttributes, PayloadId, PayloadJob, PayloadJobGenerator,
 };
 use reth_primitives::{
-    B256,
-    Block
-    ,
-    BlockNumberOrTag
-    ,
-    Bytes, bytes::BytesMut, ChainSpec, constants::{
-        BEACON_NONCE, EMPTY_RECEIPTS, EMPTY_TRANSACTIONS,
-        EMPTY_WITHDRAWALS, ETHEREUM_BLOCK_GAS_LIMIT, RETH_CLIENT_VERSION, SLOT_DURATION,
-    }, EMPTY_OMMER_ROOT_HASH, Header,
-    proofs, Receipts, SealedBlock, U256, Withdrawal,
+    bytes::BytesMut,
+    constants::{
+        BEACON_NONCE, EMPTY_RECEIPTS, EMPTY_TRANSACTIONS, EMPTY_WITHDRAWALS,
+        ETHEREUM_BLOCK_GAS_LIMIT, RETH_CLIENT_VERSION, SLOT_DURATION,
+    },
+    proofs, Block, BlockNumberOrTag, Bytes, ChainSpec, Header, Receipts, SealedBlock, Withdrawal,
+    B256, EMPTY_OMMER_ROOT_HASH, U256,
 };
 use reth_provider::{
     BlockReaderIdExt, BlockSource, BundleStateWithReceipts, ProviderError, StateProviderFactory,
@@ -259,7 +262,6 @@
         self.max_gas_limit = max_gas_limit;
         self
     }
-
 }
 
 impl Default for BasicPayloadJobGeneratorConfig {
@@ -446,11 +448,7 @@
 
             if let Some(payload) = self.builder.on_missing_payload(args) {
                 return (
-                    ResolveBestPayload {
-                        best_payload: Some(payload),
-                        maybe_better,
-                        empty_payload,
-                    },
+                    ResolveBestPayload { best_payload: Some(payload), maybe_better, empty_payload },
                     KeepPayloadJobAlive::Yes,
                 )
             }
@@ -584,20 +582,11 @@
     /// The parent block.
     pub parent_block: Arc<SealedBlock>,
     /// Block extra data.
-    pub  extra_data: Bytes,
+    pub extra_data: Bytes,
     /// Requested attributes for the payload.
     pub attributes: PayloadBuilderAttributes,
     /// The chain spec.
-<<<<<<< HEAD
-    pub  chain_spec: Arc<ChainSpec>,
-=======
-    chain_spec: Arc<ChainSpec>,
-    /// The rollup's compute pending block configuration option.
-    // TODO(clabby): Implement this feature.
-    #[cfg(feature = "optimism")]
-    #[allow(dead_code)]
-    compute_pending_block: bool,
->>>>>>> b1b059fe
+    pub chain_spec: Arc<ChainSpec>,
 }
 
 impl PayloadConfig {
@@ -716,7 +705,6 @@
         &self,
         args: BuildArguments<Pool, Client>,
     ) -> Result<BuildOutcome, PayloadBuilderError>;
-
 
     /// Invoked when the payload job is being resolved and there is no payload yet.
     ///
