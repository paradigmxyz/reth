--- conflicted
+++ resolved
@@ -1,4 +1,3 @@
-<<<<<<< HEAD
 //! Support for building payloads.
 //!
 //! The payload builder is responsible for building payloads.
@@ -215,8 +214,7 @@
             .find(|(_, job_id)| *job_id == id)
             .map(|(j, _)| j.best_payload());
         if let Some(Ok(ref best)) = res {
-            // TODO: remove `to`
-            self.metrics.set_best_revenue(best.block.number, best.fees().to::<u128>() as f64);
+            self.metrics.set_best_revenue(best.block.number, f64::from(best.fees));
         }
 
         res
@@ -250,9 +248,8 @@
         let fut = async move {
             let res = fut.await;
             if let Ok(ref payload) = res {
-                // TODO: remove `to`
                 resolved_metrics
-                    .set_resolved_revenue(payload.block.number, payload.fees().to::<u128>() as f64);
+                    .set_resolved_revenue(payload.block.number, f64::from(payload.fees));
             }
             res
         };
@@ -384,390 +381,4 @@
             PayloadServiceCommand::Resolve(f0, _f1) => f.debug_tuple("Resolve").field(&f0).finish(),
         }
     }
-}
-=======
-//! Support for building payloads.
-//!
-//! The payload builder is responsible for building payloads.
-//! Once a new payload is created, it is continuously updated.
-
-use crate::{
-    error::PayloadBuilderError, metrics::PayloadBuilderServiceMetrics, traits::PayloadJobGenerator,
-    BuiltPayload, KeepPayloadJobAlive, PayloadBuilderAttributes, PayloadJob,
-};
-use futures_util::{future::FutureExt, StreamExt};
-use reth_rpc_types::engine::PayloadId;
-use std::{
-    fmt,
-    future::Future,
-    pin::Pin,
-    sync::Arc,
-    task::{Context, Poll},
-};
-use tokio::sync::{mpsc, oneshot};
-use tokio_stream::wrappers::UnboundedReceiverStream;
-use tracing::{debug, info, trace, warn};
-
-/// A communication channel to the [PayloadBuilderService] that can retrieve payloads.
-#[derive(Debug, Clone)]
-pub struct PayloadStore {
-    inner: PayloadBuilderHandle,
-}
-
-// === impl PayloadStore ===
-
-impl PayloadStore {
-    /// Resolves the payload job and returns the best payload that has been built so far.
-    ///
-    /// Note: depending on the installed [PayloadJobGenerator], this may or may not terminate the
-    /// job, See [PayloadJob::resolve].
-    pub async fn resolve(
-        &self,
-        id: PayloadId,
-    ) -> Option<Result<Arc<BuiltPayload>, PayloadBuilderError>> {
-        self.inner.resolve(id).await
-    }
-
-    /// Returns the best payload for the given identifier.
-    ///
-    /// Note: this merely returns the best payload so far and does not resolve the job.
-    pub async fn best_payload(
-        &self,
-        id: PayloadId,
-    ) -> Option<Result<Arc<BuiltPayload>, PayloadBuilderError>> {
-        self.inner.best_payload(id).await
-    }
-
-    /// Returns the payload attributes associated with the given identifier.
-    ///
-    /// Note: this returns the attributes of the payload and does not resolve the job.
-    pub async fn payload_attributes(
-        &self,
-        id: PayloadId,
-    ) -> Option<Result<PayloadBuilderAttributes, PayloadBuilderError>> {
-        self.inner.payload_attributes(id).await
-    }
-}
-
-impl From<PayloadBuilderHandle> for PayloadStore {
-    fn from(inner: PayloadBuilderHandle) -> Self {
-        Self { inner }
-    }
-}
-
-/// A communication channel to the [PayloadBuilderService].
-///
-/// This is the API used to create new payloads and to get the current state of existing ones.
-#[derive(Debug, Clone)]
-pub struct PayloadBuilderHandle {
-    /// Sender half of the message channel to the [PayloadBuilderService].
-    to_service: mpsc::UnboundedSender<PayloadServiceCommand>,
-}
-// === impl PayloadBuilderHandle ===
-
-impl PayloadBuilderHandle {
-    pub(crate) fn new(to_service: mpsc::UnboundedSender<PayloadServiceCommand>) -> Self {
-        Self { to_service }
-    }
-
-    /// Resolves the payload job and returns the best payload that has been built so far.
-    ///
-    /// Note: depending on the installed [PayloadJobGenerator], this may or may not terminate the
-    /// job, See [PayloadJob::resolve].
-    pub async fn resolve(
-        &self,
-        id: PayloadId,
-    ) -> Option<Result<Arc<BuiltPayload>, PayloadBuilderError>> {
-        let (tx, rx) = oneshot::channel();
-        self.to_service.send(PayloadServiceCommand::Resolve(id, tx)).ok()?;
-        match rx.await.transpose()? {
-            Ok(fut) => Some(fut.await),
-            Err(e) => Some(Err(e.into())),
-        }
-    }
-
-    /// Returns the best payload for the given identifier.
-    pub async fn best_payload(
-        &self,
-        id: PayloadId,
-    ) -> Option<Result<Arc<BuiltPayload>, PayloadBuilderError>> {
-        let (tx, rx) = oneshot::channel();
-        self.to_service.send(PayloadServiceCommand::BestPayload(id, tx)).ok()?;
-        rx.await.ok()?
-    }
-
-    /// Returns the payload attributes associated with the given identifier.
-    ///
-    /// Note: this returns the attributes of the payload and does not resolve the job.
-    pub async fn payload_attributes(
-        &self,
-        id: PayloadId,
-    ) -> Option<Result<PayloadBuilderAttributes, PayloadBuilderError>> {
-        let (tx, rx) = oneshot::channel();
-        self.to_service.send(PayloadServiceCommand::PayloadAttributes(id, tx)).ok()?;
-        rx.await.ok()?
-    }
-
-    /// Sends a message to the service to start building a new payload for the given payload.
-    ///
-    /// This is the same as [PayloadBuilderHandle::new_payload] but does not wait for the result and
-    /// returns the receiver instead
-    pub fn send_new_payload(
-        &self,
-        attr: PayloadBuilderAttributes,
-    ) -> oneshot::Receiver<Result<PayloadId, PayloadBuilderError>> {
-        let (tx, rx) = oneshot::channel();
-        let _ = self.to_service.send(PayloadServiceCommand::BuildNewPayload(attr, tx));
-        rx
-    }
-
-    /// Starts building a new payload for the given payload attributes.
-    ///
-    /// Returns the identifier of the payload.
-    ///
-    /// Note: if there's already payload in progress with same identifier, it will be returned.
-    pub async fn new_payload(
-        &self,
-        attr: PayloadBuilderAttributes,
-    ) -> Result<PayloadId, PayloadBuilderError> {
-        self.send_new_payload(attr).await?
-    }
-}
-
-/// A service that manages payload building tasks.
-///
-/// This type is an endless future that manages the building of payloads.
-///
-/// It tracks active payloads and their build jobs that run in a worker pool.
-///
-/// By design, this type relies entirely on the [`PayloadJobGenerator`] to create new payloads and
-/// does know nothing about how to build them, it just drives their jobs to completion.
-#[derive(Debug)]
-#[must_use = "futures do nothing unless you `.await` or poll them"]
-pub struct PayloadBuilderService<Gen>
-where
-    Gen: PayloadJobGenerator,
-{
-    /// The type that knows how to create new payloads.
-    generator: Gen,
-    /// All active payload jobs.
-    payload_jobs: Vec<(Gen::Job, PayloadId)>,
-    /// Copy of the sender half, so new [`PayloadBuilderHandle`] can be created on demand.
-    service_tx: mpsc::UnboundedSender<PayloadServiceCommand>,
-    /// Receiver half of the command channel.
-    command_rx: UnboundedReceiverStream<PayloadServiceCommand>,
-    /// Metrics for the payload builder service
-    metrics: PayloadBuilderServiceMetrics,
-}
-
-// === impl PayloadBuilderService ===
-
-impl<Gen> PayloadBuilderService<Gen>
-where
-    Gen: PayloadJobGenerator,
-{
-    /// Creates a new payload builder service and returns the [PayloadBuilderHandle] to interact
-    /// with it.
-    pub fn new(generator: Gen) -> (Self, PayloadBuilderHandle) {
-        let (service_tx, command_rx) = mpsc::unbounded_channel();
-        let service = Self {
-            generator,
-            payload_jobs: Vec::new(),
-            service_tx,
-            command_rx: UnboundedReceiverStream::new(command_rx),
-            metrics: Default::default(),
-        };
-        let handle = service.handle();
-        (service, handle)
-    }
-
-    /// Returns a handle to the service.
-    pub fn handle(&self) -> PayloadBuilderHandle {
-        PayloadBuilderHandle::new(self.service_tx.clone())
-    }
-
-    /// Returns true if the given payload is currently being built.
-    fn contains_payload(&self, id: PayloadId) -> bool {
-        self.payload_jobs.iter().any(|(_, job_id)| *job_id == id)
-    }
-
-    /// Returns the best payload for the given identifier that has been built so far.
-    fn best_payload(
-        &self,
-        id: PayloadId,
-    ) -> Option<Result<Arc<BuiltPayload>, PayloadBuilderError>> {
-        let res = self
-            .payload_jobs
-            .iter()
-            .find(|(_, job_id)| *job_id == id)
-            .map(|(j, _)| j.best_payload());
-        if let Some(Ok(ref best)) = res {
-            self.metrics.set_best_revenue(best.block.number, f64::from(best.fees));
-        }
-
-        res
-    }
-
-    /// Returns the payload attributes for the given payload.
-    fn payload_attributes(
-        &self,
-        id: PayloadId,
-    ) -> Option<Result<PayloadBuilderAttributes, PayloadBuilderError>> {
-        self.payload_jobs
-            .iter()
-            .find(|(_, job_id)| *job_id == id)
-            .map(|(j, _)| j.payload_attributes())
-    }
-
-    /// Returns the best payload for the given identifier that has been built so far and terminates
-    /// the job if requested.
-    fn resolve(&mut self, id: PayloadId) -> Option<PayloadFuture> {
-        let job = self.payload_jobs.iter().position(|(_, job_id)| *job_id == id)?;
-        let (fut, keep_alive) = self.payload_jobs[job].0.resolve();
-
-        if keep_alive == KeepPayloadJobAlive::No {
-            let (_, id) = self.payload_jobs.remove(job);
-            trace!(%id, "terminated resolved job");
-        }
-
-        // Since the fees will not be known until the payload future is resolved / awaited, we wrap
-        // the future in a new future that will update the metrics.
-        let resolved_metrics = self.metrics.clone();
-        let fut = async move {
-            let res = fut.await;
-            if let Ok(ref payload) = res {
-                resolved_metrics
-                    .set_resolved_revenue(payload.block.number, f64::from(payload.fees));
-            }
-            res
-        };
-
-        Some(Box::pin(fut))
-    }
-}
-
-impl<Gen> Future for PayloadBuilderService<Gen>
-where
-    Gen: PayloadJobGenerator + Unpin + 'static,
-    <Gen as PayloadJobGenerator>::Job: Unpin + 'static,
-{
-    type Output = ();
-
-    fn poll(self: Pin<&mut Self>, cx: &mut Context<'_>) -> Poll<Self::Output> {
-        let this = self.get_mut();
-
-        loop {
-            // we poll all jobs first, so we always have the latest payload that we can report if
-            // requests
-            // we don't care about the order of the jobs, so we can just swap_remove them
-            for idx in (0..this.payload_jobs.len()).rev() {
-                let (mut job, id) = this.payload_jobs.swap_remove(idx);
-
-                // drain better payloads from the job
-                match job.poll_unpin(cx) {
-                    Poll::Ready(Ok(_)) => {
-                        this.metrics.set_active_jobs(this.payload_jobs.len());
-                        trace!(%id, "payload job finished");
-                    }
-                    Poll::Ready(Err(err)) => {
-                        warn!(?err, ?id, "Payload builder job failed; resolving payload");
-                        this.metrics.inc_failed_jobs();
-                        this.metrics.set_active_jobs(this.payload_jobs.len());
-                    }
-                    Poll::Pending => {
-                        // still pending, put it back
-                        this.payload_jobs.push((job, id));
-                    }
-                }
-            }
-
-            // marker for exit condition
-            let mut new_job = false;
-
-            // drain all requests
-            while let Poll::Ready(Some(cmd)) = this.command_rx.poll_next_unpin(cx) {
-                match cmd {
-                    PayloadServiceCommand::BuildNewPayload(attr, tx) => {
-                        let id = attr.payload_id();
-                        let mut res = Ok(id);
-
-                        if this.contains_payload(id) {
-                            debug!(%id, parent = %attr.parent, "Payload job already in progress, ignoring.");
-                        } else {
-                            // no job for this payload yet, create one
-                            let parent = attr.parent;
-                            match this.generator.new_payload_job(attr) {
-                                Ok(job) => {
-                                    info!(%id, %parent, "New payload job created");
-                                    this.metrics.inc_initiated_jobs();
-                                    new_job = true;
-                                    this.payload_jobs.push((job, id));
-                                }
-                                Err(err) => {
-                                    this.metrics.inc_failed_jobs();
-                                    warn!(?err, %id, "Failed to create payload builder job");
-                                    res = Err(err);
-                                }
-                            }
-                        }
-
-                        // return the id of the payload
-                        let _ = tx.send(res);
-                    }
-                    PayloadServiceCommand::BestPayload(id, tx) => {
-                        let _ = tx.send(this.best_payload(id));
-                    }
-                    PayloadServiceCommand::PayloadAttributes(id, tx) => {
-                        let _ = tx.send(this.payload_attributes(id));
-                    }
-                    PayloadServiceCommand::Resolve(id, tx) => {
-                        let _ = tx.send(this.resolve(id));
-                    }
-                }
-            }
-
-            if !new_job {
-                return Poll::Pending
-            }
-        }
-    }
-}
-
-type PayloadFuture =
-    Pin<Box<dyn Future<Output = Result<Arc<BuiltPayload>, PayloadBuilderError>> + Send + Sync>>;
-
-/// Message type for the [PayloadBuilderService].
-pub(crate) enum PayloadServiceCommand {
-    /// Start building a new payload.
-    BuildNewPayload(
-        PayloadBuilderAttributes,
-        oneshot::Sender<Result<PayloadId, PayloadBuilderError>>,
-    ),
-    /// Get the best payload so far
-    BestPayload(PayloadId, oneshot::Sender<Option<Result<Arc<BuiltPayload>, PayloadBuilderError>>>),
-    /// Get the payload attributes for the given payload
-    PayloadAttributes(
-        PayloadId,
-        oneshot::Sender<Option<Result<PayloadBuilderAttributes, PayloadBuilderError>>>,
-    ),
-    /// Resolve the payload and return the payload
-    Resolve(PayloadId, oneshot::Sender<Option<PayloadFuture>>),
-}
-
-impl fmt::Debug for PayloadServiceCommand {
-    fn fmt(&self, f: &mut fmt::Formatter<'_>) -> fmt::Result {
-        match self {
-            PayloadServiceCommand::BuildNewPayload(f0, f1) => {
-                f.debug_tuple("BuildNewPayload").field(&f0).field(&f1).finish()
-            }
-            PayloadServiceCommand::BestPayload(f0, f1) => {
-                f.debug_tuple("BestPayload").field(&f0).field(&f1).finish()
-            }
-            PayloadServiceCommand::PayloadAttributes(f0, f1) => {
-                f.debug_tuple("PayloadAttributes").field(&f0).field(&f1).finish()
-            }
-            PayloadServiceCommand::Resolve(f0, _f1) => f.debug_tuple("Resolve").field(&f0).finish(),
-        }
-    }
-}
->>>>>>> 8667c336
+}