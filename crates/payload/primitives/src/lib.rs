--- conflicted
+++ resolved
@@ -160,7 +160,6 @@
         return Err(EngineObjectValidationError::UnsupportedFork)
     }
 
-<<<<<<< HEAD
     // let is_amsterdam = chain_spec.is_amsterdam_active_at_timestamp(timestamp);
     let is_eip7805 = chain_spec.is_eip7805_active_at_timestamp(timestamp);
     if version.is_v6() && !is_eip7805 {
@@ -176,10 +175,11 @@
         //
         // 1. Client software MUST return -38005: Unsupported fork error if the timestamp of the
         //    built payload does not fall within the time frame of the Amsterdam/EIP7805 fork.
-=======
+        return Err(EngineObjectValidationError::UnsupportedFork)
+    }
+
     // `engine_getPayloadV4` MUST reject payloads with a timestamp >= Osaka.
     if version.is_v4() && kind == MessageValidationKind::GetPayload && is_osaka {
->>>>>>> 86213089
         return Err(EngineObjectValidationError::UnsupportedFork)
     }
 
