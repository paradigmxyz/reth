[package]
name = "reth-payload-primitives"
version.workspace = true
edition.workspace = true
rust-version.workspace = true
license.workspace = true
homepage.workspace = true
repository.workspace = true
exclude.workspace = true

[lints]
workspace = true

[dependencies]
# reth
reth-chainspec.workspace = true
reth-errors.workspace = true
reth-primitives.workspace = true
reth-transaction-pool.workspace = true
reth-chain-state.workspace = true

# alloy
alloy-primitives.workspace = true
<<<<<<< HEAD
alloy-rpc-types.workspace = true
=======
alloy-rpc-types = { workspace = true, features = ["engine"] }
op-alloy-rpc-types-engine.workspace = true
>>>>>>> b4ad28df

# async
async-trait.workspace = true
tokio = { workspace = true, features = ["sync"] }
tokio-stream.workspace = true
pin-project.workspace = true

# misc
serde.workspace = true
thiserror.workspace = true
tracing.workspace = true<|MERGE_RESOLUTION|>--- conflicted
+++ resolved
@@ -21,12 +21,9 @@
 
 # alloy
 alloy-primitives.workspace = true
-<<<<<<< HEAD
 alloy-rpc-types.workspace = true
-=======
 alloy-rpc-types = { workspace = true, features = ["engine"] }
 op-alloy-rpc-types-engine.workspace = true
->>>>>>> b4ad28df
 
 # async
 async-trait.workspace = true
