[package]
name = "reth-payload-primitives"
version.workspace = true
edition.workspace = true
rust-version.workspace = true
license.workspace = true
homepage.workspace = true
repository.workspace = true
exclude.workspace = true

[lints]
workspace = true

[dependencies]
# reth
reth-primitives-traits.workspace = true
reth-chainspec.workspace = true
reth-ethereum-primitives.workspace = true
reth-errors.workspace = true
reth-chain-state.workspace = true

# alloy
alloy-eips.workspace = true
alloy-primitives.workspace = true
alloy-rpc-types-engine = { workspace = true, features = ["serde"] }
op-alloy-rpc-types-engine = { workspace = true, optional = true, features = ["serde"] }

# misc
auto_impl.workspace = true
either.workspace = true
serde.workspace = true
thiserror.workspace = true
tokio = { workspace = true, default-features = false, features = ["sync"] }

[dev-dependencies]
assert_matches.workspace = true

[features]
default = ["std"]
std = [
    "reth-chainspec/std",
    "alloy-eips/std",
    "alloy-primitives/std",
    "alloy-rpc-types-engine/std",
    "op-alloy-rpc-types-engine?/std",
    "serde/std",
    "thiserror/std",
    "reth-primitives-traits/std",
<<<<<<< HEAD
    "reth-ethereum-primitives/std",
=======
    "either/std",
>>>>>>> 4f56de53
]
op = [
    "dep:op-alloy-rpc-types-engine",
    "reth-primitives-traits/op",
]<|MERGE_RESOLUTION|>--- conflicted
+++ resolved
@@ -46,11 +46,8 @@
     "serde/std",
     "thiserror/std",
     "reth-primitives-traits/std",
-<<<<<<< HEAD
     "reth-ethereum-primitives/std",
-=======
     "either/std",
->>>>>>> 4f56de53
 ]
 op = [
     "dep:op-alloy-rpc-types-engine",
