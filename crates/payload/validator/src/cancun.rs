//! Cancun rules for new payloads.

use alloy_consensus::{BlockBody, Transaction, Typed2718};
use alloy_rpc_types_engine::{CancunPayloadFields, PayloadError};
use reth_primitives_traits::{AlloyBlockHeader, Block, SealedBlock};

/// Checks block and sidecar w.r.t new Cancun fields and new transaction type EIP-4844.
///
/// Checks that:
/// - Cancun fields are present if Cancun is active
<<<<<<< HEAD
/// - doesn't contains EIP-4844 transactions unless Cancun is active
=======
/// - doesn't contain EIP-4844 transactions unless Cancun is active
>>>>>>> d89c0baa
/// - checks blob versioned hashes in block and sidecar match
#[inline]
pub fn ensure_well_formed_fields<T, B>(
    block: &SealedBlock<B>,
    cancun_sidecar_fields: Option<&CancunPayloadFields>,
    is_cancun_active: bool,
) -> Result<(), PayloadError>
where
    T: Transaction + Typed2718,
    B: Block<Body = BlockBody<T>>,
{
    ensure_well_formed_header_and_sidecar_fields(block, cancun_sidecar_fields, is_cancun_active)?;
    ensure_well_formed_transactions_field_with_sidecar(
        block.body(),
        cancun_sidecar_fields,
        is_cancun_active,
    )
}

/// Checks that Cancun fields on block header and sidecar are present if Cancun is active and vv.
#[inline]
pub fn ensure_well_formed_header_and_sidecar_fields<T: Block>(
    block: &SealedBlock<T>,
    cancun_sidecar_fields: Option<&CancunPayloadFields>,
    is_cancun_active: bool,
) -> Result<(), PayloadError> {
    if is_cancun_active {
        if block.blob_gas_used().is_none() {
            // cancun active but blob gas used not present
            return Err(PayloadError::PostCancunBlockWithoutBlobGasUsed)
        }
        if block.excess_blob_gas().is_none() {
            // cancun active but excess blob gas not present
            return Err(PayloadError::PostCancunBlockWithoutExcessBlobGas)
        }
        if cancun_sidecar_fields.is_none() {
            // cancun active but cancun fields not present
            return Err(PayloadError::PostCancunWithoutCancunFields)
        }
    } else {
        if block.blob_gas_used().is_some() {
            // cancun not active but blob gas used present
            return Err(PayloadError::PreCancunBlockWithBlobGasUsed)
        }
        if block.excess_blob_gas().is_some() {
            // cancun not active but excess blob gas present
            return Err(PayloadError::PreCancunBlockWithExcessBlobGas)
        }
        if cancun_sidecar_fields.is_some() {
            // cancun not active but cancun fields present
            return Err(PayloadError::PreCancunWithCancunFields)
        }
    }

    Ok(())
}

/// Checks transactions field and sidecar w.r.t new Cancun fields and new transaction type EIP-4844.
///
/// Checks that:
<<<<<<< HEAD
/// - doesn't contains EIP-4844 transactions unless Cancun is active
=======
/// - doesn't contain EIP-4844 transactions unless Cancun is active
>>>>>>> d89c0baa
/// - checks blob versioned hashes in block and sidecar match
#[inline]
pub fn ensure_well_formed_transactions_field_with_sidecar<T: Transaction + Typed2718>(
    block_body: &BlockBody<T>,
    cancun_sidecar_fields: Option<&CancunPayloadFields>,
    is_cancun_active: bool,
) -> Result<(), PayloadError> {
    if is_cancun_active {
        ensure_matching_blob_versioned_hashes(block_body, cancun_sidecar_fields)?
    } else if block_body.has_eip4844_transactions() {
        return Err(PayloadError::PreCancunBlockWithBlobTransactions)
    }

    Ok(())
}

/// Ensures that the number of blob versioned hashes of a EIP-4844 transactions in block, matches
/// the number hashes included in the _separate_ `block_versioned_hashes` of the cancun payload
/// fields on the sidecar.
pub fn ensure_matching_blob_versioned_hashes<T: Transaction + Typed2718>(
    block_body: &BlockBody<T>,
    cancun_sidecar_fields: Option<&CancunPayloadFields>,
) -> Result<(), PayloadError> {
    let num_blob_versioned_hashes = block_body.blob_versioned_hashes_iter().count();
    // Additional Cancun checks for blob transactions
    if let Some(versioned_hashes) = cancun_sidecar_fields.map(|fields| &fields.versioned_hashes) {
        if num_blob_versioned_hashes != versioned_hashes.len() {
            // Number of blob versioned hashes does not match
            return Err(PayloadError::InvalidVersionedHashes)
        }
        // we can use `zip` safely here because we already compared their length
        for (payload_versioned_hash, block_versioned_hash) in
            versioned_hashes.iter().zip(block_body.blob_versioned_hashes_iter())
        {
            if payload_versioned_hash != block_versioned_hash {
                return Err(PayloadError::InvalidVersionedHashes)
            }
        }
    } else {
        // No Cancun fields, if block includes any blobs, this is an error
        if num_blob_versioned_hashes > 0 {
            return Err(PayloadError::InvalidVersionedHashes)
        }
    }

    Ok(())
}<|MERGE_RESOLUTION|>--- conflicted
+++ resolved
@@ -8,11 +8,7 @@
 ///
 /// Checks that:
 /// - Cancun fields are present if Cancun is active
-<<<<<<< HEAD
-/// - doesn't contains EIP-4844 transactions unless Cancun is active
-=======
 /// - doesn't contain EIP-4844 transactions unless Cancun is active
->>>>>>> d89c0baa
 /// - checks blob versioned hashes in block and sidecar match
 #[inline]
 pub fn ensure_well_formed_fields<T, B>(
@@ -73,11 +69,7 @@
 /// Checks transactions field and sidecar w.r.t new Cancun fields and new transaction type EIP-4844.
 ///
 /// Checks that:
-<<<<<<< HEAD
-/// - doesn't contains EIP-4844 transactions unless Cancun is active
-=======
 /// - doesn't contain EIP-4844 transactions unless Cancun is active
->>>>>>> d89c0baa
 /// - checks blob versioned hashes in block and sidecar match
 #[inline]
 pub fn ensure_well_formed_transactions_field_with_sidecar<T: Transaction + Typed2718>(
