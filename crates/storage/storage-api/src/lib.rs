--- conflicted
+++ resolved
@@ -57,14 +57,6 @@
 mod chain_info;
 pub use chain_info::*;
 
-<<<<<<< HEAD
-mod withdrawals;
-pub use withdrawals::*;
-=======
-mod ommers;
-pub use ommers::*;
->>>>>>> 202ad6c0
-
 #[cfg(feature = "db-api")]
 mod database_provider;
 #[cfg(feature = "db-api")]
