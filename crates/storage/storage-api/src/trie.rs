--- conflicted
+++ resolved
@@ -6,13 +6,8 @@
 use reth_trie::{
     prefix_set::TriePrefixSets,
     updates::{StorageTrieUpdates, TrieUpdates},
-<<<<<<< HEAD
     AccountProof, HashedPostState, HashedStorage, IntermediateStateRootState, MultiProof,
-    StateRootProgress, StorageProof, TrieInput,
-=======
-    AccountProof, HashedPostState, HashedStorage, MultiProof, StorageMultiProof, StorageProof,
-    TrieInput,
->>>>>>> 776d3748
+    StateRootProgress, StorageMultiProof, StorageProof, TrieInput,
 };
 
 /// A type that can compute the state root of a given post state.
