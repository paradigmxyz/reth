//! Various noop implementations for traits.

use crate::{
    AccountReader, BlockBodyIndicesProvider, BlockHashReader, BlockIdReader, BlockNumReader,
    BlockReader, BlockReaderIdExt, BlockSource, ChangeSetReader, HashedPostStateProvider,
    HeaderProvider, NodePrimitivesProvider, PruneCheckpointReader, ReceiptProvider,
    ReceiptProviderIdExt, StageCheckpointReader, StateProofProvider, StateProvider,
    StateProviderBox, StateProviderFactory, StateRootProvider, StorageRootProvider,
    TransactionVariant, TransactionsProvider,
};
use alloc::{boxed::Box, string::String, sync::Arc, vec::Vec};
use alloy_consensus::transaction::TransactionMeta;
use alloy_eips::{BlockHashOrNumber, BlockId, BlockNumberOrTag};
use alloy_primitives::{
    Address, BlockHash, BlockNumber, Bytes, StorageKey, StorageValue, TxHash, TxNumber, B256, U256,
};
use core::{
    fmt::Debug,
    marker::PhantomData,
    ops::{RangeBounds, RangeInclusive},
};
use reth_chainspec::{ChainInfo, ChainSpecProvider, EthChainSpec, MAINNET};
use reth_db_models::{AccountBeforeTx, StoredBlockBodyIndices};
use reth_ethereum_primitives::EthPrimitives;
use reth_primitives_traits::{
    Account, Bytecode, NodePrimitives, RecoveredBlock, SealedBlock, SealedHeader,
};
use reth_prune_types::{PruneCheckpoint, PruneSegment};
use reth_stages_types::{StageCheckpoint, StageId};
use reth_storage_errors::provider::{ProviderError, ProviderResult};
use reth_trie_common::{
    updates::TrieUpdates, AccountProof, HashedPostState, HashedStorage, MultiProof,
    MultiProofTargets, StorageMultiProof, StorageProof, TrieInput,
};

/// Supports various api interfaces for testing purposes.
#[derive(Debug)]
#[non_exhaustive]
pub struct NoopProvider<ChainSpec = reth_chainspec::ChainSpec, N = EthPrimitives> {
    chain_spec: Arc<ChainSpec>,
    _phantom: PhantomData<N>,
}

impl<ChainSpec, N> NoopProvider<ChainSpec, N> {
    /// Create a new instance for specific primitive types.
    pub fn new(chain_spec: Arc<ChainSpec>) -> Self {
        Self { chain_spec, _phantom: Default::default() }
    }
}

impl<ChainSpec> NoopProvider<ChainSpec> {
    /// Create a new instance of the `NoopBlockReader`.
    pub fn eth(chain_spec: Arc<ChainSpec>) -> Self {
        Self { chain_spec, _phantom: Default::default() }
    }
}

impl NoopProvider {
    /// Create a new instance of the [`NoopProvider`] with the mainnet chain spec.
    pub fn mainnet() -> Self {
        Self::eth(MAINNET.clone())
    }
}

impl Default for NoopProvider {
    fn default() -> Self {
        Self::mainnet()
    }
}

impl<ChainSpec, N> Clone for NoopProvider<ChainSpec, N> {
    fn clone(&self) -> Self {
        Self { chain_spec: Arc::clone(&self.chain_spec), _phantom: Default::default() }
    }
}

/// Noop implementation for testing purposes
impl<ChainSpec: Send + Sync, N: Send + Sync> BlockHashReader for NoopProvider<ChainSpec, N> {
    fn block_hash(&self, _number: u64) -> ProviderResult<Option<B256>> {
        Ok(None)
    }

    fn canonical_hashes_range(
        &self,
        _start: BlockNumber,
        _end: BlockNumber,
    ) -> ProviderResult<Vec<B256>> {
        Ok(Vec::new())
    }
}

impl<ChainSpec: Send + Sync, N: Send + Sync> BlockNumReader for NoopProvider<ChainSpec, N> {
    fn chain_info(&self) -> ProviderResult<ChainInfo> {
        Ok(ChainInfo::default())
    }

    fn best_block_number(&self) -> ProviderResult<BlockNumber> {
        Ok(0)
    }

    fn last_block_number(&self) -> ProviderResult<BlockNumber> {
        Ok(0)
    }

    fn block_number(&self, _hash: B256) -> ProviderResult<Option<BlockNumber>> {
        Ok(None)
    }
}

impl<ChainSpec: EthChainSpec + 'static, N: Debug + Send + Sync + 'static> ChainSpecProvider
    for NoopProvider<ChainSpec, N>
{
    type ChainSpec = ChainSpec;

    fn chain_spec(&self) -> Arc<Self::ChainSpec> {
        self.chain_spec.clone()
    }
}

impl<C: Send + Sync, N: NodePrimitives> BlockIdReader for NoopProvider<C, N> {
    fn pending_block_num_hash(&self) -> ProviderResult<Option<alloy_eips::BlockNumHash>> {
        Ok(None)
    }

    fn safe_block_num_hash(&self) -> ProviderResult<Option<alloy_eips::BlockNumHash>> {
        Ok(None)
    }

    fn finalized_block_num_hash(&self) -> ProviderResult<Option<alloy_eips::BlockNumHash>> {
        Ok(None)
    }
}

impl<C: Send + Sync, N: NodePrimitives> BlockReaderIdExt for NoopProvider<C, N> {
    fn block_by_id(&self, _id: BlockId) -> ProviderResult<Option<N::Block>> {
        Ok(None)
    }

    fn sealed_header_by_id(
        &self,
        _id: BlockId,
    ) -> ProviderResult<Option<SealedHeader<N::BlockHeader>>> {
        Ok(None)
    }

    fn header_by_id(&self, _id: BlockId) -> ProviderResult<Option<N::BlockHeader>> {
        Ok(None)
    }
}

impl<C: Send + Sync, N: NodePrimitives> BlockReader for NoopProvider<C, N> {
    type Block = N::Block;

    fn find_block_by_hash(
        &self,
        _hash: B256,
        _source: BlockSource,
    ) -> ProviderResult<Option<Self::Block>> {
        Ok(None)
    }

    fn block(&self, _id: BlockHashOrNumber) -> ProviderResult<Option<Self::Block>> {
        Ok(None)
    }

    fn pending_block(&self) -> ProviderResult<Option<SealedBlock<Self::Block>>> {
        Ok(None)
    }

    fn pending_block_with_senders(&self) -> ProviderResult<Option<RecoveredBlock<Self::Block>>> {
        Ok(None)
    }

    fn pending_block_and_receipts(
        &self,
    ) -> ProviderResult<Option<(SealedBlock<Self::Block>, Vec<Self::Receipt>)>> {
        Ok(None)
    }

    fn recovered_block(
        &self,
        _id: BlockHashOrNumber,
        _transaction_kind: TransactionVariant,
    ) -> ProviderResult<Option<RecoveredBlock<Self::Block>>> {
        Ok(None)
    }

    fn sealed_block_with_senders(
        &self,
        _id: BlockHashOrNumber,
        _transaction_kind: TransactionVariant,
    ) -> ProviderResult<Option<RecoveredBlock<Self::Block>>> {
        Ok(None)
    }

    fn block_range(&self, _range: RangeInclusive<BlockNumber>) -> ProviderResult<Vec<Self::Block>> {
        Ok(Vec::new())
    }

    fn block_with_senders_range(
        &self,
        _range: RangeInclusive<BlockNumber>,
    ) -> ProviderResult<Vec<RecoveredBlock<Self::Block>>> {
        Ok(Vec::new())
    }

    fn recovered_block_range(
        &self,
        _range: RangeInclusive<BlockNumber>,
    ) -> ProviderResult<Vec<RecoveredBlock<Self::Block>>> {
        Ok(Vec::new())
    }
}

impl<C: Send + Sync, N: NodePrimitives> TransactionsProvider for NoopProvider<C, N> {
    type Transaction = N::SignedTx;

    fn transaction_id(&self, _tx_hash: TxHash) -> ProviderResult<Option<TxNumber>> {
        Ok(None)
    }

    fn transaction_by_id(&self, _id: TxNumber) -> ProviderResult<Option<Self::Transaction>> {
        Ok(None)
    }

    fn transaction_by_id_unhashed(
        &self,
        _id: TxNumber,
    ) -> ProviderResult<Option<Self::Transaction>> {
        Ok(None)
    }

    fn transaction_by_hash(&self, _hash: TxHash) -> ProviderResult<Option<Self::Transaction>> {
        Ok(None)
    }

    fn transaction_by_hash_with_meta(
        &self,
        _hash: TxHash,
    ) -> ProviderResult<Option<(Self::Transaction, TransactionMeta)>> {
        Ok(None)
    }

    fn transaction_block(&self, _id: TxNumber) -> ProviderResult<Option<BlockNumber>> {
        todo!()
    }

    fn transactions_by_block(
        &self,
        _block_id: BlockHashOrNumber,
    ) -> ProviderResult<Option<Vec<Self::Transaction>>> {
        Ok(None)
    }

    fn transactions_by_block_range(
        &self,
        _range: impl RangeBounds<BlockNumber>,
    ) -> ProviderResult<Vec<Vec<Self::Transaction>>> {
        Ok(Vec::default())
    }

    fn transactions_by_tx_range(
        &self,
        _range: impl RangeBounds<TxNumber>,
    ) -> ProviderResult<Vec<Self::Transaction>> {
        Ok(Vec::default())
    }

    fn senders_by_tx_range(
        &self,
        _range: impl RangeBounds<TxNumber>,
    ) -> ProviderResult<Vec<Address>> {
        Ok(Vec::default())
    }

    fn transaction_sender(&self, _id: TxNumber) -> ProviderResult<Option<Address>> {
        Ok(None)
    }
}

impl<C: Send + Sync, N: NodePrimitives> ReceiptProvider for NoopProvider<C, N> {
    type Receipt = N::Receipt;

    fn receipt(&self, _id: TxNumber) -> ProviderResult<Option<Self::Receipt>> {
        Ok(None)
    }

    fn receipt_by_hash(&self, _hash: TxHash) -> ProviderResult<Option<Self::Receipt>> {
        Ok(None)
    }

    fn receipts_by_block(
        &self,
        _block: BlockHashOrNumber,
    ) -> ProviderResult<Option<Vec<Self::Receipt>>> {
        Ok(None)
    }

    fn receipts_by_tx_range(
        &self,
        _range: impl RangeBounds<TxNumber>,
    ) -> ProviderResult<Vec<Self::Receipt>> {
        Ok(Vec::new())
    }

    fn receipts_by_block_range(
        &self,
        _block_range: RangeInclusive<BlockNumber>,
    ) -> ProviderResult<Vec<Vec<Self::Receipt>>> {
        Ok(Vec::new())
    }
}

impl<C: Send + Sync, N: NodePrimitives> ReceiptProviderIdExt for NoopProvider<C, N> {}

impl<C: Send + Sync, N: NodePrimitives> HeaderProvider for NoopProvider<C, N> {
    type Header = N::BlockHeader;

    fn header(&self, _block_hash: &BlockHash) -> ProviderResult<Option<Self::Header>> {
        Ok(None)
    }

    fn header_by_number(&self, _num: u64) -> ProviderResult<Option<Self::Header>> {
        Ok(None)
    }

    fn header_td(&self, _hash: &BlockHash) -> ProviderResult<Option<U256>> {
        Ok(None)
    }

    fn header_td_by_number(&self, _number: BlockNumber) -> ProviderResult<Option<U256>> {
        Ok(None)
    }

    fn headers_range(
        &self,
        _range: impl RangeBounds<BlockNumber>,
    ) -> ProviderResult<Vec<Self::Header>> {
        Ok(Vec::new())
    }

    fn sealed_header(
        &self,
        _number: BlockNumber,
    ) -> ProviderResult<Option<SealedHeader<Self::Header>>> {
        Ok(None)
    }

    fn sealed_headers_while(
        &self,
        _range: impl RangeBounds<BlockNumber>,
        _predicate: impl FnMut(&SealedHeader<Self::Header>) -> bool,
    ) -> ProviderResult<Vec<SealedHeader<Self::Header>>> {
        Ok(Vec::new())
    }
}

impl<C: Send + Sync, N: NodePrimitives> AccountReader for NoopProvider<C, N> {
    fn basic_account(&self, _address: &Address) -> ProviderResult<Option<Account>> {
        Ok(None)
    }
}

impl<C: Send + Sync, N: NodePrimitives> ChangeSetReader for NoopProvider<C, N> {
    fn account_block_changeset(
        &self,
        _block_number: BlockNumber,
    ) -> ProviderResult<Vec<AccountBeforeTx>> {
        Ok(Vec::default())
    }
}

impl<C: Send + Sync, N: NodePrimitives> StateRootProvider for NoopProvider<C, N> {
    fn state_root(&self, _state: HashedPostState) -> ProviderResult<B256> {
        Ok(B256::default())
    }

    fn state_root_from_nodes(&self, _input: TrieInput) -> ProviderResult<B256> {
        Ok(B256::default())
    }

    fn state_root_with_updates(
        &self,
        _state: HashedPostState,
    ) -> ProviderResult<(B256, TrieUpdates)> {
        Ok((B256::default(), TrieUpdates::default()))
    }

    fn state_root_from_nodes_with_updates(
        &self,
        _input: TrieInput,
    ) -> ProviderResult<(B256, TrieUpdates)> {
        Ok((B256::default(), TrieUpdates::default()))
    }
}

impl<C: Send + Sync, N: NodePrimitives> StorageRootProvider for NoopProvider<C, N> {
    fn storage_root(
        &self,
        _address: Address,
        _hashed_storage: HashedStorage,
    ) -> ProviderResult<B256> {
        Ok(B256::default())
    }

    fn storage_proof(
        &self,
        _address: Address,
        slot: B256,
        _hashed_storage: HashedStorage,
    ) -> ProviderResult<StorageProof> {
        Ok(StorageProof::new(slot))
    }

    fn storage_multiproof(
        &self,
        _address: Address,
        _slots: &[B256],
        _hashed_storage: HashedStorage,
    ) -> ProviderResult<StorageMultiProof> {
        Ok(StorageMultiProof::empty())
    }
}

impl<C: Send + Sync, N: NodePrimitives> StateProofProvider for NoopProvider<C, N> {
    fn proof(
        &self,
        _input: TrieInput,
        address: Address,
        _slots: &[B256],
    ) -> ProviderResult<AccountProof> {
        Ok(AccountProof::new(address))
    }

    fn multiproof(
        &self,
        _input: TrieInput,
        _targets: MultiProofTargets,
    ) -> ProviderResult<MultiProof> {
        Ok(MultiProof::default())
    }

    fn witness(&self, _input: TrieInput, _target: HashedPostState) -> ProviderResult<Vec<Bytes>> {
        Ok(Vec::default())
    }
}

impl<C: Send + Sync, N: NodePrimitives> HashedPostStateProvider for NoopProvider<C, N> {
    fn hashed_post_state(&self, _bundle_state: &revm_database::BundleState) -> HashedPostState {
        HashedPostState::default()
    }
}

impl<C: Send + Sync, N: NodePrimitives> StateProvider for NoopProvider<C, N> {
    fn storage(
        &self,
        _account: Address,
        _storage_key: StorageKey,
    ) -> ProviderResult<Option<StorageValue>> {
        Ok(None)
    }

    fn bytecode_by_hash(&self, _code_hash: &B256) -> ProviderResult<Option<Bytecode>> {
        Ok(None)
    }
}

impl<C: Send + Sync + 'static, N: NodePrimitives> StateProviderFactory for NoopProvider<C, N> {
    fn latest(&self) -> ProviderResult<StateProviderBox> {
        Ok(Box::new(self.clone()))
    }

    fn state_by_block_number_or_tag(
        &self,
        number_or_tag: BlockNumberOrTag,
    ) -> ProviderResult<StateProviderBox> {
        match number_or_tag {
            BlockNumberOrTag::Latest => self.latest(),
            BlockNumberOrTag::Finalized => {
                // we can only get the finalized state by hash, not by num
                let hash =
                    self.finalized_block_hash()?.ok_or(ProviderError::FinalizedBlockNotFound)?;

                // only look at historical state
                self.history_by_block_hash(hash)
            }
            BlockNumberOrTag::Safe => {
                // we can only get the safe state by hash, not by num
                let hash = self.safe_block_hash()?.ok_or(ProviderError::SafeBlockNotFound)?;

                self.history_by_block_hash(hash)
            }
            BlockNumberOrTag::Earliest => self.history_by_block_number(0),
            BlockNumberOrTag::Pending => self.pending(),
            BlockNumberOrTag::Number(num) => self.history_by_block_number(num),
        }
    }

    fn history_by_block_number(&self, _block: BlockNumber) -> ProviderResult<StateProviderBox> {
        Ok(Box::new(self.clone()))
    }

    fn history_by_block_hash(&self, _block: BlockHash) -> ProviderResult<StateProviderBox> {
        Ok(Box::new(self.clone()))
    }

    fn state_by_block_hash(&self, _block: BlockHash) -> ProviderResult<StateProviderBox> {
        Ok(Box::new(self.clone()))
    }

    fn pending(&self) -> ProviderResult<StateProviderBox> {
        Ok(Box::new(self.clone()))
    }

    fn pending_state_by_hash(&self, _block_hash: B256) -> ProviderResult<Option<StateProviderBox>> {
        Ok(Some(Box::new(self.clone())))
    }
}

impl<C: Send + Sync, N: NodePrimitives> StageCheckpointReader for NoopProvider<C, N> {
    fn get_stage_checkpoint(&self, _id: StageId) -> ProviderResult<Option<StageCheckpoint>> {
        Ok(None)
    }

    fn get_stage_checkpoint_progress(&self, _id: StageId) -> ProviderResult<Option<Vec<u8>>> {
        Ok(None)
    }

    fn get_all_checkpoints(&self) -> ProviderResult<Vec<(String, StageCheckpoint)>> {
        Ok(Vec::new())
    }
}

<<<<<<< HEAD
impl<C: Send + Sync, N: NodePrimitives> WithdrawalsProvider for NoopProvider<C, N> {
    fn withdrawals_by_block(
        &self,
        _id: BlockHashOrNumber,
        _timestamp: u64,
    ) -> ProviderResult<Option<Withdrawals>> {
=======
impl<C: Send + Sync, N: NodePrimitives> OmmersProvider for NoopProvider<C, N> {
    fn ommers(&self, _id: BlockHashOrNumber) -> ProviderResult<Option<Vec<Self::Header>>> {
>>>>>>> 202ad6c0
        Ok(None)
    }
}

impl<C: Send + Sync, N: NodePrimitives> PruneCheckpointReader for NoopProvider<C, N> {
    fn get_prune_checkpoint(
        &self,
        _segment: PruneSegment,
    ) -> ProviderResult<Option<PruneCheckpoint>> {
        Ok(None)
    }

    fn get_prune_checkpoints(&self) -> ProviderResult<Vec<(PruneSegment, PruneCheckpoint)>> {
        Ok(Vec::new())
    }
}

impl<C: Send + Sync, N: NodePrimitives> NodePrimitivesProvider for NoopProvider<C, N> {
    type Primitives = N;
}

impl<C: Send + Sync, N: Send + Sync> BlockBodyIndicesProvider for NoopProvider<C, N> {
    fn block_body_indices(&self, _num: u64) -> ProviderResult<Option<StoredBlockBodyIndices>> {
        Ok(None)
    }

    fn block_body_indices_range(
        &self,
        _range: RangeInclusive<BlockNumber>,
    ) -> ProviderResult<Vec<StoredBlockBodyIndices>> {
        Ok(Vec::new())
    }
}<|MERGE_RESOLUTION|>--- conflicted
+++ resolved
@@ -531,21 +531,6 @@
     }
 }
 
-<<<<<<< HEAD
-impl<C: Send + Sync, N: NodePrimitives> WithdrawalsProvider for NoopProvider<C, N> {
-    fn withdrawals_by_block(
-        &self,
-        _id: BlockHashOrNumber,
-        _timestamp: u64,
-    ) -> ProviderResult<Option<Withdrawals>> {
-=======
-impl<C: Send + Sync, N: NodePrimitives> OmmersProvider for NoopProvider<C, N> {
-    fn ommers(&self, _id: BlockHashOrNumber) -> ProviderResult<Option<Vec<Self::Header>>> {
->>>>>>> 202ad6c0
-        Ok(None)
-    }
-}
-
 impl<C: Send + Sync, N: NodePrimitives> PruneCheckpointReader for NoopProvider<C, N> {
     fn get_prune_checkpoint(
         &self,
