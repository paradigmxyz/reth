--- conflicted
+++ resolved
@@ -1,11 +1,6 @@
 use crate::{
-<<<<<<< HEAD
     BlockBodyIndicesProvider, BlockNumReader, HeaderProvider, ReceiptProvider,
-    ReceiptProviderIdExt, TransactionVariant, TransactionsProvider, WithdrawalsProvider,
-=======
-    BlockBodyIndicesProvider, BlockNumReader, HeaderProvider, OmmersProvider, ReceiptProvider,
     ReceiptProviderIdExt, TransactionVariant, TransactionsProvider,
->>>>>>> 202ad6c0
 };
 use alloc::{sync::Arc, vec::Vec};
 use alloy_eips::{BlockHashOrNumber, BlockId, BlockNumberOrTag};
@@ -58,11 +53,6 @@
     + BlockBodyIndicesProvider
     + TransactionsProvider
     + ReceiptProvider
-<<<<<<< HEAD
-    + WithdrawalsProvider
-=======
-    + OmmersProvider
->>>>>>> 202ad6c0
     + Send
     + Sync
 {
