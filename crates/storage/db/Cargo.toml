[package]
name = "reth-db"
version = "0.1.0"
edition = "2021"
license = "MIT OR Apache-2.0"
repository = "https://github.com/paradigmxyz/reth"
readme = "README.md"
description = "Staged syncing primitives used in reth."

[dependencies]
# reth
reth-primitives = { path = "../../primitives" }
reth-interfaces = { path = "../../interfaces" }
reth-codecs = { path = "../codecs" }
reth-libmdbx = { path = "../libmdbx-rs", optional = true }

# codecs
serde = { version = "1.0.*", default-features = false }
postcard = { version = "1.0.2", features = ["alloc"] }
heapless = "0.7.16"
parity-scale-codec = { version = "3.2.1", features = ["bytes"] }
futures = "0.3.25"
tokio-stream = "0.1.11"
rand = "0.8.5"
secp256k1 = { version = "0.24.2", default-features = false, features = [
    "alloc",
    "recovery",
    "rand",
], optional = true }
modular-bitfield = "0.11.2"

# misc
bytes = "1.2.1"
page_size = "0.4.2"
thiserror = "1.0.37"
tempfile = { version = "3.3.0", optional = true }

# arbitrary utils
arbitrary = { version = "1.1.7", features = ["derive"], optional = true }
proptest = { version = "1.0", optional = true }
proptest-derive = { version = "0.3", optional = true }

[dev-dependencies]
<<<<<<< HEAD
reth-primitives = { path = "../../primitives", features = ["arbitrary"] }
=======
# reth libs with arbitrary
reth-primitives = { path = "../../primitives", features = ["arbitrary"]}
reth-codecs = { path = "../codecs",features = ["arbitrary"] }
reth-interfaces = { path = "../../interfaces", features = ["bench"] }

>>>>>>> ba3048ce
tempfile = "3.3.0"
test-fuzz = "3.0.4"

criterion = "0.4.0"
iai = "0.1.1"
tokio = { version = "1.21.2", features = ["full"] }
reth-db = { path = ".", features = ["test-utils", "bench"] }

# needed for test-fuzz to work properly, see https://github.com/paradigmxyz/reth/pull/177#discussion_r1021172198
secp256k1 = "0.24.2"

async-trait = "0.1.58"

arbitrary = { version = "1.1.7", features = ["derive"] }
proptest = { version = "1.0" }
proptest-derive = "0.3"


[features]
default = ["mdbx"]
test-utils = ["tempfile"]
bench-postcard = ["bench"]
mdbx = ["reth-libmdbx"]
bench = []
arbitrary = [
    "reth-primitives/arbitrary",
    "reth-codecs/arbitrary",
    "dep:arbitrary",
    "dep:proptest",
    "dep:proptest-derive",
]

[[bench]]
name = "encoding_crit"
harness = false

[[bench]]
name = "encoding_iai"
harness = false<|MERGE_RESOLUTION|>--- conflicted
+++ resolved
@@ -41,15 +41,11 @@
 proptest-derive = { version = "0.3", optional = true }
 
 [dev-dependencies]
-<<<<<<< HEAD
-reth-primitives = { path = "../../primitives", features = ["arbitrary"] }
-=======
 # reth libs with arbitrary
 reth-primitives = { path = "../../primitives", features = ["arbitrary"]}
-reth-codecs = { path = "../codecs",features = ["arbitrary"] }
+reth-codecs = { path = "../codecs", features = ["arbitrary"] }
 reth-interfaces = { path = "../../interfaces", features = ["bench"] }
 
->>>>>>> ba3048ce
 tempfile = "3.3.0"
 test-fuzz = "3.0.4"
 
