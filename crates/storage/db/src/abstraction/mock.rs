//! Mock database
use std::{collections::BTreeMap, ops::RangeBounds};

use crate::{
    common::{PairResult, ValueOnlyResult},
    cursor::{
        DbCursorRO, DbCursorRW, DbDupCursorRO, DbDupCursorRW, DupWalker, RangeWalker,
        ReverseWalker, Walker,
    },
    database::{Database, DatabaseGAT},
    table::{DupSort, Table, TableImporter},
    transaction::{DbTx, DbTxGAT, DbTxMut, DbTxMutGAT},
    DatabaseError,
};

/// Mock database used for testing with inner BTreeMap structure
/// TODO
#[derive(Clone, Debug, Default)]
pub struct DatabaseMock {
    /// Main data. TODO (Make it table aware)
    pub data: BTreeMap<Vec<u8>, Vec<u8>>,
}

impl Database for DatabaseMock {
    fn tx(&self) -> Result<<Self as DatabaseGAT<'_>>::TX, DatabaseError> {
        Ok(TxMock::default())
    }

    fn tx_mut(&self) -> Result<<Self as DatabaseGAT<'_>>::TXMut, DatabaseError> {
        Ok(TxMock::default())
    }
}

impl<'a> DatabaseGAT<'a> for DatabaseMock {
    type TX = TxMock;

    type TXMut = TxMock;
}

/// Mock read only tx
#[derive(Debug, Clone, Default)]
pub struct TxMock {
    /// Table representation
    _table: BTreeMap<Vec<u8>, Vec<u8>>,
}

impl<'a> DbTxGAT<'a> for TxMock {
    type Cursor<T: Table> = CursorMock;
    type DupCursor<T: DupSort> = CursorMock;
}

impl<'a> DbTxMutGAT<'a> for TxMock {
    type CursorMut<T: Table> = CursorMock;
    type DupCursorMut<T: DupSort> = CursorMock;
}

impl DbTx for TxMock {
    fn get<T: Table>(&self, _key: T::Key) -> Result<Option<T::Value>, DatabaseError> {
        todo!()
    }

    fn commit(self) -> Result<bool, DatabaseError> {
        Ok(true)
    }

<<<<<<< HEAD
    fn abort(self) {
        todo!()
    }
=======
    fn drop(self) {}
>>>>>>> 4dc15c3b

    fn cursor_read<T: Table>(&self) -> Result<<Self as DbTxGAT<'_>>::Cursor<T>, DatabaseError> {
        Ok(CursorMock { _cursor: 0 })
    }

    fn cursor_dup_read<T: DupSort>(
        &self,
    ) -> Result<<Self as DbTxGAT<'_>>::DupCursor<T>, DatabaseError> {
        Ok(CursorMock { _cursor: 0 })
    }

    fn entries<T: Table>(&self) -> Result<usize, DatabaseError> {
        Ok(self._table.len())
    }
}

impl DbTxMut for TxMock {
    fn put<T: Table>(&self, _key: T::Key, _value: T::Value) -> Result<(), DatabaseError> {
        todo!()
    }

    fn delete<T: Table>(
        &self,
        _key: T::Key,
        _value: Option<T::Value>,
    ) -> Result<bool, DatabaseError> {
        todo!()
    }

    fn clear<T: Table>(&self) -> Result<(), DatabaseError> {
        todo!()
    }

    fn cursor_write<T: Table>(
        &self,
    ) -> Result<<Self as DbTxMutGAT<'_>>::CursorMut<T>, DatabaseError> {
        todo!()
    }

    fn cursor_dup_write<T: DupSort>(
        &self,
    ) -> Result<<Self as DbTxMutGAT<'_>>::DupCursorMut<T>, DatabaseError> {
        todo!()
    }
}

impl TableImporter for TxMock {}

/// Cursor that iterates over table
#[derive(Debug)]
pub struct CursorMock {
    _cursor: u32,
}

impl<T: Table> DbCursorRO<T> for CursorMock {
    fn first(&mut self) -> PairResult<T> {
        todo!()
    }

    fn seek_exact(&mut self, _key: T::Key) -> PairResult<T> {
        todo!()
    }

    fn seek(&mut self, _key: T::Key) -> PairResult<T> {
        todo!()
    }

    fn next(&mut self) -> PairResult<T> {
        todo!()
    }

    fn prev(&mut self) -> PairResult<T> {
        todo!()
    }

    fn last(&mut self) -> PairResult<T> {
        todo!()
    }

    fn current(&mut self) -> PairResult<T> {
        todo!()
    }

    fn walk(&mut self, _start_key: Option<T::Key>) -> Result<Walker<'_, T, Self>, DatabaseError>
    where
        Self: Sized,
    {
        todo!()
    }

    fn walk_range(
        &mut self,
        _range: impl RangeBounds<T::Key>,
    ) -> Result<RangeWalker<'_, T, Self>, DatabaseError>
    where
        Self: Sized,
    {
        todo!()
    }

    fn walk_back(
        &mut self,
        _start_key: Option<T::Key>,
    ) -> Result<ReverseWalker<'_, T, Self>, DatabaseError>
    where
        Self: Sized,
    {
        todo!()
    }
}

impl<T: DupSort> DbDupCursorRO<T> for CursorMock {
    fn next_dup(&mut self) -> PairResult<T> {
        todo!()
    }

    fn next_no_dup(&mut self) -> PairResult<T> {
        todo!()
    }

    fn next_dup_val(&mut self) -> ValueOnlyResult<T> {
        todo!()
    }

    fn seek_by_key_subkey(
        &mut self,
        _key: <T as Table>::Key,
        _subkey: <T as DupSort>::SubKey,
    ) -> ValueOnlyResult<T> {
        todo!()
    }

    fn walk_dup(
        &mut self,
        _key: Option<<T>::Key>,
        _subkey: Option<<T as DupSort>::SubKey>,
    ) -> Result<DupWalker<'_, T, Self>, DatabaseError>
    where
        Self: Sized,
    {
        todo!()
    }
}

impl<T: Table> DbCursorRW<T> for CursorMock {
    fn upsert(
        &mut self,
        _key: <T as Table>::Key,
        _value: <T as Table>::Value,
    ) -> Result<(), DatabaseError> {
        todo!()
    }

    fn insert(
        &mut self,
        _key: <T as Table>::Key,
        _value: <T as Table>::Value,
    ) -> Result<(), DatabaseError> {
        todo!()
    }

    fn append(
        &mut self,
        _key: <T as Table>::Key,
        _value: <T as Table>::Value,
    ) -> Result<(), DatabaseError> {
        todo!()
    }

    fn delete_current(&mut self) -> Result<(), DatabaseError> {
        todo!()
    }
}

impl<T: DupSort> DbDupCursorRW<T> for CursorMock {
    fn delete_current_duplicates(&mut self) -> Result<(), DatabaseError> {
        todo!()
    }

    fn append_dup(&mut self, _key: <T>::Key, _value: <T>::Value) -> Result<(), DatabaseError> {
        todo!()
    }
}<|MERGE_RESOLUTION|>--- conflicted
+++ resolved
@@ -63,13 +63,7 @@
         Ok(true)
     }
 
-<<<<<<< HEAD
-    fn abort(self) {
-        todo!()
-    }
-=======
-    fn drop(self) {}
->>>>>>> 4dc15c3b
+    fn abort(self) {}
 
     fn cursor_read<T: Table>(&self) -> Result<<Self as DbTxGAT<'_>>::Cursor<T>, DatabaseError> {
         Ok(CursorMock { _cursor: 0 })
