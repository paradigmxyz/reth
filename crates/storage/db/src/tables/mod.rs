//! Tables and data models.
//!
//! # Overview
//!
//! This module defines the tables in reth, as well as some table-related abstractions:
//!
//! - [`codecs`] integrates different codecs into [`Encode`](crate::abstraction::table::Encode) and
//!   [`Decode`](crate::abstraction::table::Decode)
//! - [`models`] defines the values written to tables
//!
//! # Database Tour
//!
//! TODO(onbjerg): Find appropriate format for this...

pub mod codecs;
pub mod models;
mod raw;
pub(crate) mod utils;

pub use raw::{RawDubSort, RawKey, RawTable, RawValue};

/// Declaration of all Database tables.
use crate::{
    table::DupSort,
    tables::{
        codecs::CompactU256,
        models::{
            accounts::{AccountBeforeTx, TransitionIdAddress},
            blocks::{HeaderHash, StoredBlockOmmers},
            storage_sharded_key::StorageShardedKey,
            ShardedKey, StoredBlockBodyIndices, StoredBlockWithdrawals,
        },
    },
};
use reth_primitives::{
    Account, Address, BlockHash, BlockNumber, Bytecode, Header, IntegerList, Receipt, StorageEntry,
    StorageTrieEntry, TransactionSigned, TransitionId, TxHash, TxNumber, H256,
};

/// Enum for the types of tables present in libmdbx.
#[derive(Debug)]
pub enum TableType {
    /// key value table
    Table,
    /// Duplicate key value table
    DupSort,
}

/// Number of tables that should be present inside database.
pub const NUM_TABLES: usize = 27;

/// Default tables that should be present inside database.
<<<<<<< HEAD
pub const TABLES: [(TableType, &str); NUM_TABLES] = [
=======
pub const TABLES: [(TableType, &str); 25] = [
>>>>>>> 843efe88
    (TableType::Table, CanonicalHeaders::const_name()),
    (TableType::Table, HeaderTD::const_name()),
    (TableType::Table, HeaderNumbers::const_name()),
    (TableType::Table, Headers::const_name()),
    (TableType::Table, BlockBodyIndices::const_name()),
    (TableType::Table, BlockOmmers::const_name()),
    (TableType::Table, BlockWithdrawals::const_name()),
    (TableType::Table, TransactionBlock::const_name()),
    (TableType::Table, Transactions::const_name()),
    (TableType::Table, TxHashNumber::const_name()),
    (TableType::Table, Receipts::const_name()),
    (TableType::Table, PlainAccountState::const_name()),
    (TableType::DupSort, PlainStorageState::const_name()),
    (TableType::Table, Bytecodes::const_name()),
    (TableType::Table, AccountHistory::const_name()),
    (TableType::Table, StorageHistory::const_name()),
    (TableType::DupSort, AccountChangeSet::const_name()),
    (TableType::DupSort, StorageChangeSet::const_name()),
    (TableType::Table, HashedAccount::const_name()),
    (TableType::DupSort, HashedStorage::const_name()),
    (TableType::Table, AccountsTrie::const_name()),
    (TableType::DupSort, StoragesTrie::const_name()),
    (TableType::Table, TxSenders::const_name()),
    (TableType::Table, SyncStage::const_name()),
    (TableType::Table, SyncStageProgress::const_name()),
];

#[macro_export]
/// Macro to declare key value table.
macro_rules! table {
    ($(#[$docs:meta])+ ( $table_name:ident ) $key:ty | $value:ty) => {
        $(#[$docs])+
        ///
        #[doc = concat!("Takes [`", stringify!($key), "`] as a key and returns [`", stringify!($value), "`]")]
        #[derive(Clone, Copy, Debug, Default)]
        pub struct $table_name;

        impl $crate::table::Table for $table_name {
            const NAME: &'static str = $table_name::const_name();
            type Key = $key;
            type Value = $value;
        }

        impl $table_name {
            #[doc=concat!("Return ", stringify!($table_name), " as it is present inside the database.")]
            pub const fn const_name() -> &'static str {
                stringify!($table_name)
            }
        }

        impl std::fmt::Display for $table_name {
            fn fmt(&self, f: &mut std::fmt::Formatter<'_>) -> std::fmt::Result {
                write!(f, "{}", stringify!($table_name))
            }
        }
    };
}

#[macro_export]
/// Macro to declare duplicate key value table.
macro_rules! dupsort {
    ($(#[$docs:meta])+ ( $table_name:ident ) $key:ty | [$subkey:ty] $value:ty) => {
        table!(
            $(#[$docs])+
            ///
            #[doc = concat!("`DUPSORT` table with subkey being: [`", stringify!($subkey), "`].")]
            ( $table_name ) $key | $value
        );
        impl DupSort for $table_name {
            type SubKey = $subkey;
        }
    };
}

//
//  TABLE DEFINITIONS
//

table!(
    /// Stores the header hashes belonging to the canonical chain.
    ( CanonicalHeaders ) BlockNumber | HeaderHash
);

table!(
    /// Stores the total difficulty from a block header.
    ( HeaderTD ) BlockNumber | CompactU256
);

table!(
    /// Stores the block number corresponding to an header.
    ( HeaderNumbers ) BlockHash | BlockNumber
);

table!(
    /// Stores header bodies.
    ( Headers ) BlockNumber | Header
);

table!(
    /// Stores block indices that contains indexes of transaction and transitions,
    /// number of transactions and if block has a block change (block reward or withdrawals).
    ///
    /// More information about stored indices can be found in the [`StoredBlockBodyIndices`] struct.
    ( BlockBodyIndices ) BlockNumber | StoredBlockBodyIndices
);

table!(
    /// Stores the uncles/ommers of the block.
    ( BlockOmmers ) BlockNumber | StoredBlockOmmers
);

table!(
    /// Stores the block withdrawals.
    ( BlockWithdrawals ) BlockNumber | StoredBlockWithdrawals
);

table!(
    /// (Canonical only) Stores the transaction body for canonical transactions.
    (  Transactions ) TxNumber | TransactionSigned
);

table!(
    /// Stores the mapping of the transaction hash to the transaction number.
    ( TxHashNumber ) TxHash | TxNumber
);

table!(
    /// Stores the mapping of transaction number to the blocks number.
    ///
    /// The key is the highest transaction ID in the block.
    ( TransactionBlock ) TxNumber | BlockNumber
);

table!(
    /// (Canonical only) Stores transaction receipts.
    ( Receipts ) TxNumber | Receipt
);

table!(
    /// Stores all smart contract bytecodes.
    /// There will be multiple accounts that have same bytecode
    /// So we would need to introduce reference counter.
    /// This will be small optimization on state.
    ( Bytecodes ) H256 | Bytecode
);

table!(
    /// Stores the current state of an [`Account`].
    ( PlainAccountState ) Address | Account
);

dupsort!(
    /// Stores the current value of a storage key.
    ( PlainStorageState ) Address | [H256] StorageEntry
);

table!(
    /// Stores pointers to transition changeset with changes for each account key.
    ///
    /// Last shard key of the storage will contains `u64::MAX` `TransitionId`,
    /// this would allows us small optimization on db access when change is in plain state.
    ///
    /// Imagine having shards as:
    /// * `Address | 100`
    /// * `Address | u64::MAX`
    ///
    /// What we need to find is id that is one greater than N. Db `seek` function allows us to fetch
    /// the shard that equal or more than asked. For example:
    /// * For N=50 we would get first shard.
    /// * for N=150 we would get second shard.
    /// * If max transition id is 200 and we ask for N=250 we would fetch last shard and
    ///     know that needed entry is in `AccountPlainState`.
    /// * If there were no shard we would get `None` entry or entry of different storage key.
    ///
    /// Code example can be found in `reth_provider::HistoricalStateProviderRef`
    ( AccountHistory ) ShardedKey<Address> | TransitionList
);

table!(
    /// Stores pointers to transition changeset with changes for each storage key.
    ///
    /// Last shard key of the storage will contains `u64::MAX` `TransitionId`,
    /// this would allows us small optimization on db access when change is in plain state.
    ///
    /// Imagine having shards as:
    /// * `Address | StorageKey | 100`
    /// * `Address | StorageKey | u64::MAX`
    ///
    /// What we need to find is id that is one greater than N. Db `seek` function allows us to fetch
    /// the shard that equal or more than asked. For example:
    /// * For N=50 we would get first shard.
    /// * for N=150 we would get second shard.
    /// * If max transition id is 200 and we ask for N=250 we would fetch last shard and
    ///     know that needed entry is in `StoragePlainState`.
    /// * If there were no shard we would get `None` entry or entry of different storage key.
    ///
    /// Code example can be found in `reth_provider::HistoricalStateProviderRef`
    ( StorageHistory ) StorageShardedKey | TransitionList
);

dupsort!(
    /// Stores the state of an account before a certain transaction changed it.
    /// Change on state can be: account is created, selfdestructed, touched while empty
    /// or changed (balance,nonce).
    ( AccountChangeSet ) TransitionId | [Address] AccountBeforeTx
);

dupsort!(
    /// Stores the state of a storage key before a certain transaction changed it.
    /// If [`StorageEntry::value`] is zero, this means storage was not existing
    /// and needs to be removed.
    ( StorageChangeSet ) TransitionIdAddress | [H256] StorageEntry
);

table!(
    /// Stores the current state of an [`Account`] indexed with `keccak256(Address)`
    /// This table is in preparation for merkelization and calculation of state root.
    /// We are saving whole account data as it is needed for partial update when
    /// part of storage is changed. Benefit for merkelization is that hashed addresses are sorted.
    ( HashedAccount ) H256 | Account
);

dupsort!(
    /// Stores the current storage values indexed with `keccak256(Address)` and
    /// hash of storage key `keccak256(key)`.
    /// This table is in preparation for merkelization and calculation of state root.
    /// Benefit for merklization is that hashed addresses/keys are sorted.
    ( HashedStorage ) H256 | [H256] StorageEntry
);

table!(
    /// Stores the current state's Merkle Patricia Tree.
    ( AccountsTrie ) H256 | Vec<u8>
);

dupsort!(
    /// Stores the Merkle Patricia Trees of each [`Account`]'s storage.
    ( StoragesTrie ) H256 | [H256] StorageTrieEntry
);

table!(
    /// Stores the transaction sender for each transaction.
    /// It is needed to speed up execution stage and allows fetching signer without doing
    /// transaction signed recovery
    ( TxSenders ) TxNumber | Address
);

table!(
    /// Stores the highest synced block number of each stage.
    ( SyncStage ) StageId | BlockNumber
);

table!(
    /// Stores arbitrary data to keep track of a stage first-sync progress.
    ( SyncStageProgress ) StageId | Vec<u8>
);

///
/// Alias Types

/// List with transaction numbers.
pub type TransitionList = IntegerList;
/// Encoded stage id.
pub type StageId = String;

//
// TODO: Temporary types, until they're properly defined alongside with the Encode and Decode Trait
//<|MERGE_RESOLUTION|>--- conflicted
+++ resolved
@@ -47,14 +47,10 @@
 }
 
 /// Number of tables that should be present inside database.
-pub const NUM_TABLES: usize = 27;
+pub const NUM_TABLES: usize = 25;
 
 /// Default tables that should be present inside database.
-<<<<<<< HEAD
 pub const TABLES: [(TableType, &str); NUM_TABLES] = [
-=======
-pub const TABLES: [(TableType, &str); 25] = [
->>>>>>> 843efe88
     (TableType::Table, CanonicalHeaders::const_name()),
     (TableType::Table, HeaderTD::const_name()),
     (TableType::Table, HeaderNumbers::const_name()),
