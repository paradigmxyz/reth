--- conflicted
+++ resolved
@@ -104,11 +104,7 @@
 
     // Delegate to the Compact implementation
     fn encode(self) -> Self::Encoded {
-<<<<<<< HEAD
-        let mut buf = Vec::new();
-=======
         let mut buf = Vec::with_capacity(self.inner.len());
->>>>>>> e87960ea
         self.to_compact(&mut buf);
         buf
     }
@@ -126,11 +122,7 @@
 
     // Delegate to the Compact implementation
     fn encode(self) -> Self::Encoded {
-<<<<<<< HEAD
-        let mut buf = Vec::new();
-=======
         let mut buf = Vec::with_capacity(65);
->>>>>>> e87960ea
         self.to_compact(&mut buf);
         buf
     }
