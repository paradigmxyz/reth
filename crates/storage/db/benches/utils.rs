#[allow(unused_imports)]
use reth_db::{
    database::Database,
    table::*,
    test_utils::create_test_rw_db_with_path,
    transaction::{DbTx, DbTxMut},
    DatabaseEnv,
};
<<<<<<< HEAD
use reth_primitives::fs;
use std::path::Path;
=======
use std::{path::Path, sync::Arc};
>>>>>>> 3d91383d

/// Path where the DB is initialized for benchmarks.
#[allow(unused)]
const BENCH_DB_PATH: &str = "/tmp/reth-benches";

/// Used for RandomRead and RandomWrite benchmarks.
#[allow(unused)]
const RANDOM_INDEXES: [usize; 10] = [23, 2, 42, 5, 3, 99, 54, 0, 33, 64];

/// Returns bench vectors in the format: `Vec<(Key, EncodedKey, Value, CompressedValue)>`.
#[allow(unused)]
fn load_vectors<T: reth_db::table::Table>() -> Vec<(T::Key, bytes::Bytes, T::Value, bytes::Bytes)>
where
    T: Default,
    T::Key: Default + Clone + for<'de> serde::Deserialize<'de>,
    T::Value: Default + Clone + for<'de> serde::Deserialize<'de>,
{
    let list: Vec<(T::Key, T::Value)> = serde_json::from_reader(std::io::BufReader::new(
        std::fs::File::open(format!(
            "{}/../../../testdata/micro/db/{}.json",
            env!("CARGO_MANIFEST_DIR"),
            T::NAME
        ))
        .expect("Test vectors not found. They can be generated from the workspace by calling `cargo run --bin reth -- test-vectors tables`."),
    ))
    .unwrap();

    list.into_iter()
        .map(|(k, v)| {
            (
                k.clone(),
                bytes::Bytes::copy_from_slice(k.encode().as_ref()),
                v.clone(),
                bytes::Bytes::copy_from_slice(v.compress().as_ref()),
            )
        })
        .collect::<Vec<_>>()
}

/// Sets up a clear database at `bench_db_path`.
#[allow(clippy::ptr_arg)]
#[allow(unused)]
fn set_up_db<T>(
    bench_db_path: &Path,
    pair: &Vec<(<T as Table>::Key, bytes::Bytes, <T as Table>::Value, bytes::Bytes)>,
) -> DatabaseEnv
where
    T: Table + Default,
    T::Key: Default + Clone,
    T::Value: Default + Clone,
{
    // Reset DB
<<<<<<< HEAD
    let _ = fs::remove_dir_all(bench_db_path);
    let db = create_test_db_with_path::<WriteMap>(EnvKind::RW, bench_db_path);
=======
    let _ = std::fs::remove_dir_all(bench_db_path);
    let db = Arc::try_unwrap(create_test_rw_db_with_path(bench_db_path)).unwrap();
>>>>>>> 3d91383d

    {
        // Prepare data to be read
        let tx = db.tx_mut().expect("tx");
        for (k, _, v, _) in pair.clone() {
            tx.put::<T>(k, v).expect("submit");
        }
        tx.inner.commit().unwrap();
    }

    db
}<|MERGE_RESOLUTION|>--- conflicted
+++ resolved
@@ -6,12 +6,8 @@
     transaction::{DbTx, DbTxMut},
     DatabaseEnv,
 };
-<<<<<<< HEAD
 use reth_primitives::fs;
-use std::path::Path;
-=======
 use std::{path::Path, sync::Arc};
->>>>>>> 3d91383d
 
 /// Path where the DB is initialized for benchmarks.
 #[allow(unused)]
@@ -64,13 +60,8 @@
     T::Value: Default + Clone,
 {
     // Reset DB
-<<<<<<< HEAD
     let _ = fs::remove_dir_all(bench_db_path);
-    let db = create_test_db_with_path::<WriteMap>(EnvKind::RW, bench_db_path);
-=======
-    let _ = std::fs::remove_dir_all(bench_db_path);
     let db = Arc::try_unwrap(create_test_rw_db_with_path(bench_db_path)).unwrap();
->>>>>>> 3d91383d
 
     {
         // Prepare data to be read
