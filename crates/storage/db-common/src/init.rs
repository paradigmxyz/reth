--- conflicted
+++ resolved
@@ -317,13 +317,9 @@
     provider_rw: &DatabaseProviderRW<DB>,
     etl_config: EtlConfig,
 ) -> eyre::Result<B256> {
-<<<<<<< HEAD
     let block = provider_rw.last_block_number()?;
     let hash = provider_rw.block_hash(block)?.unwrap();
-=======
-    let block = factory.last_block_number()?;
-    let hash = factory.block_hash(block)?.unwrap();
-    let expected_state_root = factory
+    let expected_state_root = provider_rw
         .header_by_number(block)?
         .ok_or(ProviderError::HeaderNotFound(block.into()))?
         .state_root;
@@ -342,7 +338,6 @@
         })
         .into())
     }
->>>>>>> 2ae53e5c
 
     debug!(target: "reth::cli",
         block,
