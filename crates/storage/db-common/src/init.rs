//! Reth genesis initialization utility functions.

use alloy_genesis::GenesisAccount;
use alloy_primitives::{Address, B256, U256};
use reth_chainspec::ChainSpec;
use reth_codecs::Compact;
use reth_config::config::EtlConfig;
use reth_db::tables;
use reth_db_api::{transaction::DbTxMut, DatabaseError};
use reth_etl::Collector;
use reth_primitives::{Account, Bytecode, GotExpected, Receipts, StaticFileSegment, StorageEntry};
use reth_provider::{
    errors::provider::ProviderResult,
    providers::{StaticFileProvider, StaticFileWriter},
    writer::UnifiedStorageWriter,
    BlockHashReader, BlockNumReader, BundleStateInit, ChainSpecProvider, DBProvider,
    DatabaseProviderFactory, ExecutionOutcome, HashingWriter, HeaderProvider, HistoryWriter,
    OriginalValuesKnown, ProviderError, RevertsInit, StageCheckpointWriter, StateChangeWriter,
    StateWriter, StaticFileProviderFactory, TrieWriter,
};
use reth_stages_types::{StageCheckpoint, StageId};
use reth_trie::{IntermediateStateRootState, StateRoot as StateRootComputer, StateRootProgress};
use reth_trie_db::DatabaseStateRoot;
use serde::{Deserialize, Serialize};
use std::{collections::HashMap, io::BufRead};
use tracing::{debug, error, info, trace};

/// Default soft limit for number of bytes to read from state dump file, before inserting into
/// database.
///
/// Default is 1 GB.
pub const DEFAULT_SOFT_LIMIT_BYTE_LEN_ACCOUNTS_CHUNK: usize = 1_000_000_000;

/// Approximate number of accounts per 1 GB of state dump file. One account is approximately 3.5 KB
///
/// Approximate is 285 228 accounts.
//
// (14.05 GB OP mainnet state dump at Bedrock block / 4 007 565 accounts in file > 3.5 KB per
// account)
pub const AVERAGE_COUNT_ACCOUNTS_PER_GB_STATE_DUMP: usize = 285_228;

/// Soft limit for the number of flushed updates after which to log progress summary.
const SOFT_LIMIT_COUNT_FLUSHED_UPDATES: usize = 1_000_000;

/// Database initialization error type.
#[derive(Debug, thiserror::Error, PartialEq, Eq, Clone)]
pub enum InitDatabaseError {
    /// An existing genesis block was found in the database, and its hash did not match the hash of
    /// the chainspec.
    #[error("genesis hash in the database does not match the specified chainspec: chainspec is {chainspec_hash}, database is {database_hash}")]
    GenesisHashMismatch {
        /// Expected genesis hash.
        chainspec_hash: B256,
        /// Actual genesis hash.
        database_hash: B256,
    },
    /// Provider error.
    #[error(transparent)]
    Provider(#[from] ProviderError),
    /// State root doesn't match the expected one.
    #[error("state root mismatch: {_0}")]
    StateRootMismatch(GotExpected<B256>),
}

impl From<DatabaseError> for InitDatabaseError {
    fn from(error: DatabaseError) -> Self {
        Self::Provider(ProviderError::Database(error))
    }
}

/// Write the genesis block if it has not already been written
pub fn init_genesis<PF>(factory: &PF) -> Result<B256, InitDatabaseError>
where
    PF: DatabaseProviderFactory
        + StaticFileProviderFactory
        + ChainSpecProvider<ChainSpec = ChainSpec>
        + BlockHashReader,
    PF::ProviderRW: StageCheckpointWriter
        + HistoryWriter
        + HeaderProvider
        + HashingWriter
        + StateChangeWriter
        + AsRef<PF::ProviderRW>,
{
    let chain = factory.chain_spec();

    let genesis = chain.genesis();
    let hash = chain.genesis_hash();

    // Check if we already have the genesis header or if we have the wrong one.
    match factory.block_hash(0) {
        Ok(None) | Err(ProviderError::MissingStaticFileBlock(StaticFileSegment::Headers, 0)) => {}
        Ok(Some(block_hash)) => {
            if block_hash == hash {
                debug!("Genesis already written, skipping.");
                return Ok(hash)
            }

            return Err(InitDatabaseError::GenesisHashMismatch {
                chainspec_hash: hash,
                database_hash: block_hash,
            })
        }
        Err(e) => return Err(dbg!(e).into()),
    }

    debug!("Writing genesis block.");

    let alloc = &genesis.alloc;

    // use transaction to insert genesis header
    let provider_rw = factory.database_provider_rw()?;
    insert_genesis_hashes(&provider_rw, alloc.iter())?;
    insert_genesis_history(&provider_rw, alloc.iter())?;

    // Insert header
    let static_file_provider = factory.static_file_provider();
    insert_genesis_header(&provider_rw, &static_file_provider, &chain)?;

    insert_genesis_state(&provider_rw, alloc.iter())?;

    // insert sync stage
    for stage in StageId::ALL {
        provider_rw.save_stage_checkpoint(stage, Default::default())?;
    }

    // Static file segments start empty, so we need to initialize the genesis block.
    let segment = StaticFileSegment::Receipts;
    static_file_provider.latest_writer(segment)?.increment_block(0)?;

    let segment = StaticFileSegment::Transactions;
    static_file_provider.latest_writer(segment)?.increment_block(0)?;

    // `commit_unwind`` will first commit the DB and then the static file provider, which is
    // necessary on `init_genesis`.
    UnifiedStorageWriter::commit_unwind(provider_rw, static_file_provider)?;

    Ok(hash)
}

/// Inserts the genesis state into the database.
pub fn insert_genesis_state<'a, 'b, Provider>(
    provider: &Provider,
    alloc: impl Iterator<Item = (&'a Address, &'b GenesisAccount)>,
) -> ProviderResult<()>
where
    Provider: DBProvider<Tx: DbTxMut> + StateChangeWriter + HeaderProvider + AsRef<Provider>,
{
    insert_state(provider, alloc, 0)
}

/// Inserts state at given block into database.
pub fn insert_state<'a, 'b, Provider>(
    provider: &Provider,
    alloc: impl Iterator<Item = (&'a Address, &'b GenesisAccount)>,
    block: u64,
) -> ProviderResult<()>
where
    Provider: DBProvider<Tx: DbTxMut> + StateChangeWriter + HeaderProvider + AsRef<Provider>,
{
    let capacity = alloc.size_hint().1.unwrap_or(0);
    let mut state_init: BundleStateInit = HashMap::with_capacity(capacity);
    let mut reverts_init = HashMap::with_capacity(capacity);
    let mut contracts: HashMap<B256, Bytecode> = HashMap::with_capacity(capacity);

    for (address, account) in alloc {
        let bytecode_hash = if let Some(code) = &account.code {
            match Bytecode::new_raw_checked(code.clone()) {
                Ok(bytecode) => {
                    let hash = bytecode.hash_slow();
                    contracts.insert(hash, bytecode);
                    Some(hash)
                }
                Err(err) => {
                    error!(%address, %err, "Failed to decode genesis bytecode.");
                    return Err(DatabaseError::Other(err.to_string()).into());
                }
            }
        } else {
            None
        };

        // get state
        let storage = account
            .storage
            .as_ref()
            .map(|m| {
                m.iter()
                    .map(|(key, value)| {
                        let value = U256::from_be_bytes(value.0);
                        (*key, (U256::ZERO, value))
                    })
                    .collect::<HashMap<_, _>>()
            })
            .unwrap_or_default();

        reverts_init.insert(
            *address,
            (Some(None), storage.keys().map(|k| StorageEntry::new(*k, U256::ZERO)).collect()),
        );

        state_init.insert(
            *address,
            (
                None,
                Some(Account {
                    nonce: account.nonce.unwrap_or_default(),
                    balance: account.balance,
                    bytecode_hash,
                }),
                storage,
            ),
        );
    }
    let all_reverts_init: RevertsInit = HashMap::from([(block, reverts_init)]);

    let execution_outcome = ExecutionOutcome::new_init(
        state_init,
        all_reverts_init,
        contracts,
        Receipts::default(),
        block,
        Vec::new(),
    );

    let mut storage_writer = UnifiedStorageWriter::from_database(&provider);
    storage_writer.write_to_storage(execution_outcome, OriginalValuesKnown::Yes)?;

    trace!(target: "reth::cli", "Inserted state");

    Ok(())
}

/// Inserts hashes for the genesis state.
pub fn insert_genesis_hashes<'a, 'b, Provider>(
    provider: &Provider,
    alloc: impl Iterator<Item = (&'a Address, &'b GenesisAccount)> + Clone,
) -> ProviderResult<()>
where
    Provider: DBProvider<Tx: DbTxMut> + HashingWriter,
{
    // insert and hash accounts to hashing table
    let alloc_accounts = alloc.clone().map(|(addr, account)| (*addr, Some(Account::from(account))));
    provider.insert_account_for_hashing(alloc_accounts)?;

    trace!(target: "reth::cli", "Inserted account hashes");

    let alloc_storage = alloc.filter_map(|(addr, account)| {
        // only return Some if there is storage
        account.storage.as_ref().map(|storage| {
            (*addr, storage.iter().map(|(&key, &value)| StorageEntry { key, value: value.into() }))
        })
    });
    provider.insert_storage_for_hashing(alloc_storage)?;

    trace!(target: "reth::cli", "Inserted storage hashes");

    Ok(())
}

/// Inserts history indices for genesis accounts and storage.
pub fn insert_genesis_history<'a, 'b, Provider>(
    provider: &Provider,
    alloc: impl Iterator<Item = (&'a Address, &'b GenesisAccount)> + Clone,
) -> ProviderResult<()>
where
    Provider: DBProvider<Tx: DbTxMut> + HistoryWriter,
{
    insert_history(provider, alloc, 0)
}

/// Inserts history indices for genesis accounts and storage.
pub fn insert_history<'a, 'b, Provider>(
    provider: &Provider,
    alloc: impl Iterator<Item = (&'a Address, &'b GenesisAccount)> + Clone,
    block: u64,
) -> ProviderResult<()>
where
    Provider: DBProvider<Tx: DbTxMut> + HistoryWriter,
{
    let account_transitions = alloc.clone().map(|(addr, _)| (*addr, [block]));
    provider.insert_account_history_index(account_transitions)?;

    trace!(target: "reth::cli", "Inserted account history");

    let storage_transitions = alloc
        .filter_map(|(addr, account)| account.storage.as_ref().map(|storage| (addr, storage)))
        .flat_map(|(addr, storage)| storage.iter().map(|(key, _)| ((*addr, *key), [block])));
    provider.insert_storage_history_index(storage_transitions)?;

    trace!(target: "reth::cli", "Inserted storage history");

    Ok(())
}

/// Inserts header for the genesis state.
pub fn insert_genesis_header<Provider>(
    provider: &Provider,
    static_file_provider: &StaticFileProvider,
    chain: &ChainSpec,
) -> ProviderResult<()>
where
    Provider: DBProvider<Tx: DbTxMut>,
{
    let (header, block_hash) = (chain.genesis_header(), chain.genesis_hash());

    match static_file_provider.block_hash(0) {
        Ok(None) | Err(ProviderError::MissingStaticFileBlock(StaticFileSegment::Headers, 0)) => {
            let (difficulty, hash) = (header.difficulty, block_hash);
            let mut writer = static_file_provider.latest_writer(StaticFileSegment::Headers)?;
            writer.append_header(header, difficulty, &hash)?;
        }
        Ok(Some(_)) => {}
        Err(e) => return Err(e),
    }

    provider.tx_ref().put::<tables::HeaderNumbers>(block_hash, 0)?;
    provider.tx_ref().put::<tables::BlockBodyIndices>(0, Default::default())?;

    Ok(())
}

/// Reads account state from a [`BufRead`] reader and initializes it at the highest block that can
/// be found on database.
///
/// It's similar to [`init_genesis`] but supports importing state too big to fit in memory, and can
/// be set to the highest block present. One practical usecase is to import OP mainnet state at
/// bedrock transition block.
<<<<<<< HEAD
pub fn init_from_state_dump<DB: Database>(
    mut reader: impl BufRead,
    provider_rw: &DatabaseProviderRW<DB>,
    etl_config: EtlConfig,
) -> eyre::Result<B256> {
    let block = provider_rw.last_block_number()?;
    let hash = provider_rw.block_hash(block)?.unwrap();
    let expected_state_root = provider_rw
=======
pub fn init_from_state_dump<PF>(
    mut reader: impl BufRead,
    factory: PF,
    etl_config: EtlConfig,
) -> eyre::Result<B256>
where
    PF: DatabaseProviderFactory
        + StaticFileProviderFactory
        + ChainSpecProvider<ChainSpec = ChainSpec>
        + BlockHashReader
        + BlockNumReader
        + HeaderProvider,
    PF::ProviderRW: StageCheckpointWriter
        + HistoryWriter
        + HeaderProvider
        + HashingWriter
        + StateChangeWriter
        + TrieWriter
        + AsRef<PF::ProviderRW>,
{
    let block = factory.last_block_number()?;
    let hash = factory.block_hash(block)?.unwrap();
    let expected_state_root = factory
>>>>>>> cd10cbf4
        .header_by_number(block)?
        .ok_or(ProviderError::HeaderNotFound(block.into()))?
        .state_root;

    // first line can be state root
    let dump_state_root = parse_state_root(&mut reader)?;
    if expected_state_root != dump_state_root {
        error!(target: "reth::cli",
            ?dump_state_root,
            ?expected_state_root,
            "State root from state dump does not match state root in current header."
        );
        return Err(InitDatabaseError::StateRootMismatch(GotExpected {
            got: dump_state_root,
            expected: expected_state_root,
        })
        .into())
    }

    debug!(target: "reth::cli",
        block,
        chain=%provider_rw.chain_spec().chain,
        "Initializing state at block"
    );

    // remaining lines are accounts
    let collector = parse_accounts(&mut reader, etl_config)?;

    // write state to db
<<<<<<< HEAD
    dump_state(collector, provider_rw, block)?;
=======
    let provider_rw = factory.database_provider_rw()?;
    dump_state(collector, &provider_rw, block)?;
>>>>>>> cd10cbf4

    // compute and compare state root. this advances the stage checkpoints.
    let computed_state_root = compute_state_root(provider_rw)?;
    if computed_state_root == expected_state_root {
        info!(target: "reth::cli",
            ?computed_state_root,
            "Computed state root matches state root in state dump"
        );
    } else {
        error!(target: "reth::cli",
            ?computed_state_root,
            ?expected_state_root,
            "Computed state root does not match state root in state dump"
        );

        return Err(InitDatabaseError::StateRootMismatch(GotExpected {
            got: computed_state_root,
            expected: expected_state_root,
        })
        .into())
    }

    // insert sync stages for stages that require state
    for stage in StageId::STATE_REQUIRED {
        provider_rw.save_stage_checkpoint(stage, StageCheckpoint::new(block))?;
    }

    Ok(hash)
}

/// Parses and returns expected state root.
fn parse_state_root(reader: &mut impl BufRead) -> eyre::Result<B256> {
    let mut line = String::new();
    reader.read_line(&mut line)?;

    let expected_state_root = serde_json::from_str::<StateRoot>(&line)?.root;
    trace!(target: "reth::cli",
        root=%expected_state_root,
        "Read state root from file"
    );
    Ok(expected_state_root)
}

/// Parses accounts and pushes them to a [`Collector`].
fn parse_accounts(
    mut reader: impl BufRead,
    etl_config: EtlConfig,
) -> Result<Collector<Address, GenesisAccount>, eyre::Error> {
    let mut line = String::new();
    let mut collector = Collector::new(etl_config.file_size, etl_config.dir);

    while let Ok(n) = reader.read_line(&mut line) {
        if n == 0 {
            break
        }

        let GenesisAccountWithAddress { genesis_account, address } = serde_json::from_str(&line)?;
        collector.insert(address, genesis_account)?;

        if !collector.is_empty() && collector.len() % AVERAGE_COUNT_ACCOUNTS_PER_GB_STATE_DUMP == 0
        {
            info!(target: "reth::cli",
                parsed_new_accounts=collector.len(),
            );
        }

        line.clear();
    }

    Ok(collector)
}

/// Takes a [`Collector`] and processes all accounts.
fn dump_state<Provider>(
    mut collector: Collector<Address, GenesisAccount>,
    provider_rw: &Provider,
    block: u64,
) -> Result<(), eyre::Error>
where
    Provider: DBProvider<Tx: DbTxMut>
        + HeaderProvider
        + HashingWriter
        + HistoryWriter
        + StateChangeWriter
        + AsRef<Provider>,
{
    let accounts_len = collector.len();
    let mut accounts = Vec::with_capacity(AVERAGE_COUNT_ACCOUNTS_PER_GB_STATE_DUMP);
    let mut total_inserted_accounts = 0;

    for (index, entry) in collector.iter()?.enumerate() {
        let (address, account) = entry?;
        let (address, _) = Address::from_compact(address.as_slice(), address.len());
        let (account, _) = GenesisAccount::from_compact(account.as_slice(), account.len());

        accounts.push((address, account));

        if (index > 0 && index % AVERAGE_COUNT_ACCOUNTS_PER_GB_STATE_DUMP == 0) ||
            index == accounts_len - 1
        {
            total_inserted_accounts += accounts.len();

            info!(target: "reth::cli",
                total_inserted_accounts,
                "Writing accounts to db"
            );

            // use transaction to insert genesis header
            insert_genesis_hashes(
                provider_rw,
                accounts.iter().map(|(address, account)| (address, account)),
            )?;

            insert_history(
                provider_rw,
                accounts.iter().map(|(address, account)| (address, account)),
                block,
            )?;

            // block is already written to static files
            insert_state(
                provider_rw,
                accounts.iter().map(|(address, account)| (address, account)),
                block,
            )?;

            accounts.clear();
        }
    }
    Ok(())
}

/// Computes the state root (from scratch) based on the accounts and storages present in the
/// database.
fn compute_state_root<Provider>(provider: &Provider) -> eyre::Result<B256>
where
    Provider: DBProvider<Tx: DbTxMut> + TrieWriter,
{
    trace!(target: "reth::cli", "Computing state root");

    let tx = provider.tx_ref();
    let mut intermediate_state: Option<IntermediateStateRootState> = None;
    let mut total_flushed_updates = 0;

    loop {
        match StateRootComputer::from_tx(tx)
            .with_intermediate_state(intermediate_state)
            .root_with_progress()?
        {
            StateRootProgress::Progress(state, _, updates) => {
                let updated_len = provider.write_trie_updates(&updates)?;
                total_flushed_updates += updated_len;

                trace!(target: "reth::cli",
                    last_account_key = %state.last_account_key,
                    updated_len,
                    total_flushed_updates,
                    "Flushing trie updates"
                );

                intermediate_state = Some(*state);

                if total_flushed_updates % SOFT_LIMIT_COUNT_FLUSHED_UPDATES == 0 {
                    info!(target: "reth::cli",
                        total_flushed_updates,
                        "Flushing trie updates"
                    );
                }
            }
            StateRootProgress::Complete(root, _, updates) => {
                let updated_len = provider.write_trie_updates(&updates)?;
                total_flushed_updates += updated_len;

                trace!(target: "reth::cli",
                    %root,
                    updated_len,
                    total_flushed_updates,
                    "State root has been computed"
                );

                return Ok(root)
            }
        }
    }
}

/// Type to deserialize state root from state dump file.
#[derive(Debug, Serialize, Deserialize, PartialEq, Eq)]
struct StateRoot {
    root: B256,
}

/// An account as in the state dump file. This contains a [`GenesisAccount`] and the account's
/// address.
#[derive(Debug, Serialize, Deserialize)]
struct GenesisAccountWithAddress {
    /// The account's balance, nonce, code, and storage.
    #[serde(flatten)]
    genesis_account: GenesisAccount,
    /// The account's address.
    address: Address,
}

#[cfg(test)]
mod tests {
    use super::*;
    use alloy_genesis::Genesis;
    use reth_chainspec::{Chain, HOLESKY, MAINNET, SEPOLIA};
    use reth_db::DatabaseEnv;
    use reth_db_api::{
        cursor::DbCursorRO,
        models::{storage_sharded_key::StorageShardedKey, ShardedKey},
        table::{Table, TableRow},
        transaction::DbTx,
        Database,
    };
    use reth_primitives::{HOLESKY_GENESIS_HASH, MAINNET_GENESIS_HASH, SEPOLIA_GENESIS_HASH};
    use reth_primitives_traits::IntegerList;
    use reth_provider::{
        test_utils::{create_test_provider_factory_with_chain_spec, MockNodeTypesWithDB},
        ProviderFactory,
    };
    use std::{collections::BTreeMap, sync::Arc};

    fn collect_table_entries<DB, T>(
        tx: &<DB as Database>::TX,
    ) -> Result<Vec<TableRow<T>>, InitDatabaseError>
    where
        DB: Database,
        T: Table,
    {
        Ok(tx.cursor_read::<T>()?.walk_range(..)?.collect::<Result<Vec<_>, _>>()?)
    }

    #[test]
    fn success_init_genesis_mainnet() {
        let genesis_hash =
            init_genesis(&create_test_provider_factory_with_chain_spec(MAINNET.clone())).unwrap();

        // actual, expected
        assert_eq!(genesis_hash, MAINNET_GENESIS_HASH);
    }

    #[test]
    fn success_init_genesis_sepolia() {
        let genesis_hash =
            init_genesis(&create_test_provider_factory_with_chain_spec(SEPOLIA.clone())).unwrap();

        // actual, expected
        assert_eq!(genesis_hash, SEPOLIA_GENESIS_HASH);
    }

    #[test]
    fn success_init_genesis_holesky() {
        let genesis_hash =
            init_genesis(&create_test_provider_factory_with_chain_spec(HOLESKY.clone())).unwrap();

        // actual, expected
        assert_eq!(genesis_hash, HOLESKY_GENESIS_HASH);
    }

    #[test]
    fn fail_init_inconsistent_db() {
        let factory = create_test_provider_factory_with_chain_spec(SEPOLIA.clone());
        let static_file_provider = factory.static_file_provider();
        init_genesis(&factory).unwrap();

        // Try to init db with a different genesis block
        let genesis_hash = init_genesis(&ProviderFactory::<MockNodeTypesWithDB>::new(
            factory.into_db(),
            MAINNET.clone(),
            static_file_provider,
        ));

        assert_eq!(
            genesis_hash.unwrap_err(),
            InitDatabaseError::GenesisHashMismatch {
                chainspec_hash: MAINNET_GENESIS_HASH,
                database_hash: SEPOLIA_GENESIS_HASH
            }
        )
    }

    #[test]
    fn init_genesis_history() {
        let address_with_balance = Address::with_last_byte(1);
        let address_with_storage = Address::with_last_byte(2);
        let storage_key = B256::with_last_byte(1);
        let chain_spec = Arc::new(ChainSpec {
            chain: Chain::from_id(1),
            genesis: Genesis {
                alloc: BTreeMap::from([
                    (
                        address_with_balance,
                        GenesisAccount { balance: U256::from(1), ..Default::default() },
                    ),
                    (
                        address_with_storage,
                        GenesisAccount {
                            storage: Some(BTreeMap::from([(storage_key, B256::random())])),
                            ..Default::default()
                        },
                    ),
                ]),
                ..Default::default()
            },
            hardforks: Default::default(),
            genesis_hash: Default::default(),
            paris_block_and_final_difficulty: None,
            deposit_contract: None,
            ..Default::default()
        });

        let factory = create_test_provider_factory_with_chain_spec(chain_spec);
        init_genesis(&factory).unwrap();

        let provider = factory.provider().unwrap();

        let tx = provider.tx_ref();

        assert_eq!(
            collect_table_entries::<Arc<DatabaseEnv>, tables::AccountsHistory>(tx)
                .expect("failed to collect"),
            vec![
                (ShardedKey::new(address_with_balance, u64::MAX), IntegerList::new([0]).unwrap()),
                (ShardedKey::new(address_with_storage, u64::MAX), IntegerList::new([0]).unwrap())
            ],
        );

        assert_eq!(
            collect_table_entries::<Arc<DatabaseEnv>, tables::StoragesHistory>(tx)
                .expect("failed to collect"),
            vec![(
                StorageShardedKey::new(address_with_storage, storage_key, u64::MAX),
                IntegerList::new([0]).unwrap()
            )],
        );
    }
}<|MERGE_RESOLUTION|>--- conflicted
+++ resolved
@@ -326,40 +326,27 @@
 /// It's similar to [`init_genesis`] but supports importing state too big to fit in memory, and can
 /// be set to the highest block present. One practical usecase is to import OP mainnet state at
 /// bedrock transition block.
-<<<<<<< HEAD
-pub fn init_from_state_dump<DB: Database>(
+pub fn init_from_state_dump<Provider>(
     mut reader: impl BufRead,
-    provider_rw: &DatabaseProviderRW<DB>,
-    etl_config: EtlConfig,
-) -> eyre::Result<B256> {
-    let block = provider_rw.last_block_number()?;
-    let hash = provider_rw.block_hash(block)?.unwrap();
-    let expected_state_root = provider_rw
-=======
-pub fn init_from_state_dump<PF>(
-    mut reader: impl BufRead,
-    factory: PF,
+    provider_rw: &Provider,
     etl_config: EtlConfig,
 ) -> eyre::Result<B256>
 where
-    PF: DatabaseProviderFactory
-        + StaticFileProviderFactory
+    Provider: DBProvider<Tx: DbTxMut>
+        + BlockNumReader
+        + BlockHashReader
         + ChainSpecProvider<ChainSpec = ChainSpec>
-        + BlockHashReader
-        + BlockNumReader
-        + HeaderProvider,
-    PF::ProviderRW: StageCheckpointWriter
+        + StageCheckpointWriter
         + HistoryWriter
         + HeaderProvider
         + HashingWriter
         + StateChangeWriter
         + TrieWriter
-        + AsRef<PF::ProviderRW>,
-{
-    let block = factory.last_block_number()?;
-    let hash = factory.block_hash(block)?.unwrap();
-    let expected_state_root = factory
->>>>>>> cd10cbf4
+        + AsRef<Provider>,
+{
+    let block = provider_rw.last_block_number()?;
+    let hash = provider_rw.block_hash(block)?.unwrap();
+    let expected_state_root = provider_rw
         .header_by_number(block)?
         .ok_or(ProviderError::HeaderNotFound(block.into()))?
         .state_root;
@@ -389,12 +376,7 @@
     let collector = parse_accounts(&mut reader, etl_config)?;
 
     // write state to db
-<<<<<<< HEAD
     dump_state(collector, provider_rw, block)?;
-=======
-    let provider_rw = factory.database_provider_rw()?;
-    dump_state(collector, &provider_rw, block)?;
->>>>>>> cd10cbf4
 
     // compute and compare state root. this advances the stage checkpoints.
     let computed_state_root = compute_state_root(provider_rw)?;
