--- conflicted
+++ resolved
@@ -42,33 +42,16 @@
     let ast = parse_macro_input!(input as DeriveInput);
 
     let with_zstd = args.clone().into_iter().any(|tk| tk.to_string() == "zstd");
-    let without_serde = args.clone().into_iter().any(|tk| tk.to_string() == "no_serde");
     let without_arbitrary = args.clone().into_iter().any(|tk| tk.to_string() == "no_arbitrary");
-
-    let serde = if !without_serde {
-        quote! {
-            #[derive(serde::Serialize, serde::Deserialize)]
-        }
-    } else {
-        quote! {}
-    };
     
     let compact = if with_zstd {
         quote! {
-<<<<<<< HEAD
-            #serde
-=======
->>>>>>> 89d0281c
             #[derive(CompactZstd)]
             #ast
         }
         .into()
     } else {
         quote! {
-<<<<<<< HEAD
-            #serde
-=======
->>>>>>> 89d0281c
             #[derive(Compact)]
             #ast
         }
