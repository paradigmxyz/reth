[package]
name = "reth-codecs"
version.workspace = true
edition.workspace = true
rust-version.workspace = true
license.workspace = true
homepage.workspace = true
repository.workspace = true

[lints]
workspace = true

[dependencies]
# reth
reth-codecs-derive = { path = "./derive", default-features = false }

# eth
alloy-consensus = { workspace = true, optional = true }
alloy-eips = { workspace = true, optional = true, features = ["serde"] }
alloy-genesis = { workspace = true, optional = true }
alloy-primitives.workspace = true
alloy-trie = { workspace = true, optional = true }

# optimism
op-alloy-consensus = { workspace = true, optional = true }

# misc
bytes.workspace = true
modular-bitfield.workspace = true
visibility = { version = "0.1.1", optional = true}
serde.workspace = true
arbitrary = { workspace = true, features = ["derive"], optional = true }

[dev-dependencies]
alloy-eips = { workspace = true, default-features = false, features = [
    "arbitrary",
    "serde",
] }
alloy-primitives = { workspace = true, features = [
    "arbitrary",
    "serde",
    "rand",
] }
alloy-consensus = { workspace = true, features = ["arbitrary"] }
test-fuzz.workspace = true
serde_json.workspace = true

arbitrary = { workspace = true, features = ["derive"] }
proptest.workspace = true
proptest-arbitrary-interop.workspace = true
rstest.workspace = true

[features]
default = ["std", "alloy"]
std = [
	"alloy-primitives/std",
	"bytes/std",
	"alloy-consensus?/std",
	"alloy-eips?/std",
	"alloy-genesis?/std",
	"alloy-trie?/std",
	"serde/std",
<<<<<<< HEAD
	"serde_json/std"
=======
	"op-alloy-consensus?/std"
>>>>>>> 6e140108
]
alloy = [
    "dep:alloy-consensus",
    "dep:alloy-eips",
    "dep:alloy-genesis",
    "dep:alloy-trie",
]
op = ["alloy", "dep:op-alloy-consensus"]
test-utils = [
	"std",
    "alloy",
	"arbitrary",
    "dep:visibility",
    "dep:arbitrary"
]
serde = [
	"alloy-consensus?/serde",
	"alloy-eips?/serde",
	"alloy-primitives/serde",
	"alloy-trie?/serde",
	"bytes/serde",
	"op-alloy-consensus?/serde",
]
arbitrary = [
	"alloy-consensus?/arbitrary",
	"alloy-eips?/arbitrary",
	"alloy-primitives/arbitrary",
	"alloy-trie?/arbitrary",
	"op-alloy-consensus?/arbitrary"
]<|MERGE_RESOLUTION|>--- conflicted
+++ resolved
@@ -60,11 +60,8 @@
 	"alloy-genesis?/std",
 	"alloy-trie?/std",
 	"serde/std",
-<<<<<<< HEAD
+	"op-alloy-consensus?/std",
 	"serde_json/std"
-=======
-	"op-alloy-consensus?/std"
->>>>>>> 6e140108
 ]
 alloy = [
     "dep:alloy-consensus",
