[package]
name = "reth-codecs"
version.workspace = true
edition.workspace = true
rust-version.workspace = true
license.workspace = true
homepage.workspace = true
repository.workspace = true

[lints]
workspace = true

[dependencies]
# reth
reth-codecs-derive = { path = "./derive", default-features = false }

# eth
<<<<<<< HEAD
alloy-consensus = { workspace = true, optional = true, features = ["serde"] }
alloy-eips = { workspace = true, optional = true }
=======
alloy-consensus = { workspace = true, optional = true }
alloy-eips = { workspace = true, optional = true, features = ["serde"] }
>>>>>>> d4cfb95e
alloy-genesis = { workspace = true, optional = true }
alloy-primitives.workspace = true
alloy-trie = { workspace = true, optional = true }

# misc
bytes.workspace = true
modular-bitfield = { workspace = true, optional = true }
serde = { workspace = true, optional = true }

[dev-dependencies]
alloy-eips = { workspace = true, default-features = false, features = [
    "arbitrary",
    "serde",
] }
alloy-primitives = { workspace = true, features = [
    "arbitrary",
    "serde",
    "rand",
] }
alloy-consensus = { workspace = true, features = ["arbitrary"] }
test-fuzz.workspace = true
serde_json.workspace = true

arbitrary = { workspace = true, features = ["derive"] }
proptest.workspace = true
proptest-arbitrary-interop.workspace = true

[features]
default = ["std", "alloy"]
std = ["alloy-primitives/std", "bytes/std", "serde?/std"]
alloy = [
    "dep:alloy-consensus",
    "dep:alloy-eips",
    "dep:alloy-genesis",
    "dep:modular-bitfield",
    "dep:alloy-trie",
    "dep:serde"
]<|MERGE_RESOLUTION|>--- conflicted
+++ resolved
@@ -15,13 +15,8 @@
 reth-codecs-derive = { path = "./derive", default-features = false }
 
 # eth
-<<<<<<< HEAD
-alloy-consensus = { workspace = true, optional = true, features = ["serde"] }
-alloy-eips = { workspace = true, optional = true }
-=======
 alloy-consensus = { workspace = true, optional = true }
 alloy-eips = { workspace = true, optional = true, features = ["serde"] }
->>>>>>> d4cfb95e
 alloy-genesis = { workspace = true, optional = true }
 alloy-primitives.workspace = true
 alloy-trie = { workspace = true, optional = true }
