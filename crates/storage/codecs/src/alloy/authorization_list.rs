--- conflicted
+++ resolved
@@ -39,13 +39,8 @@
     }
 }
 
-<<<<<<< HEAD
-impl Compact for SignedAuthorization<alloy_primitives::Signature> {
+impl Compact for SignedAuthorization {
     fn to_compact<B>(&self, buf: &mut B) -> usize
-=======
-impl Compact for SignedAuthorization {
-    fn to_compact<B>(self, buf: &mut B) -> usize
->>>>>>> 89d0281c
     where
         B: bytes::BufMut + AsMut<[u8]>,
     {
