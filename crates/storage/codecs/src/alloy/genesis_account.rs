use crate::Compact;
use alloy_genesis::GenesisAccount as AlloyGenesisAccount;
use alloy_primitives::{Bytes, B256, U256};
use reth_codecs_derive::reth_codec;

/// GenesisAccount acts as bridge which simplifies Compact implementation for AlloyGenesisAccount.
///
/// Notice: Make sure this struct is 1:1 with `alloy_genesis::GenesisAccount`
<<<<<<< HEAD
#[main_codec(no_arbitrary, no_serde)]
#[derive(Debug, Clone, PartialEq, Eq)]
struct GenesisAccountRef<'a> {
    /// The nonce of the account at genesis.
    nonce: Option<u64>,
    /// The balance of the account at genesis.
    balance: &'a U256,
    /// The account's bytecode at genesis.
    code: Option<&'a Bytes>,
    /// The account's storage at genesis.
    storage: Option<StorageEntries>,
    /// The account's private key. Should only be used for testing.
    private_key: Option<&'a B256>,
}

#[main_codec]
=======
#[reth_codec]
>>>>>>> 55dc12d7
#[derive(Debug, Clone, PartialEq, Eq, Default)]
struct GenesisAccount {
    /// The nonce of the account at genesis.
    nonce: Option<u64>,
    /// The balance of the account at genesis.
    balance: U256,
    /// The account's bytecode at genesis.
    code: Option<Bytes>,
    /// The account's storage at genesis.
    storage: Option<StorageEntries>,
    /// The account's private key. Should only be used for testing.
    private_key: Option<B256>,
}

#[reth_codec]
#[derive(Debug, Clone, PartialEq, Eq, Default)]
struct StorageEntries {
    entries: Vec<StorageEntry>,
}

#[reth_codec]
#[derive(Debug, Clone, PartialEq, Eq, Default)]
struct StorageEntry {
    key: B256,
    value: B256,
}

impl Compact for AlloyGenesisAccount {
    fn to_compact<B>(&self, buf: &mut B) -> usize
    where
        B: bytes::BufMut + AsMut<[u8]>,
    {
        let account = GenesisAccountRef {
            nonce: self.nonce,
            balance: &self.balance,
            code: self.code.as_ref(),
            storage: self.storage.as_ref().map(|s| StorageEntries {
                entries: s
                    .iter()
                    .map(|(key, value)| StorageEntry { key: *key, value: *value })
                    .collect(),
            }),
            private_key: self.private_key.as_ref(),
        };
        account.to_compact(buf)
    }

    fn from_compact(buf: &[u8], len: usize) -> (Self, &[u8]) {
        let (account, _) = GenesisAccount::from_compact(buf, len);
        let alloy_account = Self {
            nonce: account.nonce,
            balance: account.balance,
            code: account.code,
            storage: account
                .storage
                .map(|s| s.entries.into_iter().map(|entry| (entry.key, entry.value)).collect()),
            private_key: account.private_key,
        };
        (alloy_account, buf)
    }
}<|MERGE_RESOLUTION|>--- conflicted
+++ resolved
@@ -6,8 +6,7 @@
 /// GenesisAccount acts as bridge which simplifies Compact implementation for AlloyGenesisAccount.
 ///
 /// Notice: Make sure this struct is 1:1 with `alloy_genesis::GenesisAccount`
-<<<<<<< HEAD
-#[main_codec(no_arbitrary, no_serde)]
+#[reth_codec(no_arbitrary, no_serde)]
 #[derive(Debug, Clone, PartialEq, Eq)]
 struct GenesisAccountRef<'a> {
     /// The nonce of the account at genesis.
@@ -22,10 +21,7 @@
     private_key: Option<&'a B256>,
 }
 
-#[main_codec]
-=======
 #[reth_codec]
->>>>>>> 55dc12d7
 #[derive(Debug, Clone, PartialEq, Eq, Default)]
 struct GenesisAccount {
     /// The nonce of the account at genesis.
