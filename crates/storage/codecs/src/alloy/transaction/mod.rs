mod eip1559;
<<<<<<< HEAD
mod eip4844;
=======
mod eip2930;
>>>>>>> 578b52af
mod legacy;

#[cfg(test)]
mod tests {

    // each value in the database has an extra field named flags that encodes metadata about other
    // fields in the value, e.g. offset and length.
    //
    // this check is to ensure we do not inadvertently add too many fields to a struct which would
    // expand the flags field and break backwards compatibility

<<<<<<< HEAD
    use super::{eip1559::TxEip1559, eip4844::TxEip4844, legacy::TxLegacy};
=======
    use super::{eip1559::TxEip1559, eip2930::TxEip2930, legacy::TxLegacy};
>>>>>>> 578b52af

    #[test]
    fn test_ensure_backwards_compatibility() {
        assert_eq!(TxEip4844::bitflag_encoded_bytes(), 5);
        assert_eq!(TxLegacy::bitflag_encoded_bytes(), 3);
        assert_eq!(TxEip1559::bitflag_encoded_bytes(), 4);
        assert_eq!(TxEip2930::bitflag_encoded_bytes(), 3);
    }
}<|MERGE_RESOLUTION|>--- conflicted
+++ resolved
@@ -1,9 +1,6 @@
 mod eip1559;
-<<<<<<< HEAD
 mod eip4844;
-=======
 mod eip2930;
->>>>>>> 578b52af
 mod legacy;
 
 #[cfg(test)]
@@ -15,11 +12,7 @@
     // this check is to ensure we do not inadvertently add too many fields to a struct which would
     // expand the flags field and break backwards compatibility
 
-<<<<<<< HEAD
-    use super::{eip1559::TxEip1559, eip4844::TxEip4844, legacy::TxLegacy};
-=======
-    use super::{eip1559::TxEip1559, eip2930::TxEip2930, legacy::TxLegacy};
->>>>>>> 578b52af
+    use super::{eip1559::TxEip1559, eip2930::TxEip2930, legacy::TxLegacy,eip4844::TxEip4844,};
 
     #[test]
     fn test_ensure_backwards_compatibility() {
