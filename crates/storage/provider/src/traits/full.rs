--- conflicted
+++ resolved
@@ -12,15 +12,10 @@
 
 /// Helper trait to unify all provider traits for simplicity.
 pub trait FullProvider<N: NodeTypesWithDB>:
-<<<<<<< HEAD
-    DatabaseProviderFactory<DB = N::DB, Provider: BlockReader + TrieReader + StageCheckpointReader>
-    + NodePrimitivesProvider<Primitives = N::Primitives>
-=======
     DatabaseProviderFactory<
         DB = N::DB,
         Provider: BlockReader + TrieReader + StageCheckpointReader + PruneCheckpointReader,
     > + NodePrimitivesProvider<Primitives = N::Primitives>
->>>>>>> cff0af4e
     + StaticFileProviderFactory<Primitives = N::Primitives>
     + BlockReaderIdExt<
         Transaction = TxTy<N>,
@@ -46,11 +41,7 @@
 impl<T, N: NodeTypesWithDB> FullProvider<N> for T where
     T: DatabaseProviderFactory<
             DB = N::DB,
-<<<<<<< HEAD
-            Provider: BlockReader + TrieReader + StageCheckpointReader,
-=======
             Provider: BlockReader + TrieReader + StageCheckpointReader + PruneCheckpointReader,
->>>>>>> cff0af4e
         > + NodePrimitivesProvider<Primitives = N::Primitives>
         + StaticFileProviderFactory<Primitives = N::Primitives>
         + BlockReaderIdExt<
