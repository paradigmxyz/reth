//! Collection of common provider traits.

mod account;
pub use account::{AccountExtReader, AccountReader};

mod storage;
pub use storage::StorageReader;

mod block;
<<<<<<< HEAD
pub use block::{
    BlockExecutionWriter, BlockProvider, BlockProviderIdExt, BlockSource, BlockWriter,
};
=======
pub use block::{BlockReader, BlockReaderIdExt, BlockSource};
>>>>>>> 054f30f4

mod block_hash;
pub use block_hash::BlockHashReader;

mod block_id;
pub use block_id::{BlockIdReader, BlockNumReader};

mod evm_env;
pub use evm_env::EvmEnvProvider;

mod chain_info;
pub use chain_info::CanonChainTracker;

mod header;
pub use header::HeaderProvider;

mod receipts;
pub use receipts::{ReceiptProvider, ReceiptProviderIdExt};

mod state;
pub use state::{
    BlockchainTreePendingStateProvider, PostStateDataProvider, StateProvider, StateProviderBox,
    StateProviderFactory, StateRootProvider,
};

mod transactions;
pub use transactions::TransactionsProvider;

mod withdrawals;
pub use withdrawals::WithdrawalsProvider;

mod executor;
pub use executor::{BlockExecutor, ExecutorFactory};

mod chain;
pub use chain::{
    CanonStateNotification, CanonStateNotificationSender, CanonStateNotifications,
    CanonStateSubscriptions,
};

mod stage_checkpoint;
pub use stage_checkpoint::{StageCheckpointReader, StageCheckpointWriter};

mod hashing;
pub use hashing::HashingWriter;

mod history;
pub use history::HistoryWriter;<|MERGE_RESOLUTION|>--- conflicted
+++ resolved
@@ -7,13 +7,7 @@
 pub use storage::StorageReader;
 
 mod block;
-<<<<<<< HEAD
-pub use block::{
-    BlockExecutionWriter, BlockProvider, BlockProviderIdExt, BlockSource, BlockWriter,
-};
-=======
-pub use block::{BlockReader, BlockReaderIdExt, BlockSource};
->>>>>>> 054f30f4
+pub use block::{BlockExecutionWriter, BlockReader, BlockReaderIdExt, BlockSource, BlockWriter};
 
 mod block_hash;
 pub use block_hash::BlockHashReader;
