use super::AccountReader;
use crate::{BlockHashReader, BlockIdReader, BundleStateWithReceipts};
use auto_impl::auto_impl;
use reth_interfaces::provider::{ProviderError, ProviderResult};
use reth_primitives::{
    trie::AccountProof, Address, BlockHash, BlockId, BlockNumHash, BlockNumber, BlockNumberOrTag,
    Bytecode, StorageKey, StorageValue, B256, KECCAK_EMPTY, U256,
};
use reth_trie::updates::TrieUpdates;

/// Type alias of boxed [StateProvider].
pub type StateProviderBox = Box<dyn StateProvider>;

/// An abstraction for a type that provides state data.
#[auto_impl(&, Arc, Box)]
pub trait StateProvider: BlockHashReader + AccountReader + StateRootProvider + Send + Sync {
    /// Get storage of given account.
    fn storage(
        &self,
        account: Address,
        storage_key: StorageKey,
    ) -> ProviderResult<Option<StorageValue>>;

    /// Get account code by its hash
    fn bytecode_by_hash(&self, code_hash: B256) -> ProviderResult<Option<Bytecode>>;

    /// Get account and storage proofs.
    fn proof(&self, address: Address, keys: &[B256]) -> ProviderResult<AccountProof>;

    /// Get account code by its address.
    ///
    /// Returns `None` if the account doesn't exist or account is not a contract
    fn account_code(&self, addr: Address) -> ProviderResult<Option<Bytecode>> {
        // Get basic account information
        // Returns None if acc doesn't exist
        let acc = match self.basic_account(addr)? {
            Some(acc) => acc,
            None => return Ok(None),
        };

        if let Some(code_hash) = acc.bytecode_hash {
            if code_hash == KECCAK_EMPTY {
                return Ok(None)
            }
            // Get the code from the code hash
            return self.bytecode_by_hash(code_hash)
        }

        // Return `None` if no code hash is set
        Ok(None)
    }

    /// Get account balance by its address.
    ///
    /// Returns `None` if the account doesn't exist
    fn account_balance(&self, addr: Address) -> ProviderResult<Option<U256>> {
        // Get basic account information
        // Returns None if acc doesn't exist
        match self.basic_account(addr)? {
            Some(acc) => Ok(Some(acc.balance)),
            None => Ok(None),
        }
    }

    /// Get account nonce by its address.
    ///
    /// Returns `None` if the account doesn't exist
    fn account_nonce(&self, addr: Address) -> ProviderResult<Option<u64>> {
        // Get basic account information
        // Returns None if acc doesn't exist
        match self.basic_account(addr)? {
            Some(acc) => Ok(Some(acc.nonce)),
            None => Ok(None),
        }
    }
}

/// Light wrapper that returns `StateProvider` implementations that correspond to the given
/// `BlockNumber`, the latest state, or the pending state.
///
/// This type differentiates states into `historical`, `latest` and `pending`, where the `latest`
/// block determines what is historical or pending: `[historical..latest..pending]`.
///
/// The `latest` state represents the state after the most recent block has been committed to the
/// database, `historical` states are states that have been committed to the database before the
/// `latest` state, and `pending` states are states that have not yet been committed to the
/// database which may or may not become the `latest` state, depending on consensus.
///
/// Note: the `pending` block is considered the block that extends the canonical chain but one and
/// has the `latest` block as its parent.
///
/// All states are _inclusive_, meaning they include _all_ all changes made (executed transactions)
/// in their respective blocks. For example [StateProviderFactory::history_by_block_number] for
/// block number `n` will return the state after block `n` was executed (transactions, withdrawals).
/// In other words, all states point to the end of the state's respective block, which is equivalent
/// to state at the beginning of the child block.
///
/// This affects tracing, or replaying blocks, which will need to be executed on top of the state of
/// the parent block. For example, in order to trace block `n`, the state after block `n - 1` needs
/// to be used, since block `n` was executed on its parent block's state.
pub trait StateProviderFactory: BlockIdReader + Send + Sync {
    /// Storage provider for latest block.
    fn latest(&self) -> ProviderResult<StateProviderBox>;

    /// Returns a [StateProvider] indexed by the given [BlockId].
    ///
    /// Note: if a number or hash is provided this will __only__ look at historical(canonical)
    /// state.
    fn state_by_block_id(&self, block_id: BlockId) -> ProviderResult<StateProviderBox> {
        match block_id {
            BlockId::Number(block_number) => self.state_by_block_number_or_tag(block_number),
            BlockId::Hash(block_hash) => self.history_by_block_hash(block_hash.into()),
        }
    }

    /// Returns a [StateProvider] indexed by the given block number or tag.
    ///
    /// Note: if a number is provided this will only look at historical(canonical) state.
    fn state_by_block_number_or_tag(
        &self,
        number_or_tag: BlockNumberOrTag,
    ) -> ProviderResult<StateProviderBox> {
        match number_or_tag {
            BlockNumberOrTag::Latest => self.latest(),
            BlockNumberOrTag::Finalized => {
                // we can only get the finalized state by hash, not by num
                let hash = match self.finalized_block_hash()? {
                    Some(hash) => hash,
                    None => return Err(ProviderError::FinalizedBlockNotFound),
                };
                // only look at historical state
                self.history_by_block_hash(hash)
            }
            BlockNumberOrTag::Safe => {
                // we can only get the safe state by hash, not by num
                let hash = match self.safe_block_hash()? {
                    Some(hash) => hash,
                    None => return Err(ProviderError::SafeBlockNotFound),
                };

                self.history_by_block_hash(hash)
            }
            BlockNumberOrTag::Earliest => self.history_by_block_number(0),
            BlockNumberOrTag::Pending => self.pending(),
            BlockNumberOrTag::Number(num) => {
                // Note: The `BlockchainProvider` could also lookup the tree for the given block number, if for example the block number is `latest + 1`, however this should only support canonical state: <https://github.com/paradigmxyz/reth/issues/4515>
                self.history_by_block_number(num)
            }
        }
    }

    /// Returns a historical [StateProvider] indexed by the given historic block number.
    ///
    ///
    /// Note: this only looks at historical blocks, not pending blocks.
    fn history_by_block_number(&self, block: BlockNumber) -> ProviderResult<StateProviderBox>;

    /// Returns a historical [StateProvider] indexed by the given block hash.
    ///
    /// Note: this only looks at historical blocks, not pending blocks.
    fn history_by_block_hash(&self, block: BlockHash) -> ProviderResult<StateProviderBox>;

    /// Returns _any_[StateProvider] with matching block hash.
    ///
    /// This will return a [StateProvider] for either a historical or pending block.
    fn state_by_block_hash(&self, block: BlockHash) -> ProviderResult<StateProviderBox>;

    /// Storage provider for pending state.
    ///
    /// Represents the state at the block that extends the canonical chain by one.
    /// If there's no `pending` block, then this is equal to [StateProviderFactory::latest]
    fn pending(&self) -> ProviderResult<StateProviderBox>;

    /// Storage provider for pending state for the given block hash.
    ///
    /// Represents the state at the block that extends the canonical chain.
    ///
    /// If the block couldn't be found, returns `None`.
    fn pending_state_by_hash(&self, block_hash: B256) -> ProviderResult<Option<StateProviderBox>>;

    /// Return a [StateProvider] that contains bundle state data provider.
    /// Used to inspect or execute transaction on the pending state.
    fn pending_with_provider(
        &self,
<<<<<<< HEAD
        post_state_data: Box<dyn BundleStateDataProvider>,
    ) -> ProviderResult<StateProviderBox>;
=======
        bundle_state_data: Box<dyn BundleStateDataProvider>,
    ) -> ProviderResult<StateProviderBox<'_>>;
>>>>>>> 14dd9e81
}

/// Blockchain trait provider that gives access to the blockchain state that is not yet committed
/// (pending).
pub trait BlockchainTreePendingStateProvider: Send + Sync {
    /// Returns a state provider that includes all state changes of the given (pending) block hash.
    ///
    /// In other words, the state provider will return the state after all transactions of the given
    /// hash have been executed.
    fn pending_state_provider(
        &self,
        block_hash: BlockHash,
    ) -> ProviderResult<Box<dyn BundleStateDataProvider>> {
        self.find_pending_state_provider(block_hash)
            .ok_or(ProviderError::StateForHashNotFound(block_hash))
    }

    /// Returns state provider if a matching block exists.
    fn find_pending_state_provider(
        &self,
        block_hash: BlockHash,
    ) -> Option<Box<dyn BundleStateDataProvider>>;
}

/// Post state data needs for execution on it.
/// This trait is used to create a state provider over pending state.
///
/// Pending state contains:
/// * [`BundleStateWithReceipts`] contains all changed of accounts and storage of pending chain
/// * block hashes of pending chain and canonical blocks.
/// * canonical fork, the block on what pending chain was forked from.
#[auto_impl[Box,&]]
pub trait BundleStateDataProvider: Send + Sync {
    /// Return post state
    fn state(&self) -> &BundleStateWithReceipts;
    /// Return block hash by block number of pending or canonical chain.
    fn block_hash(&self, block_number: BlockNumber) -> Option<BlockHash>;
    /// return canonical fork, the block on what post state was forked from.
    ///
    /// Needed to create state provider.
    fn canonical_fork(&self) -> BlockNumHash;
}

/// A type that can compute the state root of a given post state.
#[auto_impl[Box,&, Arc]]
pub trait StateRootProvider: Send + Sync {
    /// Returns the state root of the `BundleState` on top of the current state.
    ///
    /// NOTE: It is recommended to provide a different implementation from
    /// `state_root_with_updates` since it affects the memory usage during state root
    /// computation.
    fn state_root(&self, bundle_state: &BundleStateWithReceipts) -> ProviderResult<B256>;

    /// Returns the state root of the BundleState on top of the current state with trie
    /// updates to be committed to the database.
    fn state_root_with_updates(
        &self,
        bundle_state: &BundleStateWithReceipts,
    ) -> ProviderResult<(B256, TrieUpdates)>;
}<|MERGE_RESOLUTION|>--- conflicted
+++ resolved
@@ -182,13 +182,8 @@
     /// Used to inspect or execute transaction on the pending state.
     fn pending_with_provider(
         &self,
-<<<<<<< HEAD
-        post_state_data: Box<dyn BundleStateDataProvider>,
+        bundle_state_data: Box<dyn BundleStateDataProvider>,
     ) -> ProviderResult<StateProviderBox>;
-=======
-        bundle_state_data: Box<dyn BundleStateDataProvider>,
-    ) -> ProviderResult<StateProviderBox<'_>>;
->>>>>>> 14dd9e81
 }
 
 /// Blockchain trait provider that gives access to the blockchain state that is not yet committed
