use crate::ProviderFactory;
use reth_db::{
    test_utils::{create_test_rw_db, create_test_snapshots_dir, TempDatabase},
    DatabaseEnv,
};
use reth_primitives::{ChainSpec, MAINNET};
use std::sync::Arc;

pub mod blocks;
mod events;
mod executor;
mod mock;
mod noop;

pub use events::TestCanonStateSubscriptions;
pub use executor::{TestExecutor, TestExecutorFactory};
pub use mock::{ExtendedAccount, MockEthProvider};
pub use noop::NoopProvider;
use reth_db::test_utils::create_test_snapshots_dir;

/// Creates test provider factory with mainnet chain spec.
pub fn create_test_provider_factory() -> ProviderFactory<Arc<TempDatabase<DatabaseEnv>>> {
    create_test_provider_factory_with_chain_spec(MAINNET.clone())
}

/// Creates test provider factory with provided chain spec.
pub fn create_test_provider_factory_with_chain_spec(
    chain_spec: Arc<ChainSpec>,
) -> ProviderFactory<Arc<TempDatabase<DatabaseEnv>>> {
    let db = create_test_rw_db();
<<<<<<< HEAD
    ProviderFactory::new(db, chain_spec)
        .with_snapshots(create_test_snapshots_dir())
        .expect("with snapshots")
=======
    ProviderFactory::new(db, chain_spec).with_snapshots(create_test_snapshots_dir()).unwrap()
>>>>>>> 17d94cf4
}<|MERGE_RESOLUTION|>--- conflicted
+++ resolved
@@ -16,7 +16,6 @@
 pub use executor::{TestExecutor, TestExecutorFactory};
 pub use mock::{ExtendedAccount, MockEthProvider};
 pub use noop::NoopProvider;
-use reth_db::test_utils::create_test_snapshots_dir;
 
 /// Creates test provider factory with mainnet chain spec.
 pub fn create_test_provider_factory() -> ProviderFactory<Arc<TempDatabase<DatabaseEnv>>> {
@@ -28,11 +27,7 @@
     chain_spec: Arc<ChainSpec>,
 ) -> ProviderFactory<Arc<TempDatabase<DatabaseEnv>>> {
     let db = create_test_rw_db();
-<<<<<<< HEAD
     ProviderFactory::new(db, chain_spec)
         .with_snapshots(create_test_snapshots_dir())
         .expect("with snapshots")
-=======
-    ProviderFactory::new(db, chain_spec).with_snapshots(create_test_snapshots_dir()).unwrap()
->>>>>>> 17d94cf4
 }