use crate::{
    bundle_state::BundleStateWithReceipts,
    traits::{BlockSource, ReceiptProvider},
    AccountReader, BlockHashReader, BlockIdReader, BlockNumReader, BlockReader, BlockReaderIdExt,
    ChainSpecProvider, ChangeSetReader, EvmEnvProvider, HeaderProvider, PruneCheckpointReader,
    ReceiptProviderIdExt, StageCheckpointReader, StateProvider, StateProviderBox,
    StateProviderFactory, StateRootProvider, TransactionVariant, TransactionsProvider,
    WithdrawalsProvider,
};
use reth_db::models::{AccountBeforeTx, StoredBlockBodyIndices};
use reth_interfaces::provider::ProviderResult;
use reth_primitives::{
    stage::{StageCheckpoint, StageId},
    trie::AccountProof,
    Account, Address, Block, BlockHash, BlockHashOrNumber, BlockId, BlockNumber, Bytecode,
    ChainInfo, ChainSpec, Header, PruneCheckpoint, PruneSegment, Receipt, SealedBlock,
    SealedHeader, StorageKey, StorageValue, TransactionMeta, TransactionSigned,
    TransactionSignedNoHash, TxHash, TxNumber, B256, MAINNET, U256,
};
use reth_trie::updates::TrieUpdates;
use revm::primitives::{BlockEnv, CfgEnv};
use std::{
    ops::{RangeBounds, RangeInclusive},
    sync::Arc,
};

/// Supports various api interfaces for testing purposes.
#[derive(Debug, Clone, Default, Copy)]
#[non_exhaustive]
pub struct NoopProvider;

impl ChainSpecProvider for NoopProvider {
    fn chain_spec(&self) -> Arc<ChainSpec> {
        MAINNET.clone()
    }
}

/// Noop implementation for testing purposes
impl BlockHashReader for NoopProvider {
    fn block_hash(&self, _number: u64) -> ProviderResult<Option<B256>> {
        Ok(None)
    }

    fn canonical_hashes_range(
        &self,
        _start: BlockNumber,
        _end: BlockNumber,
    ) -> ProviderResult<Vec<B256>> {
        Ok(vec![])
    }
}

impl BlockNumReader for NoopProvider {
    fn chain_info(&self) -> ProviderResult<ChainInfo> {
        Ok(ChainInfo::default())
    }

    fn best_block_number(&self) -> ProviderResult<BlockNumber> {
        Ok(0)
    }

    fn last_block_number(&self) -> ProviderResult<BlockNumber> {
        Ok(0)
    }

    fn block_number(&self, _hash: B256) -> ProviderResult<Option<BlockNumber>> {
        Ok(None)
    }
}

impl BlockReader for NoopProvider {
    fn find_block_by_hash(
        &self,
        hash: B256,
        _source: BlockSource,
    ) -> ProviderResult<Option<Block>> {
        self.block(hash.into())
    }

    fn block(&self, _id: BlockHashOrNumber) -> ProviderResult<Option<Block>> {
        Ok(None)
    }

    fn pending_block(&self) -> ProviderResult<Option<SealedBlock>> {
        Ok(None)
    }

    fn pending_block_and_receipts(&self) -> ProviderResult<Option<(SealedBlock, Vec<Receipt>)>> {
        Ok(None)
    }

    fn ommers(&self, _id: BlockHashOrNumber) -> ProviderResult<Option<Vec<Header>>> {
        Ok(None)
    }

    fn block_body_indices(&self, _num: u64) -> ProviderResult<Option<StoredBlockBodyIndices>> {
        Ok(None)
    }

    fn block_with_senders(
        &self,
        _id: BlockHashOrNumber,
        _transaction_kind: TransactionVariant,
    ) -> ProviderResult<Option<reth_primitives::BlockWithSenders>> {
        Ok(None)
    }

    fn block_range(&self, _range: RangeInclusive<BlockNumber>) -> ProviderResult<Vec<Block>> {
        Ok(vec![])
    }
}

impl BlockReaderIdExt for NoopProvider {
    fn block_by_id(&self, _id: BlockId) -> ProviderResult<Option<Block>> {
        Ok(None)
    }

    fn sealed_header_by_id(&self, _id: BlockId) -> ProviderResult<Option<SealedHeader>> {
        Ok(None)
    }

    fn header_by_id(&self, _id: BlockId) -> ProviderResult<Option<Header>> {
        Ok(None)
    }

    fn ommers_by_id(&self, _id: BlockId) -> ProviderResult<Option<Vec<Header>>> {
        Ok(None)
    }
}

impl BlockIdReader for NoopProvider {
    fn pending_block_num_hash(&self) -> ProviderResult<Option<reth_primitives::BlockNumHash>> {
        Ok(None)
    }

    fn safe_block_num_hash(&self) -> ProviderResult<Option<reth_primitives::BlockNumHash>> {
        Ok(None)
    }

    fn finalized_block_num_hash(&self) -> ProviderResult<Option<reth_primitives::BlockNumHash>> {
        Ok(None)
    }
}

impl TransactionsProvider for NoopProvider {
    fn transaction_id(&self, _tx_hash: TxHash) -> ProviderResult<Option<TxNumber>> {
        Ok(None)
    }

    fn transaction_by_id(&self, _id: TxNumber) -> ProviderResult<Option<TransactionSigned>> {
        Ok(None)
    }

    fn transaction_by_id_no_hash(
        &self,
        _id: TxNumber,
    ) -> ProviderResult<Option<TransactionSignedNoHash>> {
        Ok(None)
    }

    fn transaction_by_hash(&self, _hash: TxHash) -> ProviderResult<Option<TransactionSigned>> {
        Ok(None)
    }

    fn transaction_by_hash_with_meta(
        &self,
        _hash: TxHash,
    ) -> ProviderResult<Option<(TransactionSigned, TransactionMeta)>> {
        Ok(None)
    }

    fn transaction_block(&self, _id: TxNumber) -> ProviderResult<Option<BlockNumber>> {
        todo!()
    }

    fn transactions_by_block(
        &self,
        _block_id: BlockHashOrNumber,
    ) -> ProviderResult<Option<Vec<TransactionSigned>>> {
        Ok(None)
    }

    fn transactions_by_block_range(
        &self,
        _range: impl RangeBounds<BlockNumber>,
    ) -> ProviderResult<Vec<Vec<TransactionSigned>>> {
        Ok(Vec::default())
    }

    fn senders_by_tx_range(
        &self,
        _range: impl RangeBounds<TxNumber>,
    ) -> ProviderResult<Vec<Address>> {
        Ok(Vec::default())
    }

    fn transactions_by_tx_range(
        &self,
        _range: impl RangeBounds<TxNumber>,
    ) -> ProviderResult<Vec<reth_primitives::TransactionSignedNoHash>> {
        Ok(Vec::default())
    }

    fn transaction_sender(&self, _id: TxNumber) -> ProviderResult<Option<Address>> {
        Ok(None)
    }
}

impl ReceiptProvider for NoopProvider {
    fn receipt(&self, _id: TxNumber) -> ProviderResult<Option<Receipt>> {
        Ok(None)
    }

    fn receipt_by_hash(&self, _hash: TxHash) -> ProviderResult<Option<Receipt>> {
        Ok(None)
    }

    fn receipts_by_block(&self, _block: BlockHashOrNumber) -> ProviderResult<Option<Vec<Receipt>>> {
        Ok(None)
    }
}

impl ReceiptProviderIdExt for NoopProvider {}

impl HeaderProvider for NoopProvider {
    fn header(&self, _block_hash: &BlockHash) -> ProviderResult<Option<Header>> {
        Ok(None)
    }

    fn header_by_number(&self, _num: u64) -> ProviderResult<Option<Header>> {
        Ok(None)
    }

    fn header_td(&self, _hash: &BlockHash) -> ProviderResult<Option<U256>> {
        Ok(None)
    }

    fn header_td_by_number(&self, _number: BlockNumber) -> ProviderResult<Option<U256>> {
        Ok(None)
    }

    fn headers_range(&self, _range: impl RangeBounds<BlockNumber>) -> ProviderResult<Vec<Header>> {
        Ok(vec![])
    }

    fn sealed_header(&self, _number: BlockNumber) -> ProviderResult<Option<SealedHeader>> {
        Ok(None)
    }

    fn sealed_headers_while(
        &self,
        _range: impl RangeBounds<BlockNumber>,
        _predicate: impl FnMut(&SealedHeader) -> bool,
    ) -> ProviderResult<Vec<SealedHeader>> {
        Ok(vec![])
    }
}

impl AccountReader for NoopProvider {
    fn basic_account(&self, _address: Address) -> ProviderResult<Option<Account>> {
        Ok(None)
    }
}

impl ChangeSetReader for NoopProvider {
    fn account_block_changeset(
        &self,
        _block_number: BlockNumber,
    ) -> ProviderResult<Vec<AccountBeforeTx>> {
        Ok(Vec::default())
    }
}

impl StateRootProvider for NoopProvider {
    fn state_root(&self, _state: &BundleStateWithReceipts) -> ProviderResult<B256> {
        Ok(B256::default())
    }

    fn state_root_with_updates(
        &self,
        _bundle_state: &BundleStateWithReceipts,
    ) -> ProviderResult<(B256, TrieUpdates)> {
        Ok((B256::default(), TrieUpdates::default()))
    }
}

impl StateProvider for NoopProvider {
    fn storage(
        &self,
        _account: Address,
        _storage_key: StorageKey,
    ) -> ProviderResult<Option<StorageValue>> {
        Ok(None)
    }

    fn bytecode_by_hash(&self, _code_hash: B256) -> ProviderResult<Option<Bytecode>> {
        Ok(None)
    }

    fn proof(&self, _address: Address, _keys: &[B256]) -> ProviderResult<AccountProof> {
        Ok(AccountProof::default())
    }
}

impl EvmEnvProvider for NoopProvider {
    fn fill_env_at(
        &self,
        _cfg: &mut CfgEnv,
        _block_env: &mut BlockEnv,
        _at: BlockHashOrNumber,
    ) -> ProviderResult<()> {
        Ok(())
    }

    fn fill_env_with_header(
        &self,
        _cfg: &mut CfgEnv,
        _block_env: &mut BlockEnv,
        _header: &Header,
    ) -> ProviderResult<()> {
        Ok(())
    }

    fn fill_block_env_at(
        &self,
        _block_env: &mut BlockEnv,
        _at: BlockHashOrNumber,
    ) -> ProviderResult<()> {
        Ok(())
    }

    fn fill_block_env_with_header(
        &self,
        _block_env: &mut BlockEnv,
        _header: &Header,
    ) -> ProviderResult<()> {
        Ok(())
    }

    fn fill_cfg_env_at(&self, _cfg: &mut CfgEnv, _at: BlockHashOrNumber) -> ProviderResult<()> {
        Ok(())
    }

    fn fill_cfg_env_with_header(&self, _cfg: &mut CfgEnv, _header: &Header) -> ProviderResult<()> {
        Ok(())
    }
}

impl StateProviderFactory for NoopProvider {
    fn latest(&self) -> ProviderResult<StateProviderBox> {
        Ok(Box::new(*self))
    }

    fn history_by_block_number(&self, _block: BlockNumber) -> ProviderResult<StateProviderBox> {
        Ok(Box::new(*self))
    }

    fn history_by_block_hash(&self, _block: BlockHash) -> ProviderResult<StateProviderBox> {
        Ok(Box::new(*self))
    }

    fn state_by_block_hash(&self, _block: BlockHash) -> ProviderResult<StateProviderBox> {
        Ok(Box::new(*self))
    }

    fn pending(&self) -> ProviderResult<StateProviderBox> {
        Ok(Box::new(*self))
    }

    fn pending_state_by_hash(&self, _block_hash: B256) -> ProviderResult<Option<StateProviderBox>> {
        Ok(Some(Box::new(*self)))
    }

    fn pending_with_provider<'a>(
        &'a self,
<<<<<<< HEAD
        _post_state_data: Box<dyn crate::BundleStateDataProvider + 'a>,
    ) -> ProviderResult<StateProviderBox> {
=======
        _bundle_state_data: Box<dyn crate::BundleStateDataProvider + 'a>,
    ) -> ProviderResult<StateProviderBox<'a>> {
>>>>>>> 14dd9e81
        Ok(Box::new(*self))
    }
}

impl StageCheckpointReader for NoopProvider {
    fn get_stage_checkpoint(&self, _id: StageId) -> ProviderResult<Option<StageCheckpoint>> {
        Ok(None)
    }

    fn get_stage_checkpoint_progress(&self, _id: StageId) -> ProviderResult<Option<Vec<u8>>> {
        Ok(None)
    }
}

impl WithdrawalsProvider for NoopProvider {
    fn latest_withdrawal(&self) -> ProviderResult<Option<reth_primitives::Withdrawal>> {
        Ok(None)
    }
    fn withdrawals_by_block(
        &self,
        _id: BlockHashOrNumber,
        _timestamp: u64,
    ) -> ProviderResult<Option<Vec<reth_primitives::Withdrawal>>> {
        Ok(None)
    }
}

impl PruneCheckpointReader for NoopProvider {
    fn get_prune_checkpoint(
        &self,
        _segment: PruneSegment,
    ) -> ProviderResult<Option<PruneCheckpoint>> {
        Ok(None)
    }
}<|MERGE_RESOLUTION|>--- conflicted
+++ resolved
@@ -373,13 +373,8 @@
 
     fn pending_with_provider<'a>(
         &'a self,
-<<<<<<< HEAD
-        _post_state_data: Box<dyn crate::BundleStateDataProvider + 'a>,
+        _bundle_state_data: Box<dyn crate::BundleStateDataProvider + 'a>,
     ) -> ProviderResult<StateProviderBox> {
-=======
-        _bundle_state_data: Box<dyn crate::BundleStateDataProvider + 'a>,
-    ) -> ProviderResult<StateProviderBox<'a>> {
->>>>>>> 14dd9e81
         Ok(Box::new(*self))
     }
 }
