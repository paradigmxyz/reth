--- conflicted
+++ resolved
@@ -28,12 +28,8 @@
 use reth_prune_types::{PruneCheckpoint, PruneSegment};
 use reth_stages_types::{StageCheckpoint, StageId};
 use reth_storage_api::{
-<<<<<<< HEAD
     HashedPostStateProvider, HashedStorageProvider, NodePrimitivesProvider, StateProofProvider,
     StorageRootProvider,
-=======
-    HashedPostStateProvider, NodePrimitivesProvider, StateProofProvider, StorageRootProvider,
->>>>>>> 24af0a83
 };
 use reth_storage_errors::provider::ProviderResult;
 use reth_trie::{
@@ -426,15 +422,12 @@
     }
 }
 
-<<<<<<< HEAD
 impl HashedStorageProvider for NoopProvider {
     fn hashed_storage(&self, _account: &revm::db::BundleAccount) -> HashedStorage {
         HashedStorage::default()
     }
 }
 
-=======
->>>>>>> 24af0a83
 impl StateProvider for NoopProvider {
     fn storage(
         &self,
