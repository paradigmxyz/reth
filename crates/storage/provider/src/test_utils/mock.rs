--- conflicted
+++ resolved
@@ -29,11 +29,7 @@
 use reth_primitives_traits::SignedTransaction;
 use reth_stages_types::{StageCheckpoint, StageId};
 use reth_storage_api::{
-<<<<<<< HEAD
     DatabaseProviderFactory, HashedPostStateProvider, HashedStorageProvider, StageCheckpointReader,
-=======
-    DatabaseProviderFactory, HashedPostStateProvider, StageCheckpointReader,
->>>>>>> 24af0a83
     StateCommitmentProvider, StateProofProvider, StorageRootProvider,
 };
 use reth_storage_errors::provider::{ConsistentViewError, ProviderError, ProviderResult};
@@ -697,15 +693,12 @@
     }
 }
 
-<<<<<<< HEAD
 impl HashedStorageProvider for MockEthProvider {
     fn hashed_storage(&self, _account: &revm::db::BundleAccount) -> HashedStorage {
         HashedStorage::default()
     }
 }
 
-=======
->>>>>>> 24af0a83
 impl StateProvider for MockEthProvider {
     fn storage(
         &self,
