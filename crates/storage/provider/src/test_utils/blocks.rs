//! Dummy blocks and data for tests
use crate::{DatabaseProviderRW, ExecutionOutcome};
<<<<<<< HEAD
use alloy_consensus::TxLegacy;
use alloy_primitives::{Log, Parity, Sealable};
=======
use alloy_primitives::{Log, Parity, Sealable, TxKind};
>>>>>>> 466f21ac
use once_cell::sync::Lazy;
use reth_db::tables;
use reth_db_api::{database::Database, models::StoredBlockBodyIndices};
use reth_primitives::{
    alloy_primitives, b256, hex_literal::hex, Account, Address, BlockBody, BlockNumber, Bytes,
    Header, Receipt, SealedBlock, SealedBlockWithSenders, SealedHeader, Signature, Transaction,
<<<<<<< HEAD
    TransactionSigned, TxKind, TxType, Withdrawal, Withdrawals, B256, U256,
=======
    TransactionSigned, TxLegacy, TxType, Withdrawal, Withdrawals, B256, U256,
>>>>>>> 466f21ac
};
use reth_trie::root::{state_root_unhashed, storage_root_unhashed};
use revm::{
    db::BundleState,
    primitives::{AccountInfo, HashMap},
};
use std::str::FromStr;

/// Assert genesis block
pub fn assert_genesis_block<DB: Database, Spec: Send + Sync>(
    provider: &DatabaseProviderRW<DB, Spec>,
    g: SealedBlock,
) {
    let n = g.number;
    let h = B256::ZERO;
    let tx = provider;

    // check if all tables are empty
    assert_eq!(tx.table::<tables::Headers>().unwrap(), vec![(g.number, g.header.clone().unseal())]);

    assert_eq!(tx.table::<tables::HeaderNumbers>().unwrap(), vec![(h, n)]);
    assert_eq!(tx.table::<tables::CanonicalHeaders>().unwrap(), vec![(n, h)]);
    assert_eq!(
        tx.table::<tables::HeaderTerminalDifficulties>().unwrap(),
        vec![(n, g.difficulty.into())]
    );
    assert_eq!(
        tx.table::<tables::BlockBodyIndices>().unwrap(),
        vec![(0, StoredBlockBodyIndices::default())]
    );
    assert_eq!(tx.table::<tables::BlockOmmers>().unwrap(), vec![]);
    assert_eq!(tx.table::<tables::BlockWithdrawals>().unwrap(), vec![]);
    assert_eq!(tx.table::<tables::BlockRequests>().unwrap(), vec![]);
    assert_eq!(tx.table::<tables::Transactions>().unwrap(), vec![]);
    assert_eq!(tx.table::<tables::TransactionBlocks>().unwrap(), vec![]);
    assert_eq!(tx.table::<tables::TransactionHashNumbers>().unwrap(), vec![]);
    assert_eq!(tx.table::<tables::Receipts>().unwrap(), vec![]);
    assert_eq!(tx.table::<tables::PlainAccountState>().unwrap(), vec![]);
    assert_eq!(tx.table::<tables::PlainStorageState>().unwrap(), vec![]);
    assert_eq!(tx.table::<tables::AccountsHistory>().unwrap(), vec![]);
    assert_eq!(tx.table::<tables::StoragesHistory>().unwrap(), vec![]);
    // TODO check after this gets done: https://github.com/paradigmxyz/reth/issues/1588
    // Bytecodes are not reverted assert_eq!(tx.table::<tables::Bytecodes>().unwrap(), vec![]);
    assert_eq!(tx.table::<tables::AccountChangeSets>().unwrap(), vec![]);
    assert_eq!(tx.table::<tables::StorageChangeSets>().unwrap(), vec![]);
    assert_eq!(tx.table::<tables::HashedAccounts>().unwrap(), vec![]);
    assert_eq!(tx.table::<tables::HashedStorages>().unwrap(), vec![]);
    assert_eq!(tx.table::<tables::AccountsTrie>().unwrap(), vec![]);
    assert_eq!(tx.table::<tables::StoragesTrie>().unwrap(), vec![]);
    assert_eq!(tx.table::<tables::TransactionSenders>().unwrap(), vec![]);
    // StageCheckpoints is not updated in tests
}

pub(crate) static TEST_BLOCK: Lazy<SealedBlock> = Lazy::new(|| SealedBlock {
    header: SealedHeader::new(
        Header {
            parent_hash: hex!("c86e8cc0310ae7c531c758678ddbfd16fc51c8cef8cec650b032de9869e8b94f")
                .into(),
            ommers_hash: hex!("1dcc4de8dec75d7aab85b567b6ccd41ad312451b948a7413f0a142fd40d49347")
                .into(),
            beneficiary: hex!("2adc25665018aa1fe0e6bc666dac8fc2697ff9ba").into(),
            state_root: hex!("50554882fbbda2c2fd93fdc466db9946ea262a67f7a76cc169e714f105ab583d")
                .into(),
            transactions_root: hex!(
                "0967f09ef1dfed20c0eacfaa94d5cd4002eda3242ac47eae68972d07b106d192"
            )
            .into(),
            receipts_root: hex!("e3c8b47fbfc94667ef4cceb17e5cc21e3b1eebd442cebb27f07562b33836290d")
                .into(),
            difficulty: U256::from(131_072),
            number: 1,
            gas_limit: 1_000_000,
            gas_used: 14_352,
            timestamp: 1_000,
            ..Default::default()
        },
        hex!("cf7b274520720b50e6a4c3e5c4d553101f44945396827705518ce17cb7219a42").into(),
    ),
    body: BlockBody {
        transactions: vec![TransactionSigned {
            hash: hex!("3541dd1d17e76adeb25dcf2b0a9b60a1669219502e58dcf26a2beafbfb550397").into(),
            signature: Signature::new(
                U256::from_str(
                    "51983300959770368863831494747186777928121405155922056726144551509338672451120",
                )
                .unwrap(),
                U256::from_str(
                    "29056683545955299640297374067888344259176096769870751649153779895496107008675",
                )
                .unwrap(),
                Parity::NonEip155(false),
            ),
            transaction: Transaction::Legacy(TxLegacy {
                gas_price: 10,
                gas_limit: 400_000,
                to: TxKind::Call(hex!("095e7baea6a6c7c4c2dfeb977efac326af552d87").into()),
                ..Default::default()
            }),
        }],
        ..Default::default()
    },
});

/// Test chain with genesis, blocks, execution results
/// that have valid changesets.
#[derive(Debug)]
pub struct BlockchainTestData {
    /// Genesis
    pub genesis: SealedBlock,
    /// Blocks with its execution result
    pub blocks: Vec<(SealedBlockWithSenders, ExecutionOutcome)>,
}

impl BlockchainTestData {
    /// Create test data with two blocks that are connected, specifying their block numbers.
    pub fn default_from_number(first: BlockNumber) -> Self {
        let one = block1(first);
        let mut extended_execution_outcome = one.1.clone();
        let two = block2(first + 1, one.0.hash(), &extended_execution_outcome);
        extended_execution_outcome.extend(two.1.clone());
        let three = block3(first + 2, two.0.hash(), &extended_execution_outcome);
        extended_execution_outcome.extend(three.1.clone());
        let four = block4(first + 3, three.0.hash(), &extended_execution_outcome);
        extended_execution_outcome.extend(four.1.clone());
        let five = block5(first + 4, four.0.hash(), &extended_execution_outcome);
        Self { genesis: genesis(), blocks: vec![one, two, three, four, five] }
    }
}

impl Default for BlockchainTestData {
    fn default() -> Self {
        let one = block1(1);
        let mut extended_execution_outcome = one.1.clone();
        let two = block2(2, one.0.hash(), &extended_execution_outcome);
        extended_execution_outcome.extend(two.1.clone());
        let three = block3(3, two.0.hash(), &extended_execution_outcome);
        extended_execution_outcome.extend(three.1.clone());
        let four = block4(4, three.0.hash(), &extended_execution_outcome);
        extended_execution_outcome.extend(four.1.clone());
        let five = block5(5, four.0.hash(), &extended_execution_outcome);
        Self { genesis: genesis(), blocks: vec![one, two, three, four, five] }
    }
}

/// Genesis block
pub fn genesis() -> SealedBlock {
    SealedBlock {
        header: SealedHeader::new(
            Header { number: 0, difficulty: U256::from(1), ..Default::default() },
            B256::ZERO,
        ),
        body: Default::default(),
    }
}

fn bundle_state_root(execution_outcome: &ExecutionOutcome) -> B256 {
    state_root_unhashed(execution_outcome.bundle_accounts_iter().filter_map(
        |(address, account)| {
            account.info.as_ref().map(|info| {
                (
                    address,
                    (
                        Into::<Account>::into(info.clone()),
                        storage_root_unhashed(
                            account
                                .storage
                                .iter()
                                .filter(|(_, value)| !value.present_value.is_zero())
                                .map(|(slot, value)| ((*slot).into(), value.present_value)),
                        ),
                    ),
                )
            })
        },
    ))
}

/// Block one that points to genesis
fn block1(number: BlockNumber) -> (SealedBlockWithSenders, ExecutionOutcome) {
    // block changes
    let account1: Address = [0x60; 20].into();
    let account2: Address = [0x61; 20].into();
    let slot = U256::from(5);
    let info = AccountInfo { nonce: 1, balance: U256::from(10), ..Default::default() };

    let execution_outcome = ExecutionOutcome::new(
        BundleState::builder(number..=number)
            .state_present_account_info(account1, info.clone())
            .revert_account_info(number, account1, Some(None))
            .state_present_account_info(account2, info)
            .revert_account_info(number, account2, Some(None))
            .state_storage(account1, HashMap::from([(slot, (U256::ZERO, U256::from(10)))]))
            .build(),
        vec![vec![Some(Receipt {
            tx_type: TxType::Eip2930,
            success: true,
            cumulative_gas_used: 300,
            logs: vec![Log::new_unchecked(
                Address::new([0x60; 20]),
                vec![B256::with_last_byte(1), B256::with_last_byte(2)],
                Bytes::default(),
            )],
            #[cfg(feature = "optimism")]
            deposit_nonce: None,
            #[cfg(feature = "optimism")]
            deposit_receipt_version: None,
        })]]
        .into(),
        number,
        Vec::new(),
    );

    let state_root = bundle_state_root(&execution_outcome);
    assert_eq!(
        state_root,
        b256!("5d035ccb3e75a9057452ff060b773b213ec1fc353426174068edfc3971a0b6bd")
    );

    let mut block = TEST_BLOCK.clone();
    block.body.withdrawals = Some(Withdrawals::new(vec![Withdrawal::default()]));
    let mut header = block.header.clone().unseal();
    header.number = number;
    header.state_root = state_root;
    header.parent_hash = B256::ZERO;
    let sealed = header.seal_slow();
    let (header, seal) = sealed.into_parts();
    block.header = SealedHeader::new(header, seal);

    (SealedBlockWithSenders { block, senders: vec![Address::new([0x30; 20])] }, execution_outcome)
}

/// Block two that points to block 1
fn block2(
    number: BlockNumber,
    parent_hash: B256,
    prev_execution_outcome: &ExecutionOutcome,
) -> (SealedBlockWithSenders, ExecutionOutcome) {
    // block changes
    let account: Address = [0x60; 20].into();
    let slot = U256::from(5);

    let execution_outcome = ExecutionOutcome::new(
        BundleState::builder(number..=number)
            .state_present_account_info(
                account,
                AccountInfo { nonce: 3, balance: U256::from(20), ..Default::default() },
            )
            .state_storage(account, HashMap::from([(slot, (U256::ZERO, U256::from(15)))]))
            .revert_account_info(
                number,
                account,
                Some(Some(AccountInfo { nonce: 1, balance: U256::from(10), ..Default::default() })),
            )
            .revert_storage(number, account, Vec::from([(slot, U256::from(10))]))
            .build(),
        vec![vec![Some(Receipt {
            tx_type: TxType::Eip1559,
            success: false,
            cumulative_gas_used: 400,
            logs: vec![Log::new_unchecked(
                Address::new([0x61; 20]),
                vec![B256::with_last_byte(3), B256::with_last_byte(4)],
                Bytes::default(),
            )],
            #[cfg(feature = "optimism")]
            deposit_nonce: None,
            #[cfg(feature = "optimism")]
            deposit_receipt_version: None,
        })]]
        .into(),
        number,
        Vec::new(),
    );

    let mut extended = prev_execution_outcome.clone();
    extended.extend(execution_outcome.clone());
    let state_root = bundle_state_root(&extended);
    assert_eq!(
        state_root,
        b256!("90101a13dd059fa5cca99ed93d1dc23657f63626c5b8f993a2ccbdf7446b64f8")
    );

    let mut block = TEST_BLOCK.clone();

    block.body.withdrawals = Some(Withdrawals::new(vec![Withdrawal::default()]));
    let mut header = block.header.clone().unseal();
    header.number = number;
    header.state_root = state_root;
    // parent_hash points to block1 hash
    header.parent_hash = parent_hash;
    let sealed = header.seal_slow();
    let (header, seal) = sealed.into_parts();
    block.header = SealedHeader::new(header, seal);

    (SealedBlockWithSenders { block, senders: vec![Address::new([0x31; 20])] }, execution_outcome)
}

/// Block three that points to block 2
fn block3(
    number: BlockNumber,
    parent_hash: B256,
    prev_execution_outcome: &ExecutionOutcome,
) -> (SealedBlockWithSenders, ExecutionOutcome) {
    let address_range = 1..=20;
    let slot_range = 1..=100;

    let mut bundle_state_builder = BundleState::builder(number..=number);
    for idx in address_range {
        let address = Address::with_last_byte(idx);
        bundle_state_builder = bundle_state_builder
            .state_present_account_info(
                address,
                AccountInfo { nonce: 1, balance: U256::from(idx), ..Default::default() },
            )
            .state_storage(
                address,
                HashMap::from_iter(
                    slot_range
                        .clone()
                        .map(|slot| (U256::from(slot), (U256::ZERO, U256::from(slot)))),
                ),
            )
            .revert_account_info(number, address, Some(None))
            .revert_storage(number, address, Vec::new());
    }
    let execution_outcome = ExecutionOutcome::new(
        bundle_state_builder.build(),
        vec![vec![Some(Receipt {
            tx_type: TxType::Eip1559,
            success: true,
            cumulative_gas_used: 400,
            logs: vec![Log::new_unchecked(
                Address::new([0x61; 20]),
                vec![B256::with_last_byte(3), B256::with_last_byte(4)],
                Bytes::default(),
            )],
            #[cfg(feature = "optimism")]
            deposit_nonce: None,
            #[cfg(feature = "optimism")]
            deposit_receipt_version: None,
        })]]
        .into(),
        number,
        Vec::new(),
    );

    let mut extended = prev_execution_outcome.clone();
    extended.extend(execution_outcome.clone());
    let state_root = bundle_state_root(&extended);

    let mut block = TEST_BLOCK.clone();
    block.body.withdrawals = Some(Withdrawals::new(vec![Withdrawal::default()]));
    let mut header = block.header.clone().unseal();
    header.number = number;
    header.state_root = state_root;
    // parent_hash points to block1 hash
    header.parent_hash = parent_hash;
    let sealed = header.seal_slow();
    let (header, seal) = sealed.into_parts();
    block.header = SealedHeader::new(header, seal);

    (SealedBlockWithSenders { block, senders: vec![Address::new([0x31; 20])] }, execution_outcome)
}

/// Block four that points to block 3
fn block4(
    number: BlockNumber,
    parent_hash: B256,
    prev_execution_outcome: &ExecutionOutcome,
) -> (SealedBlockWithSenders, ExecutionOutcome) {
    let address_range = 1..=20;
    let slot_range = 1..=100;

    let mut bundle_state_builder = BundleState::builder(number..=number);
    for idx in address_range {
        let address = Address::with_last_byte(idx);
        // increase balance for every even account and destroy every odd
        bundle_state_builder = if idx % 2 == 0 {
            bundle_state_builder
                .state_present_account_info(
                    address,
                    AccountInfo { nonce: 1, balance: U256::from(idx * 2), ..Default::default() },
                )
                .state_storage(
                    address,
                    HashMap::from_iter(
                        slot_range.clone().map(|slot| {
                            (U256::from(slot), (U256::from(slot), U256::from(slot * 2)))
                        }),
                    ),
                )
        } else {
            bundle_state_builder.state_address(address).state_storage(
                address,
                HashMap::from_iter(
                    slot_range
                        .clone()
                        .map(|slot| (U256::from(slot), (U256::from(slot), U256::ZERO))),
                ),
            )
        };
        // record previous account info
        bundle_state_builder = bundle_state_builder
            .revert_account_info(
                number,
                address,
                Some(Some(AccountInfo {
                    nonce: 1,
                    balance: U256::from(idx),
                    ..Default::default()
                })),
            )
            .revert_storage(
                number,
                address,
                Vec::from_iter(slot_range.clone().map(|slot| (U256::from(slot), U256::from(slot)))),
            );
    }
    let execution_outcome = ExecutionOutcome::new(
        bundle_state_builder.build(),
        vec![vec![Some(Receipt {
            tx_type: TxType::Eip1559,
            success: true,
            cumulative_gas_used: 400,
            logs: vec![Log::new_unchecked(
                Address::new([0x61; 20]),
                vec![B256::with_last_byte(3), B256::with_last_byte(4)],
                Bytes::default(),
            )],
            #[cfg(feature = "optimism")]
            deposit_nonce: None,
            #[cfg(feature = "optimism")]
            deposit_receipt_version: None,
        })]]
        .into(),
        number,
        Vec::new(),
    );

    let mut extended = prev_execution_outcome.clone();
    extended.extend(execution_outcome.clone());
    let state_root = bundle_state_root(&extended);

    let mut block = TEST_BLOCK.clone();
    block.body.withdrawals = Some(Withdrawals::new(vec![Withdrawal::default()]));
    let mut header = block.header.clone().unseal();
    header.number = number;
    header.state_root = state_root;
    // parent_hash points to block1 hash
    header.parent_hash = parent_hash;
    let sealed = header.seal_slow();
    let (header, seal) = sealed.into_parts();
    block.header = SealedHeader::new(header, seal);

    (SealedBlockWithSenders { block, senders: vec![Address::new([0x31; 20])] }, execution_outcome)
}

/// Block five that points to block 4
fn block5(
    number: BlockNumber,
    parent_hash: B256,
    prev_execution_outcome: &ExecutionOutcome,
) -> (SealedBlockWithSenders, ExecutionOutcome) {
    let address_range = 1..=20;
    let slot_range = 1..=100;

    let mut bundle_state_builder = BundleState::builder(number..=number);
    for idx in address_range {
        let address = Address::with_last_byte(idx);
        // update every even account and recreate every odd only with half of slots
        bundle_state_builder = bundle_state_builder
            .state_present_account_info(
                address,
                AccountInfo { nonce: 1, balance: U256::from(idx * 2), ..Default::default() },
            )
            .state_storage(
                address,
                HashMap::from_iter(
                    slot_range
                        .clone()
                        .take(50)
                        .map(|slot| (U256::from(slot), (U256::from(slot), U256::from(slot * 4)))),
                ),
            );
        bundle_state_builder = if idx % 2 == 0 {
            bundle_state_builder
                .revert_account_info(
                    number,
                    address,
                    Some(Some(AccountInfo {
                        nonce: 1,
                        balance: U256::from(idx * 2),
                        ..Default::default()
                    })),
                )
                .revert_storage(
                    number,
                    address,
                    Vec::from_iter(
                        slot_range.clone().map(|slot| (U256::from(slot), U256::from(slot * 2))),
                    ),
                )
        } else {
            bundle_state_builder.revert_address(number, address)
        };
    }
    let execution_outcome = ExecutionOutcome::new(
        bundle_state_builder.build(),
        vec![vec![Some(Receipt {
            tx_type: TxType::Eip1559,
            success: true,
            cumulative_gas_used: 400,
            logs: vec![Log::new_unchecked(
                Address::new([0x61; 20]),
                vec![B256::with_last_byte(3), B256::with_last_byte(4)],
                Bytes::default(),
            )],
            #[cfg(feature = "optimism")]
            deposit_nonce: None,
            #[cfg(feature = "optimism")]
            deposit_receipt_version: None,
        })]]
        .into(),
        number,
        Vec::new(),
    );

    let mut extended = prev_execution_outcome.clone();
    extended.extend(execution_outcome.clone());
    let state_root = bundle_state_root(&extended);

    let mut block = TEST_BLOCK.clone();
    block.body.withdrawals = Some(Withdrawals::new(vec![Withdrawal::default()]));
    let mut header = block.header.clone().unseal();
    header.number = number;
    header.state_root = state_root;
    // parent_hash points to block1 hash
    header.parent_hash = parent_hash;
    let sealed = header.seal_slow();
    let (header, seal) = sealed.into_parts();
    block.header = SealedHeader::new(header, seal);

    (SealedBlockWithSenders { block, senders: vec![Address::new([0x31; 20])] }, execution_outcome)
}<|MERGE_RESOLUTION|>--- conflicted
+++ resolved
@@ -1,22 +1,15 @@
 //! Dummy blocks and data for tests
 use crate::{DatabaseProviderRW, ExecutionOutcome};
-<<<<<<< HEAD
 use alloy_consensus::TxLegacy;
 use alloy_primitives::{Log, Parity, Sealable};
-=======
 use alloy_primitives::{Log, Parity, Sealable, TxKind};
->>>>>>> 466f21ac
 use once_cell::sync::Lazy;
 use reth_db::tables;
 use reth_db_api::{database::Database, models::StoredBlockBodyIndices};
 use reth_primitives::{
     alloy_primitives, b256, hex_literal::hex, Account, Address, BlockBody, BlockNumber, Bytes,
     Header, Receipt, SealedBlock, SealedBlockWithSenders, SealedHeader, Signature, Transaction,
-<<<<<<< HEAD
-    TransactionSigned, TxKind, TxType, Withdrawal, Withdrawals, B256, U256,
-=======
-    TransactionSigned, TxLegacy, TxType, Withdrawal, Withdrawals, B256, U256,
->>>>>>> 466f21ac
+    TransactionSigned, TxType, Withdrawal, Withdrawals, B256, U256,
 };
 use reth_trie::root::{state_root_unhashed, storage_root_unhashed};
 use revm::{
