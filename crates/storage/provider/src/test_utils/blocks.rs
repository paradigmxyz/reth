//! Dummy blocks and data for tests
use crate::{DatabaseProviderRW, ExecutionOutcome};
use alloy_primitives::{
    b256, hex_literal::hex, Address, BlockNumber, Bytes, Log, TxKind, B256, U256,
};
use once_cell::sync::Lazy;
use reth_db::tables;
use reth_db_api::{database::Database, models::StoredBlockBodyIndices};
use reth_primitives::{
<<<<<<< HEAD
    alloy_primitives::{self, Parity},
    Account, Header, Receipt, Requests, SealedBlock, SealedBlockWithSenders, SealedHeader,
    Signature, Transaction, TransactionSigned, TxLegacy, TxType, Withdrawal, Withdrawals,
=======
    alloy_primitives, alloy_primitives::Sealable, Account, Header, Receipt, Requests, SealedBlock,
    SealedBlockWithSenders, SealedHeader, Signature, Transaction, TransactionSigned, TxLegacy,
    TxType, Withdrawal, Withdrawals,
>>>>>>> ed1de899
};
use reth_trie::root::{state_root_unhashed, storage_root_unhashed};
use revm::{
    db::BundleState,
    primitives::{AccountInfo, HashMap},
};
use std::str::FromStr;

/// Assert genesis block
pub fn assert_genesis_block<DB: Database, Spec: Send + Sync>(
    provider: &DatabaseProviderRW<DB, Spec>,
    g: SealedBlock,
) {
    let n = g.number;
    let h = B256::ZERO;
    let tx = provider;

    // check if all tables are empty
    assert_eq!(tx.table::<tables::Headers>().unwrap(), vec![(g.number, g.header.clone().unseal())]);

    assert_eq!(tx.table::<tables::HeaderNumbers>().unwrap(), vec![(h, n)]);
    assert_eq!(tx.table::<tables::CanonicalHeaders>().unwrap(), vec![(n, h)]);
    assert_eq!(
        tx.table::<tables::HeaderTerminalDifficulties>().unwrap(),
        vec![(n, g.difficulty.into())]
    );
    assert_eq!(
        tx.table::<tables::BlockBodyIndices>().unwrap(),
        vec![(0, StoredBlockBodyIndices::default())]
    );
    assert_eq!(tx.table::<tables::BlockOmmers>().unwrap(), vec![]);
    assert_eq!(tx.table::<tables::BlockWithdrawals>().unwrap(), vec![]);
    assert_eq!(tx.table::<tables::BlockRequests>().unwrap(), vec![]);
    assert_eq!(tx.table::<tables::Transactions>().unwrap(), vec![]);
    assert_eq!(tx.table::<tables::TransactionBlocks>().unwrap(), vec![]);
    assert_eq!(tx.table::<tables::TransactionHashNumbers>().unwrap(), vec![]);
    assert_eq!(tx.table::<tables::Receipts>().unwrap(), vec![]);
    assert_eq!(tx.table::<tables::PlainAccountState>().unwrap(), vec![]);
    assert_eq!(tx.table::<tables::PlainStorageState>().unwrap(), vec![]);
    assert_eq!(tx.table::<tables::AccountsHistory>().unwrap(), vec![]);
    assert_eq!(tx.table::<tables::StoragesHistory>().unwrap(), vec![]);
    // TODO check after this gets done: https://github.com/paradigmxyz/reth/issues/1588
    // Bytecodes are not reverted assert_eq!(tx.table::<tables::Bytecodes>().unwrap(), vec![]);
    assert_eq!(tx.table::<tables::AccountChangeSets>().unwrap(), vec![]);
    assert_eq!(tx.table::<tables::StorageChangeSets>().unwrap(), vec![]);
    assert_eq!(tx.table::<tables::HashedAccounts>().unwrap(), vec![]);
    assert_eq!(tx.table::<tables::HashedStorages>().unwrap(), vec![]);
    assert_eq!(tx.table::<tables::AccountsTrie>().unwrap(), vec![]);
    assert_eq!(tx.table::<tables::StoragesTrie>().unwrap(), vec![]);
    assert_eq!(tx.table::<tables::TransactionSenders>().unwrap(), vec![]);
    // StageCheckpoints is not updated in tests
}

pub(crate) static TEST_BLOCK: Lazy<SealedBlock> = Lazy::new(|| SealedBlock {
    header: SealedHeader::new(
        Header {
            parent_hash: hex!("c86e8cc0310ae7c531c758678ddbfd16fc51c8cef8cec650b032de9869e8b94f")
                .into(),
            ommers_hash: hex!("1dcc4de8dec75d7aab85b567b6ccd41ad312451b948a7413f0a142fd40d49347")
                .into(),
            beneficiary: hex!("2adc25665018aa1fe0e6bc666dac8fc2697ff9ba").into(),
            state_root: hex!("50554882fbbda2c2fd93fdc466db9946ea262a67f7a76cc169e714f105ab583d")
                .into(),
            transactions_root: hex!(
                "0967f09ef1dfed20c0eacfaa94d5cd4002eda3242ac47eae68972d07b106d192"
            )
            .into(),
            receipts_root: hex!("e3c8b47fbfc94667ef4cceb17e5cc21e3b1eebd442cebb27f07562b33836290d")
                .into(),
            difficulty: U256::from(131_072),
            number: 1,
            gas_limit: 1_000_000,
            gas_used: 14_352,
            timestamp: 1_000,
            ..Default::default()
        },
        hex!("cf7b274520720b50e6a4c3e5c4d553101f44945396827705518ce17cb7219a42").into(),
    ),
    body: vec![TransactionSigned {
        hash: hex!("3541dd1d17e76adeb25dcf2b0a9b60a1669219502e58dcf26a2beafbfb550397").into(),
        signature: Signature::new(
            U256::from_str(
                "51983300959770368863831494747186777928121405155922056726144551509338672451120",
            )
            .unwrap(),
            U256::from_str(
                "29056683545955299640297374067888344259176096769870751649153779895496107008675",
            )
            .unwrap(),
            Parity::NonEip155(false),
        ),
        transaction: Transaction::Legacy(TxLegacy {
            gas_price: 10,
            gas_limit: 400_000,
            to: TxKind::Call(hex!("095e7baea6a6c7c4c2dfeb977efac326af552d87").into()),
            ..Default::default()
        }),
    }],
    ..Default::default()
});

/// Test chain with genesis, blocks, execution results
/// that have valid changesets.
#[derive(Debug)]
pub struct BlockchainTestData {
    /// Genesis
    pub genesis: SealedBlock,
    /// Blocks with its execution result
    pub blocks: Vec<(SealedBlockWithSenders, ExecutionOutcome)>,
}

impl BlockchainTestData {
    /// Create test data with two blocks that are connected, specifying their block numbers.
    pub fn default_from_number(first: BlockNumber) -> Self {
        let one = block1(first);
        let mut extended_execution_outcome = one.1.clone();
        let two = block2(first + 1, one.0.hash(), &extended_execution_outcome);
        extended_execution_outcome.extend(two.1.clone());
        let three = block3(first + 2, two.0.hash(), &extended_execution_outcome);
        extended_execution_outcome.extend(three.1.clone());
        let four = block4(first + 3, three.0.hash(), &extended_execution_outcome);
        extended_execution_outcome.extend(four.1.clone());
        let five = block5(first + 4, four.0.hash(), &extended_execution_outcome);
        Self { genesis: genesis(), blocks: vec![one, two, three, four, five] }
    }
}

impl Default for BlockchainTestData {
    fn default() -> Self {
        let one = block1(1);
        let mut extended_execution_outcome = one.1.clone();
        let two = block2(2, one.0.hash(), &extended_execution_outcome);
        extended_execution_outcome.extend(two.1.clone());
        let three = block3(3, two.0.hash(), &extended_execution_outcome);
        extended_execution_outcome.extend(three.1.clone());
        let four = block4(4, three.0.hash(), &extended_execution_outcome);
        extended_execution_outcome.extend(four.1.clone());
        let five = block5(5, four.0.hash(), &extended_execution_outcome);
        Self { genesis: genesis(), blocks: vec![one, two, three, four, five] }
    }
}

/// Genesis block
pub fn genesis() -> SealedBlock {
    SealedBlock {
        header: SealedHeader::new(
            Header { number: 0, difficulty: U256::from(1), ..Default::default() },
            B256::ZERO,
        ),
        body: vec![],
        ommers: vec![],
        withdrawals: Some(Withdrawals::default()),
        requests: Some(Requests::default()),
    }
}

fn bundle_state_root(execution_outcome: &ExecutionOutcome) -> B256 {
    state_root_unhashed(execution_outcome.bundle_accounts_iter().filter_map(
        |(address, account)| {
            account.info.as_ref().map(|info| {
                (
                    address,
                    (
                        Into::<Account>::into(info.clone()),
                        storage_root_unhashed(
                            account
                                .storage
                                .iter()
                                .filter(|(_, value)| !value.present_value.is_zero())
                                .map(|(slot, value)| ((*slot).into(), value.present_value)),
                        ),
                    ),
                )
            })
        },
    ))
}

/// Block one that points to genesis
fn block1(number: BlockNumber) -> (SealedBlockWithSenders, ExecutionOutcome) {
    // block changes
    let account1: Address = [0x60; 20].into();
    let account2: Address = [0x61; 20].into();
    let slot = U256::from(5);
    let info = AccountInfo { nonce: 1, balance: U256::from(10), ..Default::default() };

    let execution_outcome = ExecutionOutcome::new(
        BundleState::builder(number..=number)
            .state_present_account_info(account1, info.clone())
            .revert_account_info(number, account1, Some(None))
            .state_present_account_info(account2, info)
            .revert_account_info(number, account2, Some(None))
            .state_storage(account1, HashMap::from([(slot, (U256::ZERO, U256::from(10)))]))
            .build(),
        vec![vec![Some(Receipt {
            tx_type: TxType::Eip2930,
            success: true,
            cumulative_gas_used: 300,
            logs: vec![Log::new_unchecked(
                Address::new([0x60; 20]),
                vec![B256::with_last_byte(1), B256::with_last_byte(2)],
                Bytes::default(),
            )],
            #[cfg(feature = "optimism")]
            deposit_nonce: None,
            #[cfg(feature = "optimism")]
            deposit_receipt_version: None,
        })]]
        .into(),
        number,
        Vec::new(),
    );

    let state_root = bundle_state_root(&execution_outcome);
    assert_eq!(
        state_root,
        b256!("5d035ccb3e75a9057452ff060b773b213ec1fc353426174068edfc3971a0b6bd")
    );

    let mut block = TEST_BLOCK.clone();
    block.withdrawals = Some(Withdrawals::new(vec![Withdrawal::default()]));
    let mut header = block.header.clone().unseal();
    header.number = number;
    header.state_root = state_root;
    header.parent_hash = B256::ZERO;
    let sealed = header.seal_slow();
    let (header, seal) = sealed.into_parts();
    block.header = SealedHeader::new(header, seal);

    (SealedBlockWithSenders { block, senders: vec![Address::new([0x30; 20])] }, execution_outcome)
}

/// Block two that points to block 1
fn block2(
    number: BlockNumber,
    parent_hash: B256,
    prev_execution_outcome: &ExecutionOutcome,
) -> (SealedBlockWithSenders, ExecutionOutcome) {
    // block changes
    let account: Address = [0x60; 20].into();
    let slot = U256::from(5);

    let execution_outcome = ExecutionOutcome::new(
        BundleState::builder(number..=number)
            .state_present_account_info(
                account,
                AccountInfo { nonce: 3, balance: U256::from(20), ..Default::default() },
            )
            .state_storage(account, HashMap::from([(slot, (U256::ZERO, U256::from(15)))]))
            .revert_account_info(
                number,
                account,
                Some(Some(AccountInfo { nonce: 1, balance: U256::from(10), ..Default::default() })),
            )
            .revert_storage(number, account, Vec::from([(slot, U256::from(10))]))
            .build(),
        vec![vec![Some(Receipt {
            tx_type: TxType::Eip1559,
            success: false,
            cumulative_gas_used: 400,
            logs: vec![Log::new_unchecked(
                Address::new([0x61; 20]),
                vec![B256::with_last_byte(3), B256::with_last_byte(4)],
                Bytes::default(),
            )],
            #[cfg(feature = "optimism")]
            deposit_nonce: None,
            #[cfg(feature = "optimism")]
            deposit_receipt_version: None,
        })]]
        .into(),
        number,
        Vec::new(),
    );

    let mut extended = prev_execution_outcome.clone();
    extended.extend(execution_outcome.clone());
    let state_root = bundle_state_root(&extended);
    assert_eq!(
        state_root,
        b256!("90101a13dd059fa5cca99ed93d1dc23657f63626c5b8f993a2ccbdf7446b64f8")
    );

    let mut block = TEST_BLOCK.clone();

    block.withdrawals = Some(Withdrawals::new(vec![Withdrawal::default()]));
    let mut header = block.header.clone().unseal();
    header.number = number;
    header.state_root = state_root;
    // parent_hash points to block1 hash
    header.parent_hash = parent_hash;
    let sealed = header.seal_slow();
    let (header, seal) = sealed.into_parts();
    block.header = SealedHeader::new(header, seal);

    (SealedBlockWithSenders { block, senders: vec![Address::new([0x31; 20])] }, execution_outcome)
}

/// Block three that points to block 2
fn block3(
    number: BlockNumber,
    parent_hash: B256,
    prev_execution_outcome: &ExecutionOutcome,
) -> (SealedBlockWithSenders, ExecutionOutcome) {
    let address_range = 1..=20;
    let slot_range = 1..=100;

    let mut bundle_state_builder = BundleState::builder(number..=number);
    for idx in address_range {
        let address = Address::with_last_byte(idx);
        bundle_state_builder = bundle_state_builder
            .state_present_account_info(
                address,
                AccountInfo { nonce: 1, balance: U256::from(idx), ..Default::default() },
            )
            .state_storage(
                address,
                HashMap::from_iter(
                    slot_range
                        .clone()
                        .map(|slot| (U256::from(slot), (U256::ZERO, U256::from(slot)))),
                ),
            )
            .revert_account_info(number, address, Some(None))
            .revert_storage(number, address, Vec::new());
    }
    let execution_outcome = ExecutionOutcome::new(
        bundle_state_builder.build(),
        vec![vec![Some(Receipt {
            tx_type: TxType::Eip1559,
            success: true,
            cumulative_gas_used: 400,
            logs: vec![Log::new_unchecked(
                Address::new([0x61; 20]),
                vec![B256::with_last_byte(3), B256::with_last_byte(4)],
                Bytes::default(),
            )],
            #[cfg(feature = "optimism")]
            deposit_nonce: None,
            #[cfg(feature = "optimism")]
            deposit_receipt_version: None,
        })]]
        .into(),
        number,
        Vec::new(),
    );

    let mut extended = prev_execution_outcome.clone();
    extended.extend(execution_outcome.clone());
    let state_root = bundle_state_root(&extended);

    let mut block = TEST_BLOCK.clone();
    block.withdrawals = Some(Withdrawals::new(vec![Withdrawal::default()]));
    let mut header = block.header.clone().unseal();
    header.number = number;
    header.state_root = state_root;
    // parent_hash points to block1 hash
    header.parent_hash = parent_hash;
    let sealed = header.seal_slow();
    let (header, seal) = sealed.into_parts();
    block.header = SealedHeader::new(header, seal);

    (SealedBlockWithSenders { block, senders: vec![Address::new([0x31; 20])] }, execution_outcome)
}

/// Block four that points to block 3
fn block4(
    number: BlockNumber,
    parent_hash: B256,
    prev_execution_outcome: &ExecutionOutcome,
) -> (SealedBlockWithSenders, ExecutionOutcome) {
    let address_range = 1..=20;
    let slot_range = 1..=100;

    let mut bundle_state_builder = BundleState::builder(number..=number);
    for idx in address_range {
        let address = Address::with_last_byte(idx);
        // increase balance for every even account and destroy every odd
        bundle_state_builder = if idx % 2 == 0 {
            bundle_state_builder
                .state_present_account_info(
                    address,
                    AccountInfo { nonce: 1, balance: U256::from(idx * 2), ..Default::default() },
                )
                .state_storage(
                    address,
                    HashMap::from_iter(
                        slot_range.clone().map(|slot| {
                            (U256::from(slot), (U256::from(slot), U256::from(slot * 2)))
                        }),
                    ),
                )
        } else {
            bundle_state_builder.state_address(address).state_storage(
                address,
                HashMap::from_iter(
                    slot_range
                        .clone()
                        .map(|slot| (U256::from(slot), (U256::from(slot), U256::ZERO))),
                ),
            )
        };
        // record previous account info
        bundle_state_builder = bundle_state_builder
            .revert_account_info(
                number,
                address,
                Some(Some(AccountInfo {
                    nonce: 1,
                    balance: U256::from(idx),
                    ..Default::default()
                })),
            )
            .revert_storage(
                number,
                address,
                Vec::from_iter(slot_range.clone().map(|slot| (U256::from(slot), U256::from(slot)))),
            );
    }
    let execution_outcome = ExecutionOutcome::new(
        bundle_state_builder.build(),
        vec![vec![Some(Receipt {
            tx_type: TxType::Eip1559,
            success: true,
            cumulative_gas_used: 400,
            logs: vec![Log::new_unchecked(
                Address::new([0x61; 20]),
                vec![B256::with_last_byte(3), B256::with_last_byte(4)],
                Bytes::default(),
            )],
            #[cfg(feature = "optimism")]
            deposit_nonce: None,
            #[cfg(feature = "optimism")]
            deposit_receipt_version: None,
        })]]
        .into(),
        number,
        Vec::new(),
    );

    let mut extended = prev_execution_outcome.clone();
    extended.extend(execution_outcome.clone());
    let state_root = bundle_state_root(&extended);

    let mut block = TEST_BLOCK.clone();
    block.withdrawals = Some(Withdrawals::new(vec![Withdrawal::default()]));
    let mut header = block.header.clone().unseal();
    header.number = number;
    header.state_root = state_root;
    // parent_hash points to block1 hash
    header.parent_hash = parent_hash;
    let sealed = header.seal_slow();
    let (header, seal) = sealed.into_parts();
    block.header = SealedHeader::new(header, seal);

    (SealedBlockWithSenders { block, senders: vec![Address::new([0x31; 20])] }, execution_outcome)
}

/// Block five that points to block 4
fn block5(
    number: BlockNumber,
    parent_hash: B256,
    prev_execution_outcome: &ExecutionOutcome,
) -> (SealedBlockWithSenders, ExecutionOutcome) {
    let address_range = 1..=20;
    let slot_range = 1..=100;

    let mut bundle_state_builder = BundleState::builder(number..=number);
    for idx in address_range {
        let address = Address::with_last_byte(idx);
        // update every even account and recreate every odd only with half of slots
        bundle_state_builder = bundle_state_builder
            .state_present_account_info(
                address,
                AccountInfo { nonce: 1, balance: U256::from(idx * 2), ..Default::default() },
            )
            .state_storage(
                address,
                HashMap::from_iter(
                    slot_range
                        .clone()
                        .take(50)
                        .map(|slot| (U256::from(slot), (U256::from(slot), U256::from(slot * 4)))),
                ),
            );
        bundle_state_builder = if idx % 2 == 0 {
            bundle_state_builder
                .revert_account_info(
                    number,
                    address,
                    Some(Some(AccountInfo {
                        nonce: 1,
                        balance: U256::from(idx * 2),
                        ..Default::default()
                    })),
                )
                .revert_storage(
                    number,
                    address,
                    Vec::from_iter(
                        slot_range.clone().map(|slot| (U256::from(slot), U256::from(slot * 2))),
                    ),
                )
        } else {
            bundle_state_builder.revert_address(number, address)
        };
    }
    let execution_outcome = ExecutionOutcome::new(
        bundle_state_builder.build(),
        vec![vec![Some(Receipt {
            tx_type: TxType::Eip1559,
            success: true,
            cumulative_gas_used: 400,
            logs: vec![Log::new_unchecked(
                Address::new([0x61; 20]),
                vec![B256::with_last_byte(3), B256::with_last_byte(4)],
                Bytes::default(),
            )],
            #[cfg(feature = "optimism")]
            deposit_nonce: None,
            #[cfg(feature = "optimism")]
            deposit_receipt_version: None,
        })]]
        .into(),
        number,
        Vec::new(),
    );

    let mut extended = prev_execution_outcome.clone();
    extended.extend(execution_outcome.clone());
    let state_root = bundle_state_root(&extended);

    let mut block = TEST_BLOCK.clone();
    block.withdrawals = Some(Withdrawals::new(vec![Withdrawal::default()]));
    let mut header = block.header.clone().unseal();
    header.number = number;
    header.state_root = state_root;
    // parent_hash points to block1 hash
    header.parent_hash = parent_hash;
    let sealed = header.seal_slow();
    let (header, seal) = sealed.into_parts();
    block.header = SealedHeader::new(header, seal);

    (SealedBlockWithSenders { block, senders: vec![Address::new([0x31; 20])] }, execution_outcome)
}<|MERGE_RESOLUTION|>--- conflicted
+++ resolved
@@ -1,21 +1,14 @@
 //! Dummy blocks and data for tests
 use crate::{DatabaseProviderRW, ExecutionOutcome};
 use alloy_primitives::{
-    b256, hex_literal::hex, Address, BlockNumber, Bytes, Log, TxKind, B256, U256,
+    b256, hex_literal::hex, Address, BlockNumber, Bytes, Log, Parity, Sealable, TxKind, B256, U256,
 };
 use once_cell::sync::Lazy;
 use reth_db::tables;
 use reth_db_api::{database::Database, models::StoredBlockBodyIndices};
 use reth_primitives::{
-<<<<<<< HEAD
-    alloy_primitives::{self, Parity},
     Account, Header, Receipt, Requests, SealedBlock, SealedBlockWithSenders, SealedHeader,
     Signature, Transaction, TransactionSigned, TxLegacy, TxType, Withdrawal, Withdrawals,
-=======
-    alloy_primitives, alloy_primitives::Sealable, Account, Header, Receipt, Requests, SealedBlock,
-    SealedBlockWithSenders, SealedHeader, Signature, Transaction, TransactionSigned, TxLegacy,
-    TxType, Withdrawal, Withdrawals,
->>>>>>> ed1de899
 };
 use reth_trie::root::{state_root_unhashed, storage_root_unhashed};
 use revm::{
