--- conflicted
+++ resolved
@@ -546,14 +546,8 @@
         models::{AccountBeforeTx, BlockNumberAddress},
         transaction::{DbTx, DbTxMut},
     };
-<<<<<<< HEAD
-    use reth_primitives::{
-        keccak256, Account, Address, Receipt, Receipts, StorageEntry, B256, U256,
-    };
     use reth_storage_api::DatabaseProviderFactory;
-=======
     use reth_primitives::{Account, Address, Receipt, Receipts, StorageEntry};
->>>>>>> 2924d883
     use reth_trie::{
         test_utils::{state_root, storage_root_prehashed},
         HashedPostState, HashedStorage, StateRoot, StorageRoot,
