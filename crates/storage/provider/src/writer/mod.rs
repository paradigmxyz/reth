use crate::{
    providers::{StaticFileProvider, StaticFileWriter as SfWriter},
    BlockExecutionWriter, BlockWriter, HistoryWriter, StateWriter, StaticFileProviderFactory,
    StorageLocation, TrieWriter,
};
use alloy_consensus::BlockHeader;
use reth_chain_state::ExecutedBlock;
use reth_db::transaction::{DbTx, DbTxMut};
use reth_errors::ProviderResult;
use reth_primitives::{NodePrimitives, StaticFileSegment};
use reth_primitives_traits::SignedTransaction;
use reth_storage_api::{DBProvider, StageCheckpointWriter, TransactionsProviderExt};
use reth_storage_errors::writer::UnifiedStorageWriterError;
use revm::db::OriginalValuesKnown;
use std::sync::Arc;
use tracing::debug;

/// [`UnifiedStorageWriter`] is responsible for managing the writing to storage with both database
/// and static file providers.
#[derive(Debug)]
pub struct UnifiedStorageWriter<'a, ProviderDB, ProviderSF> {
    database: &'a ProviderDB,
    static_file: Option<ProviderSF>,
}

impl<'a, ProviderDB, ProviderSF> UnifiedStorageWriter<'a, ProviderDB, ProviderSF> {
    /// Creates a new instance of [`UnifiedStorageWriter`].
    ///
    /// # Parameters
    /// - `database`: An optional reference to a database provider.
    /// - `static_file`: An optional mutable reference to a static file instance.
    pub const fn new(database: &'a ProviderDB, static_file: Option<ProviderSF>) -> Self {
        Self { database, static_file }
    }

    /// Creates a new instance of [`UnifiedStorageWriter`] from a database provider and a static
    /// file instance.
    pub fn from<P>(database: &'a P, static_file: ProviderSF) -> Self
    where
        P: AsRef<ProviderDB>,
    {
        Self::new(database.as_ref(), Some(static_file))
    }

    /// Creates a new instance of [`UnifiedStorageWriter`] from a database provider.
    pub fn from_database<P>(database: &'a P) -> Self
    where
        P: AsRef<ProviderDB>,
    {
        Self::new(database.as_ref(), None)
    }

    /// Returns a reference to the database writer.
    ///
    /// # Panics
    /// If the database provider is not set.
    const fn database(&self) -> &ProviderDB {
        self.database
    }

    /// Returns a reference to the static file instance.
    ///
    /// # Panics
    /// If the static file instance is not set.
    fn static_file(&self) -> &ProviderSF {
        self.static_file.as_ref().expect("should exist")
    }

    /// Ensures that the static file instance is set.
    ///
    /// # Returns
    /// - `Ok(())` if the static file instance is set.
    /// - `Err(StorageWriterError::MissingStaticFileWriter)` if the static file instance is not set.
    #[allow(unused)]
    const fn ensure_static_file(&self) -> Result<(), UnifiedStorageWriterError> {
        if self.static_file.is_none() {
            return Err(UnifiedStorageWriterError::MissingStaticFileWriter)
        }
        Ok(())
    }
}

impl UnifiedStorageWriter<'_, (), ()> {
    /// Commits both storage types in the right order.
    ///
    /// For non-unwinding operations it makes more sense to commit the static files first, since if
    /// it is interrupted before the database commit, we can just truncate
    /// the static files according to the checkpoints on the next
    /// start-up.
    ///
    /// NOTE: If unwinding data from storage, use `commit_unwind` instead!
    pub fn commit<P>(provider: P) -> ProviderResult<()>
    where
        P: DBProvider<Tx: DbTxMut> + StaticFileProviderFactory,
    {
        let static_file = provider.static_file_provider();
        static_file.commit()?;
        provider.commit()?;
        Ok(())
    }

    /// Commits both storage types in the right order for an unwind operation.
    ///
    /// For unwinding it makes more sense to commit the database first, since if
    /// it is interrupted before the static files commit, we can just
    /// truncate the static files according to the
    /// checkpoints on the next start-up.
    ///
    /// NOTE: Should only be used after unwinding data from storage!
    pub fn commit_unwind<P>(provider: P) -> ProviderResult<()>
    where
        P: DBProvider<Tx: DbTxMut> + StaticFileProviderFactory,
    {
        let static_file = provider.static_file_provider();
        provider.commit()?;
        static_file.commit()?;
        Ok(())
    }
}

impl<ProviderDB> UnifiedStorageWriter<'_, ProviderDB, &StaticFileProvider<ProviderDB::Primitives>>
where
    ProviderDB: DBProvider<Tx: DbTx + DbTxMut>
        + BlockWriter
        + TransactionsProviderExt
        + TrieWriter
        + StateWriter
        + HistoryWriter
        + StageCheckpointWriter
        + BlockExecutionWriter
        + AsRef<ProviderDB>
        + StaticFileProviderFactory,
{
    /// Writes executed blocks and receipts to storage.
    pub fn save_blocks<N>(&self, blocks: Vec<ExecutedBlock<N>>) -> ProviderResult<()>
    where
        N: NodePrimitives<SignedTx: SignedTransaction>,
        ProviderDB: BlockWriter<Block = N::Block> + StateWriter<Receipt = N::Receipt>,
    {
        if blocks.is_empty() {
            debug!(target: "provider::storage_writer", "Attempted to write empty block range");
            return Ok(())
        }

        // NOTE: checked non-empty above
        let first_block = blocks.first().unwrap().block();

        let last_block = blocks.last().unwrap().block();
        let first_number = first_block.number();
        let last_block_number = last_block.number();

        debug!(target: "provider::storage_writer", block_count = %blocks.len(), "Writing blocks and execution data to storage");

        // TODO: Do performant / batched writes for each type of object
        // instead of a loop over all blocks,
        // meaning:
        //  * blocks
        //  * state
        //  * hashed state
        //  * trie updates (cannot naively extend, need helper)
        //  * indices (already done basically)
        // Insert the blocks
        for ExecutedBlock { block, senders, execution_output, hashed_state, trie } in blocks {
            let sealed_block = Arc::unwrap_or_clone(block)
                .try_with_senders_unchecked(Arc::unwrap_or_clone(senders))
                .unwrap();
            self.database().insert_block(sealed_block, StorageLocation::Both)?;

            // Write state and changesets to the database.
            // Must be written after blocks because of the receipt lookup.
            self.database().write_state(
                Arc::unwrap_or_clone(execution_output),
                OriginalValuesKnown::No,
                StorageLocation::StaticFiles,
            )?;

            // insert hashes and intermediate merkle nodes
            self.database()
                .write_hashed_state(&Arc::unwrap_or_clone(hashed_state).into_sorted())?;
            self.database().write_trie_updates(&trie)?;
        }

        // update history indices
        self.database().update_history_indices(first_number..=last_block_number)?;

        // Update pipeline progress
        self.database().update_pipeline_stages(last_block_number, false)?;

        debug!(target: "provider::storage_writer", range = ?first_number..=last_block_number, "Appended block data");

        Ok(())
    }

    /// Removes all block, transaction and receipt data above the given block number from the
    /// database and static files. This is exclusive, i.e., it only removes blocks above
    /// `block_number`, and does not remove `block_number`.
    pub fn remove_blocks_above(&self, block_number: u64) -> ProviderResult<()> {
        // IMPORTANT: we use `block_number+1` to make sure we remove only what is ABOVE the block
        debug!(target: "provider::storage_writer", ?block_number, "Removing blocks from database above block_number");
        self.database().remove_block_and_execution_above(block_number, StorageLocation::Both)?;

        // Get highest static file block for the total block range
        let highest_static_file_block = self
            .static_file()
            .get_highest_static_file_block(StaticFileSegment::Headers)
            .expect("todo: error handling, headers should exist");

        // IMPORTANT: we use `highest_static_file_block.saturating_sub(block_number)` to make sure
        // we remove only what is ABOVE the block.
        //
        // i.e., if the highest static file block is 8, we want to remove above block 5 only, we
        // will have three blocks to remove, which will be block 8, 7, and 6.
        debug!(target: "provider::storage_writer", ?block_number, "Removing static file blocks above block_number");
        self.static_file()
            .get_writer(block_number, StaticFileSegment::Headers)?
            .prune_headers(highest_static_file_block.saturating_sub(block_number))?;

        Ok(())
    }
}

#[cfg(test)]
mod tests {
    #![allow(clippy::useless_conversion)]

    use super::*;
    use crate::{
        test_utils::create_test_provider_factory, AccountReader, StorageTrieWriter, TrieWriter,
    };
    use alloy_primitives::{keccak256, map::HashMap, Address, B256, U256};
    use reth_db::tables;
    use reth_db_api::{
        cursor::{DbCursorRO, DbCursorRW, DbDupCursorRO},
        models::{AccountBeforeTx, BlockNumberAddress},
        transaction::{DbTx, DbTxMut},
    };
    use reth_execution_types::ExecutionOutcome;
    use reth_primitives::{Account, Receipt, Receipts, StorageEntry};
    use reth_storage_api::DatabaseProviderFactory;
    use reth_trie::{
        test_utils::{state_root, storage_root_prehashed},
        HashedPostState, HashedStorage, StateRoot, StorageRoot,
    };
    use reth_trie_db::{DatabaseStateRoot, DatabaseStorageRoot};
    use revm::{
        db::{
            states::{
                bundle_state::BundleRetention, changes::PlainStorageRevert, PlainStorageChangeset,
            },
            BundleState, EmptyDB,
        },
        primitives::{
            Account as RevmAccount, AccountInfo as RevmAccountInfo, AccountStatus, EvmStorageSlot,
        },
        DatabaseCommit, State,
    };
    use std::{collections::BTreeMap, str::FromStr};

    #[test]
    fn wiped_entries_are_removed() {
        let provider_factory = create_test_provider_factory();

        let addresses = (0..10).map(|_| Address::random()).collect::<Vec<_>>();
        let destroyed_address = *addresses.first().unwrap();
        let destroyed_address_hashed = keccak256(destroyed_address);
        let slot = B256::with_last_byte(1);
        let hashed_slot = keccak256(slot);
        {
            let provider_rw = provider_factory.provider_rw().unwrap();
            let mut accounts_cursor =
                provider_rw.tx_ref().cursor_write::<tables::HashedAccounts>().unwrap();
            let mut storage_cursor =
                provider_rw.tx_ref().cursor_write::<tables::HashedStorages>().unwrap();

            for address in addresses {
                let hashed_address = keccak256(address);
                accounts_cursor
                    .insert(hashed_address, Account { nonce: 1, ..Default::default() })
                    .unwrap();
                storage_cursor
                    .insert(hashed_address, StorageEntry { key: hashed_slot, value: U256::from(1) })
                    .unwrap();
            }
            provider_rw.commit().unwrap();
        }

        let mut hashed_state = HashedPostState::default();
        hashed_state.accounts.insert(destroyed_address_hashed, None);
        hashed_state.storages.insert(destroyed_address_hashed, HashedStorage::new(true));

        let provider_rw = provider_factory.provider_rw().unwrap();
        assert_eq!(provider_rw.write_hashed_state(&hashed_state.into_sorted()), Ok(()));
        provider_rw.commit().unwrap();

        let provider = provider_factory.provider().unwrap();
        assert_eq!(
            provider.tx_ref().get::<tables::HashedAccounts>(destroyed_address_hashed),
            Ok(None)
        );
        assert_eq!(
            provider
                .tx_ref()
                .cursor_read::<tables::HashedStorages>()
                .unwrap()
                .seek_by_key_subkey(destroyed_address_hashed, hashed_slot),
            Ok(None)
        );
    }

    #[test]
    fn write_to_db_account_info() {
        let factory = create_test_provider_factory();
        let provider = factory.provider_rw().unwrap();

        let address_a = Address::ZERO;
        let address_b = Address::repeat_byte(0xff);

        let account_a = RevmAccountInfo { balance: U256::from(1), nonce: 1, ..Default::default() };
        let account_b = RevmAccountInfo { balance: U256::from(2), nonce: 2, ..Default::default() };
        let account_b_changed =
            RevmAccountInfo { balance: U256::from(3), nonce: 3, ..Default::default() };

        let mut state = State::builder().with_bundle_update().build();
        state.insert_not_existing(address_a);
        state.insert_account(address_b, account_b.clone().into());

        // 0x00.. is created
        state.commit(HashMap::from_iter([(
            address_a,
            RevmAccount {
                info: account_a.clone().into(),
                status: AccountStatus::Touched | AccountStatus::Created,
                storage: HashMap::default(),
            },
        )]));

        // 0xff.. is changed (balance + 1, nonce + 1)
        state.commit(HashMap::from_iter([(
            address_b,
            RevmAccount {
                info: account_b_changed.clone().into(),
                status: AccountStatus::Touched,
                storage: HashMap::default(),
            },
        )]));

        state.merge_transitions(BundleRetention::Reverts);
        let mut revm_bundle_state = state.take_bundle();

        // Write plain state and reverts separately.
        let reverts: revm::db::states::PlainStateReverts =
            revm_bundle_state.take_all_reverts().to_plain_state_reverts().into();
        let plain_state: revm::db::states::StateChangeset =
            revm_bundle_state.to_plain_state(OriginalValuesKnown::Yes).into();
        assert!(plain_state.storage.is_empty());
        assert!(plain_state.contracts.is_empty());
        provider.write_state_changes(plain_state).expect("Could not write plain state to DB");

        assert_eq!(reverts.storage, [[]]);
        provider.write_state_reverts(reverts, 1).expect("Could not write reverts to DB");

        let reth_account_a = account_a.into();
        let reth_account_b = account_b.into();
        let reth_account_b_changed = account_b_changed.clone().into();

        // Check plain state
        assert_eq!(
            provider.basic_account(address_a).expect("Could not read account state"),
            Some(reth_account_a),
            "Account A state is wrong"
        );
        assert_eq!(
            provider.basic_account(address_b).expect("Could not read account state"),
            Some(reth_account_b_changed),
            "Account B state is wrong"
        );

        // Check change set
        let mut changeset_cursor = provider
            .tx_ref()
            .cursor_dup_read::<tables::AccountChangeSets>()
            .expect("Could not open changeset cursor");
        assert_eq!(
            changeset_cursor.seek_exact(1).expect("Could not read account change set"),
            Some((1, AccountBeforeTx { address: address_a, info: None })),
            "Account A changeset is wrong"
        );
        assert_eq!(
            changeset_cursor.next_dup().expect("Changeset table is malformed"),
            Some((1, AccountBeforeTx { address: address_b, info: Some(reth_account_b) })),
            "Account B changeset is wrong"
        );

        let mut state = State::builder().with_bundle_update().build();
        state.insert_account(address_b, account_b_changed.clone().into());

        // 0xff.. is destroyed
        state.commit(HashMap::from_iter([(
            address_b,
            RevmAccount {
                status: AccountStatus::Touched | AccountStatus::SelfDestructed,
                info: account_b_changed.into(),
                storage: HashMap::default(),
            },
        )]));

        state.merge_transitions(BundleRetention::Reverts);
        let mut revm_bundle_state = state.take_bundle();

        // Write plain state and reverts separately.
        let reverts: revm::db::states::PlainStateReverts =
            revm_bundle_state.take_all_reverts().to_plain_state_reverts().into();
        let plain_state: revm::db::states::StateChangeset =
            revm_bundle_state.to_plain_state(OriginalValuesKnown::Yes).into();
        // Account B selfdestructed so flag for it should be present.
        assert_eq!(
            plain_state.storage,
            [PlainStorageChangeset { address: address_b, wipe_storage: true, storage: vec![] }]
        );
        assert!(plain_state.contracts.is_empty());
        provider.write_state_changes(plain_state).expect("Could not write plain state to DB");

        assert_eq!(
            reverts.storage,
            [[PlainStorageRevert { address: address_b, wiped: true, storage_revert: vec![] }]]
        );
        provider.write_state_reverts(reverts, 2).expect("Could not write reverts to DB");

        // Check new plain state for account B
        assert_eq!(
            provider.basic_account(address_b).expect("Could not read account state"),
            None,
            "Account B should be deleted"
        );

        // Check change set
        assert_eq!(
            changeset_cursor.seek_exact(2).expect("Could not read account change set"),
            Some((2, AccountBeforeTx { address: address_b, info: Some(reth_account_b_changed) })),
            "Account B changeset is wrong after deletion"
        );
    }

    #[test]
    fn write_to_db_storage() {
        let factory = create_test_provider_factory();
        let provider = factory.database_provider_rw().unwrap();

        let address_a = Address::ZERO;
        let address_b = Address::repeat_byte(0xff);

        let account_b = RevmAccountInfo { balance: U256::from(2), nonce: 2, ..Default::default() };

        let mut state = State::builder().with_bundle_update().build();
        state.insert_not_existing(address_a);
        state.insert_account_with_storage(
            address_b,
            account_b.clone().into(),
            HashMap::from_iter([(U256::from(1), U256::from(1))]),
        );

        state.commit(HashMap::from_iter([
            (
                address_a,
                RevmAccount {
                    status: AccountStatus::Touched | AccountStatus::Created,
                    info: RevmAccountInfo::default().into(),
                    // 0x00 => 0 => 1
                    // 0x01 => 0 => 2
                    storage: HashMap::from_iter([
                        (
                            U256::from(0),
                            EvmStorageSlot { present_value: U256::from(1), ..Default::default() },
                        ),
                        (
                            U256::from(1),
                            EvmStorageSlot { present_value: U256::from(2), ..Default::default() },
                        ),
                    ]),
                },
            ),
            (
                address_b,
                RevmAccount {
                    status: AccountStatus::Touched,
                    info: account_b.into(),
                    // 0x01 => 1 => 2
                    storage: HashMap::from_iter([(
                        U256::from(1),
                        EvmStorageSlot {
                            present_value: U256::from(2),
                            original_value: U256::from(1),
                            ..Default::default()
                        },
                    )]),
                },
            ),
        ]));

        state.merge_transitions(BundleRetention::Reverts);

        let outcome =
<<<<<<< HEAD
            ExecutionOutcome::new(state.take_bundle().into(), Receipts::default(), 1, Vec::new());
        let mut writer = UnifiedStorageWriter::from_database(&provider);
        writer
            .write_to_storage(outcome, OriginalValuesKnown::Yes)
=======
            ExecutionOutcome::new(state.take_bundle(), Receipts::default(), 1, Vec::new());
        provider
            .write_state(outcome, OriginalValuesKnown::Yes, StorageLocation::Database)
>>>>>>> 3f9816e1
            .expect("Could not write bundle state to DB");

        // Check plain storage state
        let mut storage_cursor = provider
            .tx_ref()
            .cursor_dup_read::<tables::PlainStorageState>()
            .expect("Could not open plain storage state cursor");

        assert_eq!(
            storage_cursor.seek_exact(address_a).unwrap(),
            Some((address_a, StorageEntry { key: B256::ZERO, value: U256::from(1) })),
            "Slot 0 for account A should be 1"
        );
        assert_eq!(
            storage_cursor.next_dup().unwrap(),
            Some((
                address_a,
                StorageEntry { key: B256::from(U256::from(1).to_be_bytes()), value: U256::from(2) }
            )),
            "Slot 1 for account A should be 2"
        );
        assert_eq!(
            storage_cursor.next_dup().unwrap(),
            None,
            "Account A should only have 2 storage slots"
        );

        assert_eq!(
            storage_cursor.seek_exact(address_b).unwrap(),
            Some((
                address_b,
                StorageEntry { key: B256::from(U256::from(1).to_be_bytes()), value: U256::from(2) }
            )),
            "Slot 1 for account B should be 2"
        );
        assert_eq!(
            storage_cursor.next_dup().unwrap(),
            None,
            "Account B should only have 1 storage slot"
        );

        // Check change set
        let mut changeset_cursor = provider
            .tx_ref()
            .cursor_dup_read::<tables::StorageChangeSets>()
            .expect("Could not open storage changeset cursor");
        assert_eq!(
            changeset_cursor.seek_exact(BlockNumberAddress((1, address_a))).unwrap(),
            Some((
                BlockNumberAddress((1, address_a)),
                StorageEntry { key: B256::ZERO, value: U256::from(0) }
            )),
            "Slot 0 for account A should have changed from 0"
        );
        assert_eq!(
            changeset_cursor.next_dup().unwrap(),
            Some((
                BlockNumberAddress((1, address_a)),
                StorageEntry { key: B256::from(U256::from(1).to_be_bytes()), value: U256::from(0) }
            )),
            "Slot 1 for account A should have changed from 0"
        );
        assert_eq!(
            changeset_cursor.next_dup().unwrap(),
            None,
            "Account A should only be in the changeset 2 times"
        );

        assert_eq!(
            changeset_cursor.seek_exact(BlockNumberAddress((1, address_b))).unwrap(),
            Some((
                BlockNumberAddress((1, address_b)),
                StorageEntry { key: B256::from(U256::from(1).to_be_bytes()), value: U256::from(1) }
            )),
            "Slot 1 for account B should have changed from 1"
        );
        assert_eq!(
            changeset_cursor.next_dup().unwrap(),
            None,
            "Account B should only be in the changeset 1 time"
        );

        // Delete account A
        let mut state = State::builder().with_bundle_update().build();
        state.insert_account(address_a, RevmAccountInfo::default().into());

        state.commit(HashMap::from_iter([(
            address_a,
            RevmAccount {
                status: AccountStatus::Touched | AccountStatus::SelfDestructed,
                info: RevmAccountInfo::default().into(),
                storage: HashMap::default(),
            },
        )]));

        state.merge_transitions(BundleRetention::Reverts);
        let outcome =
<<<<<<< HEAD
            ExecutionOutcome::new(state.take_bundle().into(), Receipts::default(), 2, Vec::new());
        let mut writer = UnifiedStorageWriter::from_database(&provider);
        writer
            .write_to_storage(outcome, OriginalValuesKnown::Yes)
=======
            ExecutionOutcome::new(state.take_bundle(), Receipts::default(), 2, Vec::new());
        provider
            .write_state(outcome, OriginalValuesKnown::Yes, StorageLocation::Database)
>>>>>>> 3f9816e1
            .expect("Could not write bundle state to DB");

        assert_eq!(
            storage_cursor.seek_exact(address_a).unwrap(),
            None,
            "Account A should have no storage slots after deletion"
        );

        assert_eq!(
            changeset_cursor.seek_exact(BlockNumberAddress((2, address_a))).unwrap(),
            Some((
                BlockNumberAddress((2, address_a)),
                StorageEntry { key: B256::ZERO, value: U256::from(1) }
            )),
            "Slot 0 for account A should have changed from 1 on deletion"
        );
        assert_eq!(
            changeset_cursor.next_dup().unwrap(),
            Some((
                BlockNumberAddress((2, address_a)),
                StorageEntry { key: B256::from(U256::from(1).to_be_bytes()), value: U256::from(2) }
            )),
            "Slot 1 for account A should have changed from 2 on deletion"
        );
        assert_eq!(
            changeset_cursor.next_dup().unwrap(),
            None,
            "Account A should only be in the changeset 2 times on deletion"
        );
    }

    #[test]
    fn write_to_db_multiple_selfdestructs() {
        let factory = create_test_provider_factory();
        let provider = factory.database_provider_rw().unwrap();

        let address1 = Address::random();
        let account_info = RevmAccountInfo { nonce: 1, ..Default::default() };

        // Block #0: initial state.
        let mut init_state = State::builder().with_bundle_update().build();
        init_state.insert_not_existing(address1);
        init_state.commit(HashMap::from_iter([(
            address1,
            RevmAccount {
                info: account_info.clone().into(),
                status: AccountStatus::Touched | AccountStatus::Created,
                // 0x00 => 0 => 1
                // 0x01 => 0 => 2
                storage: HashMap::from_iter([
                    (
                        U256::ZERO,
                        EvmStorageSlot { present_value: U256::from(1), ..Default::default() },
                    ),
                    (
                        U256::from(1),
                        EvmStorageSlot { present_value: U256::from(2), ..Default::default() },
                    ),
                ]),
            },
        )]));
        init_state.merge_transitions(BundleRetention::Reverts);

<<<<<<< HEAD
        let outcome = ExecutionOutcome::new(
            init_state.take_bundle().into(),
            Receipts::default(),
            0,
            Vec::new(),
        );
        let mut writer = UnifiedStorageWriter::from_database(&provider);
        writer
            .write_to_storage(outcome, OriginalValuesKnown::Yes)
=======
        let outcome =
            ExecutionOutcome::new(init_state.take_bundle(), Receipts::default(), 0, Vec::new());
        provider
            .write_state(outcome, OriginalValuesKnown::Yes, StorageLocation::Database)
>>>>>>> 3f9816e1
            .expect("Could not write bundle state to DB");

        let mut state = State::builder().with_bundle_update().build();
        state.insert_account_with_storage(
            address1,
            account_info.clone().into(),
            HashMap::from_iter([(U256::ZERO, U256::from(1)), (U256::from(1), U256::from(2))]),
        );

        // Block #1: change storage.
        state.commit(HashMap::from_iter([(
            address1,
            RevmAccount {
                status: AccountStatus::Touched,
                info: account_info.clone().into(),
                // 0x00 => 1 => 2
                storage: HashMap::from_iter([(
                    U256::ZERO,
                    EvmStorageSlot {
                        original_value: U256::from(1),
                        present_value: U256::from(2),
                        ..Default::default()
                    },
                )]),
            },
        )]));
        state.merge_transitions(BundleRetention::Reverts);

        // Block #2: destroy account.
        state.commit(HashMap::from_iter([(
            address1,
            RevmAccount {
                status: AccountStatus::Touched | AccountStatus::SelfDestructed,
                info: account_info.clone().into(),
                storage: HashMap::default(),
            },
        )]));
        state.merge_transitions(BundleRetention::Reverts);

        // Block #3: re-create account and change storage.
        state.commit(HashMap::from_iter([(
            address1,
            RevmAccount {
                status: AccountStatus::Touched | AccountStatus::Created,
                info: account_info.clone().into(),
                storage: HashMap::default(),
            },
        )]));
        state.merge_transitions(BundleRetention::Reverts);

        // Block #4: change storage.
        state.commit(HashMap::from_iter([(
            address1,
            RevmAccount {
                status: AccountStatus::Touched,
                info: account_info.clone().into(),
                // 0x00 => 0 => 2
                // 0x02 => 0 => 4
                // 0x06 => 0 => 6
                storage: HashMap::from_iter([
                    (
                        U256::ZERO,
                        EvmStorageSlot { present_value: U256::from(2), ..Default::default() },
                    ),
                    (
                        U256::from(2),
                        EvmStorageSlot { present_value: U256::from(4), ..Default::default() },
                    ),
                    (
                        U256::from(6),
                        EvmStorageSlot { present_value: U256::from(6), ..Default::default() },
                    ),
                ]),
            },
        )]));
        state.merge_transitions(BundleRetention::Reverts);

        // Block #5: Destroy account again.
        state.commit(HashMap::from_iter([(
            address1,
            RevmAccount {
                status: AccountStatus::Touched | AccountStatus::SelfDestructed,
                info: account_info.clone().into(),
                storage: HashMap::default(),
            },
        )]));
        state.merge_transitions(BundleRetention::Reverts);

        // Block #6: Create, change, destroy and re-create in the same block.
        state.commit(HashMap::from_iter([(
            address1,
            RevmAccount {
                status: AccountStatus::Touched | AccountStatus::Created,
                info: account_info.clone().into(),
                storage: HashMap::default(),
            },
        )]));
        state.commit(HashMap::from_iter([(
            address1,
            RevmAccount {
                status: AccountStatus::Touched,
                info: account_info.clone().into(),
                // 0x00 => 0 => 2
                storage: HashMap::from_iter([(
                    U256::ZERO,
                    EvmStorageSlot { present_value: U256::from(2), ..Default::default() },
                )]),
            },
        )]));
        state.commit(HashMap::from_iter([(
            address1,
            RevmAccount {
                status: AccountStatus::Touched | AccountStatus::SelfDestructed,
                info: account_info.clone().into(),
                storage: HashMap::default(),
            },
        )]));
        state.commit(HashMap::from_iter([(
            address1,
            RevmAccount {
                status: AccountStatus::Touched | AccountStatus::Created,
                info: account_info.clone().into(),
                storage: HashMap::default(),
            },
        )]));
        state.merge_transitions(BundleRetention::Reverts);

        // Block #7: Change storage.
        state.commit(HashMap::from_iter([(
            address1,
            RevmAccount {
                status: AccountStatus::Touched,
                info: account_info.into(),
                // 0x00 => 0 => 9
                storage: HashMap::from_iter([(
                    U256::ZERO,
                    EvmStorageSlot { present_value: U256::from(9), ..Default::default() },
                )]),
            },
        )]));
        state.merge_transitions(BundleRetention::Reverts);

        let bundle = state.take_bundle().into();

        let outcome: ExecutionOutcome =
            ExecutionOutcome::new(bundle, Receipts::default(), 1, Vec::new());
        provider
            .write_state(outcome, OriginalValuesKnown::Yes, StorageLocation::Database)
            .expect("Could not write bundle state to DB");

        let mut storage_changeset_cursor = provider
            .tx_ref()
            .cursor_dup_read::<tables::StorageChangeSets>()
            .expect("Could not open plain storage state cursor");
        let mut storage_changes = storage_changeset_cursor.walk_range(..).unwrap();

        // Iterate through all storage changes

        // Block <number>
        // <slot>: <expected value before>
        // ...

        // Block #0
        // 0x00: 0
        // 0x01: 0
        assert_eq!(
            storage_changes.next(),
            Some(Ok((
                BlockNumberAddress((0, address1)),
                StorageEntry { key: B256::with_last_byte(0), value: U256::ZERO }
            )))
        );
        assert_eq!(
            storage_changes.next(),
            Some(Ok((
                BlockNumberAddress((0, address1)),
                StorageEntry { key: B256::with_last_byte(1), value: U256::ZERO }
            )))
        );

        // Block #1
        // 0x00: 1
        assert_eq!(
            storage_changes.next(),
            Some(Ok((
                BlockNumberAddress((1, address1)),
                StorageEntry { key: B256::with_last_byte(0), value: U256::from(1) }
            )))
        );

        // Block #2 (destroyed)
        // 0x00: 2
        // 0x01: 2
        assert_eq!(
            storage_changes.next(),
            Some(Ok((
                BlockNumberAddress((2, address1)),
                StorageEntry { key: B256::with_last_byte(0), value: U256::from(2) }
            )))
        );
        assert_eq!(
            storage_changes.next(),
            Some(Ok((
                BlockNumberAddress((2, address1)),
                StorageEntry { key: B256::with_last_byte(1), value: U256::from(2) }
            )))
        );

        // Block #3
        // no storage changes

        // Block #4
        // 0x00: 0
        // 0x02: 0
        // 0x06: 0
        assert_eq!(
            storage_changes.next(),
            Some(Ok((
                BlockNumberAddress((4, address1)),
                StorageEntry { key: B256::with_last_byte(0), value: U256::ZERO }
            )))
        );
        assert_eq!(
            storage_changes.next(),
            Some(Ok((
                BlockNumberAddress((4, address1)),
                StorageEntry { key: B256::with_last_byte(2), value: U256::ZERO }
            )))
        );
        assert_eq!(
            storage_changes.next(),
            Some(Ok((
                BlockNumberAddress((4, address1)),
                StorageEntry { key: B256::with_last_byte(6), value: U256::ZERO }
            )))
        );

        // Block #5 (destroyed)
        // 0x00: 2
        // 0x02: 4
        // 0x06: 6
        assert_eq!(
            storage_changes.next(),
            Some(Ok((
                BlockNumberAddress((5, address1)),
                StorageEntry { key: B256::with_last_byte(0), value: U256::from(2) }
            )))
        );
        assert_eq!(
            storage_changes.next(),
            Some(Ok((
                BlockNumberAddress((5, address1)),
                StorageEntry { key: B256::with_last_byte(2), value: U256::from(4) }
            )))
        );
        assert_eq!(
            storage_changes.next(),
            Some(Ok((
                BlockNumberAddress((5, address1)),
                StorageEntry { key: B256::with_last_byte(6), value: U256::from(6) }
            )))
        );

        // Block #6
        // no storage changes (only inter block changes)

        // Block #7
        // 0x00: 0
        assert_eq!(
            storage_changes.next(),
            Some(Ok((
                BlockNumberAddress((7, address1)),
                StorageEntry { key: B256::with_last_byte(0), value: U256::ZERO }
            )))
        );
        assert_eq!(storage_changes.next(), None);
    }

    #[test]
    fn storage_change_after_selfdestruct_within_block() {
        let factory = create_test_provider_factory();
        let provider = factory.database_provider_rw().unwrap();

        let address1 = Address::random();
        let account1 = RevmAccountInfo { nonce: 1, ..Default::default() };

        // Block #0: initial state.
        let mut init_state = State::builder().with_bundle_update().build();
        init_state.insert_not_existing(address1);
        init_state.commit(HashMap::from_iter([(
            address1,
            RevmAccount {
                info: account1.clone().into(),
                status: AccountStatus::Touched | AccountStatus::Created,
                // 0x00 => 0 => 1
                // 0x01 => 0 => 2
                storage: HashMap::from_iter([
                    (
                        U256::ZERO,
                        EvmStorageSlot { present_value: U256::from(1), ..Default::default() },
                    ),
                    (
                        U256::from(1),
                        EvmStorageSlot { present_value: U256::from(2), ..Default::default() },
                    ),
                ]),
            },
        )]));
        init_state.merge_transitions(BundleRetention::Reverts);
<<<<<<< HEAD
        let outcome = ExecutionOutcome::new(
            init_state.take_bundle().into(),
            Receipts::default(),
            0,
            Vec::new(),
        );
        let mut writer = UnifiedStorageWriter::from_database(&provider);
        writer
            .write_to_storage(outcome, OriginalValuesKnown::Yes)
=======
        let outcome =
            ExecutionOutcome::new(init_state.take_bundle(), Receipts::default(), 0, Vec::new());
        provider
            .write_state(outcome, OriginalValuesKnown::Yes, StorageLocation::Database)
>>>>>>> 3f9816e1
            .expect("Could not write bundle state to DB");

        let mut state = State::builder().with_bundle_update().build();
        state.insert_account_with_storage(
            address1,
            account1.clone().into(),
            HashMap::from_iter([(U256::ZERO, U256::from(1)), (U256::from(1), U256::from(2))]),
        );

        // Block #1: Destroy, re-create, change storage.
        state.commit(HashMap::from_iter([(
            address1,
            RevmAccount {
                status: AccountStatus::Touched | AccountStatus::SelfDestructed,
                info: account1.clone().into(),
                storage: HashMap::default(),
            },
        )]));

        state.commit(HashMap::from_iter([(
            address1,
            RevmAccount {
                status: AccountStatus::Touched | AccountStatus::Created,
                info: account1.clone().into(),
                storage: HashMap::default(),
            },
        )]));

        state.commit(HashMap::from_iter([(
            address1,
            RevmAccount {
                status: AccountStatus::Touched,
                info: account1.into(),
                // 0x01 => 0 => 5
                storage: HashMap::from_iter([(
                    U256::from(1),
                    EvmStorageSlot { present_value: U256::from(5), ..Default::default() },
                )]),
            },
        )]));

        // Commit block #1 changes to the database.
        state.merge_transitions(BundleRetention::Reverts);
        let outcome =
<<<<<<< HEAD
            ExecutionOutcome::new(state.take_bundle().into(), Receipts::default(), 1, Vec::new());
        let mut writer = UnifiedStorageWriter::from_database(&provider);
        writer
            .write_to_storage(outcome, OriginalValuesKnown::Yes)
=======
            ExecutionOutcome::new(state.take_bundle(), Receipts::default(), 1, Vec::new());
        provider
            .write_state(outcome, OriginalValuesKnown::Yes, StorageLocation::Database)
>>>>>>> 3f9816e1
            .expect("Could not write bundle state to DB");

        let mut storage_changeset_cursor = provider
            .tx_ref()
            .cursor_dup_read::<tables::StorageChangeSets>()
            .expect("Could not open plain storage state cursor");
        let range = BlockNumberAddress::range(1..=1);
        let mut storage_changes = storage_changeset_cursor.walk_range(range).unwrap();

        assert_eq!(
            storage_changes.next(),
            Some(Ok((
                BlockNumberAddress((1, address1)),
                StorageEntry { key: B256::with_last_byte(0), value: U256::from(1) }
            )))
        );
        assert_eq!(
            storage_changes.next(),
            Some(Ok((
                BlockNumberAddress((1, address1)),
                StorageEntry { key: B256::with_last_byte(1), value: U256::from(2) }
            )))
        );
        assert_eq!(storage_changes.next(), None);
    }

    #[test]
    fn revert_to_indices() {
        let base: ExecutionOutcome = ExecutionOutcome {
            bundle: BundleState::default(),
            receipts: vec![vec![Some(Receipt::default()); 2]; 7].into(),
            first_block: 10,
            requests: Vec::new(),
        };

        let mut this = base.clone();
        assert!(this.revert_to(10));
        assert_eq!(this.receipts.len(), 1);

        let mut this = base.clone();
        assert!(!this.revert_to(9));
        assert_eq!(this.receipts.len(), 7);

        let mut this = base.clone();
        assert!(this.revert_to(15));
        assert_eq!(this.receipts.len(), 6);

        let mut this = base.clone();
        assert!(this.revert_to(16));
        assert_eq!(this.receipts.len(), 7);

        let mut this = base;
        assert!(!this.revert_to(17));
        assert_eq!(this.receipts.len(), 7);
    }

    #[test]
    fn bundle_state_state_root() {
        type PreState = BTreeMap<Address, (Account, BTreeMap<B256, U256>)>;
        let mut prestate: PreState = (0..10)
            .map(|key| {
                let account = Account {
                    nonce: 1,
                    balance: U256::from(key),
                    bytecode_hash: None,
                    #[cfg(feature = "scroll")]
                    account_extension: Some(reth_scroll_primitives::AccountExtension::empty()),
                };
                let storage =
                    (1..11).map(|key| (B256::with_last_byte(key), U256::from(key))).collect();
                (Address::with_last_byte(key), (account, storage))
            })
            .collect();

        let provider_factory = create_test_provider_factory();
        let provider_rw = provider_factory.database_provider_rw().unwrap();

        // insert initial state to the database
        let tx = provider_rw.tx_ref();
        for (address, (account, storage)) in &prestate {
            let hashed_address = keccak256(address);
            tx.put::<tables::HashedAccounts>(hashed_address, *account).unwrap();
            for (slot, value) in storage {
                tx.put::<tables::HashedStorages>(
                    hashed_address,
                    StorageEntry { key: keccak256(slot), value: *value },
                )
                .unwrap();
            }
        }

        let (_, updates) = StateRoot::from_tx(tx).root_with_updates().unwrap();
        provider_rw.write_trie_updates(&updates).unwrap();

        let mut state = State::builder().with_bundle_update().build();

        let assert_state_root = |state: &State<EmptyDB>, expected: &PreState, msg| {
            assert_eq!(
                StateRoot::overlay_root(
                    tx,
                    ExecutionOutcome::<Receipt>::new(
                        state.bundle_state.clone().into(),
                        Receipts::default(),
                        0,
                        Vec::new()
                    )
                    .hash_state_slow(),
                )
                .unwrap(),
                state_root(expected.clone().into_iter().map(|(address, (account, storage))| (
                    address,
                    (account, storage.into_iter())
                ))),
                "{msg}"
            );
        };

        // database only state root is correct
        assert_state_root(&state, &prestate, "empty");

        // destroy account 1
        let address1 = Address::with_last_byte(1);
        let account1_old = prestate.remove(&address1).unwrap();
        state.insert_account(address1, account1_old.0.into());
        state.commit(HashMap::from_iter([(
            address1,
            RevmAccount {
                status: AccountStatus::Touched | AccountStatus::SelfDestructed,
                info: RevmAccountInfo::default().into(),
                storage: HashMap::default(),
            },
        )]));
        state.merge_transitions(BundleRetention::PlainState);
        assert_state_root(&state, &prestate, "destroyed account");

        // change slot 2 in account 2
        let address2 = Address::with_last_byte(2);
        let slot2 = U256::from(2);
        let slot2_key = B256::from(slot2);
        let account2 = prestate.get_mut(&address2).unwrap();
        let account2_slot2_old_value = *account2.1.get(&slot2_key).unwrap();
        state.insert_account_with_storage(
            address2,
            account2.0.into(),
            HashMap::from_iter([(slot2, account2_slot2_old_value)]),
        );

        let account2_slot2_new_value = U256::from(100);
        account2.1.insert(slot2_key, account2_slot2_new_value);
        state.commit(HashMap::from_iter([(
            address2,
            RevmAccount {
                status: AccountStatus::Touched,
                info: account2.0.into(),
                storage: HashMap::from_iter([(
                    slot2,
                    EvmStorageSlot::new_changed(account2_slot2_old_value, account2_slot2_new_value),
                )]),
            },
        )]));
        state.merge_transitions(BundleRetention::PlainState);
        assert_state_root(&state, &prestate, "changed storage");

        // change balance of account 3
        let address3 = Address::with_last_byte(3);
        let account3 = prestate.get_mut(&address3).unwrap();
        state.insert_account(address3, account3.0.into());

        account3.0.balance = U256::from(24);
        state.commit(HashMap::from_iter([(
            address3,
            RevmAccount {
                status: AccountStatus::Touched,
                info: account3.0.into(),
                storage: HashMap::default(),
            },
        )]));
        state.merge_transitions(BundleRetention::PlainState);
        assert_state_root(&state, &prestate, "changed balance");

        // change nonce of account 4
        let address4 = Address::with_last_byte(4);
        let account4 = prestate.get_mut(&address4).unwrap();
        state.insert_account(address4, account4.0.into());

        account4.0.nonce = 128;
        state.commit(HashMap::from_iter([(
            address4,
            RevmAccount {
                status: AccountStatus::Touched,
                info: account4.0.into(),
                storage: HashMap::default(),
            },
        )]));
        state.merge_transitions(BundleRetention::PlainState);
        assert_state_root(&state, &prestate, "changed nonce");

        // recreate account 1
        let account1_new = Account {
            nonce: 56,
            balance: U256::from(123),
            bytecode_hash: Some(B256::random()),
            #[cfg(feature = "scroll")]
            account_extension: Some((10, B256::random()).into()),
        };
        prestate.insert(address1, (account1_new, BTreeMap::default()));
        state.commit(HashMap::from_iter([(
            address1,
            RevmAccount {
                status: AccountStatus::Touched | AccountStatus::Created,
                info: account1_new.into(),
                storage: HashMap::default(),
            },
        )]));
        state.merge_transitions(BundleRetention::PlainState);
        assert_state_root(&state, &prestate, "recreated");

        // update storage for account 1
        let slot20 = U256::from(20);
        let slot20_key = B256::from(slot20);
        let account1_slot20_value = U256::from(12345);
        prestate.get_mut(&address1).unwrap().1.insert(slot20_key, account1_slot20_value);
        state.commit(HashMap::from_iter([(
            address1,
            RevmAccount {
                status: AccountStatus::Touched | AccountStatus::Created,
                info: account1_new.into(),
                storage: HashMap::from_iter([(
                    slot20,
                    EvmStorageSlot::new_changed(U256::ZERO, account1_slot20_value),
                )]),
            },
        )]));
        state.merge_transitions(BundleRetention::PlainState);
        assert_state_root(&state, &prestate, "recreated changed storage");
    }

    #[test]
    fn prepend_state() {
        let address1 = Address::random();
        let address2 = Address::random();

        let account1 = RevmAccountInfo { nonce: 1, ..Default::default() };
        let account1_changed = RevmAccountInfo { nonce: 1, ..Default::default() };
        let account2 = RevmAccountInfo { nonce: 1, ..Default::default() };

        let present_state = BundleState::builder(2..=2)
            .state_present_account_info(address1, account1_changed.clone())
            .build();
        assert_eq!(present_state.reverts.len(), 1);
        let previous_state = BundleState::builder(1..=1)
            .state_present_account_info(address1, account1)
            .state_present_account_info(address2, account2.clone())
            .build();
        assert_eq!(previous_state.reverts.len(), 1);

        let mut test: ExecutionOutcome = ExecutionOutcome {
            bundle: present_state,
            receipts: vec![vec![Some(Receipt::default()); 2]; 1].into(),
            first_block: 2,
            requests: Vec::new(),
        };

        test.prepend_state(previous_state);

        assert_eq!(test.receipts.len(), 1);
        let end_state = test.state();
        assert_eq!(end_state.state.len(), 2);
        // reverts num should stay the same.
        assert_eq!(end_state.reverts.len(), 1);
        // account1 is not overwritten.
        assert_eq!(end_state.state.get(&address1).unwrap().info, Some(account1_changed));
        // account2 got inserted
        assert_eq!(end_state.state.get(&address2).unwrap().info, Some(account2));
    }

    #[test]
    fn hashed_state_storage_root() {
        let address = Address::random();
        let hashed_address = keccak256(address);
        let provider_factory = create_test_provider_factory();
        let provider_rw = provider_factory.provider_rw().unwrap();
        let tx = provider_rw.tx_ref();

        // insert initial account storage
        let init_storage = HashedStorage::from_iter(
            false,
            [
                "50000000000000000000000000000004253371b55351a08cb3267d4d265530b6",
                "512428ed685fff57294d1a9cbb147b18ae5db9cf6ae4b312fa1946ba0561882e",
                "51e6784c736ef8548f856909870b38e49ef7a4e3e77e5e945e0d5e6fcaa3037f",
            ]
            .into_iter()
            .map(|str| (B256::from_str(str).unwrap(), U256::from(1))),
        );
        let mut state = HashedPostState::default();
        state.storages.insert(hashed_address, init_storage.clone());
        provider_rw.write_hashed_state(&state.clone().into_sorted()).unwrap();

        // calculate database storage root and write intermediate storage nodes.
        let (storage_root, _, storage_updates) =
            StorageRoot::from_tx_hashed(tx, hashed_address).calculate(true).unwrap();
        assert_eq!(storage_root, storage_root_prehashed(init_storage.storage));
        assert!(!storage_updates.is_empty());
        provider_rw
            .write_individual_storage_trie_updates(hashed_address, &storage_updates)
            .unwrap();

        // destroy the storage and re-create with new slots
        let updated_storage = HashedStorage::from_iter(
            true,
            [
                "00deb8486ad8edccfdedfc07109b3667b38a03a8009271aac250cce062d90917",
                "88d233b7380bb1bcdc866f6871c94685848f54cf0ee033b1480310b4ddb75fc9",
            ]
            .into_iter()
            .map(|str| (B256::from_str(str).unwrap(), U256::from(1))),
        );
        let mut state = HashedPostState::default();
        state.storages.insert(hashed_address, updated_storage.clone());
        provider_rw.write_hashed_state(&state.clone().into_sorted()).unwrap();

        // re-calculate database storage root
        let storage_root = StorageRoot::overlay_root(tx, address, updated_storage.clone()).unwrap();
        assert_eq!(storage_root, storage_root_prehashed(updated_storage.storage));
    }
}<|MERGE_RESOLUTION|>--- conflicted
+++ resolved
@@ -500,16 +500,9 @@
         state.merge_transitions(BundleRetention::Reverts);
 
         let outcome =
-<<<<<<< HEAD
             ExecutionOutcome::new(state.take_bundle().into(), Receipts::default(), 1, Vec::new());
-        let mut writer = UnifiedStorageWriter::from_database(&provider);
-        writer
-            .write_to_storage(outcome, OriginalValuesKnown::Yes)
-=======
-            ExecutionOutcome::new(state.take_bundle(), Receipts::default(), 1, Vec::new());
         provider
             .write_state(outcome, OriginalValuesKnown::Yes, StorageLocation::Database)
->>>>>>> 3f9816e1
             .expect("Could not write bundle state to DB");
 
         // Check plain storage state
@@ -607,16 +600,9 @@
 
         state.merge_transitions(BundleRetention::Reverts);
         let outcome =
-<<<<<<< HEAD
             ExecutionOutcome::new(state.take_bundle().into(), Receipts::default(), 2, Vec::new());
-        let mut writer = UnifiedStorageWriter::from_database(&provider);
-        writer
-            .write_to_storage(outcome, OriginalValuesKnown::Yes)
-=======
-            ExecutionOutcome::new(state.take_bundle(), Receipts::default(), 2, Vec::new());
         provider
             .write_state(outcome, OriginalValuesKnown::Yes, StorageLocation::Database)
->>>>>>> 3f9816e1
             .expect("Could not write bundle state to DB");
 
         assert_eq!(
@@ -680,22 +666,14 @@
         )]));
         init_state.merge_transitions(BundleRetention::Reverts);
 
-<<<<<<< HEAD
         let outcome = ExecutionOutcome::new(
             init_state.take_bundle().into(),
             Receipts::default(),
             0,
             Vec::new(),
         );
-        let mut writer = UnifiedStorageWriter::from_database(&provider);
-        writer
-            .write_to_storage(outcome, OriginalValuesKnown::Yes)
-=======
-        let outcome =
-            ExecutionOutcome::new(init_state.take_bundle(), Receipts::default(), 0, Vec::new());
         provider
             .write_state(outcome, OriginalValuesKnown::Yes, StorageLocation::Database)
->>>>>>> 3f9816e1
             .expect("Could not write bundle state to DB");
 
         let mut state = State::builder().with_bundle_update().build();
@@ -1005,22 +983,14 @@
             },
         )]));
         init_state.merge_transitions(BundleRetention::Reverts);
-<<<<<<< HEAD
         let outcome = ExecutionOutcome::new(
             init_state.take_bundle().into(),
             Receipts::default(),
             0,
             Vec::new(),
         );
-        let mut writer = UnifiedStorageWriter::from_database(&provider);
-        writer
-            .write_to_storage(outcome, OriginalValuesKnown::Yes)
-=======
-        let outcome =
-            ExecutionOutcome::new(init_state.take_bundle(), Receipts::default(), 0, Vec::new());
         provider
             .write_state(outcome, OriginalValuesKnown::Yes, StorageLocation::Database)
->>>>>>> 3f9816e1
             .expect("Could not write bundle state to DB");
 
         let mut state = State::builder().with_bundle_update().build();
@@ -1065,16 +1035,9 @@
         // Commit block #1 changes to the database.
         state.merge_transitions(BundleRetention::Reverts);
         let outcome =
-<<<<<<< HEAD
             ExecutionOutcome::new(state.take_bundle().into(), Receipts::default(), 1, Vec::new());
-        let mut writer = UnifiedStorageWriter::from_database(&provider);
-        writer
-            .write_to_storage(outcome, OriginalValuesKnown::Yes)
-=======
-            ExecutionOutcome::new(state.take_bundle(), Receipts::default(), 1, Vec::new());
         provider
             .write_state(outcome, OriginalValuesKnown::Yes, StorageLocation::Database)
->>>>>>> 3f9816e1
             .expect("Could not write bundle state to DB");
 
         let mut storage_changeset_cursor = provider
