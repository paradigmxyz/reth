<<<<<<< HEAD
use crate::{
    providers::{StaticFileProvider, StaticFileWriter as SfWriter},
    BlockExecutionWriter, BlockWriter, HistoryWriter, StateWriter, StaticFileProviderFactory,
    StorageLocation, TrieWriter,
};
use alloy_consensus::BlockHeader;
use reth_chain_state::{ExecutedBlock, ExecutedBlockWithTrieUpdates};
use reth_db_api::transaction::{DbTx, DbTxMut};
use reth_errors::{ProviderError, ProviderResult};
use reth_primitives_traits::{NodePrimitives, SignedTransaction};
use reth_static_file_types::StaticFileSegment;
use reth_storage_api::{DBProvider, StageCheckpointWriter, TransactionsProviderExt};
use reth_storage_errors::writer::UnifiedStorageWriterError;
use revm_database::OriginalValuesKnown;
use std::sync::Arc;
use tracing::debug;

/// [`UnifiedStorageWriter`] is responsible for managing the writing to storage with both database
/// and static file providers.
#[derive(Debug)]
pub struct UnifiedStorageWriter<'a, ProviderDB, ProviderSF> {
    database: &'a ProviderDB,
    static_file: Option<ProviderSF>,
}

impl<'a, ProviderDB, ProviderSF> UnifiedStorageWriter<'a, ProviderDB, ProviderSF> {
    /// Creates a new instance of [`UnifiedStorageWriter`].
    ///
    /// # Parameters
    /// - `database`: An optional reference to a database provider.
    /// - `static_file`: An optional mutable reference to a static file instance.
    pub const fn new(database: &'a ProviderDB, static_file: Option<ProviderSF>) -> Self {
        Self { database, static_file }
    }

    /// Creates a new instance of [`UnifiedStorageWriter`] from a database provider and a static
    /// file instance.
    pub fn from<P>(database: &'a P, static_file: ProviderSF) -> Self
    where
        P: AsRef<ProviderDB>,
    {
        Self::new(database.as_ref(), Some(static_file))
    }

    /// Creates a new instance of [`UnifiedStorageWriter`] from a database provider.
    pub fn from_database<P>(database: &'a P) -> Self
    where
        P: AsRef<ProviderDB>,
    {
        Self::new(database.as_ref(), None)
    }

    /// Returns a reference to the database writer.
    ///
    /// # Panics
    /// If the database provider is not set.
    const fn database(&self) -> &ProviderDB {
        self.database
    }

    /// Returns a reference to the static file instance.
    ///
    /// # Panics
    /// If the static file instance is not set.
    const fn static_file(&self) -> &ProviderSF {
        self.static_file.as_ref().expect("should exist")
    }

    /// Ensures that the static file instance is set.
    ///
    /// # Returns
    /// - `Ok(())` if the static file instance is set.
    /// - `Err(StorageWriterError::MissingStaticFileWriter)` if the static file instance is not set.
    #[expect(unused)]
    const fn ensure_static_file(&self) -> Result<(), UnifiedStorageWriterError> {
        if self.static_file.is_none() {
            return Err(UnifiedStorageWriterError::MissingStaticFileWriter)
        }
        Ok(())
    }
}

impl UnifiedStorageWriter<'_, (), ()> {
    /// Commits both storage types in the right order.
    ///
    /// For non-unwinding operations it makes more sense to commit the static files first, since if
    /// it is interrupted before the database commit, we can just truncate
    /// the static files according to the checkpoints on the next
    /// start-up.
    ///
    /// NOTE: If unwinding data from storage, use `commit_unwind` instead!
    pub fn commit<P>(provider: P) -> ProviderResult<()>
    where
        P: DBProvider<Tx: DbTxMut> + StaticFileProviderFactory,
    {
        let static_file = provider.static_file_provider();
        static_file.commit()?;
        provider.commit()?;
        Ok(())
    }

    /// Commits both storage types in the right order for an unwind operation.
    ///
    /// For unwinding it makes more sense to commit the database first, since if
    /// it is interrupted before the static files commit, we can just
    /// truncate the static files according to the
    /// checkpoints on the next start-up.
    ///
    /// NOTE: Should only be used after unwinding data from storage!
    pub fn commit_unwind<P>(provider: P) -> ProviderResult<()>
    where
        P: DBProvider<Tx: DbTxMut> + StaticFileProviderFactory,
    {
        let static_file = provider.static_file_provider();
        provider.commit()?;
        static_file.commit()?;
        Ok(())
    }
}

impl<ProviderDB> UnifiedStorageWriter<'_, ProviderDB, &StaticFileProvider<ProviderDB::Primitives>>
where
    ProviderDB: DBProvider<Tx: DbTx + DbTxMut>
        + BlockWriter
        + TransactionsProviderExt
        + TrieWriter
        + StateWriter
        + HistoryWriter
        + StageCheckpointWriter
        + BlockExecutionWriter
        + AsRef<ProviderDB>
        + StaticFileProviderFactory,
{
    /// Writes executed blocks and receipts to storage.
    pub fn save_blocks<N>(&self, blocks: Vec<ExecutedBlockWithTrieUpdates<N>>) -> ProviderResult<()>
    where
        N: NodePrimitives<SignedTx: SignedTransaction>,
        ProviderDB: BlockWriter<Block = N::Block> + StateWriter<Receipt = N::Receipt>,
    {
        if blocks.is_empty() {
            debug!(target: "provider::storage_writer", "Attempted to write empty block range");
            return Ok(())
        }

        // NOTE: checked non-empty above
        let first_block = blocks.first().unwrap().recovered_block();

        let last_block = blocks.last().unwrap().recovered_block();
        let first_number = first_block.number();
        let last_block_number = last_block.number();

        debug!(target: "provider::storage_writer", block_count = %blocks.len(), "Writing blocks and execution data to storage");

        // TODO: Do performant / batched writes for each type of object
        // instead of a loop over all blocks,
        // meaning:
        //  * blocks
        //  * state
        //  * hashed state
        //  * trie updates (cannot naively extend, need helper)
        //  * indices (already done basically)
        // Insert the blocks
        for ExecutedBlockWithTrieUpdates {
            block: ExecutedBlock { recovered_block, execution_output, hashed_state },
            trie,
        } in blocks
        {
            let block_hash = recovered_block.hash();
            self.database()
                .insert_block(Arc::unwrap_or_clone(recovered_block), StorageLocation::Both)?;

            // Write state and changesets to the database.
            // Must be written after blocks because of the receipt lookup.
            self.database().write_state(
                &execution_output,
                OriginalValuesKnown::No,
                StorageLocation::StaticFiles,
            )?;

            // insert hashes and intermediate merkle nodes
            self.database()
                .write_hashed_state(&Arc::unwrap_or_clone(hashed_state).into_sorted())?;
            self.database().write_trie_updates(
                trie.as_ref().ok_or(ProviderError::MissingTrieUpdates(block_hash))?,
            )?;
        }

        // update history indices
        self.database().update_history_indices(first_number..=last_block_number)?;

        // Update pipeline progress
        self.database().update_pipeline_stages(last_block_number, false)?;

        debug!(target: "provider::storage_writer", range = ?first_number..=last_block_number, "Appended block data");

        Ok(())
    }

    /// Removes all block, transaction and receipt data above the given block number from the
    /// database and static files. This is exclusive, i.e., it only removes blocks above
    /// `block_number`, and does not remove `block_number`.
    pub fn remove_blocks_above(&self, block_number: u64) -> ProviderResult<()> {
        // IMPORTANT: we use `block_number+1` to make sure we remove only what is ABOVE the block
        debug!(target: "provider::storage_writer", ?block_number, "Removing blocks from database above block_number");
        self.database().remove_block_and_execution_above(block_number, StorageLocation::Both)?;

        // Get highest static file block for the total block range. If no static file headers
        // exist on disk, there's nothing to prune from static files.
        let Some(highest_static_file_block) =
            self.static_file().get_highest_static_file_block(StaticFileSegment::Headers)
        else {
            debug!(target: "provider::storage_writer", ?block_number, "No static file headers found, skipping static file pruning");
            return Ok(());
        };

        // IMPORTANT: we use `highest_static_file_block.saturating_sub(block_number)` to make
        // sure we remove only what is ABOVE the block.
        //
        // i.e., if the highest static file block is 8, we want to remove above block 5 only, we
        // will have three blocks to remove, which will be block 8, 7, and 6.
        debug!(target: "provider::storage_writer", ?block_number, "Removing static file blocks above block_number");
        self.static_file()
            .get_writer(block_number, StaticFileSegment::Headers)?
            .prune_headers(highest_static_file_block.saturating_sub(block_number))?;

        Ok(())
    }
}

=======
>>>>>>> f98e7060
#[cfg(test)]
mod tests {
    use crate::{
        test_utils::create_test_provider_factory, AccountReader, StorageTrieWriter, TrieWriter,
    };
    use alloy_primitives::{keccak256, map::HashMap, Address, B256, U256};
    use reth_db_api::{
        cursor::{DbCursorRO, DbCursorRW, DbDupCursorRO},
        models::{AccountBeforeTx, BlockNumberAddress},
        tables,
        transaction::{DbTx, DbTxMut},
    };
    use reth_ethereum_primitives::Receipt;
    use reth_execution_types::ExecutionOutcome;
    use reth_primitives_traits::{Account, StorageEntry};
    use reth_storage_api::{DatabaseProviderFactory, HashedPostStateProvider, StateWriter};
    use reth_trie::{
        test_utils::{state_root, storage_root_prehashed},
        HashedPostState, HashedStorage, StateRoot, StorageRoot, StorageRootProgress,
    };
    use reth_trie_db::{DatabaseStateRoot, DatabaseStorageRoot};
    use revm_database::{
        states::{
            bundle_state::BundleRetention, changes::PlainStorageRevert, PlainStorageChangeset,
        },
        BundleState, OriginalValuesKnown, State,
    };
    use revm_database_interface::{DatabaseCommit, EmptyDB};
    use revm_state::{
        Account as RevmAccount, AccountInfo as RevmAccountInfo, AccountStatus, EvmStorageSlot,
    };
    use std::{collections::BTreeMap, str::FromStr};

    #[test]
    fn wiped_entries_are_removed() {
        let provider_factory = create_test_provider_factory();

        let addresses = (0..10).map(|_| Address::random()).collect::<Vec<_>>();
        let destroyed_address = *addresses.first().unwrap();
        let destroyed_address_hashed = keccak256(destroyed_address);
        let slot = B256::with_last_byte(1);
        let hashed_slot = keccak256(slot);
        {
            let provider_rw = provider_factory.provider_rw().unwrap();
            let mut accounts_cursor =
                provider_rw.tx_ref().cursor_write::<tables::HashedAccounts>().unwrap();
            let mut storage_cursor =
                provider_rw.tx_ref().cursor_write::<tables::HashedStorages>().unwrap();

            for address in addresses {
                let hashed_address = keccak256(address);
                accounts_cursor
                    .insert(hashed_address, &Account { nonce: 1, ..Default::default() })
                    .unwrap();
                storage_cursor
                    .insert(
                        hashed_address,
                        &StorageEntry { key: hashed_slot, value: U256::from(1) },
                    )
                    .unwrap();
            }
            provider_rw.commit().unwrap();
        }

        let mut hashed_state = HashedPostState::default();
        hashed_state.accounts.insert(destroyed_address_hashed, None);
        hashed_state.storages.insert(destroyed_address_hashed, HashedStorage::new(true));

        let provider_rw = provider_factory.provider_rw().unwrap();
        assert!(matches!(provider_rw.write_hashed_state(&hashed_state.into_sorted()), Ok(())));
        provider_rw.commit().unwrap();

        let provider = provider_factory.provider().unwrap();
        assert_eq!(
            provider.tx_ref().get::<tables::HashedAccounts>(destroyed_address_hashed),
            Ok(None)
        );
        assert_eq!(
            provider
                .tx_ref()
                .cursor_read::<tables::HashedStorages>()
                .unwrap()
                .seek_by_key_subkey(destroyed_address_hashed, hashed_slot),
            Ok(None)
        );
    }

    #[test]
    fn write_to_db_account_info() {
        let factory = create_test_provider_factory();
        let provider = factory.provider_rw().unwrap();

        let address_a = Address::ZERO;
        let address_b = Address::repeat_byte(0xff);

        let account_a = RevmAccountInfo { balance: U256::from(1), nonce: 1, ..Default::default() };
        let account_b = RevmAccountInfo { balance: U256::from(2), nonce: 2, ..Default::default() };
        let account_b_changed =
            RevmAccountInfo { balance: U256::from(3), nonce: 3, ..Default::default() };

        let mut state = State::builder().with_bundle_update().build();
        state.insert_not_existing(address_a);
        state.insert_account(address_b, account_b.clone());

        // 0x00.. is created
        state.commit(HashMap::from_iter([(
            address_a,
            RevmAccount {
                info: account_a.clone(),
                status: AccountStatus::Touched | AccountStatus::Created,
                storage: HashMap::default(),
                transaction_id: 0,
            },
        )]));

        // 0xff.. is changed (balance + 1, nonce + 1)
        state.commit(HashMap::from_iter([(
            address_b,
            RevmAccount {
                info: account_b_changed.clone(),
                status: AccountStatus::Touched,
                storage: HashMap::default(),
                transaction_id: 0,
            },
        )]));

        state.merge_transitions(BundleRetention::Reverts);
        let mut revm_bundle_state = state.take_bundle();

        // Write plain state and reverts separately.
        let reverts = revm_bundle_state.take_all_reverts().to_plain_state_reverts();
        let plain_state = revm_bundle_state.to_plain_state(OriginalValuesKnown::Yes);
        assert!(plain_state.storage.is_empty());
        assert!(plain_state.contracts.is_empty());
        provider.write_state_changes(plain_state).expect("Could not write plain state to DB");

        assert_eq!(reverts.storage, [[]]);
        provider.write_state_reverts(reverts, 1).expect("Could not write reverts to DB");

        let reth_account_a = account_a.into();
        let reth_account_b = account_b.into();
        let reth_account_b_changed = (&account_b_changed).into();

        // Check plain state
        assert_eq!(
            provider.basic_account(&address_a).expect("Could not read account state"),
            Some(reth_account_a),
            "Account A state is wrong"
        );
        assert_eq!(
            provider.basic_account(&address_b).expect("Could not read account state"),
            Some(reth_account_b_changed),
            "Account B state is wrong"
        );

        // Check change set
        let mut changeset_cursor = provider
            .tx_ref()
            .cursor_dup_read::<tables::AccountChangeSets>()
            .expect("Could not open changeset cursor");
        assert_eq!(
            changeset_cursor.seek_exact(1).expect("Could not read account change set"),
            Some((1, AccountBeforeTx { address: address_a, info: None })),
            "Account A changeset is wrong"
        );
        assert_eq!(
            changeset_cursor.next_dup().expect("Changeset table is malformed"),
            Some((1, AccountBeforeTx { address: address_b, info: Some(reth_account_b) })),
            "Account B changeset is wrong"
        );

        let mut state = State::builder().with_bundle_update().build();
        state.insert_account(address_b, account_b_changed.clone());

        // 0xff.. is destroyed
        state.commit(HashMap::from_iter([(
            address_b,
            RevmAccount {
                status: AccountStatus::Touched | AccountStatus::SelfDestructed,
                info: account_b_changed,
                storage: HashMap::default(),
                transaction_id: 0,
            },
        )]));

        state.merge_transitions(BundleRetention::Reverts);
        let mut revm_bundle_state = state.take_bundle();

        // Write plain state and reverts separately.
        let reverts = revm_bundle_state.take_all_reverts().to_plain_state_reverts();
        let plain_state = revm_bundle_state.to_plain_state(OriginalValuesKnown::Yes);
        // Account B selfdestructed so flag for it should be present.
        assert_eq!(
            plain_state.storage,
            [PlainStorageChangeset { address: address_b, wipe_storage: true, storage: vec![] }]
        );
        assert!(plain_state.contracts.is_empty());
        provider.write_state_changes(plain_state).expect("Could not write plain state to DB");

        assert_eq!(
            reverts.storage,
            [[PlainStorageRevert { address: address_b, wiped: true, storage_revert: vec![] }]]
        );
        provider.write_state_reverts(reverts, 2).expect("Could not write reverts to DB");

        // Check new plain state for account B
        assert_eq!(
            provider.basic_account(&address_b).expect("Could not read account state"),
            None,
            "Account B should be deleted"
        );

        // Check change set
        assert_eq!(
            changeset_cursor.seek_exact(2).expect("Could not read account change set"),
            Some((2, AccountBeforeTx { address: address_b, info: Some(reth_account_b_changed) })),
            "Account B changeset is wrong after deletion"
        );
    }

    #[test]
    fn write_to_db_storage() {
        let factory = create_test_provider_factory();
        let provider = factory.database_provider_rw().unwrap();

        let address_a = Address::ZERO;
        let address_b = Address::repeat_byte(0xff);

        let account_b = RevmAccountInfo { balance: U256::from(2), nonce: 2, ..Default::default() };

        let mut state = State::builder().with_bundle_update().build();
        state.insert_not_existing(address_a);
        state.insert_account_with_storage(
            address_b,
            account_b.clone(),
            HashMap::from_iter([(U256::from(1), U256::from(1))]),
        );

        state.commit(HashMap::from_iter([
            (
                address_a,
                RevmAccount {
                    status: AccountStatus::Touched | AccountStatus::Created,
                    info: RevmAccountInfo::default(),
                    // 0x00 => 0 => 1
                    // 0x01 => 0 => 2
                    storage: HashMap::from_iter([
                        (
                            U256::from(0),
                            EvmStorageSlot { present_value: U256::from(1), ..Default::default() },
                        ),
                        (
                            U256::from(1),
                            EvmStorageSlot { present_value: U256::from(2), ..Default::default() },
                        ),
                    ]),
                    transaction_id: 0,
                },
            ),
            (
                address_b,
                RevmAccount {
                    status: AccountStatus::Touched,
                    info: account_b,
                    // 0x01 => 1 => 2
                    storage: HashMap::from_iter([(
                        U256::from(1),
                        EvmStorageSlot {
                            present_value: U256::from(2),
                            original_value: U256::from(1),
                            ..Default::default()
                        },
                    )]),
                    transaction_id: 0,
                },
            ),
        ]));

        state.merge_transitions(BundleRetention::Reverts);

        let outcome = ExecutionOutcome::new(state.take_bundle(), Default::default(), 1, Vec::new());
        provider
            .write_state(&outcome, OriginalValuesKnown::Yes)
            .expect("Could not write bundle state to DB");

        // Check plain storage state
        let mut storage_cursor = provider
            .tx_ref()
            .cursor_dup_read::<tables::PlainStorageState>()
            .expect("Could not open plain storage state cursor");

        assert_eq!(
            storage_cursor.seek_exact(address_a).unwrap(),
            Some((address_a, StorageEntry { key: B256::ZERO, value: U256::from(1) })),
            "Slot 0 for account A should be 1"
        );
        assert_eq!(
            storage_cursor.next_dup().unwrap(),
            Some((
                address_a,
                StorageEntry { key: B256::from(U256::from(1).to_be_bytes()), value: U256::from(2) }
            )),
            "Slot 1 for account A should be 2"
        );
        assert_eq!(
            storage_cursor.next_dup().unwrap(),
            None,
            "Account A should only have 2 storage slots"
        );

        assert_eq!(
            storage_cursor.seek_exact(address_b).unwrap(),
            Some((
                address_b,
                StorageEntry { key: B256::from(U256::from(1).to_be_bytes()), value: U256::from(2) }
            )),
            "Slot 1 for account B should be 2"
        );
        assert_eq!(
            storage_cursor.next_dup().unwrap(),
            None,
            "Account B should only have 1 storage slot"
        );

        // Check change set
        let mut changeset_cursor = provider
            .tx_ref()
            .cursor_dup_read::<tables::StorageChangeSets>()
            .expect("Could not open storage changeset cursor");
        assert_eq!(
            changeset_cursor.seek_exact(BlockNumberAddress((1, address_a))).unwrap(),
            Some((
                BlockNumberAddress((1, address_a)),
                StorageEntry { key: B256::ZERO, value: U256::from(0) }
            )),
            "Slot 0 for account A should have changed from 0"
        );
        assert_eq!(
            changeset_cursor.next_dup().unwrap(),
            Some((
                BlockNumberAddress((1, address_a)),
                StorageEntry { key: B256::from(U256::from(1).to_be_bytes()), value: U256::from(0) }
            )),
            "Slot 1 for account A should have changed from 0"
        );
        assert_eq!(
            changeset_cursor.next_dup().unwrap(),
            None,
            "Account A should only be in the changeset 2 times"
        );

        assert_eq!(
            changeset_cursor.seek_exact(BlockNumberAddress((1, address_b))).unwrap(),
            Some((
                BlockNumberAddress((1, address_b)),
                StorageEntry { key: B256::from(U256::from(1).to_be_bytes()), value: U256::from(1) }
            )),
            "Slot 1 for account B should have changed from 1"
        );
        assert_eq!(
            changeset_cursor.next_dup().unwrap(),
            None,
            "Account B should only be in the changeset 1 time"
        );

        // Delete account A
        let mut state = State::builder().with_bundle_update().build();
        state.insert_account(address_a, RevmAccountInfo::default());

        state.commit(HashMap::from_iter([(
            address_a,
            RevmAccount {
                status: AccountStatus::Touched | AccountStatus::SelfDestructed,
                info: RevmAccountInfo::default(),
                storage: HashMap::default(),
                transaction_id: 0,
            },
        )]));

        state.merge_transitions(BundleRetention::Reverts);
        let outcome = ExecutionOutcome::new(state.take_bundle(), Default::default(), 2, Vec::new());
        provider
            .write_state(&outcome, OriginalValuesKnown::Yes)
            .expect("Could not write bundle state to DB");

        assert_eq!(
            storage_cursor.seek_exact(address_a).unwrap(),
            None,
            "Account A should have no storage slots after deletion"
        );

        assert_eq!(
            changeset_cursor.seek_exact(BlockNumberAddress((2, address_a))).unwrap(),
            Some((
                BlockNumberAddress((2, address_a)),
                StorageEntry { key: B256::ZERO, value: U256::from(1) }
            )),
            "Slot 0 for account A should have changed from 1 on deletion"
        );
        assert_eq!(
            changeset_cursor.next_dup().unwrap(),
            Some((
                BlockNumberAddress((2, address_a)),
                StorageEntry { key: B256::from(U256::from(1).to_be_bytes()), value: U256::from(2) }
            )),
            "Slot 1 for account A should have changed from 2 on deletion"
        );
        assert_eq!(
            changeset_cursor.next_dup().unwrap(),
            None,
            "Account A should only be in the changeset 2 times on deletion"
        );
    }

    #[test]
    fn write_to_db_multiple_selfdestructs() {
        let factory = create_test_provider_factory();
        let provider = factory.database_provider_rw().unwrap();

        let address1 = Address::random();
        let account_info = RevmAccountInfo { nonce: 1, ..Default::default() };

        // Block #0: initial state.
        let mut init_state = State::builder().with_bundle_update().build();
        init_state.insert_not_existing(address1);
        init_state.commit(HashMap::from_iter([(
            address1,
            RevmAccount {
                info: account_info.clone(),
                status: AccountStatus::Touched | AccountStatus::Created,
                // 0x00 => 0 => 1
                // 0x01 => 0 => 2
                storage: HashMap::from_iter([
                    (
                        U256::ZERO,
                        EvmStorageSlot { present_value: U256::from(1), ..Default::default() },
                    ),
                    (
                        U256::from(1),
                        EvmStorageSlot { present_value: U256::from(2), ..Default::default() },
                    ),
                ]),
                transaction_id: 0,
            },
        )]));
        init_state.merge_transitions(BundleRetention::Reverts);

        let outcome =
            ExecutionOutcome::new(init_state.take_bundle(), Default::default(), 0, Vec::new());
        provider
            .write_state(&outcome, OriginalValuesKnown::Yes)
            .expect("Could not write bundle state to DB");

        let mut state = State::builder().with_bundle_update().build();
        state.insert_account_with_storage(
            address1,
            account_info.clone(),
            HashMap::from_iter([(U256::ZERO, U256::from(1)), (U256::from(1), U256::from(2))]),
        );

        // Block #1: change storage.
        state.commit(HashMap::from_iter([(
            address1,
            RevmAccount {
                status: AccountStatus::Touched,
                info: account_info.clone(),
                // 0x00 => 1 => 2
                storage: HashMap::from_iter([(
                    U256::ZERO,
                    EvmStorageSlot {
                        original_value: U256::from(1),
                        present_value: U256::from(2),
                        ..Default::default()
                    },
                )]),
                transaction_id: 0,
            },
        )]));
        state.merge_transitions(BundleRetention::Reverts);

        // Block #2: destroy account.
        state.commit(HashMap::from_iter([(
            address1,
            RevmAccount {
                status: AccountStatus::Touched | AccountStatus::SelfDestructed,
                info: account_info.clone(),
                storage: HashMap::default(),
                transaction_id: 0,
            },
        )]));
        state.merge_transitions(BundleRetention::Reverts);

        // Block #3: re-create account and change storage.
        state.commit(HashMap::from_iter([(
            address1,
            RevmAccount {
                status: AccountStatus::Touched | AccountStatus::Created,
                info: account_info.clone(),
                storage: HashMap::default(),
                transaction_id: 0,
            },
        )]));
        state.merge_transitions(BundleRetention::Reverts);

        // Block #4: change storage.
        state.commit(HashMap::from_iter([(
            address1,
            RevmAccount {
                status: AccountStatus::Touched,
                info: account_info.clone(),
                // 0x00 => 0 => 2
                // 0x02 => 0 => 4
                // 0x06 => 0 => 6
                storage: HashMap::from_iter([
                    (
                        U256::ZERO,
                        EvmStorageSlot { present_value: U256::from(2), ..Default::default() },
                    ),
                    (
                        U256::from(2),
                        EvmStorageSlot { present_value: U256::from(4), ..Default::default() },
                    ),
                    (
                        U256::from(6),
                        EvmStorageSlot { present_value: U256::from(6), ..Default::default() },
                    ),
                ]),
                transaction_id: 0,
            },
        )]));
        state.merge_transitions(BundleRetention::Reverts);

        // Block #5: Destroy account again.
        state.commit(HashMap::from_iter([(
            address1,
            RevmAccount {
                status: AccountStatus::Touched | AccountStatus::SelfDestructed,
                info: account_info.clone(),
                storage: HashMap::default(),
                transaction_id: 0,
            },
        )]));
        state.merge_transitions(BundleRetention::Reverts);

        // Block #6: Create, change, destroy and re-create in the same block.
        state.commit(HashMap::from_iter([(
            address1,
            RevmAccount {
                status: AccountStatus::Touched | AccountStatus::Created,
                info: account_info.clone(),
                storage: HashMap::default(),
                transaction_id: 0,
            },
        )]));
        state.commit(HashMap::from_iter([(
            address1,
            RevmAccount {
                status: AccountStatus::Touched,
                info: account_info.clone(),
                // 0x00 => 0 => 2
                storage: HashMap::from_iter([(
                    U256::ZERO,
                    EvmStorageSlot { present_value: U256::from(2), ..Default::default() },
                )]),
                transaction_id: 0,
            },
        )]));
        state.commit(HashMap::from_iter([(
            address1,
            RevmAccount {
                status: AccountStatus::Touched | AccountStatus::SelfDestructed,
                info: account_info.clone(),
                storage: HashMap::default(),
                transaction_id: 0,
            },
        )]));
        state.commit(HashMap::from_iter([(
            address1,
            RevmAccount {
                status: AccountStatus::Touched | AccountStatus::Created,
                info: account_info.clone(),
                storage: HashMap::default(),
                transaction_id: 0,
            },
        )]));
        state.merge_transitions(BundleRetention::Reverts);

        // Block #7: Change storage.
        state.commit(HashMap::from_iter([(
            address1,
            RevmAccount {
                status: AccountStatus::Touched,
                info: account_info,
                // 0x00 => 0 => 9
                storage: HashMap::from_iter([(
                    U256::ZERO,
                    EvmStorageSlot { present_value: U256::from(9), ..Default::default() },
                )]),
                transaction_id: 0,
            },
        )]));

        state.merge_transitions(BundleRetention::Reverts);

        let bundle = state.take_bundle();

        let outcome: ExecutionOutcome =
            ExecutionOutcome::new(bundle, Default::default(), 1, Vec::new());
        provider
            .write_state(&outcome, OriginalValuesKnown::Yes)
            .expect("Could not write bundle state to DB");

        let mut storage_changeset_cursor = provider
            .tx_ref()
            .cursor_dup_read::<tables::StorageChangeSets>()
            .expect("Could not open plain storage state cursor");
        let mut storage_changes = storage_changeset_cursor.walk_range(..).unwrap();

        // Iterate through all storage changes

        // Block <number>
        // <slot>: <expected value before>
        // ...

        // Block #0
        // 0x00: 0
        // 0x01: 0
        assert_eq!(
            storage_changes.next(),
            Some(Ok((
                BlockNumberAddress((0, address1)),
                StorageEntry { key: B256::with_last_byte(0), value: U256::ZERO }
            )))
        );
        assert_eq!(
            storage_changes.next(),
            Some(Ok((
                BlockNumberAddress((0, address1)),
                StorageEntry { key: B256::with_last_byte(1), value: U256::ZERO }
            )))
        );

        // Block #1
        // 0x00: 1
        assert_eq!(
            storage_changes.next(),
            Some(Ok((
                BlockNumberAddress((1, address1)),
                StorageEntry { key: B256::with_last_byte(0), value: U256::from(1) }
            )))
        );

        // Block #2 (destroyed)
        // 0x00: 2
        // 0x01: 2
        assert_eq!(
            storage_changes.next(),
            Some(Ok((
                BlockNumberAddress((2, address1)),
                StorageEntry { key: B256::with_last_byte(0), value: U256::from(2) }
            )))
        );
        assert_eq!(
            storage_changes.next(),
            Some(Ok((
                BlockNumberAddress((2, address1)),
                StorageEntry { key: B256::with_last_byte(1), value: U256::from(2) }
            )))
        );

        // Block #3
        // no storage changes

        // Block #4
        // 0x00: 0
        // 0x02: 0
        // 0x06: 0
        assert_eq!(
            storage_changes.next(),
            Some(Ok((
                BlockNumberAddress((4, address1)),
                StorageEntry { key: B256::with_last_byte(0), value: U256::ZERO }
            )))
        );
        assert_eq!(
            storage_changes.next(),
            Some(Ok((
                BlockNumberAddress((4, address1)),
                StorageEntry { key: B256::with_last_byte(2), value: U256::ZERO }
            )))
        );
        assert_eq!(
            storage_changes.next(),
            Some(Ok((
                BlockNumberAddress((4, address1)),
                StorageEntry { key: B256::with_last_byte(6), value: U256::ZERO }
            )))
        );

        // Block #5 (destroyed)
        // 0x00: 2
        // 0x02: 4
        // 0x06: 6
        assert_eq!(
            storage_changes.next(),
            Some(Ok((
                BlockNumberAddress((5, address1)),
                StorageEntry { key: B256::with_last_byte(0), value: U256::from(2) }
            )))
        );
        assert_eq!(
            storage_changes.next(),
            Some(Ok((
                BlockNumberAddress((5, address1)),
                StorageEntry { key: B256::with_last_byte(2), value: U256::from(4) }
            )))
        );
        assert_eq!(
            storage_changes.next(),
            Some(Ok((
                BlockNumberAddress((5, address1)),
                StorageEntry { key: B256::with_last_byte(6), value: U256::from(6) }
            )))
        );

        // Block #6
        // no storage changes (only inter block changes)

        // Block #7
        // 0x00: 0
        assert_eq!(
            storage_changes.next(),
            Some(Ok((
                BlockNumberAddress((7, address1)),
                StorageEntry { key: B256::with_last_byte(0), value: U256::ZERO }
            )))
        );
        assert_eq!(storage_changes.next(), None);
    }

    #[test]
    fn storage_change_after_selfdestruct_within_block() {
        let factory = create_test_provider_factory();
        let provider = factory.database_provider_rw().unwrap();

        let address1 = Address::random();
        let account1 = RevmAccountInfo { nonce: 1, ..Default::default() };

        // Block #0: initial state.
        let mut init_state = State::builder().with_bundle_update().build();
        init_state.insert_not_existing(address1);
        init_state.commit(HashMap::from_iter([(
            address1,
            RevmAccount {
                info: account1.clone(),
                status: AccountStatus::Touched | AccountStatus::Created,
                // 0x00 => 0 => 1
                // 0x01 => 0 => 2
                storage: HashMap::from_iter([
                    (
                        U256::ZERO,
                        EvmStorageSlot { present_value: U256::from(1), ..Default::default() },
                    ),
                    (
                        U256::from(1),
                        EvmStorageSlot { present_value: U256::from(2), ..Default::default() },
                    ),
                ]),
                transaction_id: 0,
            },
        )]));
        init_state.merge_transitions(BundleRetention::Reverts);
        let outcome =
            ExecutionOutcome::new(init_state.take_bundle(), Default::default(), 0, Vec::new());
        provider
            .write_state(&outcome, OriginalValuesKnown::Yes)
            .expect("Could not write bundle state to DB");

        let mut state = State::builder().with_bundle_update().build();
        state.insert_account_with_storage(
            address1,
            account1.clone(),
            HashMap::from_iter([(U256::ZERO, U256::from(1)), (U256::from(1), U256::from(2))]),
        );

        // Block #1: Destroy, re-create, change storage.
        state.commit(HashMap::from_iter([(
            address1,
            RevmAccount {
                status: AccountStatus::Touched | AccountStatus::SelfDestructed,
                info: account1.clone(),
                storage: HashMap::default(),
                transaction_id: 0,
            },
        )]));

        state.commit(HashMap::from_iter([(
            address1,
            RevmAccount {
                status: AccountStatus::Touched | AccountStatus::Created,
                info: account1.clone(),
                storage: HashMap::default(),
                transaction_id: 0,
            },
        )]));

        state.commit(HashMap::from_iter([(
            address1,
            RevmAccount {
                status: AccountStatus::Touched,
                info: account1,
                // 0x01 => 0 => 5
                storage: HashMap::from_iter([(
                    U256::from(1),
                    EvmStorageSlot { present_value: U256::from(5), ..Default::default() },
                )]),
                transaction_id: 0,
            },
        )]));

        // Commit block #1 changes to the database.
        state.merge_transitions(BundleRetention::Reverts);
        let outcome = ExecutionOutcome::new(state.take_bundle(), Default::default(), 1, Vec::new());
        provider
            .write_state(&outcome, OriginalValuesKnown::Yes)
            .expect("Could not write bundle state to DB");

        let mut storage_changeset_cursor = provider
            .tx_ref()
            .cursor_dup_read::<tables::StorageChangeSets>()
            .expect("Could not open plain storage state cursor");
        let range = BlockNumberAddress::range(1..=1);
        let mut storage_changes = storage_changeset_cursor.walk_range(range).unwrap();

        assert_eq!(
            storage_changes.next(),
            Some(Ok((
                BlockNumberAddress((1, address1)),
                StorageEntry { key: B256::with_last_byte(0), value: U256::from(1) }
            )))
        );
        assert_eq!(
            storage_changes.next(),
            Some(Ok((
                BlockNumberAddress((1, address1)),
                StorageEntry { key: B256::with_last_byte(1), value: U256::from(2) }
            )))
        );
        assert_eq!(storage_changes.next(), None);
    }

    #[test]
    fn revert_to_indices() {
        let base: ExecutionOutcome = ExecutionOutcome {
            bundle: BundleState::default(),
            receipts: vec![vec![Receipt::default(); 2]; 7],
            first_block: 10,
            requests: Vec::new(),
        };

        let mut this = base.clone();
        assert!(this.revert_to(10));
        assert_eq!(this.receipts.len(), 1);

        let mut this = base.clone();
        assert!(!this.revert_to(9));
        assert_eq!(this.receipts.len(), 7);

        let mut this = base.clone();
        assert!(this.revert_to(15));
        assert_eq!(this.receipts.len(), 6);

        let mut this = base.clone();
        assert!(this.revert_to(16));
        assert_eq!(this.receipts.len(), 7);

        let mut this = base;
        assert!(!this.revert_to(17));
        assert_eq!(this.receipts.len(), 7);
    }

    #[test]
    fn bundle_state_state_root() {
        type PreState = BTreeMap<Address, (Account, BTreeMap<B256, U256>)>;
        let mut prestate: PreState = (0..10)
            .map(|key| {
                let account = Account { nonce: 1, balance: U256::from(key), bytecode_hash: None };
                let storage =
                    (1..11).map(|key| (B256::with_last_byte(key), U256::from(key))).collect();
                (Address::with_last_byte(key), (account, storage))
            })
            .collect();

        let provider_factory = create_test_provider_factory();
        let provider_rw = provider_factory.database_provider_rw().unwrap();

        // insert initial state to the database
        let tx = provider_rw.tx_ref();
        for (address, (account, storage)) in &prestate {
            let hashed_address = keccak256(address);
            tx.put::<tables::HashedAccounts>(hashed_address, *account).unwrap();
            for (slot, value) in storage {
                tx.put::<tables::HashedStorages>(
                    hashed_address,
                    StorageEntry { key: keccak256(slot), value: *value },
                )
                .unwrap();
            }
        }

        let (_, updates) = StateRoot::from_tx(tx).root_with_updates().unwrap();
        provider_rw.write_trie_updates(&updates).unwrap();

        let mut state = State::builder().with_bundle_update().build();

        let assert_state_root = |state: &State<EmptyDB>, expected: &PreState, msg| {
            assert_eq!(
                StateRoot::overlay_root(
                    tx,
                    provider_factory.hashed_post_state(&state.bundle_state)
                )
                .unwrap(),
                state_root(expected.clone().into_iter().map(|(address, (account, storage))| (
                    address,
                    (account, storage.into_iter())
                ))),
                "{msg}"
            );
        };

        // database only state root is correct
        assert_state_root(&state, &prestate, "empty");

        // destroy account 1
        let address1 = Address::with_last_byte(1);
        let account1_old = prestate.remove(&address1).unwrap();
        state.insert_account(address1, account1_old.0.into());
        state.commit(HashMap::from_iter([(
            address1,
            RevmAccount {
                status: AccountStatus::Touched | AccountStatus::SelfDestructed,
                info: RevmAccountInfo::default(),
                storage: HashMap::default(),
                transaction_id: 0,
            },
        )]));
        state.merge_transitions(BundleRetention::PlainState);
        assert_state_root(&state, &prestate, "destroyed account");

        // change slot 2 in account 2
        let address2 = Address::with_last_byte(2);
        let slot2 = U256::from(2);
        let slot2_key = B256::from(slot2);
        let account2 = prestate.get_mut(&address2).unwrap();
        let account2_slot2_old_value = *account2.1.get(&slot2_key).unwrap();
        state.insert_account_with_storage(
            address2,
            account2.0.into(),
            HashMap::from_iter([(slot2, account2_slot2_old_value)]),
        );

        let account2_slot2_new_value = U256::from(100);
        account2.1.insert(slot2_key, account2_slot2_new_value);
        state.commit(HashMap::from_iter([(
            address2,
            RevmAccount {
                status: AccountStatus::Touched,
                info: account2.0.into(),
                storage: HashMap::from_iter([(
                    slot2,
                    EvmStorageSlot::new_changed(
                        account2_slot2_old_value,
                        account2_slot2_new_value,
                        0,
                    ),
                )]),
                transaction_id: 0,
            },
        )]));
        state.merge_transitions(BundleRetention::PlainState);
        assert_state_root(&state, &prestate, "changed storage");

        // change balance of account 3
        let address3 = Address::with_last_byte(3);
        let account3 = prestate.get_mut(&address3).unwrap();
        state.insert_account(address3, account3.0.into());

        account3.0.balance = U256::from(24);
        state.commit(HashMap::from_iter([(
            address3,
            RevmAccount {
                status: AccountStatus::Touched,
                info: account3.0.into(),
                storage: HashMap::default(),
                transaction_id: 0,
            },
        )]));
        state.merge_transitions(BundleRetention::PlainState);
        assert_state_root(&state, &prestate, "changed balance");

        // change nonce of account 4
        let address4 = Address::with_last_byte(4);
        let account4 = prestate.get_mut(&address4).unwrap();
        state.insert_account(address4, account4.0.into());

        account4.0.nonce = 128;
        state.commit(HashMap::from_iter([(
            address4,
            RevmAccount {
                status: AccountStatus::Touched,
                info: account4.0.into(),
                storage: HashMap::default(),
                transaction_id: 0,
            },
        )]));
        state.merge_transitions(BundleRetention::PlainState);
        assert_state_root(&state, &prestate, "changed nonce");

        // recreate account 1
        let account1_new =
            Account { nonce: 56, balance: U256::from(123), bytecode_hash: Some(B256::random()) };
        prestate.insert(address1, (account1_new, BTreeMap::default()));
        state.commit(HashMap::from_iter([(
            address1,
            RevmAccount {
                status: AccountStatus::Touched | AccountStatus::Created,
                info: account1_new.into(),
                storage: HashMap::default(),
                transaction_id: 0,
            },
        )]));
        state.merge_transitions(BundleRetention::PlainState);
        assert_state_root(&state, &prestate, "recreated");

        // update storage for account 1
        let slot20 = U256::from(20);
        let slot20_key = B256::from(slot20);
        let account1_slot20_value = U256::from(12345);
        prestate.get_mut(&address1).unwrap().1.insert(slot20_key, account1_slot20_value);
        state.commit(HashMap::from_iter([(
            address1,
            RevmAccount {
                status: AccountStatus::Touched | AccountStatus::Created,
                info: account1_new.into(),
                storage: HashMap::from_iter([(
                    slot20,
                    EvmStorageSlot::new_changed(U256::ZERO, account1_slot20_value, 0),
                )]),
                transaction_id: 0,
            },
        )]));
        state.merge_transitions(BundleRetention::PlainState);
        assert_state_root(&state, &prestate, "recreated changed storage");
    }

    #[test]
    fn prepend_state() {
        let address1 = Address::random();
        let address2 = Address::random();

        let account1 = RevmAccountInfo { nonce: 1, ..Default::default() };
        let account1_changed = RevmAccountInfo { nonce: 1, ..Default::default() };
        let account2 = RevmAccountInfo { nonce: 1, ..Default::default() };

        let present_state = BundleState::builder(2..=2)
            .state_present_account_info(address1, account1_changed.clone())
            .build();
        assert_eq!(present_state.reverts.len(), 1);
        let previous_state = BundleState::builder(1..=1)
            .state_present_account_info(address1, account1)
            .state_present_account_info(address2, account2.clone())
            .build();
        assert_eq!(previous_state.reverts.len(), 1);

        let mut test: ExecutionOutcome = ExecutionOutcome {
            bundle: present_state,
            receipts: vec![vec![Receipt::default(); 2]; 1],
            first_block: 2,
            requests: Vec::new(),
        };

        test.prepend_state(previous_state);

        assert_eq!(test.receipts.len(), 1);
        let end_state = test.state();
        assert_eq!(end_state.state.len(), 2);
        // reverts num should stay the same.
        assert_eq!(end_state.reverts.len(), 1);
        // account1 is not overwritten.
        assert_eq!(end_state.state.get(&address1).unwrap().info, Some(account1_changed));
        // account2 got inserted
        assert_eq!(end_state.state.get(&address2).unwrap().info, Some(account2));
    }

    #[test]
    fn hashed_state_storage_root() {
        let address = Address::random();
        let hashed_address = keccak256(address);
        let provider_factory = create_test_provider_factory();
        let provider_rw = provider_factory.provider_rw().unwrap();
        let tx = provider_rw.tx_ref();

        // insert initial account storage
        let init_storage = HashedStorage::from_iter(
            false,
            [
                "50000000000000000000000000000004253371b55351a08cb3267d4d265530b6",
                "512428ed685fff57294d1a9cbb147b18ae5db9cf6ae4b312fa1946ba0561882e",
                "51e6784c736ef8548f856909870b38e49ef7a4e3e77e5e945e0d5e6fcaa3037f",
            ]
            .into_iter()
            .map(|str| (B256::from_str(str).unwrap(), U256::from(1))),
        );
        let mut state = HashedPostState::default();
        state.storages.insert(hashed_address, init_storage.clone());
        provider_rw.write_hashed_state(&state.clone().into_sorted()).unwrap();

        // calculate database storage root and write intermediate storage nodes.
        let StorageRootProgress::Complete(storage_root, _, storage_updates) =
            StorageRoot::from_tx_hashed(tx, hashed_address)
                .with_no_threshold()
                .calculate(true)
                .unwrap()
        else {
            panic!("no threshold for root");
        };
        assert_eq!(storage_root, storage_root_prehashed(init_storage.storage));
        assert!(!storage_updates.is_empty());
        provider_rw
            .write_storage_trie_updates(core::iter::once((&hashed_address, &storage_updates)))
            .unwrap();

        // destroy the storage and re-create with new slots
        let updated_storage = HashedStorage::from_iter(
            true,
            [
                "00deb8486ad8edccfdedfc07109b3667b38a03a8009271aac250cce062d90917",
                "88d233b7380bb1bcdc866f6871c94685848f54cf0ee033b1480310b4ddb75fc9",
            ]
            .into_iter()
            .map(|str| (B256::from_str(str).unwrap(), U256::from(1))),
        );
        let mut state = HashedPostState::default();
        state.storages.insert(hashed_address, updated_storage.clone());
        provider_rw.write_hashed_state(&state.clone().into_sorted()).unwrap();

        // re-calculate database storage root
        let storage_root = StorageRoot::overlay_root(tx, address, updated_storage.clone()).unwrap();
        assert_eq!(storage_root, storage_root_prehashed(updated_storage.storage));
    }
}<|MERGE_RESOLUTION|>--- conflicted
+++ resolved
@@ -1,4 +1,3 @@
-<<<<<<< HEAD
 use crate::{
     providers::{StaticFileProvider, StaticFileWriter as SfWriter},
     BlockExecutionWriter, BlockWriter, HistoryWriter, StateWriter, StaticFileProviderFactory,
@@ -228,8 +227,6 @@
     }
 }
 
-=======
->>>>>>> f98e7060
 #[cfg(test)]
 mod tests {
     use crate::{
