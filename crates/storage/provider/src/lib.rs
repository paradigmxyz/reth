#![cfg_attr(docsrs, feature(doc_cfg))]
#![doc(
    html_logo_url = "https://raw.githubusercontent.com/paradigmxyz/reth/main/assets/reth-docs.png",
    html_favicon_url = "https://avatars0.githubusercontent.com/u/97369466?s=256",
    issue_tracker_base_url = "https://github.com/paradigmxzy/reth/issues/"
)]
#![warn(missing_docs, unreachable_pub, unused_crate_dependencies)]
#![deny(unused_must_use, rust_2018_idioms)]
#![doc(test(
    no_crate_inject,
    attr(deny(warnings, rust_2018_idioms), allow(dead_code, unused_variables))
))]

//! This crate contains a collection of traits and trait implementations for common database
//! operations.
//!
//! ## Feature Flags
//!
//! - `test-utils`: Export utilities for testing

/// Various provider traits.
mod traits;
pub use traits::{
    AccountExtReader, AccountReader, BlockExecutionWriter, BlockExecutor, BlockHashReader,
    BlockIdReader, BlockNumReader, BlockReader, BlockReaderIdExt, BlockSource, BlockWriter,
    BlockchainTreePendingStateProvider, CanonChainTracker, CanonStateNotification,
    CanonStateNotificationSender, CanonStateNotifications, CanonStateSubscriptions,
<<<<<<< HEAD
    ChainSpecProvider, EvmEnvProvider, ExecutorFactory, HashingWriter, HeaderProvider,
    HistoryWriter, PostStateDataProvider, PruneCheckpointReader, PruneCheckpointWriter,
    ReceiptProvider, ReceiptProviderIdExt, StageCheckpointReader, StageCheckpointWriter,
    StateProvider, StateProviderBox, StateProviderFactory, StateRootProvider, StorageReader,
    TransactionsProvider, WithdrawalsProvider,
=======
    ChainSpecProvider, ChangeSetReader, EvmEnvProvider, ExecutorFactory, HashingWriter,
    HeaderProvider, HistoryWriter, PostStateDataProvider, ReceiptProvider, ReceiptProviderIdExt,
    StageCheckpointReader, StageCheckpointWriter, StateProvider, StateProviderBox,
    StateProviderFactory, StateRootProvider, StorageReader, TransactionsProvider,
    WithdrawalsProvider,
>>>>>>> 4a86aae2
};

/// Provider trait implementations.
pub mod providers;
pub use providers::{
    DatabaseProvider, DatabaseProviderRO, DatabaseProviderRW, HistoricalStateProvider,
    HistoricalStateProviderRef, LatestStateProvider, LatestStateProviderRef, ProviderFactory,
};

/// Execution result
pub mod post_state;
pub use post_state::PostState;

#[cfg(any(test, feature = "test-utils"))]
/// Common test helpers for mocking the Provider.
pub mod test_utils;

/// Re-export provider error.
pub use reth_interfaces::provider::ProviderError;

pub mod chain;
pub use chain::{Chain, DisplayBlocksChain};<|MERGE_RESOLUTION|>--- conflicted
+++ resolved
@@ -25,19 +25,11 @@
     BlockIdReader, BlockNumReader, BlockReader, BlockReaderIdExt, BlockSource, BlockWriter,
     BlockchainTreePendingStateProvider, CanonChainTracker, CanonStateNotification,
     CanonStateNotificationSender, CanonStateNotifications, CanonStateSubscriptions,
-<<<<<<< HEAD
-    ChainSpecProvider, EvmEnvProvider, ExecutorFactory, HashingWriter, HeaderProvider,
-    HistoryWriter, PostStateDataProvider, PruneCheckpointReader, PruneCheckpointWriter,
-    ReceiptProvider, ReceiptProviderIdExt, StageCheckpointReader, StageCheckpointWriter,
-    StateProvider, StateProviderBox, StateProviderFactory, StateRootProvider, StorageReader,
-    TransactionsProvider, WithdrawalsProvider,
-=======
     ChainSpecProvider, ChangeSetReader, EvmEnvProvider, ExecutorFactory, HashingWriter,
-    HeaderProvider, HistoryWriter, PostStateDataProvider, ReceiptProvider, ReceiptProviderIdExt,
-    StageCheckpointReader, StageCheckpointWriter, StateProvider, StateProviderBox,
-    StateProviderFactory, StateRootProvider, StorageReader, TransactionsProvider,
-    WithdrawalsProvider,
->>>>>>> 4a86aae2
+    HeaderProvider, HistoryWriter, PostStateDataProvider, PruneCheckpointReader,
+    PruneCheckpointWriter, ReceiptProvider, ReceiptProviderIdExt, StageCheckpointReader,
+    StageCheckpointWriter, StateProvider, StateProviderBox, StateProviderFactory,
+    StateRootProvider, StorageReader, TransactionsProvider, WithdrawalsProvider,
 };
 
 /// Provider trait implementations.
