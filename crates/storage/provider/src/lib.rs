#![warn(missing_docs, unreachable_pub, unused_crate_dependencies)]
#![deny(unused_must_use, rust_2018_idioms)]
#![doc(test(
    no_crate_inject,
    attr(deny(warnings, rust_2018_idioms), allow(dead_code, unused_variables))
))]

//! This crate contains a collection of traits and trait implementations for common database
//! operations.
//!
//! ## Feature Flags
//!
//! - `test-utils`: Export utilities for testing

/// Various provider traits.
mod traits;
pub use traits::{
<<<<<<< HEAD
    AccountExtReader, AccountReader, BlockExecutionWriter, BlockExecutor, BlockHashProvider,
    BlockIdProvider, BlockNumProvider, BlockProvider, BlockProviderIdExt, BlockSource, BlockWriter,
    BlockchainTreePendingStateProvider, CanonChainTracker, CanonStateNotification,
    CanonStateNotificationSender, CanonStateNotifications, CanonStateSubscriptions, EvmEnvProvider,
    ExecutorFactory, HashingWriter, HeaderProvider, HistoryWriter, PostStateDataProvider,
    ReceiptProvider, ReceiptProviderIdExt, StageCheckpointReader, StageCheckpointWriter,
    StateProvider, StateProviderBox, StateProviderFactory, StateRootProvider, StorageReader,
    TransactionsProvider, WithdrawalsProvider,
=======
    AccountExtReader, AccountReader, BlockExecutor, BlockHashReader, BlockIdReader, BlockNumReader,
    BlockReader, BlockReaderIdExt, BlockSource, BlockchainTreePendingStateProvider,
    CanonChainTracker, CanonStateNotification, CanonStateNotificationSender,
    CanonStateNotifications, CanonStateSubscriptions, EvmEnvProvider, ExecutorFactory,
    HashingWriter, HeaderProvider, HistoryWriter, PostStateDataProvider, ReceiptProvider,
    ReceiptProviderIdExt, StageCheckpointReader, StageCheckpointWriter, StateProvider,
    StateProviderBox, StateProviderFactory, StateRootProvider, StorageReader, TransactionsProvider,
    WithdrawalsProvider,
>>>>>>> 054f30f4
};

/// Provider trait implementations.
pub mod providers;
pub use providers::{
    DatabaseProvider, DatabaseProviderRO, DatabaseProviderRW, HistoricalStateProvider,
    HistoricalStateProviderRef, LatestStateProvider, LatestStateProviderRef, ProviderFactory,
};

/// Execution result
pub mod post_state;
pub use post_state::PostState;

#[cfg(any(test, feature = "test-utils"))]
/// Common test helpers for mocking the Provider.
pub mod test_utils;

/// Re-export provider error.
pub use reth_interfaces::provider::ProviderError;

pub mod chain;
pub use chain::{Chain, DisplayBlocksChain};<|MERGE_RESOLUTION|>--- conflicted
+++ resolved
@@ -15,25 +15,14 @@
 /// Various provider traits.
 mod traits;
 pub use traits::{
-<<<<<<< HEAD
-    AccountExtReader, AccountReader, BlockExecutionWriter, BlockExecutor, BlockHashProvider,
-    BlockIdProvider, BlockNumProvider, BlockProvider, BlockProviderIdExt, BlockSource, BlockWriter,
+    AccountExtReader, AccountReader, BlockExecutionWriter, BlockExecutor, BlockHashReader,
+    BlockIdReader, BlockNumReader, BlockReader, BlockReaderIdExt, BlockSource, BlockWriter,
     BlockchainTreePendingStateProvider, CanonChainTracker, CanonStateNotification,
     CanonStateNotificationSender, CanonStateNotifications, CanonStateSubscriptions, EvmEnvProvider,
     ExecutorFactory, HashingWriter, HeaderProvider, HistoryWriter, PostStateDataProvider,
     ReceiptProvider, ReceiptProviderIdExt, StageCheckpointReader, StageCheckpointWriter,
     StateProvider, StateProviderBox, StateProviderFactory, StateRootProvider, StorageReader,
     TransactionsProvider, WithdrawalsProvider,
-=======
-    AccountExtReader, AccountReader, BlockExecutor, BlockHashReader, BlockIdReader, BlockNumReader,
-    BlockReader, BlockReaderIdExt, BlockSource, BlockchainTreePendingStateProvider,
-    CanonChainTracker, CanonStateNotification, CanonStateNotificationSender,
-    CanonStateNotifications, CanonStateSubscriptions, EvmEnvProvider, ExecutorFactory,
-    HashingWriter, HeaderProvider, HistoryWriter, PostStateDataProvider, ReceiptProvider,
-    ReceiptProviderIdExt, StageCheckpointReader, StageCheckpointWriter, StateProvider,
-    StateProviderBox, StateProviderFactory, StateRootProvider, StorageReader, TransactionsProvider,
-    WithdrawalsProvider,
->>>>>>> 054f30f4
 };
 
 /// Provider trait implementations.
