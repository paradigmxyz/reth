<<<<<<< HEAD
//! Generic reader and writer abstractions for interacting with database tables, static files, or
//! `RocksDB`.
=======
//! Generic reader and writer abstractions for interacting with either database tables or static
//! files.
>>>>>>> 4619ce12

use std::{marker::PhantomData, ops::Range};

#[cfg(all(unix, feature = "rocksdb"))]
use crate::providers::rocksdb::RocksDBBatch;
use crate::{
    providers::{StaticFileProvider, StaticFileProviderRWRefMut},
    StaticFileProviderFactory,
};
use alloy_primitives::{map::HashMap, Address, BlockNumber, TxHash, TxNumber, B256};
use reth_db::{
    cursor::DbCursorRO,
    static_file::TransactionSenderMask,
    table::Value,
    transaction::{CursorMutTy, CursorTy, DbTx, DbTxMut},
};
use reth_db_api::{
    cursor::DbCursorRW,
    models::{storage_sharded_key::StorageShardedKey, ShardedKey},
    tables,
    tables::BlockNumberList,
};
use reth_errors::ProviderError;
use reth_node_types::NodePrimitives;
use reth_primitives_traits::ReceiptTy;
use reth_static_file_types::StaticFileSegment;
use reth_storage_api::{DBProvider, NodePrimitivesProvider, StorageSettingsCache};
use reth_storage_errors::provider::ProviderResult;
use strum::{Display, EnumIs};

/// Type alias for [`EitherReader`] constructors.
type EitherReaderTy<'a, P, T> =
    EitherReader<'a, CursorTy<<P as DBProvider>::Tx, T>, <P as NodePrimitivesProvider>::Primitives>;

/// Type alias for [`EitherWriter`] constructors.
type EitherWriterTy<'a, P, T> = EitherWriter<
    'a,
    CursorMutTy<<P as DBProvider>::Tx, T>,
    <P as NodePrimitivesProvider>::Primitives,
>;

// Helper types so constructors stay exported even when RocksDB feature is off.
// Historical data tables use a write-only RocksDB batch (no read-your-writes needed).
#[cfg(all(unix, feature = "rocksdb"))]
type RocksBatchArg<'a> = crate::providers::rocksdb::RocksDBBatch<'a>;
#[cfg(not(all(unix, feature = "rocksdb")))]
type RocksBatchArg<'a> = ();

#[cfg(all(unix, feature = "rocksdb"))]
type RocksTxRefArg<'a> = &'a crate::providers::rocksdb::RocksTx<'a>;
#[cfg(not(all(unix, feature = "rocksdb")))]
type RocksTxRefArg<'a> = ();

/// Represents a destination for writing data, either to database, static files, or `RocksDB`.
#[derive(Debug, Display)]
pub enum EitherWriter<'a, CURSOR, N> {
    /// Write to database table via cursor
    Database(CURSOR),
    /// Write to static file
    StaticFile(StaticFileProviderRWRefMut<'a, N>),
    /// Write to `RocksDB` using a write-only batch (historical tables).
    #[cfg(all(unix, feature = "rocksdb"))]
    RocksDB(RocksDBBatch<'a>),
}

impl<'a> EitherWriter<'a, (), ()> {
    /// Creates a new [`EitherWriter`] for receipts based on storage settings and prune modes.
    pub fn new_receipts<P>(
        provider: &'a P,
        block_number: BlockNumber,
    ) -> ProviderResult<EitherWriterTy<'a, P, tables::Receipts<ReceiptTy<P::Primitives>>>>
    where
        P: DBProvider + NodePrimitivesProvider + StorageSettingsCache + StaticFileProviderFactory,
        P::Tx: DbTxMut,
        ReceiptTy<P::Primitives>: Value,
    {
        if Self::receipts_destination(provider).is_static_file() {
            Ok(EitherWriter::StaticFile(
                provider.get_static_file_writer(block_number, StaticFileSegment::Receipts)?,
            ))
        } else {
            Ok(EitherWriter::Database(
                provider.tx_ref().cursor_write::<tables::Receipts<ReceiptTy<P::Primitives>>>()?,
            ))
        }
    }

    /// Returns the destination for writing receipts.
    ///
    /// The rules are as follows:
    /// - If the node should not always write receipts to static files, and any receipt pruning is
    ///   enabled, write to the database.
    /// - If the node should always write receipts to static files, but receipt log filter pruning
    ///   is enabled, write to the database.
    /// - Otherwise, write to static files.
    pub fn receipts_destination<P: DBProvider + StorageSettingsCache>(
        provider: &P,
    ) -> EitherWriterDestination {
        let receipts_in_static_files = provider.cached_storage_settings().receipts_in_static_files;
        let prune_modes = provider.prune_modes_ref();

        if !receipts_in_static_files && prune_modes.has_receipts_pruning() ||
            // TODO: support writing receipts to static files with log filter pruning enabled
            receipts_in_static_files && !prune_modes.receipts_log_filter.is_empty()
        {
            EitherWriterDestination::Database
        } else {
            EitherWriterDestination::StaticFile
        }
    }

    /// Creates a new [`EitherWriter`] for senders based on storage settings.
    pub fn new_senders<P>(
        provider: &'a P,
        block_number: BlockNumber,
    ) -> ProviderResult<EitherWriterTy<'a, P, tables::TransactionSenders>>
    where
        P: DBProvider + NodePrimitivesProvider + StorageSettingsCache + StaticFileProviderFactory,
        P::Tx: DbTxMut,
    {
        if EitherWriterDestination::senders(provider).is_static_file() {
            Ok(EitherWriter::StaticFile(
                provider
                    .get_static_file_writer(block_number, StaticFileSegment::TransactionSenders)?,
            ))
        } else {
            Ok(EitherWriter::Database(
                provider.tx_ref().cursor_write::<tables::TransactionSenders>()?,
            ))
        }
    }

    /// Creates a new [`EitherWriter`] for storages history based on storage settings.
    pub fn new_storages_history<P>(
        provider: &P,
        _rocksdb_batch: RocksBatchArg<'a>,
    ) -> ProviderResult<EitherWriterTy<'a, P, tables::StoragesHistory>>
    where
        P: DBProvider + NodePrimitivesProvider + StorageSettingsCache,
        P::Tx: DbTxMut,
    {
        #[cfg(all(unix, feature = "rocksdb"))]
        if provider.cached_storage_settings().storages_history_in_rocksdb {
            return Ok(EitherWriter::RocksDB(_rocksdb_batch));
        }

        Ok(EitherWriter::Database(provider.tx_ref().cursor_write::<tables::StoragesHistory>()?))
    }

    /// Creates a new [`EitherWriter`] for transaction hash numbers based on storage settings.
    pub fn new_transaction_hash_numbers<P>(
        provider: &P,
        _rocksdb_batch: RocksBatchArg<'a>,
    ) -> ProviderResult<EitherWriterTy<'a, P, tables::TransactionHashNumbers>>
    where
        P: DBProvider + NodePrimitivesProvider + StorageSettingsCache,
        P::Tx: DbTxMut,
    {
        #[cfg(all(unix, feature = "rocksdb"))]
        if provider.cached_storage_settings().transaction_hash_numbers_in_rocksdb {
            return Ok(EitherWriter::RocksDB(_rocksdb_batch));
        }

        Ok(EitherWriter::Database(
            provider.tx_ref().cursor_write::<tables::TransactionHashNumbers>()?,
        ))
    }

    /// Creates a new [`EitherWriter`] for account history based on storage settings.
    pub fn new_accounts_history<P>(
        provider: &P,
        _rocksdb_batch: RocksBatchArg<'a>,
    ) -> ProviderResult<EitherWriterTy<'a, P, tables::AccountsHistory>>
    where
        P: DBProvider + NodePrimitivesProvider + StorageSettingsCache,
        P::Tx: DbTxMut,
    {
        #[cfg(all(unix, feature = "rocksdb"))]
        if provider.cached_storage_settings().account_history_in_rocksdb {
            return Ok(EitherWriter::RocksDB(_rocksdb_batch));
        }

        Ok(EitherWriter::Database(provider.tx_ref().cursor_write::<tables::AccountsHistory>()?))
    }
}

impl<'a, CURSOR, N: NodePrimitives> EitherWriter<'a, CURSOR, N> {
    /// Increment the block number.
    ///
    /// Relevant only for [`Self::StaticFile`]. It is a no-op for [`Self::Database`].
    pub fn increment_block(&mut self, expected_block_number: BlockNumber) -> ProviderResult<()> {
        match self {
            Self::Database(_) => Ok(()),
            Self::StaticFile(writer) => writer.increment_block(expected_block_number),
            #[cfg(all(unix, feature = "rocksdb"))]
            Self::RocksDB(_) => Err(ProviderError::UnsupportedProvider),
        }
    }

    /// Ensures that the writer is positioned at the specified block number.
    ///
    /// If the writer is positioned at a greater block number than the specified one, the writer
    /// will NOT be unwound and the error will be returned.
    ///
    /// Relevant only for [`Self::StaticFile`]. It is a no-op for [`Self::Database`].
    pub fn ensure_at_block(&mut self, block_number: BlockNumber) -> ProviderResult<()> {
        match self {
            Self::Database(_) => Ok(()),
            Self::StaticFile(writer) => writer.ensure_at_block(block_number),
            #[cfg(all(unix, feature = "rocksdb"))]
            Self::RocksDB(_) => Err(ProviderError::UnsupportedProvider),
        }
    }

    /// Consumes the writer and returns the underlying `RocksDB` batch if present.
    ///
    /// Returns `Some(batch)` for [`Self::RocksDB`], `None` for other variants.
    /// The caller is responsible for committing the batch.
    #[cfg(all(unix, feature = "rocksdb"))]
    pub fn into_rocksdb_batch(self) -> Option<RocksDBBatch<'a>> {
        match self {
            Self::RocksDB(batch) => Some(batch),
            _ => None,
        }
    }
}

impl<'a, CURSOR, N: NodePrimitives> EitherWriter<'a, CURSOR, N>
where
    N::Receipt: Value,
    CURSOR: DbCursorRW<tables::Receipts<N::Receipt>>,
{
    /// Append a transaction receipt.
    pub fn append_receipt(&mut self, tx_num: TxNumber, receipt: &N::Receipt) -> ProviderResult<()> {
        match self {
            Self::Database(cursor) => Ok(cursor.append(tx_num, receipt)?),
            Self::StaticFile(writer) => writer.append_receipt(tx_num, receipt),
            #[cfg(all(unix, feature = "rocksdb"))]
            Self::RocksDB(_) => Err(ProviderError::UnsupportedProvider),
        }
    }
}

impl<'a, CURSOR, N: NodePrimitives> EitherWriter<'a, CURSOR, N>
where
    CURSOR: DbCursorRW<tables::TransactionSenders>,
{
    /// Append a transaction sender to the destination
    pub fn append_sender(&mut self, tx_num: TxNumber, sender: &Address) -> ProviderResult<()> {
        match self {
            Self::Database(cursor) => Ok(cursor.append(tx_num, sender)?),
            Self::StaticFile(writer) => writer.append_transaction_sender(tx_num, sender),
            #[cfg(all(unix, feature = "rocksdb"))]
            Self::RocksDB(_) => Err(ProviderError::UnsupportedProvider),
        }
    }

    /// Append transaction senders to the destination
    pub fn append_senders<I>(&mut self, senders: I) -> ProviderResult<()>
    where
        I: Iterator<Item = (TxNumber, Address)>,
    {
        match self {
            Self::Database(cursor) => {
                for (tx_num, sender) in senders {
                    cursor.append(tx_num, &sender)?;
                }
                Ok(())
            }
            Self::StaticFile(writer) => writer.append_transaction_senders(senders),
            #[cfg(all(unix, feature = "rocksdb"))]
            Self::RocksDB(_) => Err(ProviderError::UnsupportedProvider),
        }
    }

    /// Removes all transaction senders above the given transaction number, and stops at the given
    /// block number.
    pub fn prune_senders(
        &mut self,
        unwind_tx_from: TxNumber,
        block: BlockNumber,
    ) -> ProviderResult<()>
    where
        CURSOR: DbCursorRO<tables::TransactionSenders>,
    {
        match self {
            Self::Database(cursor) => {
                let mut walker = cursor.walk_range(unwind_tx_from..)?;
                while walker.next().transpose()?.is_some() {
                    walker.delete_current()?;
                }
            }
            Self::StaticFile(writer) => {
                let static_file_transaction_sender_num = writer
                    .reader()
                    .get_highest_static_file_tx(StaticFileSegment::TransactionSenders);

                let to_delete = static_file_transaction_sender_num
                    .map(|static_num| (static_num + 1).saturating_sub(unwind_tx_from))
                    .unwrap_or_default();

                writer.prune_transaction_senders(to_delete, block)?;
            }
            #[cfg(all(unix, feature = "rocksdb"))]
            Self::RocksDB(_) => return Err(ProviderError::UnsupportedProvider),
        }

        Ok(())
    }
}

impl<'a, CURSOR, N: NodePrimitives> EitherWriter<'a, CURSOR, N>
where
    CURSOR: DbCursorRW<tables::TransactionHashNumbers> + DbCursorRO<tables::TransactionHashNumbers>,
{
    /// Puts a transaction hash number mapping.
    pub fn put_transaction_hash_number(
        &mut self,
        hash: TxHash,
        tx_num: TxNumber,
    ) -> ProviderResult<()> {
        match self {
            Self::Database(cursor) => Ok(cursor.upsert(hash, &tx_num)?),
            Self::StaticFile(_) => Err(ProviderError::UnsupportedProvider),
            #[cfg(all(unix, feature = "rocksdb"))]
            Self::RocksDB(batch) => batch.put::<tables::TransactionHashNumbers>(hash, &tx_num),
        }
    }

    /// Deletes a transaction hash number mapping.
    pub fn delete_transaction_hash_number(&mut self, hash: TxHash) -> ProviderResult<()> {
        match self {
            Self::Database(cursor) => {
                if cursor.seek_exact(hash)?.is_some() {
                    cursor.delete_current()?;
                }
                Ok(())
            }
            Self::StaticFile(_) => Err(ProviderError::UnsupportedProvider),
            #[cfg(all(unix, feature = "rocksdb"))]
            Self::RocksDB(batch) => batch.delete::<tables::TransactionHashNumbers>(hash),
        }
    }
}

impl<'a, CURSOR, N: NodePrimitives> EitherWriter<'a, CURSOR, N>
where
    CURSOR: DbCursorRW<tables::StoragesHistory> + DbCursorRO<tables::StoragesHistory>,
{
    /// Puts a storage history entry.
    pub fn put_storage_history(
        &mut self,
        key: StorageShardedKey,
        value: &BlockNumberList,
    ) -> ProviderResult<()> {
        match self {
            Self::Database(cursor) => Ok(cursor.upsert(key, value)?),
            Self::StaticFile(_) => Err(ProviderError::UnsupportedProvider),
            #[cfg(all(unix, feature = "rocksdb"))]
            Self::RocksDB(batch) => batch.put::<tables::StoragesHistory>(key, value),
        }
    }

    /// Deletes a storage history entry.
    pub fn delete_storage_history(&mut self, key: StorageShardedKey) -> ProviderResult<()> {
        match self {
            Self::Database(cursor) => {
                if cursor.seek_exact(key)?.is_some() {
                    cursor.delete_current()?;
                }
                Ok(())
            }
            Self::StaticFile(_) => Err(ProviderError::UnsupportedProvider),
            #[cfg(all(unix, feature = "rocksdb"))]
            Self::RocksDB(batch) => batch.delete::<tables::StoragesHistory>(key),
        }
    }
}

impl<'a, CURSOR, N: NodePrimitives> EitherWriter<'a, CURSOR, N>
where
    CURSOR: DbCursorRW<tables::AccountsHistory> + DbCursorRO<tables::AccountsHistory>,
{
    /// Puts an account history entry.
    pub fn put_account_history(
        &mut self,
        key: ShardedKey<Address>,
        value: &BlockNumberList,
    ) -> ProviderResult<()> {
        match self {
            Self::Database(cursor) => Ok(cursor.upsert(key, value)?),
            Self::StaticFile(_) => Err(ProviderError::UnsupportedProvider),
            #[cfg(all(unix, feature = "rocksdb"))]
            Self::RocksDB(batch) => batch.put::<tables::AccountsHistory>(key, value),
        }
    }

    /// Deletes an account history entry.
    pub fn delete_account_history(&mut self, key: ShardedKey<Address>) -> ProviderResult<()> {
        match self {
            Self::Database(cursor) => {
                if cursor.seek_exact(key)?.is_some() {
                    cursor.delete_current()?;
                }
                Ok(())
            }
            Self::StaticFile(_) => Err(ProviderError::UnsupportedProvider),
            #[cfg(all(unix, feature = "rocksdb"))]
            Self::RocksDB(batch) => batch.delete::<tables::AccountsHistory>(key),
        }
    }
}

/// Represents a source for reading data, either from database, static files, or `RocksDB`.
#[derive(Debug, Display)]
pub enum EitherReader<'a, CURSOR, N> {
    /// Read from database table via cursor
    Database(CURSOR, PhantomData<&'a ()>),
    /// Read from static file
    StaticFile(StaticFileProvider<N>, PhantomData<&'a ()>),
    /// Read from `RocksDB` transaction
    #[cfg(all(unix, feature = "rocksdb"))]
    RocksDB(&'a crate::providers::rocksdb::RocksTx<'a>),
}

impl<'a> EitherReader<'a, (), ()> {
    /// Creates a new [`EitherReader`] for senders based on storage settings.
    pub fn new_senders<P>(
        provider: &P,
    ) -> ProviderResult<EitherReaderTy<'a, P, tables::TransactionSenders>>
    where
        P: DBProvider + NodePrimitivesProvider + StorageSettingsCache + StaticFileProviderFactory,
        P::Tx: DbTx,
    {
        if EitherWriterDestination::senders(provider).is_static_file() {
            Ok(EitherReader::StaticFile(provider.static_file_provider(), PhantomData))
        } else {
            Ok(EitherReader::Database(
                provider.tx_ref().cursor_read::<tables::TransactionSenders>()?,
                PhantomData,
            ))
        }
    }

    /// Creates a new [`EitherReader`] for storages history based on storage settings.
    pub fn new_storages_history<P>(
        provider: &P,
        _rocksdb_tx: RocksTxRefArg<'a>,
    ) -> ProviderResult<EitherReaderTy<'a, P, tables::StoragesHistory>>
    where
        P: DBProvider + NodePrimitivesProvider + StorageSettingsCache,
        P::Tx: DbTx,
    {
        #[cfg(all(unix, feature = "rocksdb"))]
        if provider.cached_storage_settings().storages_history_in_rocksdb {
            return Ok(EitherReader::RocksDB(_rocksdb_tx));
        }

        Ok(EitherReader::Database(
            provider.tx_ref().cursor_read::<tables::StoragesHistory>()?,
            PhantomData,
        ))
    }

    /// Creates a new [`EitherReader`] for transaction hash numbers based on storage settings.
    pub fn new_transaction_hash_numbers<P>(
        provider: &P,
        _rocksdb_tx: RocksTxRefArg<'a>,
    ) -> ProviderResult<EitherReaderTy<'a, P, tables::TransactionHashNumbers>>
    where
        P: DBProvider + NodePrimitivesProvider + StorageSettingsCache,
        P::Tx: DbTx,
    {
        #[cfg(all(unix, feature = "rocksdb"))]
        if provider.cached_storage_settings().transaction_hash_numbers_in_rocksdb {
            return Ok(EitherReader::RocksDB(_rocksdb_tx));
        }

        Ok(EitherReader::Database(
            provider.tx_ref().cursor_read::<tables::TransactionHashNumbers>()?,
            PhantomData,
        ))
    }

    /// Creates a new [`EitherReader`] for account history based on storage settings.
    pub fn new_accounts_history<P>(
        provider: &P,
        _rocksdb_tx: RocksTxRefArg<'a>,
    ) -> ProviderResult<EitherReaderTy<'a, P, tables::AccountsHistory>>
    where
        P: DBProvider + NodePrimitivesProvider + StorageSettingsCache,
        P::Tx: DbTx,
    {
        #[cfg(all(unix, feature = "rocksdb"))]
        if provider.cached_storage_settings().account_history_in_rocksdb {
            return Ok(EitherReader::RocksDB(_rocksdb_tx));
        }

        Ok(EitherReader::Database(
            provider.tx_ref().cursor_read::<tables::AccountsHistory>()?,
            PhantomData,
        ))
    }
}

impl<CURSOR, N: NodePrimitives> EitherReader<'_, CURSOR, N>
where
    CURSOR: DbCursorRO<tables::TransactionSenders>,
{
    /// Fetches the senders for a range of transactions.
    pub fn senders_by_tx_range(
        &mut self,
        range: Range<TxNumber>,
    ) -> ProviderResult<HashMap<TxNumber, Address>> {
        match self {
            Self::Database(cursor, _) => cursor
                .walk_range(range)?
                .map(|result| result.map_err(ProviderError::from))
                .collect::<ProviderResult<HashMap<_, _>>>(),
            Self::StaticFile(provider, _) => range
                .clone()
                .zip(provider.fetch_range_iter(
                    StaticFileSegment::TransactionSenders,
                    range,
                    |cursor, number| cursor.get_one::<TransactionSenderMask>(number.into()),
                )?)
                .filter_map(|(tx_num, sender)| {
                    let result = sender.transpose()?;
                    Some(result.map(|sender| (tx_num, sender)))
                })
                .collect::<ProviderResult<HashMap<_, _>>>(),
            #[cfg(all(unix, feature = "rocksdb"))]
            Self::RocksDB(_) => Err(ProviderError::UnsupportedProvider),
        }
    }
}

impl<CURSOR, N: NodePrimitives> EitherReader<'_, CURSOR, N>
where
    CURSOR: DbCursorRO<tables::TransactionHashNumbers>,
{
    /// Gets a transaction number by its hash.
    pub fn get_transaction_hash_number(
        &mut self,
        hash: TxHash,
    ) -> ProviderResult<Option<TxNumber>> {
        match self {
            Self::Database(cursor, _) => Ok(cursor.seek_exact(hash)?.map(|(_, v)| v)),
            Self::StaticFile(_, _) => Err(ProviderError::UnsupportedProvider),
            #[cfg(all(unix, feature = "rocksdb"))]
            Self::RocksDB(tx) => tx.get::<tables::TransactionHashNumbers>(hash),
        }
    }
}

impl<CURSOR, N: NodePrimitives> EitherReader<'_, CURSOR, N>
where
    CURSOR: DbCursorRO<tables::StoragesHistory>,
{
    /// Gets a storage history entry.
    pub fn get_storage_history(
        &mut self,
        key: StorageShardedKey,
    ) -> ProviderResult<Option<BlockNumberList>> {
        match self {
            Self::Database(cursor, _) => Ok(cursor.seek_exact(key)?.map(|(_, v)| v)),
            Self::StaticFile(_, _) => Err(ProviderError::UnsupportedProvider),
            #[cfg(all(unix, feature = "rocksdb"))]
            Self::RocksDB(tx) => tx.get::<tables::StoragesHistory>(key),
        }
    }

    /// Reads all history shards for a given address and storage key.
    ///
    /// Returns all `(StorageShardedKey, BlockNumberList)` pairs for the address/key combination,
    /// ordered by `highest_block_number`. Used for prefix iteration over sharded storage history.
    pub fn read_storage_history_shards(
        &mut self,
        address: Address,
        storage_key: B256,
    ) -> ProviderResult<Vec<(StorageShardedKey, BlockNumberList)>> {
        match self {
            Self::Database(cursor, _) => {
                let start = StorageShardedKey::new(address, storage_key, 0);
                let mut out = Vec::new();
                let mut walker = cursor.walk(Some(start))?;
                while let Some(entry) = walker.next() {
                    let (key, value) = entry.map_err(ProviderError::from)?;
                    if key.address != address || key.sharded_key.key != storage_key {
                        break;
                    }
                    out.push((key, value));
                }
                Ok(out)
            }
            Self::StaticFile(_, _) => Err(ProviderError::UnsupportedProvider),
            #[cfg(all(unix, feature = "rocksdb"))]
            Self::RocksDB(tx) => {
                let start = StorageShardedKey::new(address, storage_key, 0);
                let mut out = Vec::new();
                for entry in tx.iter_from::<tables::StoragesHistory>(start)? {
                    let (key, value) = entry?;
                    if key.address != address || key.sharded_key.key != storage_key {
                        break;
                    }
                    out.push((key, value));
                }
                Ok(out)
            }
        }
    }
}

impl<CURSOR, N: NodePrimitives> EitherReader<'_, CURSOR, N>
where
    CURSOR: DbCursorRO<tables::AccountsHistory>,
{
    /// Gets an account history entry.
    pub fn get_account_history(
        &mut self,
        key: ShardedKey<Address>,
    ) -> ProviderResult<Option<BlockNumberList>> {
        match self {
            Self::Database(cursor, _) => Ok(cursor.seek_exact(key)?.map(|(_, v)| v)),
            Self::StaticFile(_, _) => Err(ProviderError::UnsupportedProvider),
            #[cfg(all(unix, feature = "rocksdb"))]
            Self::RocksDB(tx) => tx.get::<tables::AccountsHistory>(key),
        }
    }

    /// Reads all history shards for a given address.
    ///
    /// Returns all `(ShardedKey, BlockNumberList)` pairs for the address, ordered by
    /// `highest_block_number`. Used for prefix iteration over sharded history data.
    pub fn read_account_history_shards(
        &mut self,
        address: Address,
    ) -> ProviderResult<Vec<(ShardedKey<Address>, BlockNumberList)>> {
        match self {
            Self::Database(cursor, _) => {
                let start = ShardedKey::new(address, 0);
                let mut out = Vec::new();
                let mut walker = cursor.walk(Some(start))?;
                while let Some(entry) = walker.next() {
                    let (key, value) = entry.map_err(ProviderError::from)?;
                    if key.key != address {
                        break;
                    }
                    out.push((key, value));
                }
                Ok(out)
            }
            Self::StaticFile(_, _) => Err(ProviderError::UnsupportedProvider),
            #[cfg(all(unix, feature = "rocksdb"))]
            Self::RocksDB(tx) => {
                let start = ShardedKey::new(address, 0);
                let mut out = Vec::new();
                for entry in tx.iter_from::<tables::AccountsHistory>(start)? {
                    let (key, value) = entry?;
                    if key.key != address {
                        break;
                    }
                    out.push((key, value));
                }
                Ok(out)
            }
        }
    }
}

/// Destination for writing data.
#[derive(Debug, EnumIs)]
pub enum EitherWriterDestination {
    /// Write to database table
    Database,
    /// Write to static file
    StaticFile,
    /// Write to `RocksDB`
    RocksDB,
}

impl EitherWriterDestination {
    /// Returns the destination for writing senders based on storage settings.
    pub fn senders<P>(provider: &P) -> Self
    where
        P: StorageSettingsCache,
    {
        // Write senders to static files only if they're explicitly enabled
        if provider.cached_storage_settings().transaction_senders_in_static_files {
            Self::StaticFile
        } else {
            Self::Database
        }
    }
}

#[cfg(test)]
mod tests {
    use crate::test_utils::create_test_provider_factory;

    use super::*;
    use alloy_primitives::Address;
    use reth_storage_api::{DatabaseProviderFactory, StorageSettings};

    #[test]
    fn test_reader_senders_by_tx_range() {
        let factory = create_test_provider_factory();

        // Insert senders only from 1 to 4, but we will query from 0 to 5.
        let senders = [
            (1, Address::random()),
            (2, Address::random()),
            (3, Address::random()),
            (4, Address::random()),
        ];

        for transaction_senders_in_static_files in [false, true] {
            factory.set_storage_settings_cache(
                StorageSettings::legacy()
                    .with_transaction_senders_in_static_files(transaction_senders_in_static_files),
            );

            let provider = factory.database_provider_rw().unwrap();
            let mut writer = EitherWriter::new_senders(&provider, 0).unwrap();
            if transaction_senders_in_static_files {
                assert!(matches!(writer, EitherWriter::StaticFile(_)));
            } else {
                assert!(matches!(writer, EitherWriter::Database(_)));
            }

            writer.increment_block(0).unwrap();
            writer.append_senders(senders.iter().copied()).unwrap();
            drop(writer);
            provider.commit().unwrap();

            let provider = factory.database_provider_ro().unwrap();
            let mut reader = EitherReader::new_senders(&provider).unwrap();
            if transaction_senders_in_static_files {
                assert!(matches!(reader, EitherReader::StaticFile(_, _)));
            } else {
                assert!(matches!(reader, EitherReader::Database(_, _)));
            }

            assert_eq!(
                reader.senders_by_tx_range(0..6).unwrap(),
                senders.iter().copied().collect::<HashMap<_, _>>(),
                "{reader}"
            );
        }
    }
}

#[cfg(all(test, unix, feature = "rocksdb"))]
mod rocksdb_tests {
    use crate::providers::rocksdb::{RocksDBBuilder, RocksDBProvider};
    use alloy_primitives::{Address, B256};
    use reth_db_api::{
        models::{storage_sharded_key::StorageShardedKey, IntegerList, ShardedKey},
        tables,
    };
    use tempfile::TempDir;

    fn create_rocksdb_provider() -> (TempDir, RocksDBProvider) {
        let temp_dir = TempDir::new().unwrap();
        let provider = RocksDBBuilder::new(temp_dir.path())
            .with_table::<tables::TransactionHashNumbers>()
            .with_table::<tables::StoragesHistory>()
            .with_table::<tables::AccountsHistory>()
            .build()
            .unwrap();
        (temp_dir, provider)
    }

    #[test]
    fn test_rocksdb_batch_transaction_hash_numbers() {
        let (_temp_dir, provider) = create_rocksdb_provider();

        let hash1 = B256::from([1u8; 32]);
        let hash2 = B256::from([2u8; 32]);
        let tx_num1 = 100u64;
        let tx_num2 = 200u64;

        // Write via RocksDBBatch (same as EitherWriter::RocksDB would use internally)
        let mut batch = provider.batch();
        batch.put::<tables::TransactionHashNumbers>(hash1, &tx_num1).unwrap();
        batch.put::<tables::TransactionHashNumbers>(hash2, &tx_num2).unwrap();
        batch.commit().unwrap();

        // Read via RocksTx (same as EitherReader::RocksDB would use internally)
        let tx = provider.tx();
        assert_eq!(tx.get::<tables::TransactionHashNumbers>(hash1).unwrap(), Some(tx_num1));
        assert_eq!(tx.get::<tables::TransactionHashNumbers>(hash2).unwrap(), Some(tx_num2));

        // Test missing key
        let missing_hash = B256::from([99u8; 32]);
        assert_eq!(tx.get::<tables::TransactionHashNumbers>(missing_hash).unwrap(), None);
    }

    #[test]
    fn test_rocksdb_batch_storage_history() {
        let (_temp_dir, provider) = create_rocksdb_provider();

        let address = Address::random();
        let storage_key = B256::from([1u8; 32]);
        let key = StorageShardedKey::new(address, storage_key, 1000);
        let value = IntegerList::new([1, 5, 10, 50]).unwrap();

        // Write via RocksDBBatch
        let mut batch = provider.batch();
        batch.put::<tables::StoragesHistory>(key.clone(), &value).unwrap();
        batch.commit().unwrap();

        // Read via RocksTx
        let tx = provider.tx();
        let result = tx.get::<tables::StoragesHistory>(key).unwrap();
        assert_eq!(result, Some(value));

        // Test missing key
        let missing_key = StorageShardedKey::new(Address::random(), B256::ZERO, 0);
        assert_eq!(tx.get::<tables::StoragesHistory>(missing_key).unwrap(), None);
    }

    #[test]
    fn test_rocksdb_batch_account_history() {
        let (_temp_dir, provider) = create_rocksdb_provider();

        let address = Address::random();
        let key = ShardedKey::new(address, 1000);
        let value = IntegerList::new([1, 10, 100, 500]).unwrap();

        // Write via RocksDBBatch
        let mut batch = provider.batch();
        batch.put::<tables::AccountsHistory>(key.clone(), &value).unwrap();
        batch.commit().unwrap();

        // Read via RocksTx
        let tx = provider.tx();
        let result = tx.get::<tables::AccountsHistory>(key).unwrap();
        assert_eq!(result, Some(value));

        // Test missing key
        let missing_key = ShardedKey::new(Address::random(), 0);
        assert_eq!(tx.get::<tables::AccountsHistory>(missing_key).unwrap(), None);
    }

    #[test]
    fn test_rocksdb_batch_delete_transaction_hash_number() {
        let (_temp_dir, provider) = create_rocksdb_provider();

        let hash = B256::from([1u8; 32]);
        let tx_num = 100u64;

        // First write
        provider.put::<tables::TransactionHashNumbers>(hash, &tx_num).unwrap();
        assert_eq!(provider.get::<tables::TransactionHashNumbers>(hash).unwrap(), Some(tx_num));

        // Delete via RocksDBBatch
        let mut batch = provider.batch();
        batch.delete::<tables::TransactionHashNumbers>(hash).unwrap();
        batch.commit().unwrap();

        // Verify deletion
        assert_eq!(provider.get::<tables::TransactionHashNumbers>(hash).unwrap(), None);
    }

    #[test]
    fn test_rocksdb_batch_delete_storage_history() {
        let (_temp_dir, provider) = create_rocksdb_provider();

        let address = Address::random();
        let storage_key = B256::from([1u8; 32]);
        let key = StorageShardedKey::new(address, storage_key, 1000);
        let value = IntegerList::new([1, 5, 10]).unwrap();

        // First write
        provider.put::<tables::StoragesHistory>(key.clone(), &value).unwrap();
        assert!(provider.get::<tables::StoragesHistory>(key.clone()).unwrap().is_some());

        // Delete via RocksDBBatch
        let mut batch = provider.batch();
        batch.delete::<tables::StoragesHistory>(key.clone()).unwrap();
        batch.commit().unwrap();

        // Verify deletion
        assert_eq!(provider.get::<tables::StoragesHistory>(key).unwrap(), None);
    }

    #[test]
    fn test_rocksdb_batch_delete_account_history() {
        let (_temp_dir, provider) = create_rocksdb_provider();

        let address = Address::random();
        let key = ShardedKey::new(address, 1000);
        let value = IntegerList::new([1, 10, 100]).unwrap();

        // First write
        provider.put::<tables::AccountsHistory>(key.clone(), &value).unwrap();
        assert!(provider.get::<tables::AccountsHistory>(key.clone()).unwrap().is_some());

        // Delete via RocksDBBatch
        let mut batch = provider.batch();
        batch.delete::<tables::AccountsHistory>(key.clone()).unwrap();
        batch.commit().unwrap();

        // Verify deletion
        assert_eq!(provider.get::<tables::AccountsHistory>(key).unwrap(), None);
    }
}<|MERGE_RESOLUTION|>--- conflicted
+++ resolved
@@ -1,10 +1,5 @@
-<<<<<<< HEAD
-//! Generic reader and writer abstractions for interacting with database tables, static files, or
-//! `RocksDB`.
-=======
 //! Generic reader and writer abstractions for interacting with either database tables or static
 //! files.
->>>>>>> 4619ce12
 
 use std::{marker::PhantomData, ops::Range};
 
