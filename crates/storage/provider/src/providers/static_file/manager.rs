--- conflicted
+++ resolved
@@ -747,21 +747,13 @@
         segment: StaticFileSegment,
         segment_max_block: Option<BlockNumber>,
     ) -> ProviderResult<()> {
-<<<<<<< HEAD
-        let mut indexes = self.indexes.write();
-=======
         debug!(
             target: "provider::static_file",
             ?segment,
             ?segment_max_block,
             "Updating provider index"
         );
-
-        let mut min_block = self.static_files_min_block.write();
-        let mut max_block = self.static_files_max_block.write();
-        let mut expected_block_index = self.static_files_expected_block_index.write();
-        let mut tx_index = self.static_files_tx_index.write();
->>>>>>> cac2443d
+        let mut indexes = self.indexes.write();
 
         match segment_max_block {
             Some(segment_max_block) => {
@@ -865,29 +857,16 @@
                 }
 
                 // Update the cached provider.
-<<<<<<< HEAD
+                debug!(target: "provider::static_file", ?segment, "Inserting updated jar into cache");
                 self.jars.insert((fixed_range.end(), segment), LoadedJar::new(jar)?);
-
-                // Delete any cached provider that no longer has an associated jar.
-                self.jars.retain(|(end, seg), _| !(*seg == segment && *end > fixed_range.end()));
-            }
-            None => {
-                indexes.remove(&segment);
-=======
-                debug!(target: "provider::static_file", ?segment, "Inserting updated jar into cache");
-                self.map.insert((fixed_range.end(), segment), LoadedJar::new(jar)?);
 
                 // Delete any cached provider that no longer has an associated jar.
                 debug!(target: "provider::static_file", ?segment, "Cleaning up jar map");
-                self.map.retain(|(end, seg), _| !(*seg == segment && *end > fixed_range.end()));
+                self.jars.retain(|(end, seg), _| !(*seg == segment && *end > fixed_range.end()));
             }
             None => {
                 debug!(target: "provider::static_file", ?segment, "Removing segment from index");
-                max_block.remove(&segment);
-                min_block.remove(&segment);
-                expected_block_index.remove(&segment);
-                tx_index.remove(&segment);
->>>>>>> cac2443d
+                indexes.remove(&segment);
             }
         };
 
