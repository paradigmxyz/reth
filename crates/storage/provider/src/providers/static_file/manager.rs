use super::{
    metrics::StaticFileProviderMetrics, writer::StaticFileWriters, LoadedJar,
    StaticFileJarProvider, StaticFileProviderRW, StaticFileProviderRWRefMut,
};
use crate::{
    to_range, BlockHashReader, BlockNumReader, BlockReader, BlockSource, HeaderProvider,
    ReceiptProvider, StageCheckpointReader, StatsReader, TransactionVariant, TransactionsProvider,
    TransactionsProviderExt,
};
use alloy_consensus::{
    transaction::{SignerRecoverable, TransactionMeta},
    Header,
};
use alloy_eips::{eip2718::Encodable2718, BlockHashOrNumber};
use alloy_primitives::{b256, keccak256, Address, BlockHash, BlockNumber, TxHash, TxNumber, B256};
use dashmap::DashMap;
use notify::{RecommendedWatcher, RecursiveMode, Watcher};
use parking_lot::RwLock;
use reth_chainspec::{ChainInfo, ChainSpecProvider, EthChainSpec, NamedChain};
use reth_db::{
    lockfile::StorageLock,
    static_file::{
        iter_static_files, BlockHashMask, HeaderMask, HeaderWithHashMask, ReceiptMask,
        StaticFileCursor, TransactionMask,
    },
};
use reth_db_api::{
    cursor::DbCursorRO,
    models::StoredBlockBodyIndices,
    table::{Decompress, Table, Value},
    tables,
    transaction::DbTx,
};
use reth_ethereum_primitives::{Receipt, TransactionSigned};
use reth_nippy_jar::{NippyJar, NippyJarChecker, CONFIG_FILE_EXTENSION};
use reth_node_types::NodePrimitives;
use reth_primitives_traits::{RecoveredBlock, SealedHeader, SignedTransaction};
use reth_stages_types::{PipelineTarget, StageId};
use reth_static_file_types::{
    find_fixed_range, HighestStaticFiles, SegmentHeader, SegmentRangeInclusive, StaticFileSegment,
    DEFAULT_BLOCKS_PER_STATIC_FILE,
};
use reth_storage_api::{BlockBodyIndicesProvider, DBProvider};
use reth_storage_errors::provider::{ProviderError, ProviderResult};
use std::{
    collections::{BTreeMap, HashMap},
    fmt::Debug,
    marker::PhantomData,
    ops::{Deref, Range, RangeBounds, RangeInclusive},
    path::{Path, PathBuf},
    sync::{atomic::AtomicU64, mpsc, Arc},
};
use tracing::{debug, info, trace, warn};

/// Alias type for a map that can be queried for block or transaction ranges. It uses `u64` to
/// represent either a block or a transaction number end of a static file range.
type SegmentRanges = HashMap<StaticFileSegment, BTreeMap<u64, SegmentRangeInclusive>>;

/// Access mode on a static file provider. RO/RW.
#[derive(Debug, Default, PartialEq, Eq)]
pub enum StaticFileAccess {
    /// Read-only access.
    #[default]
    RO,
    /// Read-write access.
    RW,
}

impl StaticFileAccess {
    /// Returns `true` if read-only access.
    pub const fn is_read_only(&self) -> bool {
        matches!(self, Self::RO)
    }

    /// Returns `true` if read-write access.
    pub const fn is_read_write(&self) -> bool {
        matches!(self, Self::RW)
    }
}

/// [`StaticFileProvider`] manages all existing [`StaticFileJarProvider`].
///
/// "Static files" contain immutable chain history data, such as:
///  - transactions
///  - headers
///  - receipts
///
/// This provider type is responsible for reading and writing to static files.
#[derive(Debug)]
pub struct StaticFileProvider<N>(pub(crate) Arc<StaticFileProviderInner<N>>);

impl<N> Clone for StaticFileProvider<N> {
    fn clone(&self) -> Self {
        Self(self.0.clone())
    }
}

impl<N: NodePrimitives> StaticFileProvider<N> {
    /// Creates a new [`StaticFileProvider`] with the given [`StaticFileAccess`].
    fn new(path: impl AsRef<Path>, access: StaticFileAccess) -> ProviderResult<Self> {
        let provider = Self(Arc::new(StaticFileProviderInner::new(path, access)?));
        provider.initialize_index()?;
        Ok(provider)
    }

    /// Creates a new [`StaticFileProvider`] with read-only access.
    ///
    /// Set `watch_directory` to `true` to track the most recent changes in static files. Otherwise,
    /// new data won't be detected or queryable.
    ///
    /// Watching is recommended if the read-only provider is used on a directory that an active node
    /// instance is modifying.
    ///
    /// See also [`StaticFileProvider::watch_directory`].
    pub fn read_only(path: impl AsRef<Path>, watch_directory: bool) -> ProviderResult<Self> {
        let provider = Self::new(path, StaticFileAccess::RO)?;

        if watch_directory {
            provider.watch_directory();
        }

        Ok(provider)
    }

    /// Creates a new [`StaticFileProvider`] with read-write access.
    pub fn read_write(path: impl AsRef<Path>) -> ProviderResult<Self> {
        Self::new(path, StaticFileAccess::RW)
    }

    /// Watches the directory for changes and updates the in-memory index when modifications
    /// are detected.
    ///
    /// This may be necessary, since a non-node process that owns a [`StaticFileProvider`] does not
    /// receive `update_index` notifications from a node that appends/truncates data.
    pub fn watch_directory(&self) {
        let provider = self.clone();
        std::thread::spawn(move || {
            let (tx, rx) = std::sync::mpsc::channel();
            let mut watcher = RecommendedWatcher::new(
                move |res| tx.send(res).unwrap(),
                notify::Config::default(),
            )
            .expect("failed to create watcher");

            watcher
                .watch(&provider.path, RecursiveMode::NonRecursive)
                .expect("failed to watch path");

            // Some backends send repeated modified events
            let mut last_event_timestamp = None;

            while let Ok(res) = rx.recv() {
                match res {
                    Ok(event) => {
                        // We only care about modified data events
                        if !matches!(
                            event.kind,
                            notify::EventKind::Modify(_) |
                                notify::EventKind::Create(_) |
                                notify::EventKind::Remove(_)
                        ) {
                            continue
                        }

                        // We only trigger a re-initialization if a configuration file was
                        // modified. This means that a
                        // static_file_provider.commit() was called on the node after
                        // appending/truncating rows
                        for segment in event.paths {
                            // Ensure it's a file with the .conf extension
                            if segment
                                .extension()
                                .is_none_or(|s| s.to_str() != Some(CONFIG_FILE_EXTENSION))
                            {
                                continue
                            }

                            // Ensure it's well formatted static file name
                            if StaticFileSegment::parse_filename(
                                &segment.file_stem().expect("qed").to_string_lossy(),
                            )
                            .is_none()
                            {
                                continue
                            }

                            // If we can read the metadata and modified timestamp, ensure this is
                            // not an old or repeated event.
                            if let Ok(current_modified_timestamp) =
                                std::fs::metadata(&segment).and_then(|m| m.modified())
                            {
                                if last_event_timestamp.is_some_and(|last_timestamp| {
                                    last_timestamp >= current_modified_timestamp
                                }) {
                                    continue
                                }
                                last_event_timestamp = Some(current_modified_timestamp);
                            }

                            info!(target: "providers::static_file", updated_file = ?segment.file_stem(), "re-initializing static file provider index");
                            if let Err(err) = provider.initialize_index() {
                                warn!(target: "providers::static_file", "failed to re-initialize index: {err}");
                            }
                            break
                        }
                    }

                    Err(err) => warn!(target: "providers::watcher", "watch error: {err:?}"),
                }
            }
        });
    }
}

impl<N: NodePrimitives> Deref for StaticFileProvider<N> {
    type Target = StaticFileProviderInner<N>;

    fn deref(&self) -> &Self::Target {
        &self.0
    }
}

/// [`StaticFileProviderInner`] manages all existing [`StaticFileJarProvider`].
#[derive(Debug)]
pub struct StaticFileProviderInner<N> {
    /// Maintains a map which allows for concurrent access to different `NippyJars`, over different
    /// segments and ranges.
    map: DashMap<(BlockNumber, StaticFileSegment), LoadedJar>,
    /// Min static file range for each segment.
    /// This index is initialized on launch to keep track of the lowest, non-expired static file
    /// per segment and gets updated on `Self::update_index()`.
    ///
    /// This tracks the lowest static file per segment together with the block range in that
    /// file. E.g. static file is batched in 500k block intervals then the lowest static file
    /// is [0..499K], and the block range is start = 0, end = 499K.
    /// This index is mainly used to History expiry, which targets transactions, e.g. pre-merge
    /// history expiry would lead to removing all static files below the merge height.
    static_files_min_block: RwLock<HashMap<StaticFileSegment, SegmentRangeInclusive>>,
    /// This is an additional index that tracks the expired height, this will track the highest
    /// block number that has been expired (missing). The first, non expired block is
    /// `expired_history_height + 1`.
    ///
    /// This is effectively the transaction range that has been expired:
    /// [`StaticFileProvider::delete_segment_below_block`] and mirrors
    /// `static_files_min_block[transactions] - blocks_per_file`.
    ///
    /// This additional tracker exists for more efficient lookups because the node must be aware of
    /// the expired height.
    earliest_history_height: AtomicU64,
    /// Max static file block for each segment
    static_files_max_block: RwLock<HashMap<StaticFileSegment, u64>>,
    /// Expected on disk static file block ranges indexed by max expected blocks.
    ///
    /// For example, a static file for expected block range `0..=499_000` may have only block range
    /// `0..=1000` contained in it, as it wasn't fully filled yet. This index maps the max expected
    /// block to the expected range, i.e. block `499_000` to block range `0..=499_000`.
    static_files_expected_block_index: RwLock<SegmentRanges>,
    /// Available on disk static file block ranges indexed by max transactions.
    ///
    /// For example, a static file for block range `0..=499_000` may only have block range
    /// `0..=1000` and transaction range `0..=2000` contained in it. This index maps the max
    /// available transaction to the available block range, i.e. transaction `2000` to block range
    /// `0..=1000`.
    static_files_tx_index: RwLock<SegmentRanges>,
    /// Directory where `static_files` are located
    path: PathBuf,
    /// Maintains a writer set of [`StaticFileSegment`].
    writers: StaticFileWriters<N>,
    /// Metrics for the static files.
    metrics: Option<Arc<StaticFileProviderMetrics>>,
    /// Access rights of the provider.
    access: StaticFileAccess,
    /// Number of blocks per file.
    blocks_per_file: u64,
    /// Write lock for when access is [`StaticFileAccess::RW`].
    _lock_file: Option<StorageLock>,
    /// Node primitives
    _pd: PhantomData<N>,
}

impl<N: NodePrimitives> StaticFileProviderInner<N> {
    /// Creates a new [`StaticFileProviderInner`].
    fn new(path: impl AsRef<Path>, access: StaticFileAccess) -> ProviderResult<Self> {
        let _lock_file = if access.is_read_write() {
            StorageLock::try_acquire(path.as_ref()).map_err(ProviderError::other)?.into()
        } else {
            None
        };

        let provider = Self {
            map: Default::default(),
            writers: Default::default(),
            static_files_min_block: Default::default(),
            earliest_history_height: Default::default(),
            static_files_max_block: Default::default(),
            static_files_expected_block_index: Default::default(),
            static_files_tx_index: Default::default(),
            path: path.as_ref().to_path_buf(),
            metrics: None,
            access,
            blocks_per_file: DEFAULT_BLOCKS_PER_STATIC_FILE,
            _lock_file,
            _pd: Default::default(),
        };

        Ok(provider)
    }

    pub const fn is_read_only(&self) -> bool {
        self.access.is_read_only()
    }

    /// Each static file has a fixed number of blocks. This gives out the range where the requested
    /// block is positioned.
    ///
    /// If the specified block falls into one of the ranges of already initialized static files,
    /// this function will return that range.
    ///
    /// If no matching file exists, this function will derive a new range from the end of the last
    /// existing file, if any.
    pub fn find_fixed_range_with_block_index(
        &self,
        block_index: Option<&BTreeMap<u64, SegmentRangeInclusive>>,
        block: BlockNumber,
    ) -> SegmentRangeInclusive {
        if let Some(block_index) = block_index {
            // Find first block range that contains the requested block
            if let Some((_, range)) = block_index
                .iter()
                .find(|(max_block, _)| block <= **max_block)
                .filter(|(_, range)| range.contains(block))
            {
                // Found matching range for an existing file using block index
                return *range
            } else if let Some((_, range)) = block_index.last_key_value() {
                // Didn't find matching range for an existing file, derive a new range from the end
                // of the last existing file range.
                let blocks_after_last_range = block - range.end();
                let segments_to_skip = (blocks_after_last_range - 1) / self.blocks_per_file;
                let start = range.end() + 1 + segments_to_skip * self.blocks_per_file;
                return SegmentRangeInclusive::new(start, start + self.blocks_per_file - 1)
            }
        }
        // No block index is available, derive a new range using the fixed number of blocks,
        // starting from the beginning.
        find_fixed_range(block, self.blocks_per_file)
    }

    /// Each static file has a fixed number of blocks. This gives out the range where the requested
    /// block is positioned.
    ///
    /// If the specified block falls into one of the ranges of already initialized static files,
    /// this function will return that range.
    ///
    /// If no matching file exists, this function will derive a new range from the end of the last
    /// existing file, if any.
    ///
    /// This function will block indefinitely if a write lock for
    /// [`Self::static_files_expected_block_index`] is acquired. In that case, use
    /// [`Self::find_fixed_range_with_block_index`].
    pub fn find_fixed_range(
        &self,
        segment: StaticFileSegment,
        block: BlockNumber,
    ) -> SegmentRangeInclusive {
        self.find_fixed_range_with_block_index(
            self.static_files_expected_block_index.read().get(&segment),
            block,
        )
    }
}

impl<N: NodePrimitives> StaticFileProvider<N> {
    /// Set a custom number of blocks per file.
    #[cfg(any(test, feature = "test-utils"))]
    pub fn with_custom_blocks_per_file(self, blocks_per_file: u64) -> Self {
        let mut provider =
            Arc::try_unwrap(self.0).expect("should be called when initializing only");
        provider.blocks_per_file = blocks_per_file;
        Self(Arc::new(provider))
    }

    /// Enables metrics on the [`StaticFileProvider`].
    pub fn with_metrics(self) -> Self {
        let mut provider =
            Arc::try_unwrap(self.0).expect("should be called when initializing only");
        provider.metrics = Some(Arc::new(StaticFileProviderMetrics::default()));
        Self(Arc::new(provider))
    }

    /// Reports metrics for the static files.
    pub fn report_metrics(&self) -> ProviderResult<()> {
        let Some(metrics) = &self.metrics else { return Ok(()) };

        let static_files = iter_static_files(&self.path).map_err(ProviderError::other)?;
        for (segment, headers) in static_files {
            let mut entries = 0;
            let mut size = 0;

            for (block_range, _) in &headers {
                let fixed_block_range = self.find_fixed_range(segment, block_range.start());
                let jar_provider = self
                    .get_segment_provider(segment, || Some(fixed_block_range), None)?
                    .ok_or_else(|| {
                        ProviderError::MissingStaticFileBlock(segment, block_range.start())
                    })?;

                entries += jar_provider.rows();

                let data_size = reth_fs_util::metadata(jar_provider.data_path())
                    .map(|metadata| metadata.len())
                    .unwrap_or_default();
                let index_size = reth_fs_util::metadata(jar_provider.index_path())
                    .map(|metadata| metadata.len())
                    .unwrap_or_default();
                let offsets_size = reth_fs_util::metadata(jar_provider.offsets_path())
                    .map(|metadata| metadata.len())
                    .unwrap_or_default();
                let config_size = reth_fs_util::metadata(jar_provider.config_path())
                    .map(|metadata| metadata.len())
                    .unwrap_or_default();

                size += data_size + index_size + offsets_size + config_size;
            }

            metrics.record_segment(segment, size, headers.len(), entries);
        }

        Ok(())
    }

    /// Gets the [`StaticFileJarProvider`] of the requested segment and block.
    pub fn get_segment_provider_from_block(
        &self,
        segment: StaticFileSegment,
        block: BlockNumber,
        path: Option<&Path>,
    ) -> ProviderResult<StaticFileJarProvider<'_, N>> {
        self.get_segment_provider(
            segment,
            || self.get_segment_ranges_from_block(segment, block),
            path,
        )?
        .ok_or(ProviderError::MissingStaticFileBlock(segment, block))
    }

    /// Gets the [`StaticFileJarProvider`] of the requested segment and transaction.
    pub fn get_segment_provider_from_transaction(
        &self,
        segment: StaticFileSegment,
        tx: TxNumber,
        path: Option<&Path>,
    ) -> ProviderResult<StaticFileJarProvider<'_, N>> {
        self.get_segment_provider(
            segment,
            || self.get_segment_ranges_from_transaction(segment, tx),
            path,
        )?
        .ok_or(ProviderError::MissingStaticFileTx(segment, tx))
    }

    /// Gets the [`StaticFileJarProvider`] of the requested segment and block or transaction.
    ///
    /// `fn_range` should make sure the range goes through `find_fixed_range`.
    pub fn get_segment_provider(
        &self,
        segment: StaticFileSegment,
        fn_range: impl Fn() -> Option<SegmentRangeInclusive>,
        path: Option<&Path>,
    ) -> ProviderResult<Option<StaticFileJarProvider<'_, N>>> {
        // If we have a path, then get the block range from its name.
        // Otherwise, check `self.available_static_files`
        let block_range = match path {
            Some(path) => StaticFileSegment::parse_filename(
                &path
                    .file_name()
                    .ok_or_else(|| {
                        ProviderError::MissingStaticFilePath(segment, path.to_path_buf())
                    })?
                    .to_string_lossy(),
            )
            .and_then(|(parsed_segment, block_range)| {
                if parsed_segment == segment {
                    return Some(block_range)
                }
                None
            }),
            None => fn_range(),
        };

        // Return cached `LoadedJar` or insert it for the first time, and then, return it.
        if let Some(block_range) = block_range {
            return Ok(Some(self.get_or_create_jar_provider(segment, &block_range)?))
        }

        Ok(None)
    }

    /// Given a segment and block range it removes the cached provider from the map.
    ///
    /// CAUTION: cached provider should be dropped before calling this or IT WILL deadlock.
    pub fn remove_cached_provider(
        &self,
        segment: StaticFileSegment,
        fixed_block_range_end: BlockNumber,
    ) {
        self.map.remove(&(fixed_block_range_end, segment));
    }

    /// This handles history expiry by deleting all static files for the given segment below the
    /// given block.
    ///
    /// For example if block is 1M and the blocks per file are 500K this will delete all individual
    /// files below 1M, so 0-499K and 500K-999K.
    ///
    /// This will not delete the file that contains the block itself, because files can only be
    /// removed entirely.
    ///
    /// # Safety
    ///
    /// This method will never delete the highest static file for the segment, even if the
    /// requested block is higher than the highest block in static files. This ensures we always
    /// maintain at least one static file if any exist.
    ///
    /// Returns a list of `SegmentHeader`s from the deleted jars.
    pub fn delete_segment_below_block(
        &self,
        segment: StaticFileSegment,
        block: BlockNumber,
    ) -> ProviderResult<Vec<SegmentHeader>> {
        // Nothing to delete if block is 0.
        if block == 0 {
            return Ok(Vec::new())
        }

        let highest_block = self.get_highest_static_file_block(segment);
        let mut deleted_headers = Vec::new();

        loop {
            let Some(block_height) = self.get_lowest_static_file_block(segment) else {
                return Ok(deleted_headers)
            };

            // Stop if we've reached the target block or the highest static file
            if block_height >= block || Some(block_height) == highest_block {
                return Ok(deleted_headers)
            }

            debug!(
                target: "provider::static_file",
                ?segment,
                ?block_height,
                "Deleting static file below block"
            );

            // now we need to wipe the static file, this will take care of updating the index and
            // advance the lowest tracked block height for the segment.
            let header = self.delete_jar(segment, block_height).inspect_err(|err| {
                warn!( target: "provider::static_file", ?segment, %block_height, ?err, "Failed to delete static file below block")
            })?;

            deleted_headers.push(header);
        }
    }

    /// Given a segment and block, it deletes the jar and all files from the respective block range.
    ///
    /// CAUTION: destructive. Deletes files on disk.
    ///
    /// This will re-initialize the index after deletion, so all files are tracked.
    pub fn delete_jar(
        &self,
        segment: StaticFileSegment,
        block: BlockNumber,
    ) -> ProviderResult<SegmentHeader> {
        let fixed_block_range = self.find_fixed_range(segment, block);
        let key = (fixed_block_range.end(), segment);
        let jar = if let Some((_, jar)) = self.map.remove(&key) {
            jar.jar
        } else {
            let file = self.path.join(segment.filename(&fixed_block_range));
            debug!(
                target: "provider::static_file",
                ?file,
                ?fixed_block_range,
                ?block,
                "Loading static file jar for deletion"
            );
            NippyJar::<SegmentHeader>::load(&file).map_err(ProviderError::other)?
        };

        let header = jar.user_header().clone();
        jar.delete().map_err(ProviderError::other)?;

        // SAFETY: this is currently necessary to ensure that certain indexes like
        // `static_files_min_block` have the correct values after pruning.
        self.initialize_index()?;

        Ok(header)
    }

    /// Given a segment and block range it returns a cached
    /// [`StaticFileJarProvider`]. TODO(joshie): we should check the size and pop N if there's too
    /// many.
    fn get_or_create_jar_provider(
        &self,
        segment: StaticFileSegment,
        fixed_block_range: &SegmentRangeInclusive,
    ) -> ProviderResult<StaticFileJarProvider<'_, N>> {
        let key = (fixed_block_range.end(), segment);

        // Avoid using `entry` directly to avoid a write lock in the common case.
        trace!(target: "provider::static_file", ?segment, ?fixed_block_range, "Getting provider");
        let mut provider: StaticFileJarProvider<'_, N> = if let Some(jar) = self.map.get(&key) {
            trace!(target: "provider::static_file", ?segment, ?fixed_block_range, "Jar found in cache");
            jar.into()
        } else {
            trace!(target: "provider::static_file", ?segment, ?fixed_block_range, "Creating jar from scratch");
            let path = self.path.join(segment.filename(fixed_block_range));
            let jar = NippyJar::load(&path).map_err(ProviderError::other)?;
            self.map.entry(key).insert(LoadedJar::new(jar)?).downgrade().into()
        };

        if let Some(metrics) = &self.metrics {
            provider = provider.with_metrics(metrics.clone());
        }
        Ok(provider)
    }

    /// Gets a static file segment's block range from the provider inner block
    /// index.
    fn get_segment_ranges_from_block(
        &self,
        segment: StaticFileSegment,
        block: u64,
    ) -> Option<SegmentRangeInclusive> {
        self.static_files_max_block
            .read()
            .get(&segment)
            .filter(|max| **max >= block)
            .map(|_| self.find_fixed_range(segment, block))
    }

    /// Gets a static file segment's fixed block range from the provider inner
    /// transaction index.
    fn get_segment_ranges_from_transaction(
        &self,
        segment: StaticFileSegment,
        tx: u64,
    ) -> Option<SegmentRangeInclusive> {
        let static_files = self.static_files_tx_index.read();
        let segment_static_files = static_files.get(&segment)?;

        // It's more probable that the request comes from a newer tx height, so we iterate
        // the static_files in reverse.
        let mut static_files_rev_iter = segment_static_files.iter().rev().peekable();

        while let Some((tx_end, block_range)) = static_files_rev_iter.next() {
            if tx > *tx_end {
                // request tx is higher than highest static file tx
                return None
            }
            let tx_start = static_files_rev_iter.peek().map(|(tx_end, _)| *tx_end + 1).unwrap_or(0);
            if tx_start <= tx {
                return Some(self.find_fixed_range(segment, block_range.end()))
            }
        }
        None
    }

    /// Updates the inner transaction and block indexes alongside the internal cached providers in
    /// `self.map`.
    ///
    /// Any entry higher than `segment_max_block` will be deleted from the previous structures.
    ///
    /// If `segment_max_block` is None it means there's no static file for this segment.
    pub fn update_index(
        &self,
        segment: StaticFileSegment,
        segment_max_block: Option<BlockNumber>,
    ) -> ProviderResult<()> {
        let mut min_block = self.static_files_min_block.write();
        let mut max_block = self.static_files_max_block.write();
        let mut expected_block_index = self.static_files_expected_block_index.write();
        let mut tx_index = self.static_files_tx_index.write();

        match segment_max_block {
            Some(segment_max_block) => {
                // Update the max block for the segment
                max_block.insert(segment, segment_max_block);
                let fixed_range = self.find_fixed_range_with_block_index(
                    expected_block_index.get(&segment),
                    segment_max_block,
                );

                let jar = NippyJar::<SegmentHeader>::load(
                    &self.path.join(segment.filename(&fixed_range)),
                )
                .map_err(ProviderError::other)?;

<<<<<<< HEAD
                // Update the expected block index
                expected_block_index
                    .entry(segment)
                    .and_modify(|index| {
                        index.retain(|_, block_range| block_range.start() < fixed_range.start());

                        index.insert(fixed_range.end(), fixed_range);
                    })
                    .or_insert_with(|| BTreeMap::from([(fixed_range.end(), fixed_range)]));

                // Update the tx index by first removing all entries which have a higher
=======
                // Update min_block to track the lowest block range of the segment.
                // This is initially set by initialize_index() on node startup, but must be updated
                // as the file grows to prevent stale values.
                //
                // Without this update, min_block can remain at genesis (e.g. Some([0..=0]) or None)
                // even after syncing to higher blocks (e.g. [0..=100]). A stale
                // min_block causes get_lowest_static_file_block() to return the
                // wrong end value, which breaks pruning logic that relies on it for
                // safety checks.
                //
                // Example progression:
                // 1. Node starts, initialize_index() sets min_block = [0..=0]
                // 2. Sync to block 100, this update sets min_block = [0..=100]
                // 3. Pruner calls get_lowest_static_file_block() -> returns 100 (correct). Without
                //    this update, it would incorrectly return 0 (stale)
                if let Some(current_block_range) = jar.user_header().block_range().copied() {
                    min_block
                        .entry(segment)
                        .and_modify(|current_min| {
                            // delete_jar WILL ALWAYS re-initialize all indexes, so we are always
                            // sure that current_min is always the lowest.
                            if current_block_range.start() == current_min.start() {
                                *current_min = current_block_range;
                            }
                        })
                        .or_insert(current_block_range);
                }

                // Updates the tx index by first removing all entries which have a higher
>>>>>>> 7cc4fdfa
                // block_start than our current static file.
                if let Some(tx_range) = jar.user_header().tx_range() {
                    // Current block range has the same block start as `fixed_range``, but block end
                    // might be different if we are still filling this static file.
                    if let Some(current_block_range) = jar.user_header().block_range() {
                        let tx_end = tx_range.end();

                        // Considering that `update_index` is called when we either append/truncate,
                        // we are sure that we are handling the latest data
                        // points.
                        //
                        // Here we remove every entry of the index that has a block start higher or
                        // equal than our current one. This is important in the case
                        // that we prune a lot of rows resulting in a file (and thus
                        // a higher block range) deletion.
                        tx_index
                            .entry(segment)
                            .and_modify(|index| {
                                index.retain(|_, block_range| {
                                    block_range.start() < fixed_range.start()
                                });
                                index.insert(tx_end, current_block_range);
                            })
                            .or_insert_with(|| BTreeMap::from([(tx_end, current_block_range)]));
                    }
                } else if segment.is_tx_based() {
                    // The unwinded file has no more transactions/receipts. However, the highest
                    // block is within this files' block range. We only retain
                    // entries with block ranges before the current one.
                    tx_index.entry(segment).and_modify(|index| {
                        index.retain(|_, block_range| block_range.start() < fixed_range.start());
                    });

                    // If the index is empty, just remove it.
                    if tx_index.get(&segment).is_some_and(|index| index.is_empty()) {
                        tx_index.remove(&segment);
                    }
                }

                // Update the cached provider.
                self.map.insert((fixed_range.end(), segment), LoadedJar::new(jar)?);

                // Delete any cached provider that no longer has an associated jar.
                self.map.retain(|(end, seg), _| !(*seg == segment && *end > fixed_range.end()));
            }
            None => {
                max_block.remove(&segment);
<<<<<<< HEAD
                expected_block_index.remove(&segment);
                tx_index.remove(&segment);
=======
                min_block.remove(&segment);
>>>>>>> 7cc4fdfa
            }
        };

        Ok(())
    }

    /// Initializes the inner transaction and block index
    pub fn initialize_index(&self) -> ProviderResult<()> {
        let mut min_block = self.static_files_min_block.write();
        let mut max_block = self.static_files_max_block.write();
        let mut expected_block_index = self.static_files_expected_block_index.write();
        let mut tx_index = self.static_files_tx_index.write();

        min_block.clear();
        max_block.clear();
        tx_index.clear();

        for (segment, headers) in iter_static_files(&self.path).map_err(ProviderError::other)? {
            // Update first and last block for each segment
            if let Some((block_range, _)) = headers.first() {
                min_block.insert(segment, *block_range);
            }
            if let Some((block_range, _)) = headers.last() {
                max_block.insert(segment, block_range.end());
            }

            for (block_range, header) in headers {
                // Update max expected block -> expected_block_range index
                expected_block_index
                    .entry(segment)
                    .and_modify(|index| {
                        index.insert(header.expected_block_end(), header.expected_block_range());
                    })
                    .or_insert_with(|| {
                        BTreeMap::from([(
                            header.expected_block_end(),
                            header.expected_block_range(),
                        )])
                    });

                // Update max tx -> block_range index
                if let Some(tx_range) = header.tx_range() {
                    let tx_end = tx_range.end();

                    tx_index
                        .entry(segment)
                        .and_modify(|index| {
                            index.insert(tx_end, block_range);
                        })
                        .or_insert_with(|| BTreeMap::from([(tx_end, block_range)]));
                }
            }
        }

        // If this is a re-initialization, we need to clear this as well
        self.map.clear();

        // initialize the expired history height to the lowest static file block
        if let Some(lowest_range) = min_block.get(&StaticFileSegment::Transactions) {
            // the earliest height is the lowest available block number
            self.earliest_history_height
                .store(lowest_range.start(), std::sync::atomic::Ordering::Relaxed);
        }

        Ok(())
    }

    /// Ensures that any broken invariants which cannot be healed on the spot return a pipeline
    /// target to unwind to.
    ///
    /// Two types of consistency checks are done for:
    ///
    /// 1) When a static file fails to commit but the underlying data was changed.
    /// 2) When a static file was committed, but the required database transaction was not.
    ///
    /// For 1) it can self-heal if `self.access.is_read_only()` is set to `false`. Otherwise, it
    /// will return an error.
    /// For 2) the invariants below are checked, and if broken, might require a pipeline unwind
    /// to heal.
    ///
    /// For each static file segment:
    /// * the corresponding database table should overlap or have continuity in their keys
    ///   ([`TxNumber`] or [`BlockNumber`]).
    /// * its highest block should match the stage checkpoint block number if it's equal or higher
    ///   than the corresponding database table last entry.
    ///
    /// Returns a [`Option`] of [`PipelineTarget::Unwind`] if any healing is further required.
    ///
    /// WARNING: No static file writer should be held before calling this function, otherwise it
    /// will deadlock.
    pub fn check_consistency<Provider>(
        &self,
        provider: &Provider,
        has_receipt_pruning: bool,
    ) -> ProviderResult<Option<PipelineTarget>>
    where
        Provider: DBProvider + BlockReader + StageCheckpointReader + ChainSpecProvider,
        N: NodePrimitives<Receipt: Value, BlockHeader: Value, SignedTx: Value>,
    {
        // OVM historical import is broken and does not work with this check. It's importing
        // duplicated receipts resulting in having more receipts than the expected transaction
        // range.
        //
        // If we detect an OVM import was done (block #1 <https://optimistic.etherscan.io/block/1>), skip it.
        // More on [#11099](https://github.com/paradigmxyz/reth/pull/11099).
        if provider.chain_spec().is_optimism() &&
            reth_chainspec::Chain::optimism_mainnet() == provider.chain_spec().chain_id()
        {
            // check whether we have the first OVM block: <https://optimistic.etherscan.io/block/0xbee7192e575af30420cae0c7776304ac196077ee72b048970549e4f08e875453>
            const OVM_HEADER_1_HASH: B256 =
                b256!("0xbee7192e575af30420cae0c7776304ac196077ee72b048970549e4f08e875453");
            if provider.block_number(OVM_HEADER_1_HASH)?.is_some() {
                info!(target: "reth::cli",
                    "Skipping storage verification for OP mainnet, expected inconsistency in OVM chain"
                );
                return Ok(None)
            }
        }

        info!(target: "reth::cli", "Verifying storage consistency.");

        let mut unwind_target: Option<BlockNumber> = None;
        let mut update_unwind_target = |new_target: BlockNumber| {
            if let Some(target) = unwind_target.as_mut() {
                *target = (*target).min(new_target);
            } else {
                unwind_target = Some(new_target);
            }
        };

        for segment in StaticFileSegment::iter() {
            if has_receipt_pruning && segment.is_receipts() {
                // Pruned nodes (including full node) do not store receipts as static files.
                continue
            }

            if segment.is_receipts() &&
                (NamedChain::Gnosis == provider.chain_spec().chain_id() ||
                    NamedChain::Chiado == provider.chain_spec().chain_id())
            {
                // Gnosis and Chiado's historical import is broken and does not work with this
                // check. They are importing receipts along with importing
                // headers/bodies.
                continue;
            }

            let initial_highest_block = self.get_highest_static_file_block(segment);

            //  File consistency is broken if:
            //
            // * appending data was interrupted before a config commit, then data file will be
            //   truncated according to the config.
            //
            // * pruning data was interrupted before a config commit, then we have deleted data that
            //   we are expected to still have. We need to check the Database and unwind everything
            //   accordingly.
            if self.access.is_read_only() {
                self.check_segment_consistency(segment)?;
            } else {
                // Fetching the writer will attempt to heal any file level inconsistency.
                self.latest_writer(segment)?;
            }

            // Only applies to block-based static files. (Headers)
            //
            // The updated `highest_block` may have decreased if we healed from a pruning
            // interruption.
            let mut highest_block = self.get_highest_static_file_block(segment);
            if initial_highest_block != highest_block {
                info!(
                    target: "reth::providers::static_file",
                    ?initial_highest_block,
                    unwind_target = highest_block,
                    ?segment,
                    "Setting unwind target."
                );
                update_unwind_target(highest_block.unwrap_or_default());
            }

            // Only applies to transaction-based static files. (Receipts & Transactions)
            //
            // Make sure the last transaction matches the last block from its indices, since a heal
            // from a pruning interruption might have decreased the number of transactions without
            // being able to update the last block of the static file segment.
            let highest_tx = self.get_highest_static_file_tx(segment);
            if let Some(highest_tx) = highest_tx {
                let mut last_block = highest_block.unwrap_or_default();
                loop {
                    if let Some(indices) = provider.block_body_indices(last_block)? {
                        if indices.last_tx_num() <= highest_tx {
                            break
                        }
                    } else {
                        // If the block body indices can not be found, then it means that static
                        // files is ahead of database, and the `ensure_invariants` check will fix
                        // it by comparing with stage checkpoints.
                        break
                    }
                    if last_block == 0 {
                        break
                    }
                    last_block -= 1;

                    info!(
                        target: "reth::providers::static_file",
                        highest_block = self.get_highest_static_file_block(segment),
                        unwind_target = last_block,
                        ?segment,
                        "Setting unwind target."
                    );
                    highest_block = Some(last_block);
                    update_unwind_target(last_block);
                }
            }

            if let Some(unwind) = match segment {
                StaticFileSegment::Headers => self
                    .ensure_invariants::<_, tables::Headers<N::BlockHeader>>(
                        provider,
                        segment,
                        highest_block,
                        highest_block,
                    )?,
                StaticFileSegment::Transactions => self
                    .ensure_invariants::<_, tables::Transactions<N::SignedTx>>(
                        provider,
                        segment,
                        highest_tx,
                        highest_block,
                    )?,
                StaticFileSegment::Receipts => self
                    .ensure_invariants::<_, tables::Receipts<N::Receipt>>(
                        provider,
                        segment,
                        highest_tx,
                        highest_block,
                    )?,
            } {
                update_unwind_target(unwind);
            }
        }

        Ok(unwind_target.map(PipelineTarget::Unwind))
    }

    /// Checks consistency of the latest static file segment and throws an error if at fault.
    /// Read-only.
    pub fn check_segment_consistency(&self, segment: StaticFileSegment) -> ProviderResult<()> {
        if let Some(latest_block) = self.get_highest_static_file_block(segment) {
            let file_path = self
                .directory()
                .join(segment.filename(&self.find_fixed_range(segment, latest_block)));

            let jar = NippyJar::<SegmentHeader>::load(&file_path).map_err(ProviderError::other)?;

            NippyJarChecker::new(jar).check_consistency().map_err(ProviderError::other)?;
        }
        Ok(())
    }

    /// Check invariants for each corresponding table and static file segment:
    ///
    /// * the corresponding database table should overlap or have continuity in their keys
    ///   ([`TxNumber`] or [`BlockNumber`]).
    /// * its highest block should match the stage checkpoint block number if it's equal or higher
    ///   than the corresponding database table last entry.
    ///   * If the checkpoint block is higher, then request a pipeline unwind to the static file
    ///     block. This is expressed by returning [`Some`] with the requested pipeline unwind
    ///     target.
    ///   * If the checkpoint block is lower, then heal by removing rows from the static file. In
    ///     this case, the rows will be removed and [`None`] will be returned.
    ///
    /// * If the database tables overlap with static files and have contiguous keys, or the
    ///   checkpoint block matches the highest static files block, then [`None`] will be returned.
    fn ensure_invariants<Provider, T: Table<Key = u64>>(
        &self,
        provider: &Provider,
        segment: StaticFileSegment,
        highest_static_file_entry: Option<u64>,
        highest_static_file_block: Option<BlockNumber>,
    ) -> ProviderResult<Option<BlockNumber>>
    where
        Provider: DBProvider + BlockReader + StageCheckpointReader,
    {
        let mut db_cursor = provider.tx_ref().cursor_read::<T>()?;

        if let Some((db_first_entry, _)) = db_cursor.first()? {
            if let (Some(highest_entry), Some(highest_block)) =
                (highest_static_file_entry, highest_static_file_block)
            {
                // If there is a gap between the entry found in static file and
                // database, then we have most likely lost static file data and need to unwind so we
                // can load it again
                if !(db_first_entry <= highest_entry || highest_entry + 1 == db_first_entry) {
                    info!(
                        target: "reth::providers::static_file",
                        ?db_first_entry,
                        ?highest_entry,
                        unwind_target = highest_block,
                        ?segment,
                        "Setting unwind target."
                    );
                    return Ok(Some(highest_block))
                }
            }

            if let Some((db_last_entry, _)) = db_cursor.last()? &&
                highest_static_file_entry
                    .is_none_or(|highest_entry| db_last_entry > highest_entry)
            {
                return Ok(None)
            }
        }

        let highest_static_file_entry = highest_static_file_entry.unwrap_or_default();
        let highest_static_file_block = highest_static_file_block.unwrap_or_default();

        // If static file entry is ahead of the database entries, then ensure the checkpoint block
        // number matches.
        let checkpoint_block_number = provider
            .get_stage_checkpoint(match segment {
                StaticFileSegment::Headers => StageId::Headers,
                StaticFileSegment::Transactions => StageId::Bodies,
                StaticFileSegment::Receipts => StageId::Execution,
            })?
            .unwrap_or_default()
            .block_number;

        // If the checkpoint is ahead, then we lost static file data. May be data corruption.
        if checkpoint_block_number > highest_static_file_block {
            info!(
                target: "reth::providers::static_file",
                checkpoint_block_number,
                unwind_target = highest_static_file_block,
                ?segment,
                "Setting unwind target."
            );
            return Ok(Some(highest_static_file_block))
        }

        // If the checkpoint is behind, then we failed to do a database commit **but committed** to
        // static files on executing a stage, or the reverse on unwinding a stage.
        // All we need to do is to prune the extra static file rows.
        if checkpoint_block_number < highest_static_file_block {
            info!(
                target: "reth::providers",
                ?segment,
                from = highest_static_file_block,
                to = checkpoint_block_number,
                "Unwinding static file segment."
            );
            let mut writer = self.latest_writer(segment)?;
            if segment.is_headers() {
                // TODO(joshie): is_block_meta
                writer.prune_headers(highest_static_file_block - checkpoint_block_number)?;
            } else if let Some(block) = provider.block_body_indices(checkpoint_block_number)? {
                // todo joshie: is querying block_body_indices a potential issue once bbi is moved
                // to sf as well
                let number = highest_static_file_entry - block.last_tx_num();
                if segment.is_receipts() {
                    writer.prune_receipts(number, checkpoint_block_number)?;
                } else {
                    writer.prune_transactions(number, checkpoint_block_number)?;
                }
            }
            writer.commit()?;
        }

        Ok(None)
    }

    /// Returns the earliest available block number that has not been expired and is still
    /// available.
    ///
    /// This means that the highest expired block (or expired block height) is
    /// `earliest_history_height.saturating_sub(1)`.
    ///
    /// Returns `0` if no history has been expired.
    pub fn earliest_history_height(&self) -> BlockNumber {
        self.earliest_history_height.load(std::sync::atomic::Ordering::Relaxed)
    }

    /// Gets the lowest transaction static file block if it exists.
    ///
    /// For example if the transactions static file has blocks 0-499, this will return 499..
    ///
    /// If there is nothing on disk for the given segment, this will return [`None`].
    pub fn get_lowest_transaction_static_file_block(&self) -> Option<BlockNumber> {
        self.get_lowest_static_file_block(StaticFileSegment::Transactions)
    }

    /// Gets the lowest static file's block height if it exists for a static file segment.
    ///
    /// For example if the static file has blocks 0-499, this will return 499..
    ///
    /// If there is nothing on disk for the given segment, this will return [`None`].
    pub fn get_lowest_static_file_block(&self, segment: StaticFileSegment) -> Option<BlockNumber> {
        self.static_files_min_block.read().get(&segment).map(|range| range.end())
    }

    /// Gets the lowest static file's block range if it exists for a static file segment.
    ///
    /// If there is nothing on disk for the given segment, this will return [`None`].
    pub fn get_lowest_range(&self, segment: StaticFileSegment) -> Option<SegmentRangeInclusive> {
        self.static_files_min_block.read().get(&segment).copied()
    }

    /// Gets the highest static file's block height if it exists for a static file segment.
    ///
    /// If there is nothing on disk for the given segment, this will return [`None`].
    pub fn get_highest_static_file_block(&self, segment: StaticFileSegment) -> Option<BlockNumber> {
        self.static_files_max_block.read().get(&segment).copied()
    }

    /// Gets the highest static file transaction.
    ///
    /// If there is nothing on disk for the given segment, this will return [`None`].
    pub fn get_highest_static_file_tx(&self, segment: StaticFileSegment) -> Option<TxNumber> {
        self.static_files_tx_index
            .read()
            .get(&segment)
            .and_then(|index| index.last_key_value().map(|(last_tx, _)| *last_tx))
    }

    /// Gets the highest static file block for all segments.
    pub fn get_highest_static_files(&self) -> HighestStaticFiles {
        HighestStaticFiles {
            receipts: self.get_highest_static_file_block(StaticFileSegment::Receipts),
        }
    }

    /// Iterates through segment `static_files` in reverse order, executing a function until it
    /// returns some object. Useful for finding objects by [`TxHash`] or [`BlockHash`].
    pub fn find_static_file<T>(
        &self,
        segment: StaticFileSegment,
        func: impl Fn(StaticFileJarProvider<'_, N>) -> ProviderResult<Option<T>>,
    ) -> ProviderResult<Option<T>> {
        if let Some(ranges) = self.static_files_expected_block_index.read().get(&segment) {
            // Iterate through all ranges in reverse order (highest to lowest)
            for range in ranges.values().rev() {
                if let Some(res) = func(self.get_or_create_jar_provider(segment, range)?)? {
                    return Ok(Some(res))
                }
            }
        }

        Ok(None)
    }

    /// Fetches data within a specified range across multiple static files.
    ///
    /// This function iteratively retrieves data using `get_fn` for each item in the given range.
    /// It continues fetching until the end of the range is reached or the provided `predicate`
    /// returns false.
    pub fn fetch_range_with_predicate<T, F, P>(
        &self,
        segment: StaticFileSegment,
        range: Range<u64>,
        mut get_fn: F,
        mut predicate: P,
    ) -> ProviderResult<Vec<T>>
    where
        F: FnMut(&mut StaticFileCursor<'_>, u64) -> ProviderResult<Option<T>>,
        P: FnMut(&T) -> bool,
    {
        let mut result = Vec::with_capacity((range.end - range.start).min(100) as usize);

        /// Resolves to the provider for the given block or transaction number.
        ///
        /// If the static file is missing, the `result` is returned.
        macro_rules! get_provider {
            ($number:expr) => {{
                let provider = if segment.is_block_based() {
                    self.get_segment_provider_from_block(segment, $number, None)
                } else {
                    self.get_segment_provider_from_transaction(segment, $number, None)
                };

                match provider {
                    Ok(provider) => provider,
                    Err(
                        ProviderError::MissingStaticFileBlock(_, _) |
                        ProviderError::MissingStaticFileTx(_, _),
                    ) => return Ok(result),
                    Err(err) => return Err(err),
                }
            }};
        }

        let mut provider = get_provider!(range.start);
        let mut cursor = provider.cursor()?;

        // advances number in range
        'outer: for number in range {
            // The `retrying` flag ensures a single retry attempt per `number`. If `get_fn` fails to
            // access data in two different static files, it halts further attempts by returning
            // an error, effectively preventing infinite retry loops.
            let mut retrying = false;

            // advances static files if `get_fn` returns None
            'inner: loop {
                match get_fn(&mut cursor, number)? {
                    Some(res) => {
                        if !predicate(&res) {
                            break 'outer
                        }
                        result.push(res);
                        break 'inner
                    }
                    None => {
                        if retrying {
                            return Ok(result)
                        }
                        // There is a very small chance of hitting a deadlock if two consecutive
                        // static files share the same bucket in the
                        // internal dashmap and we don't drop the current provider
                        // before requesting the next one.
                        drop(cursor);
                        drop(provider);
                        provider = get_provider!(number);
                        cursor = provider.cursor()?;
                        retrying = true;
                    }
                }
            }
        }

        Ok(result)
    }

    /// Fetches data within a specified range across multiple static files.
    ///
    /// Returns an iterator over the data
    pub fn fetch_range_iter<'a, T, F>(
        &'a self,
        segment: StaticFileSegment,
        range: Range<u64>,
        get_fn: F,
    ) -> ProviderResult<impl Iterator<Item = ProviderResult<T>> + 'a>
    where
        F: Fn(&mut StaticFileCursor<'_>, u64) -> ProviderResult<Option<T>> + 'a,
        T: std::fmt::Debug,
    {
        let get_provider = move |start: u64| {
            if segment.is_block_based() {
                self.get_segment_provider_from_block(segment, start, None)
            } else {
                self.get_segment_provider_from_transaction(segment, start, None)
            }
        };

        let mut provider = Some(get_provider(range.start)?);
        Ok(range.filter_map(move |number| {
            match get_fn(&mut provider.as_ref().expect("qed").cursor().ok()?, number).transpose() {
                Some(result) => Some(result),
                None => {
                    // There is a very small chance of hitting a deadlock if two consecutive static
                    // files share the same bucket in the internal dashmap and
                    // we don't drop the current provider before requesting the
                    // next one.
                    provider.take();
                    provider = Some(get_provider(number).ok()?);
                    get_fn(&mut provider.as_ref().expect("qed").cursor().ok()?, number).transpose()
                }
            }
        }))
    }

    /// Returns directory where `static_files` are located.
    pub fn directory(&self) -> &Path {
        &self.path
    }

    /// Retrieves data from the database or static file, wherever it's available.
    ///
    /// # Arguments
    /// * `segment` - The segment of the static file to check against.
    /// * `index_key` - Requested index key, usually a block or transaction number.
    /// * `fetch_from_static_file` - A closure that defines how to fetch the data from the static
    ///   file provider.
    /// * `fetch_from_database` - A closure that defines how to fetch the data from the database
    ///   when the static file doesn't contain the required data or is not available.
    pub fn get_with_static_file_or_database<T, FS, FD>(
        &self,
        segment: StaticFileSegment,
        number: u64,
        fetch_from_static_file: FS,
        fetch_from_database: FD,
    ) -> ProviderResult<Option<T>>
    where
        FS: Fn(&Self) -> ProviderResult<Option<T>>,
        FD: Fn() -> ProviderResult<Option<T>>,
    {
        // If there is, check the maximum block or transaction number of the segment.
        let static_file_upper_bound = if segment.is_block_based() {
            self.get_highest_static_file_block(segment)
        } else {
            self.get_highest_static_file_tx(segment)
        };

        if static_file_upper_bound
            .is_some_and(|static_file_upper_bound| static_file_upper_bound >= number)
        {
            return fetch_from_static_file(self)
        }
        fetch_from_database()
    }

    /// Gets data within a specified range, potentially spanning different `static_files` and
    /// database.
    ///
    /// # Arguments
    /// * `segment` - The segment of the static file to query.
    /// * `block_range` - The range of data to fetch.
    /// * `fetch_from_static_file` - A function to fetch data from the `static_file`.
    /// * `fetch_from_database` - A function to fetch data from the database.
    /// * `predicate` - A function used to evaluate each item in the fetched data. Fetching is
    ///   terminated when this function returns false, thereby filtering the data based on the
    ///   provided condition.
    pub fn get_range_with_static_file_or_database<T, P, FS, FD>(
        &self,
        segment: StaticFileSegment,
        mut block_or_tx_range: Range<u64>,
        fetch_from_static_file: FS,
        mut fetch_from_database: FD,
        mut predicate: P,
    ) -> ProviderResult<Vec<T>>
    where
        FS: Fn(&Self, Range<u64>, &mut P) -> ProviderResult<Vec<T>>,
        FD: FnMut(Range<u64>, P) -> ProviderResult<Vec<T>>,
        P: FnMut(&T) -> bool,
    {
        let mut data = Vec::new();

        // If there is, check the maximum block or transaction number of the segment.
        if let Some(static_file_upper_bound) = if segment.is_block_based() {
            self.get_highest_static_file_block(segment)
        } else {
            self.get_highest_static_file_tx(segment)
        } && block_or_tx_range.start <= static_file_upper_bound
        {
            let end = block_or_tx_range.end.min(static_file_upper_bound + 1);
            data.extend(fetch_from_static_file(
                self,
                block_or_tx_range.start..end,
                &mut predicate,
            )?);
            block_or_tx_range.start = end;
        }

        if block_or_tx_range.end > block_or_tx_range.start {
            data.extend(fetch_from_database(block_or_tx_range, predicate)?)
        }

        Ok(data)
    }

    /// Returns `static_files` directory
    #[cfg(any(test, feature = "test-utils"))]
    pub fn path(&self) -> &Path {
        &self.path
    }

    /// Returns `static_files` transaction index
    #[cfg(any(test, feature = "test-utils"))]
    pub fn tx_index(&self) -> &RwLock<SegmentRanges> {
        &self.static_files_tx_index
    }

    /// Returns `static_files` expected block index
    #[cfg(any(test, feature = "test-utils"))]
    pub fn expected_block_index(&self) -> &RwLock<SegmentRanges> {
        &self.static_files_expected_block_index
    }
}

/// Helper trait to manage different [`StaticFileProviderRW`] of an `Arc<StaticFileProvider`
pub trait StaticFileWriter {
    /// The primitives type used by the static file provider.
    type Primitives: Send + Sync + 'static;

    /// Returns a mutable reference to a [`StaticFileProviderRW`] of a [`StaticFileSegment`].
    fn get_writer(
        &self,
        block: BlockNumber,
        segment: StaticFileSegment,
    ) -> ProviderResult<StaticFileProviderRWRefMut<'_, Self::Primitives>>;

    /// Returns a mutable reference to a [`StaticFileProviderRW`] of the latest
    /// [`StaticFileSegment`].
    fn latest_writer(
        &self,
        segment: StaticFileSegment,
    ) -> ProviderResult<StaticFileProviderRWRefMut<'_, Self::Primitives>>;

    /// Commits all changes of all [`StaticFileProviderRW`] of all [`StaticFileSegment`].
    fn commit(&self) -> ProviderResult<()>;

    /// Returns `true` if the static file provider has unwind queued.
    fn has_unwind_queued(&self) -> bool;
}

impl<N: NodePrimitives> StaticFileWriter for StaticFileProvider<N> {
    type Primitives = N;

    fn get_writer(
        &self,
        block: BlockNumber,
        segment: StaticFileSegment,
    ) -> ProviderResult<StaticFileProviderRWRefMut<'_, Self::Primitives>> {
        if self.access.is_read_only() {
            return Err(ProviderError::ReadOnlyStaticFileAccess)
        }

        trace!(target: "provider::static_file", ?block, ?segment, "Getting static file writer.");
        self.writers.get_or_create(segment, || {
            StaticFileProviderRW::new(segment, block, Arc::downgrade(&self.0), self.metrics.clone())
        })
    }

    fn latest_writer(
        &self,
        segment: StaticFileSegment,
    ) -> ProviderResult<StaticFileProviderRWRefMut<'_, Self::Primitives>> {
        self.get_writer(self.get_highest_static_file_block(segment).unwrap_or_default(), segment)
    }

    fn commit(&self) -> ProviderResult<()> {
        self.writers.commit()
    }

    fn has_unwind_queued(&self) -> bool {
        self.writers.has_unwind_queued()
    }
}

impl<N: NodePrimitives<BlockHeader: Value>> HeaderProvider for StaticFileProvider<N> {
    type Header = N::BlockHeader;

    fn header(&self, block_hash: BlockHash) -> ProviderResult<Option<Self::Header>> {
        self.find_static_file(StaticFileSegment::Headers, |jar_provider| {
            Ok(jar_provider
                .cursor()?
                .get_two::<HeaderWithHashMask<Self::Header>>((&block_hash).into())?
                .and_then(|(header, hash)| {
                    if hash == block_hash {
                        return Some(header)
                    }
                    None
                }))
        })
    }

    fn header_by_number(&self, num: BlockNumber) -> ProviderResult<Option<Self::Header>> {
        self.get_segment_provider_from_block(StaticFileSegment::Headers, num, None)
            .and_then(|provider| provider.header_by_number(num))
            .or_else(|err| {
                if let ProviderError::MissingStaticFileBlock(_, _) = err {
                    Ok(None)
                } else {
                    Err(err)
                }
            })
    }

    fn headers_range(
        &self,
        range: impl RangeBounds<BlockNumber>,
    ) -> ProviderResult<Vec<Self::Header>> {
        self.fetch_range_with_predicate(
            StaticFileSegment::Headers,
            to_range(range),
            |cursor, number| cursor.get_one::<HeaderMask<Self::Header>>(number.into()),
            |_| true,
        )
    }

    fn sealed_header(
        &self,
        num: BlockNumber,
    ) -> ProviderResult<Option<SealedHeader<Self::Header>>> {
        self.get_segment_provider_from_block(StaticFileSegment::Headers, num, None)
            .and_then(|provider| provider.sealed_header(num))
            .or_else(|err| {
                if let ProviderError::MissingStaticFileBlock(_, _) = err {
                    Ok(None)
                } else {
                    Err(err)
                }
            })
    }

    fn sealed_headers_while(
        &self,
        range: impl RangeBounds<BlockNumber>,
        predicate: impl FnMut(&SealedHeader<Self::Header>) -> bool,
    ) -> ProviderResult<Vec<SealedHeader<Self::Header>>> {
        self.fetch_range_with_predicate(
            StaticFileSegment::Headers,
            to_range(range),
            |cursor, number| {
                Ok(cursor
                    .get_two::<HeaderWithHashMask<Self::Header>>(number.into())?
                    .map(|(header, hash)| SealedHeader::new(header, hash)))
            },
            predicate,
        )
    }
}

impl<N: NodePrimitives> BlockHashReader for StaticFileProvider<N> {
    fn block_hash(&self, num: u64) -> ProviderResult<Option<B256>> {
        self.get_segment_provider_from_block(StaticFileSegment::Headers, num, None)
            .and_then(|provider| provider.block_hash(num))
            .or_else(|err| {
                if let ProviderError::MissingStaticFileBlock(_, _) = err {
                    Ok(None)
                } else {
                    Err(err)
                }
            })
    }

    fn canonical_hashes_range(
        &self,
        start: BlockNumber,
        end: BlockNumber,
    ) -> ProviderResult<Vec<B256>> {
        self.fetch_range_with_predicate(
            StaticFileSegment::Headers,
            start..end,
            |cursor, number| cursor.get_one::<BlockHashMask>(number.into()),
            |_| true,
        )
    }
}

impl<N: NodePrimitives<SignedTx: Value + SignedTransaction, Receipt: Value>> ReceiptProvider
    for StaticFileProvider<N>
{
    type Receipt = N::Receipt;

    fn receipt(&self, num: TxNumber) -> ProviderResult<Option<Self::Receipt>> {
        self.get_segment_provider_from_transaction(StaticFileSegment::Receipts, num, None)
            .and_then(|provider| provider.receipt(num))
            .or_else(|err| {
                if let ProviderError::MissingStaticFileTx(_, _) = err {
                    Ok(None)
                } else {
                    Err(err)
                }
            })
    }

    fn receipt_by_hash(&self, hash: TxHash) -> ProviderResult<Option<Self::Receipt>> {
        if let Some(num) = self.transaction_id(hash)? {
            return self.receipt(num)
        }
        Ok(None)
    }

    fn receipts_by_block(
        &self,
        _block: BlockHashOrNumber,
    ) -> ProviderResult<Option<Vec<Self::Receipt>>> {
        unreachable!()
    }

    fn receipts_by_tx_range(
        &self,
        range: impl RangeBounds<TxNumber>,
    ) -> ProviderResult<Vec<Self::Receipt>> {
        self.fetch_range_with_predicate(
            StaticFileSegment::Receipts,
            to_range(range),
            |cursor, number| cursor.get_one::<ReceiptMask<Self::Receipt>>(number.into()),
            |_| true,
        )
    }

    fn receipts_by_block_range(
        &self,
        _block_range: RangeInclusive<BlockNumber>,
    ) -> ProviderResult<Vec<Vec<Self::Receipt>>> {
        Err(ProviderError::UnsupportedProvider)
    }
}

impl<N: NodePrimitives<SignedTx: Value, Receipt: Value, BlockHeader: Value>> TransactionsProviderExt
    for StaticFileProvider<N>
{
    fn transaction_hashes_by_range(
        &self,
        tx_range: Range<TxNumber>,
    ) -> ProviderResult<Vec<(TxHash, TxNumber)>> {
        let tx_range_size = (tx_range.end - tx_range.start) as usize;

        // Transactions are different size, so chunks will not all take the same processing time. If
        // chunks are too big, there will be idle threads waiting for work. Choosing an
        // arbitrary smaller value to make sure it doesn't happen.
        let chunk_size = 100;

        // iterator over the chunks
        let chunks = tx_range
            .clone()
            .step_by(chunk_size)
            .map(|start| start..std::cmp::min(start + chunk_size as u64, tx_range.end));
        let mut channels = Vec::with_capacity(tx_range_size.div_ceil(chunk_size));

        for chunk_range in chunks {
            let (channel_tx, channel_rx) = mpsc::channel();
            channels.push(channel_rx);

            let manager = self.clone();

            // Spawn the task onto the global rayon pool
            // This task will send the results through the channel after it has calculated
            // the hash.
            rayon::spawn(move || {
                let mut rlp_buf = Vec::with_capacity(128);
                let _ = manager.fetch_range_with_predicate(
                    StaticFileSegment::Transactions,
                    chunk_range,
                    |cursor, number| {
                        Ok(cursor
                            .get_one::<TransactionMask<Self::Transaction>>(number.into())?
                            .map(|transaction| {
                                rlp_buf.clear();
                                let _ = channel_tx
                                    .send(calculate_hash((number, transaction), &mut rlp_buf));
                            }))
                    },
                    |_| true,
                );
            });
        }

        let mut tx_list = Vec::with_capacity(tx_range_size);

        // Iterate over channels and append the tx hashes unsorted
        for channel in channels {
            while let Ok(tx) = channel.recv() {
                let (tx_hash, tx_id) = tx.map_err(|boxed| *boxed)?;
                tx_list.push((tx_hash, tx_id));
            }
        }

        Ok(tx_list)
    }
}

impl<N: NodePrimitives<SignedTx: Decompress + SignedTransaction>> TransactionsProvider
    for StaticFileProvider<N>
{
    type Transaction = N::SignedTx;

    fn transaction_id(&self, tx_hash: TxHash) -> ProviderResult<Option<TxNumber>> {
        self.find_static_file(StaticFileSegment::Transactions, |jar_provider| {
            let mut cursor = jar_provider.cursor()?;
            if cursor
                .get_one::<TransactionMask<Self::Transaction>>((&tx_hash).into())?
                .and_then(|tx| (tx.trie_hash() == tx_hash).then_some(tx))
                .is_some()
            {
                Ok(cursor.number())
            } else {
                Ok(None)
            }
        })
    }

    fn transaction_by_id(&self, num: TxNumber) -> ProviderResult<Option<Self::Transaction>> {
        self.get_segment_provider_from_transaction(StaticFileSegment::Transactions, num, None)
            .and_then(|provider| provider.transaction_by_id(num))
            .or_else(|err| {
                if let ProviderError::MissingStaticFileTx(_, _) = err {
                    Ok(None)
                } else {
                    Err(err)
                }
            })
    }

    fn transaction_by_id_unhashed(
        &self,
        num: TxNumber,
    ) -> ProviderResult<Option<Self::Transaction>> {
        self.get_segment_provider_from_transaction(StaticFileSegment::Transactions, num, None)
            .and_then(|provider| provider.transaction_by_id_unhashed(num))
            .or_else(|err| {
                if let ProviderError::MissingStaticFileTx(_, _) = err {
                    Ok(None)
                } else {
                    Err(err)
                }
            })
    }

    fn transaction_by_hash(&self, hash: TxHash) -> ProviderResult<Option<Self::Transaction>> {
        self.find_static_file(StaticFileSegment::Transactions, |jar_provider| {
            Ok(jar_provider
                .cursor()?
                .get_one::<TransactionMask<Self::Transaction>>((&hash).into())?
                .and_then(|tx| (tx.trie_hash() == hash).then_some(tx)))
        })
    }

    fn transaction_by_hash_with_meta(
        &self,
        _hash: TxHash,
    ) -> ProviderResult<Option<(Self::Transaction, TransactionMeta)>> {
        // Required data not present in static_files
        Err(ProviderError::UnsupportedProvider)
    }

    fn transaction_block(&self, _id: TxNumber) -> ProviderResult<Option<BlockNumber>> {
        // Required data not present in static_files
        Err(ProviderError::UnsupportedProvider)
    }

    fn transactions_by_block(
        &self,
        _block_id: BlockHashOrNumber,
    ) -> ProviderResult<Option<Vec<Self::Transaction>>> {
        // Required data not present in static_files
        Err(ProviderError::UnsupportedProvider)
    }

    fn transactions_by_block_range(
        &self,
        _range: impl RangeBounds<BlockNumber>,
    ) -> ProviderResult<Vec<Vec<Self::Transaction>>> {
        // Required data not present in static_files
        Err(ProviderError::UnsupportedProvider)
    }

    fn transactions_by_tx_range(
        &self,
        range: impl RangeBounds<TxNumber>,
    ) -> ProviderResult<Vec<Self::Transaction>> {
        self.fetch_range_with_predicate(
            StaticFileSegment::Transactions,
            to_range(range),
            |cursor, number| cursor.get_one::<TransactionMask<Self::Transaction>>(number.into()),
            |_| true,
        )
    }

    fn senders_by_tx_range(
        &self,
        range: impl RangeBounds<TxNumber>,
    ) -> ProviderResult<Vec<Address>> {
        let txes = self.transactions_by_tx_range(range)?;
        Ok(reth_primitives_traits::transaction::recover::recover_signers(&txes)?)
    }

    fn transaction_sender(&self, id: TxNumber) -> ProviderResult<Option<Address>> {
        match self.transaction_by_id_unhashed(id)? {
            Some(tx) => Ok(tx.recover_signer().ok()),
            None => Ok(None),
        }
    }
}

impl<N: NodePrimitives> BlockNumReader for StaticFileProvider<N> {
    fn chain_info(&self) -> ProviderResult<ChainInfo> {
        // Required data not present in static_files
        Err(ProviderError::UnsupportedProvider)
    }

    fn best_block_number(&self) -> ProviderResult<BlockNumber> {
        // Required data not present in static_files
        Err(ProviderError::UnsupportedProvider)
    }

    fn last_block_number(&self) -> ProviderResult<BlockNumber> {
        Ok(self.get_highest_static_file_block(StaticFileSegment::Headers).unwrap_or_default())
    }

    fn block_number(&self, _hash: B256) -> ProviderResult<Option<BlockNumber>> {
        // Required data not present in static_files
        Err(ProviderError::UnsupportedProvider)
    }
}

/* Cannot be successfully implemented but must exist for trait requirements */

impl<N: NodePrimitives<SignedTx: Value, Receipt: Value, BlockHeader: Value>> BlockReader
    for StaticFileProvider<N>
{
    type Block = N::Block;

    fn find_block_by_hash(
        &self,
        _hash: B256,
        _source: BlockSource,
    ) -> ProviderResult<Option<Self::Block>> {
        // Required data not present in static_files
        Err(ProviderError::UnsupportedProvider)
    }

    fn block(&self, _id: BlockHashOrNumber) -> ProviderResult<Option<Self::Block>> {
        // Required data not present in static_files
        Err(ProviderError::UnsupportedProvider)
    }

    fn pending_block(&self) -> ProviderResult<Option<RecoveredBlock<Self::Block>>> {
        // Required data not present in static_files
        Err(ProviderError::UnsupportedProvider)
    }

    fn pending_block_and_receipts(
        &self,
    ) -> ProviderResult<Option<(RecoveredBlock<Self::Block>, Vec<Self::Receipt>)>> {
        // Required data not present in static_files
        Err(ProviderError::UnsupportedProvider)
    }

    fn recovered_block(
        &self,
        _id: BlockHashOrNumber,
        _transaction_kind: TransactionVariant,
    ) -> ProviderResult<Option<RecoveredBlock<Self::Block>>> {
        // Required data not present in static_files
        Err(ProviderError::UnsupportedProvider)
    }

    fn sealed_block_with_senders(
        &self,
        _id: BlockHashOrNumber,
        _transaction_kind: TransactionVariant,
    ) -> ProviderResult<Option<RecoveredBlock<Self::Block>>> {
        // Required data not present in static_files
        Err(ProviderError::UnsupportedProvider)
    }

    fn block_range(&self, _range: RangeInclusive<BlockNumber>) -> ProviderResult<Vec<Self::Block>> {
        // Required data not present in static_files
        Err(ProviderError::UnsupportedProvider)
    }

    fn block_with_senders_range(
        &self,
        _range: RangeInclusive<BlockNumber>,
    ) -> ProviderResult<Vec<RecoveredBlock<Self::Block>>> {
        Err(ProviderError::UnsupportedProvider)
    }

    fn recovered_block_range(
        &self,
        _range: RangeInclusive<BlockNumber>,
    ) -> ProviderResult<Vec<RecoveredBlock<Self::Block>>> {
        Err(ProviderError::UnsupportedProvider)
    }

    fn block_by_transaction_id(&self, _id: TxNumber) -> ProviderResult<Option<BlockNumber>> {
        Err(ProviderError::UnsupportedProvider)
    }
}

impl<N: NodePrimitives> BlockBodyIndicesProvider for StaticFileProvider<N> {
    fn block_body_indices(&self, _num: u64) -> ProviderResult<Option<StoredBlockBodyIndices>> {
        Err(ProviderError::UnsupportedProvider)
    }

    fn block_body_indices_range(
        &self,
        _range: RangeInclusive<BlockNumber>,
    ) -> ProviderResult<Vec<StoredBlockBodyIndices>> {
        Err(ProviderError::UnsupportedProvider)
    }
}

impl<N: NodePrimitives> StatsReader for StaticFileProvider<N> {
    fn count_entries<T: Table>(&self) -> ProviderResult<usize> {
        match T::NAME {
            tables::CanonicalHeaders::NAME |
            tables::Headers::<Header>::NAME |
            tables::HeaderTerminalDifficulties::NAME => Ok(self
                .get_highest_static_file_block(StaticFileSegment::Headers)
                .map(|block| block + 1)
                .unwrap_or_default()
                as usize),
            tables::Receipts::<Receipt>::NAME => Ok(self
                .get_highest_static_file_tx(StaticFileSegment::Receipts)
                .map(|receipts| receipts + 1)
                .unwrap_or_default() as usize),
            tables::Transactions::<TransactionSigned>::NAME => Ok(self
                .get_highest_static_file_tx(StaticFileSegment::Transactions)
                .map(|txs| txs + 1)
                .unwrap_or_default()
                as usize),
            _ => Err(ProviderError::UnsupportedProvider),
        }
    }
}

/// Calculates the tx hash for the given transaction and its id.
#[inline]
fn calculate_hash<T>(
    entry: (TxNumber, T),
    rlp_buf: &mut Vec<u8>,
) -> Result<(B256, TxNumber), Box<ProviderError>>
where
    T: Encodable2718,
{
    let (tx_id, tx) = entry;
    tx.encode_2718(rlp_buf);
    Ok((keccak256(rlp_buf), tx_id))
}

#[cfg(test)]
mod tests {
    use std::collections::BTreeMap;

    use reth_chain_state::EthPrimitives;
    use reth_db::test_utils::create_test_static_files_dir;
    use reth_static_file_types::SegmentRangeInclusive;

    use crate::providers::StaticFileProvider;

    #[test]
    fn test_find_fixed_range_with_block_index() -> eyre::Result<()> {
        let (static_dir, _) = create_test_static_files_dir();
        let sf_rw = StaticFileProvider::<EthPrimitives>::read_write(&static_dir)?
            .with_custom_blocks_per_file(100);

        // Test with None - should use default behavior
        assert_eq!(
            sf_rw.find_fixed_range_with_block_index(None, 0),
            SegmentRangeInclusive::new(0, 99)
        );
        assert_eq!(
            sf_rw.find_fixed_range_with_block_index(None, 250),
            SegmentRangeInclusive::new(200, 299)
        );

        // Test with empty index - should fall back to default behavior
        assert_eq!(
            sf_rw.find_fixed_range_with_block_index(Some(&BTreeMap::new()), 150),
            SegmentRangeInclusive::new(100, 199)
        );

        // Create block index with existing ranges
        let block_index = BTreeMap::from_iter([
            (99, SegmentRangeInclusive::new(0, 99)),
            (199, SegmentRangeInclusive::new(100, 199)),
            (299, SegmentRangeInclusive::new(200, 299)),
        ]);

        // Test blocks within existing ranges - should return the matching range
        assert_eq!(
            sf_rw.find_fixed_range_with_block_index(Some(&block_index), 0),
            SegmentRangeInclusive::new(0, 99)
        );
        assert_eq!(
            sf_rw.find_fixed_range_with_block_index(Some(&block_index), 50),
            SegmentRangeInclusive::new(0, 99)
        );
        assert_eq!(
            sf_rw.find_fixed_range_with_block_index(Some(&block_index), 99),
            SegmentRangeInclusive::new(0, 99)
        );
        assert_eq!(
            sf_rw.find_fixed_range_with_block_index(Some(&block_index), 100),
            SegmentRangeInclusive::new(100, 199)
        );
        assert_eq!(
            sf_rw.find_fixed_range_with_block_index(Some(&block_index), 150),
            SegmentRangeInclusive::new(100, 199)
        );
        assert_eq!(
            sf_rw.find_fixed_range_with_block_index(Some(&block_index), 199),
            SegmentRangeInclusive::new(100, 199)
        );

        // Test blocks beyond existing ranges - should derive new ranges from the last range
        // Block 300 is exactly one segment after the last range
        assert_eq!(
            sf_rw.find_fixed_range_with_block_index(Some(&block_index), 300),
            SegmentRangeInclusive::new(300, 399)
        );
        assert_eq!(
            sf_rw.find_fixed_range_with_block_index(Some(&block_index), 350),
            SegmentRangeInclusive::new(300, 399)
        );

        // Block 500 skips one segment (300-399)
        assert_eq!(
            sf_rw.find_fixed_range_with_block_index(Some(&block_index), 500),
            SegmentRangeInclusive::new(500, 599)
        );

        // Block 1000 skips many segments
        assert_eq!(
            sf_rw.find_fixed_range_with_block_index(Some(&block_index), 1000),
            SegmentRangeInclusive::new(1000, 1099)
        );

        // Test with block index having different sizes than blocks_per_file setting
        // This simulates the scenario where blocks_per_file was changed between runs
        let mixed_size_index = BTreeMap::from_iter([
            (49, SegmentRangeInclusive::new(0, 49)),     // 50 blocks
            (149, SegmentRangeInclusive::new(50, 149)),  // 100 blocks
            (349, SegmentRangeInclusive::new(150, 349)), // 200 blocks
        ]);

        // Blocks within existing ranges should return those ranges regardless of size
        assert_eq!(
            sf_rw.find_fixed_range_with_block_index(Some(&mixed_size_index), 25),
            SegmentRangeInclusive::new(0, 49)
        );
        assert_eq!(
            sf_rw.find_fixed_range_with_block_index(Some(&mixed_size_index), 100),
            SegmentRangeInclusive::new(50, 149)
        );
        assert_eq!(
            sf_rw.find_fixed_range_with_block_index(Some(&mixed_size_index), 200),
            SegmentRangeInclusive::new(150, 349)
        );

        // Block after the last range should derive using current blocks_per_file (100)
        // from the end of the last range (349)
        assert_eq!(
            sf_rw.find_fixed_range_with_block_index(Some(&mixed_size_index), 350),
            SegmentRangeInclusive::new(350, 449)
        );
        assert_eq!(
            sf_rw.find_fixed_range_with_block_index(Some(&mixed_size_index), 450),
            SegmentRangeInclusive::new(450, 549)
        );
        assert_eq!(
            sf_rw.find_fixed_range_with_block_index(Some(&mixed_size_index), 550),
            SegmentRangeInclusive::new(550, 649)
        );

        Ok(())
    }
}<|MERGE_RESOLUTION|>--- conflicted
+++ resolved
@@ -698,19 +698,6 @@
                 )
                 .map_err(ProviderError::other)?;
 
-<<<<<<< HEAD
-                // Update the expected block index
-                expected_block_index
-                    .entry(segment)
-                    .and_modify(|index| {
-                        index.retain(|_, block_range| block_range.start() < fixed_range.start());
-
-                        index.insert(fixed_range.end(), fixed_range);
-                    })
-                    .or_insert_with(|| BTreeMap::from([(fixed_range.end(), fixed_range)]));
-
-                // Update the tx index by first removing all entries which have a higher
-=======
                 // Update min_block to track the lowest block range of the segment.
                 // This is initially set by initialize_index() on node startup, but must be updated
                 // as the file grows to prevent stale values.
@@ -726,7 +713,7 @@
                 // 2. Sync to block 100, this update sets min_block = [0..=100]
                 // 3. Pruner calls get_lowest_static_file_block() -> returns 100 (correct). Without
                 //    this update, it would incorrectly return 0 (stale)
-                if let Some(current_block_range) = jar.user_header().block_range().copied() {
+                if let Some(current_block_range) = jar.user_header().block_range() {
                     min_block
                         .entry(segment)
                         .and_modify(|current_min| {
@@ -739,8 +726,17 @@
                         .or_insert(current_block_range);
                 }
 
+                // Update the expected block index
+                expected_block_index
+                    .entry(segment)
+                    .and_modify(|index| {
+                        index.retain(|_, block_range| block_range.start() < fixed_range.start());
+
+                        index.insert(fixed_range.end(), fixed_range);
+                    })
+                    .or_insert_with(|| BTreeMap::from([(fixed_range.end(), fixed_range)]));
+
                 // Updates the tx index by first removing all entries which have a higher
->>>>>>> 7cc4fdfa
                 // block_start than our current static file.
                 if let Some(tx_range) = jar.user_header().tx_range() {
                     // Current block range has the same block start as `fixed_range``, but block end
@@ -788,12 +784,9 @@
             }
             None => {
                 max_block.remove(&segment);
-<<<<<<< HEAD
+                min_block.remove(&segment);
                 expected_block_index.remove(&segment);
                 tx_index.remove(&segment);
-=======
-                min_block.remove(&segment);
->>>>>>> 7cc4fdfa
             }
         };
 
