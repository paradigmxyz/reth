--- conflicted
+++ resolved
@@ -537,19 +537,12 @@
     /// CAUTION: destructive. Deletes files on disk.
     ///
     /// This will re-initialize the index after deletion, so all files are tracked.
-<<<<<<< HEAD
-    pub fn delete_jar(&self, segment: StaticFileSegment, block: BlockNumber) -> ProviderResult<()> {
-        let fixed_block_range = self.find_fixed_range(segment, block);
-=======
-    ///
-    /// Returns the `SegmentHeader` of the deleted jar.
     pub fn delete_jar(
         &self,
         segment: StaticFileSegment,
         block: BlockNumber,
     ) -> ProviderResult<SegmentHeader> {
-        let fixed_block_range = self.find_fixed_range(block);
->>>>>>> caaedfad
+        let fixed_block_range = self.find_fixed_range(segment, block);
         let key = (fixed_block_range.end(), segment);
         let jar = if let Some((_, jar)) = self.map.remove(&key) {
             jar.jar
