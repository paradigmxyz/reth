--- conflicted
+++ resolved
@@ -3,13 +3,8 @@
     StaticFileJarProvider, StaticFileProviderRW, StaticFileProviderRWRefMut,
 };
 use crate::{
-<<<<<<< HEAD
-    to_range, BlockHashReader, BlockNumReader, BlockReader, BlockSource, HeaderProvider,
-    ReceiptProvider, StageCheckpointReader, StatsReader, StorageSettingsCache, TransactionVariant,
-=======
     to_range, BlockHashReader, BlockNumReader, BlockReader, BlockSource, EitherWriter,
     HeaderProvider, ReceiptProvider, StageCheckpointReader, StatsReader, TransactionVariant,
->>>>>>> b0d0eec2
     TransactionsProvider, TransactionsProviderExt,
 };
 use alloy_consensus::{
