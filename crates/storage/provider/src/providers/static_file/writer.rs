use super::{
    manager::StaticFileProviderInner, metrics::StaticFileProviderMetrics, StaticFileProvider,
};
use crate::providers::static_file::metrics::StaticFileProviderOperation;
use alloy_consensus::BlockHeader;
use alloy_primitives::{BlockHash, BlockNumber, TxNumber, U256};
use parking_lot::{lock_api::RwLockWriteGuard, RawRwLock, RwLock};
use reth_codecs::Compact;
use reth_db_api::models::CompactU256;
use reth_nippy_jar::{NippyJar, NippyJarError, NippyJarWriter};
use reth_node_types::NodePrimitives;
use reth_static_file_types::{SegmentHeader, SegmentRangeInclusive, StaticFileSegment};
use reth_storage_errors::provider::{ProviderError, ProviderResult, StaticFileWriterError};
use std::{
    borrow::Borrow,
    cmp::Ordering,
    fmt::Debug,
    path::{Path, PathBuf},
    sync::{Arc, Weak},
    time::Instant,
};
use tracing::debug;

/// Static file writers for every known [`StaticFileSegment`].
///
/// WARNING: Trying to use more than one writer for the same segment type **will result in a
/// deadlock**.
#[derive(Debug)]
pub(crate) struct StaticFileWriters<N> {
    headers: RwLock<Option<StaticFileProviderRW<N>>>,
    transactions: RwLock<Option<StaticFileProviderRW<N>>>,
    receipts: RwLock<Option<StaticFileProviderRW<N>>>,
    transaction_senders: RwLock<Option<StaticFileProviderRW<N>>>,
}

impl<N> Default for StaticFileWriters<N> {
    fn default() -> Self {
        Self {
            headers: Default::default(),
            transactions: Default::default(),
            receipts: Default::default(),
            transaction_senders: Default::default(),
        }
    }
}

impl<N: NodePrimitives> StaticFileWriters<N> {
    pub(crate) fn get_or_create(
        &self,
        segment: StaticFileSegment,
        create_fn: impl FnOnce() -> ProviderResult<StaticFileProviderRW<N>>,
    ) -> ProviderResult<StaticFileProviderRWRefMut<'_, N>> {
        let mut write_guard = match segment {
            StaticFileSegment::Headers => self.headers.write(),
            StaticFileSegment::Transactions => self.transactions.write(),
            StaticFileSegment::Receipts => self.receipts.write(),
            StaticFileSegment::TransactionSenders => self.transaction_senders.write(),
        };

        if write_guard.is_none() {
            *write_guard = Some(create_fn()?);
        }

        Ok(StaticFileProviderRWRefMut(write_guard))
    }

    pub(crate) fn commit(&self) -> ProviderResult<()> {
<<<<<<< HEAD
        for writer_lock in
            [&self.headers, &self.transactions, &self.receipts, &self.transaction_senders]
        {
=======
        debug!(target: "provider::static_file", "Committing all static file segments");

        for writer_lock in [&self.headers, &self.transactions, &self.receipts] {
>>>>>>> e93bd0a0
            let mut writer = writer_lock.write();
            if let Some(writer) = writer.as_mut() {
                writer.commit()?;
            }
        }

        debug!(target: "provider::static_file", "Committed all static file segments");
        Ok(())
    }

    pub(crate) fn has_unwind_queued(&self) -> bool {
        for writer_lock in
            [&self.headers, &self.transactions, &self.receipts, &self.transaction_senders]
        {
            let writer = writer_lock.read();
            if let Some(writer) = writer.as_ref() &&
                writer.will_prune_on_commit()
            {
                return true
            }
        }
        false
    }
}

/// Mutable reference to a [`StaticFileProviderRW`] behind a [`RwLockWriteGuard`].
#[derive(Debug)]
pub struct StaticFileProviderRWRefMut<'a, N>(
    pub(crate) RwLockWriteGuard<'a, RawRwLock, Option<StaticFileProviderRW<N>>>,
);

impl<N> std::ops::DerefMut for StaticFileProviderRWRefMut<'_, N> {
    fn deref_mut(&mut self) -> &mut Self::Target {
        // This is always created by [`StaticFileWriters::get_or_create`]
        self.0.as_mut().expect("static file writer provider should be init")
    }
}

impl<N> std::ops::Deref for StaticFileProviderRWRefMut<'_, N> {
    type Target = StaticFileProviderRW<N>;

    fn deref(&self) -> &Self::Target {
        // This is always created by [`StaticFileWriters::get_or_create`]
        self.0.as_ref().expect("static file writer provider should be init")
    }
}

#[derive(Debug)]
/// Extends `StaticFileProvider` with writing capabilities
pub struct StaticFileProviderRW<N> {
    /// Reference back to the provider. We need [Weak] here because [`StaticFileProviderRW`] is
    /// stored in a [`dashmap::DashMap`] inside the parent [`StaticFileProvider`].which is an
    /// [Arc]. If we were to use an [Arc] here, we would create a reference cycle.
    reader: Weak<StaticFileProviderInner<N>>,
    /// A [`NippyJarWriter`] instance.
    writer: NippyJarWriter<SegmentHeader>,
    /// Path to opened file.
    data_path: PathBuf,
    /// Reusable buffer for encoding appended data.
    buf: Vec<u8>,
    /// Metrics.
    metrics: Option<Arc<StaticFileProviderMetrics>>,
    /// On commit, does the instructed pruning: number of lines, and if it applies, the last block
    /// it ends at.
    prune_on_commit: Option<(u64, Option<BlockNumber>)>,
}

impl<N: NodePrimitives> StaticFileProviderRW<N> {
    /// Creates a new [`StaticFileProviderRW`] for a [`StaticFileSegment`].
    ///
    /// Before use, transaction based segments should ensure the block end range is the expected
    /// one, and heal if not. For more check `Self::ensure_end_range_consistency`.
    pub fn new(
        segment: StaticFileSegment,
        block: BlockNumber,
        reader: Weak<StaticFileProviderInner<N>>,
        metrics: Option<Arc<StaticFileProviderMetrics>>,
    ) -> ProviderResult<Self> {
        let (writer, data_path) = Self::open(segment, block, reader.clone(), metrics.clone())?;
        let mut writer = Self {
            writer,
            data_path,
            buf: Vec::with_capacity(100),
            reader,
            metrics,
            prune_on_commit: None,
        };

        writer.ensure_end_range_consistency()?;

        Ok(writer)
    }

    fn open(
        segment: StaticFileSegment,
        block: u64,
        reader: Weak<StaticFileProviderInner<N>>,
        metrics: Option<Arc<StaticFileProviderMetrics>>,
    ) -> ProviderResult<(NippyJarWriter<SegmentHeader>, PathBuf)> {
        let start = Instant::now();

        let static_file_provider = Self::upgrade_provider_to_strong_reference(&reader);

        let block_range = static_file_provider.find_fixed_range(segment, block);
        let (jar, path) = match static_file_provider.get_segment_provider_for_block(
            segment,
            block_range.start(),
            None,
        ) {
            Ok(provider) => (
                NippyJar::load(provider.data_path()).map_err(ProviderError::other)?,
                provider.data_path().into(),
            ),
            Err(ProviderError::MissingStaticFileBlock(_, _)) => {
                let path = static_file_provider.directory().join(segment.filename(&block_range));
                (create_jar(segment, &path, block_range), path)
            }
            Err(err) => return Err(err),
        };

        let result = match NippyJarWriter::new(jar) {
            Ok(writer) => Ok((writer, path)),
            Err(NippyJarError::FrozenJar) => {
                // This static file has been frozen, so we should
                Err(ProviderError::FinalizedStaticFile(segment, block))
            }
            Err(e) => Err(ProviderError::other(e)),
        }?;

        if let Some(metrics) = &metrics {
            metrics.record_segment_operation(
                segment,
                StaticFileProviderOperation::OpenWriter,
                Some(start.elapsed()),
            );
        }

        Ok(result)
    }

    /// If a file level healing happens, we need to update the end range on the
    /// [`SegmentHeader`].
    ///
    /// However, for transaction based segments, the block end range has to be found and healed
    /// externally.
    ///
    /// Check [`reth_nippy_jar::NippyJarChecker`] &
    /// [`NippyJarWriter`] for more on healing.
    fn ensure_end_range_consistency(&mut self) -> ProviderResult<()> {
        // If we have lost rows (in this run or previous), we need to update the [SegmentHeader].
        let expected_rows = if self.user_header().segment().is_headers() {
            self.user_header().block_len().unwrap_or_default()
        } else {
            self.user_header().tx_len().unwrap_or_default()
        };
        let actual_rows = self.writer.rows() as u64;
        let pruned_rows = expected_rows.saturating_sub(actual_rows);
        if pruned_rows > 0 {
            self.user_header_mut().prune(pruned_rows);
        }

        debug!(
            target: "provider::static_file",
            segment = ?self.writer.user_header().segment(),
            path = ?self.data_path,
            pruned_rows,
            "Ensuring end range consistency"
        );

        self.writer.commit().map_err(ProviderError::other)?;

        // Updates the [SnapshotProvider] manager
        self.update_index()?;
        Ok(())
    }

    /// Returns `true` if the writer will prune on commit.
    pub const fn will_prune_on_commit(&self) -> bool {
        self.prune_on_commit.is_some()
    }

    /// Commits configuration changes to disk and updates the reader index with the new changes.
    pub fn commit(&mut self) -> ProviderResult<()> {
        let start = Instant::now();

        // Truncates the data file if instructed to.
        if let Some((to_delete, last_block_number)) = self.prune_on_commit.take() {
            debug!(
                target: "provider::static_file",
                segment = ?self.writer.user_header().segment(),
                to_delete,
                "Pruning data on commit"
            );
            match self.writer.user_header().segment() {
                StaticFileSegment::Headers => self.prune_header_data(to_delete)?,
                StaticFileSegment::Transactions => self
                    .prune_transaction_data(to_delete, last_block_number.expect("should exist"))?,
                StaticFileSegment::Receipts => {
                    self.prune_receipt_data(to_delete, last_block_number.expect("should exist"))?
                }
                StaticFileSegment::TransactionSenders => self.prune_transaction_sender_data(
                    to_delete,
                    last_block_number.expect("should exist"),
                )?,
            }
        }

        if self.writer.is_dirty() {
            debug!(
                target: "provider::static_file",
                segment = ?self.writer.user_header().segment(),
                "Committing writer to disk"
            );

            // Commits offsets and new user_header to disk
            self.writer.commit().map_err(ProviderError::other)?;

            if let Some(metrics) = &self.metrics {
                metrics.record_segment_operation(
                    self.writer.user_header().segment(),
                    StaticFileProviderOperation::CommitWriter,
                    Some(start.elapsed()),
                );
            }

            debug!(
                target: "provider::static_file",
                segment = ?self.writer.user_header().segment(),
                path = ?self.data_path,
                duration = ?start.elapsed(),
                "Committed writer to disk"
            );

            self.update_index()?;
        }

        Ok(())
    }

    /// Commits configuration changes to disk and updates the reader index with the new changes.
    ///
    /// CAUTION: does not call `sync_all` on the files.
    #[cfg(feature = "test-utils")]
    pub fn commit_without_sync_all(&mut self) -> ProviderResult<()> {
        let start = Instant::now();

        debug!(
            target: "provider::static_file",
            segment = ?self.writer.user_header().segment(),
            "Committing writer to disk (without sync)"
        );

        // Commits offsets and new user_header to disk
        self.writer.commit_without_sync_all().map_err(ProviderError::other)?;

        if let Some(metrics) = &self.metrics {
            metrics.record_segment_operation(
                self.writer.user_header().segment(),
                StaticFileProviderOperation::CommitWriter,
                Some(start.elapsed()),
            );
        }

        debug!(
            target: "provider::static_file",
            segment = ?self.writer.user_header().segment(),
            path = ?self.data_path,
            duration = ?start.elapsed(),
            "Committed writer to disk (without sync)"
        );

        self.update_index()?;

        Ok(())
    }

    /// Updates the `self.reader` internal index.
    fn update_index(&self) -> ProviderResult<()> {
        // We find the maximum block of the segment by checking this writer's last block.
        //
        // However if there's no block range (because there's no data), we try to calculate it by
        // subtracting 1 from the expected block start, resulting on the last block of the
        // previous file.
        //
        // If that expected block start is 0, then it means that there's no actual block data, and
        // there's no block data in static files.
        let segment_max_block = self
            .writer
            .user_header()
            .block_range()
            .as_ref()
            .map(|block_range| block_range.end())
            .or_else(|| {
                (self.writer.user_header().expected_block_start() > 0)
                    .then(|| self.writer.user_header().expected_block_start() - 1)
            });

        self.reader().update_index(self.writer.user_header().segment(), segment_max_block)
    }

    pub fn ensure_at_block(&mut self, advance_to: BlockNumber) -> ProviderResult<()> {
        let current_block = if let Some(current_block_number) = self.current_block_number() {
            current_block_number
        } else {
            self.increment_block(0)?;
            0
        };

        match current_block.cmp(&advance_to) {
            Ordering::Less => {
                for block in current_block + 1..=advance_to {
                    self.increment_block(block)?;
                }
            }
            Ordering::Equal => {}
            Ordering::Greater => {
                return Err(ProviderError::UnexpectedStaticFileBlockNumber(
                    self.writer.user_header().segment(),
                    current_block,
                    advance_to,
                ));
            }
        }

        Ok(())
    }

    /// Allows to increment the [`SegmentHeader`] end block. It will commit the current static file,
    /// and create the next one if we are past the end range.
    pub fn increment_block(&mut self, expected_block_number: BlockNumber) -> ProviderResult<()> {
        let segment = self.writer.user_header().segment();

        self.check_next_block_number(expected_block_number)?;

        let start = Instant::now();
        if let Some(last_block) = self.writer.user_header().block_end() {
            // We have finished the previous static file and must freeze it
            if last_block == self.writer.user_header().expected_block_end() {
                // Commits offsets and new user_header to disk
                self.commit()?;

                // Opens the new static file
                let (writer, data_path) =
                    Self::open(segment, last_block + 1, self.reader.clone(), self.metrics.clone())?;
                self.writer = writer;
                self.data_path = data_path;

                *self.writer.user_header_mut() = SegmentHeader::new(
                    self.reader().find_fixed_range(segment, last_block + 1),
                    None,
                    None,
                    segment,
                );
            }
        }

        self.writer.user_header_mut().increment_block();
        if let Some(metrics) = &self.metrics {
            metrics.record_segment_operation(
                segment,
                StaticFileProviderOperation::IncrementBlock,
                Some(start.elapsed()),
            );
        }

        Ok(())
    }

    pub fn current_block_number(&self) -> Option<u64> {
        self.writer.user_header().block_end()
    }

    /// Returns a block number that is one next to the current tip of static files.
    pub fn next_block_number(&self) -> u64 {
        // The next static file block number can be found by checking the one after block_end.
        // However, if it's a new file that hasn't been added any data, its block range will
        // actually be None. In that case, the next block will be found on `expected_block_start`.
        self.writer
            .user_header()
            .block_end()
            .map(|b| b + 1)
            .unwrap_or_else(|| self.writer.user_header().expected_block_start())
    }

    /// Verifies if the incoming block number matches the next expected block number
    /// for a static file. This ensures data continuity when adding new blocks.
    fn check_next_block_number(&self, expected_block_number: u64) -> ProviderResult<()> {
        let next_static_file_block = self.next_block_number();

        if expected_block_number != next_static_file_block {
            return Err(ProviderError::UnexpectedStaticFileBlockNumber(
                self.writer.user_header().segment(),
                expected_block_number,
                next_static_file_block,
            ))
        }
        Ok(())
    }

    /// Truncates a number of rows from disk. It deletes and loads an older static file if block
    /// goes beyond the start of the current block range.
    ///
    /// **`last_block`** should be passed only with transaction based segments.
    ///
    /// # Note
    /// Commits to the configuration file at the end.
    fn truncate(&mut self, num_rows: u64, last_block: Option<u64>) -> ProviderResult<()> {
        let mut remaining_rows = num_rows;
        let segment = self.writer.user_header().segment();
        while remaining_rows > 0 {
            let len = if segment.is_block_based() {
                self.writer.user_header().block_len().unwrap_or_default()
            } else {
                self.writer.user_header().tx_len().unwrap_or_default()
            };

            if remaining_rows >= len {
                // If there's more rows to delete than this static file contains, then just
                // delete the whole file and go to the next static file
                let block_start = self.writer.user_header().expected_block_start();

                // We only delete the file if it's NOT the first static file AND:
                // * it's a Header segment  OR
                // * it's a tx-based segment AND `last_block` is lower than the first block of this
                //   file's block range. Otherwise, having no rows simply means that this block
                //   range has no transactions, but the file should remain.
                if block_start != 0 &&
                    (segment.is_headers() || last_block.is_some_and(|b| b < block_start))
                {
                    self.delete_current_and_open_previous()?;
                } else {
                    // Update `SegmentHeader`
                    self.writer.user_header_mut().prune(len);
                    self.writer.prune_rows(len as usize).map_err(ProviderError::other)?;
                    break
                }

                remaining_rows -= len;
            } else {
                // Update `SegmentHeader`
                self.writer.user_header_mut().prune(remaining_rows);

                // Truncate data
                self.writer.prune_rows(remaining_rows as usize).map_err(ProviderError::other)?;
                remaining_rows = 0;
            }
        }

        // Only Transactions and Receipts
        if let Some(last_block) = last_block {
            let mut expected_block_start = self.writer.user_header().expected_block_start();

            if num_rows == 0 {
                // Edge case for when we are unwinding a chain of empty blocks that goes across
                // files, and therefore, the only reference point to know which file
                // we are supposed to be at is `last_block`.
                while last_block < expected_block_start {
                    self.delete_current_and_open_previous()?;
                    expected_block_start = self.writer.user_header().expected_block_start();
                }
            }
            self.writer.user_header_mut().set_block_range(expected_block_start, last_block);
        }

        // Commits new changes to disk.
        self.commit()?;

        Ok(())
    }

    /// Delete the current static file, and replace this provider writer with the previous static
    /// file.
    fn delete_current_and_open_previous(&mut self) -> Result<(), ProviderError> {
        let current_path = self.data_path.clone();
        let (previous_writer, data_path) = Self::open(
            self.user_header().segment(),
            self.writer.user_header().expected_block_start() - 1,
            self.reader.clone(),
            self.metrics.clone(),
        )?;
        self.writer = previous_writer;
        self.writer.set_dirty();
        self.data_path = data_path;
        NippyJar::<SegmentHeader>::load(&current_path)
            .map_err(ProviderError::other)?
            .delete()
            .map_err(ProviderError::other)?;
        Ok(())
    }

    /// Appends column to static file.
    fn append_column<T: Compact>(&mut self, column: T) -> ProviderResult<()> {
        self.buf.clear();
        column.to_compact(&mut self.buf);

        self.writer.append_column(Some(Ok(&self.buf))).map_err(ProviderError::other)?;
        Ok(())
    }

    /// Appends to tx number-based static file.
    fn append_with_tx_number<V: Compact>(
        &mut self,
        tx_num: TxNumber,
        value: V,
    ) -> ProviderResult<()> {
        if let Some(range) = self.writer.user_header().tx_range() {
            let next_tx = range.end() + 1;
            if next_tx != tx_num {
                return Err(ProviderError::UnexpectedStaticFileTxNumber(
                    self.writer.user_header().segment(),
                    tx_num,
                    next_tx,
                ))
            }
            self.writer.user_header_mut().increment_tx();
        } else {
            self.writer.user_header_mut().set_tx_range(tx_num, tx_num);
        }

        self.append_column(value)?;

        Ok(())
    }

    /// Appends header to static file.
    ///
    /// It **CALLS** `increment_block()` since the number of headers is equal to the number of
    /// blocks.
    pub fn append_header(&mut self, header: &N::BlockHeader, hash: &BlockHash) -> ProviderResult<()>
    where
        N::BlockHeader: Compact,
    {
        self.append_header_with_td(header, U256::ZERO, hash)
    }

    /// Appends header to static file with a specified total difficulty.
    ///
    /// It **CALLS** `increment_block()` since the number of headers is equal to the number of
    /// blocks.
    pub fn append_header_with_td(
        &mut self,
        header: &N::BlockHeader,
        total_difficulty: U256,
        hash: &BlockHash,
    ) -> ProviderResult<()>
    where
        N::BlockHeader: Compact,
    {
        let start = Instant::now();
        self.ensure_no_queued_prune()?;

        debug_assert!(self.writer.user_header().segment() == StaticFileSegment::Headers);

        self.increment_block(header.number())?;

        self.append_column(header)?;
        self.append_column(CompactU256::from(total_difficulty))?;
        self.append_column(hash)?;

        if let Some(metrics) = &self.metrics {
            metrics.record_segment_operation(
                StaticFileSegment::Headers,
                StaticFileProviderOperation::Append,
                Some(start.elapsed()),
            );
        }

        Ok(())
    }

    /// Appends transaction to static file.
    ///
    /// It **DOES NOT CALL** `increment_block()`, it should be handled elsewhere. There might be
    /// empty blocks and this function wouldn't be called.
    pub fn append_transaction(&mut self, tx_num: TxNumber, tx: &N::SignedTx) -> ProviderResult<()>
    where
        N::SignedTx: Compact,
    {
        let start = Instant::now();
        self.ensure_no_queued_prune()?;

        debug_assert!(self.writer.user_header().segment() == StaticFileSegment::Transactions);
        self.append_with_tx_number(tx_num, tx)?;

        if let Some(metrics) = &self.metrics {
            metrics.record_segment_operation(
                StaticFileSegment::Transactions,
                StaticFileProviderOperation::Append,
                Some(start.elapsed()),
            );
        }

        Ok(())
    }

    /// Appends receipt to static file.
    ///
    /// It **DOES NOT** call `increment_block()`, it should be handled elsewhere. There might be
    /// empty blocks and this function wouldn't be called.
    pub fn append_receipt(&mut self, tx_num: TxNumber, receipt: &N::Receipt) -> ProviderResult<()>
    where
        N::Receipt: Compact,
    {
        let start = Instant::now();
        self.ensure_no_queued_prune()?;

        debug_assert!(self.writer.user_header().segment() == StaticFileSegment::Receipts);
        self.append_with_tx_number(tx_num, receipt)?;

        if let Some(metrics) = &self.metrics {
            metrics.record_segment_operation(
                StaticFileSegment::Receipts,
                StaticFileProviderOperation::Append,
                Some(start.elapsed()),
            );
        }

        Ok(())
    }

    /// Appends multiple receipts to the static file.
    pub fn append_receipts<I, R>(&mut self, receipts: I) -> ProviderResult<()>
    where
        I: Iterator<Item = Result<(TxNumber, R), ProviderError>>,
        R: Borrow<N::Receipt>,
        N::Receipt: Compact,
    {
        debug_assert!(self.writer.user_header().segment() == StaticFileSegment::Receipts);

        let mut receipts_iter = receipts.into_iter().peekable();
        // If receipts are empty, we can simply return None
        if receipts_iter.peek().is_none() {
            return Ok(());
        }

        let start = Instant::now();
        self.ensure_no_queued_prune()?;

        // At this point receipts contains at least one receipt, so this would be overwritten.
        let mut count: u64 = 0;

        for receipt_result in receipts_iter {
            let (tx_num, receipt) = receipt_result?;
            self.append_with_tx_number(tx_num, receipt.borrow())?;
            count += 1;
        }

        if let Some(metrics) = &self.metrics {
            metrics.record_segment_operations(
                StaticFileSegment::Receipts,
                StaticFileProviderOperation::Append,
                count,
                Some(start.elapsed()),
            );
        }

        Ok(())
    }

    /// Appends transaction sender to static file.
    ///
    /// It **DOES NOT** call `increment_block()`, it should be handled elsewhere. There might be
    /// empty blocks and this function wouldn't be called.
    pub fn append_transaction_sender(
        &mut self,
        tx_num: TxNumber,
        sender: &alloy_primitives::Address,
    ) -> ProviderResult<()> {
        let start = Instant::now();
        self.ensure_no_queued_prune()?;

        debug_assert!(self.writer.user_header().segment() == StaticFileSegment::TransactionSenders);
        self.append_with_tx_number(tx_num, sender)?;

        if let Some(metrics) = &self.metrics {
            metrics.record_segment_operation(
                StaticFileSegment::TransactionSenders,
                StaticFileProviderOperation::Append,
                Some(start.elapsed()),
            );
        }

        Ok(())
    }

    /// Appends multiple transaction senders to the static file.
    pub fn append_transaction_senders<I>(&mut self, senders: I) -> ProviderResult<()>
    where
        I: Iterator<Item = Result<(TxNumber, alloy_primitives::Address), ProviderError>>,
    {
        debug_assert!(self.writer.user_header().segment() == StaticFileSegment::TransactionSenders);

        let mut senders_iter = senders.into_iter().peekable();
        // If senders are empty, we can simply return None
        if senders_iter.peek().is_none() {
            return Ok(());
        }

        let start = Instant::now();
        self.ensure_no_queued_prune()?;

        // At this point senders contains at least one sender, so this would be overwritten.
        let mut count: u64 = 0;

        for sender_result in senders_iter {
            let (tx_num, sender) = sender_result?;
            self.append_with_tx_number(tx_num, sender)?;
            count += 1;
        }

        if let Some(metrics) = &self.metrics {
            metrics.record_segment_operations(
                StaticFileSegment::TransactionSenders,
                StaticFileProviderOperation::Append,
                count,
                Some(start.elapsed()),
            );
        }

        Ok(())
    }

    /// Adds an instruction to prune `to_delete` transactions during commit.
    ///
    /// Note: `last_block` refers to the block the unwinds ends at.
    pub fn prune_transactions(
        &mut self,
        to_delete: u64,
        last_block: BlockNumber,
    ) -> ProviderResult<()> {
        debug_assert_eq!(self.writer.user_header().segment(), StaticFileSegment::Transactions);
        self.queue_prune(to_delete, Some(last_block))
    }

    /// Adds an instruction to prune `to_delete` receipts during commit.
    ///
    /// Note: `last_block` refers to the block the unwinds ends at.
    pub fn prune_receipts(
        &mut self,
        to_delete: u64,
        last_block: BlockNumber,
    ) -> ProviderResult<()> {
        debug_assert_eq!(self.writer.user_header().segment(), StaticFileSegment::Receipts);
        self.queue_prune(to_delete, Some(last_block))
    }

    /// Adds an instruction to prune `to_delete` transaction senders during commit.
    ///
    /// Note: `last_block` refers to the block the unwinds ends at.
    pub fn prune_transaction_senders(
        &mut self,
        to_delete: u64,
        last_block: BlockNumber,
    ) -> ProviderResult<()> {
        debug_assert_eq!(
            self.writer.user_header().segment(),
            StaticFileSegment::TransactionSenders
        );
        self.queue_prune(to_delete, Some(last_block))
    }

    /// Adds an instruction to prune `to_delete` headers during commit.
    pub fn prune_headers(&mut self, to_delete: u64) -> ProviderResult<()> {
        debug_assert_eq!(self.writer.user_header().segment(), StaticFileSegment::Headers);
        self.queue_prune(to_delete, None)
    }

    /// Adds an instruction to prune `to_delete` elements during commit.
    ///
    /// Note: `last_block` refers to the block the unwinds ends at if dealing with transaction-based
    /// data.
    fn queue_prune(
        &mut self,
        to_delete: u64,
        last_block: Option<BlockNumber>,
    ) -> ProviderResult<()> {
        self.ensure_no_queued_prune()?;
        self.prune_on_commit = Some((to_delete, last_block));
        Ok(())
    }

    /// Returns Error if there is a pruning instruction that needs to be applied.
    fn ensure_no_queued_prune(&self) -> ProviderResult<()> {
        if self.prune_on_commit.is_some() {
            return Err(ProviderError::other(StaticFileWriterError::new(
                "Pruning should be committed before appending or pruning more data",
            )));
        }
        Ok(())
    }

    /// Removes the last `to_delete` transactions from the data file.
    fn prune_transaction_data(
        &mut self,
        to_delete: u64,
        last_block: BlockNumber,
    ) -> ProviderResult<()> {
        let start = Instant::now();

        debug_assert!(self.writer.user_header().segment() == StaticFileSegment::Transactions);

        self.truncate(to_delete, Some(last_block))?;

        if let Some(metrics) = &self.metrics {
            metrics.record_segment_operation(
                StaticFileSegment::Transactions,
                StaticFileProviderOperation::Prune,
                Some(start.elapsed()),
            );
        }

        Ok(())
    }

    /// Prunes the last `to_delete` receipts from the data file.
    fn prune_receipt_data(
        &mut self,
        to_delete: u64,
        last_block: BlockNumber,
    ) -> ProviderResult<()> {
        let start = Instant::now();

        debug_assert!(self.writer.user_header().segment() == StaticFileSegment::Receipts);

        self.truncate(to_delete, Some(last_block))?;

        if let Some(metrics) = &self.metrics {
            metrics.record_segment_operation(
                StaticFileSegment::Receipts,
                StaticFileProviderOperation::Prune,
                Some(start.elapsed()),
            );
        }

        Ok(())
    }

    /// Prunes the last `to_delete` transaction senders from the data file.
    fn prune_transaction_sender_data(
        &mut self,
        to_delete: u64,
        last_block: BlockNumber,
    ) -> ProviderResult<()> {
        let start = Instant::now();

        debug_assert!(self.writer.user_header().segment() == StaticFileSegment::TransactionSenders);

        self.truncate(to_delete, Some(last_block))?;

        if let Some(metrics) = &self.metrics {
            metrics.record_segment_operation(
                StaticFileSegment::TransactionSenders,
                StaticFileProviderOperation::Prune,
                Some(start.elapsed()),
            );
        }

        Ok(())
    }

    /// Prunes the last `to_delete` headers from the data file.
    fn prune_header_data(&mut self, to_delete: u64) -> ProviderResult<()> {
        let start = Instant::now();

        debug_assert!(self.writer.user_header().segment() == StaticFileSegment::Headers);

        self.truncate(to_delete, None)?;

        if let Some(metrics) = &self.metrics {
            metrics.record_segment_operation(
                StaticFileSegment::Headers,
                StaticFileProviderOperation::Prune,
                Some(start.elapsed()),
            );
        }

        Ok(())
    }

    pub fn reader(&self) -> StaticFileProvider<N> {
        Self::upgrade_provider_to_strong_reference(&self.reader)
    }

    /// Upgrades a weak reference of [`StaticFileProviderInner`] to a strong reference
    /// [`StaticFileProvider`].
    ///
    /// # Panics
    ///
    /// Panics if the parent [`StaticFileProvider`] is fully dropped while the child writer is still
    /// active. In reality, it's impossible to detach the [`StaticFileProviderRW`] from the
    /// [`StaticFileProvider`].
    fn upgrade_provider_to_strong_reference(
        provider: &Weak<StaticFileProviderInner<N>>,
    ) -> StaticFileProvider<N> {
        provider.upgrade().map(StaticFileProvider).expect("StaticFileProvider is dropped")
    }

    /// Helper function to access [`SegmentHeader`].
    pub const fn user_header(&self) -> &SegmentHeader {
        self.writer.user_header()
    }

    /// Helper function to access a mutable reference to [`SegmentHeader`].
    pub const fn user_header_mut(&mut self) -> &mut SegmentHeader {
        self.writer.user_header_mut()
    }

    /// Helper function to override block range for testing.
    #[cfg(any(test, feature = "test-utils"))]
    pub const fn set_block_range(&mut self, block_range: std::ops::RangeInclusive<BlockNumber>) {
        self.writer.user_header_mut().set_block_range(*block_range.start(), *block_range.end())
    }

    /// Helper function to override block range for testing.
    #[cfg(any(test, feature = "test-utils"))]
    pub const fn inner(&mut self) -> &mut NippyJarWriter<SegmentHeader> {
        &mut self.writer
    }
}

fn create_jar(
    segment: StaticFileSegment,
    path: &Path,
    expected_block_range: SegmentRangeInclusive,
) -> NippyJar<SegmentHeader> {
    let mut jar = NippyJar::new(
        segment.columns(),
        path,
        SegmentHeader::new(expected_block_range, None, None, segment),
    );

    // Transaction and Receipt already have the compression scheme used natively in its encoding.
    // (zstd-dictionary)
    if segment.is_headers() {
        jar = jar.with_lz4();
    }

    jar
}<|MERGE_RESOLUTION|>--- conflicted
+++ resolved
@@ -65,15 +65,11 @@
     }
 
     pub(crate) fn commit(&self) -> ProviderResult<()> {
-<<<<<<< HEAD
+        debug!(target: "provider::static_file", "Committing all static file segments");
+
         for writer_lock in
             [&self.headers, &self.transactions, &self.receipts, &self.transaction_senders]
         {
-=======
-        debug!(target: "provider::static_file", "Committing all static file segments");
-
-        for writer_lock in [&self.headers, &self.transactions, &self.receipts] {
->>>>>>> e93bd0a0
             let mut writer = writer_lock.write();
             if let Some(writer) = writer.as_mut() {
                 writer.commit()?;
