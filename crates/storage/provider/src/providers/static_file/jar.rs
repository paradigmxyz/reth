use super::{
    metrics::{StaticFileProviderMetrics, StaticFileProviderOperation},
    LoadedJarRef,
};
use crate::{
    to_range, BlockHashReader, BlockNumReader, HeaderProvider, ReceiptProvider,
    TransactionsProvider,
};
use alloy_consensus::transaction::{SignerRecoverable, TransactionMeta};
use alloy_eips::{eip2718::Encodable2718, BlockHashOrNumber};
use alloy_primitives::{Address, BlockHash, BlockNumber, TxHash, TxNumber, B256, U256};
use reth_chainspec::ChainInfo;
use reth_db::static_file::{
<<<<<<< HEAD
    BlockHashMask, BodyIndicesMask, HeaderMask, HeaderWithHashMask, ReceiptMask, StaticFileCursor,
    TDWithHashMask, TotalDifficultyMask, TransactionMask, WithdrawalsMask,
=======
    BlockHashMask, BodyIndicesMask, HeaderMask, HeaderWithHashMask, OmmersMask, ReceiptMask,
    StaticFileCursor, TDWithHashMask, TotalDifficultyMask, TransactionMask,
>>>>>>> 202ad6c0
};
use reth_db_api::{
    models::StoredBlockBodyIndices,
    table::{Decompress, Value},
};
use reth_node_types::NodePrimitives;
use reth_primitives_traits::{SealedHeader, SignedTransaction};
<<<<<<< HEAD
use reth_storage_api::{BlockBodyIndicesProvider, WithdrawalsProvider};
=======
use reth_storage_api::{BlockBodyIndicesProvider, OmmersProvider};
>>>>>>> 202ad6c0
use reth_storage_errors::provider::{ProviderError, ProviderResult};
use std::{
    fmt::Debug,
    ops::{Deref, RangeBounds, RangeInclusive},
    sync::Arc,
};
/// Provider over a specific `NippyJar` and range.
#[derive(Debug)]
pub struct StaticFileJarProvider<'a, N> {
    /// Main static file segment
    jar: LoadedJarRef<'a>,
    /// Another kind of static file segment to help query data from the main one.
    auxiliary_jar: Option<Box<Self>>,
    /// Metrics for the static files.
    metrics: Option<Arc<StaticFileProviderMetrics>>,
    /// Node primitives
    _pd: std::marker::PhantomData<N>,
}

impl<'a, N: NodePrimitives> Deref for StaticFileJarProvider<'a, N> {
    type Target = LoadedJarRef<'a>;
    fn deref(&self) -> &Self::Target {
        &self.jar
    }
}

impl<'a, N: NodePrimitives> From<LoadedJarRef<'a>> for StaticFileJarProvider<'a, N> {
    fn from(value: LoadedJarRef<'a>) -> Self {
        StaticFileJarProvider {
            jar: value,
            auxiliary_jar: None,
            metrics: None,
            _pd: Default::default(),
        }
    }
}

impl<'a, N: NodePrimitives> StaticFileJarProvider<'a, N> {
    /// Provides a cursor for more granular data access.
    pub fn cursor<'b>(&'b self) -> ProviderResult<StaticFileCursor<'a>>
    where
        'b: 'a,
    {
        let result = StaticFileCursor::new(self.value(), self.mmap_handle())?;

        if let Some(metrics) = &self.metrics {
            metrics.record_segment_operation(
                self.segment(),
                StaticFileProviderOperation::InitCursor,
                None,
            );
        }

        Ok(result)
    }

    /// Adds a new auxiliary static file to help query data from the main one
    pub fn with_auxiliary(mut self, auxiliary_jar: Self) -> Self {
        self.auxiliary_jar = Some(Box::new(auxiliary_jar));
        self
    }

    /// Enables metrics on the provider.
    pub fn with_metrics(mut self, metrics: Arc<StaticFileProviderMetrics>) -> Self {
        self.metrics = Some(metrics);
        self
    }
}

impl<N: NodePrimitives<BlockHeader: Value>> HeaderProvider for StaticFileJarProvider<'_, N> {
    type Header = N::BlockHeader;

    fn header(&self, block_hash: &BlockHash) -> ProviderResult<Option<Self::Header>> {
        Ok(self
            .cursor()?
            .get_two::<HeaderWithHashMask<Self::Header>>(block_hash.into())?
            .filter(|(_, hash)| hash == block_hash)
            .map(|(header, _)| header))
    }

    fn header_by_number(&self, num: BlockNumber) -> ProviderResult<Option<Self::Header>> {
        self.cursor()?.get_one::<HeaderMask<Self::Header>>(num.into())
    }

    fn header_td(&self, block_hash: &BlockHash) -> ProviderResult<Option<U256>> {
        Ok(self
            .cursor()?
            .get_two::<TDWithHashMask>(block_hash.into())?
            .filter(|(_, hash)| hash == block_hash)
            .map(|(td, _)| td.into()))
    }

    fn header_td_by_number(&self, num: BlockNumber) -> ProviderResult<Option<U256>> {
        Ok(self.cursor()?.get_one::<TotalDifficultyMask>(num.into())?.map(Into::into))
    }

    fn headers_range(
        &self,
        range: impl RangeBounds<BlockNumber>,
    ) -> ProviderResult<Vec<Self::Header>> {
        let range = to_range(range);

        let mut cursor = self.cursor()?;
        let mut headers = Vec::with_capacity((range.end - range.start) as usize);

        for num in range {
            if let Some(header) = cursor.get_one::<HeaderMask<Self::Header>>(num.into())? {
                headers.push(header);
            }
        }

        Ok(headers)
    }

    fn sealed_header(
        &self,
        number: BlockNumber,
    ) -> ProviderResult<Option<SealedHeader<Self::Header>>> {
        Ok(self
            .cursor()?
            .get_two::<HeaderWithHashMask<Self::Header>>(number.into())?
            .map(|(header, hash)| SealedHeader::new(header, hash)))
    }

    fn sealed_headers_while(
        &self,
        range: impl RangeBounds<BlockNumber>,
        mut predicate: impl FnMut(&SealedHeader<Self::Header>) -> bool,
    ) -> ProviderResult<Vec<SealedHeader<Self::Header>>> {
        let range = to_range(range);

        let mut cursor = self.cursor()?;
        let mut headers = Vec::with_capacity((range.end - range.start) as usize);

        for number in range {
            if let Some((header, hash)) =
                cursor.get_two::<HeaderWithHashMask<Self::Header>>(number.into())?
            {
                let sealed = SealedHeader::new(header, hash);
                if !predicate(&sealed) {
                    break
                }
                headers.push(sealed);
            }
        }
        Ok(headers)
    }
}

impl<N: NodePrimitives> BlockHashReader for StaticFileJarProvider<'_, N> {
    fn block_hash(&self, number: u64) -> ProviderResult<Option<B256>> {
        self.cursor()?.get_one::<BlockHashMask>(number.into())
    }

    fn canonical_hashes_range(
        &self,
        start: BlockNumber,
        end: BlockNumber,
    ) -> ProviderResult<Vec<B256>> {
        let mut cursor = self.cursor()?;
        let mut hashes = Vec::with_capacity((end - start) as usize);

        for number in start..end {
            if let Some(hash) = cursor.get_one::<BlockHashMask>(number.into())? {
                hashes.push(hash)
            }
        }
        Ok(hashes)
    }
}

impl<N: NodePrimitives> BlockNumReader for StaticFileJarProvider<'_, N> {
    fn chain_info(&self) -> ProviderResult<ChainInfo> {
        // Information on live database
        Err(ProviderError::UnsupportedProvider)
    }

    fn best_block_number(&self) -> ProviderResult<BlockNumber> {
        // Information on live database
        Err(ProviderError::UnsupportedProvider)
    }

    fn last_block_number(&self) -> ProviderResult<BlockNumber> {
        // Information on live database
        Err(ProviderError::UnsupportedProvider)
    }

    fn block_number(&self, hash: B256) -> ProviderResult<Option<BlockNumber>> {
        let mut cursor = self.cursor()?;

        Ok(cursor
            .get_one::<BlockHashMask>((&hash).into())?
            .and_then(|res| (res == hash).then(|| cursor.number()).flatten()))
    }
}

impl<N: NodePrimitives<SignedTx: Decompress + SignedTransaction>> TransactionsProvider
    for StaticFileJarProvider<'_, N>
{
    type Transaction = N::SignedTx;

    fn transaction_id(&self, hash: TxHash) -> ProviderResult<Option<TxNumber>> {
        let mut cursor = self.cursor()?;

        Ok(cursor
            .get_one::<TransactionMask<Self::Transaction>>((&hash).into())?
            .and_then(|res| (res.trie_hash() == hash).then(|| cursor.number()).flatten()))
    }

    fn transaction_by_id(&self, num: TxNumber) -> ProviderResult<Option<Self::Transaction>> {
        self.cursor()?.get_one::<TransactionMask<Self::Transaction>>(num.into())
    }

    fn transaction_by_id_unhashed(
        &self,
        num: TxNumber,
    ) -> ProviderResult<Option<Self::Transaction>> {
        self.cursor()?.get_one::<TransactionMask<Self::Transaction>>(num.into())
    }

    fn transaction_by_hash(&self, hash: TxHash) -> ProviderResult<Option<Self::Transaction>> {
        self.cursor()?.get_one::<TransactionMask<Self::Transaction>>((&hash).into())
    }

    fn transaction_by_hash_with_meta(
        &self,
        _hash: TxHash,
    ) -> ProviderResult<Option<(Self::Transaction, TransactionMeta)>> {
        // Information required on indexing table [`tables::TransactionBlocks`]
        Err(ProviderError::UnsupportedProvider)
    }

    fn transaction_block(&self, _id: TxNumber) -> ProviderResult<Option<BlockNumber>> {
        // Information on indexing table [`tables::TransactionBlocks`]
        Err(ProviderError::UnsupportedProvider)
    }

    fn transactions_by_block(
        &self,
        _block_id: BlockHashOrNumber,
    ) -> ProviderResult<Option<Vec<Self::Transaction>>> {
        // Related to indexing tables. Live database should get the tx_range and call static file
        // provider with `transactions_by_tx_range` instead.
        Err(ProviderError::UnsupportedProvider)
    }

    fn transactions_by_block_range(
        &self,
        _range: impl RangeBounds<BlockNumber>,
    ) -> ProviderResult<Vec<Vec<Self::Transaction>>> {
        // Related to indexing tables. Live database should get the tx_range and call static file
        // provider with `transactions_by_tx_range` instead.
        Err(ProviderError::UnsupportedProvider)
    }

    fn transactions_by_tx_range(
        &self,
        range: impl RangeBounds<TxNumber>,
    ) -> ProviderResult<Vec<Self::Transaction>> {
        let range = to_range(range);
        let mut cursor = self.cursor()?;
        let mut txes = Vec::with_capacity((range.end - range.start) as usize);

        for num in range {
            if let Some(tx) = cursor.get_one::<TransactionMask<Self::Transaction>>(num.into())? {
                txes.push(tx)
            }
        }
        Ok(txes)
    }

    fn senders_by_tx_range(
        &self,
        range: impl RangeBounds<TxNumber>,
    ) -> ProviderResult<Vec<Address>> {
        let txs = self.transactions_by_tx_range(range)?;
        Ok(reth_primitives_traits::transaction::recover::recover_signers(&txs)?)
    }

    fn transaction_sender(&self, num: TxNumber) -> ProviderResult<Option<Address>> {
        Ok(self
            .cursor()?
            .get_one::<TransactionMask<Self::Transaction>>(num.into())?
            .and_then(|tx| tx.recover_signer().ok()))
    }
}

impl<N: NodePrimitives<SignedTx: Decompress + SignedTransaction, Receipt: Decompress>>
    ReceiptProvider for StaticFileJarProvider<'_, N>
{
    type Receipt = N::Receipt;

    fn receipt(&self, num: TxNumber) -> ProviderResult<Option<Self::Receipt>> {
        self.cursor()?.get_one::<ReceiptMask<Self::Receipt>>(num.into())
    }

    fn receipt_by_hash(&self, hash: TxHash) -> ProviderResult<Option<Self::Receipt>> {
        if let Some(tx_static_file) = &self.auxiliary_jar {
            if let Some(num) = tx_static_file.transaction_id(hash)? {
                return self.receipt(num)
            }
        }
        Ok(None)
    }

    fn receipts_by_block(
        &self,
        _block: BlockHashOrNumber,
    ) -> ProviderResult<Option<Vec<Self::Receipt>>> {
        // Related to indexing tables. StaticFile should get the tx_range and call static file
        // provider with `receipt()` instead for each
        Err(ProviderError::UnsupportedProvider)
    }

    fn receipts_by_tx_range(
        &self,
        range: impl RangeBounds<TxNumber>,
    ) -> ProviderResult<Vec<Self::Receipt>> {
        let range = to_range(range);
        let mut cursor = self.cursor()?;
        let mut receipts = Vec::with_capacity((range.end - range.start) as usize);

        for num in range {
            if let Some(tx) = cursor.get_one::<ReceiptMask<Self::Receipt>>(num.into())? {
                receipts.push(tx)
            }
        }
        Ok(receipts)
    }

    fn receipts_by_block_range(
        &self,
        _block_range: RangeInclusive<BlockNumber>,
    ) -> ProviderResult<Vec<Vec<Self::Receipt>>> {
        // Related to indexing tables. StaticFile should get the tx_range and call static file
        // provider with `receipt()` instead for each
        Err(ProviderError::UnsupportedProvider)
    }
}

<<<<<<< HEAD
impl<N: NodePrimitives> WithdrawalsProvider for StaticFileJarProvider<'_, N> {
    fn withdrawals_by_block(
        &self,
        id: BlockHashOrNumber,
        _: u64,
    ) -> ProviderResult<Option<Withdrawals>> {
        if let Some(num) = id.as_number() {
            return Ok(self
                .cursor()?
                .get_one::<WithdrawalsMask>(num.into())?
                .and_then(|s| s.withdrawals))
=======
impl<N: FullNodePrimitives<BlockHeader: Value>> OmmersProvider for StaticFileJarProvider<'_, N> {
    fn ommers(&self, id: BlockHashOrNumber) -> ProviderResult<Option<Vec<Self::Header>>> {
        if let Some(num) = id.as_number() {
            return Ok(self
                .cursor()?
                .get_one::<OmmersMask<Self::Header>>(num.into())?
                .map(|s| s.ommers))
>>>>>>> 202ad6c0
        }
        // Only accepts block number queries
        Err(ProviderError::UnsupportedProvider)
    }
}

impl<N: NodePrimitives> BlockBodyIndicesProvider for StaticFileJarProvider<'_, N> {
    fn block_body_indices(&self, num: u64) -> ProviderResult<Option<StoredBlockBodyIndices>> {
        self.cursor()?.get_one::<BodyIndicesMask>(num.into())
    }

    fn block_body_indices_range(
        &self,
        range: RangeInclusive<BlockNumber>,
    ) -> ProviderResult<Vec<StoredBlockBodyIndices>> {
        let mut cursor = self.cursor()?;
        let mut indices = Vec::with_capacity((range.end() - range.start() + 1) as usize);

        for num in range {
            if let Some(block) = cursor.get_one::<BodyIndicesMask>(num.into())? {
                indices.push(block)
            }
        }
        Ok(indices)
    }
}<|MERGE_RESOLUTION|>--- conflicted
+++ resolved
@@ -11,13 +11,8 @@
 use alloy_primitives::{Address, BlockHash, BlockNumber, TxHash, TxNumber, B256, U256};
 use reth_chainspec::ChainInfo;
 use reth_db::static_file::{
-<<<<<<< HEAD
     BlockHashMask, BodyIndicesMask, HeaderMask, HeaderWithHashMask, ReceiptMask, StaticFileCursor,
-    TDWithHashMask, TotalDifficultyMask, TransactionMask, WithdrawalsMask,
-=======
-    BlockHashMask, BodyIndicesMask, HeaderMask, HeaderWithHashMask, OmmersMask, ReceiptMask,
-    StaticFileCursor, TDWithHashMask, TotalDifficultyMask, TransactionMask,
->>>>>>> 202ad6c0
+    TDWithHashMask, TotalDifficultyMask, TransactionMask,
 };
 use reth_db_api::{
     models::StoredBlockBodyIndices,
@@ -25,11 +20,7 @@
 };
 use reth_node_types::NodePrimitives;
 use reth_primitives_traits::{SealedHeader, SignedTransaction};
-<<<<<<< HEAD
-use reth_storage_api::{BlockBodyIndicesProvider, WithdrawalsProvider};
-=======
-use reth_storage_api::{BlockBodyIndicesProvider, OmmersProvider};
->>>>>>> 202ad6c0
+use reth_storage_api::{BlockBodyIndicesProvider};
 use reth_storage_errors::provider::{ProviderError, ProviderResult};
 use std::{
     fmt::Debug,
@@ -370,33 +361,6 @@
     }
 }
 
-<<<<<<< HEAD
-impl<N: NodePrimitives> WithdrawalsProvider for StaticFileJarProvider<'_, N> {
-    fn withdrawals_by_block(
-        &self,
-        id: BlockHashOrNumber,
-        _: u64,
-    ) -> ProviderResult<Option<Withdrawals>> {
-        if let Some(num) = id.as_number() {
-            return Ok(self
-                .cursor()?
-                .get_one::<WithdrawalsMask>(num.into())?
-                .and_then(|s| s.withdrawals))
-=======
-impl<N: FullNodePrimitives<BlockHeader: Value>> OmmersProvider for StaticFileJarProvider<'_, N> {
-    fn ommers(&self, id: BlockHashOrNumber) -> ProviderResult<Option<Vec<Self::Header>>> {
-        if let Some(num) = id.as_number() {
-            return Ok(self
-                .cursor()?
-                .get_one::<OmmersMask<Self::Header>>(num.into())?
-                .map(|s| s.ommers))
->>>>>>> 202ad6c0
-        }
-        // Only accepts block number queries
-        Err(ProviderError::UnsupportedProvider)
-    }
-}
-
 impl<N: NodePrimitives> BlockBodyIndicesProvider for StaticFileJarProvider<'_, N> {
     fn block_body_indices(&self, num: u64) -> ProviderResult<Option<StoredBlockBodyIndices>> {
         self.cursor()?.get_one::<BodyIndicesMask>(num.into())
