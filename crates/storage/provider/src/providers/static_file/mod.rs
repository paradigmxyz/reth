--- conflicted
+++ resolved
@@ -65,11 +65,7 @@
     use reth_db_api::transaction::DbTxMut;
     use reth_primitives::{
         static_file::{find_fixed_range, SegmentRangeInclusive, DEFAULT_BLOCKS_PER_STATIC_FILE},
-<<<<<<< HEAD
-        Header, Receipt, TransactionSignedNoHash,
-=======
-        BlockHash, Header, Receipt, TransactionSignedNoHash, TxNumber,
->>>>>>> 4ef9635f
+        Header, Receipt, TransactionSignedNoHash, TxNumber,
     };
     use reth_storage_api::{ReceiptProvider, TransactionsProvider};
     use reth_testing_utils::generators::{self, random_header_range};
