--- conflicted
+++ resolved
@@ -61,7 +61,7 @@
         test_utils::create_test_provider_factory, HeaderProvider, StaticFileProviderFactory,
     };
     use alloy_consensus::{Header, SignableTransaction, Transaction, TxLegacy};
-    use alloy_primitives::{map::HashMap, BlockHash, Signature, TxNumber, B256};
+    use alloy_primitives::{map::HashMap, Address, BlockHash, Signature, TxNumber, B256, U160};
     use rand::seq::SliceRandom;
     use reth_db::test_utils::create_test_static_files_dir;
     use reth_db_api::{transaction::DbTxMut, CanonicalHeaders, HeaderNumbers, Headers};
@@ -328,10 +328,11 @@
                             receipt.cumulative_gas_used = *next_tx_num;
                             writer.append_receipt(*next_tx_num, &receipt).unwrap();
                         }
-<<<<<<< HEAD
-                        StaticFileSegment::TransactionSenders => todo!(),
-=======
->>>>>>> 95b8a853
+                        StaticFileSegment::TransactionSenders => {
+                            // Used as ID for validation
+                            let sender = Address::from(U160::from(*next_tx_num));
+                            writer.append_transaction_sender(*next_tx_num, &sender).unwrap();
+                        }
                     }
                     *next_tx_num += 1;
                     tx_count -= 1;
@@ -433,12 +434,9 @@
                     writer.prune_transactions(prune_count, last_block)?
                 }
                 StaticFileSegment::Receipts => writer.prune_receipts(prune_count, last_block)?,
-<<<<<<< HEAD
                 StaticFileSegment::TransactionSenders => {
                     writer.prune_transaction_senders(prune_count, last_block)?
                 }
-=======
->>>>>>> 95b8a853
             }
             writer.commit()?;
 
@@ -465,10 +463,13 @@
                         sf_rw.receipt(id)?.map(|r| r.cumulative_gas_used),
                         "receipt mismatch",
                     )?,
-<<<<<<< HEAD
-                    StaticFileSegment::TransactionSenders => todo!(),
-=======
->>>>>>> 95b8a853
+                    StaticFileSegment::TransactionSenders => assert_eyre(
+                        expected_tx_tip,
+                        sf_rw
+                            .transaction_sender(id)?
+                            .map(|s| u64::try_from(U160::from_be_bytes(s.0.into())).unwrap()),
+                        "sender mismatch",
+                    )?,
                 }
             }
 
