--- conflicted
+++ resolved
@@ -125,7 +125,6 @@
 
         (start, end)
     }
-
     /// Fetches a range of data from both in-memory state and storage.
     ///
     /// - `fetch_db_range`: Retrieves a range of items from the database.
@@ -143,6 +142,7 @@
         G: Fn(BlockNumber, &mut P) -> Option<T>,
         P: FnMut(&T) -> bool,
     {
+
         let (start, end) = self.convert_range_bounds(range, || {
             self.canonical_in_memory_state.get_canonical_block_number()
         });
@@ -332,26 +332,6 @@
     }
 
     fn headers_range(&self, range: impl RangeBounds<BlockNumber>) -> ProviderResult<Vec<Header>> {
-<<<<<<< HEAD
-        let (start, end) = self.convert_range_bounds(range, || {
-            self.canonical_in_memory_state.get_canonical_block_number()
-        });
-        let mut range = start..=end;
-        let mut headers = Vec::with_capacity((end - start + 1) as usize);
-
-        // First, fetch the headers from the database
-        let mut db_headers = self.database.headers_range(range.clone())?;
-
-        // Advance the range iterator by the number of headers fetched from the database
-        range.nth(db_headers.len() - 1);
-
-        headers.append(&mut db_headers);
-
-        // Fetch the remaining headers from the in-memory state
-        headers.append(&mut self.canonical_in_memory_state.range_lookup(range));
-
-        Ok(headers)
-=======
         self.fetch_db_mem_range(
             range,
             |range, _| self.database.headers_range(range),
@@ -362,7 +342,6 @@
             },
             |_| true,
         )
->>>>>>> a7a9f9f3
     }
 
     fn sealed_header(&self, number: BlockNumber) -> ProviderResult<Option<SealedHeader>> {
