use crate::{
    providers::{
        ConsistentProvider, ProviderNodeTypes, StaticFileProvider, StaticFileProviderRWRefMut,
    },
    AccountReader, BlockHashReader, BlockIdReader, BlockNumReader, BlockReader, BlockReaderIdExt,
    BlockSource, CanonChainTracker, CanonStateNotifications, CanonStateSubscriptions,
    ChainSpecProvider, ChainStateBlockReader, ChangeSetReader, DatabaseProviderFactory,
    HashedPostStateProvider, HeaderProvider, ProviderError, ProviderFactory, PruneCheckpointReader,
    ReceiptProvider, ReceiptProviderIdExt, StageCheckpointReader, StateProviderBox,
    StateProviderFactory, StateReader, StaticFileProviderFactory, TransactionVariant,
    TransactionsProvider, TrieReader,
};
use alloy_consensus::transaction::TransactionMeta;
use alloy_eips::{BlockHashOrNumber, BlockId, BlockNumHash, BlockNumberOrTag};
use alloy_primitives::{Address, BlockHash, BlockNumber, TxHash, TxNumber, B256};
use alloy_rpc_types_engine::ForkchoiceState;
use reth_chain_state::{
    BlockState, CanonicalInMemoryState, ForkChoiceNotifications, ForkChoiceSubscriptions,
    MemoryOverlayStateProvider,
};
use reth_chainspec::ChainInfo;
use reth_db_api::models::{AccountBeforeTx, BlockNumberAddress, StoredBlockBodyIndices};
use reth_execution_types::ExecutionOutcome;
use reth_node_types::{BlockTy, HeaderTy, NodeTypesWithDB, ReceiptTy, TxTy};
use reth_primitives_traits::{Account, RecoveredBlock, SealedHeader, StorageEntry};
use reth_prune_types::{PruneCheckpoint, PruneSegment};
use reth_stages_types::{StageCheckpoint, StageId};
use reth_static_file_types::StaticFileSegment;
use reth_storage_api::{BlockBodyIndicesProvider, NodePrimitivesProvider, StorageChangeSetReader};
use reth_storage_errors::provider::ProviderResult;
use reth_trie::{updates::TrieUpdatesSorted, HashedPostState, KeccakKeyHasher};
use revm_database::BundleState;
use std::{
    ops::{RangeBounds, RangeInclusive},
    sync::Arc,
    time::Instant,
};
use tracing::trace;

/// The main type for interacting with the blockchain.
///
/// This type serves as the main entry point for interacting with the blockchain and provides data
/// from database storage and from the blockchain tree (pending state etc.) It is a simple wrapper
/// type that holds an instance of the database and the blockchain tree.
#[derive(Debug)]
pub struct BlockchainProvider<N: NodeTypesWithDB> {
    /// Provider factory used to access the database.
    pub(crate) database: ProviderFactory<N>,
    /// Tracks the chain info wrt forkchoice updates and in memory canonical
    /// state.
    pub(crate) canonical_in_memory_state: CanonicalInMemoryState<N::Primitives>,
}

impl<N: NodeTypesWithDB> Clone for BlockchainProvider<N> {
    fn clone(&self) -> Self {
        Self {
            database: self.database.clone(),
            canonical_in_memory_state: self.canonical_in_memory_state.clone(),
        }
    }
}

impl<N: ProviderNodeTypes> BlockchainProvider<N> {
    /// Create a new [`BlockchainProvider`] using only the storage, fetching the latest
    /// header from the database to initialize the provider.
    pub fn new(storage: ProviderFactory<N>) -> ProviderResult<Self> {
        let provider = storage.provider()?;
        let best = provider.chain_info()?;
        match provider.header_by_number(best.best_number)? {
            Some(header) => {
                drop(provider);
                Ok(Self::with_latest(storage, SealedHeader::new(header, best.best_hash))?)
            }
            None => Err(ProviderError::HeaderNotFound(best.best_number.into())),
        }
    }

    /// Create new provider instance that wraps the database and the blockchain tree, using the
    /// provided latest header to initialize the chain info tracker.
    ///
    /// This returns a `ProviderResult` since it tries the retrieve the last finalized header from
    /// `database`.
    pub fn with_latest(
        storage: ProviderFactory<N>,
        latest: SealedHeader<HeaderTy<N>>,
    ) -> ProviderResult<Self> {
        let provider = storage.provider()?;
        let finalized_header = provider
            .last_finalized_block_number()?
            .map(|num| provider.sealed_header(num))
            .transpose()?
            .flatten();
        let safe_header = provider
            .last_safe_block_number()?
            .or_else(|| {
                // for the purpose of this we can also use the finalized block if we don't have the
                // safe block
                provider.last_finalized_block_number().ok().flatten()
            })
            .map(|num| provider.sealed_header(num))
            .transpose()?
            .flatten();
        Ok(Self {
            database: storage,
            canonical_in_memory_state: CanonicalInMemoryState::with_head(
                latest,
                finalized_header,
                safe_header,
            ),
        })
    }

    /// Gets a clone of `canonical_in_memory_state`.
    pub fn canonical_in_memory_state(&self) -> CanonicalInMemoryState<N::Primitives> {
        self.canonical_in_memory_state.clone()
    }

    /// Returns a provider with a created `DbTx` inside, which allows fetching data from the
    /// database using different types of providers. Example: [`HeaderProvider`]
    /// [`BlockHashReader`]. This may fail if the inner read database transaction fails to open.
    #[track_caller]
    pub fn consistent_provider(&self) -> ProviderResult<ConsistentProvider<N>> {
        ConsistentProvider::new(self.database.clone(), self.canonical_in_memory_state())
    }

    /// This uses a given [`BlockState`] to initialize a state provider for that block.
    fn block_state_provider(
        &self,
        state: &BlockState<N::Primitives>,
    ) -> ProviderResult<MemoryOverlayStateProvider<N::Primitives>> {
        let anchor_hash = state.anchor().hash;
        let latest_historical = self.database.history_by_block_hash(anchor_hash)?;
        Ok(state.state_provider(latest_historical))
    }

    /// Return the last N blocks of state, recreating the [`ExecutionOutcome`].
    ///
    /// If the range is empty, or there are no blocks for the given range, then this returns `None`.
    pub fn get_state(
        &self,
        range: RangeInclusive<BlockNumber>,
    ) -> ProviderResult<Option<ExecutionOutcome<ReceiptTy<N>>>> {
        self.consistent_provider()?.get_state(range)
    }
}

impl<N: NodeTypesWithDB> NodePrimitivesProvider for BlockchainProvider<N> {
    type Primitives = N::Primitives;
}

impl<N: ProviderNodeTypes> DatabaseProviderFactory for BlockchainProvider<N> {
    type DB = N::DB;
    type Provider = <ProviderFactory<N> as DatabaseProviderFactory>::Provider;
    type ProviderRW = <ProviderFactory<N> as DatabaseProviderFactory>::ProviderRW;

    fn database_provider_ro(&self) -> ProviderResult<Self::Provider> {
        self.database.database_provider_ro()
    }

    fn database_provider_rw(&self) -> ProviderResult<Self::ProviderRW> {
        self.database.database_provider_rw()
    }
}

impl<N: ProviderNodeTypes> StaticFileProviderFactory for BlockchainProvider<N> {
    fn static_file_provider(&self) -> StaticFileProvider<Self::Primitives> {
        self.database.static_file_provider()
    }

    fn get_static_file_writer(
        &self,
        block: BlockNumber,
        segment: StaticFileSegment,
    ) -> ProviderResult<StaticFileProviderRWRefMut<'_, Self::Primitives>> {
        self.database.get_static_file_writer(block, segment)
    }
}

impl<N: ProviderNodeTypes> HeaderProvider for BlockchainProvider<N> {
    type Header = HeaderTy<N>;

    fn header(&self, block_hash: BlockHash) -> ProviderResult<Option<Self::Header>> {
        self.consistent_provider()?.header(block_hash)
    }

    fn header_by_number(&self, num: BlockNumber) -> ProviderResult<Option<Self::Header>> {
        self.consistent_provider()?.header_by_number(num)
    }

    fn headers_range(
        &self,
        range: impl RangeBounds<BlockNumber>,
    ) -> ProviderResult<Vec<Self::Header>> {
        self.consistent_provider()?.headers_range(range)
    }

    fn sealed_header(
        &self,
        number: BlockNumber,
    ) -> ProviderResult<Option<SealedHeader<Self::Header>>> {
        self.consistent_provider()?.sealed_header(number)
    }

    fn sealed_headers_range(
        &self,
        range: impl RangeBounds<BlockNumber>,
    ) -> ProviderResult<Vec<SealedHeader<Self::Header>>> {
        self.consistent_provider()?.sealed_headers_range(range)
    }

    fn sealed_headers_while(
        &self,
        range: impl RangeBounds<BlockNumber>,
        predicate: impl FnMut(&SealedHeader<Self::Header>) -> bool,
    ) -> ProviderResult<Vec<SealedHeader<Self::Header>>> {
        self.consistent_provider()?.sealed_headers_while(range, predicate)
    }
}

impl<N: ProviderNodeTypes> BlockHashReader for BlockchainProvider<N> {
    fn block_hash(&self, number: u64) -> ProviderResult<Option<B256>> {
        self.consistent_provider()?.block_hash(number)
    }

    fn canonical_hashes_range(
        &self,
        start: BlockNumber,
        end: BlockNumber,
    ) -> ProviderResult<Vec<B256>> {
        self.consistent_provider()?.canonical_hashes_range(start, end)
    }
}

impl<N: ProviderNodeTypes> BlockNumReader for BlockchainProvider<N> {
    fn chain_info(&self) -> ProviderResult<ChainInfo> {
        Ok(self.canonical_in_memory_state.chain_info())
    }

    fn best_block_number(&self) -> ProviderResult<BlockNumber> {
        Ok(self.canonical_in_memory_state.get_canonical_block_number())
    }

    fn last_block_number(&self) -> ProviderResult<BlockNumber> {
        self.database.last_block_number()
    }

    fn earliest_block_number(&self) -> ProviderResult<BlockNumber> {
        self.database.earliest_block_number()
    }

    fn block_number(&self, hash: B256) -> ProviderResult<Option<BlockNumber>> {
        self.consistent_provider()?.block_number(hash)
    }
}

impl<N: ProviderNodeTypes> BlockIdReader for BlockchainProvider<N> {
    fn pending_block_num_hash(&self) -> ProviderResult<Option<BlockNumHash>> {
        Ok(self.canonical_in_memory_state.pending_block_num_hash())
    }

    fn safe_block_num_hash(&self) -> ProviderResult<Option<BlockNumHash>> {
        Ok(self.canonical_in_memory_state.get_safe_num_hash())
    }

    fn finalized_block_num_hash(&self) -> ProviderResult<Option<BlockNumHash>> {
        Ok(self.canonical_in_memory_state.get_finalized_num_hash())
    }
}

impl<N: ProviderNodeTypes> BlockReader for BlockchainProvider<N> {
    type Block = BlockTy<N>;

    fn find_block_by_hash(
        &self,
        hash: B256,
        source: BlockSource,
    ) -> ProviderResult<Option<Self::Block>> {
        self.consistent_provider()?.find_block_by_hash(hash, source)
    }

    fn block(&self, id: BlockHashOrNumber) -> ProviderResult<Option<Self::Block>> {
        self.consistent_provider()?.block(id)
    }

    fn pending_block(&self) -> ProviderResult<Option<RecoveredBlock<Self::Block>>> {
        Ok(self.canonical_in_memory_state.pending_recovered_block())
    }

    fn pending_block_and_receipts(
        &self,
    ) -> ProviderResult<Option<(RecoveredBlock<Self::Block>, Vec<Self::Receipt>)>> {
        Ok(self.canonical_in_memory_state.pending_block_and_receipts())
    }

    /// Returns the block with senders with matching number or hash from database.
    ///
    /// **NOTE: If [`TransactionVariant::NoHash`] is provided then the transactions have invalid
    /// hashes, since they would need to be calculated on the spot, and we want fast querying.**
    ///
    /// Returns `None` if block is not found.
    fn recovered_block(
        &self,
        id: BlockHashOrNumber,
        transaction_kind: TransactionVariant,
    ) -> ProviderResult<Option<RecoveredBlock<Self::Block>>> {
        self.consistent_provider()?.recovered_block(id, transaction_kind)
    }

    fn sealed_block_with_senders(
        &self,
        id: BlockHashOrNumber,
        transaction_kind: TransactionVariant,
    ) -> ProviderResult<Option<RecoveredBlock<Self::Block>>> {
        self.consistent_provider()?.sealed_block_with_senders(id, transaction_kind)
    }

    fn block_range(&self, range: RangeInclusive<BlockNumber>) -> ProviderResult<Vec<Self::Block>> {
        self.consistent_provider()?.block_range(range)
    }

    fn block_with_senders_range(
        &self,
        range: RangeInclusive<BlockNumber>,
    ) -> ProviderResult<Vec<RecoveredBlock<Self::Block>>> {
        self.consistent_provider()?.block_with_senders_range(range)
    }

    fn recovered_block_range(
        &self,
        range: RangeInclusive<BlockNumber>,
    ) -> ProviderResult<Vec<RecoveredBlock<Self::Block>>> {
        self.consistent_provider()?.recovered_block_range(range)
    }

    fn block_by_transaction_id(&self, id: TxNumber) -> ProviderResult<Option<BlockNumber>> {
        self.consistent_provider()?.block_by_transaction_id(id)
    }
}

impl<N: ProviderNodeTypes> TransactionsProvider for BlockchainProvider<N> {
    type Transaction = TxTy<N>;

    fn transaction_id(&self, tx_hash: TxHash) -> ProviderResult<Option<TxNumber>> {
        self.consistent_provider()?.transaction_id(tx_hash)
    }

    fn transaction_by_id(&self, id: TxNumber) -> ProviderResult<Option<Self::Transaction>> {
        self.consistent_provider()?.transaction_by_id(id)
    }

    fn transaction_by_id_unhashed(
        &self,
        id: TxNumber,
    ) -> ProviderResult<Option<Self::Transaction>> {
        self.consistent_provider()?.transaction_by_id_unhashed(id)
    }

    fn transaction_by_hash(&self, hash: TxHash) -> ProviderResult<Option<Self::Transaction>> {
        self.consistent_provider()?.transaction_by_hash(hash)
    }

    fn transaction_by_hash_with_meta(
        &self,
        tx_hash: TxHash,
    ) -> ProviderResult<Option<(Self::Transaction, TransactionMeta)>> {
        self.consistent_provider()?.transaction_by_hash_with_meta(tx_hash)
    }

    fn transactions_by_block(
        &self,
        id: BlockHashOrNumber,
    ) -> ProviderResult<Option<Vec<Self::Transaction>>> {
        self.consistent_provider()?.transactions_by_block(id)
    }

    fn transactions_by_block_range(
        &self,
        range: impl RangeBounds<BlockNumber>,
    ) -> ProviderResult<Vec<Vec<Self::Transaction>>> {
        self.consistent_provider()?.transactions_by_block_range(range)
    }

    fn transactions_by_tx_range(
        &self,
        range: impl RangeBounds<TxNumber>,
    ) -> ProviderResult<Vec<Self::Transaction>> {
        self.consistent_provider()?.transactions_by_tx_range(range)
    }

    fn senders_by_tx_range(
        &self,
        range: impl RangeBounds<TxNumber>,
    ) -> ProviderResult<Vec<Address>> {
        self.consistent_provider()?.senders_by_tx_range(range)
    }

    fn transaction_sender(&self, id: TxNumber) -> ProviderResult<Option<Address>> {
        self.consistent_provider()?.transaction_sender(id)
    }
}

impl<N: ProviderNodeTypes> ReceiptProvider for BlockchainProvider<N> {
    type Receipt = ReceiptTy<N>;

    fn receipt(&self, id: TxNumber) -> ProviderResult<Option<Self::Receipt>> {
        self.consistent_provider()?.receipt(id)
    }

    fn receipt_by_hash(&self, hash: TxHash) -> ProviderResult<Option<Self::Receipt>> {
        self.consistent_provider()?.receipt_by_hash(hash)
    }

    fn receipts_by_block(
        &self,
        block: BlockHashOrNumber,
    ) -> ProviderResult<Option<Vec<Self::Receipt>>> {
        self.consistent_provider()?.receipts_by_block(block)
    }

    fn receipts_by_tx_range(
        &self,
        range: impl RangeBounds<TxNumber>,
    ) -> ProviderResult<Vec<Self::Receipt>> {
        self.consistent_provider()?.receipts_by_tx_range(range)
    }

    fn receipts_by_block_range(
        &self,
        block_range: RangeInclusive<BlockNumber>,
    ) -> ProviderResult<Vec<Vec<Self::Receipt>>> {
        self.consistent_provider()?.receipts_by_block_range(block_range)
    }
}

impl<N: ProviderNodeTypes> ReceiptProviderIdExt for BlockchainProvider<N> {
    fn receipts_by_block_id(&self, block: BlockId) -> ProviderResult<Option<Vec<Self::Receipt>>> {
        self.consistent_provider()?.receipts_by_block_id(block)
    }
}

impl<N: ProviderNodeTypes> BlockBodyIndicesProvider for BlockchainProvider<N> {
    fn block_body_indices(
        &self,
        number: BlockNumber,
    ) -> ProviderResult<Option<StoredBlockBodyIndices>> {
        self.consistent_provider()?.block_body_indices(number)
    }

    fn block_body_indices_range(
        &self,
        range: RangeInclusive<BlockNumber>,
    ) -> ProviderResult<Vec<StoredBlockBodyIndices>> {
        self.consistent_provider()?.block_body_indices_range(range)
    }
}

impl<N: ProviderNodeTypes> StageCheckpointReader for BlockchainProvider<N> {
    fn get_stage_checkpoint(&self, id: StageId) -> ProviderResult<Option<StageCheckpoint>> {
        self.consistent_provider()?.get_stage_checkpoint(id)
    }

    fn get_stage_checkpoint_progress(&self, id: StageId) -> ProviderResult<Option<Vec<u8>>> {
        self.consistent_provider()?.get_stage_checkpoint_progress(id)
    }

    fn get_all_checkpoints(&self) -> ProviderResult<Vec<(String, StageCheckpoint)>> {
        self.consistent_provider()?.get_all_checkpoints()
    }
}

impl<N: ProviderNodeTypes> PruneCheckpointReader for BlockchainProvider<N> {
    fn get_prune_checkpoint(
        &self,
        segment: PruneSegment,
    ) -> ProviderResult<Option<PruneCheckpoint>> {
        self.consistent_provider()?.get_prune_checkpoint(segment)
    }

    fn get_prune_checkpoints(&self) -> ProviderResult<Vec<(PruneSegment, PruneCheckpoint)>> {
        self.consistent_provider()?.get_prune_checkpoints()
    }
}

impl<N: NodeTypesWithDB> ChainSpecProvider for BlockchainProvider<N> {
    type ChainSpec = N::ChainSpec;

    fn chain_spec(&self) -> Arc<N::ChainSpec> {
        self.database.chain_spec()
    }
}

impl<N: ProviderNodeTypes> StateProviderFactory for BlockchainProvider<N> {
    /// Storage provider for latest block
    fn latest(&self) -> ProviderResult<StateProviderBox> {
        trace!(target: "providers::blockchain", "Getting latest block state provider");
        // use latest state provider if the head state exists
        if let Some(state) = self.canonical_in_memory_state.head_state() {
            trace!(target: "providers::blockchain", "Using head state for latest state provider");
            Ok(self.block_state_provider(&state)?.boxed())
        } else {
            trace!(target: "providers::blockchain", "Using database state for latest state provider");
            self.database.latest()
        }
    }

    /// Returns a [`StateProviderBox`] indexed by the given block number or tag.
    fn state_by_block_number_or_tag(
        &self,
        number_or_tag: BlockNumberOrTag,
    ) -> ProviderResult<StateProviderBox> {
        match number_or_tag {
            BlockNumberOrTag::Latest => self.latest(),
            BlockNumberOrTag::Finalized => {
                // we can only get the finalized state by hash, not by num
                let hash =
                    self.finalized_block_hash()?.ok_or(ProviderError::FinalizedBlockNotFound)?;
                self.state_by_block_hash(hash)
            }
            BlockNumberOrTag::Safe => {
                // we can only get the safe state by hash, not by num
                let hash = self.safe_block_hash()?.ok_or(ProviderError::SafeBlockNotFound)?;
                self.state_by_block_hash(hash)
            }
            BlockNumberOrTag::Earliest => {
                self.history_by_block_number(self.earliest_block_number()?)
            }
            BlockNumberOrTag::Pending => self.pending(),
            BlockNumberOrTag::Number(num) => {
                let hash = self
                    .block_hash(num)?
                    .ok_or_else(|| ProviderError::HeaderNotFound(num.into()))?;
                self.state_by_block_hash(hash)
            }
        }
    }

    fn history_by_block_number(
        &self,
        block_number: BlockNumber,
    ) -> ProviderResult<StateProviderBox> {
        trace!(target: "providers::blockchain", ?block_number, "Getting history by block number");
        let provider = self.consistent_provider()?;
        provider.ensure_canonical_block(block_number)?;
        let hash = provider
            .block_hash(block_number)?
            .ok_or_else(|| ProviderError::HeaderNotFound(block_number.into()))?;
        provider.into_state_provider_at_block_hash(hash)
    }

    fn history_by_block_hash(&self, block_hash: BlockHash) -> ProviderResult<StateProviderBox> {
        trace!(target: "providers::blockchain", ?block_hash, "Getting history by block hash");
        self.consistent_provider()?.into_state_provider_at_block_hash(block_hash)
    }

    fn state_by_block_hash(&self, hash: BlockHash) -> ProviderResult<StateProviderBox> {
        trace!(target: "providers::blockchain", ?hash, "Getting state by block hash");
        if let Ok(state) = self.history_by_block_hash(hash) {
            // This could be tracked by a historical block
            Ok(state)
        } else if let Ok(Some(pending)) = self.pending_state_by_hash(hash) {
            // .. or this could be the pending state
            Ok(pending)
        } else {
            // if we couldn't find it anywhere, then we should return an error
            Err(ProviderError::StateForHashNotFound(hash))
        }
    }

    /// Returns the state provider for pending state.
    ///
    /// If there's no pending block available then the latest state provider is returned:
    /// [`Self::latest`]
    fn pending(&self) -> ProviderResult<StateProviderBox> {
        trace!(target: "providers::blockchain", "Getting provider for pending state");

        if let Some(pending) = self.canonical_in_memory_state.pending_state() {
            // we have a pending block
            return Ok(Box::new(self.block_state_provider(&pending)?));
        }

        // fallback to latest state if the pending block is not available
        self.latest()
    }

    fn pending_state_by_hash(&self, block_hash: B256) -> ProviderResult<Option<StateProviderBox>> {
        if let Some(pending) = self.canonical_in_memory_state.pending_state() &&
            pending.hash() == block_hash
        {
            return Ok(Some(Box::new(self.block_state_provider(&pending)?)));
        }
        Ok(None)
    }

    fn maybe_pending(&self) -> ProviderResult<Option<StateProviderBox>> {
        if let Some(pending) = self.canonical_in_memory_state.pending_state() {
            return Ok(Some(Box::new(self.block_state_provider(&pending)?)))
        }

        Ok(None)
    }
}

impl<N: NodeTypesWithDB> HashedPostStateProvider for BlockchainProvider<N> {
    fn hashed_post_state(&self, bundle_state: &BundleState) -> HashedPostState {
        HashedPostState::from_bundle_state::<KeccakKeyHasher>(bundle_state.state())
    }
}

impl<N: ProviderNodeTypes> CanonChainTracker for BlockchainProvider<N> {
    type Header = HeaderTy<N>;

    fn on_forkchoice_update_received(&self, _update: &ForkchoiceState) {
        // update timestamp
        self.canonical_in_memory_state.on_forkchoice_update_received();
    }

    fn last_received_update_timestamp(&self) -> Option<Instant> {
        self.canonical_in_memory_state.last_received_update_timestamp()
    }

    fn set_canonical_head(&self, header: SealedHeader<Self::Header>) {
        self.canonical_in_memory_state.set_canonical_head(header);
    }

    fn set_safe(&self, header: SealedHeader<Self::Header>) {
        self.canonical_in_memory_state.set_safe(header);
    }

    fn set_finalized(&self, header: SealedHeader<Self::Header>) {
        self.canonical_in_memory_state.set_finalized(header);
    }
}

impl<N: ProviderNodeTypes> BlockReaderIdExt for BlockchainProvider<N>
where
    Self: ReceiptProviderIdExt,
{
    fn block_by_id(&self, id: BlockId) -> ProviderResult<Option<Self::Block>> {
        self.consistent_provider()?.block_by_id(id)
    }

    fn header_by_number_or_tag(
        &self,
        id: BlockNumberOrTag,
    ) -> ProviderResult<Option<Self::Header>> {
        self.consistent_provider()?.header_by_number_or_tag(id)
    }

    fn sealed_header_by_number_or_tag(
        &self,
        id: BlockNumberOrTag,
    ) -> ProviderResult<Option<SealedHeader<Self::Header>>> {
        self.consistent_provider()?.sealed_header_by_number_or_tag(id)
    }

    fn sealed_header_by_id(
        &self,
        id: BlockId,
    ) -> ProviderResult<Option<SealedHeader<Self::Header>>> {
        self.consistent_provider()?.sealed_header_by_id(id)
    }

    fn header_by_id(&self, id: BlockId) -> ProviderResult<Option<Self::Header>> {
        self.consistent_provider()?.header_by_id(id)
    }
}

impl<N: ProviderNodeTypes> CanonStateSubscriptions for BlockchainProvider<N> {
    fn subscribe_to_canonical_state(&self) -> CanonStateNotifications<Self::Primitives> {
        self.canonical_in_memory_state.subscribe_canon_state()
    }
}

impl<N: ProviderNodeTypes> ForkChoiceSubscriptions for BlockchainProvider<N> {
    type Header = HeaderTy<N>;

    fn subscribe_safe_block(&self) -> ForkChoiceNotifications<Self::Header> {
        let receiver = self.canonical_in_memory_state.subscribe_safe_block();
        ForkChoiceNotifications(receiver)
    }

    fn subscribe_finalized_block(&self) -> ForkChoiceNotifications<Self::Header> {
        let receiver = self.canonical_in_memory_state.subscribe_finalized_block();
        ForkChoiceNotifications(receiver)
    }
}

impl<N: ProviderNodeTypes> StorageChangeSetReader for BlockchainProvider<N> {
    fn storage_changeset(
        &self,
        block_number: BlockNumber,
    ) -> ProviderResult<Vec<(BlockNumberAddress, StorageEntry)>> {
        self.consistent_provider()?.storage_changeset(block_number)
    }
}

impl<N: ProviderNodeTypes> ChangeSetReader for BlockchainProvider<N> {
    fn account_block_changeset(
        &self,
        block_number: BlockNumber,
    ) -> ProviderResult<Vec<AccountBeforeTx>> {
        self.consistent_provider()?.account_block_changeset(block_number)
    }

    fn get_account_before_block(
        &self,
        block_number: BlockNumber,
        address: Address,
    ) -> ProviderResult<Option<AccountBeforeTx>> {
        self.consistent_provider()?.get_account_before_block(block_number, address)
    }
}

impl<N: ProviderNodeTypes> AccountReader for BlockchainProvider<N> {
    /// Get basic account information.
    fn basic_account(&self, address: &Address) -> ProviderResult<Option<Account>> {
        self.consistent_provider()?.basic_account(address)
    }
}

impl<N: ProviderNodeTypes> StateReader for BlockchainProvider<N> {
    type Receipt = ReceiptTy<N>;

    /// Re-constructs the [`ExecutionOutcome`] from in-memory and database state, if necessary.
    ///
    /// If data for the block does not exist, this will return [`None`].
    ///
    /// NOTE: This cannot be called safely in a loop outside of the blockchain tree thread. This is
    /// because the [`CanonicalInMemoryState`] could change during a reorg, causing results to be
    /// inconsistent. Currently this can safely be called within the blockchain tree thread,
    /// because the tree thread is responsible for modifying the [`CanonicalInMemoryState`] in the
    /// first place.
    fn get_state(
        &self,
        block: BlockNumber,
    ) -> ProviderResult<Option<ExecutionOutcome<Self::Receipt>>> {
        StateReader::get_state(&self.consistent_provider()?, block)
    }
}

impl<N: ProviderNodeTypes> TrieReader for BlockchainProvider<N> {
    fn trie_reverts(&self, from: BlockNumber) -> ProviderResult<TrieUpdatesSorted> {
        self.consistent_provider()?.trie_reverts(from)
    }

    fn get_block_trie_updates(
        &self,
        block_number: BlockNumber,
    ) -> ProviderResult<TrieUpdatesSorted> {
        self.consistent_provider()?.get_block_trie_updates(block_number)
    }
}

#[cfg(test)]
mod tests {
    use crate::{
        providers::BlockchainProvider,
        test_utils::{
            create_test_provider_factory, create_test_provider_factory_with_chain_spec,
            MockNodeTypesWithDB,
        },
        BlockWriter, CanonChainTracker, ProviderFactory,
    };
    use alloy_eips::{BlockHashOrNumber, BlockNumHash, BlockNumberOrTag};
    use alloy_primitives::{BlockNumber, TxNumber, B256};
    use itertools::Itertools;
    use rand::Rng;
    use reth_chain_state::{
        test_utils::TestBlockBuilder, CanonStateNotification, CanonStateSubscriptions,
        CanonicalInMemoryState, ExecutedBlock, NewCanonicalChain,
    };
    use reth_chainspec::{ChainSpec, MAINNET};
    use reth_db_api::models::{AccountBeforeTx, StoredBlockBodyIndices};
    use reth_errors::ProviderError;
    use reth_ethereum_primitives::{Block, Receipt};
    use reth_execution_types::{Chain, ExecutionOutcome};
    use reth_primitives_traits::{RecoveredBlock, SealedBlock, SignerRecoverable};
    use reth_storage_api::{
        BlockBodyIndicesProvider, BlockHashReader, BlockIdReader, BlockNumReader, BlockReader,
        BlockReaderIdExt, BlockSource, ChangeSetReader, DBProvider, DatabaseProviderFactory,
        HeaderProvider, ReceiptProvider, ReceiptProviderIdExt, StateProviderFactory, StateWriter,
        TransactionVariant, TransactionsProvider,
    };
    use reth_testing_utils::generators::{
        self, random_block, random_block_range, random_changeset_range, random_eoa_accounts,
        random_receipt, BlockParams, BlockRangeParams,
    };
    use revm_database::{BundleState, OriginalValuesKnown};
    use std::{
        collections::BTreeMap,
        ops::{Bound, Range, RangeBounds},
        sync::Arc,
    };

    const TEST_BLOCKS_COUNT: usize = 5;

    const TEST_TRANSACTIONS_COUNT: u8 = 4;

    fn random_blocks(
        rng: &mut impl Rng,
        database_blocks: usize,
        in_memory_blocks: usize,
        requests_count: Option<Range<u8>>,
        withdrawals_count: Option<Range<u8>>,
        tx_count: impl RangeBounds<u8>,
    ) -> (Vec<SealedBlock<Block>>, Vec<SealedBlock<Block>>) {
        let block_range = (database_blocks + in_memory_blocks - 1) as u64;

        let tx_start = match tx_count.start_bound() {
            Bound::Included(&n) | Bound::Excluded(&n) => n,
            Bound::Unbounded => u8::MIN,
        };
        let tx_end = match tx_count.end_bound() {
            Bound::Included(&n) | Bound::Excluded(&n) => n + 1,
            Bound::Unbounded => u8::MAX,
        };

        let blocks = random_block_range(
            rng,
            0..=block_range,
            BlockRangeParams {
                parent: Some(B256::ZERO),
                tx_count: tx_start..tx_end,
                requests_count,
                withdrawals_count,
            },
        );
        let (database_blocks, in_memory_blocks) = blocks.split_at(database_blocks);
        (database_blocks.to_vec(), in_memory_blocks.to_vec())
    }

    #[expect(clippy::type_complexity)]
    fn provider_with_chain_spec_and_random_blocks(
        rng: &mut impl Rng,
        chain_spec: Arc<ChainSpec>,
        database_blocks: usize,
        in_memory_blocks: usize,
        block_range_params: BlockRangeParams,
    ) -> eyre::Result<(
        BlockchainProvider<MockNodeTypesWithDB>,
        Vec<SealedBlock<Block>>,
        Vec<SealedBlock<Block>>,
        Vec<Vec<Receipt>>,
    )> {
        let (database_blocks, in_memory_blocks) = random_blocks(
            rng,
            database_blocks,
            in_memory_blocks,
            block_range_params.requests_count,
            block_range_params.withdrawals_count,
            block_range_params.tx_count,
        );

        let receipts: Vec<Vec<_>> = database_blocks
            .iter()
            .chain(in_memory_blocks.iter())
            .map(|block| block.body().transactions.iter())
            .map(|tx| tx.map(|tx| random_receipt(rng, tx, Some(2), None)).collect())
            .collect();

        let factory = create_test_provider_factory_with_chain_spec(chain_spec);
        let provider_rw = factory.database_provider_rw()?;

        // Insert blocks into the database
        for block in &database_blocks {
            provider_rw.insert_block(
                block.clone().try_recover().expect("failed to seal block with senders"),
            )?;
        }

        // Insert receipts into the database
        if let Some(first_block) = database_blocks.first() {
            provider_rw.write_state(
                &ExecutionOutcome {
                    first_block: first_block.number,
                    receipts: receipts.iter().take(database_blocks.len()).cloned().collect(),
                    ..Default::default()
                },
                OriginalValuesKnown::No,
            )?;
        }

        provider_rw.commit()?;

        let provider = BlockchainProvider::new(factory)?;

        // Insert the rest of the blocks and receipts into the in-memory state
        let chain = NewCanonicalChain::Commit {
            new: in_memory_blocks
                .iter()
                .map(|block| {
                    let senders = block.senders().expect("failed to recover senders");
                    let block_receipts = receipts.get(block.number as usize).unwrap().clone();
                    let execution_outcome =
                        ExecutionOutcome { receipts: vec![block_receipts], ..Default::default() };

                    ExecutedBlock {
                        recovered_block: Arc::new(RecoveredBlock::new_sealed(
                            block.clone(),
                            senders,
                        )),
                        execution_output: execution_outcome.into(),
                        ..Default::default()
                    }
                })
                .collect(),
        };
        provider.canonical_in_memory_state.update_chain(chain);

        // Get canonical, safe, and finalized blocks
        let blocks = database_blocks.iter().chain(in_memory_blocks.iter()).collect::<Vec<_>>();
        let block_count = blocks.len();
        let canonical_block = blocks.get(block_count - 1).unwrap();
        let safe_block = blocks.get(block_count - 2).unwrap();
        let finalized_block = blocks.get(block_count - 3).unwrap();

        // Set the canonical head, safe, and finalized blocks
        provider.set_canonical_head(canonical_block.clone_sealed_header());
        provider.set_safe(safe_block.clone_sealed_header());
        provider.set_finalized(finalized_block.clone_sealed_header());

        Ok((provider, database_blocks.clone(), in_memory_blocks.clone(), receipts))
    }

    #[expect(clippy::type_complexity)]
    fn provider_with_random_blocks(
        rng: &mut impl Rng,
        database_blocks: usize,
        in_memory_blocks: usize,
        block_range_params: BlockRangeParams,
    ) -> eyre::Result<(
        BlockchainProvider<MockNodeTypesWithDB>,
        Vec<SealedBlock<Block>>,
        Vec<SealedBlock<Block>>,
        Vec<Vec<Receipt>>,
    )> {
        provider_with_chain_spec_and_random_blocks(
            rng,
            MAINNET.clone(),
            database_blocks,
            in_memory_blocks,
            block_range_params,
        )
    }

    /// This will persist the last block in-memory and delete it from
    /// `canonical_in_memory_state` right after a database read transaction is created.
    ///
    /// This simulates a RPC method having a different view than when its database transaction was
    /// created.
    fn persist_block_after_db_tx_creation(
        provider: BlockchainProvider<MockNodeTypesWithDB>,
        block_number: BlockNumber,
    ) {
        let hook_provider = provider.clone();
        provider.database.db_ref().set_post_transaction_hook(Box::new(move || {
            if let Some(state) = hook_provider.canonical_in_memory_state.head_state() &&
                state.anchor().number + 1 == block_number
            {
                let mut lowest_memory_block =
                    state.parent_state_chain().last().expect("qed").block();
                let num_hash = lowest_memory_block.recovered_block().num_hash();

                let mut execution_output = (*lowest_memory_block.execution_output).clone();
                execution_output.first_block = lowest_memory_block.recovered_block().number;
                lowest_memory_block.execution_output = Arc::new(execution_output);

                // Push to disk
                let provider_rw = hook_provider.database_provider_rw().unwrap();
                provider_rw.save_blocks(vec![lowest_memory_block]).unwrap();
                provider_rw.commit().unwrap();

                // Remove from memory
                hook_provider.canonical_in_memory_state.remove_persisted_blocks(num_hash);
            }
        }));
    }

    #[test]
    fn test_block_reader_find_block_by_hash() -> eyre::Result<()> {
        // Initialize random number generator and provider factory
        let mut rng = generators::rng();
        let factory = create_test_provider_factory();

        // Generate 10 random blocks and split into database and in-memory blocks
        let blocks = random_block_range(
            &mut rng,
            0..=10,
            BlockRangeParams { parent: Some(B256::ZERO), tx_count: 0..1, ..Default::default() },
        );
        let (database_blocks, in_memory_blocks) = blocks.split_at(5);

        // Insert first 5 blocks into the database
        let provider_rw = factory.provider_rw()?;
        for block in database_blocks {
            provider_rw.insert_block(
                block.clone().try_recover().expect("failed to seal block with senders"),
            )?;
        }
        provider_rw.commit()?;

        // Create a new provider
        let provider = BlockchainProvider::new(factory)?;

        // Useful blocks
        let first_db_block = database_blocks.first().unwrap();
        let first_in_mem_block = in_memory_blocks.first().unwrap();
        let last_in_mem_block = in_memory_blocks.last().unwrap();

        // No block in memory before setting in memory state
        assert_eq!(provider.find_block_by_hash(first_in_mem_block.hash(), BlockSource::Any)?, None);
        assert_eq!(
            provider.find_block_by_hash(first_in_mem_block.hash(), BlockSource::Canonical)?,
            None
        );
        // No pending block in memory
        assert_eq!(
            provider.find_block_by_hash(first_in_mem_block.hash(), BlockSource::Pending)?,
            None
        );

        // Insert first block into the in-memory state
        let in_memory_block_senders =
            first_in_mem_block.senders().expect("failed to recover senders");
        let chain = NewCanonicalChain::Commit {
            new: vec![ExecutedBlock {
                recovered_block: Arc::new(RecoveredBlock::new_sealed(
                    first_in_mem_block.clone(),
                    in_memory_block_senders,
                )),
                ..Default::default()
            }],
        };
        provider.canonical_in_memory_state.update_chain(chain);

        // Now the block should be found in memory
        assert_eq!(
            provider.find_block_by_hash(first_in_mem_block.hash(), BlockSource::Any)?,
            Some(first_in_mem_block.clone().into_block())
        );
        assert_eq!(
            provider.find_block_by_hash(first_in_mem_block.hash(), BlockSource::Canonical)?,
            Some(first_in_mem_block.clone().into_block())
        );

        // Find the first block in database by hash
        assert_eq!(
            provider.find_block_by_hash(first_db_block.hash(), BlockSource::Any)?,
            Some(first_db_block.clone().into_block())
        );
        assert_eq!(
            provider.find_block_by_hash(first_db_block.hash(), BlockSource::Canonical)?,
            Some(first_db_block.clone().into_block())
        );

        // No pending block in database
        assert_eq!(provider.find_block_by_hash(first_db_block.hash(), BlockSource::Pending)?, None);

        // Insert the last block into the pending state
        provider.canonical_in_memory_state.set_pending_block(ExecutedBlock {
            recovered_block: Arc::new(RecoveredBlock::new_sealed(
                last_in_mem_block.clone(),
                Default::default(),
            )),
            ..Default::default()
        });

        // Now the last block should be found in memory
        assert_eq!(
            provider.find_block_by_hash(last_in_mem_block.hash(), BlockSource::Pending)?,
            Some(last_in_mem_block.clone().into_block())
        );

        Ok(())
    }

    #[test]
    fn test_block_reader_block() -> eyre::Result<()> {
        // Initialize random number generator and provider factory
        let mut rng = generators::rng();
        let factory = create_test_provider_factory();

        // Generate 10 random blocks and split into database and in-memory blocks
        let blocks = random_block_range(
            &mut rng,
            0..=10,
            BlockRangeParams { parent: Some(B256::ZERO), tx_count: 0..1, ..Default::default() },
        );
        let (database_blocks, in_memory_blocks) = blocks.split_at(5);

        // Insert first 5 blocks into the database
        let provider_rw = factory.provider_rw()?;
        for block in database_blocks {
            provider_rw.insert_block(
                block.clone().try_recover().expect("failed to seal block with senders"),
            )?;
        }
        provider_rw.commit()?;

        // Create a new provider
        let provider = BlockchainProvider::new(factory)?;

        // First in memory block
        let first_in_mem_block = in_memory_blocks.first().unwrap();
        // First database block
        let first_db_block = database_blocks.first().unwrap();

        // First in memory block should not be found yet as not integrated to the in-memory state
        assert_eq!(provider.block(BlockHashOrNumber::Hash(first_in_mem_block.hash()))?, None);
        assert_eq!(provider.block(BlockHashOrNumber::Number(first_in_mem_block.number))?, None);

        // Insert first block into the in-memory state
        let in_memory_block_senders =
            first_in_mem_block.senders().expect("failed to recover senders");
        let chain = NewCanonicalChain::Commit {
            new: vec![ExecutedBlock {
                recovered_block: Arc::new(RecoveredBlock::new_sealed(
                    first_in_mem_block.clone(),
                    in_memory_block_senders,
                )),
                ..Default::default()
            }],
        };
        provider.canonical_in_memory_state.update_chain(chain);

        // First in memory block should be found
        assert_eq!(
            provider.block(BlockHashOrNumber::Hash(first_in_mem_block.hash()))?,
            Some(first_in_mem_block.clone().into_block())
        );
        assert_eq!(
            provider.block(BlockHashOrNumber::Number(first_in_mem_block.number))?,
            Some(first_in_mem_block.clone().into_block())
        );

        // First database block should be found
        assert_eq!(
            provider.block(BlockHashOrNumber::Hash(first_db_block.hash()))?,
            Some(first_db_block.clone().into_block())
        );
        assert_eq!(
            provider.block(BlockHashOrNumber::Number(first_db_block.number))?,
            Some(first_db_block.clone().into_block())
        );

        Ok(())
    }

    #[test]
    fn test_block_reader_pending_block() -> eyre::Result<()> {
        let mut rng = generators::rng();
        let (provider, _, _, _) = provider_with_random_blocks(
            &mut rng,
            TEST_BLOCKS_COUNT,
            TEST_BLOCKS_COUNT,
            BlockRangeParams::default(),
        )?;

        // Generate a random block
        let mut rng = generators::rng();
        let block = random_block(
            &mut rng,
            0,
            BlockParams { parent: Some(B256::ZERO), ..Default::default() },
        );

        // Set the block as pending
        provider.canonical_in_memory_state.set_pending_block(ExecutedBlock {
            recovered_block: Arc::new(RecoveredBlock::new_sealed(
                block.clone(),
                block.senders().unwrap(),
            )),
            ..Default::default()
        });

        // Assertions related to the pending block

        assert_eq!(
            provider.pending_block()?,
            Some(RecoveredBlock::new_sealed(block.clone(), block.senders().unwrap()))
        );

        assert_eq!(
            provider.pending_block_and_receipts()?,
            Some((RecoveredBlock::new_sealed(block.clone(), block.senders().unwrap()), vec![]))
        );

        Ok(())
    }

    #[test]
    fn test_block_body_indices() -> eyre::Result<()> {
        // Create a new provider
        let mut rng = generators::rng();
        let (provider, database_blocks, in_memory_blocks, _) = provider_with_random_blocks(
            &mut rng,
            TEST_BLOCKS_COUNT,
            TEST_BLOCKS_COUNT,
            BlockRangeParams {
                tx_count: TEST_TRANSACTIONS_COUNT..TEST_TRANSACTIONS_COUNT,
                ..Default::default()
            },
        )?;

        let first_in_mem_block = in_memory_blocks.first().unwrap();

        // Insert the first block into the in-memory state
        let in_memory_block_senders =
            first_in_mem_block.senders().expect("failed to recover senders");
        let chain = NewCanonicalChain::Commit {
            new: vec![ExecutedBlock {
                recovered_block: Arc::new(RecoveredBlock::new_sealed(
                    first_in_mem_block.clone(),
                    in_memory_block_senders,
                )),
                ..Default::default()
            }],
        };
        provider.canonical_in_memory_state.update_chain(chain);

        let first_db_block = database_blocks.first().unwrap().clone();
        let first_in_mem_block = in_memory_blocks.first().unwrap().clone();

        // First database block body indices should be found
        assert_eq!(
            provider.block_body_indices(first_db_block.number)?.unwrap(),
            StoredBlockBodyIndices { first_tx_num: 0, tx_count: 4 }
        );

        // First in-memory block body indices should be found with the first tx after the database
        // blocks
        assert_eq!(
            provider.block_body_indices(first_in_mem_block.number)?.unwrap(),
            StoredBlockBodyIndices { first_tx_num: 20, tx_count: 4 }
        );

        // A random block number should return None as the block is not found
        let mut rng = rand::rng();
        let random_block_number: u64 = rng.random();
        assert_eq!(provider.block_body_indices(random_block_number)?, None);

        Ok(())
    }

    #[test]
    fn test_block_hash_reader() -> eyre::Result<()> {
        let mut rng = generators::rng();
        let (provider, database_blocks, in_memory_blocks, _) = provider_with_random_blocks(
            &mut rng,
            TEST_BLOCKS_COUNT,
            TEST_BLOCKS_COUNT,
            BlockRangeParams::default(),
        )?;

        let database_block = database_blocks.first().unwrap().clone();
        let in_memory_block = in_memory_blocks.last().unwrap().clone();

        assert_eq!(provider.block_hash(database_block.number)?, Some(database_block.hash()));
        assert_eq!(provider.block_hash(in_memory_block.number)?, Some(in_memory_block.hash()));

        assert_eq!(
            provider.canonical_hashes_range(0, 10)?,
            [database_blocks, in_memory_blocks]
                .concat()
                .iter()
                .map(|block| block.hash())
                .collect::<Vec<_>>()
        );

        Ok(())
    }

    #[test]
    fn test_header_provider() -> eyre::Result<()> {
        let mut rng = generators::rng();
        let (provider, database_blocks, in_memory_blocks, _) = provider_with_random_blocks(
            &mut rng,
            TEST_BLOCKS_COUNT,
            TEST_BLOCKS_COUNT,
            BlockRangeParams::default(),
        )?;

        // make sure that the finalized block is on db
        let finalized_block = database_blocks.get(database_blocks.len() - 3).unwrap();
        provider.set_finalized(finalized_block.clone_sealed_header());

        let blocks = [database_blocks, in_memory_blocks].concat();

        assert_eq!(
            provider.sealed_headers_while(0..=10, |header| header.number <= 8)?,
            blocks
                .iter()
                .take_while(|header| header.number <= 8)
                .map(|b| b.clone_sealed_header())
                .collect::<Vec<_>>()
        );

        Ok(())
    }

    #[tokio::test]
    async fn test_canon_state_subscriptions() -> eyre::Result<()> {
        let factory = create_test_provider_factory();

        // Generate a random block to initialize the blockchain provider.
        let mut test_block_builder = TestBlockBuilder::eth();
        let block_1 = test_block_builder.generate_random_block(0, B256::ZERO).try_recover()?;
        let block_hash_1 = block_1.hash();

        // Insert and commit the block.
        let provider_rw = factory.provider_rw()?;
        provider_rw.insert_block(block_1)?;
        provider_rw.commit()?;

        let provider = BlockchainProvider::new(factory)?;

        // Subscribe twice for canonical state updates.
        let in_memory_state = provider.canonical_in_memory_state();
        let mut rx_1 = provider.subscribe_to_canonical_state();
        let mut rx_2 = provider.subscribe_to_canonical_state();

        // Send and receive commit notifications.
<<<<<<< HEAD
        let block_2 = test_block_builder.generate_random_block(1, block_hash_1);
        let chain = Chain::new(
            vec![block_2],
            ExecutionOutcome::default(),
            BTreeMap::new(),
            BTreeMap::new(),
        );
=======
        let block_2 = test_block_builder.generate_random_block(1, block_hash_1).try_recover()?;
        let chain = Chain::new(vec![block_2], ExecutionOutcome::default(), None);
>>>>>>> 679234f1
        let commit = CanonStateNotification::Commit { new: Arc::new(chain.clone()) };
        in_memory_state.notify_canon_state(commit.clone());
        let (notification_1, notification_2) = tokio::join!(rx_1.recv(), rx_2.recv());
        assert_eq!(notification_1, Ok(commit.clone()));
        assert_eq!(notification_2, Ok(commit.clone()));

        // Send and receive re-org notifications.
<<<<<<< HEAD
        let block_3 = test_block_builder.generate_random_block(1, block_hash_1);
        let block_4 = test_block_builder.generate_random_block(2, block_3.hash());
        let new_chain = Chain::new(
            vec![block_3, block_4],
            ExecutionOutcome::default(),
            BTreeMap::new(),
            BTreeMap::new(),
        );
=======
        let block_3 = test_block_builder.generate_random_block(1, block_hash_1).try_recover()?;
        let block_4 = test_block_builder.generate_random_block(2, block_3.hash()).try_recover()?;
        let new_chain = Chain::new(vec![block_3, block_4], ExecutionOutcome::default(), None);
>>>>>>> 679234f1
        let re_org =
            CanonStateNotification::Reorg { old: Arc::new(chain), new: Arc::new(new_chain) };
        in_memory_state.notify_canon_state(re_org.clone());
        let (notification_1, notification_2) = tokio::join!(rx_1.recv(), rx_2.recv());
        assert_eq!(notification_1, Ok(re_org.clone()));
        assert_eq!(notification_2, Ok(re_org.clone()));

        Ok(())
    }

    #[test]
    fn test_block_num_reader() -> eyre::Result<()> {
        let mut rng = generators::rng();
        let (provider, database_blocks, in_memory_blocks, _) = provider_with_random_blocks(
            &mut rng,
            TEST_BLOCKS_COUNT,
            TEST_BLOCKS_COUNT,
            BlockRangeParams::default(),
        )?;

        assert_eq!(provider.best_block_number()?, in_memory_blocks.last().unwrap().number);
        assert_eq!(provider.last_block_number()?, database_blocks.last().unwrap().number);

        let database_block = database_blocks.first().unwrap().clone();
        let in_memory_block = in_memory_blocks.first().unwrap().clone();
        assert_eq!(provider.block_number(database_block.hash())?, Some(database_block.number));
        assert_eq!(provider.block_number(in_memory_block.hash())?, Some(in_memory_block.number));

        Ok(())
    }

    #[test]
    fn test_block_reader_id_ext_block_by_id() -> eyre::Result<()> {
        let mut rng = generators::rng();
        let (provider, database_blocks, in_memory_blocks, _) = provider_with_random_blocks(
            &mut rng,
            TEST_BLOCKS_COUNT,
            TEST_BLOCKS_COUNT,
            BlockRangeParams::default(),
        )?;

        let database_block = database_blocks.first().unwrap().clone();
        let in_memory_block = in_memory_blocks.last().unwrap().clone();

        let block_number = database_block.number;
        let block_hash = database_block.hash();

        assert_eq!(
            provider.block_by_id(block_number.into()).unwrap(),
            Some(database_block.clone().into_block())
        );
        assert_eq!(
            provider.block_by_id(block_hash.into()).unwrap(),
            Some(database_block.into_block())
        );

        let block_number = in_memory_block.number;
        let block_hash = in_memory_block.hash();
        assert_eq!(
            provider.block_by_id(block_number.into()).unwrap(),
            Some(in_memory_block.clone().into_block())
        );
        assert_eq!(
            provider.block_by_id(block_hash.into()).unwrap(),
            Some(in_memory_block.into_block())
        );

        Ok(())
    }

    #[test]
    fn test_block_reader_id_ext_header_by_number_or_tag() -> eyre::Result<()> {
        let mut rng = generators::rng();
        let (provider, database_blocks, in_memory_blocks, _) = provider_with_random_blocks(
            &mut rng,
            TEST_BLOCKS_COUNT,
            TEST_BLOCKS_COUNT,
            BlockRangeParams::default(),
        )?;

        let database_block = database_blocks.first().unwrap().clone();

        let in_memory_block_count = in_memory_blocks.len();
        let canonical_block = in_memory_blocks.get(in_memory_block_count - 1).unwrap().clone();
        let safe_block = in_memory_blocks.get(in_memory_block_count - 2).unwrap().clone();
        let finalized_block = in_memory_blocks.get(in_memory_block_count - 3).unwrap().clone();

        let block_number = database_block.number;
        assert_eq!(
            provider.header_by_number_or_tag(block_number.into()).unwrap(),
            Some(database_block.header().clone())
        );
        assert_eq!(
            provider.sealed_header_by_number_or_tag(block_number.into())?,
            Some(database_block.clone_sealed_header())
        );

        assert_eq!(
            provider.header_by_number_or_tag(BlockNumberOrTag::Latest).unwrap(),
            Some(canonical_block.header().clone())
        );
        assert_eq!(
            provider.sealed_header_by_number_or_tag(BlockNumberOrTag::Latest).unwrap(),
            Some(canonical_block.clone_sealed_header())
        );

        assert_eq!(
            provider.header_by_number_or_tag(BlockNumberOrTag::Safe).unwrap(),
            Some(safe_block.header().clone())
        );
        assert_eq!(
            provider.sealed_header_by_number_or_tag(BlockNumberOrTag::Safe).unwrap(),
            Some(safe_block.clone_sealed_header())
        );

        assert_eq!(
            provider.header_by_number_or_tag(BlockNumberOrTag::Finalized).unwrap(),
            Some(finalized_block.header().clone())
        );
        assert_eq!(
            provider.sealed_header_by_number_or_tag(BlockNumberOrTag::Finalized).unwrap(),
            Some(finalized_block.clone_sealed_header())
        );

        Ok(())
    }

    #[test]
    fn test_block_reader_id_ext_header_by_id() -> eyre::Result<()> {
        let mut rng = generators::rng();
        let (provider, database_blocks, in_memory_blocks, _) = provider_with_random_blocks(
            &mut rng,
            TEST_BLOCKS_COUNT,
            TEST_BLOCKS_COUNT,
            BlockRangeParams::default(),
        )?;

        let database_block = database_blocks.first().unwrap().clone();
        let in_memory_block = in_memory_blocks.last().unwrap().clone();

        let block_number = database_block.number;
        let block_hash = database_block.hash();

        assert_eq!(
            provider.header_by_id(block_number.into()).unwrap(),
            Some(database_block.header().clone())
        );
        assert_eq!(
            provider.sealed_header_by_id(block_number.into()).unwrap(),
            Some(database_block.clone_sealed_header())
        );

        assert_eq!(
            provider.header_by_id(block_hash.into()).unwrap(),
            Some(database_block.header().clone())
        );
        assert_eq!(
            provider.sealed_header_by_id(block_hash.into()).unwrap(),
            Some(database_block.clone_sealed_header())
        );

        let block_number = in_memory_block.number;
        let block_hash = in_memory_block.hash();

        assert_eq!(
            provider.header_by_id(block_number.into()).unwrap(),
            Some(in_memory_block.header().clone())
        );
        assert_eq!(
            provider.sealed_header_by_id(block_number.into()).unwrap(),
            Some(in_memory_block.clone_sealed_header())
        );

        assert_eq!(
            provider.header_by_id(block_hash.into()).unwrap(),
            Some(in_memory_block.header().clone())
        );
        assert_eq!(
            provider.sealed_header_by_id(block_hash.into()).unwrap(),
            Some(in_memory_block.clone_sealed_header())
        );

        Ok(())
    }

    #[test]
    fn test_receipt_provider_id_ext_receipts_by_block_id() -> eyre::Result<()> {
        let mut rng = generators::rng();
        let (provider, database_blocks, in_memory_blocks, receipts) = provider_with_random_blocks(
            &mut rng,
            TEST_BLOCKS_COUNT,
            TEST_BLOCKS_COUNT,
            BlockRangeParams { tx_count: 1..3, ..Default::default() },
        )?;

        let database_block = database_blocks.first().unwrap().clone();
        let in_memory_block = in_memory_blocks.last().unwrap().clone();

        let block_number = database_block.number;
        let block_hash = database_block.hash();

        assert!(!receipts.get(database_block.number as usize).unwrap().is_empty());
        assert!(!provider
            .receipts_by_number_or_tag(database_block.number.into())?
            .unwrap()
            .is_empty());

        assert_eq!(
            provider.receipts_by_block_id(block_number.into())?.unwrap(),
            receipts.get(block_number as usize).unwrap().clone()
        );
        assert_eq!(
            provider.receipts_by_block_id(block_hash.into())?.unwrap(),
            receipts.get(block_number as usize).unwrap().clone()
        );

        let block_number = in_memory_block.number;
        let block_hash = in_memory_block.hash();

        assert_eq!(
            provider.receipts_by_block_id(block_number.into())?.unwrap(),
            receipts.get(block_number as usize).unwrap().clone()
        );
        assert_eq!(
            provider.receipts_by_block_id(block_hash.into())?.unwrap(),
            receipts.get(block_number as usize).unwrap().clone()
        );

        Ok(())
    }

    #[test]
    fn test_receipt_provider_id_ext_receipts_by_block_number_or_tag() -> eyre::Result<()> {
        let mut rng = generators::rng();
        let (provider, database_blocks, in_memory_blocks, receipts) = provider_with_random_blocks(
            &mut rng,
            TEST_BLOCKS_COUNT,
            TEST_BLOCKS_COUNT,
            BlockRangeParams { tx_count: 1..3, ..Default::default() },
        )?;

        let database_block = database_blocks.first().unwrap().clone();

        let in_memory_block_count = in_memory_blocks.len();
        let canonical_block = in_memory_blocks.get(in_memory_block_count - 1).unwrap().clone();
        let safe_block = in_memory_blocks.get(in_memory_block_count - 2).unwrap().clone();
        let finalized_block = in_memory_blocks.get(in_memory_block_count - 3).unwrap().clone();

        assert!(!receipts.get(database_block.number as usize).unwrap().is_empty());
        assert!(!provider
            .receipts_by_number_or_tag(database_block.number.into())?
            .unwrap()
            .is_empty());

        assert_eq!(
            provider.receipts_by_number_or_tag(database_block.number.into())?.unwrap(),
            receipts.get(database_block.number as usize).unwrap().clone()
        );
        assert_eq!(
            provider.receipts_by_number_or_tag(BlockNumberOrTag::Latest)?.unwrap(),
            receipts.get(canonical_block.number as usize).unwrap().clone()
        );
        assert_eq!(
            provider.receipts_by_number_or_tag(BlockNumberOrTag::Safe)?.unwrap(),
            receipts.get(safe_block.number as usize).unwrap().clone()
        );
        assert_eq!(
            provider.receipts_by_number_or_tag(BlockNumberOrTag::Finalized)?.unwrap(),
            receipts.get(finalized_block.number as usize).unwrap().clone()
        );

        Ok(())
    }

    #[test]
    fn test_changeset_reader() -> eyre::Result<()> {
        let mut rng = generators::rng();

        let (database_blocks, in_memory_blocks) =
            random_blocks(&mut rng, TEST_BLOCKS_COUNT, 1, None, None, 0..1);

        let first_database_block = database_blocks.first().map(|block| block.number).unwrap();
        let last_database_block = database_blocks.last().map(|block| block.number).unwrap();
        let first_in_memory_block = in_memory_blocks.first().map(|block| block.number).unwrap();

        let accounts = random_eoa_accounts(&mut rng, 2);

        let (database_changesets, database_state) = random_changeset_range(
            &mut rng,
            &database_blocks,
            accounts.into_iter().map(|(address, account)| (address, (account, Vec::new()))),
            0..0,
            0..0,
        );
        let (in_memory_changesets, in_memory_state) = random_changeset_range(
            &mut rng,
            &in_memory_blocks,
            database_state
                .iter()
                .map(|(address, (account, storage))| (*address, (*account, storage.clone()))),
            0..0,
            0..0,
        );

        let factory = create_test_provider_factory();

        let provider_rw = factory.provider_rw()?;
        provider_rw.append_blocks_with_state(
            database_blocks
                .into_iter()
                .map(|b| b.try_recover().expect("failed to seal block with senders"))
                .collect(),
            &ExecutionOutcome {
                bundle: BundleState::new(
                    database_state.into_iter().map(|(address, (account, _))| {
                        (address, None, Some(account.into()), Default::default())
                    }),
                    database_changesets
                        .iter()
                        .map(|block_changesets| {
                            block_changesets.iter().map(|(address, account, _)| {
                                (*address, Some(Some((*account).into())), [])
                            })
                        })
                        .collect::<Vec<_>>(),
                    Vec::new(),
                ),
                first_block: first_database_block,
                ..Default::default()
            },
            Default::default(),
        )?;
        provider_rw.commit()?;

        let provider = BlockchainProvider::new(factory)?;

        let in_memory_changesets = in_memory_changesets.into_iter().next().unwrap();
        let chain = NewCanonicalChain::Commit {
            new: vec![in_memory_blocks
                .first()
                .map(|block| {
                    let senders = block.senders().expect("failed to recover senders");
                    ExecutedBlock {
                        recovered_block: Arc::new(RecoveredBlock::new_sealed(
                            block.clone(),
                            senders,
                        )),
                        execution_output: Arc::new(ExecutionOutcome {
                            bundle: BundleState::new(
                                in_memory_state.into_iter().map(|(address, (account, _))| {
                                    (address, None, Some(account.into()), Default::default())
                                }),
                                [in_memory_changesets.iter().map(|(address, account, _)| {
                                    (*address, Some(Some((*account).into())), Vec::new())
                                })],
                                [],
                            ),
                            first_block: first_in_memory_block,
                            ..Default::default()
                        }),
                        ..Default::default()
                    }
                })
                .unwrap()],
        };
        provider.canonical_in_memory_state.update_chain(chain);

        assert_eq!(
            provider.account_block_changeset(last_database_block).unwrap(),
            database_changesets
                .into_iter()
                .next_back()
                .unwrap()
                .into_iter()
                .sorted_by_key(|(address, _, _)| *address)
                .map(|(address, account, _)| AccountBeforeTx { address, info: Some(account) })
                .collect::<Vec<_>>()
        );
        assert_eq!(
            provider.account_block_changeset(first_in_memory_block).unwrap(),
            in_memory_changesets
                .into_iter()
                .sorted_by_key(|(address, _, _)| *address)
                .map(|(address, account, _)| AccountBeforeTx { address, info: Some(account) })
                .collect::<Vec<_>>()
        );

        Ok(())
    }

    #[test]
    fn test_state_provider_factory() -> eyre::Result<()> {
        let mut rng = generators::rng();

        // test in-memory state use-cases
        let (in_memory_provider, _, in_memory_blocks, _) = provider_with_random_blocks(
            &mut rng,
            TEST_BLOCKS_COUNT,
            TEST_BLOCKS_COUNT,
            BlockRangeParams::default(),
        )?;

        // test database state use-cases
        let (only_database_provider, database_blocks, _, _) = provider_with_random_blocks(
            &mut rng,
            TEST_BLOCKS_COUNT,
            0,
            BlockRangeParams::default(),
        )?;

        let blocks = [database_blocks.clone(), in_memory_blocks.clone()].concat();
        let first_in_memory_block = in_memory_blocks.first().unwrap();
        let first_db_block = database_blocks.first().unwrap();

        // test latest state
        assert_eq!(
            first_in_memory_block.hash(),
            in_memory_provider.latest().unwrap().block_hash(first_in_memory_block.number)?.unwrap()
        );
        // test latest falls back to database state when there's no in-memory block
        assert_eq!(
            first_db_block.hash(),
            only_database_provider.latest().unwrap().block_hash(first_db_block.number)?.unwrap()
        );

        // test history by block number
        assert_eq!(
            first_in_memory_block.hash(),
            in_memory_provider
                .history_by_block_number(first_in_memory_block.number)?
                .block_hash(first_in_memory_block.number)?
                .unwrap()
        );
        assert_eq!(
            first_db_block.hash(),
            only_database_provider
                .history_by_block_number(first_db_block.number)?
                .block_hash(first_db_block.number)?
                .unwrap()
        );
        assert_eq!(
            first_in_memory_block.hash(),
            in_memory_provider
                .history_by_block_hash(first_in_memory_block.hash())?
                .block_hash(first_in_memory_block.number)?
                .unwrap()
        );
        assert!(only_database_provider.history_by_block_hash(B256::random()).is_err());

        // test state by block hash
        assert_eq!(
            first_in_memory_block.hash(),
            in_memory_provider
                .state_by_block_hash(first_in_memory_block.hash())?
                .block_hash(first_in_memory_block.number)?
                .unwrap()
        );
        assert_eq!(
            first_db_block.hash(),
            only_database_provider
                .state_by_block_hash(first_db_block.hash())?
                .block_hash(first_db_block.number)?
                .unwrap()
        );
        assert!(only_database_provider.state_by_block_hash(B256::random()).is_err());

        // test pending without pending state- falls back to latest
        assert_eq!(
            first_in_memory_block.hash(),
            in_memory_provider
                .pending()
                .unwrap()
                .block_hash(first_in_memory_block.number)
                .unwrap()
                .unwrap()
        );

        // adding a pending block to state can test pending() and  pending_state_by_hash() function
        let pending_block = database_blocks[database_blocks.len() - 1].clone();
        only_database_provider.canonical_in_memory_state.set_pending_block(ExecutedBlock {
            recovered_block: Arc::new(RecoveredBlock::new_sealed(
                pending_block.clone(),
                Default::default(),
            )),
            ..Default::default()
        });

        assert_eq!(
            pending_block.hash(),
            only_database_provider
                .pending()
                .unwrap()
                .block_hash(pending_block.number)
                .unwrap()
                .unwrap()
        );

        assert_eq!(
            pending_block.hash(),
            only_database_provider
                .pending_state_by_hash(pending_block.hash())?
                .unwrap()
                .block_hash(pending_block.number)?
                .unwrap()
        );

        // test state by block number or tag
        assert_eq!(
            first_in_memory_block.hash(),
            in_memory_provider
                .state_by_block_number_or_tag(BlockNumberOrTag::Number(
                    first_in_memory_block.number
                ))?
                .block_hash(first_in_memory_block.number)?
                .unwrap()
        );
        assert_eq!(
            first_in_memory_block.hash(),
            in_memory_provider
                .state_by_block_number_or_tag(BlockNumberOrTag::Latest)?
                .block_hash(first_in_memory_block.number)?
                .unwrap()
        );
        // test state by block tag for safe block
        let safe_block = in_memory_blocks[in_memory_blocks.len() - 2].clone();
        in_memory_provider.canonical_in_memory_state.set_safe(safe_block.clone_sealed_header());
        assert_eq!(
            safe_block.hash(),
            in_memory_provider
                .state_by_block_number_or_tag(BlockNumberOrTag::Safe)?
                .block_hash(safe_block.number)?
                .unwrap()
        );
        // test state by block tag for finalized block
        let finalized_block = in_memory_blocks[in_memory_blocks.len() - 3].clone();
        in_memory_provider
            .canonical_in_memory_state
            .set_finalized(finalized_block.clone_sealed_header());
        assert_eq!(
            finalized_block.hash(),
            in_memory_provider
                .state_by_block_number_or_tag(BlockNumberOrTag::Finalized)?
                .block_hash(finalized_block.number)?
                .unwrap()
        );
        // test state by block tag for earliest block
        let earliest_block = blocks.first().unwrap().clone();
        assert_eq!(
            earliest_block.hash(),
            only_database_provider
                .state_by_block_number_or_tag(BlockNumberOrTag::Earliest)?
                .block_hash(earliest_block.number)?
                .unwrap()
        );

        Ok(())
    }

    #[test]
    fn test_block_id_reader() -> eyre::Result<()> {
        // Create a new provider
        let mut rng = generators::rng();
        let (provider, _, in_memory_blocks, _) = provider_with_random_blocks(
            &mut rng,
            TEST_BLOCKS_COUNT,
            TEST_BLOCKS_COUNT,
            BlockRangeParams::default(),
        )?;

        // Set the pending block in memory
        let pending_block = in_memory_blocks.last().unwrap();
        provider.canonical_in_memory_state.set_pending_block(ExecutedBlock {
            recovered_block: Arc::new(RecoveredBlock::new_sealed(
                pending_block.clone(),
                Default::default(),
            )),
            ..Default::default()
        });

        // Set the safe block in memory
        let safe_block = in_memory_blocks[in_memory_blocks.len() - 2].clone();
        provider.canonical_in_memory_state.set_safe(safe_block.clone_sealed_header());

        // Set the finalized block in memory
        let finalized_block = in_memory_blocks[in_memory_blocks.len() - 3].clone();
        provider.canonical_in_memory_state.set_finalized(finalized_block.clone_sealed_header());

        // Verify the pending block number and hash
        assert_eq!(
            provider.pending_block_num_hash()?,
            Some(BlockNumHash { number: pending_block.number, hash: pending_block.hash() })
        );

        // Verify the safe block number and hash
        assert_eq!(
            provider.safe_block_num_hash()?,
            Some(BlockNumHash { number: safe_block.number, hash: safe_block.hash() })
        );

        // Verify the finalized block number and hash
        assert_eq!(
            provider.finalized_block_num_hash()?,
            Some(BlockNumHash { number: finalized_block.number, hash: finalized_block.hash() })
        );

        Ok(())
    }

    macro_rules! test_by_tx_range {
        ([$(($method:ident, $data_extractor:expr)),* $(,)?]) => {{

            // Get the number methods being tested.
            // Since each method tested will move a block from memory to storage, this ensures we have enough.
            let extra_blocks = [$(stringify!($method)),*].len();

            let mut rng = generators::rng();
            let (provider, mut database_blocks, mut in_memory_blocks, receipts) = provider_with_random_blocks(
                &mut rng,
                TEST_BLOCKS_COUNT,
                TEST_BLOCKS_COUNT + extra_blocks,
                BlockRangeParams {
                    tx_count: TEST_TRANSACTIONS_COUNT..TEST_TRANSACTIONS_COUNT,
                    ..Default::default()
                },
            )?;

            $(
                // Since data moves for each tried method, need to recalculate everything
                let db_tx_count =
                    database_blocks.iter().map(|b| b.transaction_count()).sum::<usize>() as u64;
                let in_mem_tx_count =
                    in_memory_blocks.iter().map(|b| b.transaction_count()).sum::<usize>() as u64;

                let db_range = 0..=(db_tx_count - 1);
                let in_mem_range = db_tx_count..=(in_mem_tx_count + db_range.end());

                // Retrieve the expected database data
                let database_data =
                    database_blocks.iter().flat_map(|b| $data_extractor(b, &receipts)).collect::<Vec<_>>();
                assert_eq!(provider.$method(db_range.clone())?, database_data, "full db data");

                // Retrieve the expected in-memory data
                let in_memory_data =
                    in_memory_blocks.iter().flat_map(|b| $data_extractor(b, &receipts)).collect::<Vec<_>>();
                assert_eq!(provider.$method(in_mem_range.clone())?, in_memory_data, "full mem data");

                // Test partial in-memory range
                assert_eq!(
                    &provider.$method(in_mem_range.start() + 1..=in_mem_range.end() - 1)?,
                    &in_memory_data[1..in_memory_data.len() - 1],
                    "partial mem data"
                );

                // Test range in memory to unbounded end
                assert_eq!(provider.$method(in_mem_range.start() + 1..)?, &in_memory_data[1..], "unbounded mem data");

                // Test last element in-memory
                assert_eq!(provider.$method(in_mem_range.end()..)?, &in_memory_data[in_memory_data.len() -1 ..], "last mem data");

                // Test range that spans database and in-memory with unbounded end
                assert_eq!(
                    provider.$method(in_mem_range.start() - 2..)?,
                    database_data[database_data.len() - 2..]
                        .iter()
                        .chain(&in_memory_data[..])
                        .cloned()
                        .collect::<Vec<_>>(),
                    "unbounded span data"
                );

                // Test range that spans database and in-memory
                {
                    // This block will be persisted to disk and removed from memory AFTER the first database query. This ensures that we query the in-memory state before the database avoiding any race condition.
                    persist_block_after_db_tx_creation(provider.clone(), in_memory_blocks[0].number);

                    assert_eq!(
                        provider.$method(in_mem_range.start() - 2..=in_mem_range.end() - 1)?,
                        database_data[database_data.len() - 2..]
                            .iter()
                            .chain(&in_memory_data[..in_memory_data.len() - 1])
                            .cloned()
                            .collect::<Vec<_>>(),
                        "span data"
                    );

                    // Adjust our blocks accordingly
                    database_blocks.push(in_memory_blocks.remove(0));
                }

                // Test invalid range
                let start_tx_num = u64::MAX;
                let end_tx_num = u64::MAX;
                let result = provider.$method(start_tx_num..end_tx_num)?;
                assert!(result.is_empty(), "No data should be found for an invalid transaction range");

                // Test empty range
                let result = provider.$method(in_mem_range.end()+10..in_mem_range.end()+20)?;
                assert!(result.is_empty(), "No data should be found for an empty transaction range");
            )*
        }};
    }

    #[test]
    fn test_methods_by_tx_range() -> eyre::Result<()> {
        test_by_tx_range!([
            (senders_by_tx_range, |block: &SealedBlock<Block>, _: &Vec<Vec<Receipt>>| block
                .senders()
                .unwrap()),
            (transactions_by_tx_range, |block: &SealedBlock<Block>, _: &Vec<Vec<Receipt>>| block
                .body()
                .transactions
                .clone()),
            (receipts_by_tx_range, |block: &SealedBlock<Block>, receipts: &Vec<Vec<Receipt>>| {
                receipts[block.number as usize].clone()
            })
        ]);

        Ok(())
    }

    macro_rules! test_by_block_range {
        ([$(($method:ident, $data_extractor:expr)),* $(,)?]) => {{
            // Get the number methods being tested.
            // Since each method tested will move a block from memory to storage, this ensures we have enough.
            let extra_blocks = [$(stringify!($method)),*].len();

            let mut rng = generators::rng();
            let (provider, mut database_blocks, mut in_memory_blocks, _) = provider_with_random_blocks(
                &mut rng,
                TEST_BLOCKS_COUNT,
                TEST_BLOCKS_COUNT + extra_blocks,
                BlockRangeParams {
                    tx_count: TEST_TRANSACTIONS_COUNT..TEST_TRANSACTIONS_COUNT,
                    ..Default::default()
                },
            )?;

            $(
                // Since data moves for each tried method, need to recalculate everything
                let db_block_count = database_blocks.len() as u64;
                let in_mem_block_count = in_memory_blocks.len() as u64;

                let db_range = 0..=db_block_count - 1;
                let in_mem_range = db_block_count..=(in_mem_block_count + db_range.end());

                // Retrieve the expected database data
                let database_data =
                    database_blocks.iter().map(|b| $data_extractor(b)).collect::<Vec<_>>();
                assert_eq!(provider.$method(db_range.clone())?, database_data);

                // Retrieve the expected in-memory data
                let in_memory_data =
                    in_memory_blocks.iter().map(|b| $data_extractor(b)).collect::<Vec<_>>();
                assert_eq!(provider.$method(in_mem_range.clone())?, in_memory_data);

                // Test partial in-memory range
                assert_eq!(
                    &provider.$method(in_mem_range.start() + 1..=in_mem_range.end() - 1)?,
                    &in_memory_data[1..in_memory_data.len() - 1]
                );

                // Test range that spans database and in-memory
                {

                    // This block will be persisted to disk and removed from memory AFTER the first database query. This ensures that we query the in-memory state before the database avoiding any race condition.
                    persist_block_after_db_tx_creation(provider.clone(), in_memory_blocks[0].number);

                    assert_eq!(
                        provider.$method(in_mem_range.start() - 2..=in_mem_range.end() - 1)?,
                        database_data[database_data.len() - 2..]
                            .iter()
                            .chain(&in_memory_data[..in_memory_data.len() - 1])
                            .cloned()
                            .collect::<Vec<_>>()
                    );

                    // Adjust our blocks accordingly
                    database_blocks.push(in_memory_blocks.remove(0));
                }

                // Test invalid range
                let start_block_num = u64::MAX;
                let end_block_num = u64::MAX;
                let result = provider.$method(start_block_num..=end_block_num-1)?;
                assert!(result.is_empty(), "No data should be found for an invalid block range");

                // Test valid range with empty results
                let result = provider.$method(in_mem_range.end() + 10..=in_mem_range.end() + 20)?;
                assert!(result.is_empty(), "No data should be found for an empty block range");
            )*
        }};
    }

    #[test]
    fn test_methods_by_block_range() -> eyre::Result<()> {
        // todo(joshie) add canonical_hashes_range below after changing its interface into range
        // instead start end
        test_by_block_range!([
            (headers_range, |block: &SealedBlock<Block>| block.header().clone()),
            (sealed_headers_range, |block: &SealedBlock<Block>| block.clone_sealed_header()),
            (block_range, |block: &SealedBlock<Block>| block.clone().into_block()),
            (block_with_senders_range, |block: &SealedBlock<Block>| block
                .clone()
                .try_recover()
                .unwrap()),
            (recovered_block_range, |block: &SealedBlock<Block>| block
                .clone()
                .try_recover()
                .unwrap()),
            (transactions_by_block_range, |block: &SealedBlock<Block>| block
                .body()
                .transactions
                .clone()),
        ]);

        Ok(())
    }

    /// Helper macro to call a provider method based on argument count and check its result
    macro_rules! call_method {
        ($provider:expr, $method:ident, ($($args:expr),*), $expected_item:expr) => {{
            let result = $provider.$method($($args),*)?;
            assert_eq!(
                result,
                $expected_item,
                "{}: item does not match the expected item for arguments {:?}",
                stringify!($method),
                ($($args),*)
            );
        }};

        // Handle valid or invalid arguments for one argument
        (ONE, $provider:expr, $method:ident, $item_extractor:expr, $txnum:expr, $txhash:expr, $block:expr, $receipts:expr) => {{
            let (arg, expected_item) = $item_extractor($block, $txnum($block), $txhash($block), $receipts);
            call_method!($provider, $method, (arg), expected_item);
        }};

        // Handle valid or invalid arguments for two arguments
        (TWO, $provider:expr, $method:ident, $item_extractor:expr, $txnum:expr, $txhash:expr, $block:expr, $receipts:expr) => {{
            let ((arg1, arg2), expected_item) = $item_extractor($block, $txnum($block), $txhash($block), $receipts);
            call_method!($provider, $method, (arg1, arg2), expected_item);
        }};
    }

    /// Macro to test non-range methods.
    ///
    /// ( `NUMBER_ARGUMENTS`, METHOD, FN -> ((`METHOD_ARGUMENT(s)`,...), `EXPECTED_RESULT`),
    /// `INVALID_ARGUMENTS`)
    macro_rules! test_non_range {
    ([$(($arg_count:ident, $method:ident, $item_extractor:expr, $invalid_args:expr)),* $(,)?]) => {{

        // Get the number methods being tested.
        // Since each method tested will move a block from memory to storage, this ensures we have enough.
        let extra_blocks = [$(stringify!($arg_count)),*].len();

        let mut rng = generators::rng();
        let (provider, mut database_blocks, in_memory_blocks, receipts) = provider_with_random_blocks(
            &mut rng,
            TEST_BLOCKS_COUNT,
            TEST_BLOCKS_COUNT + extra_blocks,
            BlockRangeParams {
                tx_count: TEST_TRANSACTIONS_COUNT..TEST_TRANSACTIONS_COUNT,
                ..Default::default()
            },
        )?;

        let mut in_memory_blocks: std::collections::VecDeque<_> = in_memory_blocks.into();

        $(
            let tx_hash = |block: &SealedBlock<Block>| *block.body().transactions[0].tx_hash();
            let tx_num = |block: &SealedBlock<Block>| {
                database_blocks
                    .iter()
                    .chain(in_memory_blocks.iter())
                    .take_while(|b| b.number < block.number)
                    .map(|b| b.transaction_count())
                    .sum::<usize>() as u64
            };

            // Ensure that the first generated in-memory block exists
            {
                // This block will be persisted to disk and removed from memory AFTER the first database query. This ensures that we query the in-memory state before the database avoiding any race condition.
                persist_block_after_db_tx_creation(provider.clone(), in_memory_blocks[0].number);

                call_method!($arg_count, provider, $method, $item_extractor, tx_num, tx_hash, &in_memory_blocks[0], &receipts);

                // Move the block as well in our own structures
                database_blocks.push(in_memory_blocks.pop_front().unwrap());
            }

            // database_blocks is changed above
            let tx_num = |block: &SealedBlock<Block>| {
                database_blocks
                    .iter()
                    .chain(in_memory_blocks.iter())
                    .take_while(|b| b.number < block.number)
                    .map(|b| b.transaction_count())
                    .sum::<usize>() as u64
            };

            // Invalid/Non-existent argument should return `None`
            {
                call_method!($arg_count, provider, $method, |_,_,_,_|  ($invalid_args, None), tx_num, tx_hash, &in_memory_blocks[0], &receipts);
            }

            // Check that the item is only in memory and not in database
            {
                let last_mem_block = &in_memory_blocks[in_memory_blocks.len() - 1];

                let (args, expected_item) = $item_extractor(last_mem_block, tx_num(last_mem_block), tx_hash(last_mem_block), &receipts);
                call_method!($arg_count, provider, $method, |_,_,_,_| (args.clone(), expected_item), tx_num, tx_hash, last_mem_block, &receipts);

                // Ensure the item is not in storage
                call_method!($arg_count, provider.database, $method, |_,_,_,_|  (args, None), tx_num, tx_hash, last_mem_block, &receipts);
            }
        )*
    }};
}

    #[test]
    fn test_non_range_methods() -> eyre::Result<()> {
        let test_tx_index = 0;

        test_non_range!([
            (
                ONE,
                header,
                |block: &SealedBlock<Block>, _: TxNumber, _: B256, _: &Vec<Vec<Receipt>>| (
                    block.hash(),
                    Some(block.header().clone())
                ),
                B256::random()
            ),
            (
                ONE,
                header_by_number,
                |block: &SealedBlock<Block>, _: TxNumber, _: B256, _: &Vec<Vec<Receipt>>| (
                    block.number,
                    Some(block.header().clone())
                ),
                u64::MAX
            ),
            (
                ONE,
                sealed_header,
                |block: &SealedBlock<Block>, _: TxNumber, _: B256, _: &Vec<Vec<Receipt>>| (
                    block.number,
                    Some(block.clone_sealed_header())
                ),
                u64::MAX
            ),
            (
                ONE,
                block_hash,
                |block: &SealedBlock<Block>, _: TxNumber, _: B256, _: &Vec<Vec<Receipt>>| (
                    block.number,
                    Some(block.hash())
                ),
                u64::MAX
            ),
            (
                ONE,
                block_number,
                |block: &SealedBlock<Block>, _: TxNumber, _: B256, _: &Vec<Vec<Receipt>>| (
                    block.hash(),
                    Some(block.number)
                ),
                B256::random()
            ),
            (
                ONE,
                block,
                |block: &SealedBlock<Block>, _: TxNumber, _: B256, _: &Vec<Vec<Receipt>>| (
                    BlockHashOrNumber::Hash(block.hash()),
                    Some(block.clone().into_block())
                ),
                BlockHashOrNumber::Hash(B256::random())
            ),
            (
                ONE,
                block,
                |block: &SealedBlock<Block>, _: TxNumber, _: B256, _: &Vec<Vec<Receipt>>| (
                    BlockHashOrNumber::Number(block.number),
                    Some(block.clone().into_block())
                ),
                BlockHashOrNumber::Number(u64::MAX)
            ),
            (
                ONE,
                block_body_indices,
                |block: &SealedBlock<Block>, tx_num: TxNumber, _: B256, _: &Vec<Vec<Receipt>>| (
                    block.number,
                    Some(StoredBlockBodyIndices {
                        first_tx_num: tx_num,
                        tx_count: block.transaction_count() as u64
                    })
                ),
                u64::MAX
            ),
            (
                TWO,
                recovered_block,
                |block: &SealedBlock<Block>, _: TxNumber, _: B256, _: &Vec<Vec<Receipt>>| (
                    (BlockHashOrNumber::Number(block.number), TransactionVariant::WithHash),
                    block.clone().try_recover().ok()
                ),
                (BlockHashOrNumber::Number(u64::MAX), TransactionVariant::WithHash)
            ),
            (
                TWO,
                recovered_block,
                |block: &SealedBlock<Block>, _: TxNumber, _: B256, _: &Vec<Vec<Receipt>>| (
                    (BlockHashOrNumber::Hash(block.hash()), TransactionVariant::WithHash),
                    block.clone().try_recover().ok()
                ),
                (BlockHashOrNumber::Hash(B256::random()), TransactionVariant::WithHash)
            ),
            (
                TWO,
                sealed_block_with_senders,
                |block: &SealedBlock<Block>, _: TxNumber, _: B256, _: &Vec<Vec<Receipt>>| (
                    (BlockHashOrNumber::Number(block.number), TransactionVariant::WithHash),
                    block.clone().try_recover().ok()
                ),
                (BlockHashOrNumber::Number(u64::MAX), TransactionVariant::WithHash)
            ),
            (
                TWO,
                sealed_block_with_senders,
                |block: &SealedBlock<Block>, _: TxNumber, _: B256, _: &Vec<Vec<Receipt>>| (
                    (BlockHashOrNumber::Hash(block.hash()), TransactionVariant::WithHash),
                    block.clone().try_recover().ok()
                ),
                (BlockHashOrNumber::Hash(B256::random()), TransactionVariant::WithHash)
            ),
            (
                ONE,
                transaction_id,
                |_: &SealedBlock<Block>, tx_num: TxNumber, tx_hash: B256, _: &Vec<Vec<Receipt>>| (
                    tx_hash,
                    Some(tx_num)
                ),
                B256::random()
            ),
            (
                ONE,
                transaction_by_id,
                |block: &SealedBlock<Block>, tx_num: TxNumber, _: B256, _: &Vec<Vec<Receipt>>| (
                    tx_num,
                    Some(block.body().transactions[test_tx_index].clone())
                ),
                u64::MAX
            ),
            (
                ONE,
                transaction_by_id_unhashed,
                |block: &SealedBlock<Block>, tx_num: TxNumber, _: B256, _: &Vec<Vec<Receipt>>| (
                    tx_num,
                    Some(block.body().transactions[test_tx_index].clone())
                ),
                u64::MAX
            ),
            (
                ONE,
                transaction_by_hash,
                |block: &SealedBlock<Block>, _: TxNumber, tx_hash: B256, _: &Vec<Vec<Receipt>>| (
                    tx_hash,
                    Some(block.body().transactions[test_tx_index].clone())
                ),
                B256::random()
            ),
            (
                ONE,
                block_by_transaction_id,
                |block: &SealedBlock<Block>, tx_num: TxNumber, _: B256, _: &Vec<Vec<Receipt>>| (
                    tx_num,
                    Some(block.number)
                ),
                u64::MAX
            ),
            (
                ONE,
                transactions_by_block,
                |block: &SealedBlock<Block>, _: TxNumber, _: B256, _: &Vec<Vec<Receipt>>| (
                    BlockHashOrNumber::Number(block.number),
                    Some(block.body().transactions.clone())
                ),
                BlockHashOrNumber::Number(u64::MAX)
            ),
            (
                ONE,
                transactions_by_block,
                |block: &SealedBlock<Block>, _: TxNumber, _: B256, _: &Vec<Vec<Receipt>>| (
                    BlockHashOrNumber::Hash(block.hash()),
                    Some(block.body().transactions.clone())
                ),
                BlockHashOrNumber::Number(u64::MAX)
            ),
            (
                ONE,
                transaction_sender,
                |block: &SealedBlock<Block>, tx_num: TxNumber, _: B256, _: &Vec<Vec<Receipt>>| (
                    tx_num,
                    block.body().transactions[test_tx_index].recover_signer().ok()
                ),
                u64::MAX
            ),
            (
                ONE,
                receipt,
                |block: &SealedBlock<Block>,
                 tx_num: TxNumber,
                 _: B256,
                 receipts: &Vec<Vec<Receipt>>| (
                    tx_num,
                    Some(receipts[block.number as usize][test_tx_index].clone())
                ),
                u64::MAX
            ),
            (
                ONE,
                receipt_by_hash,
                |block: &SealedBlock<Block>,
                 _: TxNumber,
                 tx_hash: B256,
                 receipts: &Vec<Vec<Receipt>>| (
                    tx_hash,
                    Some(receipts[block.number as usize][test_tx_index].clone())
                ),
                B256::random()
            ),
            (
                ONE,
                receipts_by_block,
                |block: &SealedBlock<Block>, _: TxNumber, _: B256, receipts: &Vec<Vec<Receipt>>| (
                    BlockHashOrNumber::Number(block.number),
                    Some(receipts[block.number as usize].clone())
                ),
                BlockHashOrNumber::Number(u64::MAX)
            ),
            (
                ONE,
                receipts_by_block,
                |block: &SealedBlock<Block>, _: TxNumber, _: B256, receipts: &Vec<Vec<Receipt>>| (
                    BlockHashOrNumber::Hash(block.hash()),
                    Some(receipts[block.number as usize].clone())
                ),
                BlockHashOrNumber::Hash(B256::random())
            ),
            // TODO: withdrawals, requests, ommers
        ]);

        Ok(())
    }

    #[test]
    fn test_race() -> eyre::Result<()> {
        let mut rng = generators::rng();
        let (provider, _, in_memory_blocks, _) = provider_with_random_blocks(
            &mut rng,
            TEST_BLOCKS_COUNT - 1,
            TEST_BLOCKS_COUNT + 1,
            BlockRangeParams {
                tx_count: TEST_TRANSACTIONS_COUNT..TEST_TRANSACTIONS_COUNT,
                ..Default::default()
            },
        )?;

        // Old implementation was querying the database first. This is problematic, if there are
        // changes AFTER the database transaction is created.
        let old_transaction_hash_fn =
            |hash: B256,
             canonical_in_memory_state: CanonicalInMemoryState,
             factory: ProviderFactory<MockNodeTypesWithDB>| {
                assert!(factory.transaction_by_hash(hash)?.is_none(), "should not be in database");
                Ok::<_, ProviderError>(canonical_in_memory_state.transaction_by_hash(hash))
            };

        // Correct implementation queries in-memory first
        let correct_transaction_hash_fn =
            |hash: B256,
             canonical_in_memory_state: CanonicalInMemoryState,
             _factory: ProviderFactory<MockNodeTypesWithDB>| {
                if let Some(tx) = canonical_in_memory_state.transaction_by_hash(hash) {
                    return Ok::<_, ProviderError>(Some(tx));
                }
                panic!("should not be in database");
                // _factory.transaction_by_hash(hash)
            };

        // OLD BEHAVIOUR
        {
            // This will persist block 1 AFTER a database is created. Moving it from memory to
            // storage.
            persist_block_after_db_tx_creation(provider.clone(), in_memory_blocks[0].number);
            let to_be_persisted_tx = in_memory_blocks[0].body().transactions[0].clone();

            // Even though the block exists, given the order of provider queries done in the method
            // above, we do not see it.
            assert!(matches!(
                old_transaction_hash_fn(
                    *to_be_persisted_tx.tx_hash(),
                    provider.canonical_in_memory_state(),
                    provider.database.clone()
                ),
                Ok(None)
            ));
        }

        // CORRECT BEHAVIOUR
        {
            // This will persist block 1 AFTER a database is created. Moving it from memory to
            // storage.
            persist_block_after_db_tx_creation(provider.clone(), in_memory_blocks[1].number);
            let to_be_persisted_tx = in_memory_blocks[1].body().transactions[0].clone();

            assert_eq!(
                correct_transaction_hash_fn(
                    *to_be_persisted_tx.tx_hash(),
                    provider.canonical_in_memory_state(),
                    provider.database
                )
                .unwrap(),
                Some(to_be_persisted_tx)
            );
        }

        Ok(())
    }
}<|MERGE_RESOLUTION|>--- conflicted
+++ resolved
@@ -1320,18 +1320,13 @@
         let mut rx_2 = provider.subscribe_to_canonical_state();
 
         // Send and receive commit notifications.
-<<<<<<< HEAD
-        let block_2 = test_block_builder.generate_random_block(1, block_hash_1);
+        let block_2 = test_block_builder.generate_random_block(1, block_hash_1).try_recover()?;
         let chain = Chain::new(
             vec![block_2],
             ExecutionOutcome::default(),
             BTreeMap::new(),
             BTreeMap::new(),
         );
-=======
-        let block_2 = test_block_builder.generate_random_block(1, block_hash_1).try_recover()?;
-        let chain = Chain::new(vec![block_2], ExecutionOutcome::default(), None);
->>>>>>> 679234f1
         let commit = CanonStateNotification::Commit { new: Arc::new(chain.clone()) };
         in_memory_state.notify_canon_state(commit.clone());
         let (notification_1, notification_2) = tokio::join!(rx_1.recv(), rx_2.recv());
@@ -1339,20 +1334,14 @@
         assert_eq!(notification_2, Ok(commit.clone()));
 
         // Send and receive re-org notifications.
-<<<<<<< HEAD
-        let block_3 = test_block_builder.generate_random_block(1, block_hash_1);
-        let block_4 = test_block_builder.generate_random_block(2, block_3.hash());
+        let block_3 = test_block_builder.generate_random_block(1, block_hash_1).try_recover()?;
+        let block_4 = test_block_builder.generate_random_block(2, block_3.hash()).try_recover()?;
         let new_chain = Chain::new(
             vec![block_3, block_4],
             ExecutionOutcome::default(),
             BTreeMap::new(),
             BTreeMap::new(),
         );
-=======
-        let block_3 = test_block_builder.generate_random_block(1, block_hash_1).try_recover()?;
-        let block_4 = test_block_builder.generate_random_block(2, block_3.hash()).try_recover()?;
-        let new_chain = Chain::new(vec![block_3, block_4], ExecutionOutcome::default(), None);
->>>>>>> 679234f1
         let re_org =
             CanonStateNotification::Reorg { old: Arc::new(chain), new: Arc::new(new_chain) };
         in_memory_state.notify_canon_state(re_org.clone());
