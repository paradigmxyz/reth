--- conflicted
+++ resolved
@@ -1085,7 +1085,6 @@
 
     fn history_by_block_hash(&self, block_hash: BlockHash) -> ProviderResult<StateProviderBox> {
         trace!(target: "providers::blockchain", ?block_hash, "Getting history by block hash");
-<<<<<<< HEAD
 
         self.get_in_memory_or_storage_by_block(
             block_hash.into(),
@@ -1094,23 +1093,10 @@
                 self.database.history_by_block_hash(block_hash)
             },
             |block_state| {
-                let state_provider = self.block_state_provider(block_state)?;
+                let state_provider = self.block_state_provider(&block_state)?;
                 Ok(Box::new(state_provider))
             },
         )
-=======
-        if let Ok(state) = self.database.history_by_block_hash(block_hash) {
-            // This could be tracked by a block in the database block
-            Ok(state)
-        } else if let Some(state) = self.canonical_in_memory_state.state_by_hash(block_hash) {
-            // ... or this could be tracked by the in memory state
-            let state_provider = self.block_state_provider(&state)?;
-            Ok(Box::new(state_provider))
-        } else {
-            // if we couldn't find it anywhere, then we should return an error
-            Err(ProviderError::StateForHashNotFound(block_hash))
-        }
->>>>>>> 2d221dbf
     }
 
     fn state_by_block_hash(&self, hash: BlockHash) -> ProviderResult<StateProviderBox> {
