use crate::{
    providers::StaticFileProvider, AccountReader, BlockHashReader, BlockIdReader, BlockNumReader,
    BlockReader, BlockReaderIdExt, BlockSource, CanonChainTracker, CanonStateNotifications,
    CanonStateSubscriptions, ChainSpecProvider, ChangeSetReader, DatabaseProviderFactory,
    DatabaseProviderRO, EvmEnvProvider, FinalizedBlockReader, HeaderProvider, ProviderError,
    ProviderFactory, PruneCheckpointReader, ReceiptProvider, ReceiptProviderIdExt,
    RequestsProvider, StageCheckpointReader, StateProviderBox, StateProviderFactory, StateReader,
    StaticFileProviderFactory, TransactionVariant, TransactionsProvider, WithdrawalsProvider,
};
use alloy_eips::{BlockHashOrNumber, BlockId, BlockNumHash, BlockNumberOrTag, HashOrNumber};
use alloy_primitives::{Address, BlockHash, BlockNumber, Sealable, TxHash, TxNumber, B256, U256};
use alloy_rpc_types_engine::ForkchoiceState;
use reth_chain_state::{
    BlockState, CanonicalInMemoryState, ForkChoiceNotifications, ForkChoiceSubscriptions,
    MemoryOverlayStateProvider,
};
use reth_chainspec::ChainInfo;
use reth_db_api::models::{AccountBeforeTx, StoredBlockBodyIndices};
use reth_evm::ConfigureEvmEnv;
use reth_execution_types::ExecutionOutcome;
use reth_node_types::NodeTypesWithDB;
use reth_primitives::{
    Account, Block, BlockWithSenders, EthereumHardforks, Header, Receipt, SealedBlock,
    SealedBlockWithSenders, SealedHeader, TransactionMeta, TransactionSigned,
    TransactionSignedNoHash, Withdrawal, Withdrawals,
};
use reth_prune_types::{PruneCheckpoint, PruneSegment};
use reth_stages_types::{StageCheckpoint, StageId};
use reth_storage_errors::provider::ProviderResult;
use revm::primitives::{BlockEnv, CfgEnvWithHandlerCfg};
use std::{
    ops::{Add, Bound, RangeBounds, RangeInclusive, Sub},
    sync::Arc,
    time::Instant,
};
use tracing::trace;

use super::ProviderNodeTypes;

/// The main type for interacting with the blockchain.
///
/// This type serves as the main entry point for interacting with the blockchain and provides data
/// from database storage and from the blockchain tree (pending state etc.) It is a simple wrapper
/// type that holds an instance of the database and the blockchain tree.
#[derive(Debug)]
pub struct BlockchainProvider2<N: NodeTypesWithDB> {
    /// Provider type used to access the database.
    database: ProviderFactory<N>,
    /// Tracks the chain info wrt forkchoice updates and in memory canonical
    /// state.
    pub(super) canonical_in_memory_state: CanonicalInMemoryState,
}

impl<N: NodeTypesWithDB> Clone for BlockchainProvider2<N> {
    fn clone(&self) -> Self {
        Self {
            database: self.database.clone(),
            canonical_in_memory_state: self.canonical_in_memory_state.clone(),
        }
    }
}

impl<N: ProviderNodeTypes> BlockchainProvider2<N> {
    /// Create a new provider using only the database, fetching the latest header from
    /// the database to initialize the provider.
    pub fn new(database: ProviderFactory<N>) -> ProviderResult<Self> {
        let provider = database.provider()?;
        let best: ChainInfo = provider.chain_info()?;
        match provider.header_by_number(best.best_number)? {
            Some(header) => {
                drop(provider);
                Ok(Self::with_latest(database, SealedHeader::new(header, best.best_hash))?)
            }
            None => Err(ProviderError::HeaderNotFound(best.best_number.into())),
        }
    }

    /// Create new provider instance that wraps the database and the blockchain tree, using the
    /// provided latest header to initialize the chain info tracker.
    ///
    /// This returns a `ProviderResult` since it tries the retrieve the last finalized header from
    /// `database`.
    pub fn with_latest(database: ProviderFactory<N>, latest: SealedHeader) -> ProviderResult<Self> {
        let provider = database.provider()?;
        let finalized_header = provider
            .last_finalized_block_number()?
            .map(|num| provider.sealed_header(num))
            .transpose()?
            .flatten();
        Ok(Self {
            database,
            canonical_in_memory_state: CanonicalInMemoryState::with_head(latest, finalized_header),
        })
    }

    /// Gets a clone of `canonical_in_memory_state`.
    pub fn canonical_in_memory_state(&self) -> CanonicalInMemoryState {
        self.canonical_in_memory_state.clone()
    }

    // Helper function to convert range bounds
    fn convert_range_bounds<T>(
        &self,
        range: impl RangeBounds<T>,
        end_unbounded: impl FnOnce() -> T,
    ) -> (T, T)
    where
        T: Copy + Add<Output = T> + Sub<Output = T> + From<u8>,
    {
        let start = match range.start_bound() {
            Bound::Included(&n) => n,
            Bound::Excluded(&n) => n + T::from(1u8),
            Bound::Unbounded => T::from(0u8),
        };

        let end = match range.end_bound() {
            Bound::Included(&n) => n,
            Bound::Excluded(&n) => n - T::from(1u8),
            Bound::Unbounded => end_unbounded(),
        };

        (start, end)
    }

    /// Fetches a range of data from both in-memory state and storage while a predicate is met.
    ///
    /// Creates a snapshot of the in-memory chain state and database provider to prevent
    /// inconsistencies. Splits the range into in-memory and storage sections, prioritizing
    /// recent in-memory blocks in case of overlaps.
    ///
    /// * `fetch_db_range` function (`F`) provides access to the database provider, allowing the
    ///   user to retrieve the required items from the database using [`RangeInclusive`].
    /// * `map_block_state_item` function (`G`) provides each block of the range in the in-memory
    ///   state, allowing for selection or filtering for the desired data.
    fn fetch_db_mem_range_while<T, F, G, P>(
        &self,
        range: impl RangeBounds<BlockNumber>,
        fetch_db_range: F,
        map_block_state_item: G,
        mut predicate: P,
    ) -> ProviderResult<Vec<T>>
    where
        F: FnOnce(
            &DatabaseProviderRO<N::DB, N::ChainSpec>,
            RangeInclusive<BlockNumber>,
            &mut P,
        ) -> ProviderResult<Vec<T>>,
        G: Fn(Arc<BlockState>, &mut P) -> Option<T>,
        P: FnMut(&T) -> bool,
    {
        // Each one provides a snapshot at the time of instantiation, but its order matters.
        //
        // If we acquire first the database provider, it's possible that before the in-memory chain
        // snapshot is instantiated, it will flush blocks to disk. This would
        // mean that our database provider would not have access to the flushed blocks (since it's
        // working under an older view), while the in-memory state may have deleted them
        // entirely. Resulting in gaps on the range.
        let mut in_memory_chain =
            self.canonical_in_memory_state.canonical_chain().collect::<Vec<_>>();
        let db_provider = self.database_provider_ro()?;

        let (start, end) = self.convert_range_bounds(range, || {
            // the first block is the highest one.
            in_memory_chain
                .first()
                .map(|b| b.number())
                .unwrap_or_else(|| db_provider.last_block_number().unwrap_or_default())
        });

        // Split range into storage_range and in-memory range. If the in-memory range is not
        // necessary drop it early.
        //
        // The last block of `in_memory_chain` is the lowest block number.
        let (in_memory, storage_range) = match in_memory_chain.last().as_ref().map(|b| b.number()) {
            Some(lowest_memory_block) if lowest_memory_block <= end => {
                let highest_memory_block =
                    in_memory_chain.first().as_ref().map(|b| b.number()).expect("qed");

                // Database will for a time overlap with in-memory-chain blocks. In
                // case of a re-org, it can mean that the database blocks are of a forked chain, and
                // so, we should prioritize the in-memory overlapped blocks.
                let in_memory_range =
                    lowest_memory_block.max(start)..=end.min(highest_memory_block);

                // If requested range is in the middle of the in-memory range, remove the necessary
                // lowest blocks
                in_memory_chain.truncate(
                    in_memory_chain
                        .len()
                        .saturating_sub(start.saturating_sub(lowest_memory_block) as usize),
                );

                let storage_range =
                    (lowest_memory_block > start).then(|| start..=lowest_memory_block - 1);

                (Some((in_memory_chain, in_memory_range)), storage_range)
            }
            _ => {
                // Drop the in-memory chain so we don't hold blocks in memory.
                drop(in_memory_chain);

                (None, Some(start..=end))
            }
        };

        let mut items = Vec::with_capacity((end - start + 1) as usize);

        if let Some(storage_range) = storage_range {
            let mut db_items = fetch_db_range(&db_provider, storage_range.clone(), &mut predicate)?;
            items.append(&mut db_items);

            // The predicate was not met, if the number of items differs from the expected. So, we
            // return what we have.
            if items.len() as u64 != storage_range.end() - storage_range.start() + 1 {
                return Ok(items)
            }
        }

        if let Some((in_memory_chain, in_memory_range)) = in_memory {
            for (num, block) in in_memory_range.zip(in_memory_chain.into_iter().rev()) {
                debug_assert!(num == block.number());
                if let Some(item) = map_block_state_item(block, &mut predicate) {
                    items.push(item);
                } else {
                    break
                }
            }
        }

        Ok(items)
    }

    /// This uses a given [`BlockState`] to initialize a state provider for that block.
    fn block_state_provider(
        &self,
        state: impl AsRef<BlockState>,
    ) -> ProviderResult<MemoryOverlayStateProvider> {
        let state = state.as_ref();
        let anchor_hash = state.anchor().hash;
        let latest_historical = self.database.history_by_block_hash(anchor_hash)?;
        Ok(self.canonical_in_memory_state.state_provider_from_state(state, latest_historical))
    }

    /// Fetches data from either in-memory state or storage by [`TxNumber`].
    fn get_in_memory_or_storage_by_tx_id<S, M, R>(
        &self,
        id: TxNumber,
        fetch_from_db: S,
        fetch_from_block_state: M,
    ) -> ProviderResult<Option<R>>
    where
        S: FnOnce(DatabaseProviderRO<N::DB, N::ChainSpec>) -> ProviderResult<Option<R>>,
        M: Fn(usize, Arc<BlockState>) -> ProviderResult<Option<R>>,
    {
        // Order of instantiation matters. More information on: `fetch_db_mem_range_while`.
        let in_mem_chain = self.canonical_in_memory_state.canonical_chain().collect::<Vec<_>>();
        let provider = self.database.provider()?;

        // Get the last block number stored in the database which does NOT overlap with in-memory
        // chain.
        let mut last_database_block_number = provider.last_block_number()?;
        if let Some(lowest_in_mem_block) = in_mem_chain.last() {
            if lowest_in_mem_block.number() <= last_database_block_number {
                last_database_block_number = lowest_in_mem_block.number().saturating_sub(1);
            }
        }

        // Get the next tx number for the last block stored in the database and consider it the
        // first tx number of the in-memory state
        let last_block_body_index = provider
            .block_body_indices(last_database_block_number)?
            .ok_or(ProviderError::BlockBodyIndicesNotFound(last_database_block_number))?;
        let mut in_memory_tx_num = last_block_body_index.next_tx_num();

        // If the transaction number is less than the first in-memory transaction number, make a
        // database lookup
        if id < in_memory_tx_num {
            return fetch_from_db(provider)
        }

        // Iterate from the lowest block to the highest
        for block_state in in_mem_chain.into_iter().rev() {
            let executed_block = block_state.block();
            let block = executed_block.block();

            for tx_index in 0..block.body.transactions.len() {
                if id == in_memory_tx_num {
                    return fetch_from_block_state(tx_index, block_state)
                }

                in_memory_tx_num += 1;
            }
        }

        Ok(None)
    }

    /// Fetches data from either in-memory state or storage by [`BlockHashOrNumber`].
    fn get_in_memory_or_storage_by_block<S, M, R>(
        &self,
        id: BlockHashOrNumber,
        fetch_from_db: S,
        fetch_from_block_state: M,
    ) -> ProviderResult<Option<R>>
    where
        S: FnOnce(DatabaseProviderRO<N::DB, N::ChainSpec>) -> ProviderResult<Option<R>>,
        M: Fn(Arc<BlockState>) -> ProviderResult<Option<R>>,
    {
        let block_state = match id {
            BlockHashOrNumber::Hash(block_hash) => {
                self.canonical_in_memory_state.state_by_hash(block_hash)
            }
            BlockHashOrNumber::Number(block_number) => {
                self.canonical_in_memory_state.state_by_number(block_number)
            }
        };

        if let Some(block_state) = block_state {
            return fetch_from_block_state(block_state)
        }
        fetch_from_db(self.database_provider_ro()?)
    }
}

impl<N: ProviderNodeTypes> BlockchainProvider2<N> {
    /// Ensures that the given block number is canonical (synced)
    ///
    /// This is a helper for guarding the `HistoricalStateProvider` against block numbers that are
    /// out of range and would lead to invalid results, mainly during initial sync.
    ///
    /// Verifying the `block_number` would be expensive since we need to lookup sync table
    /// Instead, we ensure that the `block_number` is within the range of the
    /// [`Self::best_block_number`] which is updated when a block is synced.
    #[inline]
    fn ensure_canonical_block(&self, block_number: BlockNumber) -> ProviderResult<()> {
        let latest = self.best_block_number()?;
        if block_number > latest {
            Err(ProviderError::HeaderNotFound(block_number.into()))
        } else {
            Ok(())
        }
    }
}

impl<N: ProviderNodeTypes> DatabaseProviderFactory for BlockchainProvider2<N> {
    type DB = N::DB;
    type Provider = <ProviderFactory<N> as DatabaseProviderFactory>::Provider;
    type ProviderRW = <ProviderFactory<N> as DatabaseProviderFactory>::ProviderRW;

    fn database_provider_ro(&self) -> ProviderResult<Self::Provider> {
        self.database.database_provider_ro()
    }

    fn database_provider_rw(&self) -> ProviderResult<Self::ProviderRW> {
        self.database.database_provider_rw()
    }
}

impl<N: ProviderNodeTypes> StaticFileProviderFactory for BlockchainProvider2<N> {
    fn static_file_provider(&self) -> StaticFileProvider {
        self.database.static_file_provider()
    }
}

impl<N: ProviderNodeTypes> HeaderProvider for BlockchainProvider2<N> {
    fn header(&self, block_hash: &BlockHash) -> ProviderResult<Option<Header>> {
        if let Some(block_state) = self.canonical_in_memory_state.state_by_hash(*block_hash) {
            return Ok(Some(block_state.block().block().header.header().clone()));
        }

        self.database.header(block_hash)
    }

    fn header_by_number(&self, num: BlockNumber) -> ProviderResult<Option<Header>> {
        if let Some(block_state) = self.canonical_in_memory_state.state_by_number(num) {
            return Ok(Some(block_state.block().block().header.header().clone()));
        }

        self.database.header_by_number(num)
    }

    fn header_td(&self, hash: &BlockHash) -> ProviderResult<Option<U256>> {
        if let Some(num) = self.block_number(*hash)? {
            self.header_td_by_number(num)
        } else {
            Ok(None)
        }
    }

    fn header_td_by_number(&self, number: BlockNumber) -> ProviderResult<Option<U256>> {
        // If the TD is recorded on disk, we can just return that
        if let Some(td) = self.database.header_td_by_number(number)? {
            Ok(Some(td))
        } else if self.canonical_in_memory_state.hash_by_number(number).is_some() {
            // Otherwise, if the block exists in memory, we should return a TD for it.
            //
            // The canonical in memory state should only store post-merge blocks. Post-merge blocks
            // have zero difficulty. This means we can use the total difficulty for the last
            // persisted block number.
            let last_persisted_block_number = self.database.last_block_number()?;
            self.database.header_td_by_number(last_persisted_block_number)
        } else {
            // If the block does not exist in memory, and does not exist on-disk, we should not
            // return a TD for it.
            Ok(None)
        }
    }

    fn headers_range(&self, range: impl RangeBounds<BlockNumber>) -> ProviderResult<Vec<Header>> {
        self.fetch_db_mem_range_while(
            range,
            |db_provider, range, _| db_provider.headers_range(range),
            |block_state, _| Some(block_state.block().block().header.header().clone()),
            |_| true,
        )
    }

    fn sealed_header(&self, number: BlockNumber) -> ProviderResult<Option<SealedHeader>> {
        self.get_in_memory_or_storage_by_block(
            number.into(),
            |db_provider| db_provider.sealed_header(number),
            |block_state| Ok(Some(block_state.block().block().header.clone())),
        )
    }

    fn sealed_headers_range(
        &self,
        range: impl RangeBounds<BlockNumber>,
    ) -> ProviderResult<Vec<SealedHeader>> {
        self.fetch_db_mem_range_while(
            range,
            |db_provider, range, _| db_provider.sealed_headers_range(range),
            |block_state, _| Some(block_state.block().block().header.clone()),
            |_| true,
        )
    }

    fn sealed_headers_while(
        &self,
        range: impl RangeBounds<BlockNumber>,
        predicate: impl FnMut(&SealedHeader) -> bool,
    ) -> ProviderResult<Vec<SealedHeader>> {
        self.fetch_db_mem_range_while(
            range,
            |db_provider, range, predicate| db_provider.sealed_headers_while(range, predicate),
            |block_state, predicate| {
                Some(block_state.block().block().header.clone()).filter(|header| predicate(header))
            },
            predicate,
        )
    }
}

impl<N: ProviderNodeTypes> BlockHashReader for BlockchainProvider2<N> {
    fn block_hash(&self, number: u64) -> ProviderResult<Option<B256>> {
        self.get_in_memory_or_storage_by_block(
            number.into(),
            |db_provider| db_provider.block_hash(number),
            |block_state| Ok(Some(block_state.hash())),
        )
    }

    fn canonical_hashes_range(
        &self,
        start: BlockNumber,
        end: BlockNumber,
    ) -> ProviderResult<Vec<B256>> {
        self.fetch_db_mem_range_while(
            start..end,
            |db_provider, inclusive_range, _| {
                db_provider
                    .canonical_hashes_range(*inclusive_range.start(), *inclusive_range.end() + 1)
            },
            |block_state, _| Some(block_state.hash()),
            |_| true,
        )
    }
}

impl<N: ProviderNodeTypes> BlockNumReader for BlockchainProvider2<N> {
    fn chain_info(&self) -> ProviderResult<ChainInfo> {
        Ok(self.canonical_in_memory_state.chain_info())
    }

    fn best_block_number(&self) -> ProviderResult<BlockNumber> {
        Ok(self.canonical_in_memory_state.get_canonical_block_number())
    }

    fn last_block_number(&self) -> ProviderResult<BlockNumber> {
        self.database.last_block_number()
    }

    fn block_number(&self, hash: B256) -> ProviderResult<Option<BlockNumber>> {
        self.get_in_memory_or_storage_by_block(
            hash.into(),
            |db_provider| db_provider.block_number(hash),
            |block_state| Ok(Some(block_state.number())),
        )
    }
}

impl<N: ProviderNodeTypes> BlockIdReader for BlockchainProvider2<N> {
    fn pending_block_num_hash(&self) -> ProviderResult<Option<BlockNumHash>> {
        Ok(self.canonical_in_memory_state.pending_block_num_hash())
    }

    fn safe_block_num_hash(&self) -> ProviderResult<Option<BlockNumHash>> {
        Ok(self.canonical_in_memory_state.get_safe_num_hash())
    }

    fn finalized_block_num_hash(&self) -> ProviderResult<Option<BlockNumHash>> {
        Ok(self.canonical_in_memory_state.get_finalized_num_hash())
    }
}

impl<N: ProviderNodeTypes> BlockReader for BlockchainProvider2<N> {
    fn find_block_by_hash(&self, hash: B256, source: BlockSource) -> ProviderResult<Option<Block>> {
        match source {
            BlockSource::Any | BlockSource::Canonical => {
                // Note: it's fine to return the unsealed block because the caller already has
                // the hash
                self.get_in_memory_or_storage_by_block(
                    hash.into(),
                    |db_provider| db_provider.find_block_by_hash(hash, source),
                    |block_state| Ok(Some(block_state.block().block().clone().unseal())),
                )
            }
            BlockSource::Pending => {
                Ok(self.canonical_in_memory_state.pending_block().map(|block| block.unseal()))
            }
        }
    }

    fn block(&self, id: BlockHashOrNumber) -> ProviderResult<Option<Block>> {
        match id {
            BlockHashOrNumber::Hash(hash) => self.find_block_by_hash(hash, BlockSource::Any),
            BlockHashOrNumber::Number(num) => self.get_in_memory_or_storage_by_block(
                num.into(),
                |db_provider| db_provider.block_by_number(num),
                |block_state| Ok(Some(block_state.block().block().clone().unseal())),
            ),
        }
    }

    fn pending_block(&self) -> ProviderResult<Option<SealedBlock>> {
        Ok(self.canonical_in_memory_state.pending_block())
    }

    fn pending_block_with_senders(&self) -> ProviderResult<Option<SealedBlockWithSenders>> {
        Ok(self.canonical_in_memory_state.pending_block_with_senders())
    }

    fn pending_block_and_receipts(&self) -> ProviderResult<Option<(SealedBlock, Vec<Receipt>)>> {
        Ok(self.canonical_in_memory_state.pending_block_and_receipts())
    }

    fn ommers(&self, id: BlockHashOrNumber) -> ProviderResult<Option<Vec<Header>>> {
        match self.convert_hash_or_number(id)? {
            Some(number) => {
                // If the Paris (Merge) hardfork block is known and block is after it, return empty
                // ommers.
                if self.database.chain_spec().final_paris_total_difficulty(number).is_some() {
                    return Ok(Some(Vec::new()));
                }

                self.get_in_memory_or_storage_by_block(
                    id,
                    |db_provider| db_provider.ommers(id),
                    |block_state| Ok(Some(block_state.block().block().body.ommers.clone())),
                )
            }
            None => self.database.ommers(id),
        }
    }

    fn block_body_indices(
        &self,
        number: BlockNumber,
    ) -> ProviderResult<Option<StoredBlockBodyIndices>> {
        if let Some(indices) = self.database.block_body_indices(number)? {
            Ok(Some(indices))
        } else if let Some(state) = self.canonical_in_memory_state.state_by_number(number) {
            // we have to construct the stored indices for the in memory blocks
            //
            // To calculate this we will fetch the anchor block and walk forward from all parents
            let mut parent_chain = state.parent_state_chain();
            parent_chain.reverse();
            let anchor_num = state.anchor().number;
            let mut stored_indices = self
                .database
                .block_body_indices(anchor_num)?
                .ok_or_else(|| ProviderError::BlockBodyIndicesNotFound(anchor_num))?;
            stored_indices.first_tx_num = stored_indices.next_tx_num();

            for state in parent_chain {
                let txs = state.block().block.body.transactions.len() as u64;
                if state.block().block().number == number {
                    stored_indices.tx_count = txs;
                } else {
                    stored_indices.first_tx_num += txs;
                }
            }

            Ok(Some(stored_indices))
        } else {
            Ok(None)
        }
    }

    /// Returns the block with senders with matching number or hash from database.
    ///
    /// **NOTE: If [`TransactionVariant::NoHash`] is provided then the transactions have invalid
    /// hashes, since they would need to be calculated on the spot, and we want fast querying.**
    ///
    /// Returns `None` if block is not found.
    fn block_with_senders(
        &self,
        id: BlockHashOrNumber,
        transaction_kind: TransactionVariant,
    ) -> ProviderResult<Option<BlockWithSenders>> {
<<<<<<< HEAD
        self.get_in_memory_or_storage_by_block(
            id,
            |db_provider| db_provider.block_with_senders(id, transaction_kind),
            |block_state| {
                let block = block_state.block().block().clone();
                let senders = block_state.block().senders().clone();
                Ok(Some(BlockWithSenders { block: block.unseal(), senders }))
            },
        )
=======
        match id {
            BlockHashOrNumber::Hash(hash) => {
                if let Some(block_state) = self.canonical_in_memory_state.state_by_hash(hash) {
                    return Ok(Some(block_state.block_with_senders()));
                }
            }
            BlockHashOrNumber::Number(num) => {
                if let Some(block_state) = self.canonical_in_memory_state.state_by_number(num) {
                    return Ok(Some(block_state.block_with_senders()));
                }
            }
        }
        self.database.block_with_senders(id, transaction_kind)
>>>>>>> 86f12b7f
    }

    fn sealed_block_with_senders(
        &self,
        id: BlockHashOrNumber,
        transaction_kind: TransactionVariant,
    ) -> ProviderResult<Option<SealedBlockWithSenders>> {
<<<<<<< HEAD
        self.get_in_memory_or_storage_by_block(
            id,
            |db_provider| db_provider.sealed_block_with_senders(id, transaction_kind),
            |block_state| {
                let block = block_state.block().block().clone();
                let senders = block_state.block().senders().clone();
                Ok(Some(SealedBlockWithSenders { block, senders }))
            },
        )
=======
        match id {
            BlockHashOrNumber::Hash(hash) => {
                if let Some(block_state) = self.canonical_in_memory_state.state_by_hash(hash) {
                    return Ok(Some(block_state.sealed_block_with_senders()));
                }
            }
            BlockHashOrNumber::Number(num) => {
                if let Some(block_state) = self.canonical_in_memory_state.state_by_number(num) {
                    return Ok(Some(block_state.sealed_block_with_senders()));
                }
            }
        }
        self.database.sealed_block_with_senders(id, transaction_kind)
>>>>>>> 86f12b7f
    }

    fn block_range(&self, range: RangeInclusive<BlockNumber>) -> ProviderResult<Vec<Block>> {
        self.fetch_db_mem_range_while(
            range,
            |db_provider, range, _| db_provider.block_range(range),
            |block_state, _| Some(block_state.block().block().clone().unseal()),
            |_| true,
        )
    }

    fn block_with_senders_range(
        &self,
        range: RangeInclusive<BlockNumber>,
    ) -> ProviderResult<Vec<BlockWithSenders>> {
        self.fetch_db_mem_range_while(
            range,
            |db_provider, range, _| db_provider.block_with_senders_range(range),
            |block_state, _| Some(block_state.block_with_senders()),
            |_| true,
        )
    }

    fn sealed_block_with_senders_range(
        &self,
        range: RangeInclusive<BlockNumber>,
    ) -> ProviderResult<Vec<SealedBlockWithSenders>> {
        self.fetch_db_mem_range_while(
            range,
            |db_provider, range, _| db_provider.sealed_block_with_senders_range(range),
            |block_state, _| Some(block_state.sealed_block_with_senders()),
            |_| true,
        )
    }
}

impl<N: ProviderNodeTypes> TransactionsProvider for BlockchainProvider2<N> {
    fn transaction_id(&self, tx_hash: TxHash) -> ProviderResult<Option<TxNumber>> {
        // First, check the database
        if let Some(id) = self.database.transaction_id(tx_hash)? {
            return Ok(Some(id))
        }

        // If the transaction is not found in the database, check the in-memory state

        // Get the last transaction number stored in the database
        let last_database_block_number = self.database.last_block_number()?;
        let last_database_tx_id = self
            .database
            .block_body_indices(last_database_block_number)?
            .ok_or(ProviderError::BlockBodyIndicesNotFound(last_database_block_number))?
            .last_tx_num();

        // Find the transaction in the in-memory state with the matching hash, and return its
        // number
        let mut in_memory_tx_id = last_database_tx_id + 1;
        for block_number in last_database_block_number.saturating_add(1)..=
            self.canonical_in_memory_state.get_canonical_block_number()
        {
            // TODO: there might be an update between loop iterations, we
            // need to handle that situation.
            let block_state = self
                .canonical_in_memory_state
                .state_by_number(block_number)
                .ok_or(ProviderError::StateForNumberNotFound(block_number))?;
            for tx in block_state.block().block().body.transactions() {
                if tx.hash() == tx_hash {
                    return Ok(Some(in_memory_tx_id))
                }

                in_memory_tx_id += 1;
            }
        }

        Ok(None)
    }

    fn transaction_by_id(&self, id: TxNumber) -> ProviderResult<Option<TransactionSigned>> {
        self.get_in_memory_or_storage_by_tx_id(
            id,
            |provider| provider.transaction_by_id(id),
            |tx_index, block_state| {
                Ok(block_state.block().block().body.transactions.get(tx_index).cloned())
            },
        )
    }

    fn transaction_by_id_no_hash(
        &self,
        id: TxNumber,
    ) -> ProviderResult<Option<TransactionSignedNoHash>> {
        self.get_in_memory_or_storage_by_tx_id(
            id,
            |provider| provider.transaction_by_id_no_hash(id),
            |tx_index, block_state| {
                Ok(block_state
                    .block()
                    .block()
                    .body
                    .transactions
                    .get(tx_index)
                    .cloned()
                    .map(Into::into))
            },
        )
    }

    fn transaction_by_hash(&self, hash: TxHash) -> ProviderResult<Option<TransactionSigned>> {
        if let Some(tx) = self.canonical_in_memory_state.transaction_by_hash(hash) {
            return Ok(Some(tx))
        }

        self.database.transaction_by_hash(hash)
    }

    fn transaction_by_hash_with_meta(
        &self,
        tx_hash: TxHash,
    ) -> ProviderResult<Option<(TransactionSigned, TransactionMeta)>> {
        if let Some((tx, meta)) =
            self.canonical_in_memory_state.transaction_by_hash_with_meta(tx_hash)
        {
            return Ok(Some((tx, meta)))
        }

        self.database.transaction_by_hash_with_meta(tx_hash)
    }

    fn transaction_block(&self, id: TxNumber) -> ProviderResult<Option<BlockNumber>> {
        self.get_in_memory_or_storage_by_tx_id(
            id,
            |provider| provider.transaction_block(id),
            |_, block_state| Ok(Some(block_state.block().block().number)),
        )
    }

    fn transactions_by_block(
        &self,
        id: BlockHashOrNumber,
    ) -> ProviderResult<Option<Vec<TransactionSigned>>> {
        match id {
            BlockHashOrNumber::Hash(hash) => {
                if let Some(block_state) = self.canonical_in_memory_state.state_by_hash(hash) {
                    return Ok(Some(block_state.block().block().body.transactions.clone()));
                }
            }
            BlockHashOrNumber::Number(number) => {
                if let Some(block_state) = self.canonical_in_memory_state.state_by_number(number) {
                    return Ok(Some(block_state.block().block().body.transactions.clone()));
                }
            }
        }
        self.database.transactions_by_block(id)
    }

    fn transactions_by_block_range(
        &self,
        range: impl RangeBounds<BlockNumber>,
    ) -> ProviderResult<Vec<Vec<TransactionSigned>>> {
        let (start, end) = self.convert_range_bounds(range, || {
            self.canonical_in_memory_state.get_canonical_block_number()
        });

        let mut transactions = Vec::new();
        let mut last_in_memory_block = None;

        for number in start..=end {
            if let Some(block_state) = self.canonical_in_memory_state.state_by_number(number) {
                // TODO: there might be an update between loop iterations, we
                // need to handle that situation.
                transactions.push(block_state.block().block().body.transactions.clone());
                last_in_memory_block = Some(number);
            } else {
                break
            }
        }

        if let Some(last_block) = last_in_memory_block {
            if last_block < end {
                let mut db_transactions =
                    self.database.transactions_by_block_range((last_block + 1)..=end)?;
                transactions.append(&mut db_transactions);
            }
        } else {
            transactions = self.database.transactions_by_block_range(start..=end)?;
        }

        Ok(transactions)
    }

    fn transactions_by_tx_range(
        &self,
        range: impl RangeBounds<TxNumber>,
    ) -> ProviderResult<Vec<TransactionSignedNoHash>> {
        self.database.transactions_by_tx_range(range)
    }

    fn senders_by_tx_range(
        &self,
        range: impl RangeBounds<TxNumber>,
    ) -> ProviderResult<Vec<Address>> {
        self.database.senders_by_tx_range(range)
    }

    fn transaction_sender(&self, id: TxNumber) -> ProviderResult<Option<Address>> {
        self.get_in_memory_or_storage_by_tx_id(
            id,
            |provider| provider.transaction_sender(id),
            |tx_index, block_state| {
                Ok(block_state
                    .block()
                    .block()
                    .body
                    .transactions
                    .get(tx_index)
                    .and_then(|transaction| transaction.recover_signer()))
            },
        )
    }
}

impl<N: ProviderNodeTypes> ReceiptProvider for BlockchainProvider2<N> {
    fn receipt(&self, id: TxNumber) -> ProviderResult<Option<Receipt>> {
        self.get_in_memory_or_storage_by_tx_id(
            id,
            |provider| provider.receipt(id),
            |tx_index, block_state| {
                Ok(block_state.executed_block_receipts().get(tx_index).cloned())
            },
        )
    }

    fn receipt_by_hash(&self, hash: TxHash) -> ProviderResult<Option<Receipt>> {
        for block_state in self.canonical_in_memory_state.canonical_chain() {
            let executed_block = block_state.block();
            let block = executed_block.block();
            let receipts = block_state.executed_block_receipts();

            // assuming 1:1 correspondence between transactions and receipts
            debug_assert_eq!(
                block.body.transactions.len(),
                receipts.len(),
                "Mismatch between transaction and receipt count"
            );

            if let Some(tx_index) = block.body.transactions.iter().position(|tx| tx.hash() == hash)
            {
                // safe to use tx_index for receipts due to 1:1 correspondence
                return Ok(receipts.get(tx_index).cloned());
            }
        }

        self.database.receipt_by_hash(hash)
    }

    fn receipts_by_block(&self, block: BlockHashOrNumber) -> ProviderResult<Option<Vec<Receipt>>> {
        self.get_in_memory_or_storage_by_block(
            block,
            |db_provider| db_provider.receipts_by_block(block),
            |block_state| Ok(Some(block_state.executed_block_receipts())),
        )
    }

    fn receipts_by_tx_range(
        &self,
        range: impl RangeBounds<TxNumber>,
    ) -> ProviderResult<Vec<Receipt>> {
        self.database.receipts_by_tx_range(range)
    }
}

impl<N: ProviderNodeTypes> ReceiptProviderIdExt for BlockchainProvider2<N> {
    fn receipts_by_block_id(&self, block: BlockId) -> ProviderResult<Option<Vec<Receipt>>> {
        match block {
            BlockId::Hash(rpc_block_hash) => {
                let mut receipts = self.receipts_by_block(rpc_block_hash.block_hash.into())?;
                if receipts.is_none() && !rpc_block_hash.require_canonical.unwrap_or(false) {
                    let block_state = self
                        .canonical_in_memory_state
                        .state_by_hash(rpc_block_hash.block_hash)
                        .ok_or(ProviderError::StateForHashNotFound(rpc_block_hash.block_hash))?;
                    receipts = Some(block_state.executed_block_receipts());
                }
                Ok(receipts)
            }
            BlockId::Number(num_tag) => match num_tag {
                BlockNumberOrTag::Pending => Ok(self
                    .canonical_in_memory_state
                    .pending_state()
                    .map(|block_state| block_state.executed_block_receipts())),
                _ => {
                    if let Some(num) = self.convert_block_number(num_tag)? {
                        self.receipts_by_block(num.into())
                    } else {
                        Ok(None)
                    }
                }
            },
        }
    }
}

impl<N: ProviderNodeTypes> WithdrawalsProvider for BlockchainProvider2<N> {
    fn withdrawals_by_block(
        &self,
        id: BlockHashOrNumber,
        timestamp: u64,
    ) -> ProviderResult<Option<Withdrawals>> {
        if !self.database.chain_spec().is_shanghai_active_at_timestamp(timestamp) {
            return Ok(None)
        }

        self.get_in_memory_or_storage_by_block(
            id,
            |db_provider| db_provider.withdrawals_by_block(id, timestamp),
            |block_state| Ok(block_state.block().block().body.withdrawals.clone()),
        )
    }

    fn latest_withdrawal(&self) -> ProviderResult<Option<Withdrawal>> {
        let best_block_num = self.best_block_number()?;

        self.get_in_memory_or_storage_by_block(
            best_block_num.into(),
            |db_provider| db_provider.latest_withdrawal(),
            |block_state| {
                Ok(block_state.block().block().body.withdrawals.clone().and_then(|mut w| w.pop()))
            },
        )
    }
}

impl<N: ProviderNodeTypes> RequestsProvider for BlockchainProvider2<N> {
    fn requests_by_block(
        &self,
        id: BlockHashOrNumber,
        timestamp: u64,
    ) -> ProviderResult<Option<reth_primitives::Requests>> {
        if !self.database.chain_spec().is_prague_active_at_timestamp(timestamp) {
            return Ok(None)
        }

        self.get_in_memory_or_storage_by_block(
            id,
            |db_provider| db_provider.requests_by_block(id, timestamp),
            |block_state| Ok(block_state.block().block().body.requests.clone()),
        )
    }
}

impl<N: ProviderNodeTypes> StageCheckpointReader for BlockchainProvider2<N> {
    fn get_stage_checkpoint(&self, id: StageId) -> ProviderResult<Option<StageCheckpoint>> {
        self.database.provider()?.get_stage_checkpoint(id)
    }

    fn get_stage_checkpoint_progress(&self, id: StageId) -> ProviderResult<Option<Vec<u8>>> {
        self.database.provider()?.get_stage_checkpoint_progress(id)
    }

    fn get_all_checkpoints(&self) -> ProviderResult<Vec<(String, StageCheckpoint)>> {
        self.database.provider()?.get_all_checkpoints()
    }
}

impl<N: ProviderNodeTypes> EvmEnvProvider for BlockchainProvider2<N> {
    fn fill_env_at<EvmConfig>(
        &self,
        cfg: &mut CfgEnvWithHandlerCfg,
        block_env: &mut BlockEnv,
        at: BlockHashOrNumber,
        evm_config: EvmConfig,
    ) -> ProviderResult<()>
    where
        EvmConfig: ConfigureEvmEnv<Header = Header>,
    {
        let hash = self.convert_number(at)?.ok_or(ProviderError::HeaderNotFound(at))?;
        let header = self.header(&hash)?.ok_or(ProviderError::HeaderNotFound(at))?;
        self.fill_env_with_header(cfg, block_env, &header, evm_config)
    }

    fn fill_env_with_header<EvmConfig>(
        &self,
        cfg: &mut CfgEnvWithHandlerCfg,
        block_env: &mut BlockEnv,
        header: &Header,
        evm_config: EvmConfig,
    ) -> ProviderResult<()>
    where
        EvmConfig: ConfigureEvmEnv<Header = Header>,
    {
        let total_difficulty = self
            .header_td_by_number(header.number)?
            .ok_or_else(|| ProviderError::HeaderNotFound(header.number.into()))?;
        evm_config.fill_cfg_and_block_env(cfg, block_env, header, total_difficulty);
        Ok(())
    }

    fn fill_cfg_env_at<EvmConfig>(
        &self,
        cfg: &mut CfgEnvWithHandlerCfg,
        at: BlockHashOrNumber,
        evm_config: EvmConfig,
    ) -> ProviderResult<()>
    where
        EvmConfig: ConfigureEvmEnv<Header = Header>,
    {
        let hash = self.convert_number(at)?.ok_or(ProviderError::HeaderNotFound(at))?;
        let header = self.header(&hash)?.ok_or(ProviderError::HeaderNotFound(at))?;
        self.fill_cfg_env_with_header(cfg, &header, evm_config)
    }

    fn fill_cfg_env_with_header<EvmConfig>(
        &self,
        cfg: &mut CfgEnvWithHandlerCfg,
        header: &Header,
        evm_config: EvmConfig,
    ) -> ProviderResult<()>
    where
        EvmConfig: ConfigureEvmEnv<Header = Header>,
    {
        let total_difficulty = self
            .header_td_by_number(header.number)?
            .ok_or_else(|| ProviderError::HeaderNotFound(header.number.into()))?;
        evm_config.fill_cfg_env(cfg, header, total_difficulty);
        Ok(())
    }
}

impl<N: ProviderNodeTypes> PruneCheckpointReader for BlockchainProvider2<N> {
    fn get_prune_checkpoint(
        &self,
        segment: PruneSegment,
    ) -> ProviderResult<Option<PruneCheckpoint>> {
        self.database.provider()?.get_prune_checkpoint(segment)
    }

    fn get_prune_checkpoints(&self) -> ProviderResult<Vec<(PruneSegment, PruneCheckpoint)>> {
        self.database.provider()?.get_prune_checkpoints()
    }
}

impl<N: NodeTypesWithDB> ChainSpecProvider for BlockchainProvider2<N> {
    type ChainSpec = N::ChainSpec;

    fn chain_spec(&self) -> Arc<N::ChainSpec> {
        self.database.chain_spec()
    }
}

impl<N: ProviderNodeTypes> StateProviderFactory for BlockchainProvider2<N> {
    /// Storage provider for latest block
    fn latest(&self) -> ProviderResult<StateProviderBox> {
        trace!(target: "providers::blockchain", "Getting latest block state provider");
        // use latest state provider if the head state exists
        if let Some(state) = self.canonical_in_memory_state.head_state() {
            trace!(target: "providers::blockchain", "Using head state for latest state provider");
            Ok(self.block_state_provider(state)?.boxed())
        } else {
            trace!(target: "providers::blockchain", "Using database state for latest state provider");
            self.database.latest()
        }
    }

    fn history_by_block_number(
        &self,
        block_number: BlockNumber,
    ) -> ProviderResult<StateProviderBox> {
        trace!(target: "providers::blockchain", ?block_number, "Getting history by block number");
        self.ensure_canonical_block(block_number)?;
        let hash = self
            .block_hash(block_number)?
            .ok_or_else(|| ProviderError::HeaderNotFound(block_number.into()))?;
        self.history_by_block_hash(hash)
    }

    fn history_by_block_hash(&self, block_hash: BlockHash) -> ProviderResult<StateProviderBox> {
        trace!(target: "providers::blockchain", ?block_hash, "Getting history by block hash");
        if let Ok(state) = self.database.history_by_block_hash(block_hash) {
            // This could be tracked by a block in the database block
            Ok(state)
        } else if let Some(state) = self.canonical_in_memory_state.state_by_hash(block_hash) {
            // ... or this could be tracked by the in memory state
            let state_provider = self.block_state_provider(state)?;
            Ok(Box::new(state_provider))
        } else {
            // if we couldn't find it anywhere, then we should return an error
            Err(ProviderError::StateForHashNotFound(block_hash))
        }
    }

    fn state_by_block_hash(&self, hash: BlockHash) -> ProviderResult<StateProviderBox> {
        trace!(target: "providers::blockchain", ?hash, "Getting state by block hash");
        if let Ok(state) = self.history_by_block_hash(hash) {
            // This could be tracked by a historical block
            Ok(state)
        } else if let Ok(Some(pending)) = self.pending_state_by_hash(hash) {
            // .. or this could be the pending state
            Ok(pending)
        } else {
            // if we couldn't find it anywhere, then we should return an error
            Err(ProviderError::StateForHashNotFound(hash))
        }
    }

    /// Returns the state provider for pending state.
    ///
    /// If there's no pending block available then the latest state provider is returned:
    /// [`Self::latest`]
    fn pending(&self) -> ProviderResult<StateProviderBox> {
        trace!(target: "providers::blockchain", "Getting provider for pending state");

        if let Some(block) = self.canonical_in_memory_state.pending_block_num_hash() {
            let historical = self.database.history_by_block_hash(block.hash)?;
            let pending_provider =
                self.canonical_in_memory_state.state_provider(block.hash, historical);

            return Ok(Box::new(pending_provider));
        }

        // fallback to latest state if the pending block is not available
        self.latest()
    }

    fn pending_state_by_hash(&self, block_hash: B256) -> ProviderResult<Option<StateProviderBox>> {
        let historical = self.database.history_by_block_hash(block_hash)?;
        if let Some(block) = self.canonical_in_memory_state.pending_block_num_hash() {
            if block.hash == block_hash {
                let pending_provider =
                    self.canonical_in_memory_state.state_provider(block_hash, historical);

                return Ok(Some(Box::new(pending_provider)))
            }
        }
        Ok(None)
    }

    /// Returns a [`StateProviderBox`] indexed by the given block number or tag.
    fn state_by_block_number_or_tag(
        &self,
        number_or_tag: BlockNumberOrTag,
    ) -> ProviderResult<StateProviderBox> {
        match number_or_tag {
            BlockNumberOrTag::Latest => self.latest(),
            BlockNumberOrTag::Finalized => {
                // we can only get the finalized state by hash, not by num
                let hash =
                    self.finalized_block_hash()?.ok_or(ProviderError::FinalizedBlockNotFound)?;
                self.state_by_block_hash(hash)
            }
            BlockNumberOrTag::Safe => {
                // we can only get the safe state by hash, not by num
                let hash = self.safe_block_hash()?.ok_or(ProviderError::SafeBlockNotFound)?;
                self.state_by_block_hash(hash)
            }
            BlockNumberOrTag::Earliest => self.history_by_block_number(0),
            BlockNumberOrTag::Pending => self.pending(),
            BlockNumberOrTag::Number(num) => {
                let hash = self
                    .block_hash(num)?
                    .ok_or_else(|| ProviderError::HeaderNotFound(num.into()))?;
                self.state_by_block_hash(hash)
            }
        }
    }
}

impl<N: NodeTypesWithDB> CanonChainTracker for BlockchainProvider2<N>
where
    Self: BlockReader,
{
    fn on_forkchoice_update_received(&self, _update: &ForkchoiceState) {
        // update timestamp
        self.canonical_in_memory_state.on_forkchoice_update_received();
    }

    fn last_received_update_timestamp(&self) -> Option<Instant> {
        self.canonical_in_memory_state.last_received_update_timestamp()
    }

    fn on_transition_configuration_exchanged(&self) {
        self.canonical_in_memory_state.on_transition_configuration_exchanged();
    }

    fn last_exchanged_transition_configuration_timestamp(&self) -> Option<Instant> {
        self.canonical_in_memory_state.last_exchanged_transition_configuration_timestamp()
    }

    fn set_canonical_head(&self, header: SealedHeader) {
        self.canonical_in_memory_state.set_canonical_head(header);
    }

    fn set_safe(&self, header: SealedHeader) {
        self.canonical_in_memory_state.set_safe(header);
    }

    fn set_finalized(&self, header: SealedHeader) {
        self.canonical_in_memory_state.set_finalized(header);
    }
}

impl<N: NodeTypesWithDB> BlockReaderIdExt for BlockchainProvider2<N>
where
    Self: BlockReader + ReceiptProviderIdExt,
{
    fn block_by_id(&self, id: BlockId) -> ProviderResult<Option<Block>> {
        match id {
            BlockId::Number(num) => self.block_by_number_or_tag(num),
            BlockId::Hash(hash) => {
                // TODO: should we only apply this for the RPCs that are listed in EIP-1898?
                // so not at the provider level?
                // if we decide to do this at a higher level, then we can make this an automatic
                // trait impl
                if Some(true) == hash.require_canonical {
                    // check the database, canonical blocks are only stored in the database
                    self.find_block_by_hash(hash.block_hash, BlockSource::Canonical)
                } else {
                    self.block_by_hash(hash.block_hash)
                }
            }
        }
    }

    fn header_by_number_or_tag(&self, id: BlockNumberOrTag) -> ProviderResult<Option<Header>> {
        Ok(match id {
            BlockNumberOrTag::Latest => {
                Some(self.canonical_in_memory_state.get_canonical_head().unseal())
            }
            BlockNumberOrTag::Finalized => {
                self.canonical_in_memory_state.get_finalized_header().map(|h| h.unseal())
            }
            BlockNumberOrTag::Safe => {
                self.canonical_in_memory_state.get_safe_header().map(|h| h.unseal())
            }
            BlockNumberOrTag::Earliest => self.header_by_number(0)?,
            BlockNumberOrTag::Pending => self.canonical_in_memory_state.pending_header(),

            BlockNumberOrTag::Number(num) => self.header_by_number(num)?,
        })
    }

    fn sealed_header_by_number_or_tag(
        &self,
        id: BlockNumberOrTag,
    ) -> ProviderResult<Option<SealedHeader>> {
        match id {
            BlockNumberOrTag::Latest => {
                Ok(Some(self.canonical_in_memory_state.get_canonical_head()))
            }
            BlockNumberOrTag::Finalized => {
                Ok(self.canonical_in_memory_state.get_finalized_header())
            }
            BlockNumberOrTag::Safe => Ok(self.canonical_in_memory_state.get_safe_header()),
            BlockNumberOrTag::Earliest => self.header_by_number(0)?.map_or_else(
                || Ok(None),
                |h| {
                    let sealed = h.seal_slow();
                    let (header, seal) = sealed.into_parts();
                    Ok(Some(SealedHeader::new(header, seal)))
                },
            ),
            BlockNumberOrTag::Pending => Ok(self.canonical_in_memory_state.pending_sealed_header()),
            BlockNumberOrTag::Number(num) => self.header_by_number(num)?.map_or_else(
                || Ok(None),
                |h| {
                    let sealed = h.seal_slow();
                    let (header, seal) = sealed.into_parts();
                    Ok(Some(SealedHeader::new(header, seal)))
                },
            ),
        }
    }

    fn sealed_header_by_id(&self, id: BlockId) -> ProviderResult<Option<SealedHeader>> {
        Ok(match id {
            BlockId::Number(num) => self.sealed_header_by_number_or_tag(num)?,
            BlockId::Hash(hash) => self.header(&hash.block_hash)?.map(|h| {
                let sealed = h.seal_slow();
                let (header, seal) = sealed.into_parts();
                SealedHeader::new(header, seal)
            }),
        })
    }

    fn header_by_id(&self, id: BlockId) -> ProviderResult<Option<Header>> {
        Ok(match id {
            BlockId::Number(num) => self.header_by_number_or_tag(num)?,
            BlockId::Hash(hash) => self.header(&hash.block_hash)?,
        })
    }

    fn ommers_by_id(&self, id: BlockId) -> ProviderResult<Option<Vec<Header>>> {
        match id {
            BlockId::Number(num) => self.ommers_by_number_or_tag(num),
            BlockId::Hash(hash) => {
                // TODO: EIP-1898 question, see above
                // here it is not handled
                self.ommers(BlockHashOrNumber::Hash(hash.block_hash))
            }
        }
    }
}

impl<N: NodeTypesWithDB> CanonStateSubscriptions for BlockchainProvider2<N> {
    fn subscribe_to_canonical_state(&self) -> CanonStateNotifications {
        self.canonical_in_memory_state.subscribe_canon_state()
    }
}

impl<N: NodeTypesWithDB> ForkChoiceSubscriptions for BlockchainProvider2<N> {
    fn subscribe_safe_block(&self) -> ForkChoiceNotifications {
        let receiver = self.canonical_in_memory_state.subscribe_safe_block();
        ForkChoiceNotifications(receiver)
    }

    fn subscribe_finalized_block(&self) -> ForkChoiceNotifications {
        let receiver = self.canonical_in_memory_state.subscribe_finalized_block();
        ForkChoiceNotifications(receiver)
    }
}

impl<N: ProviderNodeTypes> ChangeSetReader for BlockchainProvider2<N> {
    fn account_block_changeset(
        &self,
        block_number: BlockNumber,
    ) -> ProviderResult<Vec<AccountBeforeTx>> {
        if let Some(state) = self.canonical_in_memory_state.state_by_number(block_number) {
            let changesets = state
                .block()
                .execution_output
                .bundle
                .reverts
                .clone()
                .into_plain_state_reverts()
                .accounts
                .into_iter()
                .flatten()
                .map(|(address, info)| AccountBeforeTx { address, info: info.map(Into::into) })
                .collect();
            Ok(changesets)
        } else {
            self.database.provider()?.account_block_changeset(block_number)
        }
    }
}

impl<N: ProviderNodeTypes> AccountReader for BlockchainProvider2<N> {
    /// Get basic account information.
    fn basic_account(&self, address: Address) -> ProviderResult<Option<Account>> {
        // use latest state provider
        let state_provider = self.latest()?;
        state_provider.basic_account(address)
    }
}

impl<N: ProviderNodeTypes> StateReader for BlockchainProvider2<N> {
    fn get_state(&self, block: BlockNumber) -> ProviderResult<Option<ExecutionOutcome>> {
        if let Some(state) = self.canonical_in_memory_state.state_by_number(block) {
            let state = state.block().execution_outcome().clone();
            Ok(Some(state))
        } else {
            self.database.provider()?.get_state(block..=block)
        }
    }
}

#[cfg(test)]
mod tests {
    use std::{
        ops::{Range, RangeBounds},
        sync::Arc,
        time::Instant,
    };

    use crate::{
        providers::BlockchainProvider2,
        test_utils::{
            create_test_provider_factory, create_test_provider_factory_with_chain_spec,
            MockNodeTypesWithDB,
        },
        writer::UnifiedStorageWriter,
        BlockWriter, CanonChainTracker, StaticFileProviderFactory, StaticFileWriter,
    };
    use alloy_eips::{BlockHashOrNumber, BlockNumHash, BlockNumberOrTag};
    use alloy_primitives::B256;
    use itertools::Itertools;
    use rand::Rng;
    use reth_chain_state::{
        test_utils::TestBlockBuilder, CanonStateNotification, CanonStateSubscriptions,
        ExecutedBlock, NewCanonicalChain,
    };
    use reth_chainspec::{
        ChainSpec, ChainSpecBuilder, ChainSpecProvider, EthereumHardfork, MAINNET,
    };
    use reth_db::models::{AccountBeforeTx, StoredBlockBodyIndices};
    use reth_execution_types::{Chain, ExecutionOutcome};
    use reth_primitives::{
        BlockWithSenders, Receipt, SealedBlock, SealedBlockWithSenders, StaticFileSegment,
        TransactionMeta, TransactionSignedNoHash, Withdrawals,
    };
    use reth_storage_api::{
        BlockHashReader, BlockIdReader, BlockNumReader, BlockReader, BlockReaderIdExt, BlockSource,
        ChangeSetReader, DatabaseProviderFactory, HeaderProvider, ReceiptProvider,
        ReceiptProviderIdExt, RequestsProvider, StateProviderFactory, TransactionVariant,
        TransactionsProvider, WithdrawalsProvider,
    };
    use reth_testing_utils::generators::{
        self, random_block, random_block_range, random_changeset_range, random_eoa_accounts,
        random_receipt, BlockParams, BlockRangeParams,
    };
    use revm::db::BundleState;
    use std::ops::Bound;

    const TEST_BLOCKS_COUNT: usize = 5;

    const TEST_TRANSACTIONS_COUNT: u8 = 4;

    fn random_blocks(
        rng: &mut impl Rng,
        database_blocks: usize,
        in_memory_blocks: usize,
        requests_count: Option<Range<u8>>,
        withdrawals_count: Option<Range<u8>>,
        tx_count: impl RangeBounds<u8>,
    ) -> (Vec<SealedBlock>, Vec<SealedBlock>) {
        let block_range = (database_blocks + in_memory_blocks - 1) as u64;

        let tx_start = match tx_count.start_bound() {
            Bound::Included(&n) | Bound::Excluded(&n) => n,
            Bound::Unbounded => u8::MIN,
        };
        let tx_end = match tx_count.end_bound() {
            Bound::Included(&n) | Bound::Excluded(&n) => n + 1,
            Bound::Unbounded => u8::MAX,
        };

        let blocks = random_block_range(
            rng,
            0..=block_range,
            BlockRangeParams {
                parent: Some(B256::ZERO),
                tx_count: tx_start..tx_end,
                requests_count,
                withdrawals_count,
            },
        );
        let (database_blocks, in_memory_blocks) = blocks.split_at(database_blocks);
        (database_blocks.to_vec(), in_memory_blocks.to_vec())
    }

    #[allow(clippy::type_complexity, clippy::too_many_arguments)]
    fn provider_with_chain_spec_and_random_blocks(
        rng: &mut impl Rng,
        chain_spec: Arc<ChainSpec>,
        database_blocks: usize,
        in_memory_blocks: usize,
        block_range_params: BlockRangeParams,
    ) -> eyre::Result<(
        BlockchainProvider2<MockNodeTypesWithDB>,
        Vec<SealedBlock>,
        Vec<SealedBlock>,
        Vec<Vec<Receipt>>,
    )> {
        let (database_blocks, in_memory_blocks) = random_blocks(
            rng,
            database_blocks,
            in_memory_blocks,
            block_range_params.requests_count,
            block_range_params.withdrawals_count,
            block_range_params.tx_count,
        );

        let receipts: Vec<Vec<_>> = database_blocks
            .iter()
            .chain(in_memory_blocks.iter())
            .map(|block| block.body.transactions.iter())
            .map(|tx| tx.map(|tx| random_receipt(rng, tx, Some(2))).collect())
            .collect();

        let factory = create_test_provider_factory_with_chain_spec(chain_spec);
        let provider_rw = factory.database_provider_rw()?;

        // Insert blocks into the database
        for block in &database_blocks {
            provider_rw.insert_historical_block(
                block.clone().seal_with_senders().expect("failed to seal block with senders"),
            )?;
        }

        // Insert receipts into the static files
        UnifiedStorageWriter::new(
            &provider_rw,
            Some(factory.static_file_provider().latest_writer(StaticFileSegment::Receipts)?),
        )
        .append_receipts_from_blocks(
            // The initial block number is required
            database_blocks.first().map(|b| b.number).unwrap_or_default(),
            receipts.iter().map(|vec| vec.clone().into_iter().map(Some).collect::<Vec<_>>()),
        )?;

        // Commit to both storages: database and static files
        UnifiedStorageWriter::commit(provider_rw, factory.static_file_provider())?;

        let provider = BlockchainProvider2::new(factory)?;

        // Insert the rest of the blocks and receipts into the in-memory state
        let chain = NewCanonicalChain::Commit {
            new: in_memory_blocks
                .iter()
                .map(|block| {
                    let senders = block.senders().expect("failed to recover senders");
                    let block_receipts = receipts.get(block.number as usize).unwrap().clone();
                    let execution_outcome =
                        ExecutionOutcome { receipts: block_receipts.into(), ..Default::default() };

                    ExecutedBlock::new(
                        Arc::new(block.clone()),
                        Arc::new(senders),
                        execution_outcome.into(),
                        Default::default(),
                        Default::default(),
                    )
                })
                .collect(),
        };
        provider.canonical_in_memory_state.update_chain(chain);

        // Get canonical, safe, and finalized blocks
        let blocks = database_blocks.iter().chain(in_memory_blocks.iter()).collect::<Vec<_>>();
        let block_count = blocks.len();
        let canonical_block = blocks.get(block_count - 1).unwrap();
        let safe_block = blocks.get(block_count - 2).unwrap();
        let finalized_block = blocks.get(block_count - 3).unwrap();

        // Set the canonical head, safe, and finalized blocks
        provider.set_canonical_head(canonical_block.header.clone());
        provider.set_safe(safe_block.header.clone());
        provider.set_finalized(finalized_block.header.clone());

        Ok((provider, database_blocks.clone(), in_memory_blocks.clone(), receipts))
    }

    #[allow(clippy::type_complexity)]
    fn provider_with_random_blocks(
        rng: &mut impl Rng,
        database_blocks: usize,
        in_memory_blocks: usize,
        block_range_params: BlockRangeParams,
    ) -> eyre::Result<(
        BlockchainProvider2<MockNodeTypesWithDB>,
        Vec<SealedBlock>,
        Vec<SealedBlock>,
        Vec<Vec<Receipt>>,
    )> {
        provider_with_chain_spec_and_random_blocks(
            rng,
            MAINNET.clone(),
            database_blocks,
            in_memory_blocks,
            block_range_params,
        )
    }

    #[test]
    fn test_block_reader_find_block_by_hash() -> eyre::Result<()> {
        // Initialize random number generator and provider factory
        let mut rng = generators::rng();
        let factory = create_test_provider_factory();

        // Generate 10 random blocks and split into database and in-memory blocks
        let blocks = random_block_range(
            &mut rng,
            0..=10,
            BlockRangeParams { parent: Some(B256::ZERO), tx_count: 0..1, ..Default::default() },
        );
        let (database_blocks, in_memory_blocks) = blocks.split_at(5);

        // Insert first 5 blocks into the database
        let provider_rw = factory.provider_rw()?;
        for block in database_blocks {
            provider_rw.insert_historical_block(
                block.clone().seal_with_senders().expect("failed to seal block with senders"),
            )?;
        }
        provider_rw.commit()?;

        // Create a new provider
        let provider = BlockchainProvider2::new(factory)?;

        // Useful blocks
        let first_db_block = database_blocks.first().unwrap();
        let first_in_mem_block = in_memory_blocks.first().unwrap();
        let last_in_mem_block = in_memory_blocks.last().unwrap();

        // No block in memory before setting in memory state
        assert_eq!(provider.find_block_by_hash(first_in_mem_block.hash(), BlockSource::Any)?, None);
        assert_eq!(
            provider.find_block_by_hash(first_in_mem_block.hash(), BlockSource::Canonical)?,
            None
        );
        // No pending block in memory
        assert_eq!(
            provider.find_block_by_hash(first_in_mem_block.hash(), BlockSource::Pending)?,
            None
        );

        // Insert first block into the in-memory state
        let in_memory_block_senders =
            first_in_mem_block.senders().expect("failed to recover senders");
        let chain = NewCanonicalChain::Commit {
            new: vec![ExecutedBlock::new(
                Arc::new(first_in_mem_block.clone()),
                Arc::new(in_memory_block_senders),
                Default::default(),
                Default::default(),
                Default::default(),
            )],
        };
        provider.canonical_in_memory_state.update_chain(chain);

        // Now the block should be found in memory
        assert_eq!(
            provider.find_block_by_hash(first_in_mem_block.hash(), BlockSource::Any)?,
            Some(first_in_mem_block.clone().into())
        );
        assert_eq!(
            provider.find_block_by_hash(first_in_mem_block.hash(), BlockSource::Canonical)?,
            Some(first_in_mem_block.clone().into())
        );

        // Find the first block in database by hash
        assert_eq!(
            provider.find_block_by_hash(first_db_block.hash(), BlockSource::Any)?,
            Some(first_db_block.clone().into())
        );
        assert_eq!(
            provider.find_block_by_hash(first_db_block.hash(), BlockSource::Canonical)?,
            Some(first_db_block.clone().into())
        );

        // No pending block in database
        assert_eq!(provider.find_block_by_hash(first_db_block.hash(), BlockSource::Pending)?, None);

        // Insert the last block into the pending state
        provider.canonical_in_memory_state.set_pending_block(ExecutedBlock {
            block: Arc::new(last_in_mem_block.clone()),
            senders: Default::default(),
            execution_output: Default::default(),
            hashed_state: Default::default(),
            trie: Default::default(),
        });

        // Now the last block should be found in memory
        assert_eq!(
            provider.find_block_by_hash(last_in_mem_block.hash(), BlockSource::Pending)?,
            Some(last_in_mem_block.clone().into())
        );

        Ok(())
    }

    #[test]
    fn test_block_reader_block() -> eyre::Result<()> {
        // Initialize random number generator and provider factory
        let mut rng = generators::rng();
        let factory = create_test_provider_factory();

        // Generate 10 random blocks and split into database and in-memory blocks
        let blocks = random_block_range(
            &mut rng,
            0..=10,
            BlockRangeParams { parent: Some(B256::ZERO), tx_count: 0..1, ..Default::default() },
        );
        let (database_blocks, in_memory_blocks) = blocks.split_at(5);

        // Insert first 5 blocks into the database
        let provider_rw = factory.provider_rw()?;
        for block in database_blocks {
            provider_rw.insert_historical_block(
                block.clone().seal_with_senders().expect("failed to seal block with senders"),
            )?;
        }
        provider_rw.commit()?;

        // Create a new provider
        let provider = BlockchainProvider2::new(factory)?;

        // First in memory block
        let first_in_mem_block = in_memory_blocks.first().unwrap();
        // First database block
        let first_db_block = database_blocks.first().unwrap();

        // First in memory block should not be found yet as not integrated to the in-memory state
        assert_eq!(provider.block(BlockHashOrNumber::Hash(first_in_mem_block.hash()))?, None);
        assert_eq!(provider.block(BlockHashOrNumber::Number(first_in_mem_block.number))?, None);

        // Insert first block into the in-memory state
        let in_memory_block_senders =
            first_in_mem_block.senders().expect("failed to recover senders");
        let chain = NewCanonicalChain::Commit {
            new: vec![ExecutedBlock::new(
                Arc::new(first_in_mem_block.clone()),
                Arc::new(in_memory_block_senders),
                Default::default(),
                Default::default(),
                Default::default(),
            )],
        };
        provider.canonical_in_memory_state.update_chain(chain);

        // First in memory block should be found
        assert_eq!(
            provider.block(BlockHashOrNumber::Hash(first_in_mem_block.hash()))?,
            Some(first_in_mem_block.clone().into())
        );
        assert_eq!(
            provider.block(BlockHashOrNumber::Number(first_in_mem_block.number))?,
            Some(first_in_mem_block.clone().into())
        );

        // First database block should be found
        assert_eq!(
            provider.block(BlockHashOrNumber::Hash(first_db_block.hash()))?,
            Some(first_db_block.clone().into())
        );
        assert_eq!(
            provider.block(BlockHashOrNumber::Number(first_db_block.number))?,
            Some(first_db_block.clone().into())
        );

        Ok(())
    }

    #[test]
    fn test_block_reader_pending_block() -> eyre::Result<()> {
        let mut rng = generators::rng();
        let (provider, _, _, _) = provider_with_random_blocks(
            &mut rng,
            TEST_BLOCKS_COUNT,
            TEST_BLOCKS_COUNT,
            BlockRangeParams::default(),
        )?;

        // Generate a random block
        let mut rng = generators::rng();
        let block = random_block(
            &mut rng,
            0,
            BlockParams { parent: Some(B256::ZERO), ..Default::default() },
        );

        // Set the block as pending
        provider.canonical_in_memory_state.set_pending_block(ExecutedBlock {
            block: Arc::new(block.clone()),
            senders: Default::default(),
            execution_output: Default::default(),
            hashed_state: Default::default(),
            trie: Default::default(),
        });

        // Assertions related to the pending block
        assert_eq!(provider.pending_block()?, Some(block.clone()));

        assert_eq!(
            provider.pending_block_with_senders()?,
            Some(reth_primitives::SealedBlockWithSenders {
                block: block.clone(),
                senders: block.senders().unwrap()
            })
        );

        assert_eq!(provider.pending_block_and_receipts()?, Some((block, vec![])));

        Ok(())
    }

    #[test]
    fn test_block_reader_ommers() -> eyre::Result<()> {
        // Create a new provider
        let mut rng = generators::rng();
        let (provider, _, in_memory_blocks, _) = provider_with_random_blocks(
            &mut rng,
            TEST_BLOCKS_COUNT,
            TEST_BLOCKS_COUNT,
            BlockRangeParams::default(),
        )?;

        let first_in_mem_block = in_memory_blocks.first().unwrap();

        // If the block is after the Merge, we should have an empty ommers list
        assert_eq!(
            provider.ommers(
                (provider.chain_spec().paris_block_and_final_difficulty.unwrap().0 + 2).into()
            )?,
            Some(vec![])
        );

        // First in memory block ommers should be found
        assert_eq!(
            provider.ommers(first_in_mem_block.number.into())?,
            Some(first_in_mem_block.body.ommers.clone())
        );
        assert_eq!(
            provider.ommers(first_in_mem_block.hash().into())?,
            Some(first_in_mem_block.body.ommers.clone())
        );

        // A random hash should return None as the block number is not found
        assert_eq!(provider.ommers(B256::random().into())?, None);

        Ok(())
    }

    #[test]
    fn test_block_body_indices() -> eyre::Result<()> {
        // Create a new provider
        let mut rng = generators::rng();
        let (provider, database_blocks, in_memory_blocks, _) = provider_with_random_blocks(
            &mut rng,
            TEST_BLOCKS_COUNT,
            TEST_BLOCKS_COUNT,
            BlockRangeParams {
                tx_count: TEST_TRANSACTIONS_COUNT..TEST_TRANSACTIONS_COUNT,
                ..Default::default()
            },
        )?;

        let first_in_mem_block = in_memory_blocks.first().unwrap();

        // Insert the first block into the in-memory state
        let in_memory_block_senders =
            first_in_mem_block.senders().expect("failed to recover senders");
        let chain = NewCanonicalChain::Commit {
            new: vec![ExecutedBlock::new(
                Arc::new(first_in_mem_block.clone()),
                Arc::new(in_memory_block_senders),
                Default::default(),
                Default::default(),
                Default::default(),
            )],
        };
        provider.canonical_in_memory_state.update_chain(chain);

        let first_db_block = database_blocks.first().unwrap().clone();
        let first_in_mem_block = in_memory_blocks.first().unwrap().clone();

        // First database block body indices should be found
        assert_eq!(
            provider.block_body_indices(first_db_block.number)?.unwrap(),
            StoredBlockBodyIndices { first_tx_num: 0, tx_count: 4 }
        );

        // First in-memory block body indices should be found with the first tx after the database
        // blocks
        assert_eq!(
            provider.block_body_indices(first_in_mem_block.number)?.unwrap(),
            StoredBlockBodyIndices { first_tx_num: 20, tx_count: 4 }
        );

        // A random block number should return None as the block is not found
        let mut rng = rand::thread_rng();
        let random_block_number: u64 = rng.gen();
        assert_eq!(provider.block_body_indices(random_block_number)?, None);

        Ok(())
    }

    #[test]
    fn test_block_with_senders_by_hash_in_memory() -> eyre::Result<()> {
        let mut rng = generators::rng();
        let (provider, _, in_memory_blocks, _) = provider_with_random_blocks(
            &mut rng,
            TEST_BLOCKS_COUNT,
            TEST_BLOCKS_COUNT,
            BlockRangeParams::default(),
        )?;

        // Get the first in-memory block
        let first_in_mem_block = in_memory_blocks.first().unwrap();
        let block_hash = first_in_mem_block.hash();

        // Get the block with senders by hash and check if it matches the first in-memory block
        let block_with_senders = provider
            .block_with_senders(BlockHashOrNumber::Hash(block_hash), TransactionVariant::WithHash)?
            .unwrap();
        assert_eq!(block_with_senders.block.seal(block_hash), first_in_mem_block.clone());
        assert_eq!(block_with_senders.senders, first_in_mem_block.senders().unwrap());

        Ok(())
    }

    #[test]
    fn test_block_with_senders_by_number_in_memory() -> eyre::Result<()> {
        let mut rng = generators::rng();
        let (provider, _, in_memory_blocks, _) = provider_with_random_blocks(
            &mut rng,
            TEST_BLOCKS_COUNT,
            TEST_BLOCKS_COUNT,
            BlockRangeParams::default(),
        )?;

        // Get the first in-memory block
        let first_in_mem_block = in_memory_blocks.first().unwrap();
        let block_number = first_in_mem_block.number;

        // Get the block with senders by number and check if it matches the first in-memory block
        let block_with_senders = provider
            .block_with_senders(
                BlockHashOrNumber::Number(block_number),
                TransactionVariant::WithHash,
            )?
            .unwrap();
        assert_eq!(
            block_with_senders.block.seal(first_in_mem_block.hash()),
            first_in_mem_block.clone()
        );
        assert_eq!(block_with_senders.senders, first_in_mem_block.senders().unwrap());

        Ok(())
    }

    #[test]
    fn test_block_with_senders_by_hash_in_database() -> eyre::Result<()> {
        let mut rng = generators::rng();
        let (provider, database_blocks, _, _) = provider_with_random_blocks(
            &mut rng,
            TEST_BLOCKS_COUNT,
            TEST_BLOCKS_COUNT,
            BlockRangeParams::default(),
        )?;

        // Get the first database block
        let first_db_block = database_blocks.first().unwrap();
        let block_hash = first_db_block.hash();

        // Get the block with senders by hash and check if it matches the first database block
        let block_with_senders = provider
            .block_with_senders(BlockHashOrNumber::Hash(block_hash), TransactionVariant::WithHash)?
            .unwrap();
        assert_eq!(block_with_senders.block.seal(block_hash), first_db_block.clone());
        assert_eq!(block_with_senders.senders, first_db_block.senders().unwrap());

        Ok(())
    }

    #[test]
    fn test_block_with_senders_by_number_in_database() -> eyre::Result<()> {
        let mut rng = generators::rng();
        let (provider, database_blocks, _, _) = provider_with_random_blocks(
            &mut rng,
            TEST_BLOCKS_COUNT,
            TEST_BLOCKS_COUNT,
            BlockRangeParams::default(),
        )?;

        // Get the first database block
        let first_db_block = database_blocks.first().unwrap();
        let block_number = first_db_block.number;

        // Get the block with senders by number and check if it matches the first database block
        let block_with_senders = provider
            .block_with_senders(
                BlockHashOrNumber::Number(block_number),
                TransactionVariant::WithHash,
            )?
            .unwrap();
        assert_eq!(block_with_senders.block.seal(first_db_block.hash()), first_db_block.clone());
        assert_eq!(block_with_senders.senders, first_db_block.senders().unwrap());

        Ok(())
    }

    #[test]
    fn test_block_with_senders_non_existent_block() -> eyre::Result<()> {
        let mut rng = generators::rng();
        let (provider, _, _, _) = provider_with_random_blocks(
            &mut rng,
            TEST_BLOCKS_COUNT,
            TEST_BLOCKS_COUNT,
            BlockRangeParams::default(),
        )?;

        // Generate a random hash (non-existent block)
        let non_existent_hash = B256::random();
        let result = provider.block_with_senders(
            BlockHashOrNumber::Hash(non_existent_hash),
            TransactionVariant::WithHash,
        )?;
        // The block should not be found
        assert!(result.is_none());

        // Generate a random number (non-existent block)
        let non_existent_number = 9999;
        let result = provider.block_with_senders(
            BlockHashOrNumber::Number(non_existent_number),
            TransactionVariant::WithHash,
        )?;
        // The block should not be found
        assert!(result.is_none());

        Ok(())
    }

    #[test]
    fn test_sealed_block_with_senders_by_hash_in_memory() -> eyre::Result<()> {
        let mut rng = generators::rng();
        let (provider, _, in_memory_blocks, _) = provider_with_random_blocks(
            &mut rng,
            TEST_BLOCKS_COUNT,
            TEST_BLOCKS_COUNT,
            BlockRangeParams::default(),
        )?;

        // Get the first in-memory block
        let first_in_mem_block = in_memory_blocks.first().unwrap();
        let block_hash = first_in_mem_block.hash();

        // Get the sealed block with senders by hash and check if it matches the first in-memory
        // block
        let sealed_block_with_senders = provider
            .sealed_block_with_senders(
                BlockHashOrNumber::Hash(block_hash),
                TransactionVariant::WithHash,
            )?
            .unwrap();
        assert_eq!(sealed_block_with_senders.block, first_in_mem_block.clone());
        assert_eq!(sealed_block_with_senders.senders, first_in_mem_block.senders().unwrap());

        Ok(())
    }

    #[test]
    fn test_sealed_block_with_senders_by_number_in_memory() -> eyre::Result<()> {
        let mut rng = generators::rng();
        let (provider, _, in_memory_blocks, _) = provider_with_random_blocks(
            &mut rng,
            TEST_BLOCKS_COUNT,
            TEST_BLOCKS_COUNT,
            BlockRangeParams::default(),
        )?;

        // Get the first in-memory block
        let first_in_mem_block = in_memory_blocks.first().unwrap();
        let block_number = first_in_mem_block.number;

        // Get the sealed block with senders by number and check if it matches the first in-memory
        let sealed_block_with_senders = provider
            .sealed_block_with_senders(
                BlockHashOrNumber::Number(block_number),
                TransactionVariant::WithHash,
            )?
            .unwrap();
        assert_eq!(sealed_block_with_senders.block, first_in_mem_block.clone());
        assert_eq!(sealed_block_with_senders.senders, first_in_mem_block.senders().unwrap());

        Ok(())
    }

    #[test]
    fn test_sealed_block_with_senders_by_hash_in_database() -> eyre::Result<()> {
        let mut rng = generators::rng();
        let (provider, database_blocks, _, _) = provider_with_random_blocks(
            &mut rng,
            TEST_BLOCKS_COUNT,
            TEST_BLOCKS_COUNT,
            BlockRangeParams::default(),
        )?;

        // Get the first database block
        let first_db_block = database_blocks.first().unwrap();
        let block_hash = first_db_block.hash();

        // Get the sealed block with senders by hash and check if it matches the first database
        // block
        let sealed_block_with_senders = provider
            .sealed_block_with_senders(
                BlockHashOrNumber::Hash(block_hash),
                TransactionVariant::WithHash,
            )?
            .unwrap();
        assert_eq!(sealed_block_with_senders.block, first_db_block.clone());
        assert_eq!(sealed_block_with_senders.senders, first_db_block.senders().unwrap());

        Ok(())
    }

    #[test]
    fn test_sealed_block_with_senders_by_number_in_database() -> eyre::Result<()> {
        let mut rng = generators::rng();
        let (provider, database_blocks, _, _) = provider_with_random_blocks(
            &mut rng,
            TEST_BLOCKS_COUNT,
            TEST_BLOCKS_COUNT,
            BlockRangeParams::default(),
        )?;

        // Get the first database block
        let first_db_block = database_blocks.first().unwrap();
        let block_number = first_db_block.number;

        // Get the sealed block with senders by number and check if it matches the first database
        // block
        let sealed_block_with_senders = provider
            .sealed_block_with_senders(
                BlockHashOrNumber::Number(block_number),
                TransactionVariant::WithHash,
            )?
            .unwrap();
        assert_eq!(sealed_block_with_senders.block, first_db_block.clone());
        assert_eq!(sealed_block_with_senders.senders, first_db_block.senders().unwrap());

        Ok(())
    }

    #[test]
    fn test_sealed_block_with_senders_non_existent_block() -> eyre::Result<()> {
        let mut rng = generators::rng();
        let (provider, _, _, _) = provider_with_random_blocks(
            &mut rng,
            TEST_BLOCKS_COUNT,
            TEST_BLOCKS_COUNT,
            BlockRangeParams::default(),
        )?;

        // Generate a random hash (non-existent block)
        let non_existent_hash = B256::random();
        let result = provider.sealed_block_with_senders(
            BlockHashOrNumber::Hash(non_existent_hash),
            TransactionVariant::WithHash,
        )?;
        // The block should not be found
        assert!(result.is_none());

        // Generate a random number (non-existent block)
        let non_existent_number = 9999;
        let result = provider.sealed_block_with_senders(
            BlockHashOrNumber::Number(non_existent_number),
            TransactionVariant::WithHash,
        )?;
        // The block should not be found
        assert!(result.is_none());

        Ok(())
    }

    #[test]
    fn test_block_range_in_memory_only() -> eyre::Result<()> {
        let mut rng = generators::rng();
        let (provider, _, in_memory_blocks, _) = provider_with_random_blocks(
            &mut rng,
            TEST_BLOCKS_COUNT,
            TEST_BLOCKS_COUNT,
            BlockRangeParams::default(),
        )?;

        // Get the range of in-memory blocks
        let start_block_number = in_memory_blocks.first().unwrap().number;
        let end_block_number = in_memory_blocks.last().unwrap().number;

        let range = start_block_number..=end_block_number;
        let blocks = provider.block_range(range)?;

        // Check if the retrieved blocks match the in-memory blocks
        assert_eq!(blocks.len(), in_memory_blocks.len());
        // Check if the blocks are equal
        for (retrieved_block, expected_block) in blocks.iter().zip(in_memory_blocks.iter()) {
            assert_eq!(retrieved_block, &expected_block.clone().unseal());
        }

        // Check for partial in-memory ranges
        let blocks = provider.block_range(start_block_number + 1..=end_block_number)?;
        assert_eq!(blocks.len(), in_memory_blocks.len() - 1);
        for (retrieved_block, expected_block) in blocks.iter().zip(in_memory_blocks.iter().skip(1))
        {
            assert_eq!(retrieved_block, &expected_block.clone().unseal());
        }

        let blocks = provider.block_range(start_block_number + 1..=end_block_number - 1)?;
        assert_eq!(blocks.len(), in_memory_blocks.len() - 2);
        for (retrieved_block, expected_block) in blocks.iter().zip(in_memory_blocks.iter().skip(1))
        {
            assert_eq!(retrieved_block, &expected_block.clone().unseal());
        }

        let blocks = provider.block_range(start_block_number + 1..=end_block_number + 1)?;
        assert_eq!(blocks.len(), in_memory_blocks.len() - 1);
        for (retrieved_block, expected_block) in blocks.iter().zip(in_memory_blocks.iter().skip(1))
        {
            assert_eq!(retrieved_block, &expected_block.clone().unseal());
        }

        Ok(())
    }

    #[test]
    fn test_block_range_in_database_only() -> eyre::Result<()> {
        let mut rng = generators::rng();
        let (provider, database_blocks, _, _) = provider_with_random_blocks(
            &mut rng,
            TEST_BLOCKS_COUNT,
            0, // No blocks in memory
            BlockRangeParams::default(),
        )?;

        // Get the range of database blocks
        let start_block_number = database_blocks.first().unwrap().number;
        let end_block_number = database_blocks.last().unwrap().number;

        let range = start_block_number..=end_block_number;
        let blocks = provider.block_range(range)?;

        // Check if the retrieved blocks match the database blocks
        assert_eq!(blocks.len(), database_blocks.len());
        // Check if the blocks are equal
        for (retrieved_block, expected_block) in blocks.iter().zip(database_blocks.iter()) {
            assert_eq!(retrieved_block, &expected_block.clone().unseal());
        }

        Ok(())
    }

    #[test]
    fn test_block_range_across_memory_and_database() -> eyre::Result<()> {
        let mut rng = generators::rng();
        let mid_point = TEST_BLOCKS_COUNT / 2;
        let (provider, database_blocks, in_memory_blocks, _) = provider_with_random_blocks(
            &mut rng,
            mid_point,
            TEST_BLOCKS_COUNT - mid_point,
            BlockRangeParams::default(),
        )?;

        // Get the range of blocks across memory and database
        let start_block_number = database_blocks.first().unwrap().number;
        let end_block_number = in_memory_blocks.last().unwrap().number;

        let range = start_block_number..=end_block_number;
        let blocks = provider.block_range(range)?;

        // Check if the retrieved blocks match the database and in-memory blocks
        assert_eq!(blocks.len(), TEST_BLOCKS_COUNT);
        let all_expected_blocks =
            database_blocks.iter().chain(in_memory_blocks.iter()).collect::<Vec<_>>();
        // Check if the blocks are equal
        for (retrieved_block, expected_block) in blocks.iter().zip(all_expected_blocks.iter()) {
            assert_eq!(retrieved_block.clone(), (*expected_block).clone().unseal());
        }

        Ok(())
    }

    #[test]
    fn test_block_range_non_existent_range() -> eyre::Result<()> {
        let mut rng = generators::rng();
        let (provider, _, _, _) = provider_with_random_blocks(
            &mut rng,
            TEST_BLOCKS_COUNT,
            TEST_BLOCKS_COUNT,
            BlockRangeParams::default(),
        )?;

        // Generate a non-existent range
        let non_existent_range = 9999..=10000;
        let blocks = provider.block_range(non_existent_range)?;

        // The range is non-existent, so the blocks should be empty
        assert!(blocks.is_empty());

        Ok(())
    }

    #[test]
    fn test_block_range_partial_overlap() -> eyre::Result<()> {
        let mut rng = generators::rng();
        let mid_point = TEST_BLOCKS_COUNT / 2;
        let (provider, database_blocks, in_memory_blocks, _) = provider_with_random_blocks(
            &mut rng,
            mid_point,
            mid_point,
            BlockRangeParams::default(),
        )?;

        // Get the range of blocks across memory and database
        let start_block_number = database_blocks.last().unwrap().number;
        let end_block_number = in_memory_blocks.first().unwrap().number;

        let range = start_block_number..=end_block_number;
        let blocks = provider.block_range(range)?;

        assert_eq!(blocks.len(), 2); // Only one block from each side of the overlap
        assert_eq!(blocks[0], database_blocks.last().unwrap().clone().unseal());
        assert_eq!(blocks[1], in_memory_blocks.first().unwrap().clone().unseal());

        Ok(())
    }

    #[test]
    fn test_block_with_senders_range_across_memory_and_database() -> eyre::Result<()> {
        let mut rng = generators::rng();
        let mid_point = TEST_BLOCKS_COUNT / 2;
        let (provider, database_blocks, in_memory_blocks, _) = provider_with_random_blocks(
            &mut rng,
            mid_point,
            TEST_BLOCKS_COUNT - mid_point,
            BlockRangeParams::default(),
        )?;

        // Get the range of blocks across memory and database
        let start_block_number = database_blocks.first().unwrap().number;
        let end_block_number = in_memory_blocks.last().unwrap().number;

        let range = start_block_number..=end_block_number;
        let blocks_with_senders = provider.block_with_senders_range(range)?;

        // Check if the retrieved blocks match the database and in-memory blocks
        assert_eq!(blocks_with_senders.len(), TEST_BLOCKS_COUNT);

        let all_expected_blocks_with_senders = database_blocks
            .iter()
            .chain(in_memory_blocks.iter())
            .map(|sealed_block| BlockWithSenders {
                block: sealed_block.clone().unseal(),
                senders: sealed_block.senders().unwrap(),
            })
            .collect::<Vec<_>>();

        // Check if the blocks are equal
        for (retrieved_block_with_senders, expected_block_with_senders) in
            blocks_with_senders.iter().zip(all_expected_blocks_with_senders.iter())
        {
            assert_eq!(retrieved_block_with_senders.block, expected_block_with_senders.block);
            assert_eq!(retrieved_block_with_senders.senders, expected_block_with_senders.senders);
        }

        Ok(())
    }

    #[test]
    fn test_block_with_senders_range_only_in_memory() -> eyre::Result<()> {
        let mut rng = generators::rng();
        let (provider, _, in_memory_blocks, _) = provider_with_random_blocks(
            &mut rng,
            TEST_BLOCKS_COUNT,
            TEST_BLOCKS_COUNT,
            BlockRangeParams::default(),
        )?;

        // Get the range of in-memory blocks
        let start_block_number = in_memory_blocks.first().unwrap().number;
        let end_block_number = in_memory_blocks.last().unwrap().number;

        let range = start_block_number..=end_block_number;
        let blocks_with_senders = provider.block_with_senders_range(range)?;

        // Check if the retrieved blocks match the in-memory blocks
        assert_eq!(blocks_with_senders.len(), TEST_BLOCKS_COUNT);

        let expected_blocks_with_senders = in_memory_blocks
            .iter()
            .map(|sealed_block| BlockWithSenders {
                block: sealed_block.clone().unseal(),
                senders: sealed_block.senders().unwrap(),
            })
            .collect::<Vec<_>>();

        // Check if the blocks are equal
        for (retrieved_block_with_senders, expected_block_with_senders) in
            blocks_with_senders.iter().zip(expected_blocks_with_senders.iter())
        {
            assert_eq!(retrieved_block_with_senders.block, expected_block_with_senders.block);
            assert_eq!(retrieved_block_with_senders.senders, expected_block_with_senders.senders);
        }

        Ok(())
    }

    #[test]
    fn test_block_with_senders_range_only_in_database() -> eyre::Result<()> {
        let mut rng = generators::rng();
        let (provider, database_blocks, _, _) = provider_with_random_blocks(
            &mut rng,
            TEST_BLOCKS_COUNT,
            0,
            BlockRangeParams::default(),
        )?;

        // Get the range of database blocks
        let start_block_number = database_blocks.first().unwrap().number;
        let end_block_number = database_blocks.last().unwrap().number;

        let range = start_block_number..=end_block_number;
        let blocks_with_senders = provider.block_with_senders_range(range)?;

        // Check if the retrieved blocks match the database blocks
        assert_eq!(blocks_with_senders.len(), TEST_BLOCKS_COUNT);

        let expected_blocks_with_senders = database_blocks
            .iter()
            .map(|sealed_block| BlockWithSenders {
                block: sealed_block.clone().unseal(),
                senders: sealed_block.senders().unwrap(),
            })
            .collect::<Vec<_>>();

        // Check if the blocks are equal
        for (retrieved_block_with_senders, expected_block_with_senders) in
            blocks_with_senders.iter().zip(expected_blocks_with_senders.iter())
        {
            assert_eq!(retrieved_block_with_senders.block, expected_block_with_senders.block);
            assert_eq!(retrieved_block_with_senders.senders, expected_block_with_senders.senders);
        }

        Ok(())
    }

    #[test]
    fn test_block_with_senders_range_non_existent_range() -> eyre::Result<()> {
        let mut rng = generators::rng();
        let (provider, _, _, _) = provider_with_random_blocks(
            &mut rng,
            TEST_BLOCKS_COUNT,
            TEST_BLOCKS_COUNT,
            BlockRangeParams::default(),
        )?;

        // Assuming this range does not exist
        let start_block_number = 1000;
        let end_block_number = 2000;

        let range = start_block_number..=end_block_number;
        let blocks_with_senders = provider.block_with_senders_range(range)?;

        // The range is non-existent, so the blocks should be empty
        assert!(blocks_with_senders.is_empty());

        Ok(())
    }

    #[test]
    fn test_sealed_block_with_senders_range_across_memory_and_database() -> eyre::Result<()> {
        let mut rng = generators::rng();
        let mid_point = TEST_BLOCKS_COUNT / 2;
        let (provider, database_blocks, in_memory_blocks, _) = provider_with_random_blocks(
            &mut rng,
            mid_point,
            TEST_BLOCKS_COUNT - mid_point,
            BlockRangeParams::default(),
        )?;

        // Get the range of blocks across memory and database
        let start_block_number = database_blocks.first().unwrap().number;
        let end_block_number = in_memory_blocks.last().unwrap().number;

        let range = start_block_number..=end_block_number;
        let sealed_blocks_with_senders = provider.sealed_block_with_senders_range(range)?;

        // Check if the retrieved blocks match the database and in-memory blocks
        assert_eq!(sealed_blocks_with_senders.len(), TEST_BLOCKS_COUNT);

        let all_expected_sealed_blocks_with_senders = database_blocks
            .iter()
            .chain(in_memory_blocks.iter())
            .map(|sealed_block| SealedBlockWithSenders {
                block: sealed_block.clone(),
                senders: sealed_block.senders().unwrap(),
            })
            .collect::<Vec<_>>();

        // Check if the blocks are equal
        for (retrieved_sealed_block_with_senders, expected_sealed_block_with_senders) in
            sealed_blocks_with_senders.iter().zip(all_expected_sealed_blocks_with_senders.iter())
        {
            assert_eq!(
                retrieved_sealed_block_with_senders.block,
                expected_sealed_block_with_senders.block
            );
            assert_eq!(
                retrieved_sealed_block_with_senders.senders,
                expected_sealed_block_with_senders.senders
            );
        }

        Ok(())
    }

    #[test]
    fn test_sealed_block_with_senders_range_only_in_memory() -> eyre::Result<()> {
        let mut rng = generators::rng();
        let (provider, _, in_memory_blocks, _) = provider_with_random_blocks(
            &mut rng,
            TEST_BLOCKS_COUNT,
            TEST_BLOCKS_COUNT,
            BlockRangeParams::default(),
        )?;

        // Get the range of in-memory blocks
        let start_block_number = in_memory_blocks.first().unwrap().number;
        let end_block_number = in_memory_blocks.last().unwrap().number;

        let range = start_block_number..=end_block_number;
        let sealed_blocks_with_senders = provider.sealed_block_with_senders_range(range)?;

        // Check if the retrieved blocks match the in-memory blocks
        assert_eq!(sealed_blocks_with_senders.len(), TEST_BLOCKS_COUNT);

        let expected_sealed_blocks_with_senders = in_memory_blocks
            .iter()
            .map(|sealed_block| SealedBlockWithSenders {
                block: sealed_block.clone(),
                senders: sealed_block.senders().unwrap(),
            })
            .collect::<Vec<_>>();

        // Check if the blocks are equal
        for (retrieved_sealed_block_with_senders, expected_sealed_block_with_senders) in
            sealed_blocks_with_senders.iter().zip(expected_sealed_blocks_with_senders.iter())
        {
            assert_eq!(
                retrieved_sealed_block_with_senders.block,
                expected_sealed_block_with_senders.block
            );
            assert_eq!(
                retrieved_sealed_block_with_senders.senders,
                expected_sealed_block_with_senders.senders
            );
        }

        Ok(())
    }

    #[test]
    fn test_sealed_block_with_senders_range_only_in_database() -> eyre::Result<()> {
        let mut rng = generators::rng();
        let (provider, database_blocks, _, _) = provider_with_random_blocks(
            &mut rng,
            TEST_BLOCKS_COUNT,
            0,
            BlockRangeParams::default(),
        )?;

        // Get the range of database blocks
        let start_block_number = database_blocks.first().unwrap().number;
        let end_block_number = database_blocks.last().unwrap().number;

        let range = start_block_number..=end_block_number;
        let sealed_blocks_with_senders = provider.sealed_block_with_senders_range(range)?;

        // Check if the retrieved blocks match the database blocks
        assert_eq!(sealed_blocks_with_senders.len(), TEST_BLOCKS_COUNT);

        let expected_sealed_blocks_with_senders = database_blocks
            .iter()
            .map(|sealed_block| SealedBlockWithSenders {
                block: sealed_block.clone(),
                senders: sealed_block.senders().unwrap(),
            })
            .collect::<Vec<_>>();

        // Check if the blocks are equal
        for (retrieved_sealed_block_with_senders, expected_sealed_block_with_senders) in
            sealed_blocks_with_senders.iter().zip(expected_sealed_blocks_with_senders.iter())
        {
            assert_eq!(
                retrieved_sealed_block_with_senders.block,
                expected_sealed_block_with_senders.block
            );
            assert_eq!(
                retrieved_sealed_block_with_senders.senders,
                expected_sealed_block_with_senders.senders
            );
        }

        Ok(())
    }

    #[test]
    fn test_sealed_block_with_senders_range_non_existent_range() -> eyre::Result<()> {
        let mut rng = generators::rng();
        let (provider, _, _, _) = provider_with_random_blocks(
            &mut rng,
            TEST_BLOCKS_COUNT,
            TEST_BLOCKS_COUNT,
            BlockRangeParams::default(),
        )?;

        // Assuming this range does not exist
        let start_block_number = 1000;
        let end_block_number = 2000;

        let range = start_block_number..=end_block_number;
        let sealed_blocks_with_senders = provider.sealed_block_with_senders_range(range)?;

        // The range is non-existent, so the blocks should be empty
        assert!(sealed_blocks_with_senders.is_empty());

        Ok(())
    }

    #[test]
    fn test_block_hash_reader() -> eyre::Result<()> {
        let mut rng = generators::rng();
        let (provider, database_blocks, in_memory_blocks, _) = provider_with_random_blocks(
            &mut rng,
            TEST_BLOCKS_COUNT,
            TEST_BLOCKS_COUNT,
            BlockRangeParams::default(),
        )?;

        let database_block = database_blocks.first().unwrap().clone();
        let in_memory_block = in_memory_blocks.last().unwrap().clone();

        assert_eq!(provider.block_hash(database_block.number)?, Some(database_block.hash()));
        assert_eq!(provider.block_hash(in_memory_block.number)?, Some(in_memory_block.hash()));

        assert_eq!(
            provider.canonical_hashes_range(0, 10)?,
            [database_blocks, in_memory_blocks]
                .concat()
                .iter()
                .map(|block| block.hash())
                .collect::<Vec<_>>()
        );

        Ok(())
    }

    #[test]
    fn test_header_provider() -> eyre::Result<()> {
        let mut rng = generators::rng();
        let (provider, database_blocks, in_memory_blocks, _) = provider_with_random_blocks(
            &mut rng,
            TEST_BLOCKS_COUNT,
            TEST_BLOCKS_COUNT,
            BlockRangeParams::default(),
        )?;

        let database_block = database_blocks.first().unwrap().clone();
        let in_memory_block = in_memory_blocks.last().unwrap().clone();
        let blocks = [database_blocks, in_memory_blocks].concat();

        assert_eq!(provider.header(&database_block.hash())?, Some(database_block.header().clone()));
        assert_eq!(
            provider.header(&in_memory_block.hash())?,
            Some(in_memory_block.header().clone())
        );

        assert_eq!(
            provider.header_by_number(database_block.number)?,
            Some(database_block.header().clone())
        );
        assert_eq!(
            provider.header_by_number(in_memory_block.number)?,
            Some(in_memory_block.header().clone())
        );

        assert_eq!(
            provider.header_td_by_number(database_block.number)?,
            Some(database_block.difficulty)
        );
        assert_eq!(
            provider.header_td_by_number(in_memory_block.number)?,
            Some(in_memory_block.difficulty)
        );

        assert_eq!(
            provider.headers_range(0..=10)?,
            blocks.iter().map(|b| b.header().clone()).collect::<Vec<_>>()
        );

        assert_eq!(
            provider.sealed_header(database_block.number)?,
            Some(database_block.header.clone())
        );
        assert_eq!(
            provider.sealed_header(in_memory_block.number)?,
            Some(in_memory_block.header.clone())
        );

        assert_eq!(
            provider.sealed_headers_range(0..=10)?,
            blocks.iter().map(|b| b.header.clone()).collect::<Vec<_>>()
        );

        assert_eq!(
            provider.sealed_headers_while(0..=10, |header| header.number <= 8)?,
            blocks
                .iter()
                .take_while(|header| header.number <= 8)
                .map(|b| b.header.clone())
                .collect::<Vec<_>>()
        );

        Ok(())
    }

    #[tokio::test]
    async fn test_canon_state_subscriptions() -> eyre::Result<()> {
        let factory = create_test_provider_factory();

        // Generate a random block to initialise the blockchain provider.
        let mut test_block_builder = TestBlockBuilder::default();
        let block_1 = test_block_builder.generate_random_block(0, B256::ZERO);
        let block_hash_1 = block_1.hash();

        // Insert and commit the block.
        let provider_rw = factory.provider_rw()?;
        provider_rw.insert_historical_block(block_1)?;
        provider_rw.commit()?;

        let provider = BlockchainProvider2::new(factory)?;

        // Subscribe twice for canonical state updates.
        let in_memory_state = provider.canonical_in_memory_state();
        let mut rx_1 = provider.subscribe_to_canonical_state();
        let mut rx_2 = provider.subscribe_to_canonical_state();

        // Send and receive commit notifications.
        let block_2 = test_block_builder.generate_random_block(1, block_hash_1);
        let chain = Chain::new(vec![block_2], ExecutionOutcome::default(), None);
        let commit = CanonStateNotification::Commit { new: Arc::new(chain.clone()) };
        in_memory_state.notify_canon_state(commit.clone());
        let (notification_1, notification_2) = tokio::join!(rx_1.recv(), rx_2.recv());
        assert_eq!(notification_1, Ok(commit.clone()));
        assert_eq!(notification_2, Ok(commit.clone()));

        // Send and receive re-org notifications.
        let block_3 = test_block_builder.generate_random_block(1, block_hash_1);
        let block_4 = test_block_builder.generate_random_block(2, block_3.hash());
        let new_chain = Chain::new(vec![block_3, block_4], ExecutionOutcome::default(), None);
        let re_org =
            CanonStateNotification::Reorg { old: Arc::new(chain), new: Arc::new(new_chain) };
        in_memory_state.notify_canon_state(re_org.clone());
        let (notification_1, notification_2) = tokio::join!(rx_1.recv(), rx_2.recv());
        assert_eq!(notification_1, Ok(re_org.clone()));
        assert_eq!(notification_2, Ok(re_org.clone()));

        Ok(())
    }

    #[test]
    fn test_withdrawals_provider() -> eyre::Result<()> {
        let mut rng = generators::rng();
        let chain_spec = Arc::new(ChainSpecBuilder::mainnet().shanghai_activated().build());
        let (provider, database_blocks, in_memory_blocks, _) =
            provider_with_chain_spec_and_random_blocks(
                &mut rng,
                chain_spec.clone(),
                TEST_BLOCKS_COUNT,
                TEST_BLOCKS_COUNT,
                BlockRangeParams { withdrawals_count: Some(1..3), ..Default::default() },
            )?;
        let blocks = [database_blocks, in_memory_blocks].concat();

        let shainghai_timestamp =
            chain_spec.hardforks.fork(EthereumHardfork::Shanghai).as_timestamp().unwrap();

        assert_eq!(
            provider
                .withdrawals_by_block(
                    reth_primitives::BlockHashOrNumber::Number(15),
                    shainghai_timestamp
                )
                .expect("could not call withdrawals by block"),
            Some(Withdrawals::new(vec![])),
            "Expected withdrawals_by_block to return empty list if block does not exist"
        );

        for block in blocks.clone() {
            assert_eq!(
                provider
                    .withdrawals_by_block(
                        reth_primitives::BlockHashOrNumber::Number(block.number),
                        shainghai_timestamp
                    )?
                    .unwrap(),
                block.body.withdrawals.unwrap(),
                "Expected withdrawals_by_block to return correct withdrawals"
            );
        }

        let canonical_block_num = provider.best_block_number().unwrap();
        let canonical_block = blocks.get(canonical_block_num as usize).unwrap();

        assert_eq!(
            Some(provider.latest_withdrawal()?.unwrap()),
            canonical_block.body.withdrawals.clone().unwrap().pop(),
            "Expected latest withdrawal to be equal to last withdrawal entry in canonical block"
        );

        Ok(())
    }

    #[test]
    fn test_block_num_reader() -> eyre::Result<()> {
        let mut rng = generators::rng();
        let (provider, database_blocks, in_memory_blocks, _) = provider_with_random_blocks(
            &mut rng,
            TEST_BLOCKS_COUNT,
            TEST_BLOCKS_COUNT,
            BlockRangeParams::default(),
        )?;

        assert_eq!(provider.best_block_number()?, in_memory_blocks.last().unwrap().number);
        assert_eq!(provider.last_block_number()?, database_blocks.last().unwrap().number);

        let database_block = database_blocks.first().unwrap().clone();
        let in_memory_block = in_memory_blocks.first().unwrap().clone();
        assert_eq!(provider.block_number(database_block.hash())?, Some(database_block.number));
        assert_eq!(provider.block_number(in_memory_block.hash())?, Some(in_memory_block.number));

        Ok(())
    }

    #[test]
    fn test_block_reader_id_ext_block_by_id() -> eyre::Result<()> {
        let mut rng = generators::rng();
        let (provider, database_blocks, in_memory_blocks, _) = provider_with_random_blocks(
            &mut rng,
            TEST_BLOCKS_COUNT,
            TEST_BLOCKS_COUNT,
            BlockRangeParams::default(),
        )?;

        let database_block = database_blocks.first().unwrap().clone();
        let in_memory_block = in_memory_blocks.last().unwrap().clone();

        let block_number = database_block.number;
        let block_hash = database_block.header.hash();

        assert_eq!(
            provider.block_by_id(block_number.into()).unwrap(),
            Some(database_block.clone().unseal())
        );
        assert_eq!(provider.block_by_id(block_hash.into()).unwrap(), Some(database_block.unseal()));

        let block_number = in_memory_block.number;
        let block_hash = in_memory_block.header.hash();
        assert_eq!(
            provider.block_by_id(block_number.into()).unwrap(),
            Some(in_memory_block.clone().unseal())
        );
        assert_eq!(
            provider.block_by_id(block_hash.into()).unwrap(),
            Some(in_memory_block.unseal())
        );

        Ok(())
    }

    #[test]
    fn test_block_reader_id_ext_header_by_number_or_tag() -> eyre::Result<()> {
        let mut rng = generators::rng();
        let (provider, database_blocks, in_memory_blocks, _) = provider_with_random_blocks(
            &mut rng,
            TEST_BLOCKS_COUNT,
            TEST_BLOCKS_COUNT,
            BlockRangeParams::default(),
        )?;

        let database_block = database_blocks.first().unwrap().clone();

        let in_memory_block_count = in_memory_blocks.len();
        let canonical_block = in_memory_blocks.get(in_memory_block_count - 1).unwrap().clone();
        let safe_block = in_memory_blocks.get(in_memory_block_count - 2).unwrap().clone();
        let finalized_block = in_memory_blocks.get(in_memory_block_count - 3).unwrap().clone();

        let block_number = database_block.number;
        assert_eq!(
            provider.header_by_number_or_tag(block_number.into()).unwrap(),
            Some(database_block.header.clone().unseal())
        );
        assert_eq!(
            provider.sealed_header_by_number_or_tag(block_number.into()).unwrap(),
            Some(database_block.header)
        );

        assert_eq!(
            provider.header_by_number_or_tag(BlockNumberOrTag::Latest).unwrap(),
            Some(canonical_block.header.clone().unseal())
        );
        assert_eq!(
            provider.sealed_header_by_number_or_tag(BlockNumberOrTag::Latest).unwrap(),
            Some(canonical_block.header)
        );

        assert_eq!(
            provider.header_by_number_or_tag(BlockNumberOrTag::Safe).unwrap(),
            Some(safe_block.header.clone().unseal())
        );
        assert_eq!(
            provider.sealed_header_by_number_or_tag(BlockNumberOrTag::Safe).unwrap(),
            Some(safe_block.header)
        );

        assert_eq!(
            provider.header_by_number_or_tag(BlockNumberOrTag::Finalized).unwrap(),
            Some(finalized_block.header.clone().unseal())
        );
        assert_eq!(
            provider.sealed_header_by_number_or_tag(BlockNumberOrTag::Finalized).unwrap(),
            Some(finalized_block.header)
        );

        Ok(())
    }

    #[test]
    fn test_block_reader_id_ext_header_by_id() -> eyre::Result<()> {
        let mut rng = generators::rng();
        let (provider, database_blocks, in_memory_blocks, _) = provider_with_random_blocks(
            &mut rng,
            TEST_BLOCKS_COUNT,
            TEST_BLOCKS_COUNT,
            BlockRangeParams::default(),
        )?;

        let database_block = database_blocks.first().unwrap().clone();
        let in_memory_block = in_memory_blocks.last().unwrap().clone();

        let block_number = database_block.number;
        let block_hash = database_block.header.hash();

        assert_eq!(
            provider.header_by_id(block_number.into()).unwrap(),
            Some(database_block.header.clone().unseal())
        );
        assert_eq!(
            provider.sealed_header_by_id(block_number.into()).unwrap(),
            Some(database_block.header.clone())
        );

        assert_eq!(
            provider.header_by_id(block_hash.into()).unwrap(),
            Some(database_block.header.clone().unseal())
        );
        assert_eq!(
            provider.sealed_header_by_id(block_hash.into()).unwrap(),
            Some(database_block.header)
        );

        let block_number = in_memory_block.number;
        let block_hash = in_memory_block.header.hash();

        assert_eq!(
            provider.header_by_id(block_number.into()).unwrap(),
            Some(in_memory_block.header.clone().unseal())
        );
        assert_eq!(
            provider.sealed_header_by_id(block_number.into()).unwrap(),
            Some(in_memory_block.header.clone())
        );

        assert_eq!(
            provider.header_by_id(block_hash.into()).unwrap(),
            Some(in_memory_block.header.clone().unseal())
        );
        assert_eq!(
            provider.sealed_header_by_id(block_hash.into()).unwrap(),
            Some(in_memory_block.header)
        );

        Ok(())
    }

    #[test]
    fn test_block_reader_id_ext_ommers_by_id() -> eyre::Result<()> {
        let mut rng = generators::rng();
        let (provider, database_blocks, in_memory_blocks, _) = provider_with_random_blocks(
            &mut rng,
            TEST_BLOCKS_COUNT,
            TEST_BLOCKS_COUNT,
            BlockRangeParams::default(),
        )?;

        let database_block = database_blocks.first().unwrap().clone();
        let in_memory_block = in_memory_blocks.last().unwrap().clone();

        let block_number = database_block.number;
        let block_hash = database_block.header.hash();

        assert_eq!(
            provider.ommers_by_id(block_number.into()).unwrap().unwrap_or_default(),
            database_block.body.ommers
        );
        assert_eq!(
            provider.ommers_by_id(block_hash.into()).unwrap().unwrap_or_default(),
            database_block.body.ommers
        );

        let block_number = in_memory_block.number;
        let block_hash = in_memory_block.header.hash();

        assert_eq!(
            provider.ommers_by_id(block_number.into()).unwrap().unwrap_or_default(),
            in_memory_block.body.ommers
        );
        assert_eq!(
            provider.ommers_by_id(block_hash.into()).unwrap().unwrap_or_default(),
            in_memory_block.body.ommers
        );

        Ok(())
    }

    #[test]
    fn test_receipt_provider() -> eyre::Result<()> {
        let mut rng = generators::rng();
        let (provider, database_blocks, in_memory_blocks, receipts) = provider_with_random_blocks(
            &mut rng,
            TEST_BLOCKS_COUNT,
            TEST_BLOCKS_COUNT,
            BlockRangeParams { tx_count: 1..3, ..Default::default() },
        )?;

        let blocks = [database_blocks, in_memory_blocks].concat();

        for block in blocks {
            let block_number = block.number as usize;
            for (txn_number, _) in block.body.transactions.iter().enumerate() {
                let txn_hash = block.body.transactions.get(txn_number).unwrap().hash();
                let txn_id = provider.transaction_id(txn_hash)?.unwrap();
                assert_eq!(
                    provider.receipt(txn_id)?.unwrap(),
                    receipts.get(block_number).unwrap().clone().get(txn_number).unwrap().clone()
                );
                assert_eq!(
                    provider.receipt_by_hash(txn_hash)?.unwrap(),
                    receipts.get(block_number).unwrap().clone().get(txn_number).unwrap().clone()
                );
            }
        }

        Ok(())
    }

    #[test]
    fn test_receipt_provider_id_ext_receipts_by_block_id() -> eyre::Result<()> {
        let mut rng = generators::rng();
        let (provider, database_blocks, in_memory_blocks, receipts) = provider_with_random_blocks(
            &mut rng,
            TEST_BLOCKS_COUNT,
            TEST_BLOCKS_COUNT,
            BlockRangeParams { tx_count: 1..3, ..Default::default() },
        )?;

        let database_block = database_blocks.first().unwrap().clone();
        let in_memory_block = in_memory_blocks.last().unwrap().clone();

        let block_number = database_block.number;
        let block_hash = database_block.header.hash();

        assert!(!receipts.get(database_block.number as usize).unwrap().is_empty());
        assert!(!provider
            .receipts_by_number_or_tag(database_block.number.into())?
            .unwrap()
            .is_empty());

        assert_eq!(
            provider.receipts_by_block_id(block_number.into())?.unwrap(),
            receipts.get(block_number as usize).unwrap().clone()
        );
        assert_eq!(
            provider.receipts_by_block_id(block_hash.into())?.unwrap(),
            receipts.get(block_number as usize).unwrap().clone()
        );

        let block_number = in_memory_block.number;
        let block_hash = in_memory_block.header.hash();

        assert_eq!(
            provider.receipts_by_block_id(block_number.into())?.unwrap(),
            receipts.get(block_number as usize).unwrap().clone()
        );
        assert_eq!(
            provider.receipts_by_block_id(block_hash.into())?.unwrap(),
            receipts.get(block_number as usize).unwrap().clone()
        );

        Ok(())
    }

    #[test]
    fn test_receipt_provider_id_ext_receipts_by_block_number_or_tag() -> eyre::Result<()> {
        let mut rng = generators::rng();
        let (provider, database_blocks, in_memory_blocks, receipts) = provider_with_random_blocks(
            &mut rng,
            TEST_BLOCKS_COUNT,
            TEST_BLOCKS_COUNT,
            BlockRangeParams { tx_count: 1..3, ..Default::default() },
        )?;

        let database_block = database_blocks.first().unwrap().clone();

        let in_memory_block_count = in_memory_blocks.len();
        let canonical_block = in_memory_blocks.get(in_memory_block_count - 1).unwrap().clone();
        let safe_block = in_memory_blocks.get(in_memory_block_count - 2).unwrap().clone();
        let finalized_block = in_memory_blocks.get(in_memory_block_count - 3).unwrap().clone();

        assert!(!receipts.get(database_block.number as usize).unwrap().is_empty());
        assert!(!provider
            .receipts_by_number_or_tag(database_block.number.into())?
            .unwrap()
            .is_empty());

        assert_eq!(
            provider.receipts_by_number_or_tag(database_block.number.into())?.unwrap(),
            receipts.get(database_block.number as usize).unwrap().clone()
        );
        assert_eq!(
            provider.receipts_by_number_or_tag(BlockNumberOrTag::Latest)?.unwrap(),
            receipts.get(canonical_block.number as usize).unwrap().clone()
        );
        assert_eq!(
            provider.receipts_by_number_or_tag(BlockNumberOrTag::Safe)?.unwrap(),
            receipts.get(safe_block.number as usize).unwrap().clone()
        );
        assert_eq!(
            provider.receipts_by_number_or_tag(BlockNumberOrTag::Finalized)?.unwrap(),
            receipts.get(finalized_block.number as usize).unwrap().clone()
        );

        Ok(())
    }

    #[test]
    fn test_changeset_reader() -> eyre::Result<()> {
        let mut rng = generators::rng();

        let (database_blocks, in_memory_blocks) =
            random_blocks(&mut rng, TEST_BLOCKS_COUNT, 1, None, None, 0..1);

        let first_database_block = database_blocks.first().map(|block| block.number).unwrap();
        let last_database_block = database_blocks.last().map(|block| block.number).unwrap();
        let first_in_memory_block = in_memory_blocks.first().map(|block| block.number).unwrap();

        let accounts = random_eoa_accounts(&mut rng, 2);

        let (database_changesets, database_state) = random_changeset_range(
            &mut rng,
            &database_blocks,
            accounts.into_iter().map(|(address, account)| (address, (account, Vec::new()))),
            0..0,
            0..0,
        );
        let (in_memory_changesets, in_memory_state) = random_changeset_range(
            &mut rng,
            &in_memory_blocks,
            database_state
                .iter()
                .map(|(address, (account, storage))| (*address, (*account, storage.clone()))),
            0..0,
            0..0,
        );

        let factory = create_test_provider_factory();

        let provider_rw = factory.provider_rw()?;
        provider_rw.append_blocks_with_state(
            database_blocks
                .into_iter()
                .map(|b| b.seal_with_senders().expect("failed to seal block with senders"))
                .collect(),
            ExecutionOutcome {
                bundle: BundleState::new(
                    database_state.into_iter().map(|(address, (account, _))| {
                        (address, None, Some(account.into()), Default::default())
                    }),
                    database_changesets
                        .iter()
                        .map(|block_changesets| {
                            block_changesets.iter().map(|(address, account, _)| {
                                (*address, Some(Some((*account).into())), [])
                            })
                        })
                        .collect::<Vec<_>>(),
                    Vec::new(),
                ),
                first_block: first_database_block,
                ..Default::default()
            },
            Default::default(),
            Default::default(),
        )?;
        provider_rw.commit()?;

        let provider = BlockchainProvider2::new(factory)?;

        let in_memory_changesets = in_memory_changesets.into_iter().next().unwrap();
        let chain = NewCanonicalChain::Commit {
            new: vec![in_memory_blocks
                .first()
                .map(|block| {
                    let senders = block.senders().expect("failed to recover senders");
                    ExecutedBlock::new(
                        Arc::new(block.clone()),
                        Arc::new(senders),
                        Arc::new(ExecutionOutcome {
                            bundle: BundleState::new(
                                in_memory_state.into_iter().map(|(address, (account, _))| {
                                    (address, None, Some(account.into()), Default::default())
                                }),
                                [in_memory_changesets.iter().map(|(address, account, _)| {
                                    (*address, Some(Some((*account).into())), Vec::new())
                                })],
                                [],
                            ),
                            first_block: first_in_memory_block,
                            ..Default::default()
                        }),
                        Default::default(),
                        Default::default(),
                    )
                })
                .unwrap()],
        };
        provider.canonical_in_memory_state.update_chain(chain);

        assert_eq!(
            provider.account_block_changeset(last_database_block).unwrap(),
            database_changesets
                .into_iter()
                .last()
                .unwrap()
                .into_iter()
                .sorted_by_key(|(address, _, _)| *address)
                .map(|(address, account, _)| AccountBeforeTx { address, info: Some(account) })
                .collect::<Vec<_>>()
        );
        assert_eq!(
            provider.account_block_changeset(first_in_memory_block).unwrap(),
            in_memory_changesets
                .into_iter()
                .sorted_by_key(|(address, _, _)| *address)
                .map(|(address, account, _)| AccountBeforeTx { address, info: Some(account) })
                .collect::<Vec<_>>()
        );

        Ok(())
    }

    #[test]
    fn test_requests_provider() -> eyre::Result<()> {
        let mut rng = generators::rng();
        let chain_spec = Arc::new(ChainSpecBuilder::mainnet().prague_activated().build());
        let (provider, database_blocks, in_memory_blocks, _) =
            provider_with_chain_spec_and_random_blocks(
                &mut rng,
                chain_spec.clone(),
                TEST_BLOCKS_COUNT,
                TEST_BLOCKS_COUNT,
                BlockRangeParams { requests_count: Some(1..2), ..Default::default() },
            )?;

        let database_block = database_blocks.first().unwrap().clone();
        let in_memory_block = in_memory_blocks.last().unwrap().clone();

        let prague_timestamp =
            chain_spec.hardforks.fork(EthereumHardfork::Prague).as_timestamp().unwrap();

        assert_eq!(
            provider.requests_by_block(database_block.number.into(), prague_timestamp,)?,
            database_block.body.requests.clone()
        );
        assert_eq!(
            provider.requests_by_block(in_memory_block.number.into(), prague_timestamp,)?,
            in_memory_block.body.requests.clone()
        );

        Ok(())
    }

    #[test]
    fn test_state_provider_factory() -> eyre::Result<()> {
        let mut rng = generators::rng();

        // test in-memory state use-cases
        let (in_memory_provider, _, in_memory_blocks, _) = provider_with_random_blocks(
            &mut rng,
            TEST_BLOCKS_COUNT,
            TEST_BLOCKS_COUNT,
            BlockRangeParams::default(),
        )?;

        // test database state use-cases
        let (only_database_provider, database_blocks, _, _) = provider_with_random_blocks(
            &mut rng,
            TEST_BLOCKS_COUNT,
            0,
            BlockRangeParams::default(),
        )?;

        let blocks = [database_blocks.clone(), in_memory_blocks.clone()].concat();
        let first_in_memory_block = in_memory_blocks.first().unwrap();
        let first_db_block = database_blocks.first().unwrap();

        // test latest state
        assert_eq!(
            first_in_memory_block.hash(),
            in_memory_provider.latest().unwrap().block_hash(first_in_memory_block.number)?.unwrap()
        );
        // test latest falls back to database state when there's no in-memory block
        assert_eq!(
            first_db_block.hash(),
            only_database_provider.latest().unwrap().block_hash(first_db_block.number)?.unwrap()
        );

        // test history by block number
        assert_eq!(
            first_in_memory_block.hash(),
            in_memory_provider
                .history_by_block_number(first_in_memory_block.number)?
                .block_hash(first_in_memory_block.number)?
                .unwrap()
        );
        assert_eq!(
            first_db_block.hash(),
            only_database_provider
                .history_by_block_number(first_db_block.number)?
                .block_hash(first_db_block.number)?
                .unwrap()
        );
        assert_eq!(
            first_in_memory_block.hash(),
            in_memory_provider
                .history_by_block_hash(first_in_memory_block.hash())?
                .block_hash(first_in_memory_block.number)?
                .unwrap()
        );
        assert!(only_database_provider.history_by_block_hash(B256::random()).is_err());

        // test state by block hash
        assert_eq!(
            first_in_memory_block.hash(),
            in_memory_provider
                .state_by_block_hash(first_in_memory_block.hash())?
                .block_hash(first_in_memory_block.number)?
                .unwrap()
        );
        assert_eq!(
            first_db_block.hash(),
            only_database_provider
                .state_by_block_hash(first_db_block.hash())?
                .block_hash(first_db_block.number)?
                .unwrap()
        );
        assert!(only_database_provider.state_by_block_hash(B256::random()).is_err());

        // test pending without pending state- falls back to latest
        assert_eq!(
            first_in_memory_block.hash(),
            in_memory_provider
                .pending()
                .unwrap()
                .block_hash(first_in_memory_block.number)
                .unwrap()
                .unwrap()
        );

        // adding a pending block to state can test pending() and  pending_state_by_hash() function
        let pending_block = database_blocks[database_blocks.len() - 1].clone();
        only_database_provider.canonical_in_memory_state.set_pending_block(ExecutedBlock {
            block: Arc::new(pending_block.clone()),
            senders: Default::default(),
            execution_output: Default::default(),
            hashed_state: Default::default(),
            trie: Default::default(),
        });

        assert_eq!(
            pending_block.hash(),
            only_database_provider
                .pending()
                .unwrap()
                .block_hash(pending_block.number)
                .unwrap()
                .unwrap()
        );

        assert_eq!(
            pending_block.hash(),
            only_database_provider
                .pending_state_by_hash(pending_block.hash())?
                .unwrap()
                .block_hash(pending_block.number)?
                .unwrap()
        );

        // test state by block number or tag
        assert_eq!(
            first_in_memory_block.hash(),
            in_memory_provider
                .state_by_block_number_or_tag(BlockNumberOrTag::Number(
                    first_in_memory_block.number
                ))?
                .block_hash(first_in_memory_block.number)?
                .unwrap()
        );
        assert_eq!(
            first_in_memory_block.hash(),
            in_memory_provider
                .state_by_block_number_or_tag(BlockNumberOrTag::Latest)?
                .block_hash(first_in_memory_block.number)?
                .unwrap()
        );
        // test state by block tag for safe block
        let safe_block = in_memory_blocks[in_memory_blocks.len() - 2].clone();
        in_memory_provider.canonical_in_memory_state.set_safe(safe_block.header.clone());
        assert_eq!(
            safe_block.hash(),
            in_memory_provider
                .state_by_block_number_or_tag(BlockNumberOrTag::Safe)?
                .block_hash(safe_block.number)?
                .unwrap()
        );
        // test state by block tag for finalized block
        let finalized_block = in_memory_blocks[in_memory_blocks.len() - 3].clone();
        in_memory_provider.canonical_in_memory_state.set_finalized(finalized_block.header.clone());
        assert_eq!(
            finalized_block.hash(),
            in_memory_provider
                .state_by_block_number_or_tag(BlockNumberOrTag::Finalized)?
                .block_hash(finalized_block.number)?
                .unwrap()
        );
        // test state by block tag for earliest block
        let earliest_block = blocks.first().unwrap().clone();
        assert_eq!(
            earliest_block.hash(),
            only_database_provider
                .state_by_block_number_or_tag(BlockNumberOrTag::Earliest)?
                .block_hash(earliest_block.number)?
                .unwrap()
        );

        Ok(())
    }

    #[test]
    fn test_canon_state_tracker() -> eyre::Result<()> {
        let mut rng = generators::rng();
        let (provider, _, _, _) = provider_with_random_blocks(
            &mut rng,
            TEST_BLOCKS_COUNT,
            TEST_BLOCKS_COUNT,
            BlockRangeParams::default(),
        )?;

        let before = Instant::now();
        provider.on_forkchoice_update_received(&Default::default());
        let last_update_ts = provider.last_received_update_timestamp().unwrap();
        let after = Instant::now();

        // Ensure the timestamp is updated and between the before and after timestamps
        assert!(before < last_update_ts && last_update_ts < after);

        let before = Instant::now();
        provider.on_transition_configuration_exchanged();
        let last_update_ts = provider.last_exchanged_transition_configuration_timestamp().unwrap();
        let after = Instant::now();

        // Ensure the timestamp is updated and between the before and after timestamps
        assert!(before < last_update_ts && last_update_ts < after);

        Ok(())
    }

    #[test]
    fn test_block_id_reader() -> eyre::Result<()> {
        // Create a new provider
        let mut rng = generators::rng();
        let (provider, _, in_memory_blocks, _) = provider_with_random_blocks(
            &mut rng,
            TEST_BLOCKS_COUNT,
            TEST_BLOCKS_COUNT,
            BlockRangeParams::default(),
        )?;

        // Set the pending block in memory
        let pending_block = in_memory_blocks.last().unwrap();
        provider.canonical_in_memory_state.set_pending_block(ExecutedBlock {
            block: Arc::new(pending_block.clone()),
            senders: Default::default(),
            execution_output: Default::default(),
            hashed_state: Default::default(),
            trie: Default::default(),
        });

        // Set the safe block in memory
        let safe_block = in_memory_blocks[in_memory_blocks.len() - 2].clone();
        provider.canonical_in_memory_state.set_safe(safe_block.header.clone());

        // Set the finalized block in memory
        let finalized_block = in_memory_blocks[in_memory_blocks.len() - 3].clone();
        provider.canonical_in_memory_state.set_finalized(finalized_block.header.clone());

        // Verify the pending block number and hash
        assert_eq!(
            provider.pending_block_num_hash()?,
            Some(BlockNumHash { number: pending_block.number, hash: pending_block.hash() })
        );

        // Verify the safe block number and hash
        assert_eq!(
            provider.safe_block_num_hash()?,
            Some(BlockNumHash { number: safe_block.number, hash: safe_block.hash() })
        );

        // Verify the finalized block number and hash
        assert_eq!(
            provider.finalized_block_num_hash()?,
            Some(BlockNumHash { number: finalized_block.number, hash: finalized_block.hash() })
        );

        Ok(())
    }

    #[test]
    fn test_transaction_id() -> eyre::Result<()> {
        let mut rng = generators::rng();
        let (provider, database_blocks, in_memory_blocks, _) = provider_with_random_blocks(
            &mut rng,
            TEST_BLOCKS_COUNT,
            TEST_BLOCKS_COUNT,
            BlockRangeParams {
                tx_count: TEST_TRANSACTIONS_COUNT..TEST_TRANSACTIONS_COUNT,
                ..Default::default()
            },
        )?;

        // Database
        // Choose a random transaction from the database blocks
        let tx = &database_blocks[0].body.transactions[0];
        let tx_hash = tx.hash();

        // Ensure the transaction ID can be found in the database
        let result = provider.transaction_id(tx_hash)?;
        assert_eq!(result, Some(0));

        // In memory
        // Choose a random transaction from the in-memory blocks
        let tx = &in_memory_blocks[0].body.transactions[0];
        let tx_hash = tx.hash();

        // Ensure the transaction ID can be found in the in-memory state
        let result = provider.transaction_id(tx_hash)?;
        assert!(result.is_some(), "Transaction ID should be found in the in-memory state");

        // Check that the transaction ID is greater than the last database transaction ID
        let last_db_tx_id = provider.database.last_block_number()?;
        let last_db_tx_id =
            provider.database.block_body_indices(last_db_tx_id)?.unwrap().last_tx_num();

        assert!(
            result.unwrap() > last_db_tx_id,
            "In-memory transaction ID should be greater than the last database transaction ID"
        );
        assert_eq!(result, Some(last_db_tx_id + 1));

        // Generate a random hash not present in any transaction
        let random_tx_hash = B256::random();

        // Ensure the transaction ID is not found
        let result = provider.transaction_id(random_tx_hash)?;
        assert!(result.is_none(), "Transaction ID should not be found");

        Ok(())
    }

    #[test]
    fn test_transaction_by_id() -> eyre::Result<()> {
        let mut rng = generators::rng();
        let (provider, database_blocks, in_memory_blocks, _) = provider_with_random_blocks(
            &mut rng,
            TEST_BLOCKS_COUNT,
            TEST_BLOCKS_COUNT,
            BlockRangeParams {
                tx_count: TEST_TRANSACTIONS_COUNT..TEST_TRANSACTIONS_COUNT,
                ..Default::default()
            },
        )?;

        // In memory
        // Choose a random transaction ID from in-memory blocks
        let tx = &in_memory_blocks[0].body.transactions[0];
        let tx_hash = tx.hash();

        // Fetch the transaction ID
        let tx_id = provider.transaction_id(tx_hash)?.unwrap();

        // Ensure the transaction can be retrieved by its ID
        let result = provider.transaction_by_id(tx_id)?;
        assert_eq!(
            result.unwrap(),
            *tx,
            "The retrieved transaction should match the expected transaction"
        );

        // Database
        // Choose a random transaction ID from the database blocks
        let tx = &database_blocks[0].body.transactions[0];
        let tx_hash = tx.hash();

        // Fetch the transaction ID
        let tx_id = provider.transaction_id(tx_hash)?.unwrap();

        // Ensure the transaction can be retrieved by its ID
        let result = provider.transaction_by_id(tx_id)?;
        assert!(result.is_some(), "Transaction should be found in the database");
        assert_eq!(
            result.unwrap(),
            *tx,
            "The retrieved transaction should match the expected transaction"
        );

        // Generate a random transaction ID not present in any block
        let random_tx_id = 999999;

        // Ensure the transaction is not found
        let result = provider.transaction_by_id(random_tx_id)?;
        assert!(result.is_none(), "Transaction should not be found");

        Ok(())
    }

    #[test]
    fn test_transaction_by_id_no_hash() -> eyre::Result<()> {
        let mut rng = generators::rng();
        let (provider, database_blocks, in_memory_blocks, _) = provider_with_random_blocks(
            &mut rng,
            TEST_BLOCKS_COUNT,
            TEST_BLOCKS_COUNT,
            BlockRangeParams {
                tx_count: TEST_TRANSACTIONS_COUNT..TEST_TRANSACTIONS_COUNT,
                ..Default::default()
            },
        )?;

        // In memory
        // Choose a random transaction ID from in-memory blocks
        let tx = &in_memory_blocks[0].body.transactions[0];
        let tx_hash = tx.hash();

        // Fetch the transaction ID
        let tx_id = provider.transaction_id(tx_hash)?.unwrap();

        // Ensure the transaction can be retrieved by its ID without hash
        let result = provider.transaction_by_id_no_hash(tx_id)?;
        let expected_tx: TransactionSignedNoHash = tx.clone().into();
        assert_eq!(
            result.unwrap(),
            expected_tx,
            "The retrieved transaction without hash should match the expected transaction"
        );

        // Database
        // Choose a random transaction ID from the database blocks
        let tx = &database_blocks[0].body.transactions[0];
        let tx_hash = tx.hash();

        // Fetch the transaction ID
        let tx_id = provider.transaction_id(tx_hash)?.unwrap();

        // Ensure the transaction can be retrieved by its ID without hash
        let result = provider.transaction_by_id_no_hash(tx_id)?;
        let expected_tx: TransactionSignedNoHash = tx.clone().into();
        assert_eq!(
            result.unwrap(),
            expected_tx,
            "The retrieved transaction without hash should match the expected transaction"
        );

        // Generate a random transaction ID not present in any block
        let random_tx_id = 7656898;

        // Ensure the transaction is not found without hash
        let result = provider.transaction_by_id_no_hash(random_tx_id)?;
        assert!(result.is_none(), "Transaction should not be found without hash");

        Ok(())
    }

    #[test]
    fn test_transaction_by_hash() -> eyre::Result<()> {
        let mut rng = generators::rng();
        let (provider, database_blocks, in_memory_blocks, _) = provider_with_random_blocks(
            &mut rng,
            TEST_BLOCKS_COUNT,
            TEST_BLOCKS_COUNT,
            BlockRangeParams {
                tx_count: TEST_TRANSACTIONS_COUNT..TEST_TRANSACTIONS_COUNT,
                ..Default::default()
            },
        )?;

        // In memory
        // Choose a random transaction hash from the in-memory blocks
        let tx = &in_memory_blocks[0].body.transactions[0];
        let tx_hash = tx.hash();

        // Ensure the transaction can be retrieved by its hash from the in-memory state
        let result = provider.transaction_by_hash(tx_hash)?;
        assert_eq!(
            result.unwrap(),
            *tx,
            "The retrieved transaction should match the expected transaction"
        );

        // Database
        // Choose a random transaction hash from the database blocks
        let tx = &database_blocks[0].body.transactions[0];
        let tx_hash = tx.hash();

        // Ensure the transaction can be retrieved by its hash from the database
        let result = provider.transaction_by_hash(tx_hash)?;
        assert_eq!(
            result.unwrap(),
            *tx,
            "The retrieved transaction should match the expected transaction"
        );

        // Generate a random hash not present in any transaction
        let random_tx_hash = B256::random();

        // Ensure the transaction is not found by the random hash
        let result = provider.transaction_by_hash(random_tx_hash)?;
        assert!(result.is_none(), "Transaction should not be found");

        Ok(())
    }

    #[test]
    fn test_transaction_by_hash_with_meta() -> eyre::Result<()> {
        let mut rng = generators::rng();
        let (provider, database_blocks, in_memory_blocks, _) = provider_with_random_blocks(
            &mut rng,
            TEST_BLOCKS_COUNT,
            TEST_BLOCKS_COUNT,
            BlockRangeParams {
                tx_count: TEST_TRANSACTIONS_COUNT..TEST_TRANSACTIONS_COUNT,
                ..Default::default()
            },
        )?;

        // In memory
        // Choose a random transaction from the in-memory block
        let tx = &in_memory_blocks[0].body.transactions[0];
        let tx_hash = tx.hash();

        // Create the expected metadata for this transaction
        let meta = TransactionMeta {
            tx_hash,
            index: 0,
            block_hash: in_memory_blocks[0].header.hash(),
            block_number: in_memory_blocks[0].header.number,
            base_fee: in_memory_blocks[0].header.base_fee_per_gas,
            excess_blob_gas: None,
            timestamp: in_memory_blocks[0].header.timestamp,
        };

        // Ensure the transaction and its metadata can be retrieved from the in-memory state
        let result = provider.transaction_by_hash_with_meta(tx_hash)?;
        let (retrieved_tx, retrieved_meta) = result.unwrap();
        assert_eq!(
            retrieved_tx, *tx,
            "The retrieved transaction should match the expected transaction"
        );
        assert_eq!(
            retrieved_meta, meta,
            "The retrieved metadata should match the expected metadata"
        );

        // Database
        // Choose a random transaction from the database blocks
        let tx = &database_blocks[0].body.transactions[0];
        let tx_hash = tx.hash();

        // Create the expected metadata for this transaction
        let meta = TransactionMeta {
            tx_hash,
            index: 0,
            block_hash: database_blocks[0].header.hash(),
            block_number: database_blocks[0].header.number,
            base_fee: database_blocks[0].header.base_fee_per_gas,
            excess_blob_gas: None,
            timestamp: database_blocks[0].header.timestamp,
        };

        // Ensure the transaction and its metadata can be retrieved from the database
        let result = provider.transaction_by_hash_with_meta(tx_hash)?;
        let (retrieved_tx, retrieved_meta) = result.unwrap();
        assert_eq!(
            retrieved_tx, *tx,
            "The retrieved transaction should match the expected transaction"
        );
        assert_eq!(
            retrieved_meta, meta,
            "The retrieved metadata should match the expected metadata"
        );

        // Generate a random hash not present in any transaction
        let random_tx_hash = B256::random();

        // Ensure the transaction with metadata is not found by the random hash
        let result = provider.transaction_by_hash_with_meta(random_tx_hash)?;
        assert!(result.is_none(), "Transaction with metadata should not be found");

        Ok(())
    }

    #[test]
    fn test_transaction_block() -> eyre::Result<()> {
        let mut rng = generators::rng();
        let (provider, database_blocks, in_memory_blocks, _) = provider_with_random_blocks(
            &mut rng,
            TEST_BLOCKS_COUNT,
            TEST_BLOCKS_COUNT,
            BlockRangeParams {
                tx_count: TEST_TRANSACTIONS_COUNT..TEST_TRANSACTIONS_COUNT,
                ..Default::default()
            },
        )?;

        // In memory
        // Choose a random transaction ID from in-memory blocks
        let tx = &in_memory_blocks[0].body.transactions[0];
        let tx_hash = tx.hash();

        // Fetch the transaction ID
        let tx_id = provider.transaction_id(tx_hash)?.unwrap();

        // Retrieve the block number for this transaction
        let result = provider.transaction_block(tx_id)?;
        let block_number = result.unwrap();

        // Ensure the block number matches the expected block number
        assert_eq!(
            block_number, in_memory_blocks[0].header.number,
            "The block number should match the in-memory block number"
        );

        // Database
        // Choose a random transaction from the database block
        let tx = &database_blocks[0].body.transactions[0];
        let tx_hash = tx.hash();

        // Fetch the transaction ID
        let tx_id = provider.transaction_id(tx_hash)?.unwrap();

        // Retrieve the block number for this transaction
        let result = provider.transaction_block(tx_id)?;
        assert_eq!(Some(0), result, "The block number should match the database block number");

        // Ensure that invalid transaction ID returns None
        let result = provider.transaction_block(67675657)?;

        assert!(result.is_none(), "Block number should not be found for an invalid transaction ID");

        Ok(())
    }

    #[test]
    fn transactions_found_by_block_hash() -> eyre::Result<()> {
        let mut rng = generators::rng();
        let (provider, database_blocks, in_memory_blocks, _) = provider_with_random_blocks(
            &mut rng,
            TEST_BLOCKS_COUNT,
            TEST_BLOCKS_COUNT,
            BlockRangeParams {
                tx_count: TEST_TRANSACTIONS_COUNT..TEST_TRANSACTIONS_COUNT,
                ..Default::default()
            },
        )?;

        // In memory
        // Choose a random block hash from in-memory blocks
        let block_hash = in_memory_blocks[0].header.hash();

        // Retrieve the transactions for this block using the block hash
        let result = provider.transactions_by_block(BlockHashOrNumber::Hash(block_hash))?;
        let transactions = result.unwrap();

        // Ensure the transactions match the expected transactions in the block
        assert_eq!(
            transactions, in_memory_blocks[0].body.transactions,
            "The transactions should match the in-memory block transactions"
        );

        // Database
        // Choose a random block hash from the database blocks
        let block_hash = database_blocks[0].header.hash();

        // Retrieve the transactions for this block using the block hash
        let result = provider.transactions_by_block(BlockHashOrNumber::Hash(block_hash))?;
        let transactions = result.unwrap();

        // Ensure the transactions match the expected transactions in the block
        assert_eq!(
            transactions, database_blocks[0].body.transactions,
            "The transactions should match the database block transactions"
        );

        // Generate a random block hash that does not exist
        let random_block_hash = B256::random();

        // Try to retrieve transactions for a non-existent block hash
        let result = provider.transactions_by_block(BlockHashOrNumber::Hash(random_block_hash))?;

        // Ensure no transactions are found
        assert!(result.is_none(), "No transactions should be found for a non-existent block hash");

        Ok(())
    }

    #[test]
    fn transactions_found_by_block_number() -> eyre::Result<()> {
        let mut rng = generators::rng();
        let (provider, database_blocks, in_memory_blocks, _) = provider_with_random_blocks(
            &mut rng,
            TEST_BLOCKS_COUNT,
            TEST_BLOCKS_COUNT,
            BlockRangeParams {
                tx_count: TEST_TRANSACTIONS_COUNT..TEST_TRANSACTIONS_COUNT,
                ..Default::default()
            },
        )?;

        // In memory
        // Choose a random block number from in-memory blocks
        let block_number = in_memory_blocks[0].header.number;

        // Retrieve the transactions for this block using the block number
        let result = provider.transactions_by_block(BlockHashOrNumber::Number(block_number))?;
        let transactions = result.unwrap();

        // Ensure the transactions match the expected transactions in the block
        assert_eq!(
            transactions, in_memory_blocks[0].body.transactions,
            "The transactions should match the in-memory block transactions"
        );

        // Database
        // Choose a random block number from the database blocks
        let block_number = database_blocks[0].header.number;

        // Retrieve the transactions for this block using the block number
        let result = provider.transactions_by_block(BlockHashOrNumber::Number(block_number))?;
        let transactions = result.unwrap();

        // Ensure the transactions match the expected transactions in the block
        assert_eq!(
            transactions, database_blocks[0].body.transactions,
            "The transactions should match the database block transactions"
        );

        // Generate a block number that is out of range (non-existent)
        let non_existent_block_number = u64::MAX;

        // Try to retrieve transactions for a non-existent block number
        let result =
            provider.transactions_by_block(BlockHashOrNumber::Number(non_existent_block_number))?;

        // Ensure no transactions are found
        assert!(
            result.is_none(),
            "No transactions should be found for a non-existent block number"
        );

        Ok(())
    }

    #[test]
    fn transactions_found_entirely_in_memory() -> eyre::Result<()> {
        let mut rng = generators::rng();
        let (provider, database_blocks, in_memory_blocks, _) = provider_with_random_blocks(
            &mut rng,
            TEST_BLOCKS_COUNT,
            TEST_BLOCKS_COUNT,
            BlockRangeParams {
                tx_count: TEST_TRANSACTIONS_COUNT..TEST_TRANSACTIONS_COUNT,
                ..Default::default()
            },
        )?;

        // In memory
        // Define a block range entirely within in-memory blocks
        let start_block = in_memory_blocks[0].header.number;
        let end_block = in_memory_blocks[1].header.number;

        // Retrieve the transactions for this block range
        let result = provider.transactions_by_block_range(start_block..=end_block)?;

        // Ensure the transactions match the expected transactions in the in-memory blocks
        assert_eq!(result.len(), 2);
        assert_eq!(result[0], in_memory_blocks[0].body.transactions);
        assert_eq!(result[1], in_memory_blocks[1].body.transactions);

        // Database
        // Define a block range entirely within database blocks
        let start_block = database_blocks[0].header.number;
        let end_block = database_blocks[1].header.number;

        // Retrieve the transactions for this block range
        let result = provider.transactions_by_block_range(start_block..=end_block)?;

        // Ensure the transactions match the expected transactions in the database blocks
        assert_eq!(result.len(), 2);
        assert_eq!(result[0], database_blocks[0].body.transactions);
        assert_eq!(result[1], database_blocks[1].body.transactions);

        Ok(())
    }

    #[test]
    fn test_transactions_by_tx_range() -> eyre::Result<()> {
        let mut rng = generators::rng();
        let (provider, database_blocks, _, _) = provider_with_random_blocks(
            &mut rng,
            TEST_BLOCKS_COUNT,
            0,
            BlockRangeParams {
                tx_count: TEST_TRANSACTIONS_COUNT..TEST_TRANSACTIONS_COUNT,
                ..Default::default()
            },
        )?;

        // Define a valid transaction range within the database
        let start_tx_num = 0;
        let end_tx_num = 1;

        // Retrieve the transactions for this transaction number range
        let result = provider.transactions_by_tx_range(start_tx_num..=end_tx_num)?;

        // Ensure the transactions match the expected transactions in the database
        assert_eq!(result.len(), 2);
        assert_eq!(result[0], database_blocks[0].body.transactions[0].clone().into());
        assert_eq!(result[1], database_blocks[0].body.transactions[1].clone().into());

        // Define an empty range that should return no transactions
        let start_tx_num = u64::MAX;
        let end_tx_num = u64::MAX;

        // Retrieve the transactions for this range
        let result = provider.transactions_by_tx_range(start_tx_num..end_tx_num)?;

        // Ensure no transactions are returned
        assert!(
            result.is_empty(),
            "No transactions should be found for an empty transaction range"
        );

        Ok(())
    }

    #[test]
    fn test_senders_by_tx_range() -> eyre::Result<()> {
        let mut rng = generators::rng();
        let (provider, database_blocks, _, _) = provider_with_random_blocks(
            &mut rng,
            TEST_BLOCKS_COUNT,
            0,
            BlockRangeParams {
                tx_count: TEST_TRANSACTIONS_COUNT..TEST_TRANSACTIONS_COUNT,
                ..Default::default()
            },
        )?;

        // Define a valid transaction range within the database
        let start_tx_num = 0;
        let end_tx_num = 1;

        // Retrieve the senders for this transaction number range
        let result = provider.senders_by_tx_range(start_tx_num..=end_tx_num)?;

        // Ensure the sender addresses match the expected addresses in the database
        assert_eq!(result.len(), 2);
        assert_eq!(
            result[0],
            database_blocks[0].senders().unwrap()[0],
            "The sender address should match the expected sender address"
        );
        assert_eq!(
            result[1],
            database_blocks[0].senders().unwrap()[1],
            "The sender address should match the expected sender address"
        );

        // Define an empty range that should return no sender addresses
        let start_tx_num = u64::MAX;
        let end_tx_num = u64::MAX;

        // Retrieve the senders for this range
        let result = provider.senders_by_tx_range(start_tx_num..end_tx_num)?;

        // Ensure no sender addresses are returned
        assert!(
            result.is_empty(),
            "No sender addresses should be found for an empty transaction range"
        );

        Ok(())
    }

    #[test]
    fn transaction_sender_found_in_memory() -> eyre::Result<()> {
        let mut rng = generators::rng();
        let (provider, database_blocks, in_memory_blocks, _) = provider_with_random_blocks(
            &mut rng,
            TEST_BLOCKS_COUNT,
            TEST_BLOCKS_COUNT,
            BlockRangeParams {
                tx_count: TEST_TRANSACTIONS_COUNT..TEST_TRANSACTIONS_COUNT,
                ..Default::default()
            },
        )?;

        // In memory
        // Choose a random transaction from the in-memory block
        let tx = &in_memory_blocks[0].body.transactions[0];

        // Retrieve the transaction ID
        let tx_id = provider.transaction_id(tx.hash())?.unwrap();

        // Retrieve the sender address for this transaction
        let result = provider.transaction_sender(tx_id)?;

        // Ensure the sender address matches the expected sender address
        let expected_sender = tx.recover_signer().unwrap();
        assert_eq!(
            result,
            Some(expected_sender),
            "The sender address should match the expected sender address"
        );

        // Database
        // Choose a random transaction from the database block
        let tx = &database_blocks[0].body.transactions[0];

        // Retrieve the transaction ID
        let tx_id = provider.transaction_id(tx.hash())?.unwrap();

        // Retrieve the sender address for this transaction
        let result = provider.transaction_sender(tx_id)?;

        // Ensure the sender address matches the expected sender address
        let expected_sender = tx.recover_signer().unwrap();
        assert_eq!(
            result,
            Some(expected_sender),
            "The sender address should match the expected sender address"
        );

        // Generate a random transaction ID that does not exist
        let invalid_tx_id = u64::MAX;

        // Attempt to retrieve the sender address for this invalid transaction ID
        let result = provider.transaction_sender(invalid_tx_id)?;

        // Ensure no sender address is found
        assert!(
            result.is_none(),
            "No sender address should be found for an invalid transaction ID"
        );

        Ok(())
    }
}<|MERGE_RESOLUTION|>--- conflicted
+++ resolved
@@ -618,31 +618,11 @@
         id: BlockHashOrNumber,
         transaction_kind: TransactionVariant,
     ) -> ProviderResult<Option<BlockWithSenders>> {
-<<<<<<< HEAD
         self.get_in_memory_or_storage_by_block(
             id,
             |db_provider| db_provider.block_with_senders(id, transaction_kind),
-            |block_state| {
-                let block = block_state.block().block().clone();
-                let senders = block_state.block().senders().clone();
-                Ok(Some(BlockWithSenders { block: block.unseal(), senders }))
-            },
+            |block_state| Ok(Some(block_state.block_with_senders())),
         )
-=======
-        match id {
-            BlockHashOrNumber::Hash(hash) => {
-                if let Some(block_state) = self.canonical_in_memory_state.state_by_hash(hash) {
-                    return Ok(Some(block_state.block_with_senders()));
-                }
-            }
-            BlockHashOrNumber::Number(num) => {
-                if let Some(block_state) = self.canonical_in_memory_state.state_by_number(num) {
-                    return Ok(Some(block_state.block_with_senders()));
-                }
-            }
-        }
-        self.database.block_with_senders(id, transaction_kind)
->>>>>>> 86f12b7f
     }
 
     fn sealed_block_with_senders(
@@ -650,31 +630,11 @@
         id: BlockHashOrNumber,
         transaction_kind: TransactionVariant,
     ) -> ProviderResult<Option<SealedBlockWithSenders>> {
-<<<<<<< HEAD
         self.get_in_memory_or_storage_by_block(
             id,
             |db_provider| db_provider.sealed_block_with_senders(id, transaction_kind),
-            |block_state| {
-                let block = block_state.block().block().clone();
-                let senders = block_state.block().senders().clone();
-                Ok(Some(SealedBlockWithSenders { block, senders }))
-            },
+            |block_state| Ok(Some(block_state.sealed_block_with_senders())),
         )
-=======
-        match id {
-            BlockHashOrNumber::Hash(hash) => {
-                if let Some(block_state) = self.canonical_in_memory_state.state_by_hash(hash) {
-                    return Ok(Some(block_state.sealed_block_with_senders()));
-                }
-            }
-            BlockHashOrNumber::Number(num) => {
-                if let Some(block_state) = self.canonical_in_memory_state.state_by_number(num) {
-                    return Ok(Some(block_state.sealed_block_with_senders()));
-                }
-            }
-        }
-        self.database.sealed_block_with_senders(id, transaction_kind)
->>>>>>> 86f12b7f
     }
 
     fn block_range(&self, range: RangeInclusive<BlockNumber>) -> ProviderResult<Vec<Block>> {
