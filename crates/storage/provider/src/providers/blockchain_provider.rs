use crate::{
    providers::StaticFileProvider, AccountReader, BlockHashReader, BlockIdReader, BlockNumReader,
    BlockReader, BlockReaderIdExt, BlockSource, CanonChainTracker, CanonStateNotifications,
    CanonStateSubscriptions, ChainSpecProvider, ChangeSetReader, DatabaseProviderFactory,
    DatabaseProviderRO, EvmEnvProvider, FinalizedBlockReader, HeaderProvider, ProviderError,
    ProviderFactory, PruneCheckpointReader, ReceiptProvider, ReceiptProviderIdExt,
    RequestsProvider, StageCheckpointReader, StateProviderBox, StateProviderFactory,
    StaticFileProviderFactory, TransactionVariant, TransactionsProvider, WithdrawalsProvider,
};
use alloy_rpc_types_engine::ForkchoiceState;
use reth_chain_state::{
    BlockState, CanonicalInMemoryState, MemoryOverlayStateProvider,
};
use reth_chainspec::{ChainInfo, ChainSpec};
use reth_db_api::{
    database::Database,
    models::{AccountBeforeTx, StoredBlockBodyIndices},
};
use reth_evm::ConfigureEvmEnv;
use reth_primitives::{
    Account, Address, Block, BlockHash, BlockHashOrNumber, BlockId, BlockNumHash, BlockNumber,
    BlockNumberOrTag, BlockWithSenders, EthereumHardforks, Header, Receipt, SealedBlock,
    SealedBlockWithSenders, SealedHeader, TransactionMeta, TransactionSigned,
    TransactionSignedNoHash, TxHash, TxNumber, Withdrawal, Withdrawals, B256, U256,
};
use reth_prune_types::{PruneCheckpoint, PruneSegment};
use reth_stages_types::{StageCheckpoint, StageId};
use reth_storage_errors::provider::ProviderResult;
use revm::primitives::{BlockEnv, CfgEnvWithHandlerCfg};
use std::{
    ops::{Add, Bound, RangeBounds, RangeInclusive, Sub},
    sync::Arc,
    time::Instant,
};
use tracing::trace;

/// The main type for interacting with the blockchain.
///
/// This type serves as the main entry point for interacting with the blockchain and provides data
/// from database storage and from the blockchain tree (pending state etc.) It is a simple wrapper
/// type that holds an instance of the database and the blockchain tree.
#[allow(missing_debug_implementations)]
pub struct BlockchainProvider2<DB> {
    /// Provider type used to access the database.
    database: ProviderFactory<DB>,
    /// Tracks the chain info wrt forkchoice updates and in memory canonical
    /// state.
    pub(super) canonical_in_memory_state: CanonicalInMemoryState,
}

impl<DB> Clone for BlockchainProvider2<DB> {
    fn clone(&self) -> Self {
        Self {
            database: self.database.clone(),
            canonical_in_memory_state: self.canonical_in_memory_state.clone(),
        }
    }
}

impl<DB> BlockchainProvider2<DB>
where
    DB: Database,
{
    /// Create a new provider using only the database, fetching the latest header from
    /// the database to initialize the provider.
    pub fn new(database: ProviderFactory<DB>) -> ProviderResult<Self> {
        let provider = database.provider()?;
        let best: ChainInfo = provider.chain_info()?;
        match provider.header_by_number(best.best_number)? {
            Some(header) => {
                drop(provider);
                Ok(Self::with_latest(database, header.seal(best.best_hash))?)
            }
            None => Err(ProviderError::HeaderNotFound(best.best_number.into())),
        }
    }

    /// Create new provider instance that wraps the database and the blockchain tree, using the
    /// provided latest header to initialize the chain info tracker.
    ///
    /// This returns a `ProviderResult` since it tries the retrieve the last finalized header from
    /// `database`.
    pub fn with_latest(
        database: ProviderFactory<DB>,
        latest: SealedHeader,
    ) -> ProviderResult<Self> {
        let provider = database.provider()?;
        let finalized_header = provider
            .last_finalized_block_number()?
            .map(|num| provider.sealed_header(num))
            .transpose()?
            .flatten();
        Ok(Self {
            database,
            canonical_in_memory_state: CanonicalInMemoryState::with_head(latest, finalized_header),
        })
    }

    /// Gets a clone of `canonical_in_memory_state`.
    pub fn canonical_in_memory_state(&self) -> CanonicalInMemoryState {
        self.canonical_in_memory_state.clone()
    }

    // Helper function to convert range bounds
    fn convert_range_bounds<T>(
        &self,
        range: impl RangeBounds<T>,
        end_unbounded: impl FnOnce() -> T,
    ) -> (T, T)
    where
        T: Copy + Add<Output = T> + Sub<Output = T> + From<u8>,
    {
        let start = match range.start_bound() {
            Bound::Included(&n) => n,
            Bound::Excluded(&n) => n + T::from(1u8),
            Bound::Unbounded => T::from(0u8),
        };

        let end = match range.end_bound() {
            Bound::Included(&n) => n,
            Bound::Excluded(&n) => n - T::from(1u8),
            Bound::Unbounded => end_unbounded(),
        };

        (start, end)
    }

    /// This uses a given [`BlockState`] to initialize a state provider for that block.
    fn block_state_provider(
        &self,
        state: impl AsRef<BlockState>,
    ) -> ProviderResult<MemoryOverlayStateProvider> {
        let state = state.as_ref();
        let anchor_hash = state.anchor().hash;
        let latest_historical = self.database.history_by_block_hash(anchor_hash)?;
        Ok(self.canonical_in_memory_state.state_provider(state.hash(), latest_historical))
    }

    /// Returns:
    /// 1. The block state as [`Some`] if the block is in memory, and [`None`] if the block is in
    ///    database.
    /// 2. The in-block transaction index.
    fn block_state_by_tx_id(
        &self,
        provider: &DatabaseProviderRO<DB>,
        id: TxNumber,
    ) -> ProviderResult<Option<(Option<Arc<BlockState>>, usize)>> {
        // Get the last block number stored in the database
        let last_database_block_number = provider.last_block_number()?;

        // Get the next tx number for the last block stored in the database and consider it the
        // first tx number of the in-memory state
        let Some(last_block_body_index) =
            provider.block_body_indices(last_database_block_number)?
        else {
            return Ok(None);
        };
        let mut in_memory_tx_num = last_block_body_index.next_tx_num();

        if id < in_memory_tx_num {
            // If the transaction number is less than the first in-memory transaction number, make a
            // database lookup
            let Some(block_number) = provider.transaction_block(id)? else { return Ok(None) };
            let Some(body_index) = provider.block_body_indices(block_number)? else {
                return Ok(None)
            };
            let tx_index = id - body_index.last_tx_num();
            Ok(Some((None, tx_index as usize)))
        } else {
            // Otherwise, iterate through in-memory blocks and find the transaction with the
            // matching number

            let first_in_memory_block_number = last_database_block_number.saturating_add(1);
            let last_in_memory_block_number =
                self.canonical_in_memory_state.get_canonical_block_number();

            for block_number in first_in_memory_block_number..=last_in_memory_block_number {
                let Some(block_state) =
                    self.canonical_in_memory_state.state_by_number(block_number)
                else {
                    return Ok(None);
                };

                let executed_block = block_state.block();
                let block = executed_block.block();

                for tx_index in 0..block.body.len() {
                    if id == in_memory_tx_num {
                        return Ok(Some((Some(block_state), tx_index)))
                    }

                    in_memory_tx_num += 1;
                }
            }

            Ok(None)
        }
    }
}

impl<DB> BlockchainProvider2<DB>
where
    DB: Database,
{
    /// Ensures that the given block number is canonical (synced)
    ///
    /// This is a helper for guarding the `HistoricalStateProvider` against block numbers that are
    /// out of range and would lead to invalid results, mainly during initial sync.
    ///
    /// Verifying the `block_number` would be expensive since we need to lookup sync table
    /// Instead, we ensure that the `block_number` is within the range of the
    /// [`Self::best_block_number`] which is updated when a block is synced.
    #[inline]
    fn ensure_canonical_block(&self, block_number: BlockNumber) -> ProviderResult<()> {
        let latest = self.best_block_number()?;
        if block_number > latest {
            Err(ProviderError::HeaderNotFound(block_number.into()))
        } else {
            Ok(())
        }
    }
}

impl<DB> DatabaseProviderFactory<DB> for BlockchainProvider2<DB>
where
    DB: Database,
{
    fn database_provider_ro(&self) -> ProviderResult<DatabaseProviderRO<DB>> {
        self.database.provider()
    }
}

impl<DB> StaticFileProviderFactory for BlockchainProvider2<DB> {
    fn static_file_provider(&self) -> StaticFileProvider {
        self.database.static_file_provider()
    }
}

impl<DB> HeaderProvider for BlockchainProvider2<DB>
where
    DB: Database,
{
    fn header(&self, block_hash: &BlockHash) -> ProviderResult<Option<Header>> {
        if let Some(block_state) = self.canonical_in_memory_state.state_by_hash(*block_hash) {
            return Ok(Some(block_state.block().block().header.header().clone()));
        }

        self.database.header(block_hash)
    }

    fn header_by_number(&self, num: BlockNumber) -> ProviderResult<Option<Header>> {
        if let Some(block_state) = self.canonical_in_memory_state.state_by_number(num) {
            return Ok(Some(block_state.block().block().header.header().clone()));
        }

        self.database.header_by_number(num)
    }

    fn header_td(&self, hash: &BlockHash) -> ProviderResult<Option<U256>> {
        if let Some(num) = self.block_number(*hash)? {
            self.header_td_by_number(num)
        } else {
            Ok(None)
        }
    }

    fn header_td_by_number(&self, number: BlockNumber) -> ProviderResult<Option<U256>> {
        // If the TD is recorded on disk, we can just return that
        if let Some(td) = self.database.header_td_by_number(number)? {
            Ok(Some(td))
        } else if self.canonical_in_memory_state.hash_by_number(number).is_some() {
            // Otherwise, if the block exists in memory, we should return a TD for it.
            //
            // The canonical in memory state should only store post-merge blocks. Post-merge blocks
            // have zero difficulty. This means we can use the total difficulty for the last
            // persisted block number.
            let last_persisted_block_number = self.database.last_block_number()?;
            self.database.header_td_by_number(last_persisted_block_number)
        } else {
            // If the block does not exist in memory, and does not exist on-disk, we should not
            // return a TD for it.
            Ok(None)
        }
    }

    fn headers_range(&self, range: impl RangeBounds<BlockNumber>) -> ProviderResult<Vec<Header>> {
        let (start, end) = self.convert_range_bounds(range, || {
            self.canonical_in_memory_state.get_canonical_block_number()
        });
        let mut range = start..=end;
        let mut headers = Vec::with_capacity((end - start + 1) as usize);
<<<<<<< HEAD

        // First, fetch the headers from the database
        let mut db_headers = self.database.headers_range(range.clone())?;

        // Advance the range iterator by the number of headers fetched from the database
        range.nth(db_headers.len() - 1);
        
        headers.append(&mut db_headers);

        // Perform range lookup in the in-memory state
        headers.append(&mut self.canonical_in_memory_state.range_lookup(range));
=======

        // First, fetch the headers from the database
        let mut db_headers = self.database.headers_range(range.clone())?;

        // Advance the range iterator by the number of headers fetched from the database
        range.nth(db_headers.len() - 1);

        headers.append(&mut db_headers);

        // Fetch the remaining headers from the in-memory state
        for num in range {
            if let Some(block_state) = self.canonical_in_memory_state.state_by_number(num) {
                // TODO: there might be an update between loop iterations, we
                // need to handle that situation.
                headers.push(block_state.block().block().header.header().clone());
            } else {
                break
            }
        }
>>>>>>> d9938a50

        Ok(headers)
    }

    fn sealed_header(&self, number: BlockNumber) -> ProviderResult<Option<SealedHeader>> {
        if let Some(block_state) = self.canonical_in_memory_state.state_by_number(number) {
            return Ok(Some(block_state.block().block().header.clone()));
        }

        self.database.sealed_header(number)
    }

    fn sealed_headers_range(
        &self,
        range: impl RangeBounds<BlockNumber>,
    ) -> ProviderResult<Vec<SealedHeader>> {
        let (start, end) = self.convert_range_bounds(range, || {
            self.canonical_in_memory_state.get_canonical_block_number()
        });
        let mut range = start..=end;
        let mut sealed_headers = Vec::with_capacity((end - start + 1) as usize);

        // First, fetch the headers from the database
        let mut db_headers = self.database.sealed_headers_range(range.clone())?;

        // Advance the range iterator by the number of headers fetched from the database
        range.nth(db_headers.len() - 1);

        sealed_headers.append(&mut db_headers);

        // Fetch the remaining headers from the in-memory state
        for num in range {
            if let Some(block_state) = self.canonical_in_memory_state.state_by_number(num) {
                // TODO: there might be an update between loop iterations, we
                // need to handle that situation.
                sealed_headers.push(block_state.block().block().header.clone());
            } else {
                break
            }
        }

        Ok(sealed_headers)
    }

    fn sealed_headers_while(
        &self,
        range: impl RangeBounds<BlockNumber>,
        mut predicate: impl FnMut(&SealedHeader) -> bool,
    ) -> ProviderResult<Vec<SealedHeader>> {
        let (start, end) = self.convert_range_bounds(range, || {
            self.canonical_in_memory_state.get_canonical_block_number()
        });
        let mut range = start..=end;
        let mut sealed_headers = Vec::with_capacity((end - start + 1) as usize);

        // First, fetch the headers from the database
        let mut db_headers = self.database.sealed_headers_while(range.clone(), &mut predicate)?;

        // Advance the range iterator by the number of headers fetched from the database
        range.nth(db_headers.len() - 1);

        sealed_headers.append(&mut db_headers);

        // Fetch the remaining headers from the in-memory state
        for num in range {
            if let Some(block_state) = self.canonical_in_memory_state.state_by_number(num) {
                let header = block_state.block().block().header.clone();
                if !predicate(&header) {
                    break
                }
                // TODO: there might be an update between loop iterations, we
                // need to handle that situation.
                sealed_headers.push(header);
            } else {
                break
            }
        }

        Ok(sealed_headers)
    }
}

impl<DB> BlockHashReader for BlockchainProvider2<DB>
where
    DB: Database,
{
    fn block_hash(&self, number: u64) -> ProviderResult<Option<B256>> {
        if let Some(block_state) = self.canonical_in_memory_state.state_by_number(number) {
            return Ok(Some(block_state.hash()));
        }

        self.database.block_hash(number)
    }

    fn canonical_hashes_range(
        &self,
        start: BlockNumber,
        end: BlockNumber,
    ) -> ProviderResult<Vec<B256>> {
        let mut range = start..=end;

        let mut hashes = Vec::with_capacity((end - start + 1) as usize);

        // First, fetch the hashes from the database
        let mut db_hashes = self.database.canonical_hashes_range(start, end)?;

        // Advance the range iterator by the number of blocks fetched from the database
        range.nth(db_hashes.len() - 1);

        hashes.append(&mut db_hashes);

        // Fetch the remaining blocks from the in-memory state
        for num in range {
            if let Some(block_state) = self.canonical_in_memory_state.state_by_number(num) {
                // TODO: there might be an update between loop iterations, we
                // need to handle that situation.
                hashes.push(block_state.hash());
            } else {
                break
            }
        }

        Ok(hashes)
    }
}

impl<DB> BlockNumReader for BlockchainProvider2<DB>
where
    DB: Database,
{
    fn chain_info(&self) -> ProviderResult<ChainInfo> {
        Ok(self.canonical_in_memory_state.chain_info())
    }

    fn best_block_number(&self) -> ProviderResult<BlockNumber> {
        Ok(self.canonical_in_memory_state.get_canonical_block_number())
    }

    fn last_block_number(&self) -> ProviderResult<BlockNumber> {
        self.database.last_block_number()
    }

    fn block_number(&self, hash: B256) -> ProviderResult<Option<BlockNumber>> {
        if let Some(block_state) = self.canonical_in_memory_state.state_by_hash(hash) {
            return Ok(Some(block_state.number()));
        }

        self.database.block_number(hash)
    }
}

impl<DB> BlockIdReader for BlockchainProvider2<DB>
where
    DB: Database,
{
    fn pending_block_num_hash(&self) -> ProviderResult<Option<BlockNumHash>> {
        Ok(self.canonical_in_memory_state.pending_block_num_hash())
    }

    fn safe_block_num_hash(&self) -> ProviderResult<Option<BlockNumHash>> {
        Ok(self.canonical_in_memory_state.get_safe_num_hash())
    }

    fn finalized_block_num_hash(&self) -> ProviderResult<Option<BlockNumHash>> {
        Ok(self.canonical_in_memory_state.get_finalized_num_hash())
    }
}

impl<DB> BlockReader for BlockchainProvider2<DB>
where
    DB: Database,
{
    fn find_block_by_hash(&self, hash: B256, source: BlockSource) -> ProviderResult<Option<Block>> {
        match source {
            BlockSource::Any | BlockSource::Canonical => {
                // check in memory first
                // Note: it's fine to return the unsealed block because the caller already has
                // the hash
                if let Some(block_state) = self.canonical_in_memory_state.state_by_hash(hash) {
                    return Ok(Some(block_state.block().block().clone().unseal()));
                }
                self.database.find_block_by_hash(hash, source)
            }
            BlockSource::Pending => {
                Ok(self.canonical_in_memory_state.pending_block().map(|block| block.unseal()))
            }
        }
    }

    fn block(&self, id: BlockHashOrNumber) -> ProviderResult<Option<Block>> {
        match id {
            BlockHashOrNumber::Hash(hash) => self.find_block_by_hash(hash, BlockSource::Any),
            BlockHashOrNumber::Number(num) => {
                if let Some(block_state) = self.canonical_in_memory_state.state_by_number(num) {
                    return Ok(Some(block_state.block().block().clone().unseal()));
                }

                self.database.block_by_number(num)
            }
        }
    }

    fn pending_block(&self) -> ProviderResult<Option<SealedBlock>> {
        Ok(self.canonical_in_memory_state.pending_block())
    }

    fn pending_block_with_senders(&self) -> ProviderResult<Option<SealedBlockWithSenders>> {
        Ok(self.canonical_in_memory_state.pending_block_with_senders())
    }

    fn pending_block_and_receipts(&self) -> ProviderResult<Option<(SealedBlock, Vec<Receipt>)>> {
        Ok(self.canonical_in_memory_state.pending_block_and_receipts())
    }

    fn ommers(&self, id: BlockHashOrNumber) -> ProviderResult<Option<Vec<Header>>> {
        match self.convert_hash_or_number(id)? {
            Some(number) => {
                // If the Paris (Merge) hardfork block is known and block is after it, return empty
                // ommers.
                if self.database.chain_spec().final_paris_total_difficulty(number).is_some() {
                    return Ok(Some(Vec::new()));
                }

                // Check in-memory state first
                self.canonical_in_memory_state
                    .state_by_number(number)
                    .map(|o| o.block().block().ommers.clone())
                    .map_or_else(|| self.database.ommers(id), |ommers| Ok(Some(ommers)))
            }
            None => self.database.ommers(id),
        }
    }

    fn block_body_indices(
        &self,
        number: BlockNumber,
    ) -> ProviderResult<Option<StoredBlockBodyIndices>> {
        if let Some(indices) = self.database.block_body_indices(number)? {
            Ok(Some(indices))
        } else if let Some(state) = self.canonical_in_memory_state.state_by_number(number) {
            // we have to construct the stored indices for the in memory blocks
            //
            // To calculate this we will fetch the anchor block and walk forward from all parents
            let mut parent_chain = state.parent_state_chain();
            parent_chain.reverse();
            let anchor_num = state.anchor().number;
            let mut stored_indices = self
                .database
                .block_body_indices(anchor_num)?
                .ok_or_else(|| ProviderError::BlockBodyIndicesNotFound(anchor_num))?;
            stored_indices.first_tx_num = stored_indices.next_tx_num();

            for state in parent_chain {
                let txs = state.block().block.body.len() as u64;
                if state.block().block().number == number {
                    stored_indices.tx_count = txs;
                } else {
                    stored_indices.first_tx_num += txs;
                }
            }

            Ok(Some(stored_indices))
        } else {
            Ok(None)
        }
    }

    /// Returns the block with senders with matching number or hash from database.
    ///
    /// **NOTE: If [`TransactionVariant::NoHash`] is provided then the transactions have invalid
    /// hashes, since they would need to be calculated on the spot, and we want fast querying.**
    ///
    /// Returns `None` if block is not found.
    fn block_with_senders(
        &self,
        id: BlockHashOrNumber,
        transaction_kind: TransactionVariant,
    ) -> ProviderResult<Option<BlockWithSenders>> {
        match id {
            BlockHashOrNumber::Hash(hash) => {
                if let Some(block_state) = self.canonical_in_memory_state.state_by_hash(hash) {
                    let block = block_state.block().block().clone();
                    let senders = block_state.block().senders().clone();
                    return Ok(Some(BlockWithSenders { block: block.unseal(), senders }));
                }
            }
            BlockHashOrNumber::Number(num) => {
                if let Some(block_state) = self.canonical_in_memory_state.state_by_number(num) {
                    let block = block_state.block().block().clone();
                    let senders = block_state.block().senders().clone();
                    return Ok(Some(BlockWithSenders { block: block.unseal(), senders }));
                }
            }
        }
        self.database.block_with_senders(id, transaction_kind)
    }

    fn sealed_block_with_senders(
        &self,
        id: BlockHashOrNumber,
        transaction_kind: TransactionVariant,
    ) -> ProviderResult<Option<SealedBlockWithSenders>> {
        match id {
            BlockHashOrNumber::Hash(hash) => {
                if let Some(block_state) = self.canonical_in_memory_state.state_by_hash(hash) {
                    let block = block_state.block().block().clone();
                    let senders = block_state.block().senders().clone();
                    return Ok(Some(SealedBlockWithSenders { block, senders }));
                }
            }
            BlockHashOrNumber::Number(num) => {
                if let Some(block_state) = self.canonical_in_memory_state.state_by_number(num) {
                    let block = block_state.block().block().clone();
                    let senders = block_state.block().senders().clone();
                    return Ok(Some(SealedBlockWithSenders { block, senders }));
                }
            }
        }
        self.database.sealed_block_with_senders(id, transaction_kind)
    }

    fn block_range(&self, mut range: RangeInclusive<BlockNumber>) -> ProviderResult<Vec<Block>> {
        let capacity = (range.end() - range.start() + 1) as usize;
        let mut blocks = Vec::with_capacity(capacity);

        // First, fetch the blocks from the database
        let mut db_blocks = self.database.block_range(range.clone())?;
        blocks.append(&mut db_blocks);

        // Advance the range iterator by the number of blocks fetched from the database
        range.nth(db_blocks.len() - 1);

        // Fetch the remaining blocks from the in-memory state
        for num in range {
            if let Some(block_state) = self.canonical_in_memory_state.state_by_number(num) {
                // TODO: there might be an update between loop iterations, we
                // need to handle that situation.
                blocks.push(block_state.block().block().clone().unseal());
            } else {
                break
            }
        }

        Ok(blocks)
    }

    fn block_with_senders_range(
        &self,
        mut range: RangeInclusive<BlockNumber>,
    ) -> ProviderResult<Vec<BlockWithSenders>> {
        let capacity = (range.end() - range.start() + 1) as usize;
        let mut blocks = Vec::with_capacity(capacity);

        // First, fetch the blocks from the database
        let mut db_blocks = self.database.block_with_senders_range(range.clone())?;
        blocks.append(&mut db_blocks);

        // Advance the range iterator by the number of blocks fetched from the database
        range.nth(db_blocks.len() - 1);

        // Fetch the remaining blocks from the in-memory state
        for num in range {
            if let Some(block_state) = self.canonical_in_memory_state.state_by_number(num) {
                let block = block_state.block().block().clone();
                let senders = block_state.block().senders().clone();
                // TODO: there might be an update between loop iterations, we
                // need to handle that situation.
                blocks.push(BlockWithSenders { block: block.unseal(), senders });
            } else {
                break
            }
        }

        Ok(blocks)
    }

    fn sealed_block_with_senders_range(
        &self,
        mut range: RangeInclusive<BlockNumber>,
    ) -> ProviderResult<Vec<SealedBlockWithSenders>> {
        let capacity = (range.end() - range.start() + 1) as usize;
        let mut blocks = Vec::with_capacity(capacity);

        // First, fetch the blocks from the database
        let mut db_blocks = self.database.sealed_block_with_senders_range(range.clone())?;
        blocks.append(&mut db_blocks);

        // Advance the range iterator by the number of blocks fetched from the database
        range.nth(db_blocks.len() - 1);

        // Fetch the remaining blocks from the in-memory state
        for num in range {
            if let Some(block_state) = self.canonical_in_memory_state.state_by_number(num) {
                let block = block_state.block().block().clone();
                let senders = block_state.block().senders().clone();
                // TODO: there might be an update between loop iterations, we
                // need to handle that situation.
                blocks.push(SealedBlockWithSenders { block, senders });
            } else {
                break
            }
        }

        Ok(blocks)
    }
}

impl<DB> TransactionsProvider for BlockchainProvider2<DB>
where
    DB: Database,
{
    fn transaction_id(&self, tx_hash: TxHash) -> ProviderResult<Option<TxNumber>> {
        // First, check the database
        if let Some(id) = self.database.transaction_id(tx_hash)? {
            return Ok(Some(id))
        }

        // If the transaction is not found in the database, check the in-memory state

        // Get the last transaction number stored in the database
        let last_database_block_number = self.database.last_block_number()?;
        let last_database_tx_id = self
            .database
            .block_body_indices(last_database_block_number)?
            .ok_or(ProviderError::BlockBodyIndicesNotFound(last_database_block_number))?
            .last_tx_num();

        // Find the transaction in the in-memory state with the matching hash, and return its
        // number
        let mut in_memory_tx_id = last_database_tx_id + 1;
        for block_number in last_database_block_number.saturating_add(1)..=
            self.canonical_in_memory_state.get_canonical_block_number()
        {
            // TODO: there might be an update between loop iterations, we
            // need to handle that situation.
            let block_state = self
                .canonical_in_memory_state
                .state_by_number(block_number)
                .ok_or(ProviderError::StateForNumberNotFound(block_number))?;
            for tx in &block_state.block().block().body {
                if tx.hash() == tx_hash {
                    return Ok(Some(in_memory_tx_id))
                }

                in_memory_tx_id += 1;
            }
        }

        Ok(None)
    }

    fn transaction_by_id(&self, id: TxNumber) -> ProviderResult<Option<TransactionSigned>> {
        let provider = self.database.provider()?;
        let Some((block_state, tx_index)) = self.block_state_by_tx_id(&provider, id)? else {
            return Ok(None)
        };

        if let Some(block_state) = block_state {
            let transaction = block_state.block().block().body.get(tx_index).cloned();
            Ok(transaction)
        } else {
            provider.transaction_by_id(id)
        }
    }

    fn transaction_by_id_no_hash(
        &self,
        id: TxNumber,
    ) -> ProviderResult<Option<TransactionSignedNoHash>> {
        let provider = self.database.provider()?;
        let Some((block_state, tx_index)) = self.block_state_by_tx_id(&provider, id)? else {
            return Ok(None)
        };

        if let Some(block_state) = block_state {
            let transaction =
                block_state.block().block().body.get(tx_index).cloned().map(Into::into);
            Ok(transaction)
        } else {
            provider.transaction_by_id_no_hash(id)
        }
    }

    fn transaction_by_hash(&self, hash: TxHash) -> ProviderResult<Option<TransactionSigned>> {
        if let Some(tx) = self.canonical_in_memory_state.transaction_by_hash(hash) {
            return Ok(Some(tx))
        }

        self.database.transaction_by_hash(hash)
    }

    fn transaction_by_hash_with_meta(
        &self,
        tx_hash: TxHash,
    ) -> ProviderResult<Option<(TransactionSigned, TransactionMeta)>> {
        if let Some((tx, meta)) =
            self.canonical_in_memory_state.transaction_by_hash_with_meta(tx_hash)
        {
            return Ok(Some((tx, meta)))
        }

        self.database.transaction_by_hash_with_meta(tx_hash)
    }

    fn transaction_block(&self, id: TxNumber) -> ProviderResult<Option<BlockNumber>> {
        let provider = self.database.provider()?;
        Ok(self
            .block_state_by_tx_id(&provider, id)?
            .and_then(|(block_state, _)| block_state)
            .map(|block_state| block_state.block().block().number))
    }

    fn transactions_by_block(
        &self,
        id: BlockHashOrNumber,
    ) -> ProviderResult<Option<Vec<TransactionSigned>>> {
        match id {
            BlockHashOrNumber::Hash(hash) => {
                if let Some(block_state) = self.canonical_in_memory_state.state_by_hash(hash) {
                    return Ok(Some(block_state.block().block().body.clone()));
                }
            }
            BlockHashOrNumber::Number(number) => {
                if let Some(block_state) = self.canonical_in_memory_state.state_by_number(number) {
                    return Ok(Some(block_state.block().block().body.clone()));
                }
            }
        }
        self.database.transactions_by_block(id)
    }

    fn transactions_by_block_range(
        &self,
        range: impl RangeBounds<BlockNumber>,
    ) -> ProviderResult<Vec<Vec<TransactionSigned>>> {
        let (start, end) = self.convert_range_bounds(range, || {
            self.canonical_in_memory_state.get_canonical_block_number()
        });

        let mut transactions = Vec::new();
        let mut last_in_memory_block = None;

        for number in start..=end {
            if let Some(block_state) = self.canonical_in_memory_state.state_by_number(number) {
                // TODO: there might be an update between loop iterations, we
                // need to handle that situation.
                transactions.push(block_state.block().block().body.clone());
                last_in_memory_block = Some(number);
            } else {
                break;
            }
        }

        if let Some(last_block) = last_in_memory_block {
            if last_block < end {
                let mut db_transactions =
                    self.database.transactions_by_block_range((last_block + 1)..=end)?;
                transactions.append(&mut db_transactions);
            }
        } else {
            transactions = self.database.transactions_by_block_range(start..=end)?;
        }

        Ok(transactions)
    }

    fn transactions_by_tx_range(
        &self,
        range: impl RangeBounds<TxNumber>,
    ) -> ProviderResult<Vec<TransactionSignedNoHash>> {
        self.database.transactions_by_tx_range(range)
    }

    fn senders_by_tx_range(
        &self,
        range: impl RangeBounds<TxNumber>,
    ) -> ProviderResult<Vec<Address>> {
        self.database.senders_by_tx_range(range)
    }

    fn transaction_sender(&self, id: TxNumber) -> ProviderResult<Option<Address>> {
        let provider = self.database.provider()?;
        let Some((block_state, tx_index)) = self.block_state_by_tx_id(&provider, id)? else {
            return Ok(None)
        };

        if let Some(block_state) = block_state {
            let sender = block_state
                .block()
                .block()
                .body
                .get(tx_index)
                .and_then(|transaction| transaction.recover_signer());
            Ok(sender)
        } else {
            provider.transaction_sender(id)
        }
    }
}

impl<DB> ReceiptProvider for BlockchainProvider2<DB>
where
    DB: Database,
{
    fn receipt(&self, id: TxNumber) -> ProviderResult<Option<Receipt>> {
        let provider = self.database.provider()?;
        let Some((block_state, tx_index)) = self.block_state_by_tx_id(&provider, id)? else {
            return Ok(None)
        };

        if let Some(block_state) = block_state {
            let receipt = block_state.executed_block_receipts().get(tx_index).cloned();
            Ok(receipt)
        } else {
            provider.receipt(id)
        }
    }

    fn receipt_by_hash(&self, hash: TxHash) -> ProviderResult<Option<Receipt>> {
        for block_state in self.canonical_in_memory_state.canonical_chain() {
            let executed_block = block_state.block();
            let block = executed_block.block();
            let receipts = block_state.executed_block_receipts();

            // assuming 1:1 correspondence between transactions and receipts
            debug_assert_eq!(
                block.body.len(),
                receipts.len(),
                "Mismatch between transaction and receipt count"
            );

            if let Some(tx_index) = block.body.iter().position(|tx| tx.hash() == hash) {
                // safe to use tx_index for receipts due to 1:1 correspondence
                return Ok(receipts.get(tx_index).cloned());
            }
        }

        self.database.receipt_by_hash(hash)
    }

    fn receipts_by_block(&self, block: BlockHashOrNumber) -> ProviderResult<Option<Vec<Receipt>>> {
        match block {
            BlockHashOrNumber::Hash(hash) => {
                if let Some(block_state) = self.canonical_in_memory_state.state_by_hash(hash) {
                    return Ok(Some(block_state.executed_block_receipts()));
                }
            }
            BlockHashOrNumber::Number(number) => {
                if let Some(block_state) = self.canonical_in_memory_state.state_by_number(number) {
                    return Ok(Some(block_state.executed_block_receipts()));
                }
            }
        }

        self.database.receipts_by_block(block)
    }

    fn receipts_by_tx_range(
        &self,
        range: impl RangeBounds<TxNumber>,
    ) -> ProviderResult<Vec<Receipt>> {
        self.database.receipts_by_tx_range(range)
    }
}

impl<DB> ReceiptProviderIdExt for BlockchainProvider2<DB>
where
    DB: Database,
{
    fn receipts_by_block_id(&self, block: BlockId) -> ProviderResult<Option<Vec<Receipt>>> {
        match block {
            BlockId::Hash(rpc_block_hash) => {
                let mut receipts = self.receipts_by_block(rpc_block_hash.block_hash.into())?;
                if receipts.is_none() && !rpc_block_hash.require_canonical.unwrap_or(false) {
                    let block_state = self
                        .canonical_in_memory_state
                        .state_by_hash(rpc_block_hash.block_hash)
                        .ok_or(ProviderError::StateForHashNotFound(rpc_block_hash.block_hash))?;
                    receipts = Some(block_state.executed_block_receipts());
                }
                Ok(receipts)
            }
            BlockId::Number(num_tag) => match num_tag {
                BlockNumberOrTag::Pending => Ok(self
                    .canonical_in_memory_state
                    .pending_state()
                    .map(|block_state| block_state.executed_block_receipts())),
                _ => {
                    if let Some(num) = self.convert_block_number(num_tag)? {
                        self.receipts_by_block(num.into())
                    } else {
                        Ok(None)
                    }
                }
            },
        }
    }
}

impl<DB> WithdrawalsProvider for BlockchainProvider2<DB>
where
    DB: Database,
{
    fn withdrawals_by_block(
        &self,
        id: BlockHashOrNumber,
        timestamp: u64,
    ) -> ProviderResult<Option<Withdrawals>> {
        if !self.database.chain_spec().is_shanghai_active_at_timestamp(timestamp) {
            return Ok(None)
        }

        let Some(number) = self.convert_hash_or_number(id)? else { return Ok(None) };

        if let Some(block) = self.canonical_in_memory_state.state_by_number(number) {
            Ok(block.block().block().withdrawals.clone())
        } else {
            self.database.withdrawals_by_block(id, timestamp)
        }
    }

    fn latest_withdrawal(&self) -> ProviderResult<Option<Withdrawal>> {
        let best_block_num = self.best_block_number()?;

        // If the best block is in memory, use that. Otherwise, use the latest withdrawal in the
        // database.
        if let Some(block) = self.canonical_in_memory_state.state_by_number(best_block_num) {
            Ok(block.block().block().withdrawals.clone().and_then(|mut w| w.pop()))
        } else {
            self.database.latest_withdrawal()
        }
    }
}

impl<DB> RequestsProvider for BlockchainProvider2<DB>
where
    DB: Database,
{
    fn requests_by_block(
        &self,
        id: BlockHashOrNumber,
        timestamp: u64,
    ) -> ProviderResult<Option<reth_primitives::Requests>> {
        if !self.database.chain_spec().is_prague_active_at_timestamp(timestamp) {
            return Ok(None)
        }
        let Some(number) = self.convert_hash_or_number(id)? else { return Ok(None) };
        if let Some(block) = self.canonical_in_memory_state.state_by_number(number) {
            Ok(block.block().block().requests.clone())
        } else {
            self.database.requests_by_block(id, timestamp)
        }
    }
}

impl<DB> StageCheckpointReader for BlockchainProvider2<DB>
where
    DB: Database,
{
    fn get_stage_checkpoint(&self, id: StageId) -> ProviderResult<Option<StageCheckpoint>> {
        self.database.provider()?.get_stage_checkpoint(id)
    }

    fn get_stage_checkpoint_progress(&self, id: StageId) -> ProviderResult<Option<Vec<u8>>> {
        self.database.provider()?.get_stage_checkpoint_progress(id)
    }

    fn get_all_checkpoints(&self) -> ProviderResult<Vec<(String, StageCheckpoint)>> {
        self.database.provider()?.get_all_checkpoints()
    }
}

impl<DB> EvmEnvProvider for BlockchainProvider2<DB>
where
    DB: Database,
{
    fn fill_env_at<EvmConfig>(
        &self,
        cfg: &mut CfgEnvWithHandlerCfg,
        block_env: &mut BlockEnv,
        at: BlockHashOrNumber,
        evm_config: EvmConfig,
    ) -> ProviderResult<()>
    where
        EvmConfig: ConfigureEvmEnv,
    {
        let hash = self.convert_number(at)?.ok_or(ProviderError::HeaderNotFound(at))?;
        let header = self.header(&hash)?.ok_or(ProviderError::HeaderNotFound(at))?;
        self.fill_env_with_header(cfg, block_env, &header, evm_config)
    }

    fn fill_env_with_header<EvmConfig>(
        &self,
        cfg: &mut CfgEnvWithHandlerCfg,
        block_env: &mut BlockEnv,
        header: &Header,
        evm_config: EvmConfig,
    ) -> ProviderResult<()>
    where
        EvmConfig: ConfigureEvmEnv,
    {
        let total_difficulty = self
            .header_td_by_number(header.number)?
            .ok_or_else(|| ProviderError::HeaderNotFound(header.number.into()))?;
        evm_config.fill_cfg_and_block_env(
            cfg,
            block_env,
            &self.database.chain_spec(),
            header,
            total_difficulty,
        );
        Ok(())
    }

    fn fill_cfg_env_at<EvmConfig>(
        &self,
        cfg: &mut CfgEnvWithHandlerCfg,
        at: BlockHashOrNumber,
        evm_config: EvmConfig,
    ) -> ProviderResult<()>
    where
        EvmConfig: ConfigureEvmEnv,
    {
        let hash = self.convert_number(at)?.ok_or(ProviderError::HeaderNotFound(at))?;
        let header = self.header(&hash)?.ok_or(ProviderError::HeaderNotFound(at))?;
        self.fill_cfg_env_with_header(cfg, &header, evm_config)
    }

    fn fill_cfg_env_with_header<EvmConfig>(
        &self,
        cfg: &mut CfgEnvWithHandlerCfg,
        header: &Header,
        evm_config: EvmConfig,
    ) -> ProviderResult<()>
    where
        EvmConfig: ConfigureEvmEnv,
    {
        let total_difficulty = self
            .header_td_by_number(header.number)?
            .ok_or_else(|| ProviderError::HeaderNotFound(header.number.into()))?;
        evm_config.fill_cfg_env(cfg, &self.database.chain_spec(), header, total_difficulty);
        Ok(())
    }
}

impl<DB> PruneCheckpointReader for BlockchainProvider2<DB>
where
    DB: Database,
{
    fn get_prune_checkpoint(
        &self,
        segment: PruneSegment,
    ) -> ProviderResult<Option<PruneCheckpoint>> {
        self.database.provider()?.get_prune_checkpoint(segment)
    }

    fn get_prune_checkpoints(&self) -> ProviderResult<Vec<(PruneSegment, PruneCheckpoint)>> {
        self.database.provider()?.get_prune_checkpoints()
    }
}

impl<DB> ChainSpecProvider for BlockchainProvider2<DB>
where
    DB: Send + Sync,
{
    fn chain_spec(&self) -> Arc<ChainSpec> {
        self.database.chain_spec()
    }
}

impl<DB> StateProviderFactory for BlockchainProvider2<DB>
where
    DB: Database,
{
    /// Storage provider for latest block
    fn latest(&self) -> ProviderResult<StateProviderBox> {
        trace!(target: "providers::blockchain", "Getting latest block state provider");
        // use latest state provider if the head state exists
        if let Some(state) = self.canonical_in_memory_state.head_state() {
            trace!(target: "providers::blockchain", "Using head state for latest state provider");
            Ok(self.block_state_provider(state)?.boxed())
        } else {
            trace!(target: "providers::blockchain", "Using database state for latest state provider");
            self.database.latest()
        }
    }

    fn history_by_block_number(
        &self,
        block_number: BlockNumber,
    ) -> ProviderResult<StateProviderBox> {
        trace!(target: "providers::blockchain", ?block_number, "Getting history by block number");
        self.ensure_canonical_block(block_number)?;
        let hash = self
            .block_hash(block_number)?
            .ok_or_else(|| ProviderError::HeaderNotFound(block_number.into()))?;
        self.history_by_block_hash(hash)
    }

    fn history_by_block_hash(&self, block_hash: BlockHash) -> ProviderResult<StateProviderBox> {
        trace!(target: "providers::blockchain", ?block_hash, "Getting history by block hash");
        if let Ok(state) = self.database.history_by_block_hash(block_hash) {
            // This could be tracked by a block in the database block
            Ok(state)
        } else if let Some(state) = self.canonical_in_memory_state.state_by_hash(block_hash) {
            // ... or this could be tracked by the in memory state
            let state_provider = self.block_state_provider(state)?;
            Ok(Box::new(state_provider))
        } else {
            // if we couldn't find it anywhere, then we should return an error
            Err(ProviderError::StateForHashNotFound(block_hash))
        }
    }

    fn state_by_block_hash(&self, hash: BlockHash) -> ProviderResult<StateProviderBox> {
        trace!(target: "providers::blockchain", ?hash, "Getting state by block hash");
        if let Ok(state) = self.history_by_block_hash(hash) {
            // This could be tracked by a historical block
            Ok(state)
        } else if let Ok(Some(pending)) = self.pending_state_by_hash(hash) {
            // .. or this could be the pending state
            Ok(pending)
        } else {
            // if we couldn't find it anywhere, then we should return an error
            Err(ProviderError::StateForHashNotFound(hash))
        }
    }

    /// Returns the state provider for pending state.
    ///
    /// If there's no pending block available then the latest state provider is returned:
    /// [`Self::latest`]
    fn pending(&self) -> ProviderResult<StateProviderBox> {
        trace!(target: "providers::blockchain", "Getting provider for pending state");

        if let Some(block) = self.canonical_in_memory_state.pending_block_num_hash() {
            let historical = self.database.history_by_block_hash(block.hash)?;
            let pending_provider =
                self.canonical_in_memory_state.state_provider(block.hash, historical);

            return Ok(Box::new(pending_provider));
        }

        // fallback to latest state if the pending block is not available
        self.latest()
    }

    fn pending_state_by_hash(&self, block_hash: B256) -> ProviderResult<Option<StateProviderBox>> {
        let historical = self.database.history_by_block_hash(block_hash)?;
        if let Some(block) = self.canonical_in_memory_state.pending_block_num_hash() {
            if block.hash == block_hash {
                let pending_provider =
                    self.canonical_in_memory_state.state_provider(block_hash, historical);

                return Ok(Some(Box::new(pending_provider)))
            }
        }
        Ok(None)
    }

    /// Returns a [`StateProviderBox`] indexed by the given block number or tag.
    fn state_by_block_number_or_tag(
        &self,
        number_or_tag: BlockNumberOrTag,
    ) -> ProviderResult<StateProviderBox> {
        match number_or_tag {
            BlockNumberOrTag::Latest => self.latest(),
            BlockNumberOrTag::Finalized => {
                // we can only get the finalized state by hash, not by num
                let hash =
                    self.finalized_block_hash()?.ok_or(ProviderError::FinalizedBlockNotFound)?;
                self.state_by_block_hash(hash)
            }
            BlockNumberOrTag::Safe => {
                // we can only get the safe state by hash, not by num
                let hash = self.safe_block_hash()?.ok_or(ProviderError::SafeBlockNotFound)?;
                self.state_by_block_hash(hash)
            }
            BlockNumberOrTag::Earliest => self.history_by_block_number(0),
            BlockNumberOrTag::Pending => self.pending(),
            BlockNumberOrTag::Number(num) => {
                let hash = self
                    .block_hash(num)?
                    .ok_or_else(|| ProviderError::HeaderNotFound(num.into()))?;
                self.state_by_block_hash(hash)
            }
        }
    }
}

impl<DB> CanonChainTracker for BlockchainProvider2<DB>
where
    DB: Send + Sync,
    Self: BlockReader,
{
    fn on_forkchoice_update_received(&self, _update: &ForkchoiceState) {
        // update timestamp
        self.canonical_in_memory_state.on_forkchoice_update_received();
    }

    fn last_received_update_timestamp(&self) -> Option<Instant> {
        self.canonical_in_memory_state.last_received_update_timestamp()
    }

    fn on_transition_configuration_exchanged(&self) {
        self.canonical_in_memory_state.on_transition_configuration_exchanged();
    }

    fn last_exchanged_transition_configuration_timestamp(&self) -> Option<Instant> {
        self.canonical_in_memory_state.last_exchanged_transition_configuration_timestamp()
    }

    fn set_canonical_head(&self, header: SealedHeader) {
        self.canonical_in_memory_state.set_canonical_head(header);
    }

    fn set_safe(&self, header: SealedHeader) {
        self.canonical_in_memory_state.set_safe(header);
    }

    fn set_finalized(&self, header: SealedHeader) {
        self.canonical_in_memory_state.set_finalized(header);
    }
}

impl<DB> BlockReaderIdExt for BlockchainProvider2<DB>
where
    Self: BlockReader + BlockIdReader + ReceiptProviderIdExt,
{
    fn block_by_id(&self, id: BlockId) -> ProviderResult<Option<Block>> {
        match id {
            BlockId::Number(num) => self.block_by_number_or_tag(num),
            BlockId::Hash(hash) => {
                // TODO: should we only apply this for the RPCs that are listed in EIP-1898?
                // so not at the provider level?
                // if we decide to do this at a higher level, then we can make this an automatic
                // trait impl
                if Some(true) == hash.require_canonical {
                    // check the database, canonical blocks are only stored in the database
                    self.find_block_by_hash(hash.block_hash, BlockSource::Canonical)
                } else {
                    self.block_by_hash(hash.block_hash)
                }
            }
        }
    }

    fn header_by_number_or_tag(&self, id: BlockNumberOrTag) -> ProviderResult<Option<Header>> {
        Ok(match id {
            BlockNumberOrTag::Latest => {
                Some(self.canonical_in_memory_state.get_canonical_head().unseal())
            }
            BlockNumberOrTag::Finalized => {
                self.canonical_in_memory_state.get_finalized_header().map(|h| h.unseal())
            }
            BlockNumberOrTag::Safe => {
                self.canonical_in_memory_state.get_safe_header().map(|h| h.unseal())
            }
            BlockNumberOrTag::Earliest => self.header_by_number(0)?,
            BlockNumberOrTag::Pending => self.canonical_in_memory_state.pending_header(),

            BlockNumberOrTag::Number(num) => self.header_by_number(num)?,
        })
    }

    fn sealed_header_by_number_or_tag(
        &self,
        id: BlockNumberOrTag,
    ) -> ProviderResult<Option<SealedHeader>> {
        match id {
            BlockNumberOrTag::Latest => {
                Ok(Some(self.canonical_in_memory_state.get_canonical_head()))
            }
            BlockNumberOrTag::Finalized => {
                Ok(self.canonical_in_memory_state.get_finalized_header())
            }
            BlockNumberOrTag::Safe => Ok(self.canonical_in_memory_state.get_safe_header()),
            BlockNumberOrTag::Earliest => {
                self.header_by_number(0)?.map_or_else(|| Ok(None), |h| Ok(Some(h.seal_slow())))
            }
            BlockNumberOrTag::Pending => Ok(self.canonical_in_memory_state.pending_sealed_header()),
            BlockNumberOrTag::Number(num) => {
                self.header_by_number(num)?.map_or_else(|| Ok(None), |h| Ok(Some(h.seal_slow())))
            }
        }
    }

    fn sealed_header_by_id(&self, id: BlockId) -> ProviderResult<Option<SealedHeader>> {
        Ok(match id {
            BlockId::Number(num) => self.sealed_header_by_number_or_tag(num)?,
            BlockId::Hash(hash) => self.header(&hash.block_hash)?.map(|h| h.seal_slow()),
        })
    }

    fn header_by_id(&self, id: BlockId) -> ProviderResult<Option<Header>> {
        Ok(match id {
            BlockId::Number(num) => self.header_by_number_or_tag(num)?,
            BlockId::Hash(hash) => self.header(&hash.block_hash)?,
        })
    }

    fn ommers_by_id(&self, id: BlockId) -> ProviderResult<Option<Vec<Header>>> {
        match id {
            BlockId::Number(num) => self.ommers_by_number_or_tag(num),
            BlockId::Hash(hash) => {
                // TODO: EIP-1898 question, see above
                // here it is not handled
                self.ommers(BlockHashOrNumber::Hash(hash.block_hash))
            }
        }
    }
}

impl<DB> CanonStateSubscriptions for BlockchainProvider2<DB>
where
    DB: Send + Sync,
{
    fn subscribe_to_canonical_state(&self) -> CanonStateNotifications {
        self.canonical_in_memory_state.subscribe_canon_state()
    }
}

impl<DB> ChangeSetReader for BlockchainProvider2<DB>
where
    DB: Database,
{
    fn account_block_changeset(
        &self,
        block_number: BlockNumber,
    ) -> ProviderResult<Vec<AccountBeforeTx>> {
        if let Some(state) = self.canonical_in_memory_state.state_by_number(block_number) {
            let changesets = state
                .block()
                .execution_output
                .bundle
                .reverts
                .clone()
                .into_plain_state_reverts()
                .accounts
                .into_iter()
                .flatten()
                .map(|(address, info)| AccountBeforeTx { address, info: info.map(Into::into) })
                .collect();
            Ok(changesets)
        } else {
            self.database.provider()?.account_block_changeset(block_number)
        }
    }
}

impl<DB> AccountReader for BlockchainProvider2<DB>
where
    DB: Database + Sync + Send,
{
    /// Get basic account information.
    fn basic_account(&self, address: Address) -> ProviderResult<Option<Account>> {
        // use latest state provider
        let state_provider = self.latest()?;
        state_provider.basic_account(address)
    }
}

#[cfg(test)]
mod tests {
    use std::sync::Arc;

    use reth_chain_state::{ExecutedBlock, NewCanonicalChain};
    use reth_primitives::B256;
    use reth_storage_api::{BlockHashReader, BlockNumReader, HeaderProvider};
    use reth_testing_utils::generators::{self, random_block_range};

    use crate::{providers::BlockchainProvider2, test_utils::create_test_provider_factory};

    #[test]
    fn test_block_hash_reader() -> eyre::Result<()> {
        let mut rng = generators::rng();

        let factory = create_test_provider_factory();

        // Generate 10 random blocks
        let blocks = random_block_range(&mut rng, 0..=10, B256::ZERO, 0..1);

        let mut blocks_iter = blocks.clone().into_iter();

        // Insert first 5 blocks into the database
        let provider_rw = factory.provider_rw()?;
        for block in (0..5).map_while(|_| blocks_iter.next()) {
            provider_rw.insert_historical_block(
                block.seal_with_senders().expect("failed to seal block with senders"),
            )?;
        }
        provider_rw.commit()?;

        let provider = BlockchainProvider2::new(factory)?;

        // Insert the rest of the blocks into the in-memory state
        let chain = NewCanonicalChain::Commit {
            new: blocks_iter
                .map(|block| {
                    let senders = block.senders().expect("failed to recover senders");
                    ExecutedBlock::new(
                        Arc::new(block),
                        Arc::new(senders),
                        Default::default(),
                        Default::default(),
                        Default::default(),
                    )
                })
                .collect(),
        };
        provider.canonical_in_memory_state.update_chain(chain);

        let database_block = blocks.first().unwrap().clone();
        let in_memory_block = blocks.last().unwrap().clone();

        assert_eq!(provider.block_hash(database_block.number)?, Some(database_block.hash()));
        assert_eq!(provider.block_hash(in_memory_block.number)?, Some(in_memory_block.hash()));

        assert_eq!(
            provider.canonical_hashes_range(0, 10)?,
            blocks.iter().map(|block| block.hash()).collect::<Vec<_>>()
        );

        Ok(())
    }

    #[test]
    fn test_header_provider() -> eyre::Result<()> {
        let mut rng = generators::rng();

        let factory = create_test_provider_factory();

        // Generate 10 random blocks
        let blocks = random_block_range(&mut rng, 0..=10, B256::ZERO, 0..1);

        let mut blocks_iter = blocks.clone().into_iter();

        // Insert first 5 blocks into the database
        let provider_rw = factory.provider_rw()?;
        for block in (0..5).map_while(|_| blocks_iter.next()) {
            provider_rw.insert_historical_block(
                block.seal_with_senders().expect("failed to seal block with senders"),
            )?;
        }
        provider_rw.commit()?;

        let provider = BlockchainProvider2::new(factory)?;

        // Insert the rest of the blocks into the in-memory state
        let chain = NewCanonicalChain::Commit {
            new: blocks_iter
                .map(|block| {
                    let senders = block.senders().expect("failed to recover senders");
                    ExecutedBlock::new(
                        Arc::new(block),
                        Arc::new(senders),
                        Default::default(),
                        Default::default(),
                        Default::default(),
                    )
                })
                .collect(),
        };
        provider.canonical_in_memory_state.update_chain(chain);

        let database_block = blocks.first().unwrap().clone();
        let in_memory_block = blocks.last().unwrap().clone();

        assert_eq!(provider.header(&database_block.hash())?, Some(database_block.header().clone()));
        assert_eq!(
            provider.header(&in_memory_block.hash())?,
            Some(in_memory_block.header().clone())
        );

        assert_eq!(
            provider.header_by_number(database_block.number)?,
            Some(database_block.header().clone())
        );
        assert_eq!(
            provider.header_by_number(in_memory_block.number)?,
            Some(in_memory_block.header().clone())
        );

        assert_eq!(
            provider.header_td_by_number(database_block.number)?,
            Some(database_block.difficulty)
        );
        assert_eq!(
            provider.header_td_by_number(in_memory_block.number)?,
            Some(in_memory_block.difficulty)
        );

        assert_eq!(
            provider.headers_range(0..=10)?,
            blocks.iter().map(|b| b.header().clone()).collect::<Vec<_>>()
        );

        assert_eq!(
            provider.sealed_header(database_block.number)?,
            Some(database_block.header.clone())
        );
        assert_eq!(
            provider.sealed_header(in_memory_block.number)?,
            Some(in_memory_block.header.clone())
        );

        assert_eq!(
            provider.sealed_headers_range(0..=10)?,
            blocks.iter().map(|b| b.header.clone()).collect::<Vec<_>>()
        );

        assert_eq!(
            provider.sealed_headers_while(0..=10, |header| header.number <= 8)?,
            blocks
                .iter()
                .take_while(|header| header.number <= 8)
                .map(|b| b.header.clone())
                .collect::<Vec<_>>()
        );

        Ok(())
    }

    #[test]
    fn test_block_num_reader() -> eyre::Result<()> {
        let mut rng = generators::rng();

        let factory = create_test_provider_factory();

        // Generate 10 random blocks
        let blocks = random_block_range(&mut rng, 0..=10, B256::ZERO, 0..1);
        let database_blocks = blocks[0..5].to_vec();
        let in_memory_blocks = blocks[5..].to_vec();

        let mut blocks_iter = blocks.into_iter();

        // Insert first 5 blocks into the database
        let provider_rw = factory.provider_rw()?;
        for block in (0..5).map_while(|_| blocks_iter.next()) {
            provider_rw.insert_historical_block(
                block.seal_with_senders().expect("failed to seal block with senders"),
            )?;
        }
        provider_rw.commit()?;

        let provider = BlockchainProvider2::new(factory)?;

        // Insert the rest of the blocks into the in-memory state
        let chain = NewCanonicalChain::Commit {
            new: blocks_iter
                .map(|block| {
                    let senders = block.senders().expect("failed to recover senders");
                    ExecutedBlock::new(
                        Arc::new(block),
                        Arc::new(senders),
                        Default::default(),
                        Default::default(),
                        Default::default(),
                    )
                })
                .collect(),
        };
        provider.canonical_in_memory_state.update_chain(chain);
        provider
            .canonical_in_memory_state
            .set_canonical_head(in_memory_blocks.last().unwrap().clone().header);

        let database_block = database_blocks.first().unwrap().clone();
        let in_memory_block = in_memory_blocks.last().unwrap().clone();

        assert_eq!(provider.best_block_number()?, in_memory_blocks.last().unwrap().number);
        assert_eq!(provider.last_block_number()?, database_blocks.last().unwrap().number);

        assert_eq!(provider.block_number(database_block.hash())?, Some(database_block.number));
        assert_eq!(provider.block_number(in_memory_block.hash())?, Some(in_memory_block.number));

        Ok(())
    }
}<|MERGE_RESOLUTION|>--- conflicted
+++ resolved
@@ -289,7 +289,6 @@
         });
         let mut range = start..=end;
         let mut headers = Vec::with_capacity((end - start + 1) as usize);
-<<<<<<< HEAD
 
         // First, fetch the headers from the database
         let mut db_headers = self.database.headers_range(range.clone())?;
@@ -299,29 +298,8 @@
         
         headers.append(&mut db_headers);
 
-        // Perform range lookup in the in-memory state
+        // Fetch the remaining headers from the in-memory state
         headers.append(&mut self.canonical_in_memory_state.range_lookup(range));
-=======
-
-        // First, fetch the headers from the database
-        let mut db_headers = self.database.headers_range(range.clone())?;
-
-        // Advance the range iterator by the number of headers fetched from the database
-        range.nth(db_headers.len() - 1);
-
-        headers.append(&mut db_headers);
-
-        // Fetch the remaining headers from the in-memory state
-        for num in range {
-            if let Some(block_state) = self.canonical_in_memory_state.state_by_number(num) {
-                // TODO: there might be an update between loop iterations, we
-                // need to handle that situation.
-                headers.push(block_state.block().block().header.header().clone());
-            } else {
-                break
-            }
-        }
->>>>>>> d9938a50
 
         Ok(headers)
     }
