--- conflicted
+++ resolved
@@ -1492,14 +1492,12 @@
     use itertools::Itertools;
     use rand::Rng;
     use reth_chain_state::{ExecutedBlock, NewCanonicalChain};
-<<<<<<< HEAD
     use reth_db::{test_utils::TempDatabase, DatabaseEnv};
     use reth_primitives::{BlockNumHash, BlockNumberOrTag, SealedBlock, B256};
     use reth_storage_api::{
         BlockHashReader, BlockIdReader, BlockNumReader, BlockReaderIdExt, HeaderProvider,
     };
     use reth_testing_utils::generators::{self, random_block_range};
-=======
     use reth_chainspec::{
         ChainSpec, ChainSpecBuilder, ChainSpecProvider, EthereumHardfork, MAINNET,
     };
@@ -1517,7 +1515,6 @@
         random_receipt,
     };
     use revm::db::BundleState;
->>>>>>> 82f41c55
 
     use crate::{
         providers::BlockchainProvider2,
