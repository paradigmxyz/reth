use crate::{
    providers::StaticFileProvider, AccountReader, BlockHashReader, BlockIdReader, BlockNumReader,
    BlockReader, BlockReaderIdExt, BlockSource, CanonChainTracker, CanonStateNotifications,
    CanonStateSubscriptions, ChainSpecProvider, ChangeSetReader, DatabaseProviderFactory,
    DatabaseProviderRO, EvmEnvProvider, FinalizedBlockReader, HeaderProvider, ProviderError,
    ProviderFactory, PruneCheckpointReader, ReceiptProvider, ReceiptProviderIdExt,
    RequestsProvider, StageCheckpointReader, StateProviderBox, StateProviderFactory,
    StaticFileProviderFactory, TransactionVariant, TransactionsProvider, WithdrawalsProvider,
};
use alloy_rpc_types_engine::ForkchoiceState;
use reth_chain_state::{BlockState, CanonicalInMemoryState, MemoryOverlayStateProvider};
use reth_chainspec::{ChainInfo, ChainSpec};
use reth_db_api::{
    database::Database,
    models::{AccountBeforeTx, StoredBlockBodyIndices},
};
use reth_evm::ConfigureEvmEnv;
use reth_primitives::{
    Account, Address, Block, BlockHash, BlockHashOrNumber, BlockId, BlockNumHash, BlockNumber,
    BlockNumberOrTag, BlockWithSenders, EthereumHardforks, Header, Receipt, SealedBlock,
    SealedBlockWithSenders, SealedHeader, TransactionMeta, TransactionSigned,
    TransactionSignedNoHash, TxHash, TxNumber, Withdrawal, Withdrawals, B256, U256,
};
use reth_prune_types::{PruneCheckpoint, PruneSegment};
use reth_stages_types::{StageCheckpoint, StageId};
use reth_storage_errors::provider::ProviderResult;
use revm::primitives::{BlockEnv, CfgEnvWithHandlerCfg};
use std::{
    ops::{Add, Bound, RangeBounds, RangeInclusive, Sub},
    sync::Arc,
    time::Instant,
};
use tracing::trace;

/// The main type for interacting with the blockchain.
///
/// This type serves as the main entry point for interacting with the blockchain and provides data
/// from database storage and from the blockchain tree (pending state etc.) It is a simple wrapper
/// type that holds an instance of the database and the blockchain tree.
#[allow(missing_debug_implementations)]
pub struct BlockchainProvider2<DB> {
    /// Provider type used to access the database.
    database: ProviderFactory<DB>,
    /// Tracks the chain info wrt forkchoice updates and in memory canonical
    /// state.
    pub(super) canonical_in_memory_state: CanonicalInMemoryState,
}

impl<DB> Clone for BlockchainProvider2<DB> {
    fn clone(&self) -> Self {
        Self {
            database: self.database.clone(),
            canonical_in_memory_state: self.canonical_in_memory_state.clone(),
        }
    }
}

impl<DB> BlockchainProvider2<DB>
where
    DB: Database,
{
    /// Create a new provider using only the database, fetching the latest header from
    /// the database to initialize the provider.
    pub fn new(database: ProviderFactory<DB>) -> ProviderResult<Self> {
        let provider = database.provider()?;
        let best: ChainInfo = provider.chain_info()?;
        match provider.header_by_number(best.best_number)? {
            Some(header) => {
                drop(provider);
                Ok(Self::with_latest(database, header.seal(best.best_hash))?)
            }
            None => Err(ProviderError::HeaderNotFound(best.best_number.into())),
        }
    }

    /// Create new provider instance that wraps the database and the blockchain tree, using the
    /// provided latest header to initialize the chain info tracker.
    ///
    /// This returns a `ProviderResult` since it tries the retrieve the last finalized header from
    /// `database`.
    pub fn with_latest(
        database: ProviderFactory<DB>,
        latest: SealedHeader,
    ) -> ProviderResult<Self> {
        let provider = database.provider()?;
        let finalized_header = provider
            .last_finalized_block_number()?
            .map(|num| provider.sealed_header(num))
            .transpose()?
            .flatten();
        Ok(Self {
            database,
            canonical_in_memory_state: CanonicalInMemoryState::with_head(latest, finalized_header),
        })
    }

    /// Gets a clone of `canonical_in_memory_state`.
    pub fn canonical_in_memory_state(&self) -> CanonicalInMemoryState {
        self.canonical_in_memory_state.clone()
    }

    // Helper function to convert range bounds
    fn convert_range_bounds<T>(
        &self,
        range: impl RangeBounds<T>,
        end_unbounded: impl FnOnce() -> T,
    ) -> (T, T)
    where
        T: Copy + Add<Output = T> + Sub<Output = T> + From<u8>,
    {
        let start = match range.start_bound() {
            Bound::Included(&n) => n,
            Bound::Excluded(&n) => n + T::from(1u8),
            Bound::Unbounded => T::from(0u8),
        };

        let end = match range.end_bound() {
            Bound::Included(&n) => n,
            Bound::Excluded(&n) => n - T::from(1u8),
            Bound::Unbounded => end_unbounded(),
        };

        (start, end)
    }

    /// This uses a given [`BlockState`] to initialize a state provider for that block.
    fn block_state_provider(
        &self,
        state: impl AsRef<BlockState>,
    ) -> ProviderResult<MemoryOverlayStateProvider> {
        let state = state.as_ref();
        let anchor_hash = state.anchor().hash;
        let latest_historical = self.database.history_by_block_hash(anchor_hash)?;
        Ok(self.canonical_in_memory_state.state_provider(state.hash(), latest_historical))
    }

    /// Returns:
    /// 1. The block state as [`Some`] if the block is in memory, and [`None`] if the block is in
    ///    database.
    /// 2. The in-block transaction index.
    fn block_state_by_tx_id(
        &self,
        provider: &DatabaseProviderRO<DB>,
        id: TxNumber,
    ) -> ProviderResult<Option<(Option<Arc<BlockState>>, usize)>> {
        // Get the last block number stored in the database
        let last_database_block_number = provider.last_block_number()?;

        // Get the next tx number for the last block stored in the database and consider it the
        // first tx number of the in-memory state
        let Some(last_block_body_index) =
            provider.block_body_indices(last_database_block_number)?
        else {
            return Ok(None);
        };
        let mut in_memory_tx_num = last_block_body_index.next_tx_num();

        if id < in_memory_tx_num {
            // If the transaction number is less than the first in-memory transaction number, make a
            // database lookup
            let Some(block_number) = provider.transaction_block(id)? else { return Ok(None) };
            let Some(body_index) = provider.block_body_indices(block_number)? else {
                return Ok(None)
            };
            let tx_index = id - body_index.last_tx_num();
            Ok(Some((None, tx_index as usize)))
        } else {
            // Otherwise, iterate through in-memory blocks and find the transaction with the
            // matching number

            let first_in_memory_block_number = last_database_block_number.saturating_add(1);
            let last_in_memory_block_number =
                self.canonical_in_memory_state.get_canonical_block_number();

            for block_number in first_in_memory_block_number..=last_in_memory_block_number {
                let Some(block_state) =
                    self.canonical_in_memory_state.state_by_number(block_number)
                else {
                    return Ok(None);
                };

                let executed_block = block_state.block();
                let block = executed_block.block();

                for tx_index in 0..block.body.len() {
                    if id == in_memory_tx_num {
                        return Ok(Some((Some(block_state), tx_index)))
                    }

                    in_memory_tx_num += 1;
                }
            }

            Ok(None)
        }
    }
}

impl<DB> BlockchainProvider2<DB>
where
    DB: Database,
{
    /// Ensures that the given block number is canonical (synced)
    ///
    /// This is a helper for guarding the `HistoricalStateProvider` against block numbers that are
    /// out of range and would lead to invalid results, mainly during initial sync.
    ///
    /// Verifying the `block_number` would be expensive since we need to lookup sync table
    /// Instead, we ensure that the `block_number` is within the range of the
    /// [`Self::best_block_number`] which is updated when a block is synced.
    #[inline]
    fn ensure_canonical_block(&self, block_number: BlockNumber) -> ProviderResult<()> {
        let latest = self.best_block_number()?;
        if block_number > latest {
            Err(ProviderError::HeaderNotFound(block_number.into()))
        } else {
            Ok(())
        }
    }
}

impl<DB> DatabaseProviderFactory<DB> for BlockchainProvider2<DB>
where
    DB: Database,
{
    fn database_provider_ro(&self) -> ProviderResult<DatabaseProviderRO<DB>> {
        self.database.provider()
    }
}

impl<DB> StaticFileProviderFactory for BlockchainProvider2<DB> {
    fn static_file_provider(&self) -> StaticFileProvider {
        self.database.static_file_provider()
    }
}

impl<DB> HeaderProvider for BlockchainProvider2<DB>
where
    DB: Database,
{
    fn header(&self, block_hash: &BlockHash) -> ProviderResult<Option<Header>> {
        if let Some(block_state) = self.canonical_in_memory_state.state_by_hash(*block_hash) {
            return Ok(Some(block_state.block().block().header.header().clone()));
        }

        self.database.header(block_hash)
    }

    fn header_by_number(&self, num: BlockNumber) -> ProviderResult<Option<Header>> {
        if let Some(block_state) = self.canonical_in_memory_state.state_by_number(num) {
            return Ok(Some(block_state.block().block().header.header().clone()));
        }

        self.database.header_by_number(num)
    }

    fn header_td(&self, hash: &BlockHash) -> ProviderResult<Option<U256>> {
        if let Some(num) = self.block_number(*hash)? {
            self.header_td_by_number(num)
        } else {
            Ok(None)
        }
    }

    fn header_td_by_number(&self, number: BlockNumber) -> ProviderResult<Option<U256>> {
        // If the TD is recorded on disk, we can just return that
        if let Some(td) = self.database.header_td_by_number(number)? {
            Ok(Some(td))
        } else if self.canonical_in_memory_state.hash_by_number(number).is_some() {
            // Otherwise, if the block exists in memory, we should return a TD for it.
            //
            // The canonical in memory state should only store post-merge blocks. Post-merge blocks
            // have zero difficulty. This means we can use the total difficulty for the last
            // persisted block number.
            let last_persisted_block_number = self.database.last_block_number()?;
            self.database.header_td_by_number(last_persisted_block_number)
        } else {
            // If the block does not exist in memory, and does not exist on-disk, we should not
            // return a TD for it.
            Ok(None)
        }
    }

    fn headers_range(&self, range: impl RangeBounds<BlockNumber>) -> ProviderResult<Vec<Header>> {
        let (start, end) = self.convert_range_bounds(range, || {
            self.canonical_in_memory_state.get_canonical_block_number()
        });
        let mut range = start..=end;
        let mut headers = Vec::with_capacity((end - start + 1) as usize);

        // First, fetch the headers from the database
        let mut db_headers = self.database.headers_range(range.clone())?;

        // Advance the range iterator by the number of headers fetched from the database
        range.nth(db_headers.len() - 1);

        headers.append(&mut db_headers);

        // Fetch the remaining headers from the in-memory state
        for num in range {
            if let Some(block_state) = self.canonical_in_memory_state.state_by_number(num) {
                // TODO: there might be an update between loop iterations, we
                // need to handle that situation.
                headers.push(block_state.block().block().header.header().clone());
            } else {
                break
            }
        }

        Ok(headers)
    }

    fn sealed_header(&self, number: BlockNumber) -> ProviderResult<Option<SealedHeader>> {
        if let Some(block_state) = self.canonical_in_memory_state.state_by_number(number) {
            return Ok(Some(block_state.block().block().header.clone()));
        }

        self.database.sealed_header(number)
    }

    fn sealed_headers_range(
        &self,
        range: impl RangeBounds<BlockNumber>,
    ) -> ProviderResult<Vec<SealedHeader>> {
        let (start, end) = self.convert_range_bounds(range, || {
            self.canonical_in_memory_state.get_canonical_block_number()
        });
        let mut range = start..=end;
        let mut sealed_headers = Vec::with_capacity((end - start + 1) as usize);

        // First, fetch the headers from the database
        let mut db_headers = self.database.sealed_headers_range(range.clone())?;

        // Advance the range iterator by the number of headers fetched from the database
        range.nth(db_headers.len() - 1);

        sealed_headers.append(&mut db_headers);

        // Fetch the remaining headers from the in-memory state
        for num in range {
            if let Some(block_state) = self.canonical_in_memory_state.state_by_number(num) {
                // TODO: there might be an update between loop iterations, we
                // need to handle that situation.
                sealed_headers.push(block_state.block().block().header.clone());
            } else {
                break
            }
        }

        Ok(sealed_headers)
    }

    fn sealed_headers_while(
        &self,
        range: impl RangeBounds<BlockNumber>,
        mut predicate: impl FnMut(&SealedHeader) -> bool,
    ) -> ProviderResult<Vec<SealedHeader>> {
        let (start, end) = self.convert_range_bounds(range, || {
            self.canonical_in_memory_state.get_canonical_block_number()
        });
        let mut range = start..=end;
        let mut sealed_headers = Vec::with_capacity((end - start + 1) as usize);

        // First, fetch the headers from the database
        let mut db_headers = self.database.sealed_headers_while(range.clone(), &mut predicate)?;

        // Advance the range iterator by the number of headers fetched from the database
        range.nth(db_headers.len() - 1);

        sealed_headers.append(&mut db_headers);

        // Fetch the remaining headers from the in-memory state
        for num in range {
            if let Some(block_state) = self.canonical_in_memory_state.state_by_number(num) {
                let header = block_state.block().block().header.clone();
                if !predicate(&header) {
                    break
                }
                // TODO: there might be an update between loop iterations, we
                // need to handle that situation.
                sealed_headers.push(header);
            } else {
                break
            }
        }

        Ok(sealed_headers)
    }
}

impl<DB> BlockHashReader for BlockchainProvider2<DB>
where
    DB: Database,
{
    fn block_hash(&self, number: u64) -> ProviderResult<Option<B256>> {
        if let Some(block_state) = self.canonical_in_memory_state.state_by_number(number) {
            return Ok(Some(block_state.hash()));
        }

        self.database.block_hash(number)
    }

    fn canonical_hashes_range(
        &self,
        start: BlockNumber,
        end: BlockNumber,
    ) -> ProviderResult<Vec<B256>> {
        let mut range = start..=end;

        let mut hashes = Vec::with_capacity((end - start + 1) as usize);

        // First, fetch the hashes from the database
        let mut db_hashes = self.database.canonical_hashes_range(start, end)?;

        // Advance the range iterator by the number of blocks fetched from the database
        range.nth(db_hashes.len() - 1);

        hashes.append(&mut db_hashes);

        // Fetch the remaining blocks from the in-memory state
        for num in range {
            if let Some(block_state) = self.canonical_in_memory_state.state_by_number(num) {
                // TODO: there might be an update between loop iterations, we
                // need to handle that situation.
                hashes.push(block_state.hash());
            } else {
                break
            }
        }

        Ok(hashes)
    }
}

impl<DB> BlockNumReader for BlockchainProvider2<DB>
where
    DB: Database,
{
    fn chain_info(&self) -> ProviderResult<ChainInfo> {
        Ok(self.canonical_in_memory_state.chain_info())
    }

    fn best_block_number(&self) -> ProviderResult<BlockNumber> {
        Ok(self.canonical_in_memory_state.get_canonical_block_number())
    }

    fn last_block_number(&self) -> ProviderResult<BlockNumber> {
        self.database.last_block_number()
    }

    fn block_number(&self, hash: B256) -> ProviderResult<Option<BlockNumber>> {
        if let Some(block_state) = self.canonical_in_memory_state.state_by_hash(hash) {
            return Ok(Some(block_state.number()));
        }

        self.database.block_number(hash)
    }
}

impl<DB> BlockIdReader for BlockchainProvider2<DB>
where
    DB: Database,
{
    fn pending_block_num_hash(&self) -> ProviderResult<Option<BlockNumHash>> {
        Ok(self.canonical_in_memory_state.pending_block_num_hash())
    }

    fn safe_block_num_hash(&self) -> ProviderResult<Option<BlockNumHash>> {
        Ok(self.canonical_in_memory_state.get_safe_num_hash())
    }

    fn finalized_block_num_hash(&self) -> ProviderResult<Option<BlockNumHash>> {
        Ok(self.canonical_in_memory_state.get_finalized_num_hash())
    }
}

impl<DB> BlockReader for BlockchainProvider2<DB>
where
    DB: Database,
{
    fn find_block_by_hash(&self, hash: B256, source: BlockSource) -> ProviderResult<Option<Block>> {
        match source {
            BlockSource::Any | BlockSource::Canonical => {
                // check in memory first
                // Note: it's fine to return the unsealed block because the caller already has
                // the hash
                if let Some(block_state) = self.canonical_in_memory_state.state_by_hash(hash) {
                    return Ok(Some(block_state.block().block().clone().unseal()));
                }
                self.database.find_block_by_hash(hash, source)
            }
            BlockSource::Pending => {
                Ok(self.canonical_in_memory_state.pending_block().map(|block| block.unseal()))
            }
        }
    }

    fn block(&self, id: BlockHashOrNumber) -> ProviderResult<Option<Block>> {
        match id {
            BlockHashOrNumber::Hash(hash) => self.find_block_by_hash(hash, BlockSource::Any),
            BlockHashOrNumber::Number(num) => {
                if let Some(block_state) = self.canonical_in_memory_state.state_by_number(num) {
                    return Ok(Some(block_state.block().block().clone().unseal()));
                }

                self.database.block_by_number(num)
            }
        }
    }

    fn pending_block(&self) -> ProviderResult<Option<SealedBlock>> {
        Ok(self.canonical_in_memory_state.pending_block())
    }

    fn pending_block_with_senders(&self) -> ProviderResult<Option<SealedBlockWithSenders>> {
        Ok(self.canonical_in_memory_state.pending_block_with_senders())
    }

    fn pending_block_and_receipts(&self) -> ProviderResult<Option<(SealedBlock, Vec<Receipt>)>> {
        Ok(self.canonical_in_memory_state.pending_block_and_receipts())
    }

    fn ommers(&self, id: BlockHashOrNumber) -> ProviderResult<Option<Vec<Header>>> {
        match self.convert_hash_or_number(id)? {
            Some(number) => {
                // If the Paris (Merge) hardfork block is known and block is after it, return empty
                // ommers.
                if self.database.chain_spec().final_paris_total_difficulty(number).is_some() {
                    return Ok(Some(Vec::new()));
                }

                // Check in-memory state first
                self.canonical_in_memory_state
                    .state_by_number(number)
                    .map(|o| o.block().block().ommers.clone())
                    .map_or_else(|| self.database.ommers(id), |ommers| Ok(Some(ommers)))
            }
            None => self.database.ommers(id),
        }
    }

    fn block_body_indices(
        &self,
        number: BlockNumber,
    ) -> ProviderResult<Option<StoredBlockBodyIndices>> {
        if let Some(indices) = self.database.block_body_indices(number)? {
            Ok(Some(indices))
        } else if let Some(state) = self.canonical_in_memory_state.state_by_number(number) {
            // we have to construct the stored indices for the in memory blocks
            //
            // To calculate this we will fetch the anchor block and walk forward from all parents
            let mut parent_chain = state.parent_state_chain();
            parent_chain.reverse();
            let anchor_num = state.anchor().number;
            let mut stored_indices = self
                .database
                .block_body_indices(anchor_num)?
                .ok_or_else(|| ProviderError::BlockBodyIndicesNotFound(anchor_num))?;
            stored_indices.first_tx_num = stored_indices.next_tx_num();

            for state in parent_chain {
                let txs = state.block().block.body.len() as u64;
                if state.block().block().number == number {
                    stored_indices.tx_count = txs;
                } else {
                    stored_indices.first_tx_num += txs;
                }
            }

            Ok(Some(stored_indices))
        } else {
            Ok(None)
        }
    }

    /// Returns the block with senders with matching number or hash from database.
    ///
    /// **NOTE: If [`TransactionVariant::NoHash`] is provided then the transactions have invalid
    /// hashes, since they would need to be calculated on the spot, and we want fast querying.**
    ///
    /// Returns `None` if block is not found.
    fn block_with_senders(
        &self,
        id: BlockHashOrNumber,
        transaction_kind: TransactionVariant,
    ) -> ProviderResult<Option<BlockWithSenders>> {
        match id {
            BlockHashOrNumber::Hash(hash) => {
                if let Some(block_state) = self.canonical_in_memory_state.state_by_hash(hash) {
                    let block = block_state.block().block().clone();
                    let senders = block_state.block().senders().clone();
                    return Ok(Some(BlockWithSenders { block: block.unseal(), senders }));
                }
            }
            BlockHashOrNumber::Number(num) => {
                if let Some(block_state) = self.canonical_in_memory_state.state_by_number(num) {
                    let block = block_state.block().block().clone();
                    let senders = block_state.block().senders().clone();
                    return Ok(Some(BlockWithSenders { block: block.unseal(), senders }));
                }
            }
        }
        self.database.block_with_senders(id, transaction_kind)
    }

    fn sealed_block_with_senders(
        &self,
        id: BlockHashOrNumber,
        transaction_kind: TransactionVariant,
    ) -> ProviderResult<Option<SealedBlockWithSenders>> {
        match id {
            BlockHashOrNumber::Hash(hash) => {
                if let Some(block_state) = self.canonical_in_memory_state.state_by_hash(hash) {
                    let block = block_state.block().block().clone();
                    let senders = block_state.block().senders().clone();
                    return Ok(Some(SealedBlockWithSenders { block, senders }));
                }
            }
            BlockHashOrNumber::Number(num) => {
                if let Some(block_state) = self.canonical_in_memory_state.state_by_number(num) {
                    let block = block_state.block().block().clone();
                    let senders = block_state.block().senders().clone();
                    return Ok(Some(SealedBlockWithSenders { block, senders }));
                }
            }
        }
        self.database.sealed_block_with_senders(id, transaction_kind)
    }

    fn block_range(&self, mut range: RangeInclusive<BlockNumber>) -> ProviderResult<Vec<Block>> {
        let capacity = (range.end() - range.start() + 1) as usize;
        let mut blocks = Vec::with_capacity(capacity);

        // First, fetch the blocks from the database
        let mut db_blocks = self.database.block_range(range.clone())?;
        blocks.append(&mut db_blocks);

        // Advance the range iterator by the number of blocks fetched from the database
        range.nth(db_blocks.len() - 1);

        // Fetch the remaining blocks from the in-memory state
        for num in range {
            if let Some(block_state) = self.canonical_in_memory_state.state_by_number(num) {
                // TODO: there might be an update between loop iterations, we
                // need to handle that situation.
                blocks.push(block_state.block().block().clone().unseal());
            } else {
                break
            }
        }

        Ok(blocks)
    }

    fn block_with_senders_range(
        &self,
        mut range: RangeInclusive<BlockNumber>,
    ) -> ProviderResult<Vec<BlockWithSenders>> {
        let capacity = (range.end() - range.start() + 1) as usize;
        let mut blocks = Vec::with_capacity(capacity);

        // First, fetch the blocks from the database
        let mut db_blocks = self.database.block_with_senders_range(range.clone())?;
        blocks.append(&mut db_blocks);

        // Advance the range iterator by the number of blocks fetched from the database
        range.nth(db_blocks.len() - 1);

        // Fetch the remaining blocks from the in-memory state
        for num in range {
            if let Some(block_state) = self.canonical_in_memory_state.state_by_number(num) {
                let block = block_state.block().block().clone();
                let senders = block_state.block().senders().clone();
                // TODO: there might be an update between loop iterations, we
                // need to handle that situation.
                blocks.push(BlockWithSenders { block: block.unseal(), senders });
            } else {
                break
            }
        }

        Ok(blocks)
    }

    fn sealed_block_with_senders_range(
        &self,
        mut range: RangeInclusive<BlockNumber>,
    ) -> ProviderResult<Vec<SealedBlockWithSenders>> {
        let capacity = (range.end() - range.start() + 1) as usize;
        let mut blocks = Vec::with_capacity(capacity);

        // First, fetch the blocks from the database
        let mut db_blocks = self.database.sealed_block_with_senders_range(range.clone())?;
        blocks.append(&mut db_blocks);

        // Advance the range iterator by the number of blocks fetched from the database
        range.nth(db_blocks.len() - 1);

        // Fetch the remaining blocks from the in-memory state
        for num in range {
            if let Some(block_state) = self.canonical_in_memory_state.state_by_number(num) {
                let block = block_state.block().block().clone();
                let senders = block_state.block().senders().clone();
                // TODO: there might be an update between loop iterations, we
                // need to handle that situation.
                blocks.push(SealedBlockWithSenders { block, senders });
            } else {
                break
            }
        }

        Ok(blocks)
    }
}

impl<DB> TransactionsProvider for BlockchainProvider2<DB>
where
    DB: Database,
{
    fn transaction_id(&self, tx_hash: TxHash) -> ProviderResult<Option<TxNumber>> {
        // First, check the database
        if let Some(id) = self.database.transaction_id(tx_hash)? {
            return Ok(Some(id))
        }

        // If the transaction is not found in the database, check the in-memory state

        // Get the last transaction number stored in the database
        let last_database_block_number = self.database.last_block_number()?;
        let last_database_tx_id = self
            .database
            .block_body_indices(last_database_block_number)?
            .ok_or(ProviderError::BlockBodyIndicesNotFound(last_database_block_number))?
            .last_tx_num();

        // Find the transaction in the in-memory state with the matching hash, and return its
        // number
        let mut in_memory_tx_id = last_database_tx_id + 1;
        for block_number in last_database_block_number.saturating_add(1)..=
            self.canonical_in_memory_state.get_canonical_block_number()
        {
            // TODO: there might be an update between loop iterations, we
            // need to handle that situation.
            let block_state = self
                .canonical_in_memory_state
                .state_by_number(block_number)
                .ok_or(ProviderError::StateForNumberNotFound(block_number))?;
            for tx in &block_state.block().block().body {
                if tx.hash() == tx_hash {
                    return Ok(Some(in_memory_tx_id))
                }

                in_memory_tx_id += 1;
            }
        }

        Ok(None)
    }

    fn transaction_by_id(&self, id: TxNumber) -> ProviderResult<Option<TransactionSigned>> {
        let provider = self.database.provider()?;
        let Some((block_state, tx_index)) = self.block_state_by_tx_id(&provider, id)? else {
            return Ok(None)
        };

        if let Some(block_state) = block_state {
            let transaction = block_state.block().block().body.get(tx_index).cloned();
            Ok(transaction)
        } else {
            provider.transaction_by_id(id)
        }
    }

    fn transaction_by_id_no_hash(
        &self,
        id: TxNumber,
    ) -> ProviderResult<Option<TransactionSignedNoHash>> {
        let provider = self.database.provider()?;
        let Some((block_state, tx_index)) = self.block_state_by_tx_id(&provider, id)? else {
            return Ok(None)
        };

        if let Some(block_state) = block_state {
            let transaction =
                block_state.block().block().body.get(tx_index).cloned().map(Into::into);
            Ok(transaction)
        } else {
            provider.transaction_by_id_no_hash(id)
        }
    }

    fn transaction_by_hash(&self, hash: TxHash) -> ProviderResult<Option<TransactionSigned>> {
        if let Some(tx) = self.canonical_in_memory_state.transaction_by_hash(hash) {
            return Ok(Some(tx))
        }

        self.database.transaction_by_hash(hash)
    }

    fn transaction_by_hash_with_meta(
        &self,
        tx_hash: TxHash,
    ) -> ProviderResult<Option<(TransactionSigned, TransactionMeta)>> {
        if let Some((tx, meta)) =
            self.canonical_in_memory_state.transaction_by_hash_with_meta(tx_hash)
        {
            return Ok(Some((tx, meta)))
        }

        self.database.transaction_by_hash_with_meta(tx_hash)
    }

    fn transaction_block(&self, id: TxNumber) -> ProviderResult<Option<BlockNumber>> {
        let provider = self.database.provider()?;
        Ok(self
            .block_state_by_tx_id(&provider, id)?
            .and_then(|(block_state, _)| block_state)
            .map(|block_state| block_state.block().block().number))
    }

    fn transactions_by_block(
        &self,
        id: BlockHashOrNumber,
    ) -> ProviderResult<Option<Vec<TransactionSigned>>> {
        match id {
            BlockHashOrNumber::Hash(hash) => {
                if let Some(block_state) = self.canonical_in_memory_state.state_by_hash(hash) {
                    return Ok(Some(block_state.block().block().body.clone()));
                }
            }
            BlockHashOrNumber::Number(number) => {
                if let Some(block_state) = self.canonical_in_memory_state.state_by_number(number) {
                    return Ok(Some(block_state.block().block().body.clone()));
                }
            }
        }
        self.database.transactions_by_block(id)
    }

    fn transactions_by_block_range(
        &self,
        range: impl RangeBounds<BlockNumber>,
    ) -> ProviderResult<Vec<Vec<TransactionSigned>>> {
        let (start, end) = self.convert_range_bounds(range, || {
            self.canonical_in_memory_state.get_canonical_block_number()
        });

        let mut transactions = Vec::new();
        let mut last_in_memory_block = None;

        for number in start..=end {
            if let Some(block_state) = self.canonical_in_memory_state.state_by_number(number) {
                // TODO: there might be an update between loop iterations, we
                // need to handle that situation.
                transactions.push(block_state.block().block().body.clone());
                last_in_memory_block = Some(number);
            } else {
                break;
            }
        }

        if let Some(last_block) = last_in_memory_block {
            if last_block < end {
                let mut db_transactions =
                    self.database.transactions_by_block_range((last_block + 1)..=end)?;
                transactions.append(&mut db_transactions);
            }
        } else {
            transactions = self.database.transactions_by_block_range(start..=end)?;
        }

        Ok(transactions)
    }

    fn transactions_by_tx_range(
        &self,
        range: impl RangeBounds<TxNumber>,
    ) -> ProviderResult<Vec<TransactionSignedNoHash>> {
        self.database.transactions_by_tx_range(range)
    }

    fn senders_by_tx_range(
        &self,
        range: impl RangeBounds<TxNumber>,
    ) -> ProviderResult<Vec<Address>> {
        self.database.senders_by_tx_range(range)
    }

    fn transaction_sender(&self, id: TxNumber) -> ProviderResult<Option<Address>> {
        let provider = self.database.provider()?;
        let Some((block_state, tx_index)) = self.block_state_by_tx_id(&provider, id)? else {
            return Ok(None)
        };

        if let Some(block_state) = block_state {
            let sender = block_state
                .block()
                .block()
                .body
                .get(tx_index)
                .and_then(|transaction| transaction.recover_signer());
            Ok(sender)
        } else {
            provider.transaction_sender(id)
        }
    }
}

impl<DB> ReceiptProvider for BlockchainProvider2<DB>
where
    DB: Database,
{
    fn receipt(&self, id: TxNumber) -> ProviderResult<Option<Receipt>> {
        let provider = self.database.provider()?;
        let Some((block_state, tx_index)) = self.block_state_by_tx_id(&provider, id)? else {
            return Ok(None)
        };

        if let Some(block_state) = block_state {
            let receipt = block_state.executed_block_receipts().get(tx_index).cloned();
            Ok(receipt)
        } else {
            provider.receipt(id)
        }
    }

    fn receipt_by_hash(&self, hash: TxHash) -> ProviderResult<Option<Receipt>> {
        for block_state in self.canonical_in_memory_state.canonical_chain() {
            let executed_block = block_state.block();
            let block = executed_block.block();
            let receipts = block_state.executed_block_receipts();

            // assuming 1:1 correspondence between transactions and receipts
            debug_assert_eq!(
                block.body.len(),
                receipts.len(),
                "Mismatch between transaction and receipt count"
            );

            if let Some(tx_index) = block.body.iter().position(|tx| tx.hash() == hash) {
                // safe to use tx_index for receipts due to 1:1 correspondence
                return Ok(receipts.get(tx_index).cloned());
            }
        }

        self.database.receipt_by_hash(hash)
    }

    fn receipts_by_block(&self, block: BlockHashOrNumber) -> ProviderResult<Option<Vec<Receipt>>> {
        match block {
            BlockHashOrNumber::Hash(hash) => {
                if let Some(block_state) = self.canonical_in_memory_state.state_by_hash(hash) {
                    return Ok(Some(block_state.executed_block_receipts()));
                }
            }
            BlockHashOrNumber::Number(number) => {
                if let Some(block_state) = self.canonical_in_memory_state.state_by_number(number) {
                    return Ok(Some(block_state.executed_block_receipts()));
                }
            }
        }

        self.database.receipts_by_block(block)
    }

    fn receipts_by_tx_range(
        &self,
        range: impl RangeBounds<TxNumber>,
    ) -> ProviderResult<Vec<Receipt>> {
        self.database.receipts_by_tx_range(range)
    }
}

impl<DB> ReceiptProviderIdExt for BlockchainProvider2<DB>
where
    DB: Database,
{
    fn receipts_by_block_id(&self, block: BlockId) -> ProviderResult<Option<Vec<Receipt>>> {
        match block {
            BlockId::Hash(rpc_block_hash) => {
                let mut receipts = self.receipts_by_block(rpc_block_hash.block_hash.into())?;
                if receipts.is_none() && !rpc_block_hash.require_canonical.unwrap_or(false) {
                    let block_state = self
                        .canonical_in_memory_state
                        .state_by_hash(rpc_block_hash.block_hash)
                        .ok_or(ProviderError::StateForHashNotFound(rpc_block_hash.block_hash))?;
                    receipts = Some(block_state.executed_block_receipts());
                }
                Ok(receipts)
            }
            BlockId::Number(num_tag) => match num_tag {
                BlockNumberOrTag::Pending => Ok(self
                    .canonical_in_memory_state
                    .pending_state()
                    .map(|block_state| block_state.executed_block_receipts())),
                _ => {
                    if let Some(num) = self.convert_block_number(num_tag)? {
                        self.receipts_by_block(num.into())
                    } else {
                        Ok(None)
                    }
                }
            },
        }
    }
}

impl<DB> WithdrawalsProvider for BlockchainProvider2<DB>
where
    DB: Database,
{
    fn withdrawals_by_block(
        &self,
        id: BlockHashOrNumber,
        timestamp: u64,
    ) -> ProviderResult<Option<Withdrawals>> {
        if !self.database.chain_spec().is_shanghai_active_at_timestamp(timestamp) {
            return Ok(None)
        }

        let Some(number) = self.convert_hash_or_number(id)? else { return Ok(None) };

        if let Some(block) = self.canonical_in_memory_state.state_by_number(number) {
            Ok(block.block().block().withdrawals.clone())
        } else {
            self.database.withdrawals_by_block(id, timestamp)
        }
    }

    fn latest_withdrawal(&self) -> ProviderResult<Option<Withdrawal>> {
        let best_block_num = self.best_block_number()?;

        // If the best block is in memory, use that. Otherwise, use the latest withdrawal in the
        // database.
        if let Some(block) = self.canonical_in_memory_state.state_by_number(best_block_num) {
            Ok(block.block().block().withdrawals.clone().and_then(|mut w| w.pop()))
        } else {
            self.database.latest_withdrawal()
        }
    }
}

impl<DB> RequestsProvider for BlockchainProvider2<DB>
where
    DB: Database,
{
    fn requests_by_block(
        &self,
        id: BlockHashOrNumber,
        timestamp: u64,
    ) -> ProviderResult<Option<reth_primitives::Requests>> {
        if !self.database.chain_spec().is_prague_active_at_timestamp(timestamp) {
            return Ok(None)
        }
        let Some(number) = self.convert_hash_or_number(id)? else { return Ok(None) };
        if let Some(block) = self.canonical_in_memory_state.state_by_number(number) {
            Ok(block.block().block().requests.clone())
        } else {
            self.database.requests_by_block(id, timestamp)
        }
    }
}

impl<DB> StageCheckpointReader for BlockchainProvider2<DB>
where
    DB: Database,
{
    fn get_stage_checkpoint(&self, id: StageId) -> ProviderResult<Option<StageCheckpoint>> {
        self.database.provider()?.get_stage_checkpoint(id)
    }

    fn get_stage_checkpoint_progress(&self, id: StageId) -> ProviderResult<Option<Vec<u8>>> {
        self.database.provider()?.get_stage_checkpoint_progress(id)
    }

    fn get_all_checkpoints(&self) -> ProviderResult<Vec<(String, StageCheckpoint)>> {
        self.database.provider()?.get_all_checkpoints()
    }
}

impl<DB> EvmEnvProvider for BlockchainProvider2<DB>
where
    DB: Database,
{
    fn fill_env_at<EvmConfig>(
        &self,
        cfg: &mut CfgEnvWithHandlerCfg,
        block_env: &mut BlockEnv,
        at: BlockHashOrNumber,
        evm_config: EvmConfig,
    ) -> ProviderResult<()>
    where
        EvmConfig: ConfigureEvmEnv,
    {
        let hash = self.convert_number(at)?.ok_or(ProviderError::HeaderNotFound(at))?;
        let header = self.header(&hash)?.ok_or(ProviderError::HeaderNotFound(at))?;
        self.fill_env_with_header(cfg, block_env, &header, evm_config)
    }

    fn fill_env_with_header<EvmConfig>(
        &self,
        cfg: &mut CfgEnvWithHandlerCfg,
        block_env: &mut BlockEnv,
        header: &Header,
        evm_config: EvmConfig,
    ) -> ProviderResult<()>
    where
        EvmConfig: ConfigureEvmEnv,
    {
        let total_difficulty = self
            .header_td_by_number(header.number)?
            .ok_or_else(|| ProviderError::HeaderNotFound(header.number.into()))?;
        evm_config.fill_cfg_and_block_env(
            cfg,
            block_env,
            &self.database.chain_spec(),
            header,
            total_difficulty,
        );
        Ok(())
    }

    fn fill_cfg_env_at<EvmConfig>(
        &self,
        cfg: &mut CfgEnvWithHandlerCfg,
        at: BlockHashOrNumber,
        evm_config: EvmConfig,
    ) -> ProviderResult<()>
    where
        EvmConfig: ConfigureEvmEnv,
    {
        let hash = self.convert_number(at)?.ok_or(ProviderError::HeaderNotFound(at))?;
        let header = self.header(&hash)?.ok_or(ProviderError::HeaderNotFound(at))?;
        self.fill_cfg_env_with_header(cfg, &header, evm_config)
    }

    fn fill_cfg_env_with_header<EvmConfig>(
        &self,
        cfg: &mut CfgEnvWithHandlerCfg,
        header: &Header,
        evm_config: EvmConfig,
    ) -> ProviderResult<()>
    where
        EvmConfig: ConfigureEvmEnv,
    {
        let total_difficulty = self
            .header_td_by_number(header.number)?
            .ok_or_else(|| ProviderError::HeaderNotFound(header.number.into()))?;
        evm_config.fill_cfg_env(cfg, &self.database.chain_spec(), header, total_difficulty);
        Ok(())
    }
}

impl<DB> PruneCheckpointReader for BlockchainProvider2<DB>
where
    DB: Database,
{
    fn get_prune_checkpoint(
        &self,
        segment: PruneSegment,
    ) -> ProviderResult<Option<PruneCheckpoint>> {
        self.database.provider()?.get_prune_checkpoint(segment)
    }

    fn get_prune_checkpoints(&self) -> ProviderResult<Vec<(PruneSegment, PruneCheckpoint)>> {
        self.database.provider()?.get_prune_checkpoints()
    }
}

impl<DB> ChainSpecProvider for BlockchainProvider2<DB>
where
    DB: Send + Sync,
{
    fn chain_spec(&self) -> Arc<ChainSpec> {
        self.database.chain_spec()
    }
}

impl<DB> StateProviderFactory for BlockchainProvider2<DB>
where
    DB: Database,
{
    /// Storage provider for latest block
    fn latest(&self) -> ProviderResult<StateProviderBox> {
        trace!(target: "providers::blockchain", "Getting latest block state provider");
        // use latest state provider if the head state exists
        if let Some(state) = self.canonical_in_memory_state.head_state() {
            trace!(target: "providers::blockchain", "Using head state for latest state provider");
            Ok(self.block_state_provider(state)?.boxed())
        } else {
            trace!(target: "providers::blockchain", "Using database state for latest state provider");
            self.database.latest()
        }
    }

    fn history_by_block_number(
        &self,
        block_number: BlockNumber,
    ) -> ProviderResult<StateProviderBox> {
        trace!(target: "providers::blockchain", ?block_number, "Getting history by block number");
        self.ensure_canonical_block(block_number)?;
        let hash = self
            .block_hash(block_number)?
            .ok_or_else(|| ProviderError::HeaderNotFound(block_number.into()))?;
        self.history_by_block_hash(hash)
    }

    fn history_by_block_hash(&self, block_hash: BlockHash) -> ProviderResult<StateProviderBox> {
        trace!(target: "providers::blockchain", ?block_hash, "Getting history by block hash");
        if let Ok(state) = self.database.history_by_block_hash(block_hash) {
            // This could be tracked by a block in the database block
            Ok(state)
        } else if let Some(state) = self.canonical_in_memory_state.state_by_hash(block_hash) {
            // ... or this could be tracked by the in memory state
            let state_provider = self.block_state_provider(state)?;
            Ok(Box::new(state_provider))
        } else {
            // if we couldn't find it anywhere, then we should return an error
            Err(ProviderError::StateForHashNotFound(block_hash))
        }
    }

    fn state_by_block_hash(&self, hash: BlockHash) -> ProviderResult<StateProviderBox> {
        trace!(target: "providers::blockchain", ?hash, "Getting state by block hash");
        if let Ok(state) = self.history_by_block_hash(hash) {
            // This could be tracked by a historical block
            Ok(state)
        } else if let Ok(Some(pending)) = self.pending_state_by_hash(hash) {
            // .. or this could be the pending state
            Ok(pending)
        } else {
            // if we couldn't find it anywhere, then we should return an error
            Err(ProviderError::StateForHashNotFound(hash))
        }
    }

    /// Returns the state provider for pending state.
    ///
    /// If there's no pending block available then the latest state provider is returned:
    /// [`Self::latest`]
    fn pending(&self) -> ProviderResult<StateProviderBox> {
        trace!(target: "providers::blockchain", "Getting provider for pending state");

        if let Some(block) = self.canonical_in_memory_state.pending_block_num_hash() {
            let historical = self.database.history_by_block_hash(block.hash)?;
            let pending_provider =
                self.canonical_in_memory_state.state_provider(block.hash, historical);

            return Ok(Box::new(pending_provider));
        }

        // fallback to latest state if the pending block is not available
        self.latest()
    }

    fn pending_state_by_hash(&self, block_hash: B256) -> ProviderResult<Option<StateProviderBox>> {
        let historical = self.database.history_by_block_hash(block_hash)?;
        if let Some(block) = self.canonical_in_memory_state.pending_block_num_hash() {
            if block.hash == block_hash {
                let pending_provider =
                    self.canonical_in_memory_state.state_provider(block_hash, historical);

                return Ok(Some(Box::new(pending_provider)))
            }
        }
        Ok(None)
    }

    /// Returns a [`StateProviderBox`] indexed by the given block number or tag.
    fn state_by_block_number_or_tag(
        &self,
        number_or_tag: BlockNumberOrTag,
    ) -> ProviderResult<StateProviderBox> {
        match number_or_tag {
            BlockNumberOrTag::Latest => self.latest(),
            BlockNumberOrTag::Finalized => {
                // we can only get the finalized state by hash, not by num
                let hash =
                    self.finalized_block_hash()?.ok_or(ProviderError::FinalizedBlockNotFound)?;
                self.state_by_block_hash(hash)
            }
            BlockNumberOrTag::Safe => {
                // we can only get the safe state by hash, not by num
                let hash = self.safe_block_hash()?.ok_or(ProviderError::SafeBlockNotFound)?;
                self.state_by_block_hash(hash)
            }
            BlockNumberOrTag::Earliest => self.history_by_block_number(0),
            BlockNumberOrTag::Pending => self.pending(),
            BlockNumberOrTag::Number(num) => {
                let hash = self
                    .block_hash(num)?
                    .ok_or_else(|| ProviderError::HeaderNotFound(num.into()))?;
                self.state_by_block_hash(hash)
            }
        }
    }
}

impl<DB> CanonChainTracker for BlockchainProvider2<DB>
where
    DB: Send + Sync,
    Self: BlockReader,
{
    fn on_forkchoice_update_received(&self, _update: &ForkchoiceState) {
        // update timestamp
        self.canonical_in_memory_state.on_forkchoice_update_received();
    }

    fn last_received_update_timestamp(&self) -> Option<Instant> {
        self.canonical_in_memory_state.last_received_update_timestamp()
    }

    fn on_transition_configuration_exchanged(&self) {
        self.canonical_in_memory_state.on_transition_configuration_exchanged();
    }

    fn last_exchanged_transition_configuration_timestamp(&self) -> Option<Instant> {
        self.canonical_in_memory_state.last_exchanged_transition_configuration_timestamp()
    }

    fn set_canonical_head(&self, header: SealedHeader) {
        self.canonical_in_memory_state.set_canonical_head(header);
    }

    fn set_safe(&self, header: SealedHeader) {
        self.canonical_in_memory_state.set_safe(header);
    }

    fn set_finalized(&self, header: SealedHeader) {
        self.canonical_in_memory_state.set_finalized(header);
    }
}

impl<DB> BlockReaderIdExt for BlockchainProvider2<DB>
where
    Self: BlockReader + BlockIdReader + ReceiptProviderIdExt,
{
    fn block_by_id(&self, id: BlockId) -> ProviderResult<Option<Block>> {
        match id {
            BlockId::Number(num) => self.block_by_number_or_tag(num),
            BlockId::Hash(hash) => {
                // TODO: should we only apply this for the RPCs that are listed in EIP-1898?
                // so not at the provider level?
                // if we decide to do this at a higher level, then we can make this an automatic
                // trait impl
                if Some(true) == hash.require_canonical {
                    // check the database, canonical blocks are only stored in the database
                    self.find_block_by_hash(hash.block_hash, BlockSource::Canonical)
                } else {
                    self.block_by_hash(hash.block_hash)
                }
            }
        }
    }

    fn header_by_number_or_tag(&self, id: BlockNumberOrTag) -> ProviderResult<Option<Header>> {
        Ok(match id {
            BlockNumberOrTag::Latest => {
                Some(self.canonical_in_memory_state.get_canonical_head().unseal())
            }
            BlockNumberOrTag::Finalized => {
                self.canonical_in_memory_state.get_finalized_header().map(|h| h.unseal())
            }
            BlockNumberOrTag::Safe => {
                self.canonical_in_memory_state.get_safe_header().map(|h| h.unseal())
            }
            BlockNumberOrTag::Earliest => self.header_by_number(0)?,
            BlockNumberOrTag::Pending => self.canonical_in_memory_state.pending_header(),

            BlockNumberOrTag::Number(num) => self.header_by_number(num)?,
        })
    }

    fn sealed_header_by_number_or_tag(
        &self,
        id: BlockNumberOrTag,
    ) -> ProviderResult<Option<SealedHeader>> {
        match id {
            BlockNumberOrTag::Latest => {
                Ok(Some(self.canonical_in_memory_state.get_canonical_head()))
            }
            BlockNumberOrTag::Finalized => {
                Ok(self.canonical_in_memory_state.get_finalized_header())
            }
            BlockNumberOrTag::Safe => Ok(self.canonical_in_memory_state.get_safe_header()),
            BlockNumberOrTag::Earliest => {
                self.header_by_number(0)?.map_or_else(|| Ok(None), |h| Ok(Some(h.seal_slow())))
            }
            BlockNumberOrTag::Pending => Ok(self.canonical_in_memory_state.pending_sealed_header()),
            BlockNumberOrTag::Number(num) => {
                self.header_by_number(num)?.map_or_else(|| Ok(None), |h| Ok(Some(h.seal_slow())))
            }
        }
    }

    fn sealed_header_by_id(&self, id: BlockId) -> ProviderResult<Option<SealedHeader>> {
        Ok(match id {
            BlockId::Number(num) => self.sealed_header_by_number_or_tag(num)?,
            BlockId::Hash(hash) => self.header(&hash.block_hash)?.map(|h| h.seal_slow()),
        })
    }

    fn header_by_id(&self, id: BlockId) -> ProviderResult<Option<Header>> {
        Ok(match id {
            BlockId::Number(num) => self.header_by_number_or_tag(num)?,
            BlockId::Hash(hash) => self.header(&hash.block_hash)?,
        })
    }

    fn ommers_by_id(&self, id: BlockId) -> ProviderResult<Option<Vec<Header>>> {
        match id {
            BlockId::Number(num) => self.ommers_by_number_or_tag(num),
            BlockId::Hash(hash) => {
                // TODO: EIP-1898 question, see above
                // here it is not handled
                self.ommers(BlockHashOrNumber::Hash(hash.block_hash))
            }
        }
    }
}

impl<DB> CanonStateSubscriptions for BlockchainProvider2<DB>
where
    DB: Send + Sync,
{
    fn subscribe_to_canonical_state(&self) -> CanonStateNotifications {
        self.canonical_in_memory_state.subscribe_canon_state()
    }
}

impl<DB> ChangeSetReader for BlockchainProvider2<DB>
where
    DB: Database,
{
    fn account_block_changeset(
        &self,
        block_number: BlockNumber,
    ) -> ProviderResult<Vec<AccountBeforeTx>> {
        if let Some(state) = self.canonical_in_memory_state.state_by_number(block_number) {
            let changesets = state
                .block()
                .execution_output
                .bundle
                .reverts
                .clone()
                .into_plain_state_reverts()
                .accounts
                .into_iter()
                .flatten()
                .map(|(address, info)| AccountBeforeTx { address, info: info.map(Into::into) })
                .collect();
            Ok(changesets)
        } else {
            self.database.provider()?.account_block_changeset(block_number)
        }
    }
}

impl<DB> AccountReader for BlockchainProvider2<DB>
where
    DB: Database + Sync + Send,
{
    /// Get basic account information.
    fn basic_account(&self, address: Address) -> ProviderResult<Option<Account>> {
        // use latest state provider
        let state_provider = self.latest()?;
        state_provider.basic_account(address)
    }
}

#[cfg(test)]
mod tests {
    use std::sync::Arc;

<<<<<<< HEAD
    use eyre::OptionExt;
    use reth_chain_state::{CanonStateNotification, CanonStateSubscriptions};
    use reth_execution_types::{Chain, ExecutionOutcome};
    use reth_primitives::B256;
    use reth_testing_utils::generators::{self, random_block_range};

    use crate::test_utils::create_test_provider_factory;

    use super::BlockchainProvider2;

    #[tokio::test]
    async fn test_canon_state_subscriptions() -> eyre::Result<()> {
=======
    use reth_chain_state::{ExecutedBlock, NewCanonicalChain};
    use reth_primitives::B256;
    use reth_storage_api::{BlockHashReader, HeaderProvider};
    use reth_testing_utils::generators::{self, random_block_range};

    use crate::{providers::BlockchainProvider2, test_utils::create_test_provider_factory};

    #[test]
    fn test_block_hash_reader() -> eyre::Result<()> {
        let mut rng = generators::rng();

        let factory = create_test_provider_factory();

        // Generate 10 random blocks
        let blocks = random_block_range(&mut rng, 0..=10, B256::ZERO, 0..1);

        let mut blocks_iter = blocks.clone().into_iter();

        // Insert first 5 blocks into the database
        let provider_rw = factory.provider_rw()?;
        for block in (0..5).map_while(|_| blocks_iter.next()) {
            provider_rw.insert_historical_block(
                block.seal_with_senders().expect("failed to seal block with senders"),
            )?;
        }
        provider_rw.commit()?;

        let provider = BlockchainProvider2::new(factory)?;

        // Insert the rest of the blocks into the in-memory state
        let chain = NewCanonicalChain::Commit {
            new: blocks_iter
                .map(|block| {
                    let senders = block.senders().expect("failed to recover senders");
                    ExecutedBlock::new(
                        Arc::new(block),
                        Arc::new(senders),
                        Default::default(),
                        Default::default(),
                        Default::default(),
                    )
                })
                .collect(),
        };
        provider.canonical_in_memory_state.update_chain(chain);

        let database_block = blocks.first().unwrap().clone();
        let in_memory_block = blocks.last().unwrap().clone();

        assert_eq!(provider.block_hash(database_block.number)?, Some(database_block.hash()));
        assert_eq!(provider.block_hash(in_memory_block.number)?, Some(in_memory_block.hash()));

        assert_eq!(
            provider.canonical_hashes_range(0, 10)?,
            blocks.iter().map(|block| block.hash()).collect::<Vec<_>>()
        );

        Ok(())
    }

    #[test]
    fn test_header_provider() -> eyre::Result<()> {
>>>>>>> fceec0a3
        let mut rng = generators::rng();

        let factory = create_test_provider_factory();

<<<<<<< HEAD
        // Generate 5 random blocks
        let db_blocks = random_block_range(&mut rng, 0..=5, B256::ZERO, 0..1);
        let last_block_hash =
            db_blocks.last().cloned().ok_or_eyre("at least one block expected")?.hash();

        // Insert first 5 blocks into the database
        let provider_rw = factory.provider_rw()?;
        for block in db_blocks {
=======
        // Generate 10 random blocks
        let blocks = random_block_range(&mut rng, 0..=10, B256::ZERO, 0..1);

        let mut blocks_iter = blocks.clone().into_iter();

        // Insert first 5 blocks into the database
        let provider_rw = factory.provider_rw()?;
        for block in (0..5).map_while(|_| blocks_iter.next()) {
>>>>>>> fceec0a3
            provider_rw.insert_historical_block(
                block.seal_with_senders().expect("failed to seal block with senders"),
            )?;
        }
        provider_rw.commit()?;

        let provider = BlockchainProvider2::new(factory)?;

<<<<<<< HEAD
        // Subscribe twice for canonical state updates.
        let in_memory_state = provider.canonical_in_memory_state();
        let mut rx_1 = provider.subscribe_to_canonical_state();
        let mut rx_2 = provider.subscribe_to_canonical_state();

        // Send and receive commit notifications.
        let blocks = random_block_range(&mut rng, 0..=5, last_block_hash, 0..1)
            .into_iter()
            .map(|block| block.seal_with_senders().expect("failed to seal block with senders"))
            .collect::<Vec<_>>();
        let chain = Chain::new(blocks, ExecutionOutcome::default(), None);
        let commit = CanonStateNotification::Commit { new: Arc::new(chain.clone()) };
        in_memory_state.notify_canon_state(commit.clone());
        let (notification_1, notification_2) = tokio::join!(rx_1.recv(), rx_2.recv());
        assert_eq!(notification_1, Ok(commit.clone()));
        assert_eq!(notification_2, Ok(commit.clone()));

        // Send and receive re-org notifications.
        let new_blocks = random_block_range(&mut rng, 0..=5, last_block_hash, 0..1)
            .into_iter()
            .map(|block| block.seal_with_senders().expect("failed to seal block with senders"))
            .collect::<Vec<_>>();
        let new_chain = Chain::new(new_blocks, ExecutionOutcome::default(), None);
        let re_org =
            CanonStateNotification::Reorg { old: Arc::new(chain), new: Arc::new(new_chain) };
        in_memory_state.notify_canon_state(re_org.clone());
        let (notification_1, notification_2) = tokio::join!(rx_1.recv(), rx_2.recv());
        assert_eq!(notification_1, Ok(re_org.clone()));
        assert_eq!(notification_2, Ok(re_org.clone()));
=======
        // Insert the rest of the blocks into the in-memory state
        let chain = NewCanonicalChain::Commit {
            new: blocks_iter
                .map(|block| {
                    let senders = block.senders().expect("failed to recover senders");
                    ExecutedBlock::new(
                        Arc::new(block),
                        Arc::new(senders),
                        Default::default(),
                        Default::default(),
                        Default::default(),
                    )
                })
                .collect(),
        };
        provider.canonical_in_memory_state.update_chain(chain);

        let database_block = blocks.first().unwrap().clone();
        let in_memory_block = blocks.last().unwrap().clone();

        assert_eq!(provider.header(&database_block.hash())?, Some(database_block.header().clone()));
        assert_eq!(
            provider.header(&in_memory_block.hash())?,
            Some(in_memory_block.header().clone())
        );

        assert_eq!(
            provider.header_by_number(database_block.number)?,
            Some(database_block.header().clone())
        );
        assert_eq!(
            provider.header_by_number(in_memory_block.number)?,
            Some(in_memory_block.header().clone())
        );

        assert_eq!(
            provider.header_td_by_number(database_block.number)?,
            Some(database_block.difficulty)
        );
        assert_eq!(
            provider.header_td_by_number(in_memory_block.number)?,
            Some(in_memory_block.difficulty)
        );

        assert_eq!(
            provider.headers_range(0..=10)?,
            blocks.iter().map(|b| b.header().clone()).collect::<Vec<_>>()
        );

        assert_eq!(
            provider.sealed_header(database_block.number)?,
            Some(database_block.header.clone())
        );
        assert_eq!(
            provider.sealed_header(in_memory_block.number)?,
            Some(in_memory_block.header.clone())
        );

        assert_eq!(
            provider.sealed_headers_range(0..=10)?,
            blocks.iter().map(|b| b.header.clone()).collect::<Vec<_>>()
        );

        assert_eq!(
            provider.sealed_headers_while(0..=10, |header| header.number <= 8)?,
            blocks
                .iter()
                .take_while(|header| header.number <= 8)
                .map(|b| b.header.clone())
                .collect::<Vec<_>>()
        );
>>>>>>> fceec0a3

        Ok(())
    }
}<|MERGE_RESOLUTION|>--- conflicted
+++ resolved
@@ -1472,22 +1472,10 @@
 mod tests {
     use std::sync::Arc;
 
-<<<<<<< HEAD
     use eyre::OptionExt;
-    use reth_chain_state::{CanonStateNotification, CanonStateSubscriptions};
+    use reth_chain_state::{ExecutedBlock, NewCanonicalChain, CanonStateNotification, CanonStateSubscriptions};
+    use reth_primitives::B256;
     use reth_execution_types::{Chain, ExecutionOutcome};
-    use reth_primitives::B256;
-    use reth_testing_utils::generators::{self, random_block_range};
-
-    use crate::test_utils::create_test_provider_factory;
-
-    use super::BlockchainProvider2;
-
-    #[tokio::test]
-    async fn test_canon_state_subscriptions() -> eyre::Result<()> {
-=======
-    use reth_chain_state::{ExecutedBlock, NewCanonicalChain};
-    use reth_primitives::B256;
     use reth_storage_api::{BlockHashReader, HeaderProvider};
     use reth_testing_utils::generators::{self, random_block_range};
 
@@ -1548,21 +1536,10 @@
 
     #[test]
     fn test_header_provider() -> eyre::Result<()> {
->>>>>>> fceec0a3
         let mut rng = generators::rng();
 
         let factory = create_test_provider_factory();
 
-<<<<<<< HEAD
-        // Generate 5 random blocks
-        let db_blocks = random_block_range(&mut rng, 0..=5, B256::ZERO, 0..1);
-        let last_block_hash =
-            db_blocks.last().cloned().ok_or_eyre("at least one block expected")?.hash();
-
-        // Insert first 5 blocks into the database
-        let provider_rw = factory.provider_rw()?;
-        for block in db_blocks {
-=======
         // Generate 10 random blocks
         let blocks = random_block_range(&mut rng, 0..=10, B256::ZERO, 0..1);
 
@@ -1571,7 +1548,6 @@
         // Insert first 5 blocks into the database
         let provider_rw = factory.provider_rw()?;
         for block in (0..5).map_while(|_| blocks_iter.next()) {
->>>>>>> fceec0a3
             provider_rw.insert_historical_block(
                 block.seal_with_senders().expect("failed to seal block with senders"),
             )?;
@@ -1580,37 +1556,6 @@
 
         let provider = BlockchainProvider2::new(factory)?;
 
-<<<<<<< HEAD
-        // Subscribe twice for canonical state updates.
-        let in_memory_state = provider.canonical_in_memory_state();
-        let mut rx_1 = provider.subscribe_to_canonical_state();
-        let mut rx_2 = provider.subscribe_to_canonical_state();
-
-        // Send and receive commit notifications.
-        let blocks = random_block_range(&mut rng, 0..=5, last_block_hash, 0..1)
-            .into_iter()
-            .map(|block| block.seal_with_senders().expect("failed to seal block with senders"))
-            .collect::<Vec<_>>();
-        let chain = Chain::new(blocks, ExecutionOutcome::default(), None);
-        let commit = CanonStateNotification::Commit { new: Arc::new(chain.clone()) };
-        in_memory_state.notify_canon_state(commit.clone());
-        let (notification_1, notification_2) = tokio::join!(rx_1.recv(), rx_2.recv());
-        assert_eq!(notification_1, Ok(commit.clone()));
-        assert_eq!(notification_2, Ok(commit.clone()));
-
-        // Send and receive re-org notifications.
-        let new_blocks = random_block_range(&mut rng, 0..=5, last_block_hash, 0..1)
-            .into_iter()
-            .map(|block| block.seal_with_senders().expect("failed to seal block with senders"))
-            .collect::<Vec<_>>();
-        let new_chain = Chain::new(new_blocks, ExecutionOutcome::default(), None);
-        let re_org =
-            CanonStateNotification::Reorg { old: Arc::new(chain), new: Arc::new(new_chain) };
-        in_memory_state.notify_canon_state(re_org.clone());
-        let (notification_1, notification_2) = tokio::join!(rx_1.recv(), rx_2.recv());
-        assert_eq!(notification_1, Ok(re_org.clone()));
-        assert_eq!(notification_2, Ok(re_org.clone()));
-=======
         // Insert the rest of the blocks into the in-memory state
         let chain = NewCanonicalChain::Commit {
             new: blocks_iter
@@ -1682,8 +1627,62 @@
                 .map(|b| b.header.clone())
                 .collect::<Vec<_>>()
         );
->>>>>>> fceec0a3
 
         Ok(())
     }
+  
+    #[tokio::test]
+    async fn test_canon_state_subscriptions() -> eyre::Result<()> {
+        let mut rng = generators::rng();
+
+        let factory = create_test_provider_factory();
+
+        // Generate 5 random blocks
+        let db_blocks = random_block_range(&mut rng, 0..=5, B256::ZERO, 0..1);
+        let last_block_hash =
+            db_blocks.last().cloned().ok_or_eyre("at least one block expected")?.hash();
+
+        // Insert first 5 blocks into the database
+        let provider_rw = factory.provider_rw()?;
+        for block in db_blocks {
+            provider_rw.insert_historical_block(
+                block.seal_with_senders().expect("failed to seal block with senders"),
+            )?;
+        }
+        provider_rw.commit()?;
+
+        let provider = BlockchainProvider2::new(factory)?;
+
+        // Subscribe twice for canonical state updates.
+        let in_memory_state = provider.canonical_in_memory_state();
+        let mut rx_1 = provider.subscribe_to_canonical_state();
+        let mut rx_2 = provider.subscribe_to_canonical_state();
+
+        // Send and receive commit notifications.
+        let blocks = random_block_range(&mut rng, 0..=5, last_block_hash, 0..1)
+            .into_iter()
+            .map(|block| block.seal_with_senders().expect("failed to seal block with senders"))
+            .collect::<Vec<_>>();
+        let chain = Chain::new(blocks, ExecutionOutcome::default(), None);
+        let commit = CanonStateNotification::Commit { new: Arc::new(chain.clone()) };
+        in_memory_state.notify_canon_state(commit.clone());
+        let (notification_1, notification_2) = tokio::join!(rx_1.recv(), rx_2.recv());
+        assert_eq!(notification_1, Ok(commit.clone()));
+        assert_eq!(notification_2, Ok(commit.clone()));
+
+        // Send and receive re-org notifications.
+        let new_blocks = random_block_range(&mut rng, 0..=5, last_block_hash, 0..1)
+            .into_iter()
+            .map(|block| block.seal_with_senders().expect("failed to seal block with senders"))
+            .collect::<Vec<_>>();
+        let new_chain = Chain::new(new_blocks, ExecutionOutcome::default(), None);
+        let re_org =
+            CanonStateNotification::Reorg { old: Arc::new(chain), new: Arc::new(new_chain) };
+        in_memory_state.notify_canon_state(re_org.clone());
+        let (notification_1, notification_2) = tokio::join!(rx_1.recv(), rx_2.recv());
+        assert_eq!(notification_1, Ok(re_org.clone()));
+        assert_eq!(notification_2, Ok(re_org.clone()));
+
+        Ok(())
+    }
 }