use crate::{
    providers::StaticFileProvider, AccountReader, BlockHashReader, BlockIdReader, BlockNumReader,
    BlockReader, BlockReaderIdExt, BlockSource, CanonChainTracker, CanonStateNotifications,
    CanonStateSubscriptions, ChainSpecProvider, ChangeSetReader, DatabaseProviderFactory,
    DatabaseProviderRO, EvmEnvProvider, FinalizedBlockReader, HeaderProvider, ProviderError,
    ProviderFactory, PruneCheckpointReader, ReceiptProvider, ReceiptProviderIdExt,
    RequestsProvider, StageCheckpointReader, StateProviderBox, StateProviderFactory,
    StaticFileProviderFactory, TransactionVariant, TransactionsProvider, WithdrawalsProvider,
};
use alloy_rpc_types_engine::ForkchoiceState;
use reth_chain_state::{
    BlockState, CanonicalInMemoryState, ForkChoiceNotifications, ForkChoiceSubscriptions,
    MemoryOverlayStateProvider,
};
use reth_chainspec::{ChainInfo, ChainSpec};
use reth_db_api::{
    database::Database,
    models::{AccountBeforeTx, StoredBlockBodyIndices},
};
use reth_evm::ConfigureEvmEnv;
use reth_primitives::{
    Account, Address, Block, BlockHash, BlockHashOrNumber, BlockId, BlockNumHash, BlockNumber,
    BlockNumberOrTag, BlockWithSenders, EthereumHardforks, Header, Receipt, SealedBlock,
    SealedBlockWithSenders, SealedHeader, TransactionMeta, TransactionSigned,
    TransactionSignedNoHash, TxHash, TxNumber, Withdrawal, Withdrawals, B256, U256,
};
use reth_prune_types::{PruneCheckpoint, PruneSegment};
use reth_stages_types::{StageCheckpoint, StageId};
use reth_storage_errors::provider::ProviderResult;
use revm::primitives::{BlockEnv, CfgEnvWithHandlerCfg};
use std::{
    ops::{Add, Bound, RangeBounds, RangeInclusive, Sub},
    sync::Arc,
    time::Instant,
};
use tracing::trace;

/// The main type for interacting with the blockchain.
///
/// This type serves as the main entry point for interacting with the blockchain and provides data
/// from database storage and from the blockchain tree (pending state etc.) It is a simple wrapper
/// type that holds an instance of the database and the blockchain tree.
#[derive(Debug)]
pub struct BlockchainProvider2<DB> {
    /// Provider type used to access the database.
    database: ProviderFactory<DB>,
    /// Tracks the chain info wrt forkchoice updates and in memory canonical
    /// state.
    pub(super) canonical_in_memory_state: CanonicalInMemoryState,
}

impl<DB> Clone for BlockchainProvider2<DB> {
    fn clone(&self) -> Self {
        Self {
            database: self.database.clone(),
            canonical_in_memory_state: self.canonical_in_memory_state.clone(),
        }
    }
}

impl<DB> BlockchainProvider2<DB>
where
    DB: Database,
{
    /// Create a new provider using only the database, fetching the latest header from
    /// the database to initialize the provider.
    pub fn new(database: ProviderFactory<DB>) -> ProviderResult<Self> {
        let provider = database.provider()?;
        let best: ChainInfo = provider.chain_info()?;
        match provider.header_by_number(best.best_number)? {
            Some(header) => {
                drop(provider);
                Ok(Self::with_latest(database, header.seal(best.best_hash))?)
            }
            None => Err(ProviderError::HeaderNotFound(best.best_number.into())),
        }
    }

    /// Create new provider instance that wraps the database and the blockchain tree, using the
    /// provided latest header to initialize the chain info tracker.
    ///
    /// This returns a `ProviderResult` since it tries the retrieve the last finalized header from
    /// `database`.
    pub fn with_latest(
        database: ProviderFactory<DB>,
        latest: SealedHeader,
    ) -> ProviderResult<Self> {
        let provider = database.provider()?;
        let finalized_header = provider
            .last_finalized_block_number()?
            .map(|num| provider.sealed_header(num))
            .transpose()?
            .flatten();
        Ok(Self {
            database,
            canonical_in_memory_state: CanonicalInMemoryState::with_head(latest, finalized_header),
        })
    }

    /// Gets a clone of `canonical_in_memory_state`.
    pub fn canonical_in_memory_state(&self) -> CanonicalInMemoryState {
        self.canonical_in_memory_state.clone()
    }

    // Helper function to convert range bounds
    fn convert_range_bounds<T>(
        &self,
        range: impl RangeBounds<T>,
        end_unbounded: impl FnOnce() -> T,
    ) -> (T, T)
    where
        T: Copy + Add<Output = T> + Sub<Output = T> + From<u8>,
    {
        let start = match range.start_bound() {
            Bound::Included(&n) => n,
            Bound::Excluded(&n) => n + T::from(1u8),
            Bound::Unbounded => T::from(0u8),
        };

        let end = match range.end_bound() {
            Bound::Included(&n) => n,
            Bound::Excluded(&n) => n - T::from(1u8),
            Bound::Unbounded => end_unbounded(),
        };

        (start, end)
    }

    /// This uses a given [`BlockState`] to initialize a state provider for that block.
    fn block_state_provider(
        &self,
        state: impl AsRef<BlockState>,
    ) -> ProviderResult<MemoryOverlayStateProvider> {
        let state = state.as_ref();
        let anchor_hash = state.anchor().hash;
        let latest_historical = self.database.history_by_block_hash(anchor_hash)?;
        Ok(self.canonical_in_memory_state.state_provider(state.hash(), latest_historical))
    }

    /// Returns:
    /// 1. The block state as [`Some`] if the block is in memory, and [`None`] if the block is in
    ///    database.
    /// 2. The in-block transaction index.
    fn block_state_by_tx_id(
        &self,
        provider: &DatabaseProviderRO<DB>,
        id: TxNumber,
    ) -> ProviderResult<Option<(Option<Arc<BlockState>>, usize)>> {
        // Get the last block number stored in the database
        let last_database_block_number = provider.last_block_number()?;

        // Get the next tx number for the last block stored in the database and consider it the
        // first tx number of the in-memory state
        let Some(last_block_body_index) =
            provider.block_body_indices(last_database_block_number)?
        else {
            return Ok(None);
        };
        let mut in_memory_tx_num = last_block_body_index.next_tx_num();

        if id < in_memory_tx_num {
            // If the transaction number is less than the first in-memory transaction number, make a
            // database lookup
            let Some(block_number) = provider.transaction_block(id)? else { return Ok(None) };
            let Some(body_index) = provider.block_body_indices(block_number)? else {
                return Ok(None)
            };
            let tx_index = id - body_index.last_tx_num();
            Ok(Some((None, tx_index as usize)))
        } else {
            // Otherwise, iterate through in-memory blocks and find the transaction with the
            // matching number

            let first_in_memory_block_number = last_database_block_number.saturating_add(1);
            let last_in_memory_block_number =
                self.canonical_in_memory_state.get_canonical_block_number();

            for block_number in first_in_memory_block_number..=last_in_memory_block_number {
                let Some(block_state) =
                    self.canonical_in_memory_state.state_by_number(block_number)
                else {
                    return Ok(None);
                };

                let executed_block = block_state.block();
                let block = executed_block.block();

                for tx_index in 0..block.body.len() {
                    if id == in_memory_tx_num {
                        return Ok(Some((Some(block_state), tx_index)))
                    }

                    in_memory_tx_num += 1;
                }
            }

            Ok(None)
        }
    }
}

impl<DB> BlockchainProvider2<DB>
where
    DB: Database,
{
    /// Ensures that the given block number is canonical (synced)
    ///
    /// This is a helper for guarding the `HistoricalStateProvider` against block numbers that are
    /// out of range and would lead to invalid results, mainly during initial sync.
    ///
    /// Verifying the `block_number` would be expensive since we need to lookup sync table
    /// Instead, we ensure that the `block_number` is within the range of the
    /// [`Self::best_block_number`] which is updated when a block is synced.
    #[inline]
    fn ensure_canonical_block(&self, block_number: BlockNumber) -> ProviderResult<()> {
        let latest = self.best_block_number()?;
        if block_number > latest {
            Err(ProviderError::HeaderNotFound(block_number.into()))
        } else {
            Ok(())
        }
    }
}

impl<DB> DatabaseProviderFactory<DB> for BlockchainProvider2<DB>
where
    DB: Database,
{
    fn database_provider_ro(&self) -> ProviderResult<DatabaseProviderRO<DB>> {
        self.database.provider()
    }
}

impl<DB> StaticFileProviderFactory for BlockchainProvider2<DB> {
    fn static_file_provider(&self) -> StaticFileProvider {
        self.database.static_file_provider()
    }
}

impl<DB> HeaderProvider for BlockchainProvider2<DB>
where
    DB: Database,
{
    fn header(&self, block_hash: &BlockHash) -> ProviderResult<Option<Header>> {
        if let Some(block_state) = self.canonical_in_memory_state.state_by_hash(*block_hash) {
            return Ok(Some(block_state.block().block().header.header().clone()));
        }

        self.database.header(block_hash)
    }

    fn header_by_number(&self, num: BlockNumber) -> ProviderResult<Option<Header>> {
        if let Some(block_state) = self.canonical_in_memory_state.state_by_number(num) {
            return Ok(Some(block_state.block().block().header.header().clone()));
        }

        self.database.header_by_number(num)
    }

    fn header_td(&self, hash: &BlockHash) -> ProviderResult<Option<U256>> {
        if let Some(num) = self.block_number(*hash)? {
            self.header_td_by_number(num)
        } else {
            Ok(None)
        }
    }

    fn header_td_by_number(&self, number: BlockNumber) -> ProviderResult<Option<U256>> {
        // If the TD is recorded on disk, we can just return that
        if let Some(td) = self.database.header_td_by_number(number)? {
            Ok(Some(td))
        } else if self.canonical_in_memory_state.hash_by_number(number).is_some() {
            // Otherwise, if the block exists in memory, we should return a TD for it.
            //
            // The canonical in memory state should only store post-merge blocks. Post-merge blocks
            // have zero difficulty. This means we can use the total difficulty for the last
            // persisted block number.
            let last_persisted_block_number = self.database.last_block_number()?;
            self.database.header_td_by_number(last_persisted_block_number)
        } else {
            // If the block does not exist in memory, and does not exist on-disk, we should not
            // return a TD for it.
            Ok(None)
        }
    }

    fn headers_range(&self, range: impl RangeBounds<BlockNumber>) -> ProviderResult<Vec<Header>> {
        let (start, end) = self.convert_range_bounds(range, || {
            self.canonical_in_memory_state.get_canonical_block_number()
        });
        let mut range = start..=end;
        let mut headers = Vec::with_capacity((end - start + 1) as usize);

        // First, fetch the headers from the database
        let mut db_headers = self.database.headers_range(range.clone())?;

        // Advance the range iterator by the number of headers fetched from the database
        range.nth(db_headers.len() - 1);

        headers.append(&mut db_headers);

        // Fetch the remaining headers from the in-memory state
        for num in range {
            if let Some(block_state) = self.canonical_in_memory_state.state_by_number(num) {
                // TODO: there might be an update between loop iterations, we
                // need to handle that situation.
                headers.push(block_state.block().block().header.header().clone());
            } else {
                break
            }
        }

        Ok(headers)
    }

    fn sealed_header(&self, number: BlockNumber) -> ProviderResult<Option<SealedHeader>> {
        if let Some(block_state) = self.canonical_in_memory_state.state_by_number(number) {
            return Ok(Some(block_state.block().block().header.clone()));
        }

        self.database.sealed_header(number)
    }

    fn sealed_headers_range(
        &self,
        range: impl RangeBounds<BlockNumber>,
    ) -> ProviderResult<Vec<SealedHeader>> {
        let (start, end) = self.convert_range_bounds(range, || {
            self.canonical_in_memory_state.get_canonical_block_number()
        });
        let mut range = start..=end;
        let mut sealed_headers = Vec::with_capacity((end - start + 1) as usize);

        // First, fetch the headers from the database
        let mut db_headers = self.database.sealed_headers_range(range.clone())?;

        // Advance the range iterator by the number of headers fetched from the database
        range.nth(db_headers.len() - 1);

        sealed_headers.append(&mut db_headers);

        // Fetch the remaining headers from the in-memory state
        for num in range {
            if let Some(block_state) = self.canonical_in_memory_state.state_by_number(num) {
                // TODO: there might be an update between loop iterations, we
                // need to handle that situation.
                sealed_headers.push(block_state.block().block().header.clone());
            } else {
                break
            }
        }

        Ok(sealed_headers)
    }

    fn sealed_headers_while(
        &self,
        range: impl RangeBounds<BlockNumber>,
        mut predicate: impl FnMut(&SealedHeader) -> bool,
    ) -> ProviderResult<Vec<SealedHeader>> {
        let (start, end) = self.convert_range_bounds(range, || {
            self.canonical_in_memory_state.get_canonical_block_number()
        });
        let mut range = start..=end;
        let mut sealed_headers = Vec::with_capacity((end - start + 1) as usize);

        // First, fetch the headers from the database
        let mut db_headers = self.database.sealed_headers_while(range.clone(), &mut predicate)?;

        // Advance the range iterator by the number of headers fetched from the database
        range.nth(db_headers.len() - 1);

        sealed_headers.append(&mut db_headers);

        // Fetch the remaining headers from the in-memory state
        for num in range {
            if let Some(block_state) = self.canonical_in_memory_state.state_by_number(num) {
                let header = block_state.block().block().header.clone();
                if !predicate(&header) {
                    break
                }
                // TODO: there might be an update between loop iterations, we
                // need to handle that situation.
                sealed_headers.push(header);
            } else {
                break
            }
        }

        Ok(sealed_headers)
    }
}

impl<DB> BlockHashReader for BlockchainProvider2<DB>
where
    DB: Database,
{
    fn block_hash(&self, number: u64) -> ProviderResult<Option<B256>> {
        if let Some(block_state) = self.canonical_in_memory_state.state_by_number(number) {
            return Ok(Some(block_state.hash()));
        }

        self.database.block_hash(number)
    }

    fn canonical_hashes_range(
        &self,
        start: BlockNumber,
        end: BlockNumber,
    ) -> ProviderResult<Vec<B256>> {
        let mut range = start..=end;

        let mut hashes = Vec::with_capacity((end - start + 1) as usize);

        // First, fetch the hashes from the database
        let mut db_hashes = self.database.canonical_hashes_range(start, end)?;

        // Advance the range iterator by the number of blocks fetched from the database
        range.nth(db_hashes.len() - 1);

        hashes.append(&mut db_hashes);

        // Fetch the remaining blocks from the in-memory state
        for num in range {
            if let Some(block_state) = self.canonical_in_memory_state.state_by_number(num) {
                // TODO: there might be an update between loop iterations, we
                // need to handle that situation.
                hashes.push(block_state.hash());
            } else {
                break
            }
        }

        Ok(hashes)
    }
}

impl<DB> BlockNumReader for BlockchainProvider2<DB>
where
    DB: Database,
{
    fn chain_info(&self) -> ProviderResult<ChainInfo> {
        Ok(self.canonical_in_memory_state.chain_info())
    }

    fn best_block_number(&self) -> ProviderResult<BlockNumber> {
        Ok(self.canonical_in_memory_state.get_canonical_block_number())
    }

    fn last_block_number(&self) -> ProviderResult<BlockNumber> {
        self.database.last_block_number()
    }

    fn block_number(&self, hash: B256) -> ProviderResult<Option<BlockNumber>> {
        if let Some(block_state) = self.canonical_in_memory_state.state_by_hash(hash) {
            return Ok(Some(block_state.number()));
        }

        self.database.block_number(hash)
    }
}

impl<DB> BlockIdReader for BlockchainProvider2<DB>
where
    DB: Database,
{
    fn pending_block_num_hash(&self) -> ProviderResult<Option<BlockNumHash>> {
        Ok(self.canonical_in_memory_state.pending_block_num_hash())
    }

    fn safe_block_num_hash(&self) -> ProviderResult<Option<BlockNumHash>> {
        Ok(self.canonical_in_memory_state.get_safe_num_hash())
    }

    fn finalized_block_num_hash(&self) -> ProviderResult<Option<BlockNumHash>> {
        Ok(self.canonical_in_memory_state.get_finalized_num_hash())
    }
}

impl<DB> BlockReader for BlockchainProvider2<DB>
where
    DB: Database,
{
    fn find_block_by_hash(&self, hash: B256, source: BlockSource) -> ProviderResult<Option<Block>> {
        match source {
            BlockSource::Any | BlockSource::Canonical => {
                // check in memory first
                // Note: it's fine to return the unsealed block because the caller already has
                // the hash
                if let Some(block_state) = self.canonical_in_memory_state.state_by_hash(hash) {
                    return Ok(Some(block_state.block().block().clone().unseal()));
                }
                self.database.find_block_by_hash(hash, source)
            }
            BlockSource::Pending => {
                Ok(self.canonical_in_memory_state.pending_block().map(|block| block.unseal()))
            }
        }
    }

    fn block(&self, id: BlockHashOrNumber) -> ProviderResult<Option<Block>> {
        match id {
            BlockHashOrNumber::Hash(hash) => self.find_block_by_hash(hash, BlockSource::Any),
            BlockHashOrNumber::Number(num) => {
                if let Some(block_state) = self.canonical_in_memory_state.state_by_number(num) {
                    return Ok(Some(block_state.block().block().clone().unseal()));
                }
                self.database.block_by_number(num)
            }
        }
    }

    fn pending_block(&self) -> ProviderResult<Option<SealedBlock>> {
        Ok(self.canonical_in_memory_state.pending_block())
    }

    fn pending_block_with_senders(&self) -> ProviderResult<Option<SealedBlockWithSenders>> {
        Ok(self.canonical_in_memory_state.pending_block_with_senders())
    }

    fn pending_block_and_receipts(&self) -> ProviderResult<Option<(SealedBlock, Vec<Receipt>)>> {
        Ok(self.canonical_in_memory_state.pending_block_and_receipts())
    }

    fn ommers(&self, id: BlockHashOrNumber) -> ProviderResult<Option<Vec<Header>>> {
        match self.convert_hash_or_number(id)? {
            Some(number) => {
                // If the Paris (Merge) hardfork block is known and block is after it, return empty
                // ommers.
                if self.database.chain_spec().final_paris_total_difficulty(number).is_some() {
                    return Ok(Some(Vec::new()));
                }

                // Check in-memory state first
                self.canonical_in_memory_state
                    .state_by_number(number)
                    .map(|o| o.block().block().ommers.clone())
                    .map_or_else(|| self.database.ommers(id), |ommers| Ok(Some(ommers)))
            }
            None => self.database.ommers(id),
        }
    }

    fn block_body_indices(
        &self,
        number: BlockNumber,
    ) -> ProviderResult<Option<StoredBlockBodyIndices>> {
        if let Some(indices) = self.database.block_body_indices(number)? {
            Ok(Some(indices))
        } else if let Some(state) = self.canonical_in_memory_state.state_by_number(number) {
            // we have to construct the stored indices for the in memory blocks
            //
            // To calculate this we will fetch the anchor block and walk forward from all parents
            let mut parent_chain = state.parent_state_chain();
            parent_chain.reverse();
            let anchor_num = state.anchor().number;
            let mut stored_indices = self
                .database
                .block_body_indices(anchor_num)?
                .ok_or_else(|| ProviderError::BlockBodyIndicesNotFound(anchor_num))?;
            stored_indices.first_tx_num = stored_indices.next_tx_num();

            for state in parent_chain {
                let txs = state.block().block.body.len() as u64;
                if state.block().block().number == number {
                    stored_indices.tx_count = txs;
                } else {
                    stored_indices.first_tx_num += txs;
                }
            }

            Ok(Some(stored_indices))
        } else {
            Ok(None)
        }
    }

    /// Returns the block with senders with matching number or hash from database.
    ///
    /// **NOTE: If [`TransactionVariant::NoHash`] is provided then the transactions have invalid
    /// hashes, since they would need to be calculated on the spot, and we want fast querying.**
    ///
    /// Returns `None` if block is not found.
    fn block_with_senders(
        &self,
        id: BlockHashOrNumber,
        transaction_kind: TransactionVariant,
    ) -> ProviderResult<Option<BlockWithSenders>> {
        match id {
            BlockHashOrNumber::Hash(hash) => {
                if let Some(block_state) = self.canonical_in_memory_state.state_by_hash(hash) {
                    let block = block_state.block().block().clone();
                    let senders = block_state.block().senders().clone();
                    return Ok(Some(BlockWithSenders { block: block.unseal(), senders }));
                }
            }
            BlockHashOrNumber::Number(num) => {
                if let Some(block_state) = self.canonical_in_memory_state.state_by_number(num) {
                    let block = block_state.block().block().clone();
                    let senders = block_state.block().senders().clone();
                    return Ok(Some(BlockWithSenders { block: block.unseal(), senders }));
                }
            }
        }
        self.database.block_with_senders(id, transaction_kind)
    }

    fn sealed_block_with_senders(
        &self,
        id: BlockHashOrNumber,
        transaction_kind: TransactionVariant,
    ) -> ProviderResult<Option<SealedBlockWithSenders>> {
        match id {
            BlockHashOrNumber::Hash(hash) => {
                if let Some(block_state) = self.canonical_in_memory_state.state_by_hash(hash) {
                    let block = block_state.block().block().clone();
                    let senders = block_state.block().senders().clone();
                    return Ok(Some(SealedBlockWithSenders { block, senders }));
                }
            }
            BlockHashOrNumber::Number(num) => {
                if let Some(block_state) = self.canonical_in_memory_state.state_by_number(num) {
                    let block = block_state.block().block().clone();
                    let senders = block_state.block().senders().clone();
                    return Ok(Some(SealedBlockWithSenders { block, senders }));
                }
            }
        }
        self.database.sealed_block_with_senders(id, transaction_kind)
    }

    fn block_range(&self, mut range: RangeInclusive<BlockNumber>) -> ProviderResult<Vec<Block>> {
        let capacity = (range.end() - range.start() + 1) as usize;
        let mut blocks = Vec::with_capacity(capacity);

        // First, fetch the blocks from the database
        let mut database_blocks = self.database.block_range(range.clone())?;
        blocks.append(&mut database_blocks);

        // Advance the range iterator by the number of blocks fetched from the database
        range.nth(blocks.len() - 1);

        // Fetch the remaining blocks from the in-memory state
        for num in range {
            if let Some(block_state) = self.canonical_in_memory_state.state_by_number(num) {
                // TODO: there might be an update between loop iterations, we
                // need to handle that situation.
                blocks.push(block_state.block().block().clone().unseal());
            } else {
                break
            }
        }

        Ok(blocks)
    }

    fn block_with_senders_range(
        &self,
        mut range: RangeInclusive<BlockNumber>,
    ) -> ProviderResult<Vec<BlockWithSenders>> {
        let capacity = (range.end() - range.start() + 1) as usize;
        let mut blocks = Vec::with_capacity(capacity);

        // First, fetch the blocks from the database
        let mut database_blocks = self.database.block_with_senders_range(range.clone())?;
        blocks.append(&mut database_blocks);

        // Advance the range iterator by the number of blocks fetched from the database
        range.nth(blocks.len() - 1);

        // Fetch the remaining blocks from the in-memory state
        for num in range {
            if let Some(block_state) = self.canonical_in_memory_state.state_by_number(num) {
                let block = block_state.block().block().clone();
                let senders = block_state.block().senders().clone();
                // TODO: there might be an update between loop iterations, we
                // need to handle that situation.
                blocks.push(BlockWithSenders { block: block.unseal(), senders });
            } else {
                break
            }
        }

        Ok(blocks)
    }

    fn sealed_block_with_senders_range(
        &self,
        mut range: RangeInclusive<BlockNumber>,
    ) -> ProviderResult<Vec<SealedBlockWithSenders>> {
        let capacity = (range.end() - range.start() + 1) as usize;
        let mut blocks = Vec::with_capacity(capacity);

        // First, fetch the blocks from the database
        let mut database_blocks = self.database.sealed_block_with_senders_range(range.clone())?;
        blocks.append(&mut database_blocks);

        // Advance the range iterator by the number of blocks fetched from the database
        range.nth(blocks.len() - 1);

        // Fetch the remaining blocks from the in-memory state
        for num in range {
            if let Some(block_state) = self.canonical_in_memory_state.state_by_number(num) {
                let block = block_state.block().block().clone();
                let senders = block_state.block().senders().clone();
                // TODO: there might be an update between loop iterations, we
                // need to handle that situation.
                blocks.push(SealedBlockWithSenders { block, senders });
            } else {
                break
            }
        }

        Ok(blocks)
    }
}

impl<DB> TransactionsProvider for BlockchainProvider2<DB>
where
    DB: Database,
{
    fn transaction_id(&self, tx_hash: TxHash) -> ProviderResult<Option<TxNumber>> {
        // First, check the database
        if let Some(id) = self.database.transaction_id(tx_hash)? {
            return Ok(Some(id))
        }

        // If the transaction is not found in the database, check the in-memory state

        // Get the last transaction number stored in the database
        let last_database_block_number = self.database.last_block_number()?;
        let last_database_tx_id = self
            .database
            .block_body_indices(last_database_block_number)?
            .ok_or(ProviderError::BlockBodyIndicesNotFound(last_database_block_number))?
            .last_tx_num();

        // Find the transaction in the in-memory state with the matching hash, and return its
        // number
        let mut in_memory_tx_id = last_database_tx_id + 1;
        for block_number in last_database_block_number.saturating_add(1)..=
            self.canonical_in_memory_state.get_canonical_block_number()
        {
            // TODO: there might be an update between loop iterations, we
            // need to handle that situation.
            let block_state = self
                .canonical_in_memory_state
                .state_by_number(block_number)
                .ok_or(ProviderError::StateForNumberNotFound(block_number))?;
            for tx in &block_state.block().block().body {
                if tx.hash() == tx_hash {
                    return Ok(Some(in_memory_tx_id))
                }

                in_memory_tx_id += 1;
            }
        }

        Ok(None)
    }

    fn transaction_by_id(&self, id: TxNumber) -> ProviderResult<Option<TransactionSigned>> {
        let provider = self.database.provider()?;
        let Some((block_state, tx_index)) = self.block_state_by_tx_id(&provider, id)? else {
            return Ok(None)
        };

        if let Some(block_state) = block_state {
            let transaction = block_state.block().block().body.get(tx_index).cloned();
            Ok(transaction)
        } else {
            provider.transaction_by_id(id)
        }
    }

    fn transaction_by_id_no_hash(
        &self,
        id: TxNumber,
    ) -> ProviderResult<Option<TransactionSignedNoHash>> {
        let provider = self.database.provider()?;
        let Some((block_state, tx_index)) = self.block_state_by_tx_id(&provider, id)? else {
            return Ok(None)
        };

        if let Some(block_state) = block_state {
            let transaction =
                block_state.block().block().body.get(tx_index).cloned().map(Into::into);
            Ok(transaction)
        } else {
            provider.transaction_by_id_no_hash(id)
        }
    }

    fn transaction_by_hash(&self, hash: TxHash) -> ProviderResult<Option<TransactionSigned>> {
        if let Some(tx) = self.canonical_in_memory_state.transaction_by_hash(hash) {
            return Ok(Some(tx))
        }

        self.database.transaction_by_hash(hash)
    }

    fn transaction_by_hash_with_meta(
        &self,
        tx_hash: TxHash,
    ) -> ProviderResult<Option<(TransactionSigned, TransactionMeta)>> {
        if let Some((tx, meta)) =
            self.canonical_in_memory_state.transaction_by_hash_with_meta(tx_hash)
        {
            return Ok(Some((tx, meta)))
        }

        self.database.transaction_by_hash_with_meta(tx_hash)
    }

    fn transaction_block(&self, id: TxNumber) -> ProviderResult<Option<BlockNumber>> {
        let provider = self.database.provider()?;
        Ok(self
            .block_state_by_tx_id(&provider, id)?
            .and_then(|(block_state, _)| block_state)
            .map(|block_state| block_state.block().block().number))
    }

    fn transactions_by_block(
        &self,
        id: BlockHashOrNumber,
    ) -> ProviderResult<Option<Vec<TransactionSigned>>> {
        match id {
            BlockHashOrNumber::Hash(hash) => {
                if let Some(block_state) = self.canonical_in_memory_state.state_by_hash(hash) {
                    return Ok(Some(block_state.block().block().body.clone()));
                }
            }
            BlockHashOrNumber::Number(number) => {
                if let Some(block_state) = self.canonical_in_memory_state.state_by_number(number) {
                    return Ok(Some(block_state.block().block().body.clone()));
                }
            }
        }
        self.database.transactions_by_block(id)
    }

    fn transactions_by_block_range(
        &self,
        range: impl RangeBounds<BlockNumber>,
    ) -> ProviderResult<Vec<Vec<TransactionSigned>>> {
        let (start, end) = self.convert_range_bounds(range, || {
            self.canonical_in_memory_state.get_canonical_block_number()
        });

        let mut transactions = Vec::new();
        let mut last_in_memory_block = None;

        for number in start..=end {
            if let Some(block_state) = self.canonical_in_memory_state.state_by_number(number) {
                // TODO: there might be an update between loop iterations, we
                // need to handle that situation.
                transactions.push(block_state.block().block().body.clone());
                last_in_memory_block = Some(number);
            } else {
                break
            }
        }

        if let Some(last_block) = last_in_memory_block {
            if last_block < end {
                let mut db_transactions =
                    self.database.transactions_by_block_range((last_block + 1)..=end)?;
                transactions.append(&mut db_transactions);
            }
        } else {
            transactions = self.database.transactions_by_block_range(start..=end)?;
        }

        Ok(transactions)
    }

    fn transactions_by_tx_range(
        &self,
        range: impl RangeBounds<TxNumber>,
    ) -> ProviderResult<Vec<TransactionSignedNoHash>> {
        self.database.transactions_by_tx_range(range)
    }

    fn senders_by_tx_range(
        &self,
        range: impl RangeBounds<TxNumber>,
    ) -> ProviderResult<Vec<Address>> {
        self.database.senders_by_tx_range(range)
    }

    fn transaction_sender(&self, id: TxNumber) -> ProviderResult<Option<Address>> {
        let provider = self.database.provider()?;
        let Some((block_state, tx_index)) = self.block_state_by_tx_id(&provider, id)? else {
            return Ok(None)
        };

        if let Some(block_state) = block_state {
            let sender = block_state
                .block()
                .block()
                .body
                .get(tx_index)
                .and_then(|transaction| transaction.recover_signer());
            Ok(sender)
        } else {
            provider.transaction_sender(id)
        }
    }
}

impl<DB> ReceiptProvider for BlockchainProvider2<DB>
where
    DB: Database,
{
    fn receipt(&self, id: TxNumber) -> ProviderResult<Option<Receipt>> {
        let provider = self.database.provider()?;
        let Some((block_state, tx_index)) = self.block_state_by_tx_id(&provider, id)? else {
            return Ok(None)
        };

        if let Some(block_state) = block_state {
            let receipt = block_state.executed_block_receipts().get(tx_index).cloned();
            Ok(receipt)
        } else {
            provider.receipt(id)
        }
    }

    fn receipt_by_hash(&self, hash: TxHash) -> ProviderResult<Option<Receipt>> {
        for block_state in self.canonical_in_memory_state.canonical_chain() {
            let executed_block = block_state.block();
            let block = executed_block.block();
            let receipts = block_state.executed_block_receipts();

            // assuming 1:1 correspondence between transactions and receipts
            debug_assert_eq!(
                block.body.len(),
                receipts.len(),
                "Mismatch between transaction and receipt count"
            );

            if let Some(tx_index) = block.body.iter().position(|tx| tx.hash() == hash) {
                // safe to use tx_index for receipts due to 1:1 correspondence
                return Ok(receipts.get(tx_index).cloned());
            }
        }

        self.database.receipt_by_hash(hash)
    }

    fn receipts_by_block(&self, block: BlockHashOrNumber) -> ProviderResult<Option<Vec<Receipt>>> {
        match block {
            BlockHashOrNumber::Hash(hash) => {
                if let Some(block_state) = self.canonical_in_memory_state.state_by_hash(hash) {
                    return Ok(Some(block_state.executed_block_receipts()));
                }
            }
            BlockHashOrNumber::Number(number) => {
                if let Some(block_state) = self.canonical_in_memory_state.state_by_number(number) {
                    return Ok(Some(block_state.executed_block_receipts()));
                }
            }
        }

        self.database.receipts_by_block(block)
    }

    fn receipts_by_tx_range(
        &self,
        range: impl RangeBounds<TxNumber>,
    ) -> ProviderResult<Vec<Receipt>> {
        self.database.receipts_by_tx_range(range)
    }
}

impl<DB> ReceiptProviderIdExt for BlockchainProvider2<DB>
where
    DB: Database,
{
    fn receipts_by_block_id(&self, block: BlockId) -> ProviderResult<Option<Vec<Receipt>>> {
        match block {
            BlockId::Hash(rpc_block_hash) => {
                let mut receipts = self.receipts_by_block(rpc_block_hash.block_hash.into())?;
                if receipts.is_none() && !rpc_block_hash.require_canonical.unwrap_or(false) {
                    let block_state = self
                        .canonical_in_memory_state
                        .state_by_hash(rpc_block_hash.block_hash)
                        .ok_or(ProviderError::StateForHashNotFound(rpc_block_hash.block_hash))?;
                    receipts = Some(block_state.executed_block_receipts());
                }
                Ok(receipts)
            }
            BlockId::Number(num_tag) => match num_tag {
                BlockNumberOrTag::Pending => Ok(self
                    .canonical_in_memory_state
                    .pending_state()
                    .map(|block_state| block_state.executed_block_receipts())),
                _ => {
                    if let Some(num) = self.convert_block_number(num_tag)? {
                        self.receipts_by_block(num.into())
                    } else {
                        Ok(None)
                    }
                }
            },
        }
    }
}

impl<DB> WithdrawalsProvider for BlockchainProvider2<DB>
where
    DB: Database,
{
    fn withdrawals_by_block(
        &self,
        id: BlockHashOrNumber,
        timestamp: u64,
    ) -> ProviderResult<Option<Withdrawals>> {
        if !self.database.chain_spec().is_shanghai_active_at_timestamp(timestamp) {
            return Ok(None)
        }

        let Some(number) = self.convert_hash_or_number(id)? else { return Ok(None) };

        if let Some(block) = self.canonical_in_memory_state.state_by_number(number) {
            Ok(block.block().block().withdrawals.clone())
        } else {
            self.database.withdrawals_by_block(id, timestamp)
        }
    }

    fn latest_withdrawal(&self) -> ProviderResult<Option<Withdrawal>> {
        let best_block_num = self.best_block_number()?;

        // If the best block is in memory, use that. Otherwise, use the latest withdrawal in the
        // database.
        if let Some(block) = self.canonical_in_memory_state.state_by_number(best_block_num) {
            Ok(block.block().block().withdrawals.clone().and_then(|mut w| w.pop()))
        } else {
            self.database.latest_withdrawal()
        }
    }
}

impl<DB> RequestsProvider for BlockchainProvider2<DB>
where
    DB: Database,
{
    fn requests_by_block(
        &self,
        id: BlockHashOrNumber,
        timestamp: u64,
    ) -> ProviderResult<Option<reth_primitives::Requests>> {
        if !self.database.chain_spec().is_prague_active_at_timestamp(timestamp) {
            return Ok(None)
        }
        let Some(number) = self.convert_hash_or_number(id)? else { return Ok(None) };
        if let Some(block) = self.canonical_in_memory_state.state_by_number(number) {
            Ok(block.block().block().requests.clone())
        } else {
            self.database.requests_by_block(id, timestamp)
        }
    }
}

impl<DB> StageCheckpointReader for BlockchainProvider2<DB>
where
    DB: Database,
{
    fn get_stage_checkpoint(&self, id: StageId) -> ProviderResult<Option<StageCheckpoint>> {
        self.database.provider()?.get_stage_checkpoint(id)
    }

    fn get_stage_checkpoint_progress(&self, id: StageId) -> ProviderResult<Option<Vec<u8>>> {
        self.database.provider()?.get_stage_checkpoint_progress(id)
    }

    fn get_all_checkpoints(&self) -> ProviderResult<Vec<(String, StageCheckpoint)>> {
        self.database.provider()?.get_all_checkpoints()
    }
}

impl<DB> EvmEnvProvider for BlockchainProvider2<DB>
where
    DB: Database,
{
    fn fill_env_at<EvmConfig>(
        &self,
        cfg: &mut CfgEnvWithHandlerCfg,
        block_env: &mut BlockEnv,
        at: BlockHashOrNumber,
        evm_config: EvmConfig,
    ) -> ProviderResult<()>
    where
        EvmConfig: ConfigureEvmEnv,
    {
        let hash = self.convert_number(at)?.ok_or(ProviderError::HeaderNotFound(at))?;
        let header = self.header(&hash)?.ok_or(ProviderError::HeaderNotFound(at))?;
        self.fill_env_with_header(cfg, block_env, &header, evm_config)
    }

    fn fill_env_with_header<EvmConfig>(
        &self,
        cfg: &mut CfgEnvWithHandlerCfg,
        block_env: &mut BlockEnv,
        header: &Header,
        evm_config: EvmConfig,
    ) -> ProviderResult<()>
    where
        EvmConfig: ConfigureEvmEnv,
    {
        let total_difficulty = self
            .header_td_by_number(header.number)?
            .ok_or_else(|| ProviderError::HeaderNotFound(header.number.into()))?;
        evm_config.fill_cfg_and_block_env(
            cfg,
            block_env,
            &self.database.chain_spec(),
            header,
            total_difficulty,
        );
        Ok(())
    }

    fn fill_cfg_env_at<EvmConfig>(
        &self,
        cfg: &mut CfgEnvWithHandlerCfg,
        at: BlockHashOrNumber,
        evm_config: EvmConfig,
    ) -> ProviderResult<()>
    where
        EvmConfig: ConfigureEvmEnv,
    {
        let hash = self.convert_number(at)?.ok_or(ProviderError::HeaderNotFound(at))?;
        let header = self.header(&hash)?.ok_or(ProviderError::HeaderNotFound(at))?;
        self.fill_cfg_env_with_header(cfg, &header, evm_config)
    }

    fn fill_cfg_env_with_header<EvmConfig>(
        &self,
        cfg: &mut CfgEnvWithHandlerCfg,
        header: &Header,
        evm_config: EvmConfig,
    ) -> ProviderResult<()>
    where
        EvmConfig: ConfigureEvmEnv,
    {
        let total_difficulty = self
            .header_td_by_number(header.number)?
            .ok_or_else(|| ProviderError::HeaderNotFound(header.number.into()))?;
        evm_config.fill_cfg_env(cfg, &self.database.chain_spec(), header, total_difficulty);
        Ok(())
    }
}

impl<DB> PruneCheckpointReader for BlockchainProvider2<DB>
where
    DB: Database,
{
    fn get_prune_checkpoint(
        &self,
        segment: PruneSegment,
    ) -> ProviderResult<Option<PruneCheckpoint>> {
        self.database.provider()?.get_prune_checkpoint(segment)
    }

    fn get_prune_checkpoints(&self) -> ProviderResult<Vec<(PruneSegment, PruneCheckpoint)>> {
        self.database.provider()?.get_prune_checkpoints()
    }
}

impl<DB> ChainSpecProvider for BlockchainProvider2<DB>
where
    DB: Send + Sync,
{
    fn chain_spec(&self) -> Arc<ChainSpec> {
        self.database.chain_spec()
    }
}

impl<DB> StateProviderFactory for BlockchainProvider2<DB>
where
    DB: Database,
{
    /// Storage provider for latest block
    fn latest(&self) -> ProviderResult<StateProviderBox> {
        trace!(target: "providers::blockchain", "Getting latest block state provider");
        // use latest state provider if the head state exists
        if let Some(state) = self.canonical_in_memory_state.head_state() {
            trace!(target: "providers::blockchain", "Using head state for latest state provider");
            Ok(self.block_state_provider(state)?.boxed())
        } else {
            trace!(target: "providers::blockchain", "Using database state for latest state provider");
            self.database.latest()
        }
    }

    fn history_by_block_number(
        &self,
        block_number: BlockNumber,
    ) -> ProviderResult<StateProviderBox> {
        trace!(target: "providers::blockchain", ?block_number, "Getting history by block number");
        self.ensure_canonical_block(block_number)?;
        let hash = self
            .block_hash(block_number)?
            .ok_or_else(|| ProviderError::HeaderNotFound(block_number.into()))?;
        self.history_by_block_hash(hash)
    }

    fn history_by_block_hash(&self, block_hash: BlockHash) -> ProviderResult<StateProviderBox> {
        trace!(target: "providers::blockchain", ?block_hash, "Getting history by block hash");
        if let Ok(state) = self.database.history_by_block_hash(block_hash) {
            // This could be tracked by a block in the database block
            Ok(state)
        } else if let Some(state) = self.canonical_in_memory_state.state_by_hash(block_hash) {
            // ... or this could be tracked by the in memory state
            let state_provider = self.block_state_provider(state)?;
            Ok(Box::new(state_provider))
        } else {
            // if we couldn't find it anywhere, then we should return an error
            Err(ProviderError::StateForHashNotFound(block_hash))
        }
    }

    fn state_by_block_hash(&self, hash: BlockHash) -> ProviderResult<StateProviderBox> {
        trace!(target: "providers::blockchain", ?hash, "Getting state by block hash");
        if let Ok(state) = self.history_by_block_hash(hash) {
            // This could be tracked by a historical block
            Ok(state)
        } else if let Ok(Some(pending)) = self.pending_state_by_hash(hash) {
            // .. or this could be the pending state
            Ok(pending)
        } else {
            // if we couldn't find it anywhere, then we should return an error
            Err(ProviderError::StateForHashNotFound(hash))
        }
    }

    /// Returns the state provider for pending state.
    ///
    /// If there's no pending block available then the latest state provider is returned:
    /// [`Self::latest`]
    fn pending(&self) -> ProviderResult<StateProviderBox> {
        trace!(target: "providers::blockchain", "Getting provider for pending state");

        if let Some(block) = self.canonical_in_memory_state.pending_block_num_hash() {
            let historical = self.database.history_by_block_hash(block.hash)?;
            let pending_provider =
                self.canonical_in_memory_state.state_provider(block.hash, historical);

            return Ok(Box::new(pending_provider));
        }

        // fallback to latest state if the pending block is not available
        self.latest()
    }

    fn pending_state_by_hash(&self, block_hash: B256) -> ProviderResult<Option<StateProviderBox>> {
        let historical = self.database.history_by_block_hash(block_hash)?;
        if let Some(block) = self.canonical_in_memory_state.pending_block_num_hash() {
            if block.hash == block_hash {
                let pending_provider =
                    self.canonical_in_memory_state.state_provider(block_hash, historical);

                return Ok(Some(Box::new(pending_provider)))
            }
        }
        Ok(None)
    }

    /// Returns a [`StateProviderBox`] indexed by the given block number or tag.
    fn state_by_block_number_or_tag(
        &self,
        number_or_tag: BlockNumberOrTag,
    ) -> ProviderResult<StateProviderBox> {
        match number_or_tag {
            BlockNumberOrTag::Latest => self.latest(),
            BlockNumberOrTag::Finalized => {
                // we can only get the finalized state by hash, not by num
                let hash =
                    self.finalized_block_hash()?.ok_or(ProviderError::FinalizedBlockNotFound)?;
                self.state_by_block_hash(hash)
            }
            BlockNumberOrTag::Safe => {
                // we can only get the safe state by hash, not by num
                let hash = self.safe_block_hash()?.ok_or(ProviderError::SafeBlockNotFound)?;
                self.state_by_block_hash(hash)
            }
            BlockNumberOrTag::Earliest => self.history_by_block_number(0),
            BlockNumberOrTag::Pending => self.pending(),
            BlockNumberOrTag::Number(num) => {
                let hash = self
                    .block_hash(num)?
                    .ok_or_else(|| ProviderError::HeaderNotFound(num.into()))?;
                self.state_by_block_hash(hash)
            }
        }
    }
}

impl<DB> CanonChainTracker for BlockchainProvider2<DB>
where
    DB: Send + Sync,
    Self: BlockReader,
{
    fn on_forkchoice_update_received(&self, _update: &ForkchoiceState) {
        // update timestamp
        self.canonical_in_memory_state.on_forkchoice_update_received();
    }

    fn last_received_update_timestamp(&self) -> Option<Instant> {
        self.canonical_in_memory_state.last_received_update_timestamp()
    }

    fn on_transition_configuration_exchanged(&self) {
        self.canonical_in_memory_state.on_transition_configuration_exchanged();
    }

    fn last_exchanged_transition_configuration_timestamp(&self) -> Option<Instant> {
        self.canonical_in_memory_state.last_exchanged_transition_configuration_timestamp()
    }

    fn set_canonical_head(&self, header: SealedHeader) {
        self.canonical_in_memory_state.set_canonical_head(header);
    }

    fn set_safe(&self, header: SealedHeader) {
        self.canonical_in_memory_state.set_safe(header);
    }

    fn set_finalized(&self, header: SealedHeader) {
        self.canonical_in_memory_state.set_finalized(header);
    }
}

impl<DB> BlockReaderIdExt for BlockchainProvider2<DB>
where
    Self: BlockReader + BlockIdReader + ReceiptProviderIdExt,
{
    fn block_by_id(&self, id: BlockId) -> ProviderResult<Option<Block>> {
        match id {
            BlockId::Number(num) => self.block_by_number_or_tag(num),
            BlockId::Hash(hash) => {
                // TODO: should we only apply this for the RPCs that are listed in EIP-1898?
                // so not at the provider level?
                // if we decide to do this at a higher level, then we can make this an automatic
                // trait impl
                if Some(true) == hash.require_canonical {
                    // check the database, canonical blocks are only stored in the database
                    self.find_block_by_hash(hash.block_hash, BlockSource::Canonical)
                } else {
                    self.block_by_hash(hash.block_hash)
                }
            }
        }
    }

    fn header_by_number_or_tag(&self, id: BlockNumberOrTag) -> ProviderResult<Option<Header>> {
        Ok(match id {
            BlockNumberOrTag::Latest => {
                Some(self.canonical_in_memory_state.get_canonical_head().unseal())
            }
            BlockNumberOrTag::Finalized => {
                self.canonical_in_memory_state.get_finalized_header().map(|h| h.unseal())
            }
            BlockNumberOrTag::Safe => {
                self.canonical_in_memory_state.get_safe_header().map(|h| h.unseal())
            }
            BlockNumberOrTag::Earliest => self.header_by_number(0)?,
            BlockNumberOrTag::Pending => self.canonical_in_memory_state.pending_header(),

            BlockNumberOrTag::Number(num) => self.header_by_number(num)?,
        })
    }

    fn sealed_header_by_number_or_tag(
        &self,
        id: BlockNumberOrTag,
    ) -> ProviderResult<Option<SealedHeader>> {
        match id {
            BlockNumberOrTag::Latest => {
                Ok(Some(self.canonical_in_memory_state.get_canonical_head()))
            }
            BlockNumberOrTag::Finalized => {
                Ok(self.canonical_in_memory_state.get_finalized_header())
            }
            BlockNumberOrTag::Safe => Ok(self.canonical_in_memory_state.get_safe_header()),
            BlockNumberOrTag::Earliest => {
                self.header_by_number(0)?.map_or_else(|| Ok(None), |h| Ok(Some(h.seal_slow())))
            }
            BlockNumberOrTag::Pending => Ok(self.canonical_in_memory_state.pending_sealed_header()),
            BlockNumberOrTag::Number(num) => {
                self.header_by_number(num)?.map_or_else(|| Ok(None), |h| Ok(Some(h.seal_slow())))
            }
        }
    }

    fn sealed_header_by_id(&self, id: BlockId) -> ProviderResult<Option<SealedHeader>> {
        Ok(match id {
            BlockId::Number(num) => self.sealed_header_by_number_or_tag(num)?,
            BlockId::Hash(hash) => self.header(&hash.block_hash)?.map(|h| h.seal_slow()),
        })
    }

    fn header_by_id(&self, id: BlockId) -> ProviderResult<Option<Header>> {
        Ok(match id {
            BlockId::Number(num) => self.header_by_number_or_tag(num)?,
            BlockId::Hash(hash) => self.header(&hash.block_hash)?,
        })
    }

    fn ommers_by_id(&self, id: BlockId) -> ProviderResult<Option<Vec<Header>>> {
        match id {
            BlockId::Number(num) => self.ommers_by_number_or_tag(num),
            BlockId::Hash(hash) => {
                // TODO: EIP-1898 question, see above
                // here it is not handled
                self.ommers(BlockHashOrNumber::Hash(hash.block_hash))
            }
        }
    }
}

impl<DB> CanonStateSubscriptions for BlockchainProvider2<DB>
where
    DB: Send + Sync,
{
    fn subscribe_to_canonical_state(&self) -> CanonStateNotifications {
        self.canonical_in_memory_state.subscribe_canon_state()
    }
}

impl<DB> ForkChoiceSubscriptions for BlockchainProvider2<DB>
where
    DB: Send + Sync,
{
    fn subscribe_safe_block(&self) -> ForkChoiceNotifications {
        let receiver = self.canonical_in_memory_state.subscribe_safe_block();
        ForkChoiceNotifications(receiver)
    }

    fn subscribe_finalized_block(&self) -> ForkChoiceNotifications {
        let receiver = self.canonical_in_memory_state.subscribe_finalized_block();
        ForkChoiceNotifications(receiver)
    }
}

impl<DB> ChangeSetReader for BlockchainProvider2<DB>
where
    DB: Database,
{
    fn account_block_changeset(
        &self,
        block_number: BlockNumber,
    ) -> ProviderResult<Vec<AccountBeforeTx>> {
        if let Some(state) = self.canonical_in_memory_state.state_by_number(block_number) {
            let changesets = state
                .block()
                .execution_output
                .bundle
                .reverts
                .clone()
                .into_plain_state_reverts()
                .accounts
                .into_iter()
                .flatten()
                .map(|(address, info)| AccountBeforeTx { address, info: info.map(Into::into) })
                .collect();
            Ok(changesets)
        } else {
            self.database.provider()?.account_block_changeset(block_number)
        }
    }
}

impl<DB> AccountReader for BlockchainProvider2<DB>
where
    DB: Database + Sync + Send,
{
    /// Get basic account information.
    fn basic_account(&self, address: Address) -> ProviderResult<Option<Account>> {
        // use latest state provider
        let state_provider = self.latest()?;
        state_provider.basic_account(address)
    }
}

#[cfg(test)]
mod tests {
    use std::{ops::Range, sync::Arc};

<<<<<<< HEAD
    use reth_chain_state::{
        test_utils::TestBlockBuilder, CanonStateNotification, CanonStateSubscriptions,
        ExecutedBlock, NewCanonicalChain,
    };
    use reth_db::{test_utils::TempDatabase, DatabaseEnv};
    use reth_execution_types::{Chain, ExecutionOutcome};
    use reth_primitives::{BlockNumberOrTag, SealedBlock, B256};
    use reth_storage_api::{BlockHashReader, BlockNumReader, BlockReaderIdExt, HeaderProvider};
    use reth_testing_utils::generators::{self, random_block_range};
=======
    use itertools::Itertools;
    use rand::Rng;
    use reth_chain_state::{ExecutedBlock, NewCanonicalChain};
    use reth_chainspec::{
        ChainSpec, ChainSpecBuilder, ChainSpecProvider, EthereumHardfork, MAINNET,
    };
    use reth_db::{models::AccountBeforeTx, test_utils::TempDatabase, DatabaseEnv};
    use reth_execution_types::ExecutionOutcome;
    use reth_primitives::{
        BlockHashOrNumber, BlockNumberOrTag, Receipt, SealedBlock, StaticFileSegment, B256,
    };
    use reth_storage_api::{
        BlockHashReader, BlockNumReader, BlockReader, BlockReaderIdExt, BlockSource,
        ChangeSetReader, HeaderProvider, ReceiptProviderIdExt, RequestsProvider,
    };
    use reth_testing_utils::generators::{
        self, random_block, random_block_range, random_changeset_range, random_eoa_accounts,
        random_receipt,
    };
    use revm::db::BundleState;
>>>>>>> 82f10164

    use crate::{
        providers::BlockchainProvider2,
        test_utils::{create_test_provider_factory, create_test_provider_factory_with_chain_spec},
        BlockWriter, CanonChainTracker, StaticFileWriter,
    };

    const TEST_BLOCKS_COUNT: usize = 5;

    fn random_blocks(
        rng: &mut impl Rng,
        database_blocks: usize,
        in_memory_blocks: usize,
        requests_count: Option<Range<u8>>,
    ) -> (Vec<SealedBlock>, Vec<SealedBlock>) {
        let block_range = (database_blocks + in_memory_blocks - 1) as u64;
        let blocks = random_block_range(rng, 0..=block_range, B256::ZERO, 0..1, requests_count);
        let (database_blocks, in_memory_blocks) = blocks.split_at(database_blocks);
        (database_blocks.to_vec(), in_memory_blocks.to_vec())
    }

    #[allow(clippy::type_complexity, clippy::too_many_arguments)]
    fn provider_with_chain_spec_and_random_blocks(
        rng: &mut impl Rng,
        chain_spec: Arc<ChainSpec>,
        database_blocks: usize,
        in_memory_blocks: usize,
        requests_count: Option<Range<u8>>,
    ) -> eyre::Result<(
        BlockchainProvider2<Arc<TempDatabase<DatabaseEnv>>>,
        Vec<SealedBlock>,
        Vec<SealedBlock>,
        Vec<Vec<Receipt>>,
    )> {
        let (database_blocks, in_memory_blocks) =
            random_blocks(rng, database_blocks, in_memory_blocks, requests_count);
        let receipts: Vec<Vec<_>> = database_blocks
            .iter()
            .chain(in_memory_blocks.iter())
            .map(|block| block.body.iter())
            .map(|tx| tx.map(|tx| random_receipt(rng, tx, Some(2))).collect())
            .collect();

        let factory = create_test_provider_factory_with_chain_spec(chain_spec);
        let provider_rw = factory.provider_rw()?;

        // Insert blocks and receipts into the database
        for block in &database_blocks {
            provider_rw.insert_historical_block(
                block.clone().seal_with_senders().expect("failed to seal block with senders"),
            )?;

            // Insert the receipts into the database using the writer from the provider_rw
            let mut writer =
                provider_rw.static_file_provider().latest_writer(StaticFileSegment::Receipts)?;
            let block_number = block.number as usize;
            for receipt in receipts.get(block_number).unwrap() {
                writer.append_receipt(block.number, receipt)?;
            }
        }
        provider_rw.commit()?;

        let provider = BlockchainProvider2::new(factory)?;

        // Insert the rest of the blocks and receipts into the in-memory state
        let chain = NewCanonicalChain::Commit {
            new: in_memory_blocks
                .iter()
                .map(|block| {
                    let senders = block.senders().expect("failed to recover senders");
                    let block_receipts = receipts.get(block.number as usize).unwrap().clone();
                    let execution_outcome =
                        ExecutionOutcome { receipts: block_receipts.into(), ..Default::default() };

                    ExecutedBlock::new(
                        Arc::new(block.clone()),
                        Arc::new(senders),
                        execution_outcome.into(),
                        Default::default(),
                        Default::default(),
                    )
                })
                .collect(),
        };
        provider.canonical_in_memory_state.update_chain(chain);

        // Get canonical, safe, and finalized blocks
        let blocks = database_blocks.iter().chain(in_memory_blocks.iter()).collect::<Vec<_>>();
        let block_count = blocks.len();
        let canonical_block = blocks.get(block_count - 1).unwrap();
        let safe_block = blocks.get(block_count - 2).unwrap();
        let finalized_block = blocks.get(block_count - 3).unwrap();

        // Set the canonical head, safe, and finalized blocks
        provider.set_canonical_head(canonical_block.header.clone());
        provider.set_safe(safe_block.header.clone());
        provider.set_finalized(finalized_block.header.clone());

        Ok((provider, database_blocks.to_vec(), in_memory_blocks.to_vec(), receipts))
    }

    #[allow(clippy::type_complexity)]
    fn provider_with_random_blocks(
        rng: &mut impl Rng,
        database_blocks: usize,
        in_memory_blocks: usize,
        requests_count: Option<Range<u8>>,
    ) -> eyre::Result<(
        BlockchainProvider2<Arc<TempDatabase<DatabaseEnv>>>,
        Vec<SealedBlock>,
        Vec<SealedBlock>,
        Vec<Vec<Receipt>>,
    )> {
        provider_with_chain_spec_and_random_blocks(
            rng,
            MAINNET.clone(),
            database_blocks,
            in_memory_blocks,
            requests_count,
        )
    }

    #[test]
    fn test_block_reader_find_block_by_hash() -> eyre::Result<()> {
        // Initialize random number generator and provider factory
        let mut rng = generators::rng();
        let factory = create_test_provider_factory();

        // Generate 10 random blocks and split into database and in-memory blocks
        let blocks = random_block_range(&mut rng, 0..=10, B256::ZERO, 0..1, None);
        let (database_blocks, in_memory_blocks) = blocks.split_at(5);

        // Insert first 5 blocks into the database
        let provider_rw = factory.provider_rw()?;
        for block in database_blocks {
            provider_rw.insert_historical_block(
                block.clone().seal_with_senders().expect("failed to seal block with senders"),
            )?;
        }
        provider_rw.commit()?;

        // Create a new provider
        let provider = BlockchainProvider2::new(factory)?;

        // Useful blocks
        let first_db_block = database_blocks.first().unwrap();
        let first_in_mem_block = in_memory_blocks.first().unwrap();
        let last_in_mem_block = in_memory_blocks.last().unwrap();

        // No block in memory before setting in memory state
        assert_eq!(provider.find_block_by_hash(first_in_mem_block.hash(), BlockSource::Any)?, None);
        assert_eq!(
            provider.find_block_by_hash(first_in_mem_block.hash(), BlockSource::Canonical)?,
            None
        );
        // No pending block in memory
        assert_eq!(
            provider.find_block_by_hash(first_in_mem_block.hash(), BlockSource::Pending)?,
            None
        );

        // Insert first block into the in-memory state
        let in_memory_block_senders =
            first_in_mem_block.senders().expect("failed to recover senders");
        let chain = NewCanonicalChain::Commit {
            new: vec![ExecutedBlock::new(
                Arc::new(first_in_mem_block.clone()),
                Arc::new(in_memory_block_senders),
                Default::default(),
                Default::default(),
                Default::default(),
            )],
        };
        provider.canonical_in_memory_state.update_chain(chain);

        // Now the block should be found in memory
        assert_eq!(
            provider.find_block_by_hash(first_in_mem_block.hash(), BlockSource::Any)?,
            Some(first_in_mem_block.clone().into())
        );
        assert_eq!(
            provider.find_block_by_hash(first_in_mem_block.hash(), BlockSource::Canonical)?,
            Some(first_in_mem_block.clone().into())
        );

        // Find the first block in database by hash
        assert_eq!(
            provider.find_block_by_hash(first_db_block.hash(), BlockSource::Any)?,
            Some(first_db_block.clone().into())
        );
        assert_eq!(
            provider.find_block_by_hash(first_db_block.hash(), BlockSource::Canonical)?,
            Some(first_db_block.clone().into())
        );

        // No pending block in database
        assert_eq!(provider.find_block_by_hash(first_db_block.hash(), BlockSource::Pending)?, None);

        // Insert the last block into the pending state
        provider.canonical_in_memory_state.set_pending_block(ExecutedBlock {
            block: Arc::new(last_in_mem_block.clone()),
            senders: Default::default(),
            execution_output: Default::default(),
            hashed_state: Default::default(),
            trie: Default::default(),
        });

        // Now the last block should be found in memory
        assert_eq!(
            provider.find_block_by_hash(last_in_mem_block.hash(), BlockSource::Pending)?,
            Some(last_in_mem_block.clone().into())
        );

        Ok(())
    }

    #[test]
    fn test_block_reader_block() -> eyre::Result<()> {
        // Initialize random number generator and provider factory
        let mut rng = generators::rng();
        let factory = create_test_provider_factory();

        // Generate 10 random blocks and split into database and in-memory blocks
        let blocks = random_block_range(&mut rng, 0..=10, B256::ZERO, 0..1, None);
        let (database_blocks, in_memory_blocks) = blocks.split_at(5);

        // Insert first 5 blocks into the database
        let provider_rw = factory.provider_rw()?;
        for block in database_blocks {
            provider_rw.insert_historical_block(
                block.clone().seal_with_senders().expect("failed to seal block with senders"),
            )?;
        }
        provider_rw.commit()?;

        // Create a new provider
        let provider = BlockchainProvider2::new(factory)?;

        // First in memory block
        let first_in_mem_block = in_memory_blocks.first().unwrap();
        // First database block
        let first_db_block = database_blocks.first().unwrap();

        // First in memory block should not be found yet as not integrated to the in-memory state
        assert_eq!(provider.block(BlockHashOrNumber::Hash(first_in_mem_block.hash()))?, None);
        assert_eq!(provider.block(BlockHashOrNumber::Number(first_in_mem_block.number))?, None);

        // Insert first block into the in-memory state
        let in_memory_block_senders =
            first_in_mem_block.senders().expect("failed to recover senders");
        let chain = NewCanonicalChain::Commit {
            new: vec![ExecutedBlock::new(
                Arc::new(first_in_mem_block.clone()),
                Arc::new(in_memory_block_senders),
                Default::default(),
                Default::default(),
                Default::default(),
            )],
        };
        provider.canonical_in_memory_state.update_chain(chain);

        // First in memory block should be found
        assert_eq!(
            provider.block(BlockHashOrNumber::Hash(first_in_mem_block.hash()))?,
            Some(first_in_mem_block.clone().into())
        );
        assert_eq!(
            provider.block(BlockHashOrNumber::Number(first_in_mem_block.number))?,
            Some(first_in_mem_block.clone().into())
        );

        // First database block should be found
        assert_eq!(
            provider.block(BlockHashOrNumber::Hash(first_db_block.hash()))?,
            Some(first_db_block.clone().into())
        );
        assert_eq!(
            provider.block(BlockHashOrNumber::Number(first_db_block.number))?,
            Some(first_db_block.clone().into())
        );

        Ok(())
    }

    #[test]
    fn test_block_reader_pending_block() -> eyre::Result<()> {
        let mut rng = generators::rng();
        let (provider, _, _, _) =
            provider_with_random_blocks(&mut rng, TEST_BLOCKS_COUNT, TEST_BLOCKS_COUNT, None)?;

        // Generate a random block
        let mut rng = generators::rng();
        let block = random_block(&mut rng, 0, Some(B256::ZERO), None, None, None);

        // Set the block as pending
        provider.canonical_in_memory_state.set_pending_block(ExecutedBlock {
            block: Arc::new(block.clone()),
            senders: Default::default(),
            execution_output: Default::default(),
            hashed_state: Default::default(),
            trie: Default::default(),
        });

        // Assertions related to the pending block
        assert_eq!(provider.pending_block()?, Some(block.clone()));

        assert_eq!(
            provider.pending_block_with_senders()?,
            Some(reth_primitives::SealedBlockWithSenders {
                block: block.clone(),
                senders: block.senders().unwrap()
            })
        );

        assert_eq!(provider.pending_block_and_receipts()?, Some((block, vec![])));

        Ok(())
    }

    #[test]
    fn test_block_reader_ommers() -> eyre::Result<()> {
        // Create a new provider
        let mut rng = generators::rng();
        let (provider, _, in_memory_blocks, _) =
            provider_with_random_blocks(&mut rng, TEST_BLOCKS_COUNT, TEST_BLOCKS_COUNT, None)?;

        let first_in_mem_block = in_memory_blocks.first().unwrap();

        // If the block is after the Merge, we should have an empty ommers list
        assert_eq!(
            provider.ommers(
                (provider.chain_spec().paris_block_and_final_difficulty.unwrap().0 + 2).into()
            )?,
            Some(vec![])
        );

        // First in memory block ommers should be found
        assert_eq!(
            provider.ommers(first_in_mem_block.number.into())?,
            Some(first_in_mem_block.ommers.clone())
        );
        assert_eq!(
            provider.ommers(first_in_mem_block.hash().into())?,
            Some(first_in_mem_block.ommers.clone())
        );

        // A random hash should return None as the block number is not found
        assert_eq!(provider.ommers(B256::random().into())?, None);

        Ok(())
    }

    #[test]
    fn test_block_hash_reader() -> eyre::Result<()> {
        let mut rng = generators::rng();
        let (provider, database_blocks, in_memory_blocks, _) =
            provider_with_random_blocks(&mut rng, TEST_BLOCKS_COUNT, TEST_BLOCKS_COUNT, None)?;

        let database_block = database_blocks.first().unwrap().clone();
        let in_memory_block = in_memory_blocks.last().unwrap().clone();

        assert_eq!(provider.block_hash(database_block.number)?, Some(database_block.hash()));
        assert_eq!(provider.block_hash(in_memory_block.number)?, Some(in_memory_block.hash()));

        assert_eq!(
            provider.canonical_hashes_range(0, 10)?,
            [database_blocks, in_memory_blocks]
                .concat()
                .iter()
                .map(|block| block.hash())
                .collect::<Vec<_>>()
        );

        Ok(())
    }

    #[test]
    fn test_header_provider() -> eyre::Result<()> {
        let mut rng = generators::rng();
        let (provider, database_blocks, in_memory_blocks, _) =
            provider_with_random_blocks(&mut rng, TEST_BLOCKS_COUNT, TEST_BLOCKS_COUNT, None)?;

        let database_block = database_blocks.first().unwrap().clone();
        let in_memory_block = in_memory_blocks.last().unwrap().clone();
        let blocks = [database_blocks, in_memory_blocks].concat();

        assert_eq!(provider.header(&database_block.hash())?, Some(database_block.header().clone()));
        assert_eq!(
            provider.header(&in_memory_block.hash())?,
            Some(in_memory_block.header().clone())
        );

        assert_eq!(
            provider.header_by_number(database_block.number)?,
            Some(database_block.header().clone())
        );
        assert_eq!(
            provider.header_by_number(in_memory_block.number)?,
            Some(in_memory_block.header().clone())
        );

        assert_eq!(
            provider.header_td_by_number(database_block.number)?,
            Some(database_block.difficulty)
        );
        assert_eq!(
            provider.header_td_by_number(in_memory_block.number)?,
            Some(in_memory_block.difficulty)
        );

        assert_eq!(
            provider.headers_range(0..=10)?,
            blocks.iter().map(|b| b.header().clone()).collect::<Vec<_>>()
        );

        assert_eq!(
            provider.sealed_header(database_block.number)?,
            Some(database_block.header.clone())
        );
        assert_eq!(
            provider.sealed_header(in_memory_block.number)?,
            Some(in_memory_block.header.clone())
        );

        assert_eq!(
            provider.sealed_headers_range(0..=10)?,
            blocks.iter().map(|b| b.header.clone()).collect::<Vec<_>>()
        );

        assert_eq!(
            provider.sealed_headers_while(0..=10, |header| header.number <= 8)?,
            blocks
                .iter()
                .take_while(|header| header.number <= 8)
                .map(|b| b.header.clone())
                .collect::<Vec<_>>()
        );

        Ok(())
    }

    #[tokio::test]
    async fn test_canon_state_subscriptions() -> eyre::Result<()> {
        let factory = create_test_provider_factory();

        // Generate a random block to initialise the blockchain provider.
        let mut test_block_builder = TestBlockBuilder::default();
        let block_1 = test_block_builder.generate_random_block(0, B256::ZERO);
        let block_hash_1 = block_1.hash();

        // Insert and commit the block.
        let provider_rw = factory.provider_rw()?;
        provider_rw.insert_historical_block(block_1)?;
        provider_rw.commit()?;

        let provider = BlockchainProvider2::new(factory)?;

        // Subscribe twice for canonical state updates.
        let in_memory_state = provider.canonical_in_memory_state();
        let mut rx_1 = provider.subscribe_to_canonical_state();
        let mut rx_2 = provider.subscribe_to_canonical_state();

        // Send and receive commit notifications.
        let block_2 = test_block_builder.generate_random_block(1, block_hash_1);
        let chain = Chain::new(vec![block_2], ExecutionOutcome::default(), None);
        let commit = CanonStateNotification::Commit { new: Arc::new(chain.clone()) };
        in_memory_state.notify_canon_state(commit.clone());
        let (notification_1, notification_2) = tokio::join!(rx_1.recv(), rx_2.recv());
        assert_eq!(notification_1, Ok(commit.clone()));
        assert_eq!(notification_2, Ok(commit.clone()));

        // Send and receive re-org notifications.
        let block_3 = test_block_builder.generate_random_block(1, block_hash_1);
        let block_4 = test_block_builder.generate_random_block(2, block_3.hash());
        let new_chain = Chain::new(vec![block_3, block_4], ExecutionOutcome::default(), None);
        let re_org =
            CanonStateNotification::Reorg { old: Arc::new(chain), new: Arc::new(new_chain) };
        in_memory_state.notify_canon_state(re_org.clone());
        let (notification_1, notification_2) = tokio::join!(rx_1.recv(), rx_2.recv());
        assert_eq!(notification_1, Ok(re_org.clone()));
        assert_eq!(notification_2, Ok(re_org.clone()));

        Ok(())
    }

    #[test]
    fn test_block_num_reader() -> eyre::Result<()> {
        let mut rng = generators::rng();
        let (provider, database_blocks, in_memory_blocks, _) =
            provider_with_random_blocks(&mut rng, TEST_BLOCKS_COUNT, TEST_BLOCKS_COUNT, None)?;

        assert_eq!(provider.best_block_number()?, in_memory_blocks.last().unwrap().number);
        assert_eq!(provider.last_block_number()?, database_blocks.last().unwrap().number);

        let database_block = database_blocks.first().unwrap().clone();
        let in_memory_block = in_memory_blocks.first().unwrap().clone();
        assert_eq!(provider.block_number(database_block.hash())?, Some(database_block.number));
        assert_eq!(provider.block_number(in_memory_block.hash())?, Some(in_memory_block.number));

        Ok(())
    }

    #[test]
    fn test_block_reader_id_ext_block_by_id() -> eyre::Result<()> {
        let mut rng = generators::rng();
        let (provider, database_blocks, in_memory_blocks, _) =
            provider_with_random_blocks(&mut rng, TEST_BLOCKS_COUNT, TEST_BLOCKS_COUNT, None)?;

        let database_block = database_blocks.first().unwrap().clone();
        let in_memory_block = in_memory_blocks.last().unwrap().clone();

        let block_number = database_block.number;
        let block_hash = database_block.header.hash();
        assert_eq!(
            provider.block_by_id(block_number.into()).unwrap(),
            Some(database_block.clone().unseal())
        );
        assert_eq!(provider.block_by_id(block_hash.into()).unwrap(), Some(database_block.unseal()));

        let block_number = in_memory_block.number;
        let block_hash = in_memory_block.header.hash();
        assert_eq!(
            provider.block_by_id(block_number.into()).unwrap(),
            Some(in_memory_block.clone().unseal())
        );
        assert_eq!(
            provider.block_by_id(block_hash.into()).unwrap(),
            Some(in_memory_block.unseal())
        );

        Ok(())
    }

    #[test]
    fn test_block_reader_id_ext_header_by_number_or_tag() -> eyre::Result<()> {
        let mut rng = generators::rng();
        let (provider, database_blocks, in_memory_blocks, _) =
            provider_with_random_blocks(&mut rng, TEST_BLOCKS_COUNT, TEST_BLOCKS_COUNT, None)?;

        let database_block = database_blocks.first().unwrap().clone();

        let in_memory_block_count = in_memory_blocks.len();
        let canonical_block = in_memory_blocks.get(in_memory_block_count - 1).unwrap().clone();
        let safe_block = in_memory_blocks.get(in_memory_block_count - 2).unwrap().clone();
        let finalized_block = in_memory_blocks.get(in_memory_block_count - 3).unwrap().clone();

        let block_number = database_block.number;
        assert_eq!(
            provider.header_by_number_or_tag(block_number.into()).unwrap(),
            Some(database_block.header.clone().unseal())
        );
        assert_eq!(
            provider.sealed_header_by_number_or_tag(block_number.into()).unwrap(),
            Some(database_block.header)
        );

        assert_eq!(
            provider.header_by_number_or_tag(BlockNumberOrTag::Latest).unwrap(),
            Some(canonical_block.header.clone().unseal())
        );
        assert_eq!(
            provider.sealed_header_by_number_or_tag(BlockNumberOrTag::Latest).unwrap(),
            Some(canonical_block.header)
        );

        assert_eq!(
            provider.header_by_number_or_tag(BlockNumberOrTag::Safe).unwrap(),
            Some(safe_block.header.clone().unseal())
        );
        assert_eq!(
            provider.sealed_header_by_number_or_tag(BlockNumberOrTag::Safe).unwrap(),
            Some(safe_block.header)
        );

        assert_eq!(
            provider.header_by_number_or_tag(BlockNumberOrTag::Finalized).unwrap(),
            Some(finalized_block.header.clone().unseal())
        );
        assert_eq!(
            provider.sealed_header_by_number_or_tag(BlockNumberOrTag::Finalized).unwrap(),
            Some(finalized_block.header)
        );

        Ok(())
    }

    #[test]
    fn test_block_reader_id_ext_header_by_id() -> eyre::Result<()> {
        let mut rng = generators::rng();
        let (provider, database_blocks, in_memory_blocks, _) =
            provider_with_random_blocks(&mut rng, TEST_BLOCKS_COUNT, TEST_BLOCKS_COUNT, None)?;

        let database_block = database_blocks.first().unwrap().clone();
        let in_memory_block = in_memory_blocks.last().unwrap().clone();

        let block_number = database_block.number;
        let block_hash = database_block.header.hash();

        assert_eq!(
            provider.header_by_id(block_number.into()).unwrap(),
            Some(database_block.header.clone().unseal())
        );
        assert_eq!(
            provider.sealed_header_by_id(block_number.into()).unwrap(),
            Some(database_block.header.clone())
        );

        assert_eq!(
            provider.header_by_id(block_hash.into()).unwrap(),
            Some(database_block.header.clone().unseal())
        );
        assert_eq!(
            provider.sealed_header_by_id(block_hash.into()).unwrap(),
            Some(database_block.header)
        );

        let block_number = in_memory_block.number;
        let block_hash = in_memory_block.header.hash();

        assert_eq!(
            provider.header_by_id(block_number.into()).unwrap(),
            Some(in_memory_block.header.clone().unseal())
        );
        assert_eq!(
            provider.sealed_header_by_id(block_number.into()).unwrap(),
            Some(in_memory_block.header.clone())
        );

        assert_eq!(
            provider.header_by_id(block_hash.into()).unwrap(),
            Some(in_memory_block.header.clone().unseal())
        );
        assert_eq!(
            provider.sealed_header_by_id(block_hash.into()).unwrap(),
            Some(in_memory_block.header)
        );

        Ok(())
    }

    #[test]
    fn test_block_reader_id_ext_ommers_by_id() -> eyre::Result<()> {
        let mut rng = generators::rng();
        let (provider, database_blocks, in_memory_blocks, _) =
            provider_with_random_blocks(&mut rng, TEST_BLOCKS_COUNT, TEST_BLOCKS_COUNT, None)?;

        let database_block = database_blocks.first().unwrap().clone();
        let in_memory_block = in_memory_blocks.last().unwrap().clone();

        let block_number = database_block.number;
        let block_hash = database_block.header.hash();

        assert_eq!(
            provider.ommers_by_id(block_number.into()).unwrap().unwrap_or_default(),
            database_block.ommers
        );
        assert_eq!(
            provider.ommers_by_id(block_hash.into()).unwrap().unwrap_or_default(),
            database_block.ommers
        );

        let block_number = in_memory_block.number;
        let block_hash = in_memory_block.header.hash();

        assert_eq!(
            provider.ommers_by_id(block_number.into()).unwrap().unwrap_or_default(),
            in_memory_block.ommers
        );
        assert_eq!(
            provider.ommers_by_id(block_hash.into()).unwrap().unwrap_or_default(),
            in_memory_block.ommers
        );

        Ok(())
    }

    #[test]
    fn test_receipt_provider_id_ext_receipts_by_block_id() -> eyre::Result<()> {
        let mut rng = generators::rng();
        let (provider, database_blocks, in_memory_blocks, receipts) =
            provider_with_random_blocks(&mut rng, TEST_BLOCKS_COUNT, TEST_BLOCKS_COUNT, None)?;

        let database_block = database_blocks.first().unwrap().clone();
        let in_memory_block = in_memory_blocks.last().unwrap().clone();

        let block_number = database_block.number;
        let block_hash = database_block.header.hash();

        assert_eq!(
            provider.receipts_by_block_id(block_number.into())?.unwrap_or_default(),
            receipts.get(block_number as usize).unwrap().clone()
        );
        assert_eq!(
            provider.receipts_by_block_id(block_hash.into())?.unwrap_or_default(),
            receipts.get(block_number as usize).unwrap().clone()
        );

        let block_number = in_memory_block.number;
        let block_hash = in_memory_block.header.hash();

        assert_eq!(
            provider.receipts_by_block_id(block_number.into())?.unwrap_or_default(),
            receipts.get(block_number as usize).unwrap().clone()
        );
        assert_eq!(
            provider.receipts_by_block_id(block_hash.into())?.unwrap_or_default(),
            receipts.get(block_number as usize).unwrap().clone()
        );

        Ok(())
    }

    #[test]
    fn test_receipt_provider_id_ext_receipts_by_block_number_or_tag() -> eyre::Result<()> {
        let mut rng = generators::rng();
        let (provider, database_blocks, in_memory_blocks, receipts) =
            provider_with_random_blocks(&mut rng, TEST_BLOCKS_COUNT, TEST_BLOCKS_COUNT, None)?;

        let database_block = database_blocks.first().unwrap().clone();

        let in_memory_block_count = in_memory_blocks.len();
        let canonical_block = in_memory_blocks.get(in_memory_block_count - 1).unwrap().clone();
        let safe_block = in_memory_blocks.get(in_memory_block_count - 2).unwrap().clone();
        let finalized_block = in_memory_blocks.get(in_memory_block_count - 3).unwrap().clone();

        assert_eq!(
            provider.receipts_by_number_or_tag(database_block.number.into())?.unwrap_or_default(),
            receipts.get(database_block.number as usize).unwrap().clone()
        );
        assert_eq!(
            provider.receipts_by_number_or_tag(BlockNumberOrTag::Latest)?.unwrap_or_default(),
            receipts.get(canonical_block.number as usize).unwrap().clone()
        );
        assert_eq!(
            provider.receipts_by_number_or_tag(BlockNumberOrTag::Safe)?.unwrap_or_default(),
            receipts.get(safe_block.number as usize).unwrap().clone()
        );
        assert_eq!(
            provider.receipts_by_number_or_tag(BlockNumberOrTag::Finalized)?.unwrap_or_default(),
            receipts.get(finalized_block.number as usize).unwrap().clone()
        );

        Ok(())
    }

    #[test]
    fn test_changeset_reader() -> eyre::Result<()> {
        let mut rng = generators::rng();

        let (database_blocks, in_memory_blocks) =
            random_blocks(&mut rng, TEST_BLOCKS_COUNT, 1, None);

        let first_database_block = database_blocks.first().map(|block| block.number).unwrap();
        let last_database_block = database_blocks.last().map(|block| block.number).unwrap();
        let first_in_memory_block = in_memory_blocks.first().map(|block| block.number).unwrap();

        let accounts = random_eoa_accounts(&mut rng, 2);

        let (database_changesets, database_state) = random_changeset_range(
            &mut rng,
            &database_blocks,
            accounts.into_iter().map(|(address, account)| (address, (account, Vec::new()))),
            0..0,
            0..0,
        );
        let (in_memory_changesets, in_memory_state) = random_changeset_range(
            &mut rng,
            &in_memory_blocks,
            database_state
                .iter()
                .map(|(address, (account, storage))| (*address, (*account, storage.clone()))),
            0..0,
            0..0,
        );

        let factory = create_test_provider_factory();

        let provider_rw = factory.provider_rw()?;
        provider_rw.append_blocks_with_state(
            database_blocks
                .into_iter()
                .map(|b| b.seal_with_senders().expect("failed to seal block with senders"))
                .collect(),
            ExecutionOutcome {
                bundle: BundleState::new(
                    database_state.into_iter().map(|(address, (account, _))| {
                        (address, None, Some(account.into()), Default::default())
                    }),
                    database_changesets
                        .iter()
                        .map(|block_changesets| {
                            block_changesets.iter().map(|(address, account, _)| {
                                (*address, Some(Some((*account).into())), [])
                            })
                        })
                        .collect::<Vec<_>>(),
                    Vec::new(),
                ),
                first_block: first_database_block,
                ..Default::default()
            },
            Default::default(),
            Default::default(),
        )?;
        provider_rw.commit()?;

        let provider = BlockchainProvider2::new(factory)?;

        let in_memory_changesets = in_memory_changesets.into_iter().next().unwrap();
        let chain = NewCanonicalChain::Commit {
            new: vec![in_memory_blocks
                .first()
                .map(|block| {
                    let senders = block.senders().expect("failed to recover senders");
                    ExecutedBlock::new(
                        Arc::new(block.clone()),
                        Arc::new(senders),
                        Arc::new(ExecutionOutcome {
                            bundle: BundleState::new(
                                in_memory_state.into_iter().map(|(address, (account, _))| {
                                    (address, None, Some(account.into()), Default::default())
                                }),
                                [in_memory_changesets.iter().map(|(address, account, _)| {
                                    (*address, Some(Some((*account).into())), Vec::new())
                                })],
                                [],
                            ),
                            first_block: first_in_memory_block,
                            ..Default::default()
                        }),
                        Default::default(),
                        Default::default(),
                    )
                })
                .unwrap()],
        };
        provider.canonical_in_memory_state.update_chain(chain);

        assert_eq!(
            provider.account_block_changeset(last_database_block).unwrap(),
            database_changesets
                .into_iter()
                .last()
                .unwrap()
                .into_iter()
                .sorted_by_key(|(address, _, _)| *address)
                .map(|(address, account, _)| AccountBeforeTx { address, info: Some(account) })
                .collect::<Vec<_>>()
        );
        assert_eq!(
            provider.account_block_changeset(first_in_memory_block).unwrap(),
            in_memory_changesets
                .into_iter()
                .sorted_by_key(|(address, _, _)| *address)
                .map(|(address, account, _)| AccountBeforeTx { address, info: Some(account) })
                .collect::<Vec<_>>()
        );

        Ok(())
    }

    #[test]
    fn test_requests_provider() -> eyre::Result<()> {
        let mut rng = generators::rng();
        let chain_spec = Arc::new(ChainSpecBuilder::mainnet().prague_activated().build());
        let (provider, database_blocks, in_memory_blocks, _) =
            provider_with_chain_spec_and_random_blocks(
                &mut rng,
                chain_spec.clone(),
                TEST_BLOCKS_COUNT,
                TEST_BLOCKS_COUNT,
                Some(1..2),
            )?;

        let database_block = database_blocks.first().unwrap().clone();
        let in_memory_block = in_memory_blocks.last().unwrap().clone();

        let prague_timestamp =
            chain_spec.hardforks.fork(EthereumHardfork::Prague).as_timestamp().unwrap();

        assert_eq!(
            provider.requests_by_block(database_block.number.into(), prague_timestamp,)?,
            database_block.requests.clone()
        );
        assert_eq!(
            provider.requests_by_block(in_memory_block.number.into(), prague_timestamp,)?,
            in_memory_block.requests.clone()
        );

        Ok(())
    }
}<|MERGE_RESOLUTION|>--- conflicted
+++ resolved
@@ -1489,25 +1489,17 @@
 mod tests {
     use std::{ops::Range, sync::Arc};
 
-<<<<<<< HEAD
+    use itertools::Itertools;
+    use rand::Rng;
     use reth_chain_state::{
         test_utils::TestBlockBuilder, CanonStateNotification, CanonStateSubscriptions,
         ExecutedBlock, NewCanonicalChain,
     };
-    use reth_db::{test_utils::TempDatabase, DatabaseEnv};
-    use reth_execution_types::{Chain, ExecutionOutcome};
-    use reth_primitives::{BlockNumberOrTag, SealedBlock, B256};
-    use reth_storage_api::{BlockHashReader, BlockNumReader, BlockReaderIdExt, HeaderProvider};
-    use reth_testing_utils::generators::{self, random_block_range};
-=======
-    use itertools::Itertools;
-    use rand::Rng;
-    use reth_chain_state::{ExecutedBlock, NewCanonicalChain};
     use reth_chainspec::{
         ChainSpec, ChainSpecBuilder, ChainSpecProvider, EthereumHardfork, MAINNET,
     };
     use reth_db::{models::AccountBeforeTx, test_utils::TempDatabase, DatabaseEnv};
-    use reth_execution_types::ExecutionOutcome;
+    use reth_execution_types::{Chain, ExecutionOutcome};
     use reth_primitives::{
         BlockHashOrNumber, BlockNumberOrTag, Receipt, SealedBlock, StaticFileSegment, B256,
     };
@@ -1520,7 +1512,6 @@
         random_receipt,
     };
     use revm::db::BundleState;
->>>>>>> 82f10164
 
     use crate::{
         providers::BlockchainProvider2,
