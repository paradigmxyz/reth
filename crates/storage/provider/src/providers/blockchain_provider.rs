use crate::{
    providers::StaticFileProvider, AccountReader, BlockHashReader, BlockIdReader, BlockNumReader,
    BlockReader, BlockReaderIdExt, BlockSource, CanonChainTracker, CanonStateNotifications,
    CanonStateSubscriptions, ChainSpecProvider, ChangeSetReader, DatabaseProviderFactory,
    DatabaseProviderRO, EvmEnvProvider, FinalizedBlockReader, HeaderProvider, ProviderError,
    ProviderFactory, PruneCheckpointReader, ReceiptProvider, ReceiptProviderIdExt,
    RequestsProvider, StageCheckpointReader, StateProviderBox, StateProviderFactory, StateReader,
    StaticFileProviderFactory, TransactionVariant, TransactionsProvider, WithdrawalsProvider,
};
use alloy_eips::{BlockHashOrNumber, BlockId, BlockNumHash, BlockNumberOrTag, HashOrNumber};
use alloy_primitives::{Address, BlockHash, BlockNumber, Sealable, TxHash, TxNumber, B256, U256};
use alloy_rpc_types_engine::ForkchoiceState;
use reth_chain_state::{
    BlockState, CanonicalInMemoryState, ForkChoiceNotifications, ForkChoiceSubscriptions,
    MemoryOverlayStateProvider,
};
use reth_chainspec::ChainInfo;
use reth_db_api::models::{AccountBeforeTx, StoredBlockBodyIndices};
use reth_evm::ConfigureEvmEnv;
use reth_execution_types::ExecutionOutcome;
use reth_node_types::NodeTypesWithDB;
use reth_primitives::{
    Account, Block, BlockWithSenders, EthereumHardforks, Header, Receipt, SealedBlock,
    SealedBlockWithSenders, SealedHeader, TransactionMeta, TransactionSigned,
    TransactionSignedNoHash, Withdrawal, Withdrawals,
};
use reth_prune_types::{PruneCheckpoint, PruneSegment};
use reth_stages_types::{StageCheckpoint, StageId};
use reth_storage_errors::provider::ProviderResult;
use revm::primitives::{BlockEnv, CfgEnvWithHandlerCfg};
use std::{
    ops::{Add, Bound, RangeBounds, RangeInclusive, Sub},
    sync::Arc,
    time::Instant,
};
use tracing::trace;

use super::ProviderNodeTypes;

/// The main type for interacting with the blockchain.
///
/// This type serves as the main entry point for interacting with the blockchain and provides data
/// from database storage and from the blockchain tree (pending state etc.) It is a simple wrapper
/// type that holds an instance of the database and the blockchain tree.
#[derive(Debug)]
pub struct BlockchainProvider2<N: NodeTypesWithDB> {
    /// Provider type used to access the database.
    database: ProviderFactory<N>,
    /// Tracks the chain info wrt forkchoice updates and in memory canonical
    /// state.
    pub(super) canonical_in_memory_state: CanonicalInMemoryState,
}

impl<N: NodeTypesWithDB> Clone for BlockchainProvider2<N> {
    fn clone(&self) -> Self {
        Self {
            database: self.database.clone(),
            canonical_in_memory_state: self.canonical_in_memory_state.clone(),
        }
    }
}

impl<N: ProviderNodeTypes> BlockchainProvider2<N> {
    /// Create a new provider using only the database, fetching the latest header from
    /// the database to initialize the provider.
    pub fn new(database: ProviderFactory<N>) -> ProviderResult<Self> {
        let provider = database.provider()?;
        let best: ChainInfo = provider.chain_info()?;
        match provider.header_by_number(best.best_number)? {
            Some(header) => {
                drop(provider);
                Ok(Self::with_latest(database, SealedHeader::new(header, best.best_hash))?)
            }
            None => Err(ProviderError::HeaderNotFound(best.best_number.into())),
        }
    }

    /// Create new provider instance that wraps the database and the blockchain tree, using the
    /// provided latest header to initialize the chain info tracker.
    ///
    /// This returns a `ProviderResult` since it tries the retrieve the last finalized header from
    /// `database`.
    pub fn with_latest(database: ProviderFactory<N>, latest: SealedHeader) -> ProviderResult<Self> {
        let provider = database.provider()?;
        let finalized_header = provider
            .last_finalized_block_number()?
            .map(|num| provider.sealed_header(num))
            .transpose()?
            .flatten();
        Ok(Self {
            database,
            canonical_in_memory_state: CanonicalInMemoryState::with_head(latest, finalized_header),
        })
    }

    /// Gets a clone of `canonical_in_memory_state`.
    pub fn canonical_in_memory_state(&self) -> CanonicalInMemoryState {
        self.canonical_in_memory_state.clone()
    }

    // Helper function to convert range bounds
    fn convert_range_bounds<T>(
        &self,
        range: impl RangeBounds<T>,
        end_unbounded: impl FnOnce() -> T,
    ) -> (T, T)
    where
        T: Copy + Add<Output = T> + Sub<Output = T> + From<u8>,
    {
        let start = match range.start_bound() {
            Bound::Included(&n) => n,
            Bound::Excluded(&n) => n + T::from(1u8),
            Bound::Unbounded => T::from(0u8),
        };

        let end = match range.end_bound() {
            Bound::Included(&n) => n,
            Bound::Excluded(&n) => n - T::from(1u8),
            Bound::Unbounded => end_unbounded(),
        };

        (start, end)
    }

    /// Fetches a range of data from both in-memory state and persistent storage while a predicate
    /// is met.
    ///
    /// Creates a snapshot of the in-memory chain state and database provider to prevent
    /// inconsistencies. Splits the range into in-memory and storage sections, prioritizing
    /// recent in-memory blocks in case of overlaps.
    ///
    /// * `fetch_db_range` function (`F`) provides access to the database provider, allowing the
    ///   user to retrieve the required items from the database using [`RangeInclusive`].
    /// * `map_block_state_item` function (`G`) provides each block of the range in the in-memory
    ///   state, allowing for selection or filtering for the desired data.
    fn get_in_memory_or_storage_by_block_range_while<T, F, G, P>(
        &self,
        range: impl RangeBounds<BlockNumber>,
        fetch_db_range: F,
        map_block_state_item: G,
        mut predicate: P,
    ) -> ProviderResult<Vec<T>>
    where
        F: FnOnce(
            &DatabaseProviderRO<N::DB, N::ChainSpec>,
            RangeInclusive<BlockNumber>,
            &mut P,
        ) -> ProviderResult<Vec<T>>,
        G: Fn(Arc<BlockState>, &mut P) -> Option<T>,
        P: FnMut(&T) -> bool,
    {
        // Each one provides a snapshot at the time of instantiation, but its order matters.
        //
        // If we acquire first the database provider, it's possible that before the in-memory chain
        // snapshot is instantiated, it will flush blocks to disk. This would
        // mean that our database provider would not have access to the flushed blocks (since it's
        // working under an older view), while the in-memory state may have deleted them
        // entirely. Resulting in gaps on the range.
        let mut in_memory_chain =
            self.canonical_in_memory_state.canonical_chain().collect::<Vec<_>>();
        let db_provider = self.database_provider_ro()?;

        let (start, end) = self.convert_range_bounds(range, || {
            // the first block is the highest one.
            in_memory_chain
                .first()
                .map(|b| b.number())
                .unwrap_or_else(|| db_provider.last_block_number().unwrap_or_default())
        });

        if start > end {
            return Ok(vec![])
        }

        // Split range into storage_range and in-memory range. If the in-memory range is not
        // necessary drop it early.
        //
        // The last block of `in_memory_chain` is the lowest block number.
        let (in_memory, storage_range) = match in_memory_chain.last().as_ref().map(|b| b.number()) {
            Some(lowest_memory_block) if lowest_memory_block <= end => {
                let highest_memory_block =
                    in_memory_chain.first().as_ref().map(|b| b.number()).expect("qed");

                // Database will for a time overlap with in-memory-chain blocks. In
                // case of a re-org, it can mean that the database blocks are of a forked chain, and
                // so, we should prioritize the in-memory overlapped blocks.
                let in_memory_range =
                    lowest_memory_block.max(start)..=end.min(highest_memory_block);

                // If requested range is in the middle of the in-memory range, remove the necessary
                // lowest blocks
                in_memory_chain.truncate(
                    in_memory_chain
                        .len()
                        .saturating_sub(start.saturating_sub(lowest_memory_block) as usize),
                );

                let storage_range =
                    (lowest_memory_block > start).then(|| start..=lowest_memory_block - 1);

                (Some((in_memory_chain, in_memory_range)), storage_range)
            }
            _ => {
                // Drop the in-memory chain so we don't hold blocks in memory.
                drop(in_memory_chain);

                (None, Some(start..=end))
            }
        };

        let mut items = Vec::with_capacity((end - start + 1) as usize);

        if let Some(storage_range) = storage_range {
            let mut db_items = fetch_db_range(&db_provider, storage_range.clone(), &mut predicate)?;
            items.append(&mut db_items);

            // The predicate was not met, if the number of items differs from the expected. So, we
            // return what we have.
            if items.len() as u64 != storage_range.end() - storage_range.start() + 1 {
                return Ok(items)
            }
        }

        if let Some((in_memory_chain, in_memory_range)) = in_memory {
            for (num, block) in in_memory_range.zip(in_memory_chain.into_iter().rev()) {
                debug_assert!(num == block.number());
                if let Some(item) = map_block_state_item(block, &mut predicate) {
                    items.push(item);
                } else {
                    break
                }
            }
        }

        Ok(items)
    }

    /// This uses a given [`BlockState`] to initialize a state provider for that block.
    fn block_state_provider(
        &self,
        state: &BlockState,
    ) -> ProviderResult<MemoryOverlayStateProvider> {
        let anchor_hash = state.anchor().hash;
        let latest_historical = self.database.history_by_block_hash(anchor_hash)?;
        Ok(self.canonical_in_memory_state.state_provider_from_state(state, latest_historical))
    }

    /// Fetches data from either in-memory state or persistent storage for a range of transactions.
    ///
    /// * `fetch_from_db`: has a [`DatabaseProviderRO`] and the storage specific range.
    /// * `fetch_from_block_state`: has a [`RangeInclusive`] of elements that should be fetched from
    ///   [`BlockState`]. [`RangeInclusive`] is necessary to handle partial look-ups of a block.
    fn get_in_memory_or_storage_by_tx_range<S, M, R>(
        &self,
        range: impl RangeBounds<BlockNumber>,
        fetch_from_db: S,
        fetch_from_block_state: M,
    ) -> ProviderResult<Vec<R>>
    where
        S: FnOnce(
            DatabaseProviderRO<N::DB, N::ChainSpec>,
            RangeInclusive<TxNumber>,
        ) -> ProviderResult<Vec<R>>,
        M: Fn(RangeInclusive<usize>, Arc<BlockState>) -> ProviderResult<Vec<R>>,
    {
        let in_mem_chain = self.canonical_in_memory_state.canonical_chain().collect::<Vec<_>>();
        let provider = self.database.provider()?;

        // Get the last block number stored in the storage which does NOT overlap with in-memory
        // chain.
        let last_database_block_number = in_mem_chain
            .last()
            .map(|b| Ok(b.anchor().number))
            .unwrap_or_else(|| provider.last_block_number())?;

        // Get the next tx number for the last block stored in the storage, which marks the start of
        // the in-memory state.
        let last_block_body_index = provider
            .block_body_indices(last_database_block_number)?
            .ok_or(ProviderError::BlockBodyIndicesNotFound(last_database_block_number))?;
        let mut in_memory_tx_num = last_block_body_index.next_tx_num();

        let (start, end) = self.convert_range_bounds(range, || {
            in_mem_chain
                .iter()
                .map(|b| b.block_ref().block().body.transactions.len() as u64)
                .sum::<u64>() +
                last_block_body_index.last_tx_num()
        });

        if start > end {
            return Ok(vec![])
        }

        let mut tx_range = start..=end;

        // If the range is entirely before the first in-memory transaction number, fetch from
        // storage
        if *tx_range.end() < in_memory_tx_num {
            return fetch_from_db(provider, tx_range);
        }

        let mut items = Vec::with_capacity((tx_range.end() - tx_range.start() + 1) as usize);

        // If the range spans storage and memory, get elements from storage first.
        if *tx_range.start() < in_memory_tx_num {
            // Determine the range that needs to be fetched from storage.
            let db_range = *tx_range.start()..=in_memory_tx_num.saturating_sub(1);

            // Set the remaining transaction range for in-memory
            tx_range = in_memory_tx_num..=*tx_range.end();

            items.extend(fetch_from_db(provider, db_range)?);
        }

        // Iterate from the lowest block to the highest in-memory chain
        for block_state in in_mem_chain.into_iter().rev() {
            let block_tx_count = block_state.block_ref().block().body.transactions.len();
            let remaining = (tx_range.end() - tx_range.start() + 1) as usize;

            // If the transaction range start is higher than this block last transaction, advance
            if *tx_range.start() > in_memory_tx_num + block_tx_count as u64 - 1 {
                in_memory_tx_num += block_tx_count as u64;
                continue
            }

            // This should only be more than 0 once, in case of a partial range inside a block.
            let skip = (tx_range.start() - in_memory_tx_num) as usize;

            items.extend(fetch_from_block_state(
                skip..=skip + (remaining.min(block_tx_count - skip) - 1),
                block_state,
            )?);

            in_memory_tx_num += block_tx_count as u64;

            // Break if the range has been fully processed
            if in_memory_tx_num > *tx_range.end() {
                break
            }

            // Set updated range
            tx_range = in_memory_tx_num..=*tx_range.end();
        }

        Ok(items)
    }

    /// Fetches data from either in-memory state or persistent storage by transaction
    /// [`HashOrNumber`].
    fn get_in_memory_or_storage_by_tx<S, M, R>(
        &self,
        id: HashOrNumber,
        fetch_from_db: S,
        fetch_from_block_state: M,
    ) -> ProviderResult<Option<R>>
    where
        S: FnOnce(DatabaseProviderRO<N::DB, N::ChainSpec>) -> ProviderResult<Option<R>>,
        M: Fn(usize, TxNumber, Arc<BlockState>) -> ProviderResult<Option<R>>,
    {
        // Order of instantiation matters. More information on:
        // `get_in_memory_or_storage_by_block_range_while`.
        let in_mem_chain = self.canonical_in_memory_state.canonical_chain().collect::<Vec<_>>();
        let provider = self.database.provider()?;

        // Get the last block number stored in the database which does NOT overlap with in-memory
        // chain.
        let last_database_block_number = in_mem_chain
            .last()
            .map(|b| Ok(b.anchor().number))
            .unwrap_or_else(|| provider.last_block_number())?;

        // Get the next tx number for the last block stored in the database and consider it the
        // first tx number of the in-memory state
        let last_block_body_index = provider
            .block_body_indices(last_database_block_number)?
            .ok_or(ProviderError::BlockBodyIndicesNotFound(last_database_block_number))?;
        let mut in_memory_tx_num = last_block_body_index.next_tx_num();

        // If the transaction number is less than the first in-memory transaction number, make a
        // database lookup
        if let HashOrNumber::Number(id) = id {
            if id < in_memory_tx_num {
                return fetch_from_db(provider)
            }
        }

        // Iterate from the lowest block to the highest
        for block_state in in_mem_chain.into_iter().rev() {
            let executed_block = block_state.block_ref();
            let block = executed_block.block();

            for tx_index in 0..block.body.transactions.len() {
                match id {
                    HashOrNumber::Hash(tx_hash) => {
                        if tx_hash == block.body.transactions[tx_index].hash() {
                            return fetch_from_block_state(tx_index, in_memory_tx_num, block_state)
                        }
                    }
                    HashOrNumber::Number(id) => {
                        if id == in_memory_tx_num {
                            return fetch_from_block_state(tx_index, in_memory_tx_num, block_state)
                        }
                    }
                }

                in_memory_tx_num += 1;
            }
        }

        // Not found in-memory, so check database.
        if let HashOrNumber::Hash(_) = id {
            return fetch_from_db(provider)
        }

        Ok(None)
    }

    /// Fetches data from either in-memory state or persistent storage by [`BlockHashOrNumber`].
    fn get_in_memory_or_storage_by_block<S, M, R>(
        &self,
        id: BlockHashOrNumber,
        fetch_from_db: S,
        fetch_from_block_state: M,
    ) -> ProviderResult<R>
    where
        S: FnOnce(DatabaseProviderRO<N::DB, N::ChainSpec>) -> ProviderResult<R>,
        M: Fn(Arc<BlockState>) -> ProviderResult<R>,
    {
        let block_state = match id {
            BlockHashOrNumber::Hash(block_hash) => {
                self.canonical_in_memory_state.state_by_hash(block_hash)
            }
            BlockHashOrNumber::Number(block_number) => {
                self.canonical_in_memory_state.state_by_number(block_number)
            }
        };

        if let Some(block_state) = block_state {
            return fetch_from_block_state(block_state)
        }
        fetch_from_db(self.database_provider_ro()?)
    }
}

impl<N: ProviderNodeTypes> BlockchainProvider2<N> {
    /// Ensures that the given block number is canonical (synced)
    ///
    /// This is a helper for guarding the `HistoricalStateProvider` against block numbers that are
    /// out of range and would lead to invalid results, mainly during initial sync.
    ///
    /// Verifying the `block_number` would be expensive since we need to lookup sync table
    /// Instead, we ensure that the `block_number` is within the range of the
    /// [`Self::best_block_number`] which is updated when a block is synced.
    #[inline]
    fn ensure_canonical_block(&self, block_number: BlockNumber) -> ProviderResult<()> {
        let latest = self.best_block_number()?;
        if block_number > latest {
            Err(ProviderError::HeaderNotFound(block_number.into()))
        } else {
            Ok(())
        }
    }
}

impl<N: ProviderNodeTypes> DatabaseProviderFactory for BlockchainProvider2<N> {
    type DB = N::DB;
    type Provider = <ProviderFactory<N> as DatabaseProviderFactory>::Provider;
    type ProviderRW = <ProviderFactory<N> as DatabaseProviderFactory>::ProviderRW;

    fn database_provider_ro(&self) -> ProviderResult<Self::Provider> {
        self.database.database_provider_ro()
    }

    fn database_provider_rw(&self) -> ProviderResult<Self::ProviderRW> {
        self.database.database_provider_rw()
    }
}

impl<N: ProviderNodeTypes> StaticFileProviderFactory for BlockchainProvider2<N> {
    fn static_file_provider(&self) -> StaticFileProvider {
        self.database.static_file_provider()
    }
}

impl<N: ProviderNodeTypes> HeaderProvider for BlockchainProvider2<N> {
    fn header(&self, block_hash: &BlockHash) -> ProviderResult<Option<Header>> {
        self.get_in_memory_or_storage_by_block(
            (*block_hash).into(),
            |db_provider| db_provider.header(block_hash),
            |block_state| Ok(Some(block_state.block_ref().block().header.header().clone())),
        )
    }

    fn header_by_number(&self, num: BlockNumber) -> ProviderResult<Option<Header>> {
        self.get_in_memory_or_storage_by_block(
            num.into(),
            |db_provider| db_provider.header_by_number(num),
            |block_state| Ok(Some(block_state.block_ref().block().header.header().clone())),
        )
    }

    fn header_td(&self, hash: &BlockHash) -> ProviderResult<Option<U256>> {
        if let Some(num) = self.block_number(*hash)? {
            self.header_td_by_number(num)
        } else {
            Ok(None)
        }
    }

    fn header_td_by_number(&self, number: BlockNumber) -> ProviderResult<Option<U256>> {
        let number = if self.canonical_in_memory_state.hash_by_number(number).is_some() {
            // If the block exists in memory, we should return a TD for it.
            //
            // The canonical in memory state should only store post-merge blocks. Post-merge blocks
            // have zero difficulty. This means we can use the total difficulty for the last
            // finalized block number if present (so that we are not affected by reorgs), if not the
            // last number in the database will be used.
            if let Some(last_finalized_num_hash) =
                self.canonical_in_memory_state.get_finalized_num_hash()
            {
                last_finalized_num_hash.number
            } else {
                self.database.last_block_number()?
            }
        } else {
            // Otherwise, return what we have on disk for the input block
            number
        };
        self.database.header_td_by_number(number)
    }

    fn headers_range(&self, range: impl RangeBounds<BlockNumber>) -> ProviderResult<Vec<Header>> {
        self.get_in_memory_or_storage_by_block_range_while(
            range,
            |db_provider, range, _| db_provider.headers_range(range),
            |block_state, _| Some(block_state.block_ref().block().header.header().clone()),
            |_| true,
        )
    }

    fn sealed_header(&self, number: BlockNumber) -> ProviderResult<Option<SealedHeader>> {
        self.get_in_memory_or_storage_by_block(
            number.into(),
            |db_provider| db_provider.sealed_header(number),
            |block_state| Ok(Some(block_state.block_ref().block().header.clone())),
        )
    }

    fn sealed_headers_range(
        &self,
        range: impl RangeBounds<BlockNumber>,
    ) -> ProviderResult<Vec<SealedHeader>> {
        self.get_in_memory_or_storage_by_block_range_while(
            range,
            |db_provider, range, _| db_provider.sealed_headers_range(range),
            |block_state, _| Some(block_state.block_ref().block().header.clone()),
            |_| true,
        )
    }

    fn sealed_headers_while(
        &self,
        range: impl RangeBounds<BlockNumber>,
        predicate: impl FnMut(&SealedHeader) -> bool,
    ) -> ProviderResult<Vec<SealedHeader>> {
        self.get_in_memory_or_storage_by_block_range_while(
            range,
            |db_provider, range, predicate| db_provider.sealed_headers_while(range, predicate),
            |block_state, predicate| {
                let header = &block_state.block_ref().block().header;
                predicate(header).then(|| header.clone())
            },
            predicate,
        )
    }
}

impl<N: ProviderNodeTypes> BlockHashReader for BlockchainProvider2<N> {
    fn block_hash(&self, number: u64) -> ProviderResult<Option<B256>> {
        self.get_in_memory_or_storage_by_block(
            number.into(),
            |db_provider| db_provider.block_hash(number),
            |block_state| Ok(Some(block_state.hash())),
        )
    }

    fn canonical_hashes_range(
        &self,
        start: BlockNumber,
        end: BlockNumber,
    ) -> ProviderResult<Vec<B256>> {
        self.get_in_memory_or_storage_by_block_range_while(
            start..end,
            |db_provider, inclusive_range, _| {
                db_provider
                    .canonical_hashes_range(*inclusive_range.start(), *inclusive_range.end() + 1)
            },
            |block_state, _| Some(block_state.hash()),
            |_| true,
        )
    }
}

impl<N: ProviderNodeTypes> BlockNumReader for BlockchainProvider2<N> {
    fn chain_info(&self) -> ProviderResult<ChainInfo> {
        Ok(self.canonical_in_memory_state.chain_info())
    }

    fn best_block_number(&self) -> ProviderResult<BlockNumber> {
        Ok(self.canonical_in_memory_state.get_canonical_block_number())
    }

    fn last_block_number(&self) -> ProviderResult<BlockNumber> {
        self.database.last_block_number()
    }

    fn block_number(&self, hash: B256) -> ProviderResult<Option<BlockNumber>> {
        self.get_in_memory_or_storage_by_block(
            hash.into(),
            |db_provider| db_provider.block_number(hash),
            |block_state| Ok(Some(block_state.number())),
        )
    }
}

impl<N: ProviderNodeTypes> BlockIdReader for BlockchainProvider2<N> {
    fn pending_block_num_hash(&self) -> ProviderResult<Option<BlockNumHash>> {
        Ok(self.canonical_in_memory_state.pending_block_num_hash())
    }

    fn safe_block_num_hash(&self) -> ProviderResult<Option<BlockNumHash>> {
        Ok(self.canonical_in_memory_state.get_safe_num_hash())
    }

    fn finalized_block_num_hash(&self) -> ProviderResult<Option<BlockNumHash>> {
        Ok(self.canonical_in_memory_state.get_finalized_num_hash())
    }
}

impl<N: ProviderNodeTypes> BlockReader for BlockchainProvider2<N> {
    fn find_block_by_hash(&self, hash: B256, source: BlockSource) -> ProviderResult<Option<Block>> {
        match source {
            BlockSource::Any | BlockSource::Canonical => {
                // Note: it's fine to return the unsealed block because the caller already has
                // the hash
                self.get_in_memory_or_storage_by_block(
                    hash.into(),
                    |db_provider| db_provider.find_block_by_hash(hash, source),
                    |block_state| Ok(Some(block_state.block_ref().block().clone().unseal())),
                )
            }
            BlockSource::Pending => {
                Ok(self.canonical_in_memory_state.pending_block().map(|block| block.unseal()))
            }
        }
    }

    fn block(&self, id: BlockHashOrNumber) -> ProviderResult<Option<Block>> {
        self.get_in_memory_or_storage_by_block(
            id,
            |db_provider| db_provider.block(id),
            |block_state| Ok(Some(block_state.block_ref().block().clone().unseal())),
        )
    }

    fn pending_block(&self) -> ProviderResult<Option<SealedBlock>> {
        Ok(self.canonical_in_memory_state.pending_block())
    }

    fn pending_block_with_senders(&self) -> ProviderResult<Option<SealedBlockWithSenders>> {
        Ok(self.canonical_in_memory_state.pending_block_with_senders())
    }

    fn pending_block_and_receipts(&self) -> ProviderResult<Option<(SealedBlock, Vec<Receipt>)>> {
        Ok(self.canonical_in_memory_state.pending_block_and_receipts())
    }

    fn ommers(&self, id: BlockHashOrNumber) -> ProviderResult<Option<Vec<Header>>> {
        self.get_in_memory_or_storage_by_block(
            id,
            |db_provider| db_provider.ommers(id),
            |block_state| {
                if self
                    .database
                    .chain_spec()
                    .final_paris_total_difficulty(block_state.number())
                    .is_some()
                {
                    return Ok(Some(Vec::new()))
                }

                Ok(Some(block_state.block_ref().block().body.ommers.clone()))
            },
        )
    }

    fn block_body_indices(
        &self,
        number: BlockNumber,
    ) -> ProviderResult<Option<StoredBlockBodyIndices>> {
        self.get_in_memory_or_storage_by_block(
            number.into(),
            |db_provider| db_provider.block_body_indices(number),
            |block_state| {
                // Find the last block indices on database
                let last_storage_block_number = block_state.anchor().number;
                let mut stored_indices = self
                    .database
                    .block_body_indices(last_storage_block_number)?
                    .ok_or(ProviderError::BlockBodyIndicesNotFound(last_storage_block_number))?;

                // Prepare our block indices
                stored_indices.first_tx_num = stored_indices.next_tx_num();
                stored_indices.tx_count = 0;

                // Iterate from the lowest block in memory until our target block
                for state in block_state.chain().into_iter().rev() {
                    let block_tx_count = state.block_ref().block.body.transactions.len() as u64;
                    if state.block_ref().block().number == number {
                        stored_indices.tx_count = block_tx_count;
                    } else {
                        stored_indices.first_tx_num += block_tx_count;
                    }
                }

                Ok(Some(stored_indices))
            },
        )
    }

    /// Returns the block with senders with matching number or hash from database.
    ///
    /// **NOTE: If [`TransactionVariant::NoHash`] is provided then the transactions have invalid
    /// hashes, since they would need to be calculated on the spot, and we want fast querying.**
    ///
    /// Returns `None` if block is not found.
    fn block_with_senders(
        &self,
        id: BlockHashOrNumber,
        transaction_kind: TransactionVariant,
    ) -> ProviderResult<Option<BlockWithSenders>> {
        self.get_in_memory_or_storage_by_block(
            id,
            |db_provider| db_provider.block_with_senders(id, transaction_kind),
            |block_state| Ok(Some(block_state.block_with_senders())),
        )
    }

    fn sealed_block_with_senders(
        &self,
        id: BlockHashOrNumber,
        transaction_kind: TransactionVariant,
    ) -> ProviderResult<Option<SealedBlockWithSenders>> {
        self.get_in_memory_or_storage_by_block(
            id,
            |db_provider| db_provider.sealed_block_with_senders(id, transaction_kind),
            |block_state| Ok(Some(block_state.sealed_block_with_senders())),
        )
    }

    fn block_range(&self, range: RangeInclusive<BlockNumber>) -> ProviderResult<Vec<Block>> {
        self.get_in_memory_or_storage_by_block_range_while(
            range,
            |db_provider, range, _| db_provider.block_range(range),
            |block_state, _| Some(block_state.block_ref().block().clone().unseal()),
            |_| true,
        )
    }

    fn block_with_senders_range(
        &self,
        range: RangeInclusive<BlockNumber>,
    ) -> ProviderResult<Vec<BlockWithSenders>> {
        self.get_in_memory_or_storage_by_block_range_while(
            range,
            |db_provider, range, _| db_provider.block_with_senders_range(range),
            |block_state, _| Some(block_state.block_with_senders()),
            |_| true,
        )
    }

    fn sealed_block_with_senders_range(
        &self,
        range: RangeInclusive<BlockNumber>,
    ) -> ProviderResult<Vec<SealedBlockWithSenders>> {
        self.get_in_memory_or_storage_by_block_range_while(
            range,
            |db_provider, range, _| db_provider.sealed_block_with_senders_range(range),
            |block_state, _| Some(block_state.sealed_block_with_senders()),
            |_| true,
        )
    }
}

impl<N: ProviderNodeTypes> TransactionsProvider for BlockchainProvider2<N> {
    fn transaction_id(&self, tx_hash: TxHash) -> ProviderResult<Option<TxNumber>> {
        self.get_in_memory_or_storage_by_tx(
            tx_hash.into(),
            |db_provider| db_provider.transaction_id(tx_hash),
            |_, tx_number, _| Ok(Some(tx_number)),
        )
    }

    fn transaction_by_id(&self, id: TxNumber) -> ProviderResult<Option<TransactionSigned>> {
        self.get_in_memory_or_storage_by_tx(
            id.into(),
            |provider| provider.transaction_by_id(id),
            |tx_index, _, block_state| {
                Ok(block_state.block_ref().block().body.transactions.get(tx_index).cloned())
            },
        )
    }

    fn transaction_by_id_no_hash(
        &self,
        id: TxNumber,
    ) -> ProviderResult<Option<TransactionSignedNoHash>> {
        self.get_in_memory_or_storage_by_tx(
            id.into(),
            |provider| provider.transaction_by_id_no_hash(id),
            |tx_index, _, block_state| {
                Ok(block_state
                    .block_ref()
                    .block()
                    .body
                    .transactions
                    .get(tx_index)
                    .cloned()
                    .map(Into::into))
            },
        )
    }

    fn transaction_by_hash(&self, hash: TxHash) -> ProviderResult<Option<TransactionSigned>> {
        if let Some(tx) = self.canonical_in_memory_state.transaction_by_hash(hash) {
            return Ok(Some(tx))
        }

        self.database.transaction_by_hash(hash)
    }

    fn transaction_by_hash_with_meta(
        &self,
        tx_hash: TxHash,
    ) -> ProviderResult<Option<(TransactionSigned, TransactionMeta)>> {
        if let Some((tx, meta)) =
            self.canonical_in_memory_state.transaction_by_hash_with_meta(tx_hash)
        {
            return Ok(Some((tx, meta)))
        }

        self.database.transaction_by_hash_with_meta(tx_hash)
    }

    fn transaction_block(&self, id: TxNumber) -> ProviderResult<Option<BlockNumber>> {
        self.get_in_memory_or_storage_by_tx(
            id.into(),
            |provider| provider.transaction_block(id),
            |_, _, block_state| Ok(Some(block_state.block_ref().block().number)),
        )
    }

    fn transactions_by_block(
        &self,
        id: BlockHashOrNumber,
    ) -> ProviderResult<Option<Vec<TransactionSigned>>> {
        self.get_in_memory_or_storage_by_block(
            id,
            |provider| provider.transactions_by_block(id),
            |block_state| Ok(Some(block_state.block_ref().block().body.transactions.clone())),
        )
    }

    fn transactions_by_block_range(
        &self,
        range: impl RangeBounds<BlockNumber>,
    ) -> ProviderResult<Vec<Vec<TransactionSigned>>> {
        self.get_in_memory_or_storage_by_block_range_while(
            range,
            |db_provider, range, _| db_provider.transactions_by_block_range(range),
            |block_state, _| Some(block_state.block_ref().block().body.transactions.clone()),
            |_| true,
        )
    }

    fn transactions_by_tx_range(
        &self,
        range: impl RangeBounds<TxNumber>,
    ) -> ProviderResult<Vec<TransactionSignedNoHash>> {
        self.get_in_memory_or_storage_by_tx_range(
            range,
            |db_provider, db_range| db_provider.transactions_by_tx_range(db_range),
            |index_range, block_state| {
                Ok(block_state.block_ref().block().body.transactions[index_range]
                    .iter()
                    .cloned()
                    .map(Into::into)
                    .collect())
            },
        )
    }

    fn senders_by_tx_range(
        &self,
        range: impl RangeBounds<TxNumber>,
    ) -> ProviderResult<Vec<Address>> {
        self.get_in_memory_or_storage_by_tx_range(
            range,
            |db_provider, db_range| db_provider.senders_by_tx_range(db_range),
            |index_range, block_state| Ok(block_state.block_ref().senders[index_range].to_vec()),
        )
    }

    fn transaction_sender(&self, id: TxNumber) -> ProviderResult<Option<Address>> {
        self.get_in_memory_or_storage_by_tx(
            id.into(),
            |provider| provider.transaction_sender(id),
            |tx_index, _, block_state| Ok(block_state.block_ref().senders.get(tx_index).copied()),
        )
    }
}

impl<N: ProviderNodeTypes> ReceiptProvider for BlockchainProvider2<N> {
    fn receipt(&self, id: TxNumber) -> ProviderResult<Option<Receipt>> {
        self.get_in_memory_or_storage_by_tx(
            id.into(),
            |provider| provider.receipt(id),
            |tx_index, _, block_state| {
                Ok(block_state.executed_block_receipts().get(tx_index).cloned())
            },
        )
    }

    fn receipt_by_hash(&self, hash: TxHash) -> ProviderResult<Option<Receipt>> {
        for block_state in self.canonical_in_memory_state.canonical_chain() {
            let executed_block = block_state.block_ref();
            let block = executed_block.block();
            let receipts = block_state.executed_block_receipts();

            // assuming 1:1 correspondence between transactions and receipts
            debug_assert_eq!(
                block.body.transactions.len(),
                receipts.len(),
                "Mismatch between transaction and receipt count"
            );

            if let Some(tx_index) = block.body.transactions.iter().position(|tx| tx.hash() == hash)
            {
                // safe to use tx_index for receipts due to 1:1 correspondence
                return Ok(receipts.get(tx_index).cloned());
            }
        }

        self.database.receipt_by_hash(hash)
    }

    fn receipts_by_block(&self, block: BlockHashOrNumber) -> ProviderResult<Option<Vec<Receipt>>> {
        self.get_in_memory_or_storage_by_block(
            block,
            |db_provider| db_provider.receipts_by_block(block),
            |block_state| Ok(Some(block_state.executed_block_receipts())),
        )
    }

    fn receipts_by_tx_range(
        &self,
        range: impl RangeBounds<TxNumber>,
    ) -> ProviderResult<Vec<Receipt>> {
        self.get_in_memory_or_storage_by_tx_range(
            range,
            |db_provider, db_range| db_provider.receipts_by_tx_range(db_range),
            |index_range, block_state| {
                Ok(block_state.executed_block_receipts().drain(index_range).collect())
            },
        )
    }
}

impl<N: ProviderNodeTypes> ReceiptProviderIdExt for BlockchainProvider2<N> {
    fn receipts_by_block_id(&self, block: BlockId) -> ProviderResult<Option<Vec<Receipt>>> {
        match block {
            BlockId::Hash(rpc_block_hash) => {
                let mut receipts = self.receipts_by_block(rpc_block_hash.block_hash.into())?;
                if receipts.is_none() && !rpc_block_hash.require_canonical.unwrap_or(false) {
                    let block_state = self
                        .canonical_in_memory_state
                        .state_by_hash(rpc_block_hash.block_hash)
                        .ok_or(ProviderError::StateForHashNotFound(rpc_block_hash.block_hash))?;
                    receipts = Some(block_state.executed_block_receipts());
                }
                Ok(receipts)
            }
            BlockId::Number(num_tag) => match num_tag {
                BlockNumberOrTag::Pending => Ok(self
                    .canonical_in_memory_state
                    .pending_state()
                    .map(|block_state| block_state.executed_block_receipts())),
                _ => {
                    if let Some(num) = self.convert_block_number(num_tag)? {
                        self.receipts_by_block(num.into())
                    } else {
                        Ok(None)
                    }
                }
            },
        }
    }
}

impl<N: ProviderNodeTypes> WithdrawalsProvider for BlockchainProvider2<N> {
    fn withdrawals_by_block(
        &self,
        id: BlockHashOrNumber,
        timestamp: u64,
    ) -> ProviderResult<Option<Withdrawals>> {
        if !self.database.chain_spec().is_shanghai_active_at_timestamp(timestamp) {
            return Ok(None)
        }

        self.get_in_memory_or_storage_by_block(
            id,
            |db_provider| db_provider.withdrawals_by_block(id, timestamp),
            |block_state| Ok(block_state.block_ref().block().body.withdrawals.clone()),
        )
    }

    fn latest_withdrawal(&self) -> ProviderResult<Option<Withdrawal>> {
        let best_block_num = self.best_block_number()?;

        self.get_in_memory_or_storage_by_block(
            best_block_num.into(),
            |db_provider| db_provider.latest_withdrawal(),
            |block_state| {
                Ok(block_state
                    .block_ref()
                    .block()
                    .body
                    .withdrawals
                    .clone()
                    .and_then(|mut w| w.pop()))
            },
        )
    }
}

impl<N: ProviderNodeTypes> RequestsProvider for BlockchainProvider2<N> {
    fn requests_by_block(
        &self,
        id: BlockHashOrNumber,
        timestamp: u64,
    ) -> ProviderResult<Option<reth_primitives::Requests>> {
        if !self.database.chain_spec().is_prague_active_at_timestamp(timestamp) {
            return Ok(None)
        }

        self.get_in_memory_or_storage_by_block(
            id,
            |db_provider| db_provider.requests_by_block(id, timestamp),
            |block_state| Ok(block_state.block_ref().block().body.requests.clone()),
        )
    }
}

impl<N: ProviderNodeTypes> StageCheckpointReader for BlockchainProvider2<N> {
    fn get_stage_checkpoint(&self, id: StageId) -> ProviderResult<Option<StageCheckpoint>> {
        self.database.provider()?.get_stage_checkpoint(id)
    }

    fn get_stage_checkpoint_progress(&self, id: StageId) -> ProviderResult<Option<Vec<u8>>> {
        self.database.provider()?.get_stage_checkpoint_progress(id)
    }

    fn get_all_checkpoints(&self) -> ProviderResult<Vec<(String, StageCheckpoint)>> {
        self.database.provider()?.get_all_checkpoints()
    }
}

impl<N: ProviderNodeTypes> EvmEnvProvider for BlockchainProvider2<N> {
    fn fill_env_at<EvmConfig>(
        &self,
        cfg: &mut CfgEnvWithHandlerCfg,
        block_env: &mut BlockEnv,
        at: BlockHashOrNumber,
        evm_config: EvmConfig,
    ) -> ProviderResult<()>
    where
        EvmConfig: ConfigureEvmEnv<Header = Header>,
    {
        let hash = self.convert_number(at)?.ok_or(ProviderError::HeaderNotFound(at))?;
        let header = self.header(&hash)?.ok_or(ProviderError::HeaderNotFound(at))?;
        self.fill_env_with_header(cfg, block_env, &header, evm_config)
    }

    fn fill_env_with_header<EvmConfig>(
        &self,
        cfg: &mut CfgEnvWithHandlerCfg,
        block_env: &mut BlockEnv,
        header: &Header,
        evm_config: EvmConfig,
    ) -> ProviderResult<()>
    where
        EvmConfig: ConfigureEvmEnv<Header = Header>,
    {
        let total_difficulty = self
            .header_td_by_number(header.number)?
            .ok_or_else(|| ProviderError::HeaderNotFound(header.number.into()))?;
        evm_config.fill_cfg_and_block_env(cfg, block_env, header, total_difficulty);
        Ok(())
    }

    fn fill_cfg_env_at<EvmConfig>(
        &self,
        cfg: &mut CfgEnvWithHandlerCfg,
        at: BlockHashOrNumber,
        evm_config: EvmConfig,
    ) -> ProviderResult<()>
    where
        EvmConfig: ConfigureEvmEnv<Header = Header>,
    {
        let hash = self.convert_number(at)?.ok_or(ProviderError::HeaderNotFound(at))?;
        let header = self.header(&hash)?.ok_or(ProviderError::HeaderNotFound(at))?;
        self.fill_cfg_env_with_header(cfg, &header, evm_config)
    }

    fn fill_cfg_env_with_header<EvmConfig>(
        &self,
        cfg: &mut CfgEnvWithHandlerCfg,
        header: &Header,
        evm_config: EvmConfig,
    ) -> ProviderResult<()>
    where
        EvmConfig: ConfigureEvmEnv<Header = Header>,
    {
        let total_difficulty = self
            .header_td_by_number(header.number)?
            .ok_or_else(|| ProviderError::HeaderNotFound(header.number.into()))?;
        evm_config.fill_cfg_env(cfg, header, total_difficulty);
        Ok(())
    }
}

impl<N: ProviderNodeTypes> PruneCheckpointReader for BlockchainProvider2<N> {
    fn get_prune_checkpoint(
        &self,
        segment: PruneSegment,
    ) -> ProviderResult<Option<PruneCheckpoint>> {
        self.database.provider()?.get_prune_checkpoint(segment)
    }

    fn get_prune_checkpoints(&self) -> ProviderResult<Vec<(PruneSegment, PruneCheckpoint)>> {
        self.database.provider()?.get_prune_checkpoints()
    }
}

impl<N: NodeTypesWithDB> ChainSpecProvider for BlockchainProvider2<N> {
    type ChainSpec = N::ChainSpec;

    fn chain_spec(&self) -> Arc<N::ChainSpec> {
        self.database.chain_spec()
    }
}

impl<N: ProviderNodeTypes> StateProviderFactory for BlockchainProvider2<N> {
    /// Storage provider for latest block
    fn latest(&self) -> ProviderResult<StateProviderBox> {
        trace!(target: "providers::blockchain", "Getting latest block state provider");
        // use latest state provider if the head state exists
        if let Some(state) = self.canonical_in_memory_state.head_state() {
            trace!(target: "providers::blockchain", "Using head state for latest state provider");
            Ok(self.block_state_provider(&state)?.boxed())
        } else {
            trace!(target: "providers::blockchain", "Using database state for latest state provider");
            self.database.latest()
        }
    }

    fn history_by_block_number(
        &self,
        block_number: BlockNumber,
    ) -> ProviderResult<StateProviderBox> {
        trace!(target: "providers::blockchain", ?block_number, "Getting history by block number");
        self.ensure_canonical_block(block_number)?;
        let hash = self
            .block_hash(block_number)?
            .ok_or_else(|| ProviderError::HeaderNotFound(block_number.into()))?;
        self.history_by_block_hash(hash)
    }

    fn history_by_block_hash(&self, block_hash: BlockHash) -> ProviderResult<StateProviderBox> {
        trace!(target: "providers::blockchain", ?block_hash, "Getting history by block hash");

        self.get_in_memory_or_storage_by_block(
            block_hash.into(),
            |_| {
                // TODO(joshie): port history_by_block_hash to DatabaseProvider and use db_provider
                self.database.history_by_block_hash(block_hash)
            },
            |block_state| {
                let state_provider = self.block_state_provider(&block_state)?;
                Ok(Box::new(state_provider))
            },
        )
    }

    fn state_by_block_hash(&self, hash: BlockHash) -> ProviderResult<StateProviderBox> {
        trace!(target: "providers::blockchain", ?hash, "Getting state by block hash");
        if let Ok(state) = self.history_by_block_hash(hash) {
            // This could be tracked by a historical block
            Ok(state)
        } else if let Ok(Some(pending)) = self.pending_state_by_hash(hash) {
            // .. or this could be the pending state
            Ok(pending)
        } else {
            // if we couldn't find it anywhere, then we should return an error
            Err(ProviderError::StateForHashNotFound(hash))
        }
    }

    /// Returns the state provider for pending state.
    ///
    /// If there's no pending block available then the latest state provider is returned:
    /// [`Self::latest`]
    fn pending(&self) -> ProviderResult<StateProviderBox> {
        trace!(target: "providers::blockchain", "Getting provider for pending state");

        if let Some(pending) = self.canonical_in_memory_state.pending_state() {
            // we have a pending block
            return Ok(Box::new(self.block_state_provider(&pending)?));
        }

        // fallback to latest state if the pending block is not available
        self.latest()
    }

    fn pending_state_by_hash(&self, block_hash: B256) -> ProviderResult<Option<StateProviderBox>> {
        if let Some(pending) = self.canonical_in_memory_state.pending_state() {
            if pending.hash() == block_hash {
                return Ok(Some(Box::new(self.block_state_provider(&pending)?)));
            }
        }
        Ok(None)
    }

    /// Returns a [`StateProviderBox`] indexed by the given block number or tag.
    fn state_by_block_number_or_tag(
        &self,
        number_or_tag: BlockNumberOrTag,
    ) -> ProviderResult<StateProviderBox> {
        match number_or_tag {
            BlockNumberOrTag::Latest => self.latest(),
            BlockNumberOrTag::Finalized => {
                // we can only get the finalized state by hash, not by num
                let hash =
                    self.finalized_block_hash()?.ok_or(ProviderError::FinalizedBlockNotFound)?;
                self.state_by_block_hash(hash)
            }
            BlockNumberOrTag::Safe => {
                // we can only get the safe state by hash, not by num
                let hash = self.safe_block_hash()?.ok_or(ProviderError::SafeBlockNotFound)?;
                self.state_by_block_hash(hash)
            }
            BlockNumberOrTag::Earliest => self.history_by_block_number(0),
            BlockNumberOrTag::Pending => self.pending(),
            BlockNumberOrTag::Number(num) => {
                let hash = self
                    .block_hash(num)?
                    .ok_or_else(|| ProviderError::HeaderNotFound(num.into()))?;
                self.state_by_block_hash(hash)
            }
        }
    }
}

impl<N: NodeTypesWithDB> CanonChainTracker for BlockchainProvider2<N>
where
    Self: BlockReader,
{
    fn on_forkchoice_update_received(&self, _update: &ForkchoiceState) {
        // update timestamp
        self.canonical_in_memory_state.on_forkchoice_update_received();
    }

    fn last_received_update_timestamp(&self) -> Option<Instant> {
        self.canonical_in_memory_state.last_received_update_timestamp()
    }

    fn on_transition_configuration_exchanged(&self) {
        self.canonical_in_memory_state.on_transition_configuration_exchanged();
    }

    fn last_exchanged_transition_configuration_timestamp(&self) -> Option<Instant> {
        self.canonical_in_memory_state.last_exchanged_transition_configuration_timestamp()
    }

    fn set_canonical_head(&self, header: SealedHeader) {
        self.canonical_in_memory_state.set_canonical_head(header);
    }

    fn set_safe(&self, header: SealedHeader) {
        self.canonical_in_memory_state.set_safe(header);
    }

    fn set_finalized(&self, header: SealedHeader) {
        self.canonical_in_memory_state.set_finalized(header);
    }
}

impl<N: NodeTypesWithDB> BlockReaderIdExt for BlockchainProvider2<N>
where
    Self: BlockReader + ReceiptProviderIdExt,
{
    fn block_by_id(&self, id: BlockId) -> ProviderResult<Option<Block>> {
        match id {
            BlockId::Number(num) => self.block_by_number_or_tag(num),
            BlockId::Hash(hash) => {
                // TODO: should we only apply this for the RPCs that are listed in EIP-1898?
                // so not at the provider level?
                // if we decide to do this at a higher level, then we can make this an automatic
                // trait impl
                if Some(true) == hash.require_canonical {
                    // check the database, canonical blocks are only stored in the database
                    self.find_block_by_hash(hash.block_hash, BlockSource::Canonical)
                } else {
                    self.block_by_hash(hash.block_hash)
                }
            }
        }
    }

    fn header_by_number_or_tag(&self, id: BlockNumberOrTag) -> ProviderResult<Option<Header>> {
        Ok(match id {
            BlockNumberOrTag::Latest => {
                Some(self.canonical_in_memory_state.get_canonical_head().unseal())
            }
            BlockNumberOrTag::Finalized => {
                self.canonical_in_memory_state.get_finalized_header().map(|h| h.unseal())
            }
            BlockNumberOrTag::Safe => {
                self.canonical_in_memory_state.get_safe_header().map(|h| h.unseal())
            }
            BlockNumberOrTag::Earliest => self.header_by_number(0)?,
            BlockNumberOrTag::Pending => self.canonical_in_memory_state.pending_header(),

            BlockNumberOrTag::Number(num) => self.header_by_number(num)?,
        })
    }

    fn sealed_header_by_number_or_tag(
        &self,
        id: BlockNumberOrTag,
    ) -> ProviderResult<Option<SealedHeader>> {
        match id {
            BlockNumberOrTag::Latest => {
                Ok(Some(self.canonical_in_memory_state.get_canonical_head()))
            }
            BlockNumberOrTag::Finalized => {
                Ok(self.canonical_in_memory_state.get_finalized_header())
            }
            BlockNumberOrTag::Safe => Ok(self.canonical_in_memory_state.get_safe_header()),
            BlockNumberOrTag::Earliest => self.header_by_number(0)?.map_or_else(
                || Ok(None),
                |h| {
                    let sealed = h.seal_slow();
                    let (header, seal) = sealed.into_parts();
                    Ok(Some(SealedHeader::new(header, seal)))
                },
            ),
            BlockNumberOrTag::Pending => Ok(self.canonical_in_memory_state.pending_sealed_header()),
            BlockNumberOrTag::Number(num) => self.header_by_number(num)?.map_or_else(
                || Ok(None),
                |h| {
                    let sealed = h.seal_slow();
                    let (header, seal) = sealed.into_parts();
                    Ok(Some(SealedHeader::new(header, seal)))
                },
            ),
        }
    }

    fn sealed_header_by_id(&self, id: BlockId) -> ProviderResult<Option<SealedHeader>> {
        Ok(match id {
            BlockId::Number(num) => self.sealed_header_by_number_or_tag(num)?,
            BlockId::Hash(hash) => self.header(&hash.block_hash)?.map(|h| {
                let sealed = h.seal_slow();
                let (header, seal) = sealed.into_parts();
                SealedHeader::new(header, seal)
            }),
        })
    }

    fn header_by_id(&self, id: BlockId) -> ProviderResult<Option<Header>> {
        Ok(match id {
            BlockId::Number(num) => self.header_by_number_or_tag(num)?,
            BlockId::Hash(hash) => self.header(&hash.block_hash)?,
        })
    }

    fn ommers_by_id(&self, id: BlockId) -> ProviderResult<Option<Vec<Header>>> {
        match id {
            BlockId::Number(num) => self.ommers_by_number_or_tag(num),
            BlockId::Hash(hash) => {
                // TODO: EIP-1898 question, see above
                // here it is not handled
                self.ommers(BlockHashOrNumber::Hash(hash.block_hash))
            }
        }
    }
}

impl<N: NodeTypesWithDB> CanonStateSubscriptions for BlockchainProvider2<N> {
    fn subscribe_to_canonical_state(&self) -> CanonStateNotifications {
        self.canonical_in_memory_state.subscribe_canon_state()
    }
}

impl<N: NodeTypesWithDB> ForkChoiceSubscriptions for BlockchainProvider2<N> {
    fn subscribe_safe_block(&self) -> ForkChoiceNotifications {
        let receiver = self.canonical_in_memory_state.subscribe_safe_block();
        ForkChoiceNotifications(receiver)
    }

    fn subscribe_finalized_block(&self) -> ForkChoiceNotifications {
        let receiver = self.canonical_in_memory_state.subscribe_finalized_block();
        ForkChoiceNotifications(receiver)
    }
}

impl<N: ProviderNodeTypes> ChangeSetReader for BlockchainProvider2<N> {
    fn account_block_changeset(
        &self,
        block_number: BlockNumber,
    ) -> ProviderResult<Vec<AccountBeforeTx>> {
        if let Some(state) = self.canonical_in_memory_state.state_by_number(block_number) {
            let changesets = state
                .block_ref()
                .execution_output
                .bundle
                .reverts
                .clone()
                .into_plain_state_reverts()
                .accounts
                .into_iter()
                .flatten()
                .map(|(address, info)| AccountBeforeTx { address, info: info.map(Into::into) })
                .collect();
            Ok(changesets)
        } else {
            self.database.provider()?.account_block_changeset(block_number)
        }
    }
}

impl<N: ProviderNodeTypes> AccountReader for BlockchainProvider2<N> {
    /// Get basic account information.
    fn basic_account(&self, address: Address) -> ProviderResult<Option<Account>> {
        // use latest state provider
        let state_provider = self.latest()?;
        state_provider.basic_account(address)
    }
}

impl<N: ProviderNodeTypes> StateReader for BlockchainProvider2<N> {
    fn get_state(&self, block: BlockNumber) -> ProviderResult<Option<ExecutionOutcome>> {
        if let Some(state) = self.canonical_in_memory_state.state_by_number(block) {
            let state = state.block_ref().execution_outcome().clone();
            Ok(Some(state))
        } else {
            self.database.provider()?.get_state(block..=block)
        }
    }
}

#[cfg(test)]
mod tests {
    use std::{
        ops::{Range, RangeBounds},
        sync::Arc,
        time::Instant,
    };

    use crate::{
        providers::BlockchainProvider2,
        test_utils::{
            create_test_provider_factory, create_test_provider_factory_with_chain_spec,
            MockNodeTypesWithDB,
        },
        writer::UnifiedStorageWriter,
        BlockWriter, CanonChainTracker, StaticFileProviderFactory, StaticFileWriter,
    };
    use alloy_eips::{BlockHashOrNumber, BlockNumHash, BlockNumberOrTag};
    use alloy_primitives::B256;
    use itertools::Itertools;
    use rand::Rng;
    use reth_chain_state::{
        test_utils::TestBlockBuilder, CanonStateNotification, CanonStateSubscriptions,
        ExecutedBlock, NewCanonicalChain,
    };
    use reth_chainspec::{
        ChainSpec, ChainSpecBuilder, ChainSpecProvider, EthereumHardfork, MAINNET,
    };
    use reth_db::models::{AccountBeforeTx, StoredBlockBodyIndices};
    use reth_execution_types::{Chain, ExecutionOutcome};
    use reth_primitives::{
        Receipt, SealedBlock, StaticFileSegment, TransactionMeta, TransactionSignedNoHash,
        Withdrawals,
    };
    use reth_storage_api::{
        BlockHashReader, BlockIdReader, BlockNumReader, BlockReader, BlockReaderIdExt, BlockSource,
        ChangeSetReader, DatabaseProviderFactory, HeaderProvider, ReceiptProvider,
        ReceiptProviderIdExt, RequestsProvider, StateProviderFactory, TransactionVariant,
        TransactionsProvider, WithdrawalsProvider,
    };
    use reth_testing_utils::generators::{
        self, random_block, random_block_range, random_changeset_range, random_eoa_accounts,
        random_receipt, BlockParams, BlockRangeParams,
    };
    use revm::db::BundleState;
    use std::ops::Bound;

    const TEST_BLOCKS_COUNT: usize = 5;

    const TEST_TRANSACTIONS_COUNT: u8 = 4;

    fn random_blocks(
        rng: &mut impl Rng,
        database_blocks: usize,
        in_memory_blocks: usize,
        requests_count: Option<Range<u8>>,
        withdrawals_count: Option<Range<u8>>,
        tx_count: impl RangeBounds<u8>,
    ) -> (Vec<SealedBlock>, Vec<SealedBlock>) {
        let block_range = (database_blocks + in_memory_blocks - 1) as u64;

        let tx_start = match tx_count.start_bound() {
            Bound::Included(&n) | Bound::Excluded(&n) => n,
            Bound::Unbounded => u8::MIN,
        };
        let tx_end = match tx_count.end_bound() {
            Bound::Included(&n) | Bound::Excluded(&n) => n + 1,
            Bound::Unbounded => u8::MAX,
        };

        let blocks = random_block_range(
            rng,
            0..=block_range,
            BlockRangeParams {
                parent: Some(B256::ZERO),
                tx_count: tx_start..tx_end,
                requests_count,
                withdrawals_count,
            },
        );
        let (database_blocks, in_memory_blocks) = blocks.split_at(database_blocks);
        (database_blocks.to_vec(), in_memory_blocks.to_vec())
    }

    #[allow(clippy::type_complexity, clippy::too_many_arguments)]
    fn provider_with_chain_spec_and_random_blocks(
        rng: &mut impl Rng,
        chain_spec: Arc<ChainSpec>,
        database_blocks: usize,
        in_memory_blocks: usize,
        block_range_params: BlockRangeParams,
    ) -> eyre::Result<(
        BlockchainProvider2<MockNodeTypesWithDB>,
        Vec<SealedBlock>,
        Vec<SealedBlock>,
        Vec<Vec<Receipt>>,
    )> {
        let (database_blocks, in_memory_blocks) = random_blocks(
            rng,
            database_blocks,
            in_memory_blocks,
            block_range_params.requests_count,
            block_range_params.withdrawals_count,
            block_range_params.tx_count,
        );

        let receipts: Vec<Vec<_>> = database_blocks
            .iter()
            .chain(in_memory_blocks.iter())
            .map(|block| block.body.transactions.iter())
            .map(|tx| tx.map(|tx| random_receipt(rng, tx, Some(2))).collect())
            .collect();

        let factory = create_test_provider_factory_with_chain_spec(chain_spec);
        let provider_rw = factory.database_provider_rw()?;

        // Insert blocks into the database
        for block in &database_blocks {
            provider_rw.insert_historical_block(
                block.clone().seal_with_senders().expect("failed to seal block with senders"),
            )?;
        }

        // Insert receipts into the static files
        UnifiedStorageWriter::new(
            &provider_rw,
            Some(factory.static_file_provider().latest_writer(StaticFileSegment::Receipts)?),
        )
        .append_receipts_from_blocks(
            // The initial block number is required
            database_blocks.first().map(|b| b.number).unwrap_or_default(),
            receipts.iter().map(|vec| vec.clone().into_iter().map(Some).collect::<Vec<_>>()),
        )?;

        // Commit to both storages: database and static files
        UnifiedStorageWriter::commit(provider_rw, factory.static_file_provider())?;

        let provider = BlockchainProvider2::new(factory)?;

        // Insert the rest of the blocks and receipts into the in-memory state
        let chain = NewCanonicalChain::Commit {
            new: in_memory_blocks
                .iter()
                .map(|block| {
                    let senders = block.senders().expect("failed to recover senders");
                    let block_receipts = receipts.get(block.number as usize).unwrap().clone();
                    let execution_outcome =
                        ExecutionOutcome { receipts: block_receipts.into(), ..Default::default() };

                    ExecutedBlock::new(
                        Arc::new(block.clone()),
                        Arc::new(senders),
                        execution_outcome.into(),
                        Default::default(),
                        Default::default(),
                    )
                })
                .collect(),
        };
        provider.canonical_in_memory_state.update_chain(chain);

        // Get canonical, safe, and finalized blocks
        let blocks = database_blocks.iter().chain(in_memory_blocks.iter()).collect::<Vec<_>>();
        let block_count = blocks.len();
        let canonical_block = blocks.get(block_count - 1).unwrap();
        let safe_block = blocks.get(block_count - 2).unwrap();
        let finalized_block = blocks.get(block_count - 3).unwrap();

        // Set the canonical head, safe, and finalized blocks
        provider.set_canonical_head(canonical_block.header.clone());
        provider.set_safe(safe_block.header.clone());
        provider.set_finalized(finalized_block.header.clone());

        Ok((provider, database_blocks.clone(), in_memory_blocks.clone(), receipts))
    }

    #[allow(clippy::type_complexity)]
    fn provider_with_random_blocks(
        rng: &mut impl Rng,
        database_blocks: usize,
        in_memory_blocks: usize,
        block_range_params: BlockRangeParams,
    ) -> eyre::Result<(
        BlockchainProvider2<MockNodeTypesWithDB>,
        Vec<SealedBlock>,
        Vec<SealedBlock>,
        Vec<Vec<Receipt>>,
    )> {
        provider_with_chain_spec_and_random_blocks(
            rng,
            MAINNET.clone(),
            database_blocks,
            in_memory_blocks,
            block_range_params,
        )
    }

    #[test]
    fn test_block_reader_find_block_by_hash() -> eyre::Result<()> {
        // Initialize random number generator and provider factory
        let mut rng = generators::rng();
        let factory = create_test_provider_factory();

        // Generate 10 random blocks and split into database and in-memory blocks
        let blocks = random_block_range(
            &mut rng,
            0..=10,
            BlockRangeParams { parent: Some(B256::ZERO), tx_count: 0..1, ..Default::default() },
        );
        let (database_blocks, in_memory_blocks) = blocks.split_at(5);

        // Insert first 5 blocks into the database
        let provider_rw = factory.provider_rw()?;
        for block in database_blocks {
            provider_rw.insert_historical_block(
                block.clone().seal_with_senders().expect("failed to seal block with senders"),
            )?;
        }
        provider_rw.commit()?;

        // Create a new provider
        let provider = BlockchainProvider2::new(factory)?;

        // Useful blocks
        let first_db_block = database_blocks.first().unwrap();
        let first_in_mem_block = in_memory_blocks.first().unwrap();
        let last_in_mem_block = in_memory_blocks.last().unwrap();

        // No block in memory before setting in memory state
        assert_eq!(provider.find_block_by_hash(first_in_mem_block.hash(), BlockSource::Any)?, None);
        assert_eq!(
            provider.find_block_by_hash(first_in_mem_block.hash(), BlockSource::Canonical)?,
            None
        );
        // No pending block in memory
        assert_eq!(
            provider.find_block_by_hash(first_in_mem_block.hash(), BlockSource::Pending)?,
            None
        );

        // Insert first block into the in-memory state
        let in_memory_block_senders =
            first_in_mem_block.senders().expect("failed to recover senders");
        let chain = NewCanonicalChain::Commit {
            new: vec![ExecutedBlock::new(
                Arc::new(first_in_mem_block.clone()),
                Arc::new(in_memory_block_senders),
                Default::default(),
                Default::default(),
                Default::default(),
            )],
        };
        provider.canonical_in_memory_state.update_chain(chain);

        // Now the block should be found in memory
        assert_eq!(
            provider.find_block_by_hash(first_in_mem_block.hash(), BlockSource::Any)?,
            Some(first_in_mem_block.clone().into())
        );
        assert_eq!(
            provider.find_block_by_hash(first_in_mem_block.hash(), BlockSource::Canonical)?,
            Some(first_in_mem_block.clone().into())
        );

        // Find the first block in database by hash
        assert_eq!(
            provider.find_block_by_hash(first_db_block.hash(), BlockSource::Any)?,
            Some(first_db_block.clone().into())
        );
        assert_eq!(
            provider.find_block_by_hash(first_db_block.hash(), BlockSource::Canonical)?,
            Some(first_db_block.clone().into())
        );

        // No pending block in database
        assert_eq!(provider.find_block_by_hash(first_db_block.hash(), BlockSource::Pending)?, None);

        // Insert the last block into the pending state
        provider.canonical_in_memory_state.set_pending_block(ExecutedBlock {
            block: Arc::new(last_in_mem_block.clone()),
            senders: Default::default(),
            execution_output: Default::default(),
            hashed_state: Default::default(),
            trie: Default::default(),
        });

        // Now the last block should be found in memory
        assert_eq!(
            provider.find_block_by_hash(last_in_mem_block.hash(), BlockSource::Pending)?,
            Some(last_in_mem_block.clone().into())
        );

        Ok(())
    }

    #[test]
    fn test_block_reader_block() -> eyre::Result<()> {
        // Initialize random number generator and provider factory
        let mut rng = generators::rng();
        let factory = create_test_provider_factory();

        // Generate 10 random blocks and split into database and in-memory blocks
        let blocks = random_block_range(
            &mut rng,
            0..=10,
            BlockRangeParams { parent: Some(B256::ZERO), tx_count: 0..1, ..Default::default() },
        );
        let (database_blocks, in_memory_blocks) = blocks.split_at(5);

        // Insert first 5 blocks into the database
        let provider_rw = factory.provider_rw()?;
        for block in database_blocks {
            provider_rw.insert_historical_block(
                block.clone().seal_with_senders().expect("failed to seal block with senders"),
            )?;
        }
        provider_rw.commit()?;

        // Create a new provider
        let provider = BlockchainProvider2::new(factory)?;

        // First in memory block
        let first_in_mem_block = in_memory_blocks.first().unwrap();
        // First database block
        let first_db_block = database_blocks.first().unwrap();

        // First in memory block should not be found yet as not integrated to the in-memory state
        assert_eq!(provider.block(BlockHashOrNumber::Hash(first_in_mem_block.hash()))?, None);
        assert_eq!(provider.block(BlockHashOrNumber::Number(first_in_mem_block.number))?, None);

        // Insert first block into the in-memory state
        let in_memory_block_senders =
            first_in_mem_block.senders().expect("failed to recover senders");
        let chain = NewCanonicalChain::Commit {
            new: vec![ExecutedBlock::new(
                Arc::new(first_in_mem_block.clone()),
                Arc::new(in_memory_block_senders),
                Default::default(),
                Default::default(),
                Default::default(),
            )],
        };
        provider.canonical_in_memory_state.update_chain(chain);

        // First in memory block should be found
        assert_eq!(
            provider.block(BlockHashOrNumber::Hash(first_in_mem_block.hash()))?,
            Some(first_in_mem_block.clone().into())
        );
        assert_eq!(
            provider.block(BlockHashOrNumber::Number(first_in_mem_block.number))?,
            Some(first_in_mem_block.clone().into())
        );

        // First database block should be found
        assert_eq!(
            provider.block(BlockHashOrNumber::Hash(first_db_block.hash()))?,
            Some(first_db_block.clone().into())
        );
        assert_eq!(
            provider.block(BlockHashOrNumber::Number(first_db_block.number))?,
            Some(first_db_block.clone().into())
        );

        Ok(())
    }

    #[test]
    fn test_block_reader_pending_block() -> eyre::Result<()> {
        let mut rng = generators::rng();
        let (provider, _, _, _) = provider_with_random_blocks(
            &mut rng,
            TEST_BLOCKS_COUNT,
            TEST_BLOCKS_COUNT,
            BlockRangeParams::default(),
        )?;

        // Generate a random block
        let mut rng = generators::rng();
        let block = random_block(
            &mut rng,
            0,
            BlockParams { parent: Some(B256::ZERO), ..Default::default() },
        );

        // Set the block as pending
        provider.canonical_in_memory_state.set_pending_block(ExecutedBlock {
            block: Arc::new(block.clone()),
            senders: Default::default(),
            execution_output: Default::default(),
            hashed_state: Default::default(),
            trie: Default::default(),
        });

        // Assertions related to the pending block
        assert_eq!(provider.pending_block()?, Some(block.clone()));

        assert_eq!(
            provider.pending_block_with_senders()?,
            Some(reth_primitives::SealedBlockWithSenders {
                block: block.clone(),
                senders: block.senders().unwrap()
            })
        );

        assert_eq!(provider.pending_block_and_receipts()?, Some((block, vec![])));

        Ok(())
    }

    #[test]
    fn test_block_reader_ommers() -> eyre::Result<()> {
        // Create a new provider
        let mut rng = generators::rng();
        let (provider, _, in_memory_blocks, _) = provider_with_random_blocks(
            &mut rng,
            TEST_BLOCKS_COUNT,
            TEST_BLOCKS_COUNT,
            BlockRangeParams::default(),
        )?;

        let first_in_mem_block = in_memory_blocks.first().unwrap();

        // If the block is after the Merge, we should have an empty ommers list
        assert_eq!(
            provider.ommers(
                (provider.chain_spec().paris_block_and_final_difficulty.unwrap().0 + 2).into()
            )?,
            Some(vec![])
        );

        // First in memory block ommers should be found
        assert_eq!(
            provider.ommers(first_in_mem_block.number.into())?,
            Some(first_in_mem_block.body.ommers.clone())
        );
        assert_eq!(
            provider.ommers(first_in_mem_block.hash().into())?,
            Some(first_in_mem_block.body.ommers.clone())
        );

        // A random hash should return None as the block number is not found
        assert_eq!(provider.ommers(B256::random().into())?, None);

        Ok(())
    }

    #[test]
    fn test_block_body_indices() -> eyre::Result<()> {
        // Create a new provider
        let mut rng = generators::rng();
        let (provider, database_blocks, in_memory_blocks, _) = provider_with_random_blocks(
            &mut rng,
            TEST_BLOCKS_COUNT,
            TEST_BLOCKS_COUNT,
            BlockRangeParams {
                tx_count: TEST_TRANSACTIONS_COUNT..TEST_TRANSACTIONS_COUNT,
                ..Default::default()
            },
        )?;

        let first_in_mem_block = in_memory_blocks.first().unwrap();

        // Insert the first block into the in-memory state
        let in_memory_block_senders =
            first_in_mem_block.senders().expect("failed to recover senders");
        let chain = NewCanonicalChain::Commit {
            new: vec![ExecutedBlock::new(
                Arc::new(first_in_mem_block.clone()),
                Arc::new(in_memory_block_senders),
                Default::default(),
                Default::default(),
                Default::default(),
            )],
        };
        provider.canonical_in_memory_state.update_chain(chain);

        let first_db_block = database_blocks.first().unwrap().clone();
        let first_in_mem_block = in_memory_blocks.first().unwrap().clone();

        // First database block body indices should be found
        assert_eq!(
            provider.block_body_indices(first_db_block.number)?.unwrap(),
            StoredBlockBodyIndices { first_tx_num: 0, tx_count: 4 }
        );

        // First in-memory block body indices should be found with the first tx after the database
        // blocks
        assert_eq!(
            provider.block_body_indices(first_in_mem_block.number)?.unwrap(),
            StoredBlockBodyIndices { first_tx_num: 20, tx_count: 4 }
        );

        // A random block number should return None as the block is not found
        let mut rng = rand::thread_rng();
        let random_block_number: u64 = rng.gen();
        assert_eq!(provider.block_body_indices(random_block_number)?, None);

        Ok(())
    }

    #[test]
    fn test_block_with_senders_by_hash_in_memory() -> eyre::Result<()> {
        let mut rng = generators::rng();
        let (provider, _, in_memory_blocks, _) = provider_with_random_blocks(
            &mut rng,
            TEST_BLOCKS_COUNT,
            TEST_BLOCKS_COUNT,
            BlockRangeParams::default(),
        )?;

        // Get the first in-memory block
        let first_in_mem_block = in_memory_blocks.first().unwrap();
        let block_hash = first_in_mem_block.hash();

        // Get the block with senders by hash and check if it matches the first in-memory block
        let block_with_senders = provider
            .block_with_senders(BlockHashOrNumber::Hash(block_hash), TransactionVariant::WithHash)?
            .unwrap();
        assert_eq!(block_with_senders.block.seal(block_hash), first_in_mem_block.clone());
        assert_eq!(block_with_senders.senders, first_in_mem_block.senders().unwrap());

        Ok(())
    }

    #[test]
    fn test_block_with_senders_by_number_in_memory() -> eyre::Result<()> {
        let mut rng = generators::rng();
        let (provider, _, in_memory_blocks, _) = provider_with_random_blocks(
            &mut rng,
            TEST_BLOCKS_COUNT,
            TEST_BLOCKS_COUNT,
            BlockRangeParams::default(),
        )?;

        // Get the first in-memory block
        let first_in_mem_block = in_memory_blocks.first().unwrap();
        let block_number = first_in_mem_block.number;

        // Get the block with senders by number and check if it matches the first in-memory block
        let block_with_senders = provider
            .block_with_senders(
                BlockHashOrNumber::Number(block_number),
                TransactionVariant::WithHash,
            )?
            .unwrap();
        assert_eq!(
            block_with_senders.block.seal(first_in_mem_block.hash()),
            first_in_mem_block.clone()
        );
        assert_eq!(block_with_senders.senders, first_in_mem_block.senders().unwrap());

        Ok(())
    }

    #[test]
    fn test_block_with_senders_by_hash_in_database() -> eyre::Result<()> {
        let mut rng = generators::rng();
        let (provider, database_blocks, _, _) = provider_with_random_blocks(
            &mut rng,
            TEST_BLOCKS_COUNT,
            TEST_BLOCKS_COUNT,
            BlockRangeParams::default(),
        )?;

        // Get the first database block
        let first_db_block = database_blocks.first().unwrap();
        let block_hash = first_db_block.hash();

        // Get the block with senders by hash and check if it matches the first database block
        let block_with_senders = provider
            .block_with_senders(BlockHashOrNumber::Hash(block_hash), TransactionVariant::WithHash)?
            .unwrap();
        assert_eq!(block_with_senders.block.seal(block_hash), first_db_block.clone());
        assert_eq!(block_with_senders.senders, first_db_block.senders().unwrap());

        Ok(())
    }

    #[test]
    fn test_block_with_senders_by_number_in_database() -> eyre::Result<()> {
        let mut rng = generators::rng();
        let (provider, database_blocks, _, _) = provider_with_random_blocks(
            &mut rng,
            TEST_BLOCKS_COUNT,
            TEST_BLOCKS_COUNT,
            BlockRangeParams::default(),
        )?;

        // Get the first database block
        let first_db_block = database_blocks.first().unwrap();
        let block_number = first_db_block.number;

        // Get the block with senders by number and check if it matches the first database block
        let block_with_senders = provider
            .block_with_senders(
                BlockHashOrNumber::Number(block_number),
                TransactionVariant::WithHash,
            )?
            .unwrap();
        assert_eq!(block_with_senders.block.seal(first_db_block.hash()), first_db_block.clone());
        assert_eq!(block_with_senders.senders, first_db_block.senders().unwrap());

        Ok(())
    }

    #[test]
    fn test_block_with_senders_non_existent_block() -> eyre::Result<()> {
        let mut rng = generators::rng();
        let (provider, _, _, _) = provider_with_random_blocks(
            &mut rng,
            TEST_BLOCKS_COUNT,
            TEST_BLOCKS_COUNT,
            BlockRangeParams::default(),
        )?;

        // Generate a random hash (non-existent block)
        let non_existent_hash = B256::random();
        let result = provider.block_with_senders(
            BlockHashOrNumber::Hash(non_existent_hash),
            TransactionVariant::WithHash,
        )?;
        // The block should not be found
        assert!(result.is_none());

        // Generate a random number (non-existent block)
        let non_existent_number = 9999;
        let result = provider.block_with_senders(
            BlockHashOrNumber::Number(non_existent_number),
            TransactionVariant::WithHash,
        )?;
        // The block should not be found
        assert!(result.is_none());

        Ok(())
    }

    #[test]
    fn test_sealed_block_with_senders_by_hash_in_memory() -> eyre::Result<()> {
        let mut rng = generators::rng();
        let (provider, _, in_memory_blocks, _) = provider_with_random_blocks(
            &mut rng,
            TEST_BLOCKS_COUNT,
            TEST_BLOCKS_COUNT,
            BlockRangeParams::default(),
        )?;

        // Get the first in-memory block
        let first_in_mem_block = in_memory_blocks.first().unwrap();
        let block_hash = first_in_mem_block.hash();

        // Get the sealed block with senders by hash and check if it matches the first in-memory
        // block
        let sealed_block_with_senders = provider
            .sealed_block_with_senders(
                BlockHashOrNumber::Hash(block_hash),
                TransactionVariant::WithHash,
            )?
            .unwrap();
        assert_eq!(sealed_block_with_senders.block, first_in_mem_block.clone());
        assert_eq!(sealed_block_with_senders.senders, first_in_mem_block.senders().unwrap());

        Ok(())
    }

    #[test]
    fn test_sealed_block_with_senders_by_number_in_memory() -> eyre::Result<()> {
        let mut rng = generators::rng();
        let (provider, _, in_memory_blocks, _) = provider_with_random_blocks(
            &mut rng,
            TEST_BLOCKS_COUNT,
            TEST_BLOCKS_COUNT,
            BlockRangeParams::default(),
        )?;

        // Get the first in-memory block
        let first_in_mem_block = in_memory_blocks.first().unwrap();
        let block_number = first_in_mem_block.number;

        // Get the sealed block with senders by number and check if it matches the first in-memory
        let sealed_block_with_senders = provider
            .sealed_block_with_senders(
                BlockHashOrNumber::Number(block_number),
                TransactionVariant::WithHash,
            )?
            .unwrap();
        assert_eq!(sealed_block_with_senders.block, first_in_mem_block.clone());
        assert_eq!(sealed_block_with_senders.senders, first_in_mem_block.senders().unwrap());

        Ok(())
    }

    #[test]
    fn test_sealed_block_with_senders_by_hash_in_database() -> eyre::Result<()> {
        let mut rng = generators::rng();
        let (provider, database_blocks, _, _) = provider_with_random_blocks(
            &mut rng,
            TEST_BLOCKS_COUNT,
            TEST_BLOCKS_COUNT,
            BlockRangeParams::default(),
        )?;

        // Get the first database block
        let first_db_block = database_blocks.first().unwrap();
        let block_hash = first_db_block.hash();

        // Get the sealed block with senders by hash and check if it matches the first database
        // block
        let sealed_block_with_senders = provider
            .sealed_block_with_senders(
                BlockHashOrNumber::Hash(block_hash),
                TransactionVariant::WithHash,
            )?
            .unwrap();
        assert_eq!(sealed_block_with_senders.block, first_db_block.clone());
        assert_eq!(sealed_block_with_senders.senders, first_db_block.senders().unwrap());

        Ok(())
    }

    #[test]
    fn test_sealed_block_with_senders_by_number_in_database() -> eyre::Result<()> {
        let mut rng = generators::rng();
        let (provider, database_blocks, _, _) = provider_with_random_blocks(
            &mut rng,
            TEST_BLOCKS_COUNT,
            TEST_BLOCKS_COUNT,
            BlockRangeParams::default(),
        )?;

        // Get the first database block
        let first_db_block = database_blocks.first().unwrap();
        let block_number = first_db_block.number;

        // Get the sealed block with senders by number and check if it matches the first database
        // block
        let sealed_block_with_senders = provider
            .sealed_block_with_senders(
                BlockHashOrNumber::Number(block_number),
                TransactionVariant::WithHash,
            )?
            .unwrap();
        assert_eq!(sealed_block_with_senders.block, first_db_block.clone());
        assert_eq!(sealed_block_with_senders.senders, first_db_block.senders().unwrap());

        Ok(())
    }

    #[test]
    fn test_sealed_block_with_senders_non_existent_block() -> eyre::Result<()> {
        let mut rng = generators::rng();
        let (provider, _, _, _) = provider_with_random_blocks(
            &mut rng,
            TEST_BLOCKS_COUNT,
            TEST_BLOCKS_COUNT,
            BlockRangeParams::default(),
        )?;

        // Generate a random hash (non-existent block)
        let non_existent_hash = B256::random();
        let result = provider.sealed_block_with_senders(
            BlockHashOrNumber::Hash(non_existent_hash),
            TransactionVariant::WithHash,
        )?;
        // The block should not be found
        assert!(result.is_none());

        // Generate a random number (non-existent block)
        let non_existent_number = 9999;
        let result = provider.sealed_block_with_senders(
            BlockHashOrNumber::Number(non_existent_number),
            TransactionVariant::WithHash,
        )?;
        // The block should not be found
        assert!(result.is_none());

        Ok(())
    }

    #[test]
    fn test_block_hash_reader() -> eyre::Result<()> {
        let mut rng = generators::rng();
        let (provider, database_blocks, in_memory_blocks, _) = provider_with_random_blocks(
            &mut rng,
            TEST_BLOCKS_COUNT,
            TEST_BLOCKS_COUNT,
            BlockRangeParams::default(),
        )?;

        let database_block = database_blocks.first().unwrap().clone();
        let in_memory_block = in_memory_blocks.last().unwrap().clone();

        assert_eq!(provider.block_hash(database_block.number)?, Some(database_block.hash()));
        assert_eq!(provider.block_hash(in_memory_block.number)?, Some(in_memory_block.hash()));

        assert_eq!(
            provider.canonical_hashes_range(0, 10)?,
            [database_blocks, in_memory_blocks]
                .concat()
                .iter()
                .map(|block| block.hash())
                .collect::<Vec<_>>()
        );

        Ok(())
    }

    #[test]
    fn test_header_provider() -> eyre::Result<()> {
        let mut rng = generators::rng();
        let (provider, database_blocks, in_memory_blocks, _) = provider_with_random_blocks(
            &mut rng,
            TEST_BLOCKS_COUNT,
            TEST_BLOCKS_COUNT,
            BlockRangeParams::default(),
        )?;

        let database_block = database_blocks.first().unwrap().clone();
        let in_memory_block = in_memory_blocks.last().unwrap().clone();
        // make sure that the finalized block is on db
        let finalized_block = database_blocks.get(database_blocks.len() - 3).unwrap();
        provider.set_finalized(finalized_block.header.clone());

        let blocks = [database_blocks, in_memory_blocks].concat();

        assert_eq!(provider.header(&database_block.hash())?, Some(database_block.header().clone()));
        assert_eq!(
            provider.header(&in_memory_block.hash())?,
            Some(in_memory_block.header().clone())
        );

        assert_eq!(
            provider.header_by_number(database_block.number)?,
            Some(database_block.header().clone())
        );
        assert_eq!(
            provider.header_by_number(in_memory_block.number)?,
            Some(in_memory_block.header().clone())
        );

        assert_eq!(
            provider.header_td_by_number(database_block.number)?,
            Some(database_block.difficulty)
        );
        assert_eq!(
            provider.header_td_by_number(in_memory_block.number)?,
            Some(in_memory_block.difficulty)
        );

        assert_eq!(
            provider.sealed_header(database_block.number)?,
            Some(database_block.header.clone())
        );
        assert_eq!(
            provider.sealed_header(in_memory_block.number)?,
            Some(in_memory_block.header.clone())
        );

        assert_eq!(
            provider.sealed_headers_while(0..=10, |header| header.number <= 8)?,
            blocks
                .iter()
                .take_while(|header| header.number <= 8)
                .map(|b| b.header.clone())
                .collect::<Vec<_>>()
        );

        Ok(())
    }

    #[tokio::test]
    async fn test_canon_state_subscriptions() -> eyre::Result<()> {
        let factory = create_test_provider_factory();

        // Generate a random block to initialise the blockchain provider.
        let mut test_block_builder = TestBlockBuilder::default();
        let block_1 = test_block_builder.generate_random_block(0, B256::ZERO);
        let block_hash_1 = block_1.hash();

        // Insert and commit the block.
        let provider_rw = factory.provider_rw()?;
        provider_rw.insert_historical_block(block_1)?;
        provider_rw.commit()?;

        let provider = BlockchainProvider2::new(factory)?;

        // Subscribe twice for canonical state updates.
        let in_memory_state = provider.canonical_in_memory_state();
        let mut rx_1 = provider.subscribe_to_canonical_state();
        let mut rx_2 = provider.subscribe_to_canonical_state();

        // Send and receive commit notifications.
        let block_2 = test_block_builder.generate_random_block(1, block_hash_1);
        let chain = Chain::new(vec![block_2], ExecutionOutcome::default(), None);
        let commit = CanonStateNotification::Commit { new: Arc::new(chain.clone()) };
        in_memory_state.notify_canon_state(commit.clone());
        let (notification_1, notification_2) = tokio::join!(rx_1.recv(), rx_2.recv());
        assert_eq!(notification_1, Ok(commit.clone()));
        assert_eq!(notification_2, Ok(commit.clone()));

        // Send and receive re-org notifications.
        let block_3 = test_block_builder.generate_random_block(1, block_hash_1);
        let block_4 = test_block_builder.generate_random_block(2, block_3.hash());
        let new_chain = Chain::new(vec![block_3, block_4], ExecutionOutcome::default(), None);
        let re_org =
            CanonStateNotification::Reorg { old: Arc::new(chain), new: Arc::new(new_chain) };
        in_memory_state.notify_canon_state(re_org.clone());
        let (notification_1, notification_2) = tokio::join!(rx_1.recv(), rx_2.recv());
        assert_eq!(notification_1, Ok(re_org.clone()));
        assert_eq!(notification_2, Ok(re_org.clone()));

        Ok(())
    }

    #[test]
    fn test_withdrawals_provider() -> eyre::Result<()> {
        let mut rng = generators::rng();
        let chain_spec = Arc::new(ChainSpecBuilder::mainnet().shanghai_activated().build());
        let (provider, database_blocks, in_memory_blocks, _) =
            provider_with_chain_spec_and_random_blocks(
                &mut rng,
                chain_spec.clone(),
                TEST_BLOCKS_COUNT,
                TEST_BLOCKS_COUNT,
                BlockRangeParams { withdrawals_count: Some(1..3), ..Default::default() },
            )?;
        let blocks = [database_blocks, in_memory_blocks].concat();

        let shainghai_timestamp =
            chain_spec.hardforks.fork(EthereumHardfork::Shanghai).as_timestamp().unwrap();

        assert_eq!(
            provider
                .withdrawals_by_block(
                    reth_primitives::BlockHashOrNumber::Number(15),
                    shainghai_timestamp
                )
                .expect("could not call withdrawals by block"),
            Some(Withdrawals::new(vec![])),
            "Expected withdrawals_by_block to return empty list if block does not exist"
        );

        for block in blocks.clone() {
            assert_eq!(
                provider
                    .withdrawals_by_block(
                        reth_primitives::BlockHashOrNumber::Number(block.number),
                        shainghai_timestamp
                    )?
                    .unwrap(),
                block.body.withdrawals.unwrap(),
                "Expected withdrawals_by_block to return correct withdrawals"
            );
        }

        let canonical_block_num = provider.best_block_number().unwrap();
        let canonical_block = blocks.get(canonical_block_num as usize).unwrap();

        assert_eq!(
            Some(provider.latest_withdrawal()?.unwrap()),
            canonical_block.body.withdrawals.clone().unwrap().pop(),
            "Expected latest withdrawal to be equal to last withdrawal entry in canonical block"
        );

        Ok(())
    }

    #[test]
    fn test_block_num_reader() -> eyre::Result<()> {
        let mut rng = generators::rng();
        let (provider, database_blocks, in_memory_blocks, _) = provider_with_random_blocks(
            &mut rng,
            TEST_BLOCKS_COUNT,
            TEST_BLOCKS_COUNT,
            BlockRangeParams::default(),
        )?;

        assert_eq!(provider.best_block_number()?, in_memory_blocks.last().unwrap().number);
        assert_eq!(provider.last_block_number()?, database_blocks.last().unwrap().number);

        let database_block = database_blocks.first().unwrap().clone();
        let in_memory_block = in_memory_blocks.first().unwrap().clone();
        assert_eq!(provider.block_number(database_block.hash())?, Some(database_block.number));
        assert_eq!(provider.block_number(in_memory_block.hash())?, Some(in_memory_block.number));

        Ok(())
    }

    #[test]
    fn test_block_reader_id_ext_block_by_id() -> eyre::Result<()> {
        let mut rng = generators::rng();
        let (provider, database_blocks, in_memory_blocks, _) = provider_with_random_blocks(
            &mut rng,
            TEST_BLOCKS_COUNT,
            TEST_BLOCKS_COUNT,
            BlockRangeParams::default(),
        )?;

        let database_block = database_blocks.first().unwrap().clone();
        let in_memory_block = in_memory_blocks.last().unwrap().clone();

        let block_number = database_block.number;
        let block_hash = database_block.header.hash();

        assert_eq!(
            provider.block_by_id(block_number.into()).unwrap(),
            Some(database_block.clone().unseal())
        );
        assert_eq!(provider.block_by_id(block_hash.into()).unwrap(), Some(database_block.unseal()));

        let block_number = in_memory_block.number;
        let block_hash = in_memory_block.header.hash();
        assert_eq!(
            provider.block_by_id(block_number.into()).unwrap(),
            Some(in_memory_block.clone().unseal())
        );
        assert_eq!(
            provider.block_by_id(block_hash.into()).unwrap(),
            Some(in_memory_block.unseal())
        );

        Ok(())
    }

    #[test]
    fn test_block_reader_id_ext_header_by_number_or_tag() -> eyre::Result<()> {
        let mut rng = generators::rng();
        let (provider, database_blocks, in_memory_blocks, _) = provider_with_random_blocks(
            &mut rng,
            TEST_BLOCKS_COUNT,
            TEST_BLOCKS_COUNT,
            BlockRangeParams::default(),
        )?;

        let database_block = database_blocks.first().unwrap().clone();

        let in_memory_block_count = in_memory_blocks.len();
        let canonical_block = in_memory_blocks.get(in_memory_block_count - 1).unwrap().clone();
        let safe_block = in_memory_blocks.get(in_memory_block_count - 2).unwrap().clone();
        let finalized_block = in_memory_blocks.get(in_memory_block_count - 3).unwrap().clone();

        let block_number = database_block.number;
        assert_eq!(
            provider.header_by_number_or_tag(block_number.into()).unwrap(),
            Some(database_block.header.clone().unseal())
        );
        assert_eq!(
            provider.sealed_header_by_number_or_tag(block_number.into()).unwrap(),
            Some(database_block.header)
        );

        assert_eq!(
            provider.header_by_number_or_tag(BlockNumberOrTag::Latest).unwrap(),
            Some(canonical_block.header.clone().unseal())
        );
        assert_eq!(
            provider.sealed_header_by_number_or_tag(BlockNumberOrTag::Latest).unwrap(),
            Some(canonical_block.header)
        );

        assert_eq!(
            provider.header_by_number_or_tag(BlockNumberOrTag::Safe).unwrap(),
            Some(safe_block.header.clone().unseal())
        );
        assert_eq!(
            provider.sealed_header_by_number_or_tag(BlockNumberOrTag::Safe).unwrap(),
            Some(safe_block.header)
        );

        assert_eq!(
            provider.header_by_number_or_tag(BlockNumberOrTag::Finalized).unwrap(),
            Some(finalized_block.header.clone().unseal())
        );
        assert_eq!(
            provider.sealed_header_by_number_or_tag(BlockNumberOrTag::Finalized).unwrap(),
            Some(finalized_block.header)
        );

        Ok(())
    }

    #[test]
    fn test_block_reader_id_ext_header_by_id() -> eyre::Result<()> {
        let mut rng = generators::rng();
        let (provider, database_blocks, in_memory_blocks, _) = provider_with_random_blocks(
            &mut rng,
            TEST_BLOCKS_COUNT,
            TEST_BLOCKS_COUNT,
            BlockRangeParams::default(),
        )?;

        let database_block = database_blocks.first().unwrap().clone();
        let in_memory_block = in_memory_blocks.last().unwrap().clone();

        let block_number = database_block.number;
        let block_hash = database_block.header.hash();

        assert_eq!(
            provider.header_by_id(block_number.into()).unwrap(),
            Some(database_block.header.clone().unseal())
        );
        assert_eq!(
            provider.sealed_header_by_id(block_number.into()).unwrap(),
            Some(database_block.header.clone())
        );

        assert_eq!(
            provider.header_by_id(block_hash.into()).unwrap(),
            Some(database_block.header.clone().unseal())
        );
        assert_eq!(
            provider.sealed_header_by_id(block_hash.into()).unwrap(),
            Some(database_block.header)
        );

        let block_number = in_memory_block.number;
        let block_hash = in_memory_block.header.hash();

        assert_eq!(
            provider.header_by_id(block_number.into()).unwrap(),
            Some(in_memory_block.header.clone().unseal())
        );
        assert_eq!(
            provider.sealed_header_by_id(block_number.into()).unwrap(),
            Some(in_memory_block.header.clone())
        );

        assert_eq!(
            provider.header_by_id(block_hash.into()).unwrap(),
            Some(in_memory_block.header.clone().unseal())
        );
        assert_eq!(
            provider.sealed_header_by_id(block_hash.into()).unwrap(),
            Some(in_memory_block.header)
        );

        Ok(())
    }

    #[test]
    fn test_block_reader_id_ext_ommers_by_id() -> eyre::Result<()> {
        let mut rng = generators::rng();
        let (provider, database_blocks, in_memory_blocks, _) = provider_with_random_blocks(
            &mut rng,
            TEST_BLOCKS_COUNT,
            TEST_BLOCKS_COUNT,
            BlockRangeParams::default(),
        )?;

        let database_block = database_blocks.first().unwrap().clone();
        let in_memory_block = in_memory_blocks.last().unwrap().clone();

        let block_number = database_block.number;
        let block_hash = database_block.header.hash();

        assert_eq!(
            provider.ommers_by_id(block_number.into()).unwrap().unwrap_or_default(),
            database_block.body.ommers
        );
        assert_eq!(
            provider.ommers_by_id(block_hash.into()).unwrap().unwrap_or_default(),
            database_block.body.ommers
        );

        let block_number = in_memory_block.number;
        let block_hash = in_memory_block.header.hash();

        assert_eq!(
            provider.ommers_by_id(block_number.into()).unwrap().unwrap_or_default(),
            in_memory_block.body.ommers
        );
        assert_eq!(
            provider.ommers_by_id(block_hash.into()).unwrap().unwrap_or_default(),
            in_memory_block.body.ommers
        );

        Ok(())
    }

    #[test]
    fn test_receipt_provider() -> eyre::Result<()> {
        let mut rng = generators::rng();
        let (provider, database_blocks, in_memory_blocks, receipts) = provider_with_random_blocks(
            &mut rng,
            TEST_BLOCKS_COUNT,
            TEST_BLOCKS_COUNT,
            BlockRangeParams { tx_count: 1..3, ..Default::default() },
        )?;

        let blocks = [database_blocks, in_memory_blocks].concat();

        for block in blocks {
            let block_number = block.number as usize;
            for (txn_number, _) in block.body.transactions.iter().enumerate() {
                let txn_hash = block.body.transactions.get(txn_number).unwrap().hash();
                let txn_id = provider.transaction_id(txn_hash)?.unwrap();
                assert_eq!(
                    provider.receipt(txn_id)?.unwrap(),
                    receipts.get(block_number).unwrap().clone().get(txn_number).unwrap().clone()
                );
                assert_eq!(
                    provider.receipt_by_hash(txn_hash)?.unwrap(),
                    receipts.get(block_number).unwrap().clone().get(txn_number).unwrap().clone()
                );
            }
        }

        Ok(())
    }

    #[test]
    fn test_receipt_provider_id_ext_receipts_by_block_id() -> eyre::Result<()> {
        let mut rng = generators::rng();
        let (provider, database_blocks, in_memory_blocks, receipts) = provider_with_random_blocks(
            &mut rng,
            TEST_BLOCKS_COUNT,
            TEST_BLOCKS_COUNT,
            BlockRangeParams { tx_count: 1..3, ..Default::default() },
        )?;

        let database_block = database_blocks.first().unwrap().clone();
        let in_memory_block = in_memory_blocks.last().unwrap().clone();

        let block_number = database_block.number;
        let block_hash = database_block.header.hash();

        assert!(!receipts.get(database_block.number as usize).unwrap().is_empty());
        assert!(!provider
            .receipts_by_number_or_tag(database_block.number.into())?
            .unwrap()
            .is_empty());

        assert_eq!(
            provider.receipts_by_block_id(block_number.into())?.unwrap(),
            receipts.get(block_number as usize).unwrap().clone()
        );
        assert_eq!(
            provider.receipts_by_block_id(block_hash.into())?.unwrap(),
            receipts.get(block_number as usize).unwrap().clone()
        );

        let block_number = in_memory_block.number;
        let block_hash = in_memory_block.header.hash();

        assert_eq!(
            provider.receipts_by_block_id(block_number.into())?.unwrap(),
            receipts.get(block_number as usize).unwrap().clone()
        );
        assert_eq!(
            provider.receipts_by_block_id(block_hash.into())?.unwrap(),
            receipts.get(block_number as usize).unwrap().clone()
        );

        Ok(())
    }

    #[test]
    fn test_receipt_provider_id_ext_receipts_by_block_number_or_tag() -> eyre::Result<()> {
        let mut rng = generators::rng();
        let (provider, database_blocks, in_memory_blocks, receipts) = provider_with_random_blocks(
            &mut rng,
            TEST_BLOCKS_COUNT,
            TEST_BLOCKS_COUNT,
            BlockRangeParams { tx_count: 1..3, ..Default::default() },
        )?;

        let database_block = database_blocks.first().unwrap().clone();

        let in_memory_block_count = in_memory_blocks.len();
        let canonical_block = in_memory_blocks.get(in_memory_block_count - 1).unwrap().clone();
        let safe_block = in_memory_blocks.get(in_memory_block_count - 2).unwrap().clone();
        let finalized_block = in_memory_blocks.get(in_memory_block_count - 3).unwrap().clone();

        assert!(!receipts.get(database_block.number as usize).unwrap().is_empty());
        assert!(!provider
            .receipts_by_number_or_tag(database_block.number.into())?
            .unwrap()
            .is_empty());

        assert_eq!(
            provider.receipts_by_number_or_tag(database_block.number.into())?.unwrap(),
            receipts.get(database_block.number as usize).unwrap().clone()
        );
        assert_eq!(
            provider.receipts_by_number_or_tag(BlockNumberOrTag::Latest)?.unwrap(),
            receipts.get(canonical_block.number as usize).unwrap().clone()
        );
        assert_eq!(
            provider.receipts_by_number_or_tag(BlockNumberOrTag::Safe)?.unwrap(),
            receipts.get(safe_block.number as usize).unwrap().clone()
        );
        assert_eq!(
            provider.receipts_by_number_or_tag(BlockNumberOrTag::Finalized)?.unwrap(),
            receipts.get(finalized_block.number as usize).unwrap().clone()
        );

        Ok(())
    }

    #[test]
    fn test_changeset_reader() -> eyre::Result<()> {
        let mut rng = generators::rng();

        let (database_blocks, in_memory_blocks) =
            random_blocks(&mut rng, TEST_BLOCKS_COUNT, 1, None, None, 0..1);

        let first_database_block = database_blocks.first().map(|block| block.number).unwrap();
        let last_database_block = database_blocks.last().map(|block| block.number).unwrap();
        let first_in_memory_block = in_memory_blocks.first().map(|block| block.number).unwrap();

        let accounts = random_eoa_accounts(&mut rng, 2);

        let (database_changesets, database_state) = random_changeset_range(
            &mut rng,
            &database_blocks,
            accounts.into_iter().map(|(address, account)| (address, (account, Vec::new()))),
            0..0,
            0..0,
        );
        let (in_memory_changesets, in_memory_state) = random_changeset_range(
            &mut rng,
            &in_memory_blocks,
            database_state
                .iter()
                .map(|(address, (account, storage))| (*address, (*account, storage.clone()))),
            0..0,
            0..0,
        );

        let factory = create_test_provider_factory();

        let provider_rw = factory.provider_rw()?;
        provider_rw.append_blocks_with_state(
            database_blocks
                .into_iter()
                .map(|b| b.seal_with_senders().expect("failed to seal block with senders"))
                .collect(),
            ExecutionOutcome {
                bundle: BundleState::new(
                    database_state.into_iter().map(|(address, (account, _))| {
                        (address, None, Some(account.into()), Default::default())
                    }),
                    database_changesets
                        .iter()
                        .map(|block_changesets| {
                            block_changesets.iter().map(|(address, account, _)| {
                                (*address, Some(Some((*account).into())), [])
                            })
                        })
                        .collect::<Vec<_>>(),
                    Vec::new(),
                ),
                first_block: first_database_block,
                ..Default::default()
            },
            Default::default(),
            Default::default(),
        )?;
        provider_rw.commit()?;

        let provider = BlockchainProvider2::new(factory)?;

        let in_memory_changesets = in_memory_changesets.into_iter().next().unwrap();
        let chain = NewCanonicalChain::Commit {
            new: vec![in_memory_blocks
                .first()
                .map(|block| {
                    let senders = block.senders().expect("failed to recover senders");
                    ExecutedBlock::new(
                        Arc::new(block.clone()),
                        Arc::new(senders),
                        Arc::new(ExecutionOutcome {
                            bundle: BundleState::new(
                                in_memory_state.into_iter().map(|(address, (account, _))| {
                                    (address, None, Some(account.into()), Default::default())
                                }),
                                [in_memory_changesets.iter().map(|(address, account, _)| {
                                    (*address, Some(Some((*account).into())), Vec::new())
                                })],
                                [],
                            ),
                            first_block: first_in_memory_block,
                            ..Default::default()
                        }),
                        Default::default(),
                        Default::default(),
                    )
                })
                .unwrap()],
        };
        provider.canonical_in_memory_state.update_chain(chain);

        assert_eq!(
            provider.account_block_changeset(last_database_block).unwrap(),
            database_changesets
                .into_iter()
                .last()
                .unwrap()
                .into_iter()
                .sorted_by_key(|(address, _, _)| *address)
                .map(|(address, account, _)| AccountBeforeTx { address, info: Some(account) })
                .collect::<Vec<_>>()
        );
        assert_eq!(
            provider.account_block_changeset(first_in_memory_block).unwrap(),
            in_memory_changesets
                .into_iter()
                .sorted_by_key(|(address, _, _)| *address)
                .map(|(address, account, _)| AccountBeforeTx { address, info: Some(account) })
                .collect::<Vec<_>>()
        );

        Ok(())
    }

    #[test]
    fn test_requests_provider() -> eyre::Result<()> {
        let mut rng = generators::rng();
        let chain_spec = Arc::new(ChainSpecBuilder::mainnet().prague_activated().build());
        let (provider, database_blocks, in_memory_blocks, _) =
            provider_with_chain_spec_and_random_blocks(
                &mut rng,
                chain_spec.clone(),
                TEST_BLOCKS_COUNT,
                TEST_BLOCKS_COUNT,
                BlockRangeParams { requests_count: Some(1..2), ..Default::default() },
            )?;

        let database_block = database_blocks.first().unwrap().clone();
        let in_memory_block = in_memory_blocks.last().unwrap().clone();

        let prague_timestamp =
            chain_spec.hardforks.fork(EthereumHardfork::Prague).as_timestamp().unwrap();

        assert_eq!(
            provider.requests_by_block(database_block.number.into(), prague_timestamp,)?,
            database_block.body.requests.clone()
        );
        assert_eq!(
            provider.requests_by_block(in_memory_block.number.into(), prague_timestamp,)?,
            in_memory_block.body.requests.clone()
        );

        Ok(())
    }

    #[test]
    fn test_state_provider_factory() -> eyre::Result<()> {
        let mut rng = generators::rng();

        // test in-memory state use-cases
        let (in_memory_provider, _, in_memory_blocks, _) = provider_with_random_blocks(
            &mut rng,
            TEST_BLOCKS_COUNT,
            TEST_BLOCKS_COUNT,
            BlockRangeParams::default(),
        )?;

        // test database state use-cases
        let (only_database_provider, database_blocks, _, _) = provider_with_random_blocks(
            &mut rng,
            TEST_BLOCKS_COUNT,
            0,
            BlockRangeParams::default(),
        )?;

        let blocks = [database_blocks.clone(), in_memory_blocks.clone()].concat();
        let first_in_memory_block = in_memory_blocks.first().unwrap();
        let first_db_block = database_blocks.first().unwrap();

        // test latest state
        assert_eq!(
            first_in_memory_block.hash(),
            in_memory_provider.latest().unwrap().block_hash(first_in_memory_block.number)?.unwrap()
        );
        // test latest falls back to database state when there's no in-memory block
        assert_eq!(
            first_db_block.hash(),
            only_database_provider.latest().unwrap().block_hash(first_db_block.number)?.unwrap()
        );

        // test history by block number
        assert_eq!(
            first_in_memory_block.hash(),
            in_memory_provider
                .history_by_block_number(first_in_memory_block.number)?
                .block_hash(first_in_memory_block.number)?
                .unwrap()
        );
        assert_eq!(
            first_db_block.hash(),
            only_database_provider
                .history_by_block_number(first_db_block.number)?
                .block_hash(first_db_block.number)?
                .unwrap()
        );
        assert_eq!(
            first_in_memory_block.hash(),
            in_memory_provider
                .history_by_block_hash(first_in_memory_block.hash())?
                .block_hash(first_in_memory_block.number)?
                .unwrap()
        );
        assert!(only_database_provider.history_by_block_hash(B256::random()).is_err());

        // test state by block hash
        assert_eq!(
            first_in_memory_block.hash(),
            in_memory_provider
                .state_by_block_hash(first_in_memory_block.hash())?
                .block_hash(first_in_memory_block.number)?
                .unwrap()
        );
        assert_eq!(
            first_db_block.hash(),
            only_database_provider
                .state_by_block_hash(first_db_block.hash())?
                .block_hash(first_db_block.number)?
                .unwrap()
        );
        assert!(only_database_provider.state_by_block_hash(B256::random()).is_err());

        // test pending without pending state- falls back to latest
        assert_eq!(
            first_in_memory_block.hash(),
            in_memory_provider
                .pending()
                .unwrap()
                .block_hash(first_in_memory_block.number)
                .unwrap()
                .unwrap()
        );

        // adding a pending block to state can test pending() and  pending_state_by_hash() function
        let pending_block = database_blocks[database_blocks.len() - 1].clone();
        only_database_provider.canonical_in_memory_state.set_pending_block(ExecutedBlock {
            block: Arc::new(pending_block.clone()),
            senders: Default::default(),
            execution_output: Default::default(),
            hashed_state: Default::default(),
            trie: Default::default(),
        });

        assert_eq!(
            pending_block.hash(),
            only_database_provider
                .pending()
                .unwrap()
                .block_hash(pending_block.number)
                .unwrap()
                .unwrap()
        );

        assert_eq!(
            pending_block.hash(),
            only_database_provider
                .pending_state_by_hash(pending_block.hash())?
                .unwrap()
                .block_hash(pending_block.number)?
                .unwrap()
        );

        // test state by block number or tag
        assert_eq!(
            first_in_memory_block.hash(),
            in_memory_provider
                .state_by_block_number_or_tag(BlockNumberOrTag::Number(
                    first_in_memory_block.number
                ))?
                .block_hash(first_in_memory_block.number)?
                .unwrap()
        );
        assert_eq!(
            first_in_memory_block.hash(),
            in_memory_provider
                .state_by_block_number_or_tag(BlockNumberOrTag::Latest)?
                .block_hash(first_in_memory_block.number)?
                .unwrap()
        );
        // test state by block tag for safe block
        let safe_block = in_memory_blocks[in_memory_blocks.len() - 2].clone();
        in_memory_provider.canonical_in_memory_state.set_safe(safe_block.header.clone());
        assert_eq!(
            safe_block.hash(),
            in_memory_provider
                .state_by_block_number_or_tag(BlockNumberOrTag::Safe)?
                .block_hash(safe_block.number)?
                .unwrap()
        );
        // test state by block tag for finalized block
        let finalized_block = in_memory_blocks[in_memory_blocks.len() - 3].clone();
        in_memory_provider.canonical_in_memory_state.set_finalized(finalized_block.header.clone());
        assert_eq!(
            finalized_block.hash(),
            in_memory_provider
                .state_by_block_number_or_tag(BlockNumberOrTag::Finalized)?
                .block_hash(finalized_block.number)?
                .unwrap()
        );
        // test state by block tag for earliest block
        let earliest_block = blocks.first().unwrap().clone();
        assert_eq!(
            earliest_block.hash(),
            only_database_provider
                .state_by_block_number_or_tag(BlockNumberOrTag::Earliest)?
                .block_hash(earliest_block.number)?
                .unwrap()
        );

        Ok(())
    }

    #[test]
    fn test_canon_state_tracker() -> eyre::Result<()> {
        let mut rng = generators::rng();
        let (provider, _, _, _) = provider_with_random_blocks(
            &mut rng,
            TEST_BLOCKS_COUNT,
            TEST_BLOCKS_COUNT,
            BlockRangeParams::default(),
        )?;

        let before = Instant::now();
        provider.on_forkchoice_update_received(&Default::default());
        let last_update_ts = provider.last_received_update_timestamp().unwrap();
        let after = Instant::now();

        // Ensure the timestamp is updated and between the before and after timestamps
        assert!(before < last_update_ts && last_update_ts < after);

        let before = Instant::now();
        provider.on_transition_configuration_exchanged();
        let last_update_ts = provider.last_exchanged_transition_configuration_timestamp().unwrap();
        let after = Instant::now();

        // Ensure the timestamp is updated and between the before and after timestamps
        assert!(before < last_update_ts && last_update_ts < after);

        Ok(())
    }

    #[test]
    fn test_block_id_reader() -> eyre::Result<()> {
        // Create a new provider
        let mut rng = generators::rng();
        let (provider, _, in_memory_blocks, _) = provider_with_random_blocks(
            &mut rng,
            TEST_BLOCKS_COUNT,
            TEST_BLOCKS_COUNT,
            BlockRangeParams::default(),
        )?;

        // Set the pending block in memory
        let pending_block = in_memory_blocks.last().unwrap();
        provider.canonical_in_memory_state.set_pending_block(ExecutedBlock {
            block: Arc::new(pending_block.clone()),
            senders: Default::default(),
            execution_output: Default::default(),
            hashed_state: Default::default(),
            trie: Default::default(),
        });

        // Set the safe block in memory
        let safe_block = in_memory_blocks[in_memory_blocks.len() - 2].clone();
        provider.canonical_in_memory_state.set_safe(safe_block.header.clone());

        // Set the finalized block in memory
        let finalized_block = in_memory_blocks[in_memory_blocks.len() - 3].clone();
        provider.canonical_in_memory_state.set_finalized(finalized_block.header.clone());

        // Verify the pending block number and hash
        assert_eq!(
            provider.pending_block_num_hash()?,
            Some(BlockNumHash { number: pending_block.number, hash: pending_block.hash() })
        );

        // Verify the safe block number and hash
        assert_eq!(
            provider.safe_block_num_hash()?,
            Some(BlockNumHash { number: safe_block.number, hash: safe_block.hash() })
        );

        // Verify the finalized block number and hash
        assert_eq!(
            provider.finalized_block_num_hash()?,
            Some(BlockNumHash { number: finalized_block.number, hash: finalized_block.hash() })
        );

        Ok(())
    }

    #[test]
    fn test_transaction_id() -> eyre::Result<()> {
        let mut rng = generators::rng();
        let (provider, database_blocks, in_memory_blocks, _) = provider_with_random_blocks(
            &mut rng,
            TEST_BLOCKS_COUNT,
            TEST_BLOCKS_COUNT,
            BlockRangeParams {
                tx_count: TEST_TRANSACTIONS_COUNT..TEST_TRANSACTIONS_COUNT,
                ..Default::default()
            },
        )?;

        // Database
        // Choose a random transaction from the database blocks
        let tx = &database_blocks[0].body.transactions[0];
        let tx_hash = tx.hash();

        // Ensure the transaction ID can be found in the database
        let result = provider.transaction_id(tx_hash)?;
        assert_eq!(result, Some(0));

        // In memory
        // Choose a random transaction from the in-memory blocks
        let tx = &in_memory_blocks[0].body.transactions[0];
        let tx_hash = tx.hash();

        // Ensure the transaction ID can be found in the in-memory state
        let result = provider.transaction_id(tx_hash)?;
        assert!(result.is_some(), "Transaction ID should be found in the in-memory state");

        // Check that the transaction ID is greater than the last database transaction ID
        let last_db_tx_id = provider.database.last_block_number()?;
        let last_db_tx_id =
            provider.database.block_body_indices(last_db_tx_id)?.unwrap().last_tx_num();

        assert!(
            result.unwrap() > last_db_tx_id,
            "In-memory transaction ID should be greater than the last database transaction ID"
        );
        assert_eq!(result, Some(last_db_tx_id + 1));

        // Generate a random hash not present in any transaction
        let random_tx_hash = B256::random();

        // Ensure the transaction ID is not found
        let result = provider.transaction_id(random_tx_hash)?;
        assert!(result.is_none(), "Transaction ID should not be found");

        Ok(())
    }

    #[test]
    fn test_transaction_by_id() -> eyre::Result<()> {
        let mut rng = generators::rng();
        let (provider, database_blocks, in_memory_blocks, _) = provider_with_random_blocks(
            &mut rng,
            TEST_BLOCKS_COUNT,
            TEST_BLOCKS_COUNT,
            BlockRangeParams {
                tx_count: TEST_TRANSACTIONS_COUNT..TEST_TRANSACTIONS_COUNT,
                ..Default::default()
            },
        )?;

        // In memory
        // Choose a random transaction ID from in-memory blocks
        let tx = &in_memory_blocks[0].body.transactions[0];
        let tx_hash = tx.hash();

        // Fetch the transaction ID
        let tx_id = provider.transaction_id(tx_hash)?.unwrap();

        // Ensure the transaction can be retrieved by its ID
        let result = provider.transaction_by_id(tx_id)?;
        assert_eq!(
            result.unwrap(),
            *tx,
            "The retrieved transaction should match the expected transaction"
        );

        // Database
        // Choose a random transaction ID from the database blocks
        let tx = &database_blocks[0].body.transactions[0];
        let tx_hash = tx.hash();

        // Fetch the transaction ID
        let tx_id = provider.transaction_id(tx_hash)?.unwrap();

        // Ensure the transaction can be retrieved by its ID
        let result = provider.transaction_by_id(tx_id)?;
        assert!(result.is_some(), "Transaction should be found in the database");
        assert_eq!(
            result.unwrap(),
            *tx,
            "The retrieved transaction should match the expected transaction"
        );

        // Generate a random transaction ID not present in any block
        let random_tx_id = 999999;

        // Ensure the transaction is not found
        let result = provider.transaction_by_id(random_tx_id)?;
        assert!(result.is_none(), "Transaction should not be found");

        Ok(())
    }

    #[test]
    fn test_transaction_by_id_no_hash() -> eyre::Result<()> {
        let mut rng = generators::rng();
        let (provider, database_blocks, in_memory_blocks, _) = provider_with_random_blocks(
            &mut rng,
            TEST_BLOCKS_COUNT,
            TEST_BLOCKS_COUNT,
            BlockRangeParams {
                tx_count: TEST_TRANSACTIONS_COUNT..TEST_TRANSACTIONS_COUNT,
                ..Default::default()
            },
        )?;

        // In memory
        // Choose a random transaction ID from in-memory blocks
        let tx = &in_memory_blocks[0].body.transactions[0];
        let tx_hash = tx.hash();

        // Fetch the transaction ID
        let tx_id = provider.transaction_id(tx_hash)?.unwrap();

        // Ensure the transaction can be retrieved by its ID without hash
        let result = provider.transaction_by_id_no_hash(tx_id)?;
        let expected_tx: TransactionSignedNoHash = tx.clone().into();
        assert_eq!(
            result.unwrap(),
            expected_tx,
            "The retrieved transaction without hash should match the expected transaction"
        );

        // Database
        // Choose a random transaction ID from the database blocks
        let tx = &database_blocks[0].body.transactions[0];
        let tx_hash = tx.hash();

        // Fetch the transaction ID
        let tx_id = provider.transaction_id(tx_hash)?.unwrap();

        // Ensure the transaction can be retrieved by its ID without hash
        let result = provider.transaction_by_id_no_hash(tx_id)?;
        let expected_tx: TransactionSignedNoHash = tx.clone().into();
        assert_eq!(
            result.unwrap(),
            expected_tx,
            "The retrieved transaction without hash should match the expected transaction"
        );

        // Generate a random transaction ID not present in any block
        let random_tx_id = 7656898;

        // Ensure the transaction is not found without hash
        let result = provider.transaction_by_id_no_hash(random_tx_id)?;
        assert!(result.is_none(), "Transaction should not be found without hash");

        Ok(())
    }

    #[test]
    fn test_transaction_by_hash() -> eyre::Result<()> {
        let mut rng = generators::rng();
        let (provider, database_blocks, in_memory_blocks, _) = provider_with_random_blocks(
            &mut rng,
            TEST_BLOCKS_COUNT,
            TEST_BLOCKS_COUNT,
            BlockRangeParams {
                tx_count: TEST_TRANSACTIONS_COUNT..TEST_TRANSACTIONS_COUNT,
                ..Default::default()
            },
        )?;

        // In memory
        // Choose a random transaction hash from the in-memory blocks
        let tx = &in_memory_blocks[0].body.transactions[0];
        let tx_hash = tx.hash();

        // Ensure the transaction can be retrieved by its hash from the in-memory state
        let result = provider.transaction_by_hash(tx_hash)?;
        assert_eq!(
            result.unwrap(),
            *tx,
            "The retrieved transaction should match the expected transaction"
        );

        // Database
        // Choose a random transaction hash from the database blocks
        let tx = &database_blocks[0].body.transactions[0];
        let tx_hash = tx.hash();

        // Ensure the transaction can be retrieved by its hash from the database
        let result = provider.transaction_by_hash(tx_hash)?;
        assert_eq!(
            result.unwrap(),
            *tx,
            "The retrieved transaction should match the expected transaction"
        );

        // Generate a random hash not present in any transaction
        let random_tx_hash = B256::random();

        // Ensure the transaction is not found by the random hash
        let result = provider.transaction_by_hash(random_tx_hash)?;
        assert!(result.is_none(), "Transaction should not be found");

        Ok(())
    }

    #[test]
    fn test_transaction_by_hash_with_meta() -> eyre::Result<()> {
        let mut rng = generators::rng();
        let (provider, database_blocks, in_memory_blocks, _) = provider_with_random_blocks(
            &mut rng,
            TEST_BLOCKS_COUNT,
            TEST_BLOCKS_COUNT,
            BlockRangeParams {
                tx_count: TEST_TRANSACTIONS_COUNT..TEST_TRANSACTIONS_COUNT,
                ..Default::default()
            },
        )?;

        // In memory
        // Choose a random transaction from the in-memory block
        let tx = &in_memory_blocks[0].body.transactions[0];
        let tx_hash = tx.hash();

        // Create the expected metadata for this transaction
        let meta = TransactionMeta {
            tx_hash,
            index: 0,
            block_hash: in_memory_blocks[0].header.hash(),
            block_number: in_memory_blocks[0].header.number,
            base_fee: in_memory_blocks[0].header.base_fee_per_gas,
            excess_blob_gas: None,
            timestamp: in_memory_blocks[0].header.timestamp,
        };

        // Ensure the transaction and its metadata can be retrieved from the in-memory state
        let result = provider.transaction_by_hash_with_meta(tx_hash)?;
        let (retrieved_tx, retrieved_meta) = result.unwrap();
        assert_eq!(
            retrieved_tx, *tx,
            "The retrieved transaction should match the expected transaction"
        );
        assert_eq!(
            retrieved_meta, meta,
            "The retrieved metadata should match the expected metadata"
        );

        // Database
        // Choose a random transaction from the database blocks
        let tx = &database_blocks[0].body.transactions[0];
        let tx_hash = tx.hash();

        // Create the expected metadata for this transaction
        let meta = TransactionMeta {
            tx_hash,
            index: 0,
            block_hash: database_blocks[0].header.hash(),
            block_number: database_blocks[0].header.number,
            base_fee: database_blocks[0].header.base_fee_per_gas,
            excess_blob_gas: None,
            timestamp: database_blocks[0].header.timestamp,
        };

        // Ensure the transaction and its metadata can be retrieved from the database
        let result = provider.transaction_by_hash_with_meta(tx_hash)?;
        let (retrieved_tx, retrieved_meta) = result.unwrap();
        assert_eq!(
            retrieved_tx, *tx,
            "The retrieved transaction should match the expected transaction"
        );
        assert_eq!(
            retrieved_meta, meta,
            "The retrieved metadata should match the expected metadata"
        );

        // Generate a random hash not present in any transaction
        let random_tx_hash = B256::random();

        // Ensure the transaction with metadata is not found by the random hash
        let result = provider.transaction_by_hash_with_meta(random_tx_hash)?;
        assert!(result.is_none(), "Transaction with metadata should not be found");

        Ok(())
    }

    #[test]
    fn test_transaction_block() -> eyre::Result<()> {
        let mut rng = generators::rng();
        let (provider, database_blocks, in_memory_blocks, _) = provider_with_random_blocks(
            &mut rng,
            TEST_BLOCKS_COUNT,
            TEST_BLOCKS_COUNT,
            BlockRangeParams {
                tx_count: TEST_TRANSACTIONS_COUNT..TEST_TRANSACTIONS_COUNT,
                ..Default::default()
            },
        )?;

        // In memory
        // Choose a random transaction ID from in-memory blocks
        let tx = &in_memory_blocks[0].body.transactions[0];
        let tx_hash = tx.hash();

        // Fetch the transaction ID
        let tx_id = provider.transaction_id(tx_hash)?.unwrap();

        // Retrieve the block number for this transaction
        let result = provider.transaction_block(tx_id)?;
        let block_number = result.unwrap();

        // Ensure the block number matches the expected block number
        assert_eq!(
            block_number, in_memory_blocks[0].header.number,
            "The block number should match the in-memory block number"
        );

        // Database
        // Choose a random transaction from the database block
        let tx = &database_blocks[0].body.transactions[0];
        let tx_hash = tx.hash();

        // Fetch the transaction ID
        let tx_id = provider.transaction_id(tx_hash)?.unwrap();

        // Retrieve the block number for this transaction
        let result = provider.transaction_block(tx_id)?;
        assert_eq!(Some(0), result, "The block number should match the database block number");

        // Ensure that invalid transaction ID returns None
        let result = provider.transaction_block(67675657)?;

        assert!(result.is_none(), "Block number should not be found for an invalid transaction ID");

        Ok(())
    }

    #[test]
    fn transactions_found_by_block_hash() -> eyre::Result<()> {
        let mut rng = generators::rng();
        let (provider, database_blocks, in_memory_blocks, _) = provider_with_random_blocks(
            &mut rng,
            TEST_BLOCKS_COUNT,
            TEST_BLOCKS_COUNT,
            BlockRangeParams {
                tx_count: TEST_TRANSACTIONS_COUNT..TEST_TRANSACTIONS_COUNT,
                ..Default::default()
            },
        )?;

        // In memory
        // Choose a random block hash from in-memory blocks
        let block_hash = in_memory_blocks[0].header.hash();

        // Retrieve the transactions for this block using the block hash
        let result = provider.transactions_by_block(BlockHashOrNumber::Hash(block_hash))?;
        let transactions = result.unwrap();

        // Ensure the transactions match the expected transactions in the block
        assert_eq!(
            transactions, in_memory_blocks[0].body.transactions,
            "The transactions should match the in-memory block transactions"
        );

        // Database
        // Choose a random block hash from the database blocks
        let block_hash = database_blocks[0].header.hash();

        // Retrieve the transactions for this block using the block hash
        let result = provider.transactions_by_block(BlockHashOrNumber::Hash(block_hash))?;
        let transactions = result.unwrap();

        // Ensure the transactions match the expected transactions in the block
        assert_eq!(
            transactions, database_blocks[0].body.transactions,
            "The transactions should match the database block transactions"
        );

        // Generate a random block hash that does not exist
        let random_block_hash = B256::random();

        // Try to retrieve transactions for a non-existent block hash
        let result = provider.transactions_by_block(BlockHashOrNumber::Hash(random_block_hash))?;

        // Ensure no transactions are found
        assert!(result.is_none(), "No transactions should be found for a non-existent block hash");

        Ok(())
    }

    #[test]
    fn transactions_found_by_block_number() -> eyre::Result<()> {
        let mut rng = generators::rng();
        let (provider, database_blocks, in_memory_blocks, _) = provider_with_random_blocks(
            &mut rng,
            TEST_BLOCKS_COUNT,
            TEST_BLOCKS_COUNT,
            BlockRangeParams {
                tx_count: TEST_TRANSACTIONS_COUNT..TEST_TRANSACTIONS_COUNT,
                ..Default::default()
            },
        )?;

        // In memory
        // Choose a random block number from in-memory blocks
        let block_number = in_memory_blocks[0].header.number;

        // Retrieve the transactions for this block using the block number
        let result = provider.transactions_by_block(BlockHashOrNumber::Number(block_number))?;
        let transactions = result.unwrap();

        // Ensure the transactions match the expected transactions in the block
        assert_eq!(
            transactions, in_memory_blocks[0].body.transactions,
            "The transactions should match the in-memory block transactions"
        );

        // Database
        // Choose a random block number from the database blocks
        let block_number = database_blocks[0].header.number;

        // Retrieve the transactions for this block using the block number
        let result = provider.transactions_by_block(BlockHashOrNumber::Number(block_number))?;
        let transactions = result.unwrap();

        // Ensure the transactions match the expected transactions in the block
        assert_eq!(
            transactions, database_blocks[0].body.transactions,
            "The transactions should match the database block transactions"
        );

        // Generate a block number that is out of range (non-existent)
        let non_existent_block_number = u64::MAX;

        // Try to retrieve transactions for a non-existent block number
        let result =
            provider.transactions_by_block(BlockHashOrNumber::Number(non_existent_block_number))?;

        // Ensure no transactions are found
        assert!(
            result.is_none(),
            "No transactions should be found for a non-existent block number"
        );

        Ok(())
    }

    #[test]
    fn transactions_found_entirely_in_memory() -> eyre::Result<()> {
        let mut rng = generators::rng();
        let (provider, database_blocks, in_memory_blocks, _) = provider_with_random_blocks(
            &mut rng,
            TEST_BLOCKS_COUNT,
            TEST_BLOCKS_COUNT,
            BlockRangeParams {
                tx_count: TEST_TRANSACTIONS_COUNT..TEST_TRANSACTIONS_COUNT,
                ..Default::default()
            },
        )?;

        // In memory
        // Define a block range entirely within in-memory blocks
        let start_block = in_memory_blocks[0].header.number;
        let end_block = in_memory_blocks[1].header.number;

        // Retrieve the transactions for this block range
        let result = provider.transactions_by_block_range(start_block..=end_block)?;

        // Ensure the transactions match the expected transactions in the in-memory blocks
        assert_eq!(result.len(), 2);
        assert_eq!(result[0], in_memory_blocks[0].body.transactions);
        assert_eq!(result[1], in_memory_blocks[1].body.transactions);

        // Database
        // Define a block range entirely within database blocks
        let start_block = database_blocks[0].header.number;
        let end_block = database_blocks[1].header.number;

        // Retrieve the transactions for this block range
        let result = provider.transactions_by_block_range(start_block..=end_block)?;

        // Ensure the transactions match the expected transactions in the database blocks
        assert_eq!(result.len(), 2);
        assert_eq!(result[0], database_blocks[0].body.transactions);
        assert_eq!(result[1], database_blocks[1].body.transactions);

        Ok(())
    }

    macro_rules! test_by_tx_range {
        ($provider:expr, $database_blocks:expr, $in_memory_blocks:expr, [$(($method:ident, $data_extractor:expr)),* $(,)?]) => {{
            let db_tx_count =
                $database_blocks.iter().map(|b| b.body.transactions.len()).sum::<usize>() as u64;
            let in_mem_tx_count =
                $in_memory_blocks.iter().map(|b| b.body.transactions.len()).sum::<usize>() as u64;
<<<<<<< HEAD

            let db_range = 0..=(db_tx_count - 1);
            let in_mem_range = db_tx_count..=(in_mem_tx_count + db_range.end());

            $(
                // Retrieve the expected database data
                let database_data =
                    $database_blocks.iter().flat_map(|b| $data_extractor(b)).collect::<Vec<_>>();
                assert_eq!($provider.$method(db_range.clone())?, database_data);

                // Retrieve the expected in-memory data
                let in_memory_data =
                    $in_memory_blocks.iter().flat_map(|b| $data_extractor(b)).collect::<Vec<_>>();
                assert_eq!($provider.$method(in_mem_range.clone())?, in_memory_data);

                // Test partial in-memory range
                assert_eq!(
                    &$provider.$method(in_mem_range.start() + 1..=in_mem_range.end() - 1)?,
                    &in_memory_data[1..in_memory_data.len() - 1]
                );

                // Test range in in-memory to unbounded end
                assert_eq!($provider.$method(in_mem_range.start() + 1..)?, &in_memory_data[1..]);

                // Test range that spans database and in-memory
                assert_eq!(
                    $provider.$method(in_mem_range.start() - 2..=in_mem_range.end() - 1)?,
                    database_data[database_data.len() - 2..]
                        .iter()
                        .chain(&in_memory_data[..in_memory_data.len() - 1])
                        .cloned()
                        .collect::<Vec<_>>()
                );

                // Test range that spans database and in-memory with unbounded end
                assert_eq!(
                    $provider.$method(in_mem_range.start() - 2..)?,
                    database_data[database_data.len() - 2..]
                        .iter()
                        .chain(&in_memory_data[..])
                        .cloned()
                        .collect::<Vec<_>>()
                );

                // Test empty range
                let start_tx_num = u64::MAX;
                let end_tx_num = u64::MAX;
                let result = $provider.$method(start_tx_num..end_tx_num)?;
                assert!(result.is_empty(), "No data should be found for an empty transaction range");
            )*
        }};
    }

    #[test]
    fn test_methods_by_tx_range() -> eyre::Result<()> {
        let mut rng = generators::rng();
        let (provider, database_blocks, in_memory_blocks, receipts) = provider_with_random_blocks(
            &mut rng,
            TEST_BLOCKS_COUNT,
            TEST_BLOCKS_COUNT,
            BlockRangeParams {
                tx_count: TEST_TRANSACTIONS_COUNT..TEST_TRANSACTIONS_COUNT,
                ..Default::default()
            },
        )?;

        test_by_tx_range!(
            provider,
            database_blocks,
            in_memory_blocks,
            [
                (senders_by_tx_range, |block: &SealedBlock| block.senders().unwrap()),
                (transactions_by_tx_range, |block: &SealedBlock| block
                    .body
                    .transactions
                    .iter()
                    .map(|tx| Into::<TransactionSignedNoHash>::into(tx.clone()))
                    .collect::<Vec<_>>()),
                (receipts_by_tx_range, |block: &SealedBlock| receipts[block.number as usize]
                    .clone())
            ]
        );

        Ok(())
    }

    macro_rules! test_by_block_range {
        ($provider:expr, $database_blocks:expr, $in_memory_blocks:expr, [$(($method:ident, $data_extractor:expr)),* $(,)?]) => {{
            let db_block_count = $database_blocks.len() as u64;
            let in_mem_block_count = $in_memory_blocks.len() as u64;

            let db_range = 0..=db_block_count - 1;
            let in_mem_range = db_block_count..=(in_mem_block_count + db_range.end());

            $(
                // Retrieve the expected database data
                let database_data =
                    $database_blocks.iter().map(|b| $data_extractor(b)).collect::<Vec<_>>();
                assert_eq!($provider.$method(db_range.clone())?, database_data);

                // Retrieve the expected in-memory data
                let in_memory_data =
                    $in_memory_blocks.iter().map(|b| $data_extractor(b)).collect::<Vec<_>>();
                assert_eq!($provider.$method(in_mem_range.clone())?, in_memory_data);

                // Test partial in-memory range
                assert_eq!(
                    &$provider.$method(in_mem_range.start() + 1..=in_mem_range.end() - 1)?,
                    &in_memory_data[1..in_memory_data.len() - 1]
                );


=======

            let db_range = 0..=(db_tx_count - 1);
            let in_mem_range = db_tx_count..=(in_mem_tx_count + db_range.end());

            $(
                // Retrieve the expected database data
                let database_data =
                    $database_blocks.iter().flat_map(|b| $data_extractor(b)).collect::<Vec<_>>();
                assert_eq!($provider.$method(db_range.clone())?, database_data);

                // Retrieve the expected in-memory data
                let in_memory_data =
                    $in_memory_blocks.iter().flat_map(|b| $data_extractor(b)).collect::<Vec<_>>();
                assert_eq!($provider.$method(in_mem_range.clone())?, in_memory_data);

                // Test partial in-memory range
                assert_eq!(
                    &$provider.$method(in_mem_range.start() + 1..=in_mem_range.end() - 1)?,
                    &in_memory_data[1..in_memory_data.len() - 1]
                );

                // Test range in in-memory to unbounded end
                assert_eq!($provider.$method(in_mem_range.start() + 1..)?, &in_memory_data[1..]);

                // Test last element in-memory
                assert_eq!($provider.$method(in_mem_range.end()..)?, &in_memory_data[in_memory_data.len() -1 ..]);

>>>>>>> 16bc9c8b
                // Test range that spans database and in-memory
                assert_eq!(
                    $provider.$method(in_mem_range.start() - 2..=in_mem_range.end() - 1)?,
                    database_data[database_data.len() - 2..]
                        .iter()
                        .chain(&in_memory_data[..in_memory_data.len() - 1])
                        .cloned()
                        .collect::<Vec<_>>()
                );
<<<<<<< HEAD
                // Test range in in-memory to unbounded end
                // assert_eq!($provider.$method(in_mem_range.start() + 1..)?, &in_memory_data[1..]);

                // Test range that spans database and in-memory with unbounded end
                // assert_eq!(
                //     $provider.$method(in_mem_range.start() - 2..)?,
                //     database_data[database_data.len() - 2..]
                //         .iter()
                //         .chain(&in_memory_data[..])
                //         .cloned()
                //         .collect::<Vec<_>>()
                // );

                // Test invalid range
                let start_block_num = u64::MAX;
                let end_block_num = u64::MAX;
                let result = $provider.$method(start_block_num..=end_block_num-1)?;
                assert!(result.is_empty(), "No data should be found for an invalid block range");

                // Test valid range with empty results
                let result = $provider.$method(in_mem_range.end() + 10..=in_mem_range.end() + 20)?;
                assert!(result.is_empty(), "No data should be found for an empty block range");
=======

                // Test range that spans database and in-memory with unbounded end
                assert_eq!(
                    $provider.$method(in_mem_range.start() - 2..)?,
                    database_data[database_data.len() - 2..]
                        .iter()
                        .chain(&in_memory_data[..])
                        .cloned()
                        .collect::<Vec<_>>()
                );

                // Test invalid range
                let start_tx_num = u64::MAX;
                let end_tx_num = u64::MAX;
                let result = $provider.$method(start_tx_num..end_tx_num)?;
                assert!(result.is_empty(), "No data should be found for an invalid transaction range");

                // Test empty range
                let result = $provider.$method(in_mem_range.end()+10..in_mem_range.end()+20)?;
                assert!(result.is_empty(), "No data should be found for an empty transaction range");
>>>>>>> 16bc9c8b
            )*
        }};
    }

    #[test]
<<<<<<< HEAD
    fn test_methods_by_block_range() -> eyre::Result<()> {
=======
    fn test_methods_by_tx_range() -> eyre::Result<()> {
>>>>>>> 16bc9c8b
        let mut rng = generators::rng();
        let (provider, database_blocks, in_memory_blocks, receipts) = provider_with_random_blocks(
            &mut rng,
            TEST_BLOCKS_COUNT,
            TEST_BLOCKS_COUNT,
            BlockRangeParams {
                tx_count: TEST_TRANSACTIONS_COUNT..TEST_TRANSACTIONS_COUNT,
                ..Default::default()
            },
        )?;

<<<<<<< HEAD
        // todo(joshie) add canonical_hashes_range below after changing its interface into range
        // instead start end
        test_by_block_range!(
=======
        test_by_tx_range!(
>>>>>>> 16bc9c8b
            provider,
            database_blocks,
            in_memory_blocks,
            [
<<<<<<< HEAD
                (headers_range, |block: &SealedBlock| block.header().clone()),
                (sealed_headers_range, |block: &SealedBlock| block.header.clone()),
                (block_range, |block: &SealedBlock| block.clone().unseal()),
                (block_with_senders_range, |block: &SealedBlock| block
                    .clone()
                    .unseal()
                    .with_senders_unchecked(vec![])),
                (sealed_block_with_senders_range, |block: &SealedBlock| block
                    .clone()
                    .with_senders_unchecked(vec![])),
                (transactions_by_block_range, |block: &SealedBlock| block
                    .body
                    .transactions
                    .clone()),
=======
                (senders_by_tx_range, |block: &SealedBlock| block.senders().unwrap()),
                (transactions_by_tx_range, |block: &SealedBlock| block
                    .body
                    .transactions
                    .iter()
                    .map(|tx| Into::<TransactionSignedNoHash>::into(tx.clone()))
                    .collect::<Vec<_>>()),
                (receipts_by_tx_range, |block: &SealedBlock| receipts[block.number as usize]
                    .clone())
>>>>>>> 16bc9c8b
            ]
        );

        Ok(())
    }

    #[test]
    fn transaction_sender_found_in_memory() -> eyre::Result<()> {
        let mut rng = generators::rng();
        let (provider, database_blocks, in_memory_blocks, _) = provider_with_random_blocks(
            &mut rng,
            TEST_BLOCKS_COUNT,
            TEST_BLOCKS_COUNT,
            BlockRangeParams {
                tx_count: TEST_TRANSACTIONS_COUNT..TEST_TRANSACTIONS_COUNT,
                ..Default::default()
            },
        )?;

        // In memory
        // Choose a random transaction from the in-memory block
        let tx = &in_memory_blocks[0].body.transactions[0];

        // Retrieve the transaction ID
        let tx_id = provider.transaction_id(tx.hash())?.unwrap();

        // Retrieve the sender address for this transaction
        let result = provider.transaction_sender(tx_id)?;

        // Ensure the sender address matches the expected sender address
        let expected_sender = tx.recover_signer().unwrap();
        assert_eq!(
            result,
            Some(expected_sender),
            "The sender address should match the expected sender address"
        );

        // Database
        // Choose a random transaction from the database block
        let tx = &database_blocks[0].body.transactions[0];

        // Retrieve the transaction ID
        let tx_id = provider.transaction_id(tx.hash())?.unwrap();

        // Retrieve the sender address for this transaction
        let result = provider.transaction_sender(tx_id)?;

        // Ensure the sender address matches the expected sender address
        let expected_sender = tx.recover_signer().unwrap();
        assert_eq!(
            result,
            Some(expected_sender),
            "The sender address should match the expected sender address"
        );

        // Generate a random transaction ID that does not exist
        let invalid_tx_id = u64::MAX;

        // Attempt to retrieve the sender address for this invalid transaction ID
        let result = provider.transaction_sender(invalid_tx_id)?;

        // Ensure no sender address is found
        assert!(
            result.is_none(),
            "No sender address should be found for an invalid transaction ID"
        );

        Ok(())
    }
}<|MERGE_RESOLUTION|>--- conflicted
+++ resolved
@@ -3664,7 +3664,6 @@
                 $database_blocks.iter().map(|b| b.body.transactions.len()).sum::<usize>() as u64;
             let in_mem_tx_count =
                 $in_memory_blocks.iter().map(|b| b.body.transactions.len()).sum::<usize>() as u64;
-<<<<<<< HEAD
 
             let db_range = 0..=(db_tx_count - 1);
             let in_mem_range = db_tx_count..=(in_mem_tx_count + db_range.end());
@@ -3688,6 +3687,9 @@
 
                 // Test range in in-memory to unbounded end
                 assert_eq!($provider.$method(in_mem_range.start() + 1..)?, &in_memory_data[1..]);
+
+                // Test last element in-memory
+                assert_eq!($provider.$method(in_mem_range.end()..)?, &in_memory_data[in_memory_data.len() -1 ..]);
 
                 // Test range that spans database and in-memory
                 assert_eq!(
@@ -3709,10 +3711,14 @@
                         .collect::<Vec<_>>()
                 );
 
-                // Test empty range
+                // Test invalid range
                 let start_tx_num = u64::MAX;
                 let end_tx_num = u64::MAX;
                 let result = $provider.$method(start_tx_num..end_tx_num)?;
+                assert!(result.is_empty(), "No data should be found for an invalid transaction range");
+
+                // Test empty range
+                let result = $provider.$method(in_mem_range.end()+10..in_mem_range.end()+20)?;
                 assert!(result.is_empty(), "No data should be found for an empty transaction range");
             )*
         }};
@@ -3751,6 +3757,7 @@
         Ok(())
     }
 
+
     macro_rules! test_by_block_range {
         ($provider:expr, $database_blocks:expr, $in_memory_blocks:expr, [$(($method:ident, $data_extractor:expr)),* $(,)?]) => {{
             let db_block_count = $database_blocks.len() as u64;
@@ -3777,35 +3784,6 @@
                 );
 
 
-=======
-
-            let db_range = 0..=(db_tx_count - 1);
-            let in_mem_range = db_tx_count..=(in_mem_tx_count + db_range.end());
-
-            $(
-                // Retrieve the expected database data
-                let database_data =
-                    $database_blocks.iter().flat_map(|b| $data_extractor(b)).collect::<Vec<_>>();
-                assert_eq!($provider.$method(db_range.clone())?, database_data);
-
-                // Retrieve the expected in-memory data
-                let in_memory_data =
-                    $in_memory_blocks.iter().flat_map(|b| $data_extractor(b)).collect::<Vec<_>>();
-                assert_eq!($provider.$method(in_mem_range.clone())?, in_memory_data);
-
-                // Test partial in-memory range
-                assert_eq!(
-                    &$provider.$method(in_mem_range.start() + 1..=in_mem_range.end() - 1)?,
-                    &in_memory_data[1..in_memory_data.len() - 1]
-                );
-
-                // Test range in in-memory to unbounded end
-                assert_eq!($provider.$method(in_mem_range.start() + 1..)?, &in_memory_data[1..]);
-
-                // Test last element in-memory
-                assert_eq!($provider.$method(in_mem_range.end()..)?, &in_memory_data[in_memory_data.len() -1 ..]);
-
->>>>>>> 16bc9c8b
                 // Test range that spans database and in-memory
                 assert_eq!(
                     $provider.$method(in_mem_range.start() - 2..=in_mem_range.end() - 1)?,
@@ -3815,7 +3793,6 @@
                         .cloned()
                         .collect::<Vec<_>>()
                 );
-<<<<<<< HEAD
                 // Test range in in-memory to unbounded end
                 // assert_eq!($provider.$method(in_mem_range.start() + 1..)?, &in_memory_data[1..]);
 
@@ -3838,40 +3815,14 @@
                 // Test valid range with empty results
                 let result = $provider.$method(in_mem_range.end() + 10..=in_mem_range.end() + 20)?;
                 assert!(result.is_empty(), "No data should be found for an empty block range");
-=======
-
-                // Test range that spans database and in-memory with unbounded end
-                assert_eq!(
-                    $provider.$method(in_mem_range.start() - 2..)?,
-                    database_data[database_data.len() - 2..]
-                        .iter()
-                        .chain(&in_memory_data[..])
-                        .cloned()
-                        .collect::<Vec<_>>()
-                );
-
-                // Test invalid range
-                let start_tx_num = u64::MAX;
-                let end_tx_num = u64::MAX;
-                let result = $provider.$method(start_tx_num..end_tx_num)?;
-                assert!(result.is_empty(), "No data should be found for an invalid transaction range");
-
-                // Test empty range
-                let result = $provider.$method(in_mem_range.end()+10..in_mem_range.end()+20)?;
-                assert!(result.is_empty(), "No data should be found for an empty transaction range");
->>>>>>> 16bc9c8b
             )*
         }};
     }
 
     #[test]
-<<<<<<< HEAD
     fn test_methods_by_block_range() -> eyre::Result<()> {
-=======
-    fn test_methods_by_tx_range() -> eyre::Result<()> {
->>>>>>> 16bc9c8b
-        let mut rng = generators::rng();
-        let (provider, database_blocks, in_memory_blocks, receipts) = provider_with_random_blocks(
+        let mut rng = generators::rng();
+        let (provider, database_blocks, in_memory_blocks, _) = provider_with_random_blocks(
             &mut rng,
             TEST_BLOCKS_COUNT,
             TEST_BLOCKS_COUNT,
@@ -3881,18 +3832,13 @@
             },
         )?;
 
-<<<<<<< HEAD
         // todo(joshie) add canonical_hashes_range below after changing its interface into range
         // instead start end
         test_by_block_range!(
-=======
-        test_by_tx_range!(
->>>>>>> 16bc9c8b
             provider,
             database_blocks,
             in_memory_blocks,
             [
-<<<<<<< HEAD
                 (headers_range, |block: &SealedBlock| block.header().clone()),
                 (sealed_headers_range, |block: &SealedBlock| block.header.clone()),
                 (block_range, |block: &SealedBlock| block.clone().unseal()),
@@ -3907,23 +3853,12 @@
                     .body
                     .transactions
                     .clone()),
-=======
-                (senders_by_tx_range, |block: &SealedBlock| block.senders().unwrap()),
-                (transactions_by_tx_range, |block: &SealedBlock| block
-                    .body
-                    .transactions
-                    .iter()
-                    .map(|tx| Into::<TransactionSignedNoHash>::into(tx.clone()))
-                    .collect::<Vec<_>>()),
-                (receipts_by_tx_range, |block: &SealedBlock| receipts[block.number as usize]
-                    .clone())
->>>>>>> 16bc9c8b
             ]
         );
 
         Ok(())
     }
-
+    
     #[test]
     fn transaction_sender_found_in_memory() -> eyre::Result<()> {
         let mut rng = generators::rng();
