--- conflicted
+++ resolved
@@ -241,13 +241,8 @@
         Ok(self.canonical_in_memory_state.state_provider_from_state(state, latest_historical))
     }
 
-<<<<<<< HEAD
-    /// Fetches data from either in-memory state or persistent storage by [`TxNumber`].
-    fn get_in_memory_or_storage_by_tx_id<S, M, R>(
-=======
-    /// Fetches data from either in-memory state or storage by transaction [`HashOrNumber`].
+    /// Fetches data from either in-memory state or persistent storage by transaction [`HashOrNumber`].
     fn get_in_memory_or_storage_by_tx<S, M, R>(
->>>>>>> b722272c
         &self,
         id: HashOrNumber,
         fetch_from_db: S,
