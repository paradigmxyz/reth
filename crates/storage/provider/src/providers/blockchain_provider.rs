--- conflicted
+++ resolved
@@ -455,22 +455,6 @@
     }
 }
 
-<<<<<<< HEAD
-impl<N: ProviderNodeTypes> WithdrawalsProvider for BlockchainProvider<N> {
-    fn withdrawals_by_block(
-        &self,
-        id: BlockHashOrNumber,
-        timestamp: u64,
-    ) -> ProviderResult<Option<Withdrawals>> {
-        self.consistent_provider()?.withdrawals_by_block(id, timestamp)
-=======
-impl<N: ProviderNodeTypes> OmmersProvider for BlockchainProvider<N> {
-    fn ommers(&self, id: BlockHashOrNumber) -> ProviderResult<Option<Vec<Self::Header>>> {
-        self.consistent_provider()?.ommers(id)
->>>>>>> 202ad6c0
-    }
-}
-
 impl<N: ProviderNodeTypes> BlockBodyIndicesProvider for BlockchainProvider<N> {
     fn block_body_indices(
         &self,
@@ -802,13 +786,8 @@
     use reth_storage_api::{
         BlockBodyIndicesProvider, BlockHashReader, BlockIdReader, BlockNumReader, BlockReader,
         BlockReaderIdExt, BlockSource, ChangeSetReader, DatabaseProviderFactory, HeaderProvider,
-<<<<<<< HEAD
         ReceiptProvider, ReceiptProviderIdExt, StateProviderFactory, TransactionVariant,
-        TransactionsProvider, WithdrawalsProvider,
-=======
-        OmmersProvider, ReceiptProvider, ReceiptProviderIdExt, StateProviderFactory,
-        TransactionVariant, TransactionsProvider,
->>>>>>> 202ad6c0
+        TransactionsProvider,
     };
     use reth_testing_utils::generators::{
         self, random_block, random_block_range, random_changeset_range, random_eoa_accounts,
