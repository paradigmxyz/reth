--- conflicted
+++ resolved
@@ -1492,19 +1492,16 @@
     use itertools::Itertools;
     use rand::Rng;
     use reth_chain_state::{ExecutedBlock, NewCanonicalChain};
-<<<<<<< HEAD
     use reth_chainspec::ChainSpecProvider;
     use reth_db::{
         models::{AccountBeforeTx, StoredBlockBodyIndices},
         test_utils::TempDatabase,
         DatabaseEnv,
     };
-=======
     use reth_chainspec::{
         ChainSpec, ChainSpecBuilder, ChainSpecProvider, EthereumHardfork, MAINNET,
     };
     use reth_db::{models::AccountBeforeTx, test_utils::TempDatabase, DatabaseEnv};
->>>>>>> 2dc7f134
     use reth_execution_types::ExecutionOutcome;
     use reth_primitives::{
         BlockHashOrNumber, BlockNumberOrTag, Receipt, SealedBlock, StaticFileSegment, B256,
