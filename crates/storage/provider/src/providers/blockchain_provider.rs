--- conflicted
+++ resolved
@@ -674,7 +674,6 @@
     }
 }
 
-<<<<<<< HEAD
 impl<N: NodeTypesWithDB> HashedPostStateProvider for BlockchainProvider2<N> {
     fn hashed_post_state(&self, bundle_state: &BundleState) -> HashedPostState {
         HashedPostState::from_bundle_state::<<N::StateCommitment as StateCommitment>::KeyHasher>(
@@ -683,15 +682,9 @@
     }
 }
 
-impl<N: ProviderNodeTypes> CanonChainTracker for BlockchainProvider2<N>
-where
-    Self: BlockReader,
-{
-=======
 impl<N: ProviderNodeTypes> CanonChainTracker for BlockchainProvider2<N> {
     type Header = HeaderTy<N>;
 
->>>>>>> ea82cbdc
     fn on_forkchoice_update_received(&self, _update: &ForkchoiceState) {
         // update timestamp
         self.canonical_in_memory_state.on_forkchoice_update_received();
