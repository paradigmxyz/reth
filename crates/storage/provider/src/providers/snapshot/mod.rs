mod manager;
pub use manager::{SnapshotProvider, SnapshotWriter};

mod jar;
pub use jar::SnapshotJarProvider;

mod writer;
pub use writer::{SnapshotProviderRW, SnapshotProviderRWRefMut};

use reth_interfaces::provider::ProviderResult;
use reth_nippy_jar::NippyJar;
use reth_primitives::{snapshot::SegmentHeader, SnapshotSegment};
use std::{ops::Deref, sync::Arc};

const BLOCKS_PER_SNAPSHOT: u64 = 500_000;

/// Alias type for each specific `NippyJar`.
type LoadedJarRef<'a> = dashmap::mapref::one::Ref<'a, (u64, SnapshotSegment), LoadedJar>;

/// Helper type to reuse an associated snapshot mmap handle on created cursors.
#[derive(Debug)]
pub struct LoadedJar {
    jar: NippyJar<SegmentHeader>,
    mmap_handle: Arc<reth_nippy_jar::DataReader>,
}

impl LoadedJar {
    fn new(jar: NippyJar<SegmentHeader>) -> ProviderResult<Self> {
        let mmap_handle = Arc::new(jar.open_data_reader()?);
        Ok(Self { jar, mmap_handle })
    }

    /// Returns a clone of the mmap handle that can be used to instantiate a cursor.
    fn mmap_handle(&self) -> Arc<reth_nippy_jar::DataReader> {
        self.mmap_handle.clone()
    }
}

impl Deref for LoadedJar {
    type Target = NippyJar<SegmentHeader>;
    fn deref(&self) -> &Self::Target {
        &self.jar
    }
}

#[cfg(test)]
mod tests {
    use super::*;
    use crate::{test_utils::create_test_provider_factory, HeaderProvider};
    use rand::seq::SliceRandom;
    use reth_db::{
        cursor::DbCursorRO,
        snapshot::create_snapshot_T1_T2_T3,
        transaction::{DbTx, DbTxMut},
        CanonicalHeaders, HeaderNumbers, HeaderTD, Headers, RawTable,
    };
    use reth_interfaces::test_utils::generators::{self, random_header_range};
<<<<<<< HEAD
    use reth_nippy_jar::NippyJar;
    use reth_primitives::{snapshot::find_fixed_range, BlockNumber, B256, U256};
=======
    use reth_primitives::{BlockNumber, B256, U256};
>>>>>>> c2b7a386

    #[test]
    fn test_snap() {
        // Ranges
        let row_count = 100u64;
        let range = 0..=(row_count - 1);
        let segment_header = SegmentHeader::new(
            range.clone().into(),
            Some(range.clone().into()),
            SnapshotSegment::Headers,
        );

        // Data sources
        let factory = create_test_provider_factory();
        let snap_path = tempfile::tempdir().unwrap();
        let snap_file = snap_path
            .path()
            .join(SnapshotSegment::Headers.filename(&find_fixed_range(*range.end())));

        // Setup data
        let mut headers = random_header_range(
            &mut generators::rng(),
            *range.start()..(*range.end() + 1),
            B256::random(),
        );

        let mut provider_rw = factory.provider_rw().unwrap();
        let tx = provider_rw.tx_mut();
        let mut td = U256::ZERO;
        for header in headers.clone() {
            td += header.header().difficulty;
            let hash = header.hash();

            tx.put::<CanonicalHeaders>(header.number, hash).unwrap();
            tx.put::<Headers>(header.number, header.clone().unseal()).unwrap();
            tx.put::<HeaderTD>(header.number, td.into()).unwrap();
            tx.put::<HeaderNumbers>(hash, header.number).unwrap();
        }
        provider_rw.commit().unwrap();

        // Create Snapshot
        {
            let with_compression = true;
            let with_filter = true;

            let mut nippy_jar = NippyJar::new(3, snap_file.as_path(), segment_header);

            if with_compression {
                nippy_jar = nippy_jar.with_zstd(false, 0);
            }

            if with_filter {
                nippy_jar = nippy_jar.with_cuckoo_filter(row_count as usize + 10).with_fmph();
            }

            let provider = factory.provider().unwrap();
            let tx = provider.tx_ref();

            // Hacky type inference. TODO fix
            let mut none_vec = Some(vec![vec![vec![0u8]].into_iter()]);
            let _ = none_vec.take();

            // Generate list of hashes for filters & PHF
            let mut cursor = tx.cursor_read::<RawTable<CanonicalHeaders>>().unwrap();
            let hashes = cursor
                .walk(None)
                .unwrap()
                .map(|row| row.map(|(_key, value)| value.into_value()).map_err(|e| e.into()));

            create_snapshot_T1_T2_T3::<
                Headers,
                HeaderTD,
                CanonicalHeaders,
                BlockNumber,
                SegmentHeader,
            >(
                tx, range, None, none_vec, Some(hashes), row_count as usize, &mut nippy_jar
            )
            .unwrap();
        }

        // Use providers to query Header data and compare if it matches
        {
            let db_provider = factory.provider().unwrap();
            let manager = SnapshotProvider::new(snap_path.path()).unwrap().with_filters();
            let jar_provider = manager
                .get_segment_provider_from_block(SnapshotSegment::Headers, 0, Some(&snap_file))
                .unwrap();

            assert!(!headers.is_empty());

            // Shuffled for chaos.
            headers.shuffle(&mut generators::rng());

            for header in headers {
                let header_hash = header.hash();
                let header = header.unseal();

                // Compare Header
                assert_eq!(header, db_provider.header(&header_hash).unwrap().unwrap());
                assert_eq!(header, jar_provider.header(&header_hash).unwrap().unwrap());

                // Compare HeaderTD
                assert_eq!(
                    db_provider.header_td(&header_hash).unwrap().unwrap(),
                    jar_provider.header_td(&header_hash).unwrap().unwrap()
                );
            }
        }
    }
}<|MERGE_RESOLUTION|>--- conflicted
+++ resolved
@@ -55,12 +55,8 @@
         CanonicalHeaders, HeaderNumbers, HeaderTD, Headers, RawTable,
     };
     use reth_interfaces::test_utils::generators::{self, random_header_range};
-<<<<<<< HEAD
     use reth_nippy_jar::NippyJar;
     use reth_primitives::{snapshot::find_fixed_range, BlockNumber, B256, U256};
-=======
-    use reth_primitives::{BlockNumber, B256, U256};
->>>>>>> c2b7a386
 
     #[test]
     fn test_snap() {
