--- conflicted
+++ resolved
@@ -7,14 +7,10 @@
     ReceiptProvider, TransactionVariant, TransactionsProvider, TransactionsProviderExt,
     WithdrawalsProvider,
 };
-<<<<<<< HEAD
-use dashmap::DashMap;
-=======
 use dashmap::{
     mapref::{entry::Entry as DashMapEntry, one::RefMut},
     DashMap,
 };
->>>>>>> 957a6e12
 use parking_lot::RwLock;
 use reth_db::{
     codecs::CompactU256,
@@ -455,35 +451,20 @@
         &self,
         block: BlockNumber,
         segment: SnapshotSegment,
-<<<<<<< HEAD
     ) -> ProviderResult<SnapshotProviderRWRefMut<'_>> {
-        if let Some(writer) = self.writers.get_mut(&segment) {
-            Ok(writer)
-        } else {
-            self.writers.insert(segment, SnapshotProviderRW::new(segment, block, self.clone())?);
-            Ok(self.writers.get_mut(&segment).expect("qed"))
-        }
-=======
-    ) -> ProviderResult<RefMut<'_, SnapshotSegment, SnapshotProviderRW<'static>>> {
         Ok(match self.writers.entry(segment) {
             DashMapEntry::Occupied(entry) => entry.into_ref(),
             DashMapEntry::Vacant(entry) => {
                 entry.insert(SnapshotProviderRW::new(segment, block, self.clone())?)
             }
         })
->>>>>>> 957a6e12
     }
 
     fn latest_writer(
         &self,
         segment: SnapshotSegment,
-<<<<<<< HEAD
     ) -> ProviderResult<SnapshotProviderRWRefMut<'_>> {
-        self.writer(self.get_highest_snapshot_block(segment).unwrap_or_default(), segment)
-=======
-    ) -> ProviderResult<RefMut<'_, SnapshotSegment, SnapshotProviderRW<'static>>> {
         self.get_writer(self.get_highest_snapshot_block(segment).unwrap_or_default(), segment)
->>>>>>> 957a6e12
     }
 
     fn commit(&self) -> ProviderResult<()> {
