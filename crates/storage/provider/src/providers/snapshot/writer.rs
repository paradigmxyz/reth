use crate::providers::snapshot::metrics::SnapshotProviderOperation;

use super::{metrics::SnapshotProviderMetrics, SnapshotProvider};
use dashmap::mapref::one::RefMut;
use reth_codecs::Compact;
use reth_db::codecs::CompactU256;
use reth_interfaces::provider::{ProviderError, ProviderResult};
use reth_nippy_jar::{NippyJar, NippyJarError, NippyJarWriter};
use reth_primitives::{
    snapshot::{find_fixed_range, SegmentHeader, SegmentRangeInclusive},
    BlockHash, BlockNumber, Header, Receipt, SnapshotSegment, TransactionSignedNoHash, TxNumber,
    U256,
};
use std::{
    ops::Deref,
    path::{Path, PathBuf},
    sync::Arc,
    time::Instant,
};
use tracing::debug;

/// Mutable reference to a dashmap element of [`SnapshotProviderRW`].
pub type SnapshotProviderRWRefMut<'a> = RefMut<'a, SnapshotSegment, SnapshotProviderRW<'static>>;

#[derive(Debug)]
/// Extends `SnapshotProvider` with writing capabilities
pub struct SnapshotProviderRW<'a> {
    reader: SnapshotProvider,
    writer: NippyJarWriter<'a, SegmentHeader>,
    data_path: PathBuf,
    buf: Vec<u8>,
    metrics: Option<Arc<SnapshotProviderMetrics>>,
}

impl<'a> SnapshotProviderRW<'a> {
    /// Creates a new [`SnapshotProviderRW`] for a [`SnapshotSegment`].
    pub fn new(
        segment: SnapshotSegment,
        block: BlockNumber,
        reader: SnapshotProvider,
        metrics: Option<Arc<SnapshotProviderMetrics>>,
    ) -> ProviderResult<Self> {
        let (writer, data_path) = Self::open(segment, block, reader.clone(), metrics.clone())?;
        Ok(Self { writer, data_path, buf: Vec::with_capacity(100), reader, metrics })
    }

    fn open(
        segment: SnapshotSegment,
        block: u64,
        reader: SnapshotProvider,
        metrics: Option<Arc<SnapshotProviderMetrics>>,
    ) -> ProviderResult<(NippyJarWriter<'a, SegmentHeader>, PathBuf)> {
        let start = Instant::now();

        let block_range = find_fixed_range(block);
        let (jar, path) =
            match reader.get_segment_provider_from_block(segment, block_range.start(), None) {
                Ok(provider) => {
                    (NippyJar::load(provider.data_path())?, provider.data_path().into())
                }
                Err(ProviderError::MissingSnapshotBlock(_, _)) => {
                    let path = reader.directory().join(segment.filename(&block_range));
                    (create_jar(segment, &path, block_range), path)
                }
                Err(err) => return Err(err),
            };

        let result = match NippyJarWriter::from_owned(jar) {
            Ok(writer) => Ok((writer, path)),
            Err(NippyJarError::FrozenJar) => {
                // This snapshot has been frozen, so we should
                Err(ProviderError::FinalizedSnapshot(segment, block))
            }
            Err(e) => Err(e.into()),
        }?;

        if let Some(metrics) = &metrics {
            metrics.record_segment_operation(
                segment,
                SnapshotProviderOperation::OpenWriter,
                Some(start.elapsed()),
            );
        }

        Ok(result)
    }

    /// Commits configuration changes to disk and updates the reader index with the new changes.
    pub fn commit(&mut self) -> ProviderResult<()> {
        let start = Instant::now();

        // Commits offsets and new user_header to disk
        self.writer.commit()?;

        self.reader.update_index(self.writer.user_header().segment(), self.get_max_block())?;

        debug!(
            target: "provider::static_file",
            segment = ?self.writer.user_header().segment(),
            path = ?self.data_path,
            duration = ?start.elapsed(),
            "Commit"
        );

<<<<<<< HEAD
        self.update_index()?;
=======
        if let Some(metrics) = &self.metrics {
            metrics.record_segment_operation(
                self.writer.user_header().segment(),
                SnapshotProviderOperation::CommitWriter,
                Some(start.elapsed()),
            );
        }
>>>>>>> 3d8c2b0b

        Ok(())
    }

    /// Updates the `self.reader` internal index.
    fn update_index(&self) -> ProviderResult<()> {
        // We find the maximum block of the segment by checking this writer's last block.
        //
        // However if there's no block range (because there's no data), we try to calculate it by
        // substracting 1 from the expected block start, resulting on the last block of the
        // previous file.
        //
        // If that expected block start is 0, then it means that there's no actual block data, and
        // there's no snapshotted block data.
        let segment_max_block = match self.writer.user_header().block_range() {
            Some(block_range) => Some(block_range.end()),
            None => {
                if self.writer.user_header().expected_block_start() > 0 {
                    Some(self.writer.user_header().expected_block_start() - 1)
                } else {
                    None
                }
            }
        };

        self.reader.update_index(self.writer.user_header().segment(), segment_max_block)
    }

    /// Allows to increment the [`SegmentHeader`] end block. It will commit the current snapshot,
    /// and create the next one if we are past the end range.
    ///
    /// Returns the current [`BlockNumber`] as seen in the static file.
    pub fn increment_block(&mut self, segment: SnapshotSegment) -> ProviderResult<BlockNumber> {
<<<<<<< HEAD
        if let Some(last_block) = self.writer.user_header().block_end() {
            // We have finished the previous snapshot and must freeze it
            if last_block == self.writer.user_header().expected_block_end() {
                // Commits offsets and new user_header to disk
                self.commit()?;

                // Opens the new snapshot
                let (writer, data_path) = Self::open(segment, last_block + 1, self.reader.clone())?;
                self.writer = writer;
                self.data_path = data_path;

                *self.writer.user_header_mut() =
                    SegmentHeader::new(find_fixed_range(last_block + 1), None, None, segment);
            }
        }

        Ok(self.writer.user_header_mut().increment_block())
=======
        let start = Instant::now();

        debug_assert!(
            (self.writer.rows() as u64 + self.writer.user_header().block_end()) != 0
            || !segment.is_headers(),
            "This function should only be called by append_header when dealing with SnapshotSegment::Headers.");

        let last_block = self.writer.user_header().block_end();
        let writer_range_end = find_fixed_range(last_block).end();

        // We have finished the previous snapshot and must freeze it
        if last_block + 1 > writer_range_end {
            // Commits offsets and new user_header to disk
            self.commit()?;

            // Opens the new snapshot
            let (writer, data_path) =
                Self::open(segment, last_block + 1, self.reader.clone(), self.metrics.clone())?;
            self.writer = writer;
            self.data_path = data_path;

            let block_start = find_fixed_range(last_block + 1).start();
            *self.writer.user_header_mut() = SegmentHeader::new(
                SegmentRangeInclusive::new(block_start, block_start),
                None,
                segment,
            )
        } else {
            self.writer.user_header_mut().increment_block()
        }

        if let Some(metrics) = &self.metrics {
            metrics.record_segment_operation(
                segment,
                SnapshotProviderOperation::IncrementBlock,
                Some(start.elapsed()),
            );
        }

        Ok(self.writer.user_header().block_end())
>>>>>>> 3d8c2b0b
    }

    /// Truncates a number of rows from disk. It deletes and loads an older snapshot file if block
    /// goes beyond the start of the current block range.
    ///
    /// **last_block** should be passed only with transaction based segments.
    ///
    /// # Note
    /// Commits to the configuration file at the end.
    fn truncate(
        &mut self,
        segment: SnapshotSegment,
        mut num_rows: u64,
        last_block: Option<u64>,
    ) -> ProviderResult<()> {
        while num_rows > 0 {
            let len = match segment {
                SnapshotSegment::Headers => {
                    self.writer.user_header().block_len().unwrap_or_default()
                }
                SnapshotSegment::Transactions | SnapshotSegment::Receipts => {
                    self.writer.user_header().tx_len().unwrap_or_default()
                }
            };

            if num_rows >= len {
                // If there's more rows to delete than this snapshot contains, then just
                // delete the whole file and go to the next snapshot
                let previous_snap = self.data_path.clone();
                let block_start = self.writer.user_header().expected_block_start();

                if block_start != 0 {
                    let (writer, data_path) = Self::open(
                        segment,
                        self.writer.user_header().expected_block_start() - 1,
                        self.reader.clone(),
                        self.metrics.clone(),
                    )?;
                    self.writer = writer;
                    self.data_path = data_path;

                    NippyJar::<SegmentHeader>::load(&previous_snap)?.delete()?;
                } else {
                    // Update `SegmentHeader`
                    self.writer.user_header_mut().prune(len);
                    self.writer.prune_rows(len as usize)?;
                    break
                }

                num_rows -= len;
            } else {
                // Update `SegmentHeader`
                self.writer.user_header_mut().prune(num_rows);

                // Truncate data
                self.writer.prune_rows(num_rows as usize)?;
                num_rows = 0;
            }
        }

        // Only Transactions and Receipts
        if let Some(last_block) = last_block {
            let header = self.writer.user_header_mut();
            header.set_block_range(header.expected_block_start(), last_block);
        }

        // Commits new changes to disk.
        self.commit()?;

        Ok(())
    }

    /// Appends column to snapshot file.
    fn append_column<T: Compact>(&mut self, column: T) -> ProviderResult<()> {
        self.buf.clear();
        column.to_compact(&mut self.buf);

        self.writer.append_column(Some(Ok(&self.buf)))?;
        Ok(())
    }

    /// Appends to tx number-based snapshot file.
    ///
    /// Returns the current [`TxNumber`] as seen in the static file.
    fn append_with_tx_number<V: Compact>(
        &mut self,
        segment: SnapshotSegment,
        tx_num: TxNumber,
        value: V,
    ) -> ProviderResult<TxNumber> {
        debug_assert!(self.writer.user_header().segment() == segment);

        if self.writer.user_header().tx_range().is_none() {
            self.writer.user_header_mut().set_tx_range(tx_num, tx_num);
        } else {
            self.writer.user_header_mut().increment_tx();
        }

        self.append_column(value)?;

        Ok(self.writer.user_header().tx_end().expect("qed"))
    }

    /// Appends header to snapshot file.
    ///
    /// It **CALLS** `increment_block()` since the number of headers is equal to the number of
    /// blocks.
    ///
    /// Returns the current [`BlockNumber`] as seen in the static file.
    pub fn append_header(
        &mut self,
        header: Header,
        terminal_difficulty: U256,
        hash: BlockHash,
    ) -> ProviderResult<BlockNumber> {
        let start = Instant::now();

        debug_assert!(self.writer.user_header().segment() == SnapshotSegment::Headers);

        let block_number = self.increment_block(SnapshotSegment::Headers)?;

        self.append_column(header)?;
        self.append_column(CompactU256::from(terminal_difficulty))?;
        self.append_column(hash)?;

<<<<<<< HEAD
        Ok(block_number)
=======
        if let Some(metrics) = &self.metrics {
            metrics.record_segment_operation(
                SnapshotSegment::Headers,
                SnapshotProviderOperation::Append,
                Some(start.elapsed()),
            );
        }

        Ok(self.writer.user_header().block_end())
>>>>>>> 3d8c2b0b
    }

    /// Appends transaction to snapshot file.
    ///
    /// It **DOES NOT CALL** `increment_block()`, it should be handled elsewhere. There might be
    /// empty blocks and this function wouldn't be called.
    ///
    /// Returns the current [`TxNumber`] as seen in the static file.
    pub fn append_transaction(
        &mut self,
        tx_num: TxNumber,
        tx: TransactionSignedNoHash,
    ) -> ProviderResult<TxNumber> {
        let start = Instant::now();

        let result = self.append_with_tx_number(SnapshotSegment::Transactions, tx_num, tx)?;

        if let Some(metrics) = &self.metrics {
            metrics.record_segment_operation(
                SnapshotSegment::Transactions,
                SnapshotProviderOperation::Append,
                Some(start.elapsed()),
            );
        }

        Ok(result)
    }

    /// Appends receipt to snapshot file.
    ///
    /// It **DOES NOT** call `increment_block()`, it should be handled elsewhere. There might be
    /// empty blocks and this function wouldn't be called.
    ///
    /// Returns the current [`TxNumber`] as seen in the static file.
    pub fn append_receipt(
        &mut self,
        tx_num: TxNumber,
        receipt: Receipt,
    ) -> ProviderResult<TxNumber> {
        let start = Instant::now();

        let result = self.append_with_tx_number(SnapshotSegment::Receipts, tx_num, receipt)?;

        if let Some(metrics) = &self.metrics {
            metrics.record_segment_operation(
                SnapshotSegment::Receipts,
                SnapshotProviderOperation::Append,
                Some(start.elapsed()),
            );
        }

        Ok(result)
    }

    /// Removes the last `number` of transactions from static files.
    ///
    /// # Note
    /// Commits to the configuration file at the end.
    pub fn prune_transactions(
        &mut self,
        number: u64,
        last_block: BlockNumber,
    ) -> ProviderResult<()> {
        let start = Instant::now();

        let segment = SnapshotSegment::Transactions;
        debug_assert!(self.writer.user_header().segment() == segment);

        self.truncate(segment, number, Some(last_block))?;

        if let Some(metrics) = &self.metrics {
            metrics.record_segment_operation(
                SnapshotSegment::Transactions,
                SnapshotProviderOperation::Prune,
                Some(start.elapsed()),
            );
        }

        Ok(())
    }

    /// Prunes `to_delete` number of receipts from snapshots.
    ///
    /// # Note
    /// Commits to the configuration file at the end.
    pub fn prune_receipts(
        &mut self,
        to_delete: u64,
        last_block: BlockNumber,
    ) -> ProviderResult<()> {
        let start = Instant::now();

        let segment = SnapshotSegment::Receipts;
        debug_assert!(self.writer.user_header().segment() == segment);

        self.truncate(segment, to_delete, Some(last_block))?;

        if let Some(metrics) = &self.metrics {
            metrics.record_segment_operation(
                SnapshotSegment::Receipts,
                SnapshotProviderOperation::Prune,
                Some(start.elapsed()),
            );
        }

        Ok(())
    }

    /// Prunes `to_delete` number of headers from snapshots.
    ///
    /// # Note
    /// Commits to the configuration file at the end.
    pub fn prune_headers(&mut self, to_delete: u64) -> ProviderResult<()> {
        let start = Instant::now();

        let segment = SnapshotSegment::Headers;
        debug_assert!(self.writer.user_header().segment() == segment);

        self.truncate(segment, to_delete, None)?;

        if let Some(metrics) = &self.metrics {
            metrics.record_segment_operation(
                SnapshotSegment::Headers,
                SnapshotProviderOperation::Prune,
                Some(start.elapsed()),
            );
        }

        Ok(())
    }

    #[cfg(any(test, feature = "test-utils"))]
    /// Helper function to override block range for testing.
    pub fn set_block_range(&mut self, block_range: std::ops::RangeInclusive<BlockNumber>) {
        self.writer.user_header_mut().set_block_range(*block_range.start(), *block_range.end())
    }
}

impl<'a> Deref for SnapshotProviderRW<'a> {
    type Target = SnapshotProvider;
    fn deref(&self) -> &Self::Target {
        &self.reader
    }
}

fn create_jar(
    segment: SnapshotSegment,
    path: &Path,
    expected_block_range: SegmentRangeInclusive,
) -> NippyJar<SegmentHeader> {
    let mut jar = NippyJar::new(
        segment.columns(),
        path,
        SegmentHeader::new(expected_block_range, None, None, segment),
    );

    // Transaction and Receipt already have the compression scheme used natively in its encoding.
    // (zstd-dictionary)
    if segment.is_headers() {
        jar = jar.with_lz4();
    }

    jar
}<|MERGE_RESOLUTION|>--- conflicted
+++ resolved
@@ -92,7 +92,13 @@
         // Commits offsets and new user_header to disk
         self.writer.commit()?;
 
-        self.reader.update_index(self.writer.user_header().segment(), self.get_max_block())?;
+        if let Some(metrics) = &self.metrics {
+            metrics.record_segment_operation(
+                self.writer.user_header().segment(),
+                SnapshotProviderOperation::CommitWriter,
+                Some(start.elapsed()),
+            );
+        }
 
         debug!(
             target: "provider::static_file",
@@ -102,17 +108,7 @@
             "Commit"
         );
 
-<<<<<<< HEAD
         self.update_index()?;
-=======
-        if let Some(metrics) = &self.metrics {
-            metrics.record_segment_operation(
-                self.writer.user_header().segment(),
-                SnapshotProviderOperation::CommitWriter,
-                Some(start.elapsed()),
-            );
-        }
->>>>>>> 3d8c2b0b
 
         Ok(())
     }
@@ -146,7 +142,7 @@
     ///
     /// Returns the current [`BlockNumber`] as seen in the static file.
     pub fn increment_block(&mut self, segment: SnapshotSegment) -> ProviderResult<BlockNumber> {
-<<<<<<< HEAD
+        let start = Instant::now();
         if let Some(last_block) = self.writer.user_header().block_end() {
             // We have finished the previous snapshot and must freeze it
             if last_block == self.writer.user_header().expected_block_end() {
@@ -154,7 +150,8 @@
                 self.commit()?;
 
                 // Opens the new snapshot
-                let (writer, data_path) = Self::open(segment, last_block + 1, self.reader.clone())?;
+                let (writer, data_path) =
+                    Self::open(segment, last_block + 1, self.reader.clone(), self.metrics.clone())?;
                 self.writer = writer;
                 self.data_path = data_path;
 
@@ -163,39 +160,7 @@
             }
         }
 
-        Ok(self.writer.user_header_mut().increment_block())
-=======
-        let start = Instant::now();
-
-        debug_assert!(
-            (self.writer.rows() as u64 + self.writer.user_header().block_end()) != 0
-            || !segment.is_headers(),
-            "This function should only be called by append_header when dealing with SnapshotSegment::Headers.");
-
-        let last_block = self.writer.user_header().block_end();
-        let writer_range_end = find_fixed_range(last_block).end();
-
-        // We have finished the previous snapshot and must freeze it
-        if last_block + 1 > writer_range_end {
-            // Commits offsets and new user_header to disk
-            self.commit()?;
-
-            // Opens the new snapshot
-            let (writer, data_path) =
-                Self::open(segment, last_block + 1, self.reader.clone(), self.metrics.clone())?;
-            self.writer = writer;
-            self.data_path = data_path;
-
-            let block_start = find_fixed_range(last_block + 1).start();
-            *self.writer.user_header_mut() = SegmentHeader::new(
-                SegmentRangeInclusive::new(block_start, block_start),
-                None,
-                segment,
-            )
-        } else {
-            self.writer.user_header_mut().increment_block()
-        }
-
+        let block = self.writer.user_header_mut().increment_block();
         if let Some(metrics) = &self.metrics {
             metrics.record_segment_operation(
                 segment,
@@ -204,8 +169,7 @@
             );
         }
 
-        Ok(self.writer.user_header().block_end())
->>>>>>> 3d8c2b0b
+        Ok(block)
     }
 
     /// Truncates a number of rows from disk. It deletes and loads an older snapshot file if block
@@ -331,9 +295,6 @@
         self.append_column(CompactU256::from(terminal_difficulty))?;
         self.append_column(hash)?;
 
-<<<<<<< HEAD
-        Ok(block_number)
-=======
         if let Some(metrics) = &self.metrics {
             metrics.record_segment_operation(
                 SnapshotSegment::Headers,
@@ -342,8 +303,7 @@
             );
         }
 
-        Ok(self.writer.user_header().block_end())
->>>>>>> 3d8c2b0b
+        Ok(block_number)
     }
 
     /// Appends transaction to snapshot file.
