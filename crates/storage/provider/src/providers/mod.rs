--- conflicted
+++ resolved
@@ -20,16 +20,10 @@
 use reth_evm::ConfigureEvmEnv;
 use reth_node_types::NodeTypesWithDB;
 use reth_primitives::{
-<<<<<<< HEAD
     alloy_primitives::Sealable, Account, Address, Block, BlockHash, BlockHashOrNumber, BlockId,
     BlockNumHash, BlockNumber, BlockNumberOrTag, BlockWithSenders, Header, Receipt, SealedBlock,
     SealedBlockWithSenders, SealedHeader, TransactionMeta, TransactionSigned,
     TransactionSignedNoHash, TxHash, TxNumber, Withdrawal, Withdrawals, B256, U256,
-=======
-    Account, Block, BlockWithSenders, Header, Receipt, SealedBlock, SealedBlockWithSenders,
-    SealedHeader, TransactionMeta, TransactionSigned, TransactionSignedNoHash, Withdrawal,
-    Withdrawals,
->>>>>>> 0a6845b0
 };
 use reth_prune_types::{PruneCheckpoint, PruneSegment};
 use reth_stages_types::{StageCheckpoint, StageId};
