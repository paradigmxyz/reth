use crate::{
    AccountReader, BlockHashReader, BlockIdReader, BlockNumReader, BlockReader, BlockReaderIdExt,
    BlockSource, BlockchainTreePendingStateProvider, CanonChainTracker, CanonStateNotifications,
    CanonStateSubscriptions, ChainSpecProvider, ChainStateBlockReader, ChangeSetReader,
    DatabaseProviderFactory, EvmEnvProvider, FullExecutionDataProvider, HeaderProvider,
    ProviderError, PruneCheckpointReader, ReceiptProvider, ReceiptProviderIdExt,
    StageCheckpointReader, StateProviderBox, StateProviderFactory, StaticFileProviderFactory,
    TransactionVariant, TransactionsProvider, TreeViewer, WithdrawalsProvider,
};
use alloy_consensus::Header;
use alloy_eips::{
    eip4895::{Withdrawal, Withdrawals},
    BlockHashOrNumber, BlockId, BlockNumHash, BlockNumberOrTag,
};
use alloy_primitives::{Address, BlockHash, BlockNumber, TxHash, TxNumber, B256, U256};
use reth_blockchain_tree_api::{
    error::{CanonicalError, InsertBlockError},
    BlockValidationKind, BlockchainTreeEngine, BlockchainTreeViewer, CanonicalOutcome,
    InsertPayloadOk,
};
use reth_chain_state::{ChainInfoTracker, ForkChoiceNotifications, ForkChoiceSubscriptions};
use reth_chainspec::{ChainInfo, EthereumHardforks};
use reth_db::table::Value;
use reth_db_api::models::{AccountBeforeTx, StoredBlockBodyIndices};
use reth_evm::ConfigureEvmEnv;
use reth_node_types::{FullNodePrimitives, NodeTypes, NodeTypesWithDB, TxTy};
use reth_primitives::{
    Account, Block, BlockWithSenders, Receipt, SealedBlock, SealedBlockWithSenders, SealedHeader,
    TransactionMeta, TransactionSigned,
};
use reth_prune_types::{PruneCheckpoint, PruneSegment};
use reth_stages_types::{StageCheckpoint, StageId};
use reth_storage_errors::provider::ProviderResult;
use revm::primitives::{BlockEnv, CfgEnvWithHandlerCfg};
use std::{
    collections::BTreeMap,
    ops::{RangeBounds, RangeInclusive},
    sync::Arc,
    time::Instant,
};

use tracing::trace;

mod database;
pub use database::*;

mod static_file;
pub use static_file::{
    StaticFileAccess, StaticFileJarProvider, StaticFileProvider, StaticFileProviderRW,
    StaticFileProviderRWRefMut, StaticFileWriter,
};

mod state;
pub use state::{
    historical::{HistoricalStateProvider, HistoricalStateProviderRef},
    latest::{LatestStateProvider, LatestStateProviderRef},
};

mod bundle_state_provider;
pub use bundle_state_provider::BundleStateProvider;

mod consistent_view;
use alloy_rpc_types_engine::ForkchoiceState;
pub use consistent_view::{ConsistentDbView, ConsistentViewError};

mod blockchain_provider;
pub use blockchain_provider::BlockchainProvider2;

mod consistent;
pub use consistent::ConsistentProvider;

/// Helper trait to bound [`NodeTypes`] so that combined with database they satisfy
/// [`ProviderNodeTypes`].
pub trait NodeTypesForProvider
where
    Self: NodeTypes<
        ChainSpec: EthereumHardforks,
        Storage: ChainStorage<Self::Primitives>,
<<<<<<< HEAD
        Primitives: FullNodePrimitives<Receipt = reth_primitives::Receipt>,
=======
        Primitives: FullNodePrimitives<
            SignedTx: Value + From<TransactionSigned> + Into<TransactionSigned>,
        >,
>>>>>>> 02824da4
    >,
{
}

impl<T> NodeTypesForProvider for T where
    T: NodeTypes<
        ChainSpec: EthereumHardforks,
        Storage: ChainStorage<T::Primitives>,
<<<<<<< HEAD
        Primitives: FullNodePrimitives<Receipt = reth_primitives::Receipt>,
=======
        Primitives: FullNodePrimitives<
            SignedTx: Value + From<TransactionSigned> + Into<TransactionSigned>,
        >,
>>>>>>> 02824da4
    >
{
}

/// Helper trait keeping common requirements of providers for [`NodeTypesWithDB`].
pub trait ProviderNodeTypes
where
    Self: NodeTypesForProvider + NodeTypesWithDB,
{
}

impl<T> ProviderNodeTypes for T where T: NodeTypesForProvider + NodeTypesWithDB {}

/// The main type for interacting with the blockchain.
///
/// This type serves as the main entry point for interacting with the blockchain and provides data
/// from database storage and from the blockchain tree (pending state etc.) It is a simple wrapper
/// type that holds an instance of the database and the blockchain tree.
#[allow(missing_debug_implementations)]
pub struct BlockchainProvider<N: NodeTypesWithDB> {
    /// Provider type used to access the database.
    database: ProviderFactory<N>,
    /// The blockchain tree instance.
    tree: Arc<dyn TreeViewer>,
    /// Tracks the chain info wrt forkchoice updates
    chain_info: ChainInfoTracker,
}

impl<N: ProviderNodeTypes> Clone for BlockchainProvider<N> {
    fn clone(&self) -> Self {
        Self {
            database: self.database.clone(),
            tree: self.tree.clone(),
            chain_info: self.chain_info.clone(),
        }
    }
}

impl<N: NodeTypesWithDB> BlockchainProvider<N> {
    /// Sets the treeviewer for the provider.
    #[doc(hidden)]
    pub fn with_tree(mut self, tree: Arc<dyn TreeViewer>) -> Self {
        self.tree = tree;
        self
    }
}

impl<N: ProviderNodeTypes> BlockchainProvider<N> {
    /// Create new provider instance that wraps the database and the blockchain tree, using the
    /// provided latest header to initialize the chain info tracker, alongside the finalized header
    /// if it exists.
    pub fn with_blocks(
        database: ProviderFactory<N>,
        tree: Arc<dyn TreeViewer>,
        latest: SealedHeader,
        finalized: Option<SealedHeader>,
        safe: Option<SealedHeader>,
    ) -> Self {
        Self { database, tree, chain_info: ChainInfoTracker::new(latest, finalized, safe) }
    }

    /// Create a new provider using only the database and the tree, fetching the latest header from
    /// the database to initialize the provider.
    pub fn new(database: ProviderFactory<N>, tree: Arc<dyn TreeViewer>) -> ProviderResult<Self> {
        let provider = database.provider()?;
        let best = provider.chain_info()?;
        let latest_header = provider
            .header_by_number(best.best_number)?
            .ok_or_else(|| ProviderError::HeaderNotFound(best.best_number.into()))?;

        let finalized_header = provider
            .last_finalized_block_number()?
            .map(|num| provider.sealed_header(num))
            .transpose()?
            .flatten();

        let safe_header = provider
            .last_safe_block_number()?
            .map(|num| provider.sealed_header(num))
            .transpose()?
            .flatten();

        Ok(Self::with_blocks(
            database,
            tree,
            SealedHeader::new(latest_header, best.best_hash),
            finalized_header,
            safe_header,
        ))
    }

    /// Ensures that the given block number is canonical (synced)
    ///
    /// This is a helper for guarding the [`HistoricalStateProvider`] against block numbers that are
    /// out of range and would lead to invalid results, mainly during initial sync.
    ///
    /// Verifying the `block_number` would be expensive since we need to lookup sync table
    /// Instead, we ensure that the `block_number` is within the range of the
    /// [`Self::best_block_number`] which is updated when a block is synced.
    #[inline]
    fn ensure_canonical_block(&self, block_number: BlockNumber) -> ProviderResult<()> {
        let latest = self.best_block_number()?;
        if block_number > latest {
            Err(ProviderError::HeaderNotFound(block_number.into()))
        } else {
            Ok(())
        }
    }
}

impl<N> BlockchainProvider<N>
where
    Self: StateProviderFactory,
    N: NodeTypesWithDB,
{
    /// Return a [`StateProviderBox`] that contains bundle state data provider.
    /// Used to inspect or execute transaction on the pending state.
    fn pending_with_provider(
        &self,
        bundle_state_data: Box<dyn FullExecutionDataProvider>,
    ) -> ProviderResult<StateProviderBox> {
        let canonical_fork = bundle_state_data.canonical_fork();
        trace!(target: "providers::blockchain", ?canonical_fork, "Returning post state provider");

        let state_provider = self.history_by_block_hash(canonical_fork.hash)?;
        let bundle_state_provider = BundleStateProvider::new(state_provider, bundle_state_data);
        Ok(Box::new(bundle_state_provider))
    }
}

impl<N: ProviderNodeTypes> DatabaseProviderFactory for BlockchainProvider<N> {
    type DB = N::DB;
    type Provider = <ProviderFactory<N> as DatabaseProviderFactory>::Provider;
    type ProviderRW = <ProviderFactory<N> as DatabaseProviderFactory>::ProviderRW;

    fn database_provider_ro(&self) -> ProviderResult<Self::Provider> {
        self.database.database_provider_ro()
    }

    fn database_provider_rw(&self) -> ProviderResult<Self::ProviderRW> {
        self.database.database_provider_rw()
    }
}

impl<N: ProviderNodeTypes> StaticFileProviderFactory for BlockchainProvider<N> {
    type Primitives = N::Primitives;

    fn static_file_provider(&self) -> StaticFileProvider<Self::Primitives> {
        self.database.static_file_provider()
    }
}

impl<N: ProviderNodeTypes> HeaderProvider for BlockchainProvider<N> {
    fn header(&self, block_hash: &BlockHash) -> ProviderResult<Option<Header>> {
        self.database.header(block_hash)
    }

    fn header_by_number(&self, num: BlockNumber) -> ProviderResult<Option<Header>> {
        self.database.header_by_number(num)
    }

    fn header_td(&self, hash: &BlockHash) -> ProviderResult<Option<U256>> {
        self.database.header_td(hash)
    }

    fn header_td_by_number(&self, number: BlockNumber) -> ProviderResult<Option<U256>> {
        self.database.header_td_by_number(number)
    }

    fn headers_range(&self, range: impl RangeBounds<BlockNumber>) -> ProviderResult<Vec<Header>> {
        self.database.headers_range(range)
    }

    fn sealed_header(&self, number: BlockNumber) -> ProviderResult<Option<SealedHeader>> {
        self.database.sealed_header(number)
    }

    fn sealed_headers_range(
        &self,
        range: impl RangeBounds<BlockNumber>,
    ) -> ProviderResult<Vec<SealedHeader>> {
        self.database.sealed_headers_range(range)
    }

    fn sealed_headers_while(
        &self,
        range: impl RangeBounds<BlockNumber>,
        predicate: impl FnMut(&SealedHeader) -> bool,
    ) -> ProviderResult<Vec<SealedHeader>> {
        self.database.sealed_headers_while(range, predicate)
    }
}

impl<N: ProviderNodeTypes> BlockHashReader for BlockchainProvider<N> {
    fn block_hash(&self, number: u64) -> ProviderResult<Option<B256>> {
        self.database.block_hash(number)
    }

    fn canonical_hashes_range(
        &self,
        start: BlockNumber,
        end: BlockNumber,
    ) -> ProviderResult<Vec<B256>> {
        self.database.canonical_hashes_range(start, end)
    }
}

impl<N: ProviderNodeTypes> BlockNumReader for BlockchainProvider<N> {
    fn chain_info(&self) -> ProviderResult<ChainInfo> {
        Ok(self.chain_info.chain_info())
    }

    fn best_block_number(&self) -> ProviderResult<BlockNumber> {
        Ok(self.chain_info.get_canonical_block_number())
    }

    fn last_block_number(&self) -> ProviderResult<BlockNumber> {
        self.database.last_block_number()
    }

    fn block_number(&self, hash: B256) -> ProviderResult<Option<BlockNumber>> {
        self.database.block_number(hash)
    }
}

impl<N: ProviderNodeTypes> BlockIdReader for BlockchainProvider<N> {
    fn pending_block_num_hash(&self) -> ProviderResult<Option<BlockNumHash>> {
        Ok(self.tree.pending_block_num_hash())
    }

    fn safe_block_num_hash(&self) -> ProviderResult<Option<BlockNumHash>> {
        Ok(self.chain_info.get_safe_num_hash())
    }

    fn finalized_block_num_hash(&self) -> ProviderResult<Option<BlockNumHash>> {
        Ok(self.chain_info.get_finalized_num_hash())
    }
}

impl<N: ProviderNodeTypes> BlockReader for BlockchainProvider<N> {
    fn find_block_by_hash(&self, hash: B256, source: BlockSource) -> ProviderResult<Option<Block>> {
        let block = match source {
            BlockSource::Any => {
                // check database first
                let mut block = self.database.block_by_hash(hash)?;
                if block.is_none() {
                    // Note: it's fine to return the unsealed block because the caller already has
                    // the hash
                    block = self.tree.block_by_hash(hash).map(|block| block.unseal());
                }
                block
            }
            BlockSource::Pending => self.tree.block_by_hash(hash).map(|block| block.unseal()),
            BlockSource::Canonical => self.database.block_by_hash(hash)?,
        };

        Ok(block)
    }

    fn block(&self, id: BlockHashOrNumber) -> ProviderResult<Option<Block>> {
        match id {
            BlockHashOrNumber::Hash(hash) => self.find_block_by_hash(hash, BlockSource::Any),
            BlockHashOrNumber::Number(num) => self.database.block_by_number(num),
        }
    }

    fn pending_block(&self) -> ProviderResult<Option<SealedBlock>> {
        Ok(self.tree.pending_block())
    }

    fn pending_block_with_senders(&self) -> ProviderResult<Option<SealedBlockWithSenders>> {
        Ok(self.tree.pending_block_with_senders())
    }

    fn pending_block_and_receipts(&self) -> ProviderResult<Option<(SealedBlock, Vec<Receipt>)>> {
        Ok(self.tree.pending_block_and_receipts())
    }

    fn ommers(&self, id: BlockHashOrNumber) -> ProviderResult<Option<Vec<Header>>> {
        self.database.ommers(id)
    }

    fn block_body_indices(
        &self,
        number: BlockNumber,
    ) -> ProviderResult<Option<StoredBlockBodyIndices>> {
        self.database.block_body_indices(number)
    }

    /// Returns the block with senders with matching number or hash from database.
    ///
    /// **NOTE: If [`TransactionVariant::NoHash`] is provided then the transactions have invalid
    /// hashes, since they would need to be calculated on the spot, and we want fast querying.**
    ///
    /// Returns `None` if block is not found.
    fn block_with_senders(
        &self,
        id: BlockHashOrNumber,
        transaction_kind: TransactionVariant,
    ) -> ProviderResult<Option<BlockWithSenders>> {
        self.database.block_with_senders(id, transaction_kind)
    }

    fn sealed_block_with_senders(
        &self,
        id: BlockHashOrNumber,
        transaction_kind: TransactionVariant,
    ) -> ProviderResult<Option<SealedBlockWithSenders>> {
        self.database.sealed_block_with_senders(id, transaction_kind)
    }

    fn block_range(&self, range: RangeInclusive<BlockNumber>) -> ProviderResult<Vec<Block>> {
        self.database.block_range(range)
    }

    fn block_with_senders_range(
        &self,
        range: RangeInclusive<BlockNumber>,
    ) -> ProviderResult<Vec<BlockWithSenders>> {
        self.database.block_with_senders_range(range)
    }

    fn sealed_block_with_senders_range(
        &self,
        range: RangeInclusive<BlockNumber>,
    ) -> ProviderResult<Vec<SealedBlockWithSenders>> {
        self.database.sealed_block_with_senders_range(range)
    }
}

impl<N: ProviderNodeTypes> TransactionsProvider for BlockchainProvider<N> {
    type Transaction = TxTy<N>;

    fn transaction_id(&self, tx_hash: TxHash) -> ProviderResult<Option<TxNumber>> {
        self.database.transaction_id(tx_hash)
    }

    fn transaction_by_id(&self, id: TxNumber) -> ProviderResult<Option<Self::Transaction>> {
        self.database.transaction_by_id(id)
    }

    fn transaction_by_id_unhashed(
        &self,
        id: TxNumber,
    ) -> ProviderResult<Option<Self::Transaction>> {
        self.database.transaction_by_id_unhashed(id)
    }

    fn transaction_by_hash(&self, hash: TxHash) -> ProviderResult<Option<Self::Transaction>> {
        self.database.transaction_by_hash(hash)
    }

    fn transaction_by_hash_with_meta(
        &self,
        tx_hash: TxHash,
    ) -> ProviderResult<Option<(Self::Transaction, TransactionMeta)>> {
        self.database.transaction_by_hash_with_meta(tx_hash)
    }

    fn transaction_block(&self, id: TxNumber) -> ProviderResult<Option<BlockNumber>> {
        self.database.transaction_block(id)
    }

    fn transactions_by_block(
        &self,
        id: BlockHashOrNumber,
    ) -> ProviderResult<Option<Vec<Self::Transaction>>> {
        self.database.transactions_by_block(id)
    }

    fn transactions_by_block_range(
        &self,
        range: impl RangeBounds<BlockNumber>,
    ) -> ProviderResult<Vec<Vec<Self::Transaction>>> {
        self.database.transactions_by_block_range(range)
    }

    fn transactions_by_tx_range(
        &self,
        range: impl RangeBounds<TxNumber>,
    ) -> ProviderResult<Vec<Self::Transaction>> {
        self.database.transactions_by_tx_range(range)
    }

    fn senders_by_tx_range(
        &self,
        range: impl RangeBounds<TxNumber>,
    ) -> ProviderResult<Vec<Address>> {
        self.database.senders_by_tx_range(range)
    }

    fn transaction_sender(&self, id: TxNumber) -> ProviderResult<Option<Address>> {
        self.database.transaction_sender(id)
    }
}

impl<N: ProviderNodeTypes> ReceiptProvider for BlockchainProvider<N> {
    fn receipt(&self, id: TxNumber) -> ProviderResult<Option<Receipt>> {
        self.database.receipt(id)
    }

    fn receipt_by_hash(&self, hash: TxHash) -> ProviderResult<Option<Receipt>> {
        self.database.receipt_by_hash(hash)
    }

    fn receipts_by_block(&self, block: BlockHashOrNumber) -> ProviderResult<Option<Vec<Receipt>>> {
        self.database.receipts_by_block(block)
    }

    fn receipts_by_tx_range(
        &self,
        range: impl RangeBounds<TxNumber>,
    ) -> ProviderResult<Vec<Receipt>> {
        self.database.receipts_by_tx_range(range)
    }
}

impl<N: ProviderNodeTypes> ReceiptProviderIdExt for BlockchainProvider<N> {
    fn receipts_by_block_id(&self, block: BlockId) -> ProviderResult<Option<Vec<Receipt>>> {
        match block {
            BlockId::Hash(rpc_block_hash) => {
                let mut receipts = self.receipts_by_block(rpc_block_hash.block_hash.into())?;
                if receipts.is_none() && !rpc_block_hash.require_canonical.unwrap_or(false) {
                    receipts = self.tree.receipts_by_block_hash(rpc_block_hash.block_hash);
                }
                Ok(receipts)
            }
            BlockId::Number(num_tag) => match num_tag {
                BlockNumberOrTag::Pending => Ok(self.tree.pending_receipts()),
                _ => {
                    if let Some(num) = self.convert_block_number(num_tag)? {
                        self.receipts_by_block(num.into())
                    } else {
                        Ok(None)
                    }
                }
            },
        }
    }
}

impl<N: ProviderNodeTypes> WithdrawalsProvider for BlockchainProvider<N> {
    fn withdrawals_by_block(
        &self,
        id: BlockHashOrNumber,
        timestamp: u64,
    ) -> ProviderResult<Option<Withdrawals>> {
        self.database.withdrawals_by_block(id, timestamp)
    }

    fn latest_withdrawal(&self) -> ProviderResult<Option<Withdrawal>> {
        self.database.latest_withdrawal()
    }
}

impl<N: ProviderNodeTypes> StageCheckpointReader for BlockchainProvider<N> {
    fn get_stage_checkpoint(&self, id: StageId) -> ProviderResult<Option<StageCheckpoint>> {
        self.database.provider()?.get_stage_checkpoint(id)
    }

    fn get_stage_checkpoint_progress(&self, id: StageId) -> ProviderResult<Option<Vec<u8>>> {
        self.database.provider()?.get_stage_checkpoint_progress(id)
    }

    fn get_all_checkpoints(&self) -> ProviderResult<Vec<(String, StageCheckpoint)>> {
        self.database.provider()?.get_all_checkpoints()
    }
}

impl<N: ProviderNodeTypes> EvmEnvProvider for BlockchainProvider<N> {
    fn fill_env_at<EvmConfig>(
        &self,
        cfg: &mut CfgEnvWithHandlerCfg,
        block_env: &mut BlockEnv,
        at: BlockHashOrNumber,
        evm_config: EvmConfig,
    ) -> ProviderResult<()>
    where
        EvmConfig: ConfigureEvmEnv<Header = Header>,
    {
        self.database.provider()?.fill_env_at(cfg, block_env, at, evm_config)
    }

    fn fill_env_with_header<EvmConfig>(
        &self,
        cfg: &mut CfgEnvWithHandlerCfg,
        block_env: &mut BlockEnv,
        header: &Header,
        evm_config: EvmConfig,
    ) -> ProviderResult<()>
    where
        EvmConfig: ConfigureEvmEnv<Header = Header>,
    {
        self.database.provider()?.fill_env_with_header(cfg, block_env, header, evm_config)
    }

    fn fill_cfg_env_at<EvmConfig>(
        &self,
        cfg: &mut CfgEnvWithHandlerCfg,
        at: BlockHashOrNumber,
        evm_config: EvmConfig,
    ) -> ProviderResult<()>
    where
        EvmConfig: ConfigureEvmEnv<Header = Header>,
    {
        self.database.provider()?.fill_cfg_env_at(cfg, at, evm_config)
    }

    fn fill_cfg_env_with_header<EvmConfig>(
        &self,
        cfg: &mut CfgEnvWithHandlerCfg,
        header: &Header,
        evm_config: EvmConfig,
    ) -> ProviderResult<()>
    where
        EvmConfig: ConfigureEvmEnv<Header = Header>,
    {
        self.database.provider()?.fill_cfg_env_with_header(cfg, header, evm_config)
    }
}

impl<N: ProviderNodeTypes> PruneCheckpointReader for BlockchainProvider<N> {
    fn get_prune_checkpoint(
        &self,
        segment: PruneSegment,
    ) -> ProviderResult<Option<PruneCheckpoint>> {
        self.database.provider()?.get_prune_checkpoint(segment)
    }

    fn get_prune_checkpoints(&self) -> ProviderResult<Vec<(PruneSegment, PruneCheckpoint)>> {
        self.database.provider()?.get_prune_checkpoints()
    }
}

impl<N: ProviderNodeTypes> ChainSpecProvider for BlockchainProvider<N> {
    type ChainSpec = N::ChainSpec;

    fn chain_spec(&self) -> Arc<Self::ChainSpec> {
        self.database.chain_spec()
    }
}

impl<N: ProviderNodeTypes> StateProviderFactory for BlockchainProvider<N> {
    /// Storage provider for latest block
    fn latest(&self) -> ProviderResult<StateProviderBox> {
        trace!(target: "providers::blockchain", "Getting latest block state provider");
        self.database.latest()
    }

    /// Returns a [`StateProviderBox`] indexed by the given block number or tag.
    ///
    /// Note: if a number is provided this will only look at historical(canonical) state.
    fn state_by_block_number_or_tag(
        &self,
        number_or_tag: BlockNumberOrTag,
    ) -> ProviderResult<StateProviderBox> {
        match number_or_tag {
            BlockNumberOrTag::Latest => self.latest(),
            BlockNumberOrTag::Finalized => {
                // we can only get the finalized state by hash, not by num
                let hash =
                    self.finalized_block_hash()?.ok_or(ProviderError::FinalizedBlockNotFound)?;

                // only look at historical state
                self.history_by_block_hash(hash)
            }
            BlockNumberOrTag::Safe => {
                // we can only get the safe state by hash, not by num
                let hash = self.safe_block_hash()?.ok_or(ProviderError::SafeBlockNotFound)?;

                self.history_by_block_hash(hash)
            }
            BlockNumberOrTag::Earliest => self.history_by_block_number(0),
            BlockNumberOrTag::Pending => self.pending(),
            BlockNumberOrTag::Number(num) => {
                // Note: The `BlockchainProvider` could also lookup the tree for the given block number, if for example the block number is `latest + 1`, however this should only support canonical state: <https://github.com/paradigmxyz/reth/issues/4515>
                self.history_by_block_number(num)
            }
        }
    }

    fn history_by_block_number(
        &self,
        block_number: BlockNumber,
    ) -> ProviderResult<StateProviderBox> {
        trace!(target: "providers::blockchain", ?block_number, "Getting history by block number");
        self.ensure_canonical_block(block_number)?;
        self.database.history_by_block_number(block_number)
    }

    fn history_by_block_hash(&self, block_hash: BlockHash) -> ProviderResult<StateProviderBox> {
        trace!(target: "providers::blockchain", ?block_hash, "Getting history by block hash");
        self.database.history_by_block_hash(block_hash)
    }

    fn state_by_block_hash(&self, block: BlockHash) -> ProviderResult<StateProviderBox> {
        trace!(target: "providers::blockchain", ?block, "Getting state by block hash");
        let mut state = self.history_by_block_hash(block);

        // we failed to get the state by hash, from disk, hash block be the pending block
        if state.is_err() {
            if let Ok(Some(pending)) = self.pending_state_by_hash(block) {
                // we found pending block by hash
                state = Ok(pending)
            }
        }

        state
    }

    /// Returns the state provider for pending state.
    ///
    /// If there's no pending block available then the latest state provider is returned:
    /// [`Self::latest`]
    fn pending(&self) -> ProviderResult<StateProviderBox> {
        trace!(target: "providers::blockchain", "Getting provider for pending state");

        if let Some(block) = self.tree.pending_block_num_hash() {
            if let Ok(pending) = self.tree.pending_state_provider(block.hash) {
                return self.pending_with_provider(pending)
            }
        }

        // fallback to latest state if the pending block is not available
        self.latest()
    }

    fn pending_state_by_hash(&self, block_hash: B256) -> ProviderResult<Option<StateProviderBox>> {
        if let Some(state) = self.tree.find_pending_state_provider(block_hash) {
            return Ok(Some(self.pending_with_provider(state)?))
        }
        Ok(None)
    }
}

impl<N: ProviderNodeTypes> BlockchainTreeEngine for BlockchainProvider<N> {
    fn buffer_block(&self, block: SealedBlockWithSenders) -> Result<(), InsertBlockError> {
        self.tree.buffer_block(block)
    }

    fn insert_block(
        &self,
        block: SealedBlockWithSenders,
        validation_kind: BlockValidationKind,
    ) -> Result<InsertPayloadOk, InsertBlockError> {
        self.tree.insert_block(block, validation_kind)
    }

    fn finalize_block(&self, finalized_block: BlockNumber) -> ProviderResult<()> {
        self.tree.finalize_block(finalized_block)
    }

    fn connect_buffered_blocks_to_canonical_hashes_and_finalize(
        &self,
        last_finalized_block: BlockNumber,
    ) -> Result<(), CanonicalError> {
        self.tree.connect_buffered_blocks_to_canonical_hashes_and_finalize(last_finalized_block)
    }

    fn update_block_hashes_and_clear_buffered(
        &self,
    ) -> Result<BTreeMap<BlockNumber, B256>, CanonicalError> {
        self.tree.update_block_hashes_and_clear_buffered()
    }

    fn connect_buffered_blocks_to_canonical_hashes(&self) -> Result<(), CanonicalError> {
        self.tree.connect_buffered_blocks_to_canonical_hashes()
    }

    fn make_canonical(&self, block_hash: BlockHash) -> Result<CanonicalOutcome, CanonicalError> {
        self.tree.make_canonical(block_hash)
    }
}

impl<N: ProviderNodeTypes> BlockchainTreeViewer for BlockchainProvider<N> {
    fn header_by_hash(&self, hash: BlockHash) -> Option<SealedHeader> {
        self.tree.header_by_hash(hash)
    }

    fn block_by_hash(&self, block_hash: BlockHash) -> Option<SealedBlock> {
        self.tree.block_by_hash(block_hash)
    }

    fn block_with_senders_by_hash(&self, block_hash: BlockHash) -> Option<SealedBlockWithSenders> {
        self.tree.block_with_senders_by_hash(block_hash)
    }

    fn buffered_header_by_hash(&self, block_hash: BlockHash) -> Option<SealedHeader> {
        self.tree.buffered_header_by_hash(block_hash)
    }

    fn is_canonical(&self, hash: BlockHash) -> Result<bool, ProviderError> {
        self.tree.is_canonical(hash)
    }

    fn lowest_buffered_ancestor(&self, hash: BlockHash) -> Option<SealedBlockWithSenders> {
        self.tree.lowest_buffered_ancestor(hash)
    }

    fn canonical_tip(&self) -> BlockNumHash {
        self.tree.canonical_tip()
    }

    fn pending_block_num_hash(&self) -> Option<BlockNumHash> {
        self.tree.pending_block_num_hash()
    }

    fn pending_block_and_receipts(&self) -> Option<(SealedBlock, Vec<Receipt>)> {
        self.tree.pending_block_and_receipts()
    }

    fn receipts_by_block_hash(&self, block_hash: BlockHash) -> Option<Vec<Receipt>> {
        self.tree.receipts_by_block_hash(block_hash)
    }
}

impl<N: ProviderNodeTypes> CanonChainTracker for BlockchainProvider<N>
where
    Self: BlockReader,
{
    fn on_forkchoice_update_received(&self, _update: &ForkchoiceState) {
        // update timestamp
        self.chain_info.on_forkchoice_update_received();
    }

    fn last_received_update_timestamp(&self) -> Option<Instant> {
        self.chain_info.last_forkchoice_update_received_at()
    }

    fn on_transition_configuration_exchanged(&self) {
        self.chain_info.on_transition_configuration_exchanged();
    }

    fn last_exchanged_transition_configuration_timestamp(&self) -> Option<Instant> {
        self.chain_info.last_transition_configuration_exchanged_at()
    }

    fn set_canonical_head(&self, header: SealedHeader) {
        self.chain_info.set_canonical_head(header);
    }

    fn set_safe(&self, header: SealedHeader) {
        self.chain_info.set_safe(header);
    }

    fn set_finalized(&self, header: SealedHeader) {
        self.chain_info.set_finalized(header);
    }
}

impl<N: ProviderNodeTypes> BlockReaderIdExt for BlockchainProvider<N>
where
    Self: BlockReader + ReceiptProviderIdExt,
{
    fn block_by_id(&self, id: BlockId) -> ProviderResult<Option<Block>> {
        match id {
            BlockId::Number(num) => self.block_by_number_or_tag(num),
            BlockId::Hash(hash) => {
                // TODO: should we only apply this for the RPCs that are listed in EIP-1898?
                // so not at the provider level?
                // if we decide to do this at a higher level, then we can make this an automatic
                // trait impl
                if Some(true) == hash.require_canonical {
                    // check the database, canonical blocks are only stored in the database
                    self.find_block_by_hash(hash.block_hash, BlockSource::Canonical)
                } else {
                    BlockReader::block_by_hash(self, hash.block_hash)
                }
            }
        }
    }

    fn header_by_number_or_tag(&self, id: BlockNumberOrTag) -> ProviderResult<Option<Header>> {
        Ok(match id {
            BlockNumberOrTag::Latest => Some(self.chain_info.get_canonical_head().unseal()),
            BlockNumberOrTag::Finalized => {
                self.chain_info.get_finalized_header().map(|h| h.unseal())
            }
            BlockNumberOrTag::Safe => self.chain_info.get_safe_header().map(|h| h.unseal()),
            BlockNumberOrTag::Earliest => self.header_by_number(0)?,
            BlockNumberOrTag::Pending => self.tree.pending_header().map(|h| h.unseal()),
            BlockNumberOrTag::Number(num) => self.header_by_number(num)?,
        })
    }

    fn sealed_header_by_number_or_tag(
        &self,
        id: BlockNumberOrTag,
    ) -> ProviderResult<Option<SealedHeader>> {
        match id {
            BlockNumberOrTag::Latest => Ok(Some(self.chain_info.get_canonical_head())),
            BlockNumberOrTag::Finalized => Ok(self.chain_info.get_finalized_header()),
            BlockNumberOrTag::Safe => Ok(self.chain_info.get_safe_header()),
            BlockNumberOrTag::Earliest => self
                .header_by_number(0)?
                .map_or_else(|| Ok(None), |h| Ok(Some(SealedHeader::seal(h)))),
            BlockNumberOrTag::Pending => Ok(self.tree.pending_header()),
            BlockNumberOrTag::Number(num) => self
                .header_by_number(num)?
                .map_or_else(|| Ok(None), |h| Ok(Some(SealedHeader::seal(h)))),
        }
    }

    fn sealed_header_by_id(&self, id: BlockId) -> ProviderResult<Option<SealedHeader>> {
        Ok(match id {
            BlockId::Number(num) => self.sealed_header_by_number_or_tag(num)?,
            BlockId::Hash(hash) => self.header(&hash.block_hash)?.map(SealedHeader::seal),
        })
    }

    fn header_by_id(&self, id: BlockId) -> ProviderResult<Option<Header>> {
        Ok(match id {
            BlockId::Number(num) => self.header_by_number_or_tag(num)?,
            BlockId::Hash(hash) => self.header(&hash.block_hash)?,
        })
    }

    fn ommers_by_id(&self, id: BlockId) -> ProviderResult<Option<Vec<Header>>> {
        match id {
            BlockId::Number(num) => self.ommers_by_number_or_tag(num),
            BlockId::Hash(hash) => {
                // TODO: EIP-1898 question, see above
                // here it is not handled
                self.ommers(BlockHashOrNumber::Hash(hash.block_hash))
            }
        }
    }
}

impl<N: ProviderNodeTypes> BlockchainTreePendingStateProvider for BlockchainProvider<N> {
    fn find_pending_state_provider(
        &self,
        block_hash: BlockHash,
    ) -> Option<Box<dyn FullExecutionDataProvider>> {
        self.tree.find_pending_state_provider(block_hash)
    }
}

impl<N: ProviderNodeTypes> CanonStateSubscriptions for BlockchainProvider<N> {
    fn subscribe_to_canonical_state(&self) -> CanonStateNotifications {
        self.tree.subscribe_to_canonical_state()
    }
}

impl<N: ProviderNodeTypes> ForkChoiceSubscriptions for BlockchainProvider<N> {
    fn subscribe_safe_block(&self) -> ForkChoiceNotifications {
        let receiver = self.chain_info.subscribe_safe_block();
        ForkChoiceNotifications(receiver)
    }

    fn subscribe_finalized_block(&self) -> ForkChoiceNotifications {
        let receiver = self.chain_info.subscribe_finalized_block();
        ForkChoiceNotifications(receiver)
    }
}

impl<N: ProviderNodeTypes> ChangeSetReader for BlockchainProvider<N> {
    fn account_block_changeset(
        &self,
        block_number: BlockNumber,
    ) -> ProviderResult<Vec<AccountBeforeTx>> {
        self.database.provider()?.account_block_changeset(block_number)
    }
}

impl<N: ProviderNodeTypes> AccountReader for BlockchainProvider<N> {
    /// Get basic account information.
    fn basic_account(&self, address: Address) -> ProviderResult<Option<Account>> {
        self.database.provider()?.basic_account(address)
    }
}<|MERGE_RESOLUTION|>--- conflicted
+++ resolved
@@ -76,13 +76,10 @@
     Self: NodeTypes<
         ChainSpec: EthereumHardforks,
         Storage: ChainStorage<Self::Primitives>,
-<<<<<<< HEAD
-        Primitives: FullNodePrimitives<Receipt = reth_primitives::Receipt>,
-=======
         Primitives: FullNodePrimitives<
             SignedTx: Value + From<TransactionSigned> + Into<TransactionSigned>,
+            Receipt = reth_primitives::Receipt,
         >,
->>>>>>> 02824da4
     >,
 {
 }
@@ -91,13 +88,10 @@
     T: NodeTypes<
         ChainSpec: EthereumHardforks,
         Storage: ChainStorage<T::Primitives>,
-<<<<<<< HEAD
-        Primitives: FullNodePrimitives<Receipt = reth_primitives::Receipt>,
-=======
         Primitives: FullNodePrimitives<
             SignedTx: Value + From<TransactionSigned> + Into<TransactionSigned>,
+            Receipt = reth_primitives::Receipt,
         >,
->>>>>>> 02824da4
     >
 {
 }
