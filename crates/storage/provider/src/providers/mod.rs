--- conflicted
+++ resolved
@@ -1,14 +1,8 @@
 use crate::{
-<<<<<<< HEAD
-    BlockHashProvider, BlockIdProvider, BlockProvider, BlockchainTreePendingStateProvider,
-    CanonChainTracker, CanonStateNotifications, CanonStateSubscriptions, EvmEnvProvider,
-    HeaderProvider, PostStateDataProvider, ProviderError, ReceiptProvider, StateProviderBox,
-=======
     BlockHashProvider, BlockIdProvider, BlockNumProvider, BlockProvider, BlockProviderIdExt,
     BlockchainTreePendingStateProvider, CanonStateNotifications, CanonStateSubscriptions,
     EvmEnvProvider, HeaderProvider, PostStateDataProvider, ReceiptProvider, StateProviderBox,
->>>>>>> 7d3016f0
-    StateProviderFactory, TransactionsProvider, WithdrawalsProvider,
+    StateProviderFactory, TransactionsProvider, WithdrawalsProvider, CanonChainTracker, ProviderError,
 };
 use reth_db::database::Database;
 use reth_interfaces::{
@@ -17,15 +11,9 @@
     Error, Result,
 };
 use reth_primitives::{
-<<<<<<< HEAD
-    Block, BlockHash, BlockId, BlockNumHash, BlockNumber, BlockNumberOrTag, ChainInfo, Header,
+    Block, BlockHashOrNumber, BlockHash, BlockId, BlockNumHash, BlockNumber, ChainInfo, Header,
     Receipt, SealedBlock, SealedBlockWithSenders, SealedHeader, TransactionMeta, TransactionSigned,
     TxHash, TxNumber, Withdrawal, H256, U256,
-=======
-    Block, BlockHash, BlockHashOrNumber, BlockId, BlockNumHash, BlockNumber, ChainInfo, Header,
-    Receipt, SealedBlock, SealedBlockWithSenders, TransactionMeta, TransactionSigned, TxHash,
-    TxNumber, Withdrawal, H256, U256,
->>>>>>> 7d3016f0
 };
 use reth_revm_primitives::primitives::{BlockEnv, CfgEnv};
 pub use state::{
@@ -439,7 +427,6 @@
     }
 }
 
-<<<<<<< HEAD
 impl<DB, Tree> CanonChainTracker for BlockchainProvider<DB, Tree>
 where
     DB: Send + Sync,
@@ -486,7 +473,9 @@
 
     fn set_canonical_head(&self, header: SealedHeader) {
         self.chain_info.set_canonical_head(header);
-=======
+    }
+}
+
 impl<DB, Tree> BlockProviderIdExt for BlockchainProvider<DB, Tree>
 where
     Self: BlockProvider + BlockIdProvider,
@@ -519,7 +508,6 @@
                 self.ommers(BlockHashOrNumber::Hash(hash.block_hash))
             }
         }
->>>>>>> 7d3016f0
     }
 }
 
