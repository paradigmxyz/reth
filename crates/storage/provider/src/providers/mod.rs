use crate::{
    AccountReader, BlockHashReader, BlockIdReader, BlockNumReader, BlockReader, BlockReaderIdExt,
    BlockchainTreePendingStateProvider, BundleStateDataProvider, CanonChainTracker,
    CanonStateNotifications, CanonStateSubscriptions, ChainSpecProvider, ChangeSetReader,
    EvmEnvProvider, HeaderProvider, ProviderError, PruneCheckpointReader, ReceiptProvider,
    ReceiptProviderIdExt, StageCheckpointReader, StateProviderBox, StateProviderFactory,
    TransactionsProvider, WithdrawalsProvider,
};
use reth_db::{database::Database, models::StoredBlockBodyIndices};
use reth_interfaces::{
    blockchain_tree::{BlockchainTreeEngine, BlockchainTreeViewer},
    consensus::ForkchoiceState,
    RethError, RethResult,
};
use reth_primitives::{
    stage::{StageCheckpoint, StageId},
<<<<<<< HEAD
    Address, Block, BlockHash, BlockHashOrNumber, BlockId, BlockNumHash, BlockNumber,
    BlockNumberOrTag, BlockWithSenders, ChainInfo, ChainSpec, Header, PruneCheckpoint,
    PruneSegment, Receipt, SealedBlock, SealedBlockWithSenders, SealedHeader, TransactionMeta,
    TransactionSigned, TransactionSignedNoHash, TxHash, TxNumber, Withdrawal, B256, U256,
=======
    Account, Address, Block, BlockHash, BlockHashOrNumber, BlockId, BlockNumHash, BlockNumber,
    BlockNumberOrTag, BlockWithSenders, ChainInfo, ChainSpec, Header, PruneCheckpoint, PrunePart,
    Receipt, SealedBlock, SealedBlockWithSenders, SealedHeader, TransactionMeta, TransactionSigned,
    TransactionSignedNoHash, TxHash, TxNumber, Withdrawal, B256, U256,
>>>>>>> 4dceabf0
};
use revm::primitives::{BlockEnv, CfgEnv};
use std::{
    collections::{BTreeMap, HashSet},
    ops::{RangeBounds, RangeInclusive},
    sync::Arc,
    time::Instant,
};
use tracing::trace;

pub use state::{
    historical::{HistoricalStateProvider, HistoricalStateProviderRef},
    latest::{LatestStateProvider, LatestStateProviderRef},
};

mod bundle_state_provider;
mod chain_info;
mod database;
mod snapshot;
pub use snapshot::SnapshotProvider;
mod state;
use crate::{providers::chain_info::ChainInfoTracker, traits::BlockSource};
pub use bundle_state_provider::BundleStateProvider;
pub use database::*;
use reth_db::models::AccountBeforeTx;
use reth_interfaces::blockchain_tree::{
    error::InsertBlockError, CanonicalOutcome, InsertPayloadOk,
};

/// The main type for interacting with the blockchain.
///
/// This type serves as the main entry point for interacting with the blockchain and provides data
/// from database storage and from the blockchain tree (pending state etc.) It is a simple wrapper
/// type that holds an instance of the database and the blockchain tree.
#[derive(Clone, Debug)]
pub struct BlockchainProvider<DB, Tree> {
    /// Provider type used to access the database.
    database: ProviderFactory<DB>,
    /// The blockchain tree instance.
    tree: Tree,
    /// Tracks the chain info wrt forkchoice updates
    chain_info: ChainInfoTracker,
}

impl<DB, Tree> BlockchainProvider<DB, Tree> {
    /// Create new  provider instance that wraps the database and the blockchain tree, using the
    /// provided latest header to initialize the chain info tracker.
    pub fn with_latest(database: ProviderFactory<DB>, tree: Tree, latest: SealedHeader) -> Self {
        Self { database, tree, chain_info: ChainInfoTracker::new(latest) }
    }
}

impl<DB, Tree> BlockchainProvider<DB, Tree>
where
    DB: Database,
{
    /// Create a new provider using only the database and the tree, fetching the latest header from
    /// the database to initialize the provider.
    pub fn new(database: ProviderFactory<DB>, tree: Tree) -> RethResult<Self> {
        let provider = database.provider()?;
        let best: ChainInfo = provider.chain_info()?;
        match provider.header_by_number(best.best_number)? {
            Some(header) => {
                drop(provider);
                Ok(Self::with_latest(database, tree, header.seal(best.best_hash)))
            }
            None => {
                Err(RethError::Provider(ProviderError::HeaderNotFound(best.best_number.into())))
            }
        }
    }
}

impl<DB, Tree> BlockchainProvider<DB, Tree>
where
    DB: Database,
    Tree: BlockchainTreeViewer,
{
    /// Ensures that the given block number is canonical (synced)
    ///
    /// This is a helper for guarding the [HistoricalStateProvider] against block numbers that are
    /// out of range and would lead to invalid results, mainly during initial sync.
    ///
    /// Verifying the block_number would be expensive since we need to lookup sync table
    /// Instead, we ensure that the `block_number` is within the range of the
    /// [Self::best_block_number] which is updated when a block is synced.
    #[inline]
    fn ensure_canonical_block(&self, block_number: BlockNumber) -> RethResult<()> {
        let latest = self.best_block_number()?;
        if block_number > latest {
            Err(ProviderError::HeaderNotFound(block_number.into()).into())
        } else {
            Ok(())
        }
    }
}

impl<DB, Tree> HeaderProvider for BlockchainProvider<DB, Tree>
where
    DB: Database,
    Tree: Send + Sync,
{
    fn header(&self, block_hash: &BlockHash) -> RethResult<Option<Header>> {
        self.database.provider()?.header(block_hash)
    }

    fn header_by_number(&self, num: BlockNumber) -> RethResult<Option<Header>> {
        self.database.provider()?.header_by_number(num)
    }

    fn header_td(&self, hash: &BlockHash) -> RethResult<Option<U256>> {
        self.database.provider()?.header_td(hash)
    }

    fn header_td_by_number(&self, number: BlockNumber) -> RethResult<Option<U256>> {
        self.database.provider()?.header_td_by_number(number)
    }

    fn headers_range(&self, range: impl RangeBounds<BlockNumber>) -> RethResult<Vec<Header>> {
        self.database.provider()?.headers_range(range)
    }

    fn sealed_headers_range(
        &self,
        range: impl RangeBounds<BlockNumber>,
    ) -> RethResult<Vec<SealedHeader>> {
        self.database.provider()?.sealed_headers_range(range)
    }

    fn sealed_header(&self, number: BlockNumber) -> RethResult<Option<SealedHeader>> {
        self.database.provider()?.sealed_header(number)
    }
}

impl<DB, Tree> BlockHashReader for BlockchainProvider<DB, Tree>
where
    DB: Database,
    Tree: Send + Sync,
{
    fn block_hash(&self, number: u64) -> RethResult<Option<B256>> {
        self.database.provider()?.block_hash(number)
    }

    fn canonical_hashes_range(
        &self,
        start: BlockNumber,
        end: BlockNumber,
    ) -> RethResult<Vec<B256>> {
        self.database.provider()?.canonical_hashes_range(start, end)
    }
}

impl<DB, Tree> BlockNumReader for BlockchainProvider<DB, Tree>
where
    DB: Database,
    Tree: BlockchainTreeViewer + Send + Sync,
{
    fn chain_info(&self) -> RethResult<ChainInfo> {
        Ok(self.chain_info.chain_info())
    }

    fn best_block_number(&self) -> RethResult<BlockNumber> {
        Ok(self.chain_info.get_canonical_block_number())
    }

    fn last_block_number(&self) -> RethResult<BlockNumber> {
        self.database.provider()?.last_block_number()
    }

    fn block_number(&self, hash: B256) -> RethResult<Option<BlockNumber>> {
        self.database.provider()?.block_number(hash)
    }
}

impl<DB, Tree> BlockIdReader for BlockchainProvider<DB, Tree>
where
    DB: Database,
    Tree: BlockchainTreeViewer + Send + Sync,
{
    fn pending_block_num_hash(&self) -> RethResult<Option<BlockNumHash>> {
        Ok(self.tree.pending_block_num_hash())
    }

    fn safe_block_num_hash(&self) -> RethResult<Option<BlockNumHash>> {
        Ok(self.chain_info.get_safe_num_hash())
    }

    fn finalized_block_num_hash(&self) -> RethResult<Option<BlockNumHash>> {
        Ok(self.chain_info.get_finalized_num_hash())
    }
}

impl<DB, Tree> BlockReader for BlockchainProvider<DB, Tree>
where
    DB: Database,
    Tree: BlockchainTreeViewer + Send + Sync,
{
    fn find_block_by_hash(&self, hash: B256, source: BlockSource) -> RethResult<Option<Block>> {
        let block = match source {
            BlockSource::Any => {
                // check database first
                let mut block = self.database.provider()?.block_by_hash(hash)?;
                if block.is_none() {
                    // Note: it's fine to return the unsealed block because the caller already has
                    // the hash
                    block = self.tree.block_by_hash(hash).map(|block| block.unseal());
                }
                block
            }
            BlockSource::Pending => self.tree.block_by_hash(hash).map(|block| block.unseal()),
            BlockSource::Database => self.database.provider()?.block_by_hash(hash)?,
        };

        Ok(block)
    }

    fn block(&self, id: BlockHashOrNumber) -> RethResult<Option<Block>> {
        match id {
            BlockHashOrNumber::Hash(hash) => self.find_block_by_hash(hash, BlockSource::Any),
            BlockHashOrNumber::Number(num) => self.database.provider()?.block_by_number(num),
        }
    }

    fn pending_block(&self) -> RethResult<Option<SealedBlock>> {
        Ok(self.tree.pending_block())
    }

    fn pending_block_and_receipts(&self) -> RethResult<Option<(SealedBlock, Vec<Receipt>)>> {
        Ok(self.tree.pending_block_and_receipts())
    }

    fn ommers(&self, id: BlockHashOrNumber) -> RethResult<Option<Vec<Header>>> {
        self.database.provider()?.ommers(id)
    }

    fn block_body_indices(
        &self,
        number: BlockNumber,
    ) -> RethResult<Option<StoredBlockBodyIndices>> {
        self.database.provider()?.block_body_indices(number)
    }

    /// Returns the block with senders with matching number from database.
    ///
    /// **NOTE: The transactions have invalid hashes, since they would need to be calculated on the
    /// spot, and we want fast querying.**
    ///
    /// Returns `None` if block is not found.
    fn block_with_senders(&self, number: BlockNumber) -> RethResult<Option<BlockWithSenders>> {
        self.database.provider()?.block_with_senders(number)
    }

    fn block_range(&self, range: RangeInclusive<BlockNumber>) -> RethResult<Vec<Block>> {
        self.database.provider()?.block_range(range)
    }
}

impl<DB, Tree> TransactionsProvider for BlockchainProvider<DB, Tree>
where
    DB: Database,
    Tree: BlockchainTreeViewer + Send + Sync,
{
    fn transaction_id(&self, tx_hash: TxHash) -> RethResult<Option<TxNumber>> {
        self.database.provider()?.transaction_id(tx_hash)
    }

    fn transaction_by_id(&self, id: TxNumber) -> RethResult<Option<TransactionSigned>> {
        self.database.provider()?.transaction_by_id(id)
    }

    fn transaction_by_id_no_hash(
        &self,
        id: TxNumber,
    ) -> RethResult<Option<TransactionSignedNoHash>> {
        self.database.provider()?.transaction_by_id_no_hash(id)
    }

    fn transaction_by_hash(&self, hash: TxHash) -> RethResult<Option<TransactionSigned>> {
        self.database.provider()?.transaction_by_hash(hash)
    }

    fn transaction_by_hash_with_meta(
        &self,
        tx_hash: TxHash,
    ) -> RethResult<Option<(TransactionSigned, TransactionMeta)>> {
        self.database.provider()?.transaction_by_hash_with_meta(tx_hash)
    }

    fn transaction_block(&self, id: TxNumber) -> RethResult<Option<BlockNumber>> {
        self.database.provider()?.transaction_block(id)
    }

    fn transactions_by_block(
        &self,
        id: BlockHashOrNumber,
    ) -> RethResult<Option<Vec<TransactionSigned>>> {
        self.database.provider()?.transactions_by_block(id)
    }

    fn transactions_by_block_range(
        &self,
        range: impl RangeBounds<BlockNumber>,
    ) -> RethResult<Vec<Vec<TransactionSigned>>> {
        self.database.provider()?.transactions_by_block_range(range)
    }

    fn transactions_by_tx_range(
        &self,
        range: impl RangeBounds<TxNumber>,
    ) -> RethResult<Vec<TransactionSignedNoHash>> {
        self.database.provider()?.transactions_by_tx_range(range)
    }

    fn senders_by_tx_range(&self, range: impl RangeBounds<TxNumber>) -> RethResult<Vec<Address>> {
        self.database.provider()?.senders_by_tx_range(range)
    }

    fn transaction_sender(&self, id: TxNumber) -> RethResult<Option<Address>> {
        self.database.provider()?.transaction_sender(id)
    }
}

impl<DB, Tree> ReceiptProvider for BlockchainProvider<DB, Tree>
where
    DB: Database,
    Tree: Send + Sync,
{
    fn receipt(&self, id: TxNumber) -> RethResult<Option<Receipt>> {
        self.database.provider()?.receipt(id)
    }

    fn receipt_by_hash(&self, hash: TxHash) -> RethResult<Option<Receipt>> {
        self.database.provider()?.receipt_by_hash(hash)
    }

    fn receipts_by_block(&self, block: BlockHashOrNumber) -> RethResult<Option<Vec<Receipt>>> {
        self.database.provider()?.receipts_by_block(block)
    }
}
impl<DB, Tree> ReceiptProviderIdExt for BlockchainProvider<DB, Tree>
where
    DB: Database,
    Tree: BlockchainTreeViewer + Send + Sync,
{
    fn receipts_by_block_id(&self, block: BlockId) -> RethResult<Option<Vec<Receipt>>> {
        match block {
            BlockId::Hash(rpc_block_hash) => {
                let mut receipts = self.receipts_by_block(rpc_block_hash.block_hash.into())?;
                if receipts.is_none() && !rpc_block_hash.require_canonical.unwrap_or(false) {
                    receipts = self.tree.receipts_by_block_hash(rpc_block_hash.block_hash);
                }
                Ok(receipts)
            }
            BlockId::Number(num_tag) => match num_tag {
                BlockNumberOrTag::Pending => Ok(self.tree.pending_receipts()),
                _ => {
                    if let Some(num) = self.convert_block_number(num_tag)? {
                        self.receipts_by_block(num.into())
                    } else {
                        Ok(None)
                    }
                }
            },
        }
    }
}

impl<DB, Tree> WithdrawalsProvider for BlockchainProvider<DB, Tree>
where
    DB: Database,
    Tree: Send + Sync,
{
    fn withdrawals_by_block(
        &self,
        id: BlockHashOrNumber,
        timestamp: u64,
    ) -> RethResult<Option<Vec<Withdrawal>>> {
        self.database.provider()?.withdrawals_by_block(id, timestamp)
    }

    fn latest_withdrawal(&self) -> RethResult<Option<Withdrawal>> {
        self.database.provider()?.latest_withdrawal()
    }
}

impl<DB, Tree> StageCheckpointReader for BlockchainProvider<DB, Tree>
where
    DB: Database,
    Tree: Send + Sync,
{
    fn get_stage_checkpoint(&self, id: StageId) -> RethResult<Option<StageCheckpoint>> {
        self.database.provider()?.get_stage_checkpoint(id)
    }

    fn get_stage_checkpoint_progress(&self, id: StageId) -> RethResult<Option<Vec<u8>>> {
        self.database.provider()?.get_stage_checkpoint_progress(id)
    }
}

impl<DB, Tree> EvmEnvProvider for BlockchainProvider<DB, Tree>
where
    DB: Database,
    Tree: Send + Sync,
{
    fn fill_env_at(
        &self,
        cfg: &mut CfgEnv,
        block_env: &mut BlockEnv,
        at: BlockHashOrNumber,
    ) -> RethResult<()> {
        self.database.provider()?.fill_env_at(cfg, block_env, at)
    }

    fn fill_env_with_header(
        &self,
        cfg: &mut CfgEnv,
        block_env: &mut BlockEnv,
        header: &Header,
    ) -> RethResult<()> {
        self.database.provider()?.fill_env_with_header(cfg, block_env, header)
    }

    fn fill_block_env_at(&self, block_env: &mut BlockEnv, at: BlockHashOrNumber) -> RethResult<()> {
        self.database.provider()?.fill_block_env_at(block_env, at)
    }

    fn fill_block_env_with_header(
        &self,
        block_env: &mut BlockEnv,
        header: &Header,
    ) -> RethResult<()> {
        self.database.provider()?.fill_block_env_with_header(block_env, header)
    }

    fn fill_cfg_env_at(&self, cfg: &mut CfgEnv, at: BlockHashOrNumber) -> RethResult<()> {
        self.database.provider()?.fill_cfg_env_at(cfg, at)
    }

    fn fill_cfg_env_with_header(&self, cfg: &mut CfgEnv, header: &Header) -> RethResult<()> {
        self.database.provider()?.fill_cfg_env_with_header(cfg, header)
    }
}

impl<DB, Tree> PruneCheckpointReader for BlockchainProvider<DB, Tree>
where
    DB: Database,
    Tree: Send + Sync,
{
    fn get_prune_checkpoint(&self, part: PruneSegment) -> RethResult<Option<PruneCheckpoint>> {
        self.database.provider()?.get_prune_checkpoint(part)
    }
}

impl<DB, Tree> ChainSpecProvider for BlockchainProvider<DB, Tree>
where
    DB: Send + Sync,
    Tree: Send + Sync,
{
    fn chain_spec(&self) -> Arc<ChainSpec> {
        self.database.chain_spec()
    }
}

impl<DB, Tree> StateProviderFactory for BlockchainProvider<DB, Tree>
where
    DB: Database,
    Tree: BlockchainTreePendingStateProvider + BlockchainTreeViewer,
{
    /// Storage provider for latest block
    fn latest(&self) -> RethResult<StateProviderBox<'_>> {
        trace!(target: "providers::blockchain", "Getting latest block state provider");
        self.database.latest()
    }

    fn history_by_block_number(
        &self,
        block_number: BlockNumber,
    ) -> RethResult<StateProviderBox<'_>> {
        trace!(target: "providers::blockchain", ?block_number, "Getting history by block number");
        self.ensure_canonical_block(block_number)?;
        self.database.history_by_block_number(block_number)
    }

    fn history_by_block_hash(&self, block_hash: BlockHash) -> RethResult<StateProviderBox<'_>> {
        trace!(target: "providers::blockchain", ?block_hash, "Getting history by block hash");
        self.database.history_by_block_hash(block_hash)
    }

    fn state_by_block_hash(&self, block: BlockHash) -> RethResult<StateProviderBox<'_>> {
        trace!(target: "providers::blockchain", ?block, "Getting state by block hash");
        let mut state = self.history_by_block_hash(block);

        // we failed to get the state by hash, from disk, hash block be the pending block
        if state.is_err() {
            if let Ok(Some(pending)) = self.pending_state_by_hash(block) {
                // we found pending block by hash
                state = Ok(pending)
            }
        }

        state
    }

    /// Storage provider for pending state.
    fn pending(&self) -> RethResult<StateProviderBox<'_>> {
        trace!(target: "providers::blockchain", "Getting provider for pending state");

        if let Some(block) = self.tree.pending_block_num_hash() {
            let pending = self.tree.pending_state_provider(block.hash)?;
            return self.pending_with_provider(pending)
        }
        self.latest()
    }

    fn pending_state_by_hash(&self, block_hash: B256) -> RethResult<Option<StateProviderBox<'_>>> {
        if let Some(state) = self.tree.find_pending_state_provider(block_hash) {
            return Ok(Some(self.pending_with_provider(state)?))
        }
        Ok(None)
    }

    fn pending_with_provider(
        &self,
        post_state_data: Box<dyn BundleStateDataProvider>,
    ) -> RethResult<StateProviderBox<'_>> {
        let canonical_fork = post_state_data.canonical_fork();
        trace!(target: "providers::blockchain", ?canonical_fork, "Returning post state provider");

        let state_provider = self.history_by_block_hash(canonical_fork.hash)?;
        let post_state_provider = BundleStateProvider::new(state_provider, post_state_data);
        Ok(Box::new(post_state_provider))
    }
}

impl<DB, Tree> BlockchainTreeEngine for BlockchainProvider<DB, Tree>
where
    DB: Send + Sync,
    Tree: BlockchainTreeEngine,
{
    fn buffer_block(&self, block: SealedBlockWithSenders) -> Result<(), InsertBlockError> {
        self.tree.buffer_block(block)
    }

    fn insert_block(
        &self,
        block: SealedBlockWithSenders,
    ) -> Result<InsertPayloadOk, InsertBlockError> {
        self.tree.insert_block(block)
    }

    fn finalize_block(&self, finalized_block: BlockNumber) {
        self.tree.finalize_block(finalized_block)
    }

    fn connect_buffered_blocks_to_canonical_hashes_and_finalize(
        &self,
        last_finalized_block: BlockNumber,
    ) -> RethResult<()> {
        self.tree.connect_buffered_blocks_to_canonical_hashes_and_finalize(last_finalized_block)
    }

    fn connect_buffered_blocks_to_canonical_hashes(&self) -> RethResult<()> {
        self.tree.connect_buffered_blocks_to_canonical_hashes()
    }

    fn make_canonical(&self, block_hash: &BlockHash) -> RethResult<CanonicalOutcome> {
        self.tree.make_canonical(block_hash)
    }

    fn unwind(&self, unwind_to: BlockNumber) -> RethResult<()> {
        self.tree.unwind(unwind_to)
    }
}

impl<DB, Tree> BlockchainTreeViewer for BlockchainProvider<DB, Tree>
where
    DB: Send + Sync,
    Tree: BlockchainTreeViewer,
{
    fn blocks(&self) -> BTreeMap<BlockNumber, HashSet<BlockHash>> {
        self.tree.blocks()
    }

    fn header_by_hash(&self, hash: BlockHash) -> Option<SealedHeader> {
        self.tree.header_by_hash(hash)
    }

    fn block_by_hash(&self, block_hash: BlockHash) -> Option<SealedBlock> {
        self.tree.block_by_hash(block_hash)
    }

    fn buffered_block_by_hash(&self, block_hash: BlockHash) -> Option<SealedBlock> {
        self.tree.buffered_block_by_hash(block_hash)
    }

    fn buffered_header_by_hash(&self, block_hash: BlockHash) -> Option<SealedHeader> {
        self.tree.buffered_header_by_hash(block_hash)
    }

    fn canonical_blocks(&self) -> BTreeMap<BlockNumber, BlockHash> {
        self.tree.canonical_blocks()
    }

    fn find_canonical_ancestor(&self, hash: BlockHash) -> Option<BlockHash> {
        self.tree.find_canonical_ancestor(hash)
    }

    fn is_canonical(&self, hash: BlockHash) -> Result<bool, RethError> {
        self.tree.is_canonical(hash)
    }

    fn lowest_buffered_ancestor(&self, hash: BlockHash) -> Option<SealedBlockWithSenders> {
        self.tree.lowest_buffered_ancestor(hash)
    }

    fn canonical_tip(&self) -> BlockNumHash {
        self.tree.canonical_tip()
    }

    fn pending_blocks(&self) -> (BlockNumber, Vec<BlockHash>) {
        self.tree.pending_blocks()
    }

    fn pending_block_num_hash(&self) -> Option<BlockNumHash> {
        self.tree.pending_block_num_hash()
    }

    fn pending_block_and_receipts(&self) -> Option<(SealedBlock, Vec<Receipt>)> {
        self.tree.pending_block_and_receipts()
    }

    fn receipts_by_block_hash(&self, block_hash: BlockHash) -> Option<Vec<Receipt>> {
        self.tree.receipts_by_block_hash(block_hash)
    }
}

impl<DB, Tree> CanonChainTracker for BlockchainProvider<DB, Tree>
where
    DB: Send + Sync,
    Tree: Send + Sync,
    Self: BlockReader,
{
    fn on_forkchoice_update_received(&self, _update: &ForkchoiceState) {
        // update timestamp
        self.chain_info.on_forkchoice_update_received();
    }

    fn last_received_update_timestamp(&self) -> Option<Instant> {
        self.chain_info.last_forkchoice_update_received_at()
    }

    fn on_transition_configuration_exchanged(&self) {
        self.chain_info.on_transition_configuration_exchanged();
    }

    fn last_exchanged_transition_configuration_timestamp(&self) -> Option<Instant> {
        self.chain_info.last_transition_configuration_exchanged_at()
    }

    fn set_canonical_head(&self, header: SealedHeader) {
        self.chain_info.set_canonical_head(header);
    }

    fn set_safe(&self, header: SealedHeader) {
        self.chain_info.set_safe(header);
    }

    fn set_finalized(&self, header: SealedHeader) {
        self.chain_info.set_finalized(header);
    }
}

impl<DB, Tree> BlockReaderIdExt for BlockchainProvider<DB, Tree>
where
    Self: BlockReader + BlockIdReader + ReceiptProviderIdExt,
    Tree: BlockchainTreeEngine,
{
    fn block_by_id(&self, id: BlockId) -> RethResult<Option<Block>> {
        match id {
            BlockId::Number(num) => self.block_by_number_or_tag(num),
            BlockId::Hash(hash) => {
                // TODO: should we only apply this for the RPCs that are listed in EIP-1898?
                // so not at the provider level?
                // if we decide to do this at a higher level, then we can make this an automatic
                // trait impl
                if Some(true) == hash.require_canonical {
                    // check the database, canonical blocks are only stored in the database
                    self.find_block_by_hash(hash.block_hash, BlockSource::Database)
                } else {
                    self.block_by_hash(hash.block_hash)
                }
            }
        }
    }

    fn header_by_number_or_tag(&self, id: BlockNumberOrTag) -> RethResult<Option<Header>> {
        match id {
            BlockNumberOrTag::Latest => Ok(Some(self.chain_info.get_canonical_head().unseal())),
            BlockNumberOrTag::Finalized => {
                Ok(self.chain_info.get_finalized_header().map(|h| h.unseal()))
            }
            BlockNumberOrTag::Safe => Ok(self.chain_info.get_safe_header().map(|h| h.unseal())),
            BlockNumberOrTag::Earliest => self.header_by_number(0),
            BlockNumberOrTag::Pending => Ok(self.tree.pending_header().map(|h| h.unseal())),
            BlockNumberOrTag::Number(num) => self.header_by_number(num),
        }
    }

    fn sealed_header_by_number_or_tag(
        &self,
        id: BlockNumberOrTag,
    ) -> RethResult<Option<SealedHeader>> {
        match id {
            BlockNumberOrTag::Latest => Ok(Some(self.chain_info.get_canonical_head())),
            BlockNumberOrTag::Finalized => Ok(self.chain_info.get_finalized_header()),
            BlockNumberOrTag::Safe => Ok(self.chain_info.get_safe_header()),
            BlockNumberOrTag::Earliest => {
                self.header_by_number(0)?.map_or_else(|| Ok(None), |h| Ok(Some(h.seal_slow())))
            }
            BlockNumberOrTag::Pending => Ok(self.tree.pending_header()),
            BlockNumberOrTag::Number(num) => {
                self.header_by_number(num)?.map_or_else(|| Ok(None), |h| Ok(Some(h.seal_slow())))
            }
        }
    }

    fn sealed_header_by_id(&self, id: BlockId) -> RethResult<Option<SealedHeader>> {
        match id {
            BlockId::Number(num) => self.sealed_header_by_number_or_tag(num),
            BlockId::Hash(hash) => {
                self.header(&hash.block_hash)?.map_or_else(|| Ok(None), |h| Ok(Some(h.seal_slow())))
            }
        }
    }

    fn header_by_id(&self, id: BlockId) -> RethResult<Option<Header>> {
        match id {
            BlockId::Number(num) => self.header_by_number_or_tag(num),
            BlockId::Hash(hash) => self.header(&hash.block_hash),
        }
    }

    fn ommers_by_id(&self, id: BlockId) -> RethResult<Option<Vec<Header>>> {
        match id {
            BlockId::Number(num) => self.ommers_by_number_or_tag(num),
            BlockId::Hash(hash) => {
                // TODO: EIP-1898 question, see above
                // here it is not handled
                self.ommers(BlockHashOrNumber::Hash(hash.block_hash))
            }
        }
    }
}

impl<DB, Tree> BlockchainTreePendingStateProvider for BlockchainProvider<DB, Tree>
where
    DB: Send + Sync,
    Tree: BlockchainTreePendingStateProvider,
{
    fn find_pending_state_provider(
        &self,
        block_hash: BlockHash,
    ) -> Option<Box<dyn BundleStateDataProvider>> {
        self.tree.find_pending_state_provider(block_hash)
    }
}

impl<DB, Tree> CanonStateSubscriptions for BlockchainProvider<DB, Tree>
where
    DB: Send + Sync,
    Tree: CanonStateSubscriptions,
{
    fn subscribe_to_canonical_state(&self) -> CanonStateNotifications {
        self.tree.subscribe_to_canonical_state()
    }
}

impl<DB, Tree> ChangeSetReader for BlockchainProvider<DB, Tree>
where
    DB: Database,
    Tree: Sync + Send,
{
    fn account_block_changeset(
        &self,
        block_number: BlockNumber,
    ) -> RethResult<Vec<AccountBeforeTx>> {
        self.database.provider()?.account_block_changeset(block_number)
    }
}

impl<DB, Tree> AccountReader for BlockchainProvider<DB, Tree>
where
    DB: Database + Sync + Send,
    Tree: Sync + Send,
{
    /// Get basic account information.
    fn basic_account(&self, address: Address) -> RethResult<Option<Account>> {
        self.database.provider()?.basic_account(address)
    }
}<|MERGE_RESOLUTION|>--- conflicted
+++ resolved
@@ -14,17 +14,10 @@
 };
 use reth_primitives::{
     stage::{StageCheckpoint, StageId},
-<<<<<<< HEAD
-    Address, Block, BlockHash, BlockHashOrNumber, BlockId, BlockNumHash, BlockNumber,
+    Account, Address, Block, BlockHash, BlockHashOrNumber, BlockId, BlockNumHash, BlockNumber,
     BlockNumberOrTag, BlockWithSenders, ChainInfo, ChainSpec, Header, PruneCheckpoint,
     PruneSegment, Receipt, SealedBlock, SealedBlockWithSenders, SealedHeader, TransactionMeta,
     TransactionSigned, TransactionSignedNoHash, TxHash, TxNumber, Withdrawal, B256, U256,
-=======
-    Account, Address, Block, BlockHash, BlockHashOrNumber, BlockId, BlockNumHash, BlockNumber,
-    BlockNumberOrTag, BlockWithSenders, ChainInfo, ChainSpec, Header, PruneCheckpoint, PrunePart,
-    Receipt, SealedBlock, SealedBlockWithSenders, SealedHeader, TransactionMeta, TransactionSigned,
-    TransactionSignedNoHash, TxHash, TxNumber, Withdrawal, B256, U256,
->>>>>>> 4dceabf0
 };
 use revm::primitives::{BlockEnv, CfgEnv};
 use std::{
