use crate::{
    providers::state::{historical::HistoricalStateProvider, latest::LatestStateProvider},
    traits::{BlockSource, ReceiptProvider},
    BlockHashProvider, BlockNumProvider, BlockProvider, EvmEnvProvider, HeaderProvider,
    ProviderError, StateProviderBox, TransactionsProvider, WithdrawalsProvider,
};
use reth_db::{cursor::DbCursorRO, database::Database, tables, transaction::DbTx};
use reth_interfaces::Result;
use reth_primitives::{
<<<<<<< HEAD
    stage::StageId, Block, BlockHash, BlockHashOrNumber, BlockNumber, ChainInfo, ChainSpec,
    Hardfork, Head, Header, Receipt, SealedBlock, SealedHeader, StageCheckpoint, TransactionMeta,
    TransactionSigned, TxHash, TxNumber, Withdrawal, H256, U256,
=======
    Block, BlockHash, BlockHashOrNumber, BlockNumber, ChainInfo, ChainSpec, Head, Header, Receipt,
    SealedBlock, SealedHeader, TransactionMeta, TransactionSigned, TxHash, TxNumber, Withdrawal,
    H256, U256,
>>>>>>> 223f5cb9
};
use reth_revm_primitives::{
    config::revm_spec,
    env::{fill_block_env, fill_cfg_and_block_env, fill_cfg_env},
    primitives::{BlockEnv, CfgEnv, SpecId},
};
use std::{ops::RangeBounds, sync::Arc};
use tracing::trace;

/// A common provider that fetches data from a database.
///
/// This provider implements most provider or provider factory traits.
#[derive(Debug)]
pub struct ShareableDatabase<DB> {
    /// Database
    db: DB,
    /// Chain spec
    chain_spec: Arc<ChainSpec>,
}

impl<DB> ShareableDatabase<DB> {
    /// create new database provider
    pub fn new(db: DB, chain_spec: Arc<ChainSpec>) -> Self {
        Self { db, chain_spec }
    }
}

impl<DB: Clone> Clone for ShareableDatabase<DB> {
    fn clone(&self) -> Self {
        Self { db: self.db.clone(), chain_spec: Arc::clone(&self.chain_spec) }
    }
}

impl<DB: Database> ShareableDatabase<DB> {
    /// Storage provider for latest block
    pub fn latest(&self) -> Result<StateProviderBox<'_>> {
        trace!(target: "providers::db", "Returning latest state provider");
        Ok(Box::new(LatestStateProvider::new(self.db.tx()?)))
    }

    /// Storage provider for state at that given block
    pub fn history_by_block_number(
        &self,
        mut block_number: BlockNumber,
    ) -> Result<StateProviderBox<'_>> {
        let tx = self.db.tx()?;

        if is_latest_block_number(&tx, block_number)? {
            return Ok(Box::new(LatestStateProvider::new(tx)))
        }

        // +1 as the changeset that we want is the one that was applied after this block.
        block_number += 1;

        trace!(target: "providers::db", ?block_number, "Returning historical state provider for block number");
        Ok(Box::new(HistoricalStateProvider::new(tx, block_number)))
    }

    /// Storage provider for state at that given block hash
    pub fn history_by_block_hash(&self, block_hash: BlockHash) -> Result<StateProviderBox<'_>> {
        let tx = self.db.tx()?;
        // get block number
        let mut block_number = tx
            .get::<tables::HeaderNumbers>(block_hash)?
            .ok_or(ProviderError::BlockHashNotFound(block_hash))?;

        if is_latest_block_number(&tx, block_number)? {
            return Ok(Box::new(LatestStateProvider::new(tx)))
        }

        // +1 as the changeset that we want is the one that was applied after this block.
        // as the  changeset contains old values.
        block_number += 1;

        trace!(target: "providers::db", ?block_hash, "Returning historical state provider for block hash");
        Ok(Box::new(HistoricalStateProvider::new(tx, block_number)))
    }

    /// Reads the block's ommers blocks and withdrawals.
    ///
    /// Note: these are mutually exclusive, after shanghai, this only returns withdrawals. Before
    /// shanghai, this only returns ommers.
    #[allow(clippy::type_complexity)]
    fn read_block_ommers_and_withdrawals<'a, TX>(
        &self,
        tx: &TX,
        block_number: u64,
        timestamp: u64,
    ) -> std::result::Result<
        (Option<Vec<Header>>, Option<Vec<Withdrawal>>),
        reth_interfaces::db::DatabaseError,
    >
    where
        TX: DbTx<'a> + Send + Sync,
    {
        let mut ommers = None;
        let mut withdrawals = None;
        if self.chain_spec.is_shanghai_activated_at_timestamp(timestamp) {
            withdrawals = read_withdrawals_by_number(tx, block_number)?;
        } else {
            ommers = tx.get::<tables::BlockOmmers>(block_number)?.map(|o| o.ommers);
        }
        Ok((ommers, withdrawals))
    }
}

impl<DB: Database> HeaderProvider for ShareableDatabase<DB> {
    fn header(&self, block_hash: &BlockHash) -> Result<Option<Header>> {
        self.db.view(|tx| {
            if let Some(num) = tx.get::<tables::HeaderNumbers>(*block_hash)? {
                Ok(tx.get::<tables::Headers>(num)?)
            } else {
                Ok(None)
            }
        })?
    }

    fn header_by_number(&self, num: BlockNumber) -> Result<Option<Header>> {
        Ok(self.db.view(|tx| tx.get::<tables::Headers>(num))??)
    }

    fn header_td(&self, hash: &BlockHash) -> Result<Option<U256>> {
        self.db.view(|tx| {
            if let Some(num) = tx.get::<tables::HeaderNumbers>(*hash)? {
                Ok(tx.get::<tables::HeaderTD>(num)?.map(|td| td.0))
            } else {
                Ok(None)
            }
        })?
    }

    fn header_td_by_number(&self, number: BlockNumber) -> Result<Option<U256>> {
        self.db.view(|tx| Ok(tx.get::<tables::HeaderTD>(number)?.map(|td| td.0)))?
    }

    fn headers_range(&self, range: impl RangeBounds<BlockNumber>) -> Result<Vec<Header>> {
        self.db
            .view(|tx| {
                let mut cursor = tx.cursor_read::<tables::Headers>()?;
                cursor
                    .walk_range(range)?
                    .map(|result| result.map(|(_, header)| header).map_err(Into::into))
                    .collect::<Result<Vec<_>>>()
            })?
            .map_err(Into::into)
    }

    fn sealed_headers_range(
        &self,
        range: impl RangeBounds<BlockNumber>,
    ) -> Result<Vec<SealedHeader>> {
        self.db
            .view(|tx| -> Result<_> {
                let mut headers = vec![];
                for entry in tx.cursor_read::<tables::Headers>()?.walk_range(range)? {
                    let (num, header) = entry?;
                    let hash = read_header_hash(tx, num)?;
                    headers.push(header.seal(hash));
                }
                Ok(headers)
            })?
            .map_err(Into::into)
    }

    fn sealed_header(&self, number: BlockNumber) -> Result<Option<SealedHeader>> {
        self.db
            .view(|tx| -> Result<_> {
                if let Some(header) = tx.get::<tables::Headers>(number)? {
                    let hash = read_header_hash(tx, number)?;
                    Ok(Some(header.seal(hash)))
                } else {
                    Ok(None)
                }
            })?
            .map_err(Into::into)
    }
}

impl<DB: Database> BlockHashProvider for ShareableDatabase<DB> {
    fn block_hash(&self, number: u64) -> Result<Option<H256>> {
        self.db.view(|tx| tx.get::<tables::CanonicalHeaders>(number))?.map_err(Into::into)
    }

    fn canonical_hashes_range(&self, start: BlockNumber, end: BlockNumber) -> Result<Vec<H256>> {
        let range = start..end;
        self.db
            .view(|tx| {
                let mut cursor = tx.cursor_read::<tables::CanonicalHeaders>()?;
                cursor
                    .walk_range(range)?
                    .map(|result| result.map(|(_, hash)| hash).map_err(Into::into))
                    .collect::<Result<Vec<_>>>()
            })?
            .map_err(Into::into)
    }
}

impl<DB: Database> BlockNumProvider for ShareableDatabase<DB> {
    fn chain_info(&self) -> Result<ChainInfo> {
        let best_number = self.best_block_number()?;
        let best_hash = self.block_hash(best_number)?.unwrap_or_default();
        Ok(ChainInfo { best_hash, best_number })
    }

    fn best_block_number(&self) -> Result<BlockNumber> {
        Ok(self.db.view(|tx| best_block_number(tx))??.unwrap_or_default())
    }

    fn block_number(&self, hash: H256) -> Result<Option<BlockNumber>> {
        self.db.view(|tx| read_block_number(tx, hash))?.map_err(Into::into)
    }
}

impl<DB: Database> BlockProvider for ShareableDatabase<DB> {
    fn find_block_by_hash(&self, hash: H256, source: BlockSource) -> Result<Option<Block>> {
        if source.is_database() {
            self.block(hash.into())
        } else {
            Ok(None)
        }
    }

    fn block(&self, id: BlockHashOrNumber) -> Result<Option<Block>> {
        let tx = self.db.tx()?;
        if let Some(number) = convert_hash_or_number(&tx, id)? {
            if let Some(header) = read_header(&tx, number)? {
                // we check for shanghai first
                let (ommers, withdrawals) =
                    self.read_block_ommers_and_withdrawals(&tx, number, header.timestamp)?;

                let transactions = read_transactions_by_number(&tx, number)?
                    .ok_or(ProviderError::BlockBodyIndicesNotFound(number))?;

                return Ok(Some(Block {
                    header,
                    body: transactions,
                    ommers: ommers.unwrap_or_default(),
                    withdrawals,
                }))
            }
        }

        Ok(None)
    }

    fn pending_block(&self) -> Result<Option<SealedBlock>> {
        Ok(None)
    }

    fn ommers(&self, id: BlockHashOrNumber) -> Result<Option<Vec<Header>>> {
        let tx = self.db.tx()?;
        if let Some(number) = convert_hash_or_number(&tx, id)? {
            // TODO: this can be optimized to return empty Vec post-merge
            let ommers = tx.get::<tables::BlockOmmers>(number)?.map(|o| o.ommers);
            return Ok(ommers)
        }

        Ok(None)
    }
}

impl<DB: Database> TransactionsProvider for ShareableDatabase<DB> {
    fn transaction_id(&self, tx_hash: TxHash) -> Result<Option<TxNumber>> {
        self.db.view(|tx| tx.get::<tables::TxHashNumber>(tx_hash))?.map_err(Into::into)
    }

    fn transaction_by_id(&self, id: TxNumber) -> Result<Option<TransactionSigned>> {
        self.db
            .view(|tx| tx.get::<tables::Transactions>(id))?
            .map_err(Into::into)
            .map(|tx| tx.map(Into::into))
    }

    fn transaction_by_hash(&self, hash: TxHash) -> Result<Option<TransactionSigned>> {
        self.db
            .view(|tx| {
                if let Some(id) = tx.get::<tables::TxHashNumber>(hash)? {
                    tx.get::<tables::Transactions>(id)
                } else {
                    Ok(None)
                }
            })?
            .map_err(Into::into)
            .map(|tx| tx.map(Into::into))
    }

    fn transaction_by_hash_with_meta(
        &self,
        tx_hash: TxHash,
    ) -> Result<Option<(TransactionSigned, TransactionMeta)>> {
        self.db
            .view(|tx| -> Result<_> {
                if let Some(transaction_id) = tx.get::<tables::TxHashNumber>(tx_hash)? {
                    if let Some(transaction) = tx.get::<tables::Transactions>(transaction_id)? {
                        let mut transaction_cursor =
                            tx.cursor_read::<tables::TransactionBlock>()?;
                        if let Some(block_number) =
                            transaction_cursor.seek(transaction_id).map(|b| b.map(|(_, bn)| bn))?
                        {
                            if let Some((header, block_hash)) =
                                read_sealed_header(tx, block_number)?
                            {
                                if let Some(block_body) =
                                    tx.get::<tables::BlockBodyIndices>(block_number)?
                                {
                                    // the index of the tx in the block is the offset:
                                    // len([start..tx_id])
                                    // SAFETY: `transaction_id` is always `>=` the block's first
                                    // index
                                    let index = transaction_id - block_body.first_tx_num();

                                    let meta = TransactionMeta {
                                        tx_hash,
                                        index,
                                        block_hash,
                                        block_number,
                                        base_fee: header.base_fee_per_gas,
                                    };

                                    return Ok(Some((transaction.into(), meta)))
                                }
                            }
                        }
                    }
                }

                Ok(None)
            })?
            .map_err(Into::into)
    }

    fn transaction_block(&self, id: TxNumber) -> Result<Option<BlockNumber>> {
        self.db
            .view(|tx| {
                let mut cursor = tx.cursor_read::<tables::TransactionBlock>()?;
                cursor.seek(id).map(|b| b.map(|(_, bn)| bn))
            })?
            .map_err(Into::into)
    }

    fn transactions_by_block(
        &self,
        id: BlockHashOrNumber,
    ) -> Result<Option<Vec<TransactionSigned>>> {
        let tx = self.db.tx()?;
        if let Some(number) = convert_hash_or_number(&tx, id)? {
            return Ok(read_transactions_by_number(&tx, number)?)
        }
        Ok(None)
    }

    fn transactions_by_block_range(
        &self,
        range: impl RangeBounds<BlockNumber>,
    ) -> Result<Vec<Vec<TransactionSigned>>> {
        let tx = self.db.tx()?;
        let mut results = Vec::default();
        let mut body_cursor = tx.cursor_read::<tables::BlockBodyIndices>()?;
        let mut tx_cursor = tx.cursor_read::<tables::Transactions>()?;
        for entry in body_cursor.walk_range(range)? {
            let (_, body) = entry?;
            let tx_num_range = body.tx_num_range();
            if tx_num_range.is_empty() {
                results.push(Vec::default());
            } else {
                results.push(
                    tx_cursor
                        .walk_range(tx_num_range)?
                        .map(|result| result.map(|(_, tx)| tx.into()))
                        .collect::<std::result::Result<Vec<_>, _>>()?,
                );
            }
        }
        Ok(results)
    }
}

impl<DB: Database> ReceiptProvider for ShareableDatabase<DB> {
    fn receipt(&self, id: TxNumber) -> Result<Option<Receipt>> {
        self.db.view(|tx| tx.get::<tables::Receipts>(id))?.map_err(Into::into)
    }

    fn receipt_by_hash(&self, hash: TxHash) -> Result<Option<Receipt>> {
        self.db
            .view(|tx| {
                if let Some(id) = tx.get::<tables::TxHashNumber>(hash)? {
                    tx.get::<tables::Receipts>(id)
                } else {
                    Ok(None)
                }
            })?
            .map_err(Into::into)
    }

    fn receipts_by_block(&self, block: BlockHashOrNumber) -> Result<Option<Vec<Receipt>>> {
        let tx = self.db.tx()?;
        if let Some(number) = convert_hash_or_number(&tx, block)? {
            if let Some(body) = tx.get::<tables::BlockBodyIndices>(number)? {
                let tx_range = body.tx_num_range();
                return if tx_range.is_empty() {
                    Ok(Some(Vec::new()))
                } else {
                    let mut tx_cursor = tx.cursor_read::<tables::Receipts>()?;
                    let transactions = tx_cursor
                        .walk_range(tx_range)?
                        .map(|result| result.map(|(_, tx)| tx))
                        .collect::<std::result::Result<Vec<_>, _>>()?;
                    Ok(Some(transactions))
                }
            }
        }
        Ok(None)
    }
}

impl<DB: Database> WithdrawalsProvider for ShareableDatabase<DB> {
    fn withdrawals_by_block(
        &self,
        id: BlockHashOrNumber,
        timestamp: u64,
    ) -> Result<Option<Vec<Withdrawal>>> {
        if self.chain_spec.is_shanghai_activated_at_timestamp(timestamp) {
            let tx = self.db.tx()?;
            if let Some(number) = convert_hash_or_number(&tx, id)? {
                // If we are past shanghai, then all blocks should have a withdrawal list, even if
                // empty
                let withdrawals = read_withdrawals_by_number(&tx, number)?.unwrap_or_default();
                return Ok(Some(withdrawals))
            }
        }
        Ok(None)
    }

    fn latest_withdrawal(&self) -> Result<Option<Withdrawal>> {
        let latest_block_withdrawal =
            self.db.view(|tx| tx.cursor_read::<tables::BlockWithdrawals>()?.last())?;
        latest_block_withdrawal
            .map(|block_withdrawal_pair| {
                block_withdrawal_pair
                    .and_then(|(_, block_withdrawal)| block_withdrawal.withdrawals.last().cloned())
            })
            .map_err(Into::into)
    }
}

impl<DB: Database> EvmEnvProvider for ShareableDatabase<DB> {
    fn fill_env_at(
        &self,
        cfg: &mut CfgEnv,
        block_env: &mut BlockEnv,
        at: BlockHashOrNumber,
    ) -> Result<()> {
        let hash = self.convert_number(at)?.ok_or(ProviderError::HeaderNotFound(at))?;
        let header = self.header(&hash)?.ok_or(ProviderError::HeaderNotFound(at))?;
        self.fill_env_with_header(cfg, block_env, &header)
    }

    fn fill_env_with_header(
        &self,
        cfg: &mut CfgEnv,
        block_env: &mut BlockEnv,
        header: &Header,
    ) -> Result<()> {
        let total_difficulty = self
            .header_td_by_number(header.number)?
            .ok_or_else(|| ProviderError::HeaderNotFound(header.number.into()))?;
        fill_cfg_and_block_env(cfg, block_env, &self.chain_spec, header, total_difficulty);
        Ok(())
    }

    fn fill_block_env_at(&self, block_env: &mut BlockEnv, at: BlockHashOrNumber) -> Result<()> {
        let hash = self.convert_number(at)?.ok_or(ProviderError::HeaderNotFound(at))?;
        let header = self.header(&hash)?.ok_or(ProviderError::HeaderNotFound(at))?;

        self.fill_block_env_with_header(block_env, &header)
    }

    fn fill_block_env_with_header(&self, block_env: &mut BlockEnv, header: &Header) -> Result<()> {
        let total_difficulty = self
            .header_td_by_number(header.number)?
            .ok_or_else(|| ProviderError::HeaderNotFound(header.number.into()))?;
        let spec_id = revm_spec(
            &self.chain_spec,
            Head {
                number: header.number,
                timestamp: header.timestamp,
                difficulty: header.difficulty,
                total_difficulty,
                // Not required
                hash: Default::default(),
            },
        );
        let after_merge = spec_id >= SpecId::MERGE;
        fill_block_env(block_env, &self.chain_spec, header, after_merge);
        Ok(())
    }

    fn fill_cfg_env_at(&self, cfg: &mut CfgEnv, at: BlockHashOrNumber) -> Result<()> {
        let hash = self.convert_number(at)?.ok_or(ProviderError::HeaderNotFound(at))?;
        let header = self.header(&hash)?.ok_or(ProviderError::HeaderNotFound(at))?;
        self.fill_cfg_env_with_header(cfg, &header)
    }

    fn fill_cfg_env_with_header(&self, cfg: &mut CfgEnv, header: &Header) -> Result<()> {
        let total_difficulty = self
            .header_td_by_number(header.number)?
            .ok_or_else(|| ProviderError::HeaderNotFound(header.number.into()))?;
        fill_cfg_env(cfg, &self.chain_spec, header, total_difficulty);
        Ok(())
    }
}

/// Returns the block number for the given block hash or number.
#[inline]
fn convert_hash_or_number<'a, TX>(
    tx: &TX,
    block: BlockHashOrNumber,
) -> std::result::Result<Option<BlockNumber>, reth_interfaces::db::DatabaseError>
where
    TX: DbTx<'a> + Send + Sync,
{
    match block {
        BlockHashOrNumber::Hash(hash) => read_block_number(tx, hash),
        BlockHashOrNumber::Number(number) => Ok(Some(number)),
    }
}

/// Reads the number for the given block hash.
#[inline]
fn read_block_number<'a, TX>(
    tx: &TX,
    hash: H256,
) -> std::result::Result<Option<BlockNumber>, reth_interfaces::db::DatabaseError>
where
    TX: DbTx<'a> + Send + Sync,
{
    tx.get::<tables::HeaderNumbers>(hash)
}

/// Reads the hash for the given block number
///
/// Returns an error if no matching entry is found.
#[inline]
fn read_header_hash<'a, TX>(
    tx: &TX,
    number: u64,
) -> std::result::Result<BlockHash, reth_interfaces::Error>
where
    TX: DbTx<'a> + Send + Sync,
{
    match tx.get::<tables::CanonicalHeaders>(number)? {
        Some(hash) => Ok(hash),
        None => Err(ProviderError::HeaderNotFound(number.into()).into()),
    }
}

/// Fetches the Withdrawals that belong to the given block number
#[inline]
fn read_transactions_by_number<'a, TX>(
    tx: &TX,
    block_number: u64,
) -> std::result::Result<Option<Vec<TransactionSigned>>, reth_interfaces::db::DatabaseError>
where
    TX: DbTx<'a> + Send + Sync,
{
    if let Some(body) = tx.get::<tables::BlockBodyIndices>(block_number)? {
        let tx_range = body.tx_num_range();
        return if tx_range.is_empty() {
            Ok(Some(Vec::new()))
        } else {
            let mut tx_cursor = tx.cursor_read::<tables::Transactions>()?;
            let transactions = tx_cursor
                .walk_range(tx_range)?
                .map(|result| result.map(|(_, tx)| tx.into()))
                .collect::<std::result::Result<Vec<_>, _>>()?;
            Ok(Some(transactions))
        }
    }

    Ok(None)
}

/// Fetches the Withdrawals that belong to the given block number
#[inline]
fn read_withdrawals_by_number<'a, TX>(
    tx: &TX,
    block_number: u64,
) -> std::result::Result<Option<Vec<Withdrawal>>, reth_interfaces::db::DatabaseError>
where
    TX: DbTx<'a> + Send + Sync,
{
    tx.get::<tables::BlockWithdrawals>(block_number).map(|w| w.map(|w| w.withdrawals))
}

/// Fetches the corresponding header
#[inline]
fn read_header<'a, TX>(
    tx: &TX,
    block_number: u64,
) -> std::result::Result<Option<Header>, reth_interfaces::db::DatabaseError>
where
    TX: DbTx<'a> + Send + Sync,
{
    tx.get::<tables::Headers>(block_number)
}

/// Fetches Header and its hash
#[inline]
fn read_sealed_header<'a, TX>(
    tx: &TX,
    block_number: u64,
) -> std::result::Result<Option<(Header, BlockHash)>, reth_interfaces::db::DatabaseError>
where
    TX: DbTx<'a> + Send + Sync,
{
    let block_hash = match tx.get::<tables::CanonicalHeaders>(block_number)? {
        Some(block_hash) => block_hash,
        None => return Ok(None),
    };
    match read_header(tx, block_number)? {
        Some(header) => Ok(Some((header, block_hash))),
        None => Ok(None),
    }
}

/// Fetches checks if the block number is the latest block number.
#[inline]
fn is_latest_block_number<'a, TX>(
    tx: &TX,
    block_number: BlockNumber,
) -> std::result::Result<bool, reth_interfaces::db::DatabaseError>
where
    TX: DbTx<'a> + Send + Sync,
{
    // check if the block number is the best block number
    // there's always at least one header in the database (genesis)
    let best = best_block_number(tx)?.unwrap_or_default();
    let last = last_canonical_header(tx)?.map(|(last, _)| last).unwrap_or_default();
    Ok(block_number == best && block_number == last)
}

/// Fetches the best block number from the database.
#[inline]
fn best_block_number<'a, TX>(
    tx: &TX,
) -> std::result::Result<Option<BlockNumber>, reth_interfaces::db::DatabaseError>
where
    TX: DbTx<'a> + Send + Sync,
{
    tx.get::<tables::SyncStage>("Finish".to_string()) // TODO:
        .map(|result| result.map(|checkpoint| checkpoint.block_number))
}

/// Fetches the last canonical header from the database.
#[inline]
fn last_canonical_header<'a, TX>(
    tx: &TX,
) -> std::result::Result<Option<(BlockNumber, BlockHash)>, reth_interfaces::db::DatabaseError>
where
    TX: DbTx<'a> + Send + Sync,
{
    tx.cursor_read::<tables::CanonicalHeaders>()?.last()
}

/// Get checkpoint for the given stage.
#[inline]
pub fn get_stage_checkpoint<'a, TX>(
    tx: &TX,
    id: StageId,
) -> std::result::Result<Option<StageCheckpoint>, reth_interfaces::db::DatabaseError>
where
    TX: DbTx<'a> + Send + Sync,
{
    Ok(tx.get::<tables::SyncStage>(id.to_string())?)
}

#[cfg(test)]
mod tests {
    use super::ShareableDatabase;
    use crate::BlockNumProvider;
    use reth_db::mdbx::{test_utils::create_test_db, EnvKind, WriteMap};
    use reth_primitives::{ChainSpecBuilder, H256};
    use std::sync::Arc;

    #[test]
    fn common_history_provider() {
        let chain_spec = ChainSpecBuilder::mainnet().build();
        let db = create_test_db::<WriteMap>(EnvKind::RW);
        let provider = ShareableDatabase::new(db, Arc::new(chain_spec));
        let _ = provider.latest();
    }

    #[test]
    fn default_chain_info() {
        let chain_spec = ChainSpecBuilder::mainnet().build();
        let db = create_test_db::<WriteMap>(EnvKind::RW);
        let provider = ShareableDatabase::new(db, Arc::new(chain_spec));

        let chain_info = provider.chain_info().expect("should be ok");
        assert_eq!(chain_info.best_number, 0);
        assert_eq!(chain_info.best_hash, H256::zero());
    }
}<|MERGE_RESOLUTION|>--- conflicted
+++ resolved
@@ -7,15 +7,9 @@
 use reth_db::{cursor::DbCursorRO, database::Database, tables, transaction::DbTx};
 use reth_interfaces::Result;
 use reth_primitives::{
-<<<<<<< HEAD
-    stage::StageId, Block, BlockHash, BlockHashOrNumber, BlockNumber, ChainInfo, ChainSpec,
-    Hardfork, Head, Header, Receipt, SealedBlock, SealedHeader, StageCheckpoint, TransactionMeta,
+    stage::StageId, Block, BlockHash, BlockHashOrNumber, BlockNumber, ChainInfo, ChainSpec, Head,
+    Header, Receipt, SealedBlock, SealedHeader, StageCheckpoint, TransactionMeta,
     TransactionSigned, TxHash, TxNumber, Withdrawal, H256, U256,
-=======
-    Block, BlockHash, BlockHashOrNumber, BlockNumber, ChainInfo, ChainSpec, Head, Header, Receipt,
-    SealedBlock, SealedHeader, TransactionMeta, TransactionSigned, TxHash, TxNumber, Withdrawal,
-    H256, U256,
->>>>>>> 223f5cb9
 };
 use reth_revm_primitives::{
     config::revm_spec,
