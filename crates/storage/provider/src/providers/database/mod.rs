use crate::{
    providers::{state::latest::LatestStateProvider, StaticFileProvider},
    to_range,
    traits::{BlockSource, ReceiptProvider},
    BlockHashReader, BlockNumReader, BlockReader, ChainSpecProvider, DatabaseProviderFactory,
    HashedPostStateProvider, HeaderProvider, HeaderSyncGapProvider, ProviderError,
    PruneCheckpointReader, StageCheckpointReader, StateProviderBox, StaticFileProviderFactory,
    TransactionVariant, TransactionsProvider,
};
use alloy_consensus::transaction::TransactionMeta;
use alloy_eips::BlockHashOrNumber;
use alloy_primitives::{Address, BlockHash, BlockNumber, TxHash, TxNumber, B256, U256};
use core::fmt;
use reth_chainspec::ChainInfo;
use reth_db::{init_db, mdbx::DatabaseArguments, DatabaseEnv};
use reth_db_api::{database::Database, models::StoredBlockBodyIndices};
use reth_errors::{RethError, RethResult};
use reth_node_types::{
    BlockTy, HeaderTy, NodeTypes, NodeTypesWithDB, NodeTypesWithDBAdapter, ReceiptTy, TxTy,
};
use reth_primitives_traits::{RecoveredBlock, SealedBlock, SealedHeader};
use reth_prune_types::{PruneCheckpoint, PruneModes, PruneSegment};
use reth_stages_types::{StageCheckpoint, StageId};
use reth_static_file_types::StaticFileSegment;
use reth_storage_api::{
    BlockBodyIndicesProvider, NodePrimitivesProvider, StateCommitmentProvider,
    TryIntoHistoricalStateProvider,
};
use reth_storage_errors::provider::ProviderResult;
use reth_trie::HashedPostState;
use reth_trie_db::StateCommitment;
use revm_database::BundleState;
use std::{
    ops::{RangeBounds, RangeInclusive},
    path::Path,
    sync::Arc,
};

use tracing::trace;

mod provider;
pub use provider::{DatabaseProvider, DatabaseProviderRO, DatabaseProviderRW};

use super::ProviderNodeTypes;

mod builder;
pub use builder::{ProviderFactoryBuilder, ReadOnlyConfig};

mod metrics;

mod chain;
pub use chain::*;

/// A common provider that fetches data from a database or static file.
///
/// This provider implements most provider or provider factory traits.
pub struct ProviderFactory<N: NodeTypesWithDB> {
    /// Database instance
    db: N::DB,
    /// Chain spec
    chain_spec: Arc<N::ChainSpec>,
    /// Static File Provider
    static_file_provider: StaticFileProvider<N::Primitives>,
    /// Optional pruning configuration
    prune_modes: PruneModes,
    /// The node storage handler.
    storage: Arc<N::Storage>,
}

impl<N: NodeTypes> ProviderFactory<NodeTypesWithDBAdapter<N, Arc<DatabaseEnv>>> {
    /// Instantiates the builder for this type
    pub fn builder() -> ProviderFactoryBuilder<N> {
        ProviderFactoryBuilder::default()
    }
}

impl<N: NodeTypesWithDB> ProviderFactory<N> {
    /// Create new database provider factory.
    pub fn new(
        db: N::DB,
        chain_spec: Arc<N::ChainSpec>,
        static_file_provider: StaticFileProvider<N::Primitives>,
    ) -> Self {
        Self {
            db,
            chain_spec,
            static_file_provider,
            prune_modes: PruneModes::none(),
            storage: Default::default(),
        }
    }

    /// Enables metrics on the static file provider.
    pub fn with_static_files_metrics(mut self) -> Self {
        self.static_file_provider = self.static_file_provider.with_metrics();
        self
    }

    /// Sets the pruning configuration for an existing [`ProviderFactory`].
    pub fn with_prune_modes(mut self, prune_modes: PruneModes) -> Self {
        self.prune_modes = prune_modes;
        self
    }

    /// Returns reference to the underlying database.
    pub const fn db_ref(&self) -> &N::DB {
        &self.db
    }

    #[cfg(any(test, feature = "test-utils"))]
    /// Consumes Self and returns DB
    pub fn into_db(self) -> N::DB {
        self.db
    }
}

impl<N: NodeTypesWithDB<DB = Arc<DatabaseEnv>>> ProviderFactory<N> {
    /// Create new database provider by passing a path. [`ProviderFactory`] will own the database
    /// instance.
    pub fn new_with_database_path<P: AsRef<Path>>(
        path: P,
        chain_spec: Arc<N::ChainSpec>,
        args: DatabaseArguments,
        static_file_provider: StaticFileProvider<N::Primitives>,
    ) -> RethResult<Self> {
        Ok(Self {
            db: Arc::new(init_db(path, args).map_err(RethError::msg)?),
            chain_spec,
            static_file_provider,
            prune_modes: PruneModes::none(),
            storage: Default::default(),
        })
    }
}

impl<N: ProviderNodeTypes> ProviderFactory<N> {
    /// Returns a provider with a created `DbTx` inside, which allows fetching data from the
    /// database using different types of providers. Example: [`HeaderProvider`]
    /// [`BlockHashReader`]. This may fail if the inner read database transaction fails to open.
    ///
    /// This sets the [`PruneModes`] to [`None`], because they should only be relevant for writing
    /// data.
    #[track_caller]
    pub fn provider(&self) -> ProviderResult<DatabaseProviderRO<N::DB, N>> {
        Ok(DatabaseProvider::new(
            self.db.tx()?,
            self.chain_spec.clone(),
            self.static_file_provider.clone(),
            self.prune_modes.clone(),
            self.storage.clone(),
        ))
    }

    /// Returns a provider with a created `DbTxMut` inside, which allows fetching and updating
    /// data from the database using different types of providers. Example: [`HeaderProvider`]
    /// [`BlockHashReader`].  This may fail if the inner read/write database transaction fails to
    /// open.
    #[track_caller]
    pub fn provider_rw(&self) -> ProviderResult<DatabaseProviderRW<N::DB, N>> {
        Ok(DatabaseProviderRW(DatabaseProvider::new_rw(
            self.db.tx_mut()?,
            self.chain_spec.clone(),
            self.static_file_provider.clone(),
            self.prune_modes.clone(),
            self.storage.clone(),
        )))
    }

    /// State provider for latest block
    #[track_caller]
    pub fn latest(&self) -> ProviderResult<StateProviderBox> {
        trace!(target: "providers::db", "Returning latest state provider");
        Ok(Box::new(LatestStateProvider::new(self.database_provider_ro()?)))
    }

    /// Storage provider for state at that given block
    pub fn history_by_block_number(
        &self,
        block_number: BlockNumber,
    ) -> ProviderResult<StateProviderBox> {
        let state_provider = self.provider()?.try_into_history_at_block(block_number)?;
        trace!(target: "providers::db", ?block_number, "Returning historical state provider for block number");
        Ok(state_provider)
    }

    /// Storage provider for state at that given block hash
    pub fn history_by_block_hash(&self, block_hash: BlockHash) -> ProviderResult<StateProviderBox> {
        let provider = self.provider()?;

        let block_number = provider
            .block_number(block_hash)?
            .ok_or(ProviderError::BlockHashNotFound(block_hash))?;

        let state_provider = provider.try_into_history_at_block(block_number)?;
        trace!(target: "providers::db", ?block_number, %block_hash, "Returning historical state provider for block hash");
        Ok(state_provider)
    }
}

impl<N: NodeTypesWithDB> NodePrimitivesProvider for ProviderFactory<N> {
    type Primitives = N::Primitives;
}

impl<N: ProviderNodeTypes> DatabaseProviderFactory for ProviderFactory<N> {
    type DB = N::DB;
    type Provider = DatabaseProvider<<N::DB as Database>::TX, N>;
    type ProviderRW = DatabaseProvider<<N::DB as Database>::TXMut, N>;

    fn database_provider_ro(&self) -> ProviderResult<Self::Provider> {
        self.provider()
    }

    fn database_provider_rw(&self) -> ProviderResult<Self::ProviderRW> {
        self.provider_rw().map(|provider| provider.0)
    }
}

impl<N: NodeTypesWithDB> StateCommitmentProvider for ProviderFactory<N> {
    type StateCommitment = N::StateCommitment;
}

impl<N: NodeTypesWithDB> StaticFileProviderFactory for ProviderFactory<N> {
    /// Returns static file provider
    fn static_file_provider(&self) -> StaticFileProvider<Self::Primitives> {
        self.static_file_provider.clone()
    }
}

impl<N: ProviderNodeTypes> HeaderSyncGapProvider for ProviderFactory<N> {
    type Header = HeaderTy<N>;
    fn local_tip_header(
        &self,
        highest_uninterrupted_block: BlockNumber,
    ) -> ProviderResult<SealedHeader<Self::Header>> {
        self.provider()?.local_tip_header(highest_uninterrupted_block)
    }
}

impl<N: ProviderNodeTypes> HeaderProvider for ProviderFactory<N> {
    type Header = HeaderTy<N>;

    fn header(&self, block_hash: &BlockHash) -> ProviderResult<Option<Self::Header>> {
        self.provider()?.header(block_hash)
    }

    fn header_by_number(&self, num: BlockNumber) -> ProviderResult<Option<Self::Header>> {
        self.static_file_provider.get_with_static_file_or_database(
            StaticFileSegment::Headers,
            num,
            |static_file| static_file.header_by_number(num),
            || self.provider()?.header_by_number(num),
        )
    }

    fn header_td(&self, hash: &BlockHash) -> ProviderResult<Option<U256>> {
        self.provider()?.header_td(hash)
    }

    fn header_td_by_number(&self, number: BlockNumber) -> ProviderResult<Option<U256>> {
        self.provider()?.header_td_by_number(number)
    }

    fn headers_range(
        &self,
        range: impl RangeBounds<BlockNumber>,
    ) -> ProviderResult<Vec<Self::Header>> {
        self.static_file_provider.get_range_with_static_file_or_database(
            StaticFileSegment::Headers,
            to_range(range),
            |static_file, range, _| static_file.headers_range(range),
            |range, _| self.provider()?.headers_range(range),
            |_| true,
        )
    }

    fn sealed_header(
        &self,
        number: BlockNumber,
    ) -> ProviderResult<Option<SealedHeader<Self::Header>>> {
        self.static_file_provider.get_with_static_file_or_database(
            StaticFileSegment::Headers,
            number,
            |static_file| static_file.sealed_header(number),
            || self.provider()?.sealed_header(number),
        )
    }

    fn sealed_headers_range(
        &self,
        range: impl RangeBounds<BlockNumber>,
    ) -> ProviderResult<Vec<SealedHeader<Self::Header>>> {
        self.sealed_headers_while(range, |_| true)
    }

    fn sealed_headers_while(
        &self,
        range: impl RangeBounds<BlockNumber>,
        predicate: impl FnMut(&SealedHeader<Self::Header>) -> bool,
    ) -> ProviderResult<Vec<SealedHeader<Self::Header>>> {
        self.static_file_provider.get_range_with_static_file_or_database(
            StaticFileSegment::Headers,
            to_range(range),
            |static_file, range, predicate| static_file.sealed_headers_while(range, predicate),
            |range, predicate| self.provider()?.sealed_headers_while(range, predicate),
            predicate,
        )
    }
}

impl<N: ProviderNodeTypes> BlockHashReader for ProviderFactory<N> {
    fn block_hash(&self, number: u64) -> ProviderResult<Option<B256>> {
        self.static_file_provider.get_with_static_file_or_database(
            StaticFileSegment::Headers,
            number,
            |static_file| static_file.block_hash(number),
            || self.provider()?.block_hash(number),
        )
    }

    fn canonical_hashes_range(
        &self,
        start: BlockNumber,
        end: BlockNumber,
    ) -> ProviderResult<Vec<B256>> {
        self.static_file_provider.get_range_with_static_file_or_database(
            StaticFileSegment::Headers,
            start..end,
            |static_file, range, _| static_file.canonical_hashes_range(range.start, range.end),
            |range, _| self.provider()?.canonical_hashes_range(range.start, range.end),
            |_| true,
        )
    }
}

impl<N: ProviderNodeTypes> BlockNumReader for ProviderFactory<N> {
    fn chain_info(&self) -> ProviderResult<ChainInfo> {
        self.provider()?.chain_info()
    }

    fn best_block_number(&self) -> ProviderResult<BlockNumber> {
        self.provider()?.best_block_number()
    }

    fn last_block_number(&self) -> ProviderResult<BlockNumber> {
        self.provider()?.last_block_number()
    }

    fn block_number(&self, hash: B256) -> ProviderResult<Option<BlockNumber>> {
        self.provider()?.block_number(hash)
    }
}

impl<N: ProviderNodeTypes> BlockReader for ProviderFactory<N> {
    type Block = BlockTy<N>;

    fn find_block_by_hash(
        &self,
        hash: B256,
        source: BlockSource,
    ) -> ProviderResult<Option<Self::Block>> {
        self.provider()?.find_block_by_hash(hash, source)
    }

    fn block(&self, id: BlockHashOrNumber) -> ProviderResult<Option<Self::Block>> {
        self.provider()?.block(id)
    }

    fn pending_block(&self) -> ProviderResult<Option<SealedBlock<Self::Block>>> {
        self.provider()?.pending_block()
    }

    fn pending_block_with_senders(&self) -> ProviderResult<Option<RecoveredBlock<Self::Block>>> {
        self.provider()?.pending_block_with_senders()
    }

    fn pending_block_and_receipts(
        &self,
    ) -> ProviderResult<Option<(SealedBlock<Self::Block>, Vec<Self::Receipt>)>> {
        self.provider()?.pending_block_and_receipts()
    }

    fn recovered_block(
        &self,
        id: BlockHashOrNumber,
        transaction_kind: TransactionVariant,
    ) -> ProviderResult<Option<RecoveredBlock<Self::Block>>> {
        self.provider()?.recovered_block(id, transaction_kind)
    }

    fn sealed_block_with_senders(
        &self,
        id: BlockHashOrNumber,
        transaction_kind: TransactionVariant,
    ) -> ProviderResult<Option<RecoveredBlock<Self::Block>>> {
        self.provider()?.sealed_block_with_senders(id, transaction_kind)
    }

    fn block_range(&self, range: RangeInclusive<BlockNumber>) -> ProviderResult<Vec<Self::Block>> {
        self.provider()?.block_range(range)
    }

    fn block_with_senders_range(
        &self,
        range: RangeInclusive<BlockNumber>,
    ) -> ProviderResult<Vec<RecoveredBlock<Self::Block>>> {
        self.provider()?.block_with_senders_range(range)
    }

    fn recovered_block_range(
        &self,
        range: RangeInclusive<BlockNumber>,
    ) -> ProviderResult<Vec<RecoveredBlock<Self::Block>>> {
        self.provider()?.recovered_block_range(range)
    }
}

impl<N: ProviderNodeTypes> TransactionsProvider for ProviderFactory<N> {
    type Transaction = TxTy<N>;

    fn transaction_id(&self, tx_hash: TxHash) -> ProviderResult<Option<TxNumber>> {
        self.provider()?.transaction_id(tx_hash)
    }

    fn transaction_by_id(&self, id: TxNumber) -> ProviderResult<Option<Self::Transaction>> {
        self.static_file_provider.get_with_static_file_or_database(
            StaticFileSegment::Transactions,
            id,
            |static_file| static_file.transaction_by_id(id),
            || self.provider()?.transaction_by_id(id),
        )
    }

    fn transaction_by_id_unhashed(
        &self,
        id: TxNumber,
    ) -> ProviderResult<Option<Self::Transaction>> {
        self.static_file_provider.get_with_static_file_or_database(
            StaticFileSegment::Transactions,
            id,
            |static_file| static_file.transaction_by_id_unhashed(id),
            || self.provider()?.transaction_by_id_unhashed(id),
        )
    }

    fn transaction_by_hash(&self, hash: TxHash) -> ProviderResult<Option<Self::Transaction>> {
        self.provider()?.transaction_by_hash(hash)
    }

    fn transaction_by_hash_with_meta(
        &self,
        tx_hash: TxHash,
    ) -> ProviderResult<Option<(Self::Transaction, TransactionMeta)>> {
        self.provider()?.transaction_by_hash_with_meta(tx_hash)
    }

    fn transaction_block(&self, id: TxNumber) -> ProviderResult<Option<BlockNumber>> {
        self.provider()?.transaction_block(id)
    }

    fn transactions_by_block(
        &self,
        id: BlockHashOrNumber,
    ) -> ProviderResult<Option<Vec<Self::Transaction>>> {
        self.provider()?.transactions_by_block(id)
    }

    fn transactions_by_block_range(
        &self,
        range: impl RangeBounds<BlockNumber>,
    ) -> ProviderResult<Vec<Vec<Self::Transaction>>> {
        self.provider()?.transactions_by_block_range(range)
    }

    fn transactions_by_tx_range(
        &self,
        range: impl RangeBounds<TxNumber>,
    ) -> ProviderResult<Vec<Self::Transaction>> {
        self.provider()?.transactions_by_tx_range(range)
    }

    fn senders_by_tx_range(
        &self,
        range: impl RangeBounds<TxNumber>,
    ) -> ProviderResult<Vec<Address>> {
        self.provider()?.senders_by_tx_range(range)
    }

    fn transaction_sender(&self, id: TxNumber) -> ProviderResult<Option<Address>> {
        self.provider()?.transaction_sender(id)
    }
}

impl<N: ProviderNodeTypes> ReceiptProvider for ProviderFactory<N> {
    type Receipt = ReceiptTy<N>;
    fn receipt(&self, id: TxNumber) -> ProviderResult<Option<Self::Receipt>> {
        self.static_file_provider.get_with_static_file_or_database(
            StaticFileSegment::Receipts,
            id,
            |static_file| static_file.receipt(id),
            || self.provider()?.receipt(id),
        )
    }

    fn receipt_by_hash(&self, hash: TxHash) -> ProviderResult<Option<Self::Receipt>> {
        self.provider()?.receipt_by_hash(hash)
    }

    fn receipts_by_block(
        &self,
        block: BlockHashOrNumber,
    ) -> ProviderResult<Option<Vec<Self::Receipt>>> {
        self.provider()?.receipts_by_block(block)
    }

    fn receipts_by_tx_range(
        &self,
        range: impl RangeBounds<TxNumber>,
    ) -> ProviderResult<Vec<Self::Receipt>> {
        self.static_file_provider.get_range_with_static_file_or_database(
            StaticFileSegment::Receipts,
            to_range(range),
            |static_file, range, _| static_file.receipts_by_tx_range(range),
            |range, _| self.provider()?.receipts_by_tx_range(range),
            |_| true,
        )
    }

    fn receipts_by_block_range(
        &self,
        block_range: RangeInclusive<BlockNumber>,
    ) -> ProviderResult<Vec<Vec<Self::Receipt>>> {
        self.provider()?.receipts_by_block_range(block_range)
    }
}

<<<<<<< HEAD
impl<N: ProviderNodeTypes> WithdrawalsProvider for ProviderFactory<N> {
    fn withdrawals_by_block(
        &self,
        id: BlockHashOrNumber,
        timestamp: u64,
    ) -> ProviderResult<Option<Withdrawals>> {
        self.provider()?.withdrawals_by_block(id, timestamp)
=======
impl<N: ProviderNodeTypes> OmmersProvider for ProviderFactory<N> {
    fn ommers(&self, id: BlockHashOrNumber) -> ProviderResult<Option<Vec<Self::Header>>> {
        self.provider()?.ommers(id)
>>>>>>> 202ad6c0
    }
}

impl<N: ProviderNodeTypes> BlockBodyIndicesProvider for ProviderFactory<N> {
    fn block_body_indices(
        &self,
        number: BlockNumber,
    ) -> ProviderResult<Option<StoredBlockBodyIndices>> {
        self.static_file_provider.get_with_static_file_or_database(
            StaticFileSegment::BlockMeta,
            number,
            |static_file| static_file.block_body_indices(number),
            || self.provider()?.block_body_indices(number),
        )
    }

    fn block_body_indices_range(
        &self,
        range: RangeInclusive<BlockNumber>,
    ) -> ProviderResult<Vec<StoredBlockBodyIndices>> {
        self.static_file_provider.get_range_with_static_file_or_database(
            StaticFileSegment::BlockMeta,
            *range.start()..*range.end() + 1,
            |static_file, range, _| {
                static_file.block_body_indices_range(range.start..=range.end.saturating_sub(1))
            },
            |range, _| {
                self.provider()?.block_body_indices_range(range.start..=range.end.saturating_sub(1))
            },
            |_| true,
        )
    }
}

impl<N: ProviderNodeTypes> StageCheckpointReader for ProviderFactory<N> {
    fn get_stage_checkpoint(&self, id: StageId) -> ProviderResult<Option<StageCheckpoint>> {
        self.provider()?.get_stage_checkpoint(id)
    }

    fn get_stage_checkpoint_progress(&self, id: StageId) -> ProviderResult<Option<Vec<u8>>> {
        self.provider()?.get_stage_checkpoint_progress(id)
    }
    fn get_all_checkpoints(&self) -> ProviderResult<Vec<(String, StageCheckpoint)>> {
        self.provider()?.get_all_checkpoints()
    }
}

impl<N: NodeTypesWithDB> ChainSpecProvider for ProviderFactory<N> {
    type ChainSpec = N::ChainSpec;

    fn chain_spec(&self) -> Arc<N::ChainSpec> {
        self.chain_spec.clone()
    }
}

impl<N: ProviderNodeTypes> PruneCheckpointReader for ProviderFactory<N> {
    fn get_prune_checkpoint(
        &self,
        segment: PruneSegment,
    ) -> ProviderResult<Option<PruneCheckpoint>> {
        self.provider()?.get_prune_checkpoint(segment)
    }

    fn get_prune_checkpoints(&self) -> ProviderResult<Vec<(PruneSegment, PruneCheckpoint)>> {
        self.provider()?.get_prune_checkpoints()
    }
}

impl<N: ProviderNodeTypes> HashedPostStateProvider for ProviderFactory<N> {
    fn hashed_post_state(&self, bundle_state: &BundleState) -> HashedPostState {
        HashedPostState::from_bundle_state::<<N::StateCommitment as StateCommitment>::KeyHasher>(
            bundle_state.state(),
        )
    }
}

impl<N> fmt::Debug for ProviderFactory<N>
where
    N: NodeTypesWithDB<DB: fmt::Debug, ChainSpec: fmt::Debug, Storage: fmt::Debug>,
{
    fn fmt(&self, f: &mut fmt::Formatter<'_>) -> fmt::Result {
        let Self { db, chain_spec, static_file_provider, prune_modes, storage } = self;
        f.debug_struct("ProviderFactory")
            .field("db", &db)
            .field("chain_spec", &chain_spec)
            .field("static_file_provider", &static_file_provider)
            .field("prune_modes", &prune_modes)
            .field("storage", &storage)
            .finish()
    }
}

impl<N: NodeTypesWithDB> Clone for ProviderFactory<N> {
    fn clone(&self) -> Self {
        Self {
            db: self.db.clone(),
            chain_spec: self.chain_spec.clone(),
            static_file_provider: self.static_file_provider.clone(),
            prune_modes: self.prune_modes.clone(),
            storage: self.storage.clone(),
        }
    }
}

#[cfg(test)]
mod tests {
    use super::*;
    use crate::{
        providers::{StaticFileProvider, StaticFileWriter},
        test_utils::{blocks::TEST_BLOCK, create_test_provider_factory, MockNodeTypesWithDB},
        BlockHashReader, BlockNumReader, BlockWriter, DBProvider, HeaderSyncGapProvider,
        StorageLocation, TransactionsProvider,
    };
    use alloy_primitives::{TxNumber, B256, U256};
    use assert_matches::assert_matches;
    use reth_chainspec::ChainSpecBuilder;
    use reth_db::{
        mdbx::DatabaseArguments,
        test_utils::{create_test_static_files_dir, ERROR_TEMPDIR},
    };
    use reth_db_api::tables;
    use reth_primitives_traits::SignerRecoverable;
    use reth_prune_types::{PruneMode, PruneModes};
    use reth_storage_errors::provider::ProviderError;
    use reth_testing_utils::generators::{self, random_block, random_header, BlockParams};
    use std::{ops::RangeInclusive, sync::Arc};

    #[test]
    fn common_history_provider() {
        let factory = create_test_provider_factory();
        let _ = factory.latest();
    }

    #[test]
    fn default_chain_info() {
        let factory = create_test_provider_factory();
        let provider = factory.provider().unwrap();

        let chain_info = provider.chain_info().expect("should be ok");
        assert_eq!(chain_info.best_number, 0);
        assert_eq!(chain_info.best_hash, B256::ZERO);
    }

    #[test]
    fn provider_flow() {
        let factory = create_test_provider_factory();
        let provider = factory.provider().unwrap();
        provider.block_hash(0).unwrap();
        let provider_rw = factory.provider_rw().unwrap();
        provider_rw.block_hash(0).unwrap();
        provider.block_hash(0).unwrap();
    }

    #[test]
    fn provider_factory_with_database_path() {
        let chain_spec = ChainSpecBuilder::mainnet().build();
        let (_static_dir, static_dir_path) = create_test_static_files_dir();
        let factory = ProviderFactory::<MockNodeTypesWithDB<DatabaseEnv>>::new_with_database_path(
            tempfile::TempDir::new().expect(ERROR_TEMPDIR).keep(),
            Arc::new(chain_spec),
            DatabaseArguments::new(Default::default()),
            StaticFileProvider::read_write(static_dir_path).unwrap(),
        )
        .unwrap();

        let provider = factory.provider().unwrap();
        provider.block_hash(0).unwrap();
        let provider_rw = factory.provider_rw().unwrap();
        provider_rw.block_hash(0).unwrap();
        provider.block_hash(0).unwrap();
    }

    #[test]
    fn insert_block_with_prune_modes() {
        let factory = create_test_provider_factory();

        let block = TEST_BLOCK.clone();
        {
            let provider = factory.provider_rw().unwrap();
            assert_matches!(
                provider
                    .insert_block(block.clone().try_recover().unwrap(), StorageLocation::Database),
                Ok(_)
            );
            assert_matches!(
                provider.transaction_sender(0), Ok(Some(sender))
                if sender == block.body().transactions[0].recover_signer().unwrap()
            );
            assert_matches!(
                provider.transaction_id(*block.body().transactions[0].tx_hash()),
                Ok(Some(0))
            );
        }

        {
            let prune_modes = PruneModes {
                sender_recovery: Some(PruneMode::Full),
                transaction_lookup: Some(PruneMode::Full),
                ..PruneModes::none()
            };
            let provider = factory.with_prune_modes(prune_modes).provider_rw().unwrap();
            assert_matches!(
                provider
                    .insert_block(block.clone().try_recover().unwrap(), StorageLocation::Database),
                Ok(_)
            );
            assert_matches!(provider.transaction_sender(0), Ok(None));
            assert_matches!(
                provider.transaction_id(*block.body().transactions[0].tx_hash()),
                Ok(None)
            );
        }
    }

    #[test]
    fn take_block_transaction_range_recover_senders() {
        let factory = create_test_provider_factory();

        let mut rng = generators::rng();
        let block =
            random_block(&mut rng, 0, BlockParams { tx_count: Some(3), ..Default::default() });

        let tx_ranges: Vec<RangeInclusive<TxNumber>> = vec![0..=0, 1..=1, 2..=2, 0..=1, 1..=2];
        for range in tx_ranges {
            let provider = factory.provider_rw().unwrap();

            assert_matches!(
                provider
                    .insert_block(block.clone().try_recover().unwrap(), StorageLocation::Database),
                Ok(_)
            );

            let senders = provider.take::<tables::TransactionSenders>(range.clone());
            assert_eq!(
                senders,
                Ok(range
                    .clone()
                    .map(|tx_number| (
                        tx_number,
                        block.body().transactions[tx_number as usize].recover_signer().unwrap()
                    ))
                    .collect())
            );

            let db_senders = provider.senders_by_tx_range(range);
            assert!(matches!(db_senders, Ok(ref v) if v.is_empty()));
        }
    }

    #[test]
    fn header_sync_gap_lookup() {
        let factory = create_test_provider_factory();
        let provider = factory.provider_rw().unwrap();

        let mut rng = generators::rng();

        // Genesis
        let checkpoint = 0;
        let head = random_header(&mut rng, 0, None);

        // Empty database
        assert_matches!(
            provider.local_tip_header(checkpoint),
            Err(ProviderError::HeaderNotFound(block_number))
                if block_number.as_number().unwrap() == checkpoint
        );

        // Checkpoint and no gap
        let static_file_provider = provider.static_file_provider();
        let mut static_file_writer =
            static_file_provider.latest_writer(StaticFileSegment::Headers).unwrap();
        static_file_writer.append_header(head.header(), U256::ZERO, &head.hash()).unwrap();
        static_file_writer.commit().unwrap();
        drop(static_file_writer);

        let local_head = provider.local_tip_header(checkpoint).unwrap();

        assert_eq!(local_head, head);
    }
}<|MERGE_RESOLUTION|>--- conflicted
+++ resolved
@@ -533,22 +533,6 @@
     }
 }
 
-<<<<<<< HEAD
-impl<N: ProviderNodeTypes> WithdrawalsProvider for ProviderFactory<N> {
-    fn withdrawals_by_block(
-        &self,
-        id: BlockHashOrNumber,
-        timestamp: u64,
-    ) -> ProviderResult<Option<Withdrawals>> {
-        self.provider()?.withdrawals_by_block(id, timestamp)
-=======
-impl<N: ProviderNodeTypes> OmmersProvider for ProviderFactory<N> {
-    fn ommers(&self, id: BlockHashOrNumber) -> ProviderResult<Option<Vec<Self::Header>>> {
-        self.provider()?.ommers(id)
->>>>>>> 202ad6c0
-    }
-}
-
 impl<N: ProviderNodeTypes> BlockBodyIndicesProvider for ProviderFactory<N> {
     fn block_body_indices(
         &self,
