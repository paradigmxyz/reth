use crate::{
    providers::{state::latest::LatestStateProvider, StaticFileProvider},
    to_range,
    traits::{BlockSource, ReceiptProvider},
    BlockHashReader, BlockNumReader, BlockReader, ChainSpecProvider, DatabaseProviderFactory,
    HashedPostStateProvider, HeaderProvider, HeaderSyncGapProvider, ProviderError,
    PruneCheckpointReader, StageCheckpointReader, StateProviderBox, StaticFileProviderFactory,
    TransactionVariant, TransactionsProvider, WithdrawalsProvider,
};
use alloy_consensus::transaction::TransactionMeta;
use alloy_eips::{eip4895::Withdrawals, BlockHashOrNumber};
use alloy_primitives::{Address, BlockHash, BlockNumber, TxHash, TxNumber, B256, U256};
use core::fmt;
use reth_chainspec::ChainInfo;
use reth_db::{init_db, mdbx::DatabaseArguments, DatabaseEnv};
use reth_db_api::{database::Database, models::StoredBlockBodyIndices};
use reth_errors::{RethError, RethResult};
use reth_node_types::{
    BlockTy, HeaderTy, NodeTypes, NodeTypesWithDB, NodeTypesWithDBAdapter, ReceiptTy, TxTy,
};
use reth_primitives_traits::{RecoveredBlock, SealedBlock, SealedHeader};
use reth_prune_types::{PruneCheckpoint, PruneModes, PruneSegment};
use reth_stages_types::{StageCheckpoint, StageId};
use reth_static_file_types::StaticFileSegment;
use reth_storage_api::{
    BlockBodyIndicesProvider, NodePrimitivesProvider, OmmersProvider, StateCommitmentProvider,
    TryIntoHistoricalStateProvider,
};
use reth_storage_errors::provider::ProviderResult;
use reth_trie::HashedPostState;
use reth_trie_db::StateCommitment;
use revm_database::BundleState;
use std::{
    ops::{RangeBounds, RangeInclusive},
    path::Path,
    sync::Arc,
};

use tracing::trace;

mod provider;
pub use provider::{DatabaseProvider, DatabaseProviderRO, DatabaseProviderRW};

use super::ProviderNodeTypes;

mod builder;
pub use builder::{ProviderFactoryBuilder, ReadOnlyConfig};

mod metrics;

mod chain;
pub use chain::*;

/// A common provider that fetches data from a database or static file.
///
/// This provider implements most provider or provider factory traits.
pub struct ProviderFactory<N: NodeTypesWithDB> {
    /// Database instance
    db: N::DB,
    /// Chain spec
    chain_spec: Arc<N::ChainSpec>,
    /// Static File Provider
    static_file_provider: StaticFileProvider<N::Primitives>,
    /// Optional pruning configuration
    prune_modes: PruneModes,
    /// The node storage handler.
    storage: Arc<N::Storage>,
}

impl<N: NodeTypes> ProviderFactory<NodeTypesWithDBAdapter<N, Arc<DatabaseEnv>>> {
    /// Instantiates the builder for this type
    pub fn builder() -> ProviderFactoryBuilder<N> {
        ProviderFactoryBuilder::default()
    }
}

impl<N: NodeTypesWithDB> ProviderFactory<N> {
    /// Create new database provider factory.
    pub fn new(
        db: N::DB,
        chain_spec: Arc<N::ChainSpec>,
        static_file_provider: StaticFileProvider<N::Primitives>,
    ) -> Self {
        Self {
            db,
            chain_spec,
            static_file_provider,
            prune_modes: PruneModes::none(),
            storage: Default::default(),
        }
    }

    /// Enables metrics on the static file provider.
    pub fn with_static_files_metrics(mut self) -> Self {
        self.static_file_provider = self.static_file_provider.with_metrics();
        self
    }

    /// Sets the pruning configuration for an existing [`ProviderFactory`].
    pub fn with_prune_modes(mut self, prune_modes: PruneModes) -> Self {
        self.prune_modes = prune_modes;
        self
    }

    /// Returns reference to the underlying database.
    pub const fn db_ref(&self) -> &N::DB {
        &self.db
    }

    #[cfg(any(test, feature = "test-utils"))]
    /// Consumes Self and returns DB
    pub fn into_db(self) -> N::DB {
        self.db
    }
}

impl<N: NodeTypesWithDB<DB = Arc<DatabaseEnv>>> ProviderFactory<N> {
    /// Create new database provider by passing a path. [`ProviderFactory`] will own the database
    /// instance.
    pub fn new_with_database_path<P: AsRef<Path>>(
        path: P,
        chain_spec: Arc<N::ChainSpec>,
        args: DatabaseArguments,
        static_file_provider: StaticFileProvider<N::Primitives>,
    ) -> RethResult<Self> {
        Ok(Self {
            db: Arc::new(init_db(path, args).map_err(RethError::msg)?),
            chain_spec,
            static_file_provider,
            prune_modes: PruneModes::none(),
            storage: Default::default(),
        })
    }
}

impl<N: ProviderNodeTypes> ProviderFactory<N> {
    /// Returns a provider with a created `DbTx` inside, which allows fetching data from the
    /// database using different types of providers. Example: [`HeaderProvider`]
    /// [`BlockHashReader`]. This may fail if the inner read database transaction fails to open.
    ///
    /// This sets the [`PruneModes`] to [`None`], because they should only be relevant for writing
    /// data.
    #[track_caller]
    pub fn provider(&self) -> ProviderResult<DatabaseProviderRO<N::DB, N>> {
        Ok(DatabaseProvider::new(
            self.db.tx()?,
            self.chain_spec.clone(),
            self.static_file_provider.clone(),
            self.prune_modes.clone(),
            self.storage.clone(),
        ))
    }

    /// Returns a provider with a created `DbTxMut` inside, which allows fetching and updating
    /// data from the database using different types of providers. Example: [`HeaderProvider`]
    /// [`BlockHashReader`].  This may fail if the inner read/write database transaction fails to
    /// open.
    #[track_caller]
    pub fn provider_rw(&self) -> ProviderResult<DatabaseProviderRW<N::DB, N>> {
        Ok(DatabaseProviderRW(DatabaseProvider::new_rw(
            self.db.tx_mut()?,
            self.chain_spec.clone(),
            self.static_file_provider.clone(),
            self.prune_modes.clone(),
            self.storage.clone(),
        )))
    }

    /// State provider for latest block
    #[track_caller]
    pub fn latest(&self) -> ProviderResult<StateProviderBox> {
        trace!(target: "providers::db", "Returning latest state provider");
        Ok(Box::new(LatestStateProvider::new(self.database_provider_ro()?)))
    }

    /// Storage provider for state at that given block
    pub fn history_by_block_number(
        &self,
        block_number: BlockNumber,
    ) -> ProviderResult<StateProviderBox> {
        let state_provider = self.provider()?.try_into_history_at_block(block_number)?;
        trace!(target: "providers::db", ?block_number, "Returning historical state provider for block number");
        Ok(state_provider)
    }

    /// Storage provider for state at that given block hash
    pub fn history_by_block_hash(&self, block_hash: BlockHash) -> ProviderResult<StateProviderBox> {
        let provider = self.provider()?;

        let block_number = provider
            .block_number(block_hash)?
            .ok_or(ProviderError::BlockHashNotFound(block_hash))?;

        let state_provider = provider.try_into_history_at_block(block_number)?;
        trace!(target: "providers::db", ?block_number, %block_hash, "Returning historical state provider for block hash");
        Ok(state_provider)
    }
}

impl<N: NodeTypesWithDB> NodePrimitivesProvider for ProviderFactory<N> {
    type Primitives = N::Primitives;
}

impl<N: ProviderNodeTypes> DatabaseProviderFactory for ProviderFactory<N> {
    type DB = N::DB;
    type Provider = DatabaseProvider<<N::DB as Database>::TX, N>;
    type ProviderRW = DatabaseProvider<<N::DB as Database>::TXMut, N>;

    fn database_provider_ro(&self) -> ProviderResult<Self::Provider> {
        self.provider()
    }

    fn database_provider_rw(&self) -> ProviderResult<Self::ProviderRW> {
        self.provider_rw().map(|provider| provider.0)
    }
}

impl<N: NodeTypesWithDB> StateCommitmentProvider for ProviderFactory<N> {
    type StateCommitment = N::StateCommitment;
}

impl<N: NodeTypesWithDB> StaticFileProviderFactory for ProviderFactory<N> {
    /// Returns static file provider
    fn static_file_provider(&self) -> StaticFileProvider<Self::Primitives> {
        self.static_file_provider.clone()
    }
}

impl<N: ProviderNodeTypes> HeaderSyncGapProvider for ProviderFactory<N> {
    type Header = HeaderTy<N>;
    fn local_tip_header(
        &self,
        highest_uninterrupted_block: BlockNumber,
    ) -> ProviderResult<SealedHeader<Self::Header>> {
        self.provider()?.local_tip_header(highest_uninterrupted_block)
    }
}

impl<N: ProviderNodeTypes> HeaderProvider for ProviderFactory<N> {
    type Header = HeaderTy<N>;

    fn header(&self, block_hash: &BlockHash) -> ProviderResult<Option<Self::Header>> {
        self.provider()?.header(block_hash)
    }

    fn header_by_number(&self, num: BlockNumber) -> ProviderResult<Option<Self::Header>> {
        self.static_file_provider.get_with_static_file_or_database(
            StaticFileSegment::Headers,
            num,
            |static_file| static_file.header_by_number(num),
            || self.provider()?.header_by_number(num),
        )
    }

    fn header_td(&self, hash: &BlockHash) -> ProviderResult<Option<U256>> {
        self.provider()?.header_td(hash)
    }

    fn header_td_by_number(&self, number: BlockNumber) -> ProviderResult<Option<U256>> {
        self.provider()?.header_td_by_number(number)
    }

    fn headers_range(
        &self,
        range: impl RangeBounds<BlockNumber>,
    ) -> ProviderResult<Vec<Self::Header>> {
        self.static_file_provider.get_range_with_static_file_or_database(
            StaticFileSegment::Headers,
            to_range(range),
            |static_file, range, _| static_file.headers_range(range),
            |range, _| self.provider()?.headers_range(range),
            |_| true,
        )
    }

    fn sealed_header(
        &self,
        number: BlockNumber,
    ) -> ProviderResult<Option<SealedHeader<Self::Header>>> {
        self.static_file_provider.get_with_static_file_or_database(
            StaticFileSegment::Headers,
            number,
            |static_file| static_file.sealed_header(number),
            || self.provider()?.sealed_header(number),
        )
    }

    fn sealed_headers_range(
        &self,
        range: impl RangeBounds<BlockNumber>,
    ) -> ProviderResult<Vec<SealedHeader<Self::Header>>> {
        self.sealed_headers_while(range, |_| true)
    }

    fn sealed_headers_while(
        &self,
        range: impl RangeBounds<BlockNumber>,
        predicate: impl FnMut(&SealedHeader<Self::Header>) -> bool,
    ) -> ProviderResult<Vec<SealedHeader<Self::Header>>> {
        self.static_file_provider.get_range_with_static_file_or_database(
            StaticFileSegment::Headers,
            to_range(range),
            |static_file, range, predicate| static_file.sealed_headers_while(range, predicate),
            |range, predicate| self.provider()?.sealed_headers_while(range, predicate),
            predicate,
        )
    }
}

impl<N: ProviderNodeTypes> BlockHashReader for ProviderFactory<N> {
    fn block_hash(&self, number: u64) -> ProviderResult<Option<B256>> {
        self.static_file_provider.get_with_static_file_or_database(
            StaticFileSegment::Headers,
            number,
            |static_file| static_file.block_hash(number),
            || self.provider()?.block_hash(number),
        )
    }

    fn canonical_hashes_range(
        &self,
        start: BlockNumber,
        end: BlockNumber,
    ) -> ProviderResult<Vec<B256>> {
        self.static_file_provider.get_range_with_static_file_or_database(
            StaticFileSegment::Headers,
            start..end,
            |static_file, range, _| static_file.canonical_hashes_range(range.start, range.end),
            |range, _| self.provider()?.canonical_hashes_range(range.start, range.end),
            |_| true,
        )
    }
}

impl<N: ProviderNodeTypes> BlockNumReader for ProviderFactory<N> {
    fn chain_info(&self) -> ProviderResult<ChainInfo> {
        self.provider()?.chain_info()
    }

    fn best_block_number(&self) -> ProviderResult<BlockNumber> {
        self.provider()?.best_block_number()
    }

    fn last_block_number(&self) -> ProviderResult<BlockNumber> {
        self.provider()?.last_block_number()
    }

    fn block_number(&self, hash: B256) -> ProviderResult<Option<BlockNumber>> {
        self.provider()?.block_number(hash)
    }
}

impl<N: ProviderNodeTypes> BlockReader for ProviderFactory<N> {
    type Block = BlockTy<N>;

    fn find_block_by_hash(
        &self,
        hash: B256,
        source: BlockSource,
    ) -> ProviderResult<Option<Self::Block>> {
        self.provider()?.find_block_by_hash(hash, source)
    }

    fn block(&self, id: BlockHashOrNumber) -> ProviderResult<Option<Self::Block>> {
        self.provider()?.block(id)
    }

    fn pending_block(&self) -> ProviderResult<Option<SealedBlock<Self::Block>>> {
        self.provider()?.pending_block()
    }

    fn pending_block_with_senders(&self) -> ProviderResult<Option<RecoveredBlock<Self::Block>>> {
        self.provider()?.pending_block_with_senders()
    }

    fn pending_block_and_receipts(
        &self,
    ) -> ProviderResult<Option<(SealedBlock<Self::Block>, Vec<Self::Receipt>)>> {
        self.provider()?.pending_block_and_receipts()
    }

    fn recovered_block(
        &self,
        id: BlockHashOrNumber,
        transaction_kind: TransactionVariant,
    ) -> ProviderResult<Option<RecoveredBlock<Self::Block>>> {
        self.provider()?.recovered_block(id, transaction_kind)
    }

    fn sealed_block_with_senders(
        &self,
        id: BlockHashOrNumber,
        transaction_kind: TransactionVariant,
    ) -> ProviderResult<Option<RecoveredBlock<Self::Block>>> {
        self.provider()?.sealed_block_with_senders(id, transaction_kind)
    }

    fn block_range(&self, range: RangeInclusive<BlockNumber>) -> ProviderResult<Vec<Self::Block>> {
        self.provider()?.block_range(range)
    }

    fn block_with_senders_range(
        &self,
        range: RangeInclusive<BlockNumber>,
    ) -> ProviderResult<Vec<RecoveredBlock<Self::Block>>> {
        self.provider()?.block_with_senders_range(range)
    }

    fn recovered_block_range(
        &self,
        range: RangeInclusive<BlockNumber>,
    ) -> ProviderResult<Vec<RecoveredBlock<Self::Block>>> {
        self.provider()?.recovered_block_range(range)
    }
}

impl<N: ProviderNodeTypes> TransactionsProvider for ProviderFactory<N> {
    type Transaction = TxTy<N>;

    fn transaction_id(&self, tx_hash: TxHash) -> ProviderResult<Option<TxNumber>> {
        self.provider()?.transaction_id(tx_hash)
    }

    fn transaction_by_id(&self, id: TxNumber) -> ProviderResult<Option<Self::Transaction>> {
        self.static_file_provider.get_with_static_file_or_database(
            StaticFileSegment::Transactions,
            id,
            |static_file| static_file.transaction_by_id(id),
            || self.provider()?.transaction_by_id(id),
        )
    }

    fn transaction_by_id_unhashed(
        &self,
        id: TxNumber,
    ) -> ProviderResult<Option<Self::Transaction>> {
        self.static_file_provider.get_with_static_file_or_database(
            StaticFileSegment::Transactions,
            id,
            |static_file| static_file.transaction_by_id_unhashed(id),
            || self.provider()?.transaction_by_id_unhashed(id),
        )
    }

    fn transaction_by_hash(&self, hash: TxHash) -> ProviderResult<Option<Self::Transaction>> {
        self.provider()?.transaction_by_hash(hash)
    }

    fn transaction_by_hash_with_meta(
        &self,
        tx_hash: TxHash,
    ) -> ProviderResult<Option<(Self::Transaction, TransactionMeta)>> {
        self.provider()?.transaction_by_hash_with_meta(tx_hash)
    }

    fn transaction_block(&self, id: TxNumber) -> ProviderResult<Option<BlockNumber>> {
        self.provider()?.transaction_block(id)
    }

    fn transactions_by_block(
        &self,
        id: BlockHashOrNumber,
    ) -> ProviderResult<Option<Vec<Self::Transaction>>> {
        self.provider()?.transactions_by_block(id)
    }

    fn transactions_by_block_range(
        &self,
        range: impl RangeBounds<BlockNumber>,
    ) -> ProviderResult<Vec<Vec<Self::Transaction>>> {
        self.provider()?.transactions_by_block_range(range)
    }

    fn transactions_by_tx_range(
        &self,
        range: impl RangeBounds<TxNumber>,
    ) -> ProviderResult<Vec<Self::Transaction>> {
        self.provider()?.transactions_by_tx_range(range)
    }

    fn senders_by_tx_range(
        &self,
        range: impl RangeBounds<TxNumber>,
    ) -> ProviderResult<Vec<Address>> {
        self.provider()?.senders_by_tx_range(range)
    }

    fn transaction_sender(&self, id: TxNumber) -> ProviderResult<Option<Address>> {
        self.provider()?.transaction_sender(id)
    }
}

impl<N: ProviderNodeTypes> ReceiptProvider for ProviderFactory<N> {
    type Receipt = ReceiptTy<N>;
    fn receipt(&self, id: TxNumber) -> ProviderResult<Option<Self::Receipt>> {
        self.static_file_provider.get_with_static_file_or_database(
            StaticFileSegment::Receipts,
            id,
            |static_file| static_file.receipt(id),
            || self.provider()?.receipt(id),
        )
    }

    fn receipt_by_hash(&self, hash: TxHash) -> ProviderResult<Option<Self::Receipt>> {
        self.provider()?.receipt_by_hash(hash)
    }

    fn receipts_by_block(
        &self,
        block: BlockHashOrNumber,
    ) -> ProviderResult<Option<Vec<Self::Receipt>>> {
        self.provider()?.receipts_by_block(block)
    }

    fn receipts_by_tx_range(
        &self,
        range: impl RangeBounds<TxNumber>,
    ) -> ProviderResult<Vec<Self::Receipt>> {
        self.static_file_provider.get_range_with_static_file_or_database(
            StaticFileSegment::Receipts,
            to_range(range),
            |static_file, range, _| static_file.receipts_by_tx_range(range),
            |range, _| self.provider()?.receipts_by_tx_range(range),
            |_| true,
        )
    }
}

impl<N: ProviderNodeTypes> WithdrawalsProvider for ProviderFactory<N> {
    fn withdrawals_by_block(
        &self,
        id: BlockHashOrNumber,
        timestamp: u64,
    ) -> ProviderResult<Option<Withdrawals>> {
        self.provider()?.withdrawals_by_block(id, timestamp)
    }
}

impl<N: ProviderNodeTypes> OmmersProvider for ProviderFactory<N> {
    fn ommers(&self, id: BlockHashOrNumber) -> ProviderResult<Option<Vec<Self::Header>>> {
        self.provider()?.ommers(id)
    }
}

impl<N: ProviderNodeTypes> BlockBodyIndicesProvider for ProviderFactory<N> {
    fn block_body_indices(
        &self,
        number: BlockNumber,
    ) -> ProviderResult<Option<StoredBlockBodyIndices>> {
        self.static_file_provider.get_with_static_file_or_database(
            StaticFileSegment::BlockMeta,
            number,
            |static_file| static_file.block_body_indices(number),
            || self.provider()?.block_body_indices(number),
        )
    }

    fn block_body_indices_range(
        &self,
        range: RangeInclusive<BlockNumber>,
    ) -> ProviderResult<Vec<StoredBlockBodyIndices>> {
        self.static_file_provider.get_range_with_static_file_or_database(
            StaticFileSegment::BlockMeta,
            *range.start()..*range.end() + 1,
            |static_file, range, _| {
                static_file.block_body_indices_range(range.start..=range.end.saturating_sub(1))
            },
            |range, _| {
                self.provider()?.block_body_indices_range(range.start..=range.end.saturating_sub(1))
            },
            |_| true,
        )
    }
}

impl<N: ProviderNodeTypes> StageCheckpointReader for ProviderFactory<N> {
    fn get_stage_checkpoint(&self, id: StageId) -> ProviderResult<Option<StageCheckpoint>> {
        self.provider()?.get_stage_checkpoint(id)
    }

    fn get_stage_checkpoint_progress(&self, id: StageId) -> ProviderResult<Option<Vec<u8>>> {
        self.provider()?.get_stage_checkpoint_progress(id)
    }
    fn get_all_checkpoints(&self) -> ProviderResult<Vec<(String, StageCheckpoint)>> {
        self.provider()?.get_all_checkpoints()
    }
}

impl<N: NodeTypesWithDB> ChainSpecProvider for ProviderFactory<N> {
    type ChainSpec = N::ChainSpec;

    fn chain_spec(&self) -> Arc<N::ChainSpec> {
        self.chain_spec.clone()
    }
}

impl<N: ProviderNodeTypes> PruneCheckpointReader for ProviderFactory<N> {
    fn get_prune_checkpoint(
        &self,
        segment: PruneSegment,
    ) -> ProviderResult<Option<PruneCheckpoint>> {
        self.provider()?.get_prune_checkpoint(segment)
    }

    fn get_prune_checkpoints(&self) -> ProviderResult<Vec<(PruneSegment, PruneCheckpoint)>> {
        self.provider()?.get_prune_checkpoints()
    }
}

impl<N: ProviderNodeTypes> HashedPostStateProvider for ProviderFactory<N> {
    fn hashed_post_state(&self, bundle_state: &BundleState) -> HashedPostState {
        HashedPostState::from_bundle_state::<<N::StateCommitment as StateCommitment>::KeyHasher>(
            bundle_state.state(),
        )
    }
}

impl<N> fmt::Debug for ProviderFactory<N>
where
    N: NodeTypesWithDB<DB: fmt::Debug, ChainSpec: fmt::Debug, Storage: fmt::Debug>,
{
    fn fmt(&self, f: &mut fmt::Formatter<'_>) -> fmt::Result {
        let Self { db, chain_spec, static_file_provider, prune_modes, storage } = self;
        f.debug_struct("ProviderFactory")
            .field("db", &db)
            .field("chain_spec", &chain_spec)
            .field("static_file_provider", &static_file_provider)
            .field("prune_modes", &prune_modes)
            .field("storage", &storage)
            .finish()
    }
}

impl<N: NodeTypesWithDB> Clone for ProviderFactory<N> {
    fn clone(&self) -> Self {
        Self {
            db: self.db.clone(),
            chain_spec: self.chain_spec.clone(),
            static_file_provider: self.static_file_provider.clone(),
            prune_modes: self.prune_modes.clone(),
            storage: self.storage.clone(),
        }
    }
}

#[cfg(test)]
mod tests {
    use super::*;
    use crate::{
        providers::{StaticFileProvider, StaticFileWriter},
        test_utils::{blocks::TEST_BLOCK, create_test_provider_factory, MockNodeTypesWithDB},
        BlockHashReader, BlockNumReader, BlockWriter, DBProvider, HeaderSyncGapProvider,
        StorageLocation, TransactionsProvider,
    };
    use alloy_primitives::{TxNumber, B256, U256};
    use assert_matches::assert_matches;
    use reth_chainspec::ChainSpecBuilder;
    use reth_db::{
        mdbx::DatabaseArguments,
        test_utils::{create_test_static_files_dir, ERROR_TEMPDIR},
    };
    use reth_db_api::tables;
<<<<<<< HEAD
    use reth_network_p2p::headers::downloader::SyncTarget;
=======
    use reth_primitives_traits::SignedTransaction;
>>>>>>> cfa49f86
    use reth_prune_types::{PruneMode, PruneModes};
    use reth_storage_errors::provider::ProviderError;
    use reth_testing_utils::generators::{self, random_block, random_header, BlockParams};
    use std::{ops::RangeInclusive, sync::Arc};

    #[test]
    fn common_history_provider() {
        let factory = create_test_provider_factory();
        let _ = factory.latest();
    }

    #[test]
    fn default_chain_info() {
        let factory = create_test_provider_factory();
        let provider = factory.provider().unwrap();

        let chain_info = provider.chain_info().expect("should be ok");
        assert_eq!(chain_info.best_number, 0);
        assert_eq!(chain_info.best_hash, B256::ZERO);
    }

    #[test]
    fn provider_flow() {
        let factory = create_test_provider_factory();
        let provider = factory.provider().unwrap();
        provider.block_hash(0).unwrap();
        let provider_rw = factory.provider_rw().unwrap();
        provider_rw.block_hash(0).unwrap();
        provider.block_hash(0).unwrap();
    }

    #[test]
    fn provider_factory_with_database_path() {
        let chain_spec = ChainSpecBuilder::mainnet().build();
        let (_static_dir, static_dir_path) = create_test_static_files_dir();
        let factory = ProviderFactory::<MockNodeTypesWithDB<DatabaseEnv>>::new_with_database_path(
            tempfile::TempDir::new().expect(ERROR_TEMPDIR).into_path(),
            Arc::new(chain_spec),
            DatabaseArguments::new(Default::default()),
            StaticFileProvider::read_write(static_dir_path).unwrap(),
        )
        .unwrap();

        let provider = factory.provider().unwrap();
        provider.block_hash(0).unwrap();
        let provider_rw = factory.provider_rw().unwrap();
        provider_rw.block_hash(0).unwrap();
        provider.block_hash(0).unwrap();
    }

    #[test]
    fn insert_block_with_prune_modes() {
        let factory = create_test_provider_factory();

        let block = TEST_BLOCK.clone();
        {
            let provider = factory.provider_rw().unwrap();
            assert_matches!(
                provider
                    .insert_block(block.clone().try_recover().unwrap(), StorageLocation::Database),
                Ok(_)
            );
            assert_matches!(
                provider.transaction_sender(0), Ok(Some(sender))
                if sender == block.body().transactions[0].recover_signer().unwrap()
            );
            assert_matches!(
                provider.transaction_id(*block.body().transactions[0].tx_hash()),
                Ok(Some(0))
            );
        }

        {
            let prune_modes = PruneModes {
                sender_recovery: Some(PruneMode::Full),
                transaction_lookup: Some(PruneMode::Full),
                ..PruneModes::none()
            };
            let provider = factory.with_prune_modes(prune_modes).provider_rw().unwrap();
            assert_matches!(
                provider
                    .insert_block(block.clone().try_recover().unwrap(), StorageLocation::Database),
                Ok(_)
            );
            assert_matches!(provider.transaction_sender(0), Ok(None));
            assert_matches!(
                provider.transaction_id(*block.body().transactions[0].tx_hash()),
                Ok(None)
            );
        }
    }

    #[test]
    fn take_block_transaction_range_recover_senders() {
        let factory = create_test_provider_factory();

        let mut rng = generators::rng();
        let block =
            random_block(&mut rng, 0, BlockParams { tx_count: Some(3), ..Default::default() });

        let tx_ranges: Vec<RangeInclusive<TxNumber>> = vec![0..=0, 1..=1, 2..=2, 0..=1, 1..=2];
        for range in tx_ranges {
            let provider = factory.provider_rw().unwrap();

            assert_matches!(
                provider
                    .insert_block(block.clone().try_recover().unwrap(), StorageLocation::Database),
                Ok(_)
            );

            let senders = provider.take::<tables::TransactionSenders>(range.clone());
            assert_eq!(
                senders,
                Ok(range
                    .clone()
                    .map(|tx_number| (
                        tx_number,
                        block.body().transactions[tx_number as usize].recover_signer().unwrap()
                    ))
                    .collect())
            );

            let db_senders = provider.senders_by_tx_range(range);
            assert!(matches!(db_senders, Ok(ref v) if v.is_empty()));
        }
    }

    #[test]
    fn header_sync_gap_lookup() {
        let factory = create_test_provider_factory();
        let provider = factory.provider_rw().unwrap();

        let mut rng = generators::rng();

        // Genesis
        let checkpoint = 0;
        let head = random_header(&mut rng, 0, None);

        // Empty database
        assert_matches!(
            provider.local_tip_header(checkpoint),
            Err(ProviderError::HeaderNotFound(block_number))
                if block_number.as_number().unwrap() == checkpoint
        );

        // Checkpoint and no gap
        let static_file_provider = provider.static_file_provider();
        let mut static_file_writer =
            static_file_provider.latest_writer(StaticFileSegment::Headers).unwrap();
        static_file_writer.append_header(head.header(), U256::ZERO, &head.hash()).unwrap();
        static_file_writer.commit().unwrap();
        drop(static_file_writer);

        let local_head = provider.local_tip_header(checkpoint).unwrap();

        assert_eq!(local_head, head);
    }
}<|MERGE_RESOLUTION|>--- conflicted
+++ resolved
@@ -660,11 +660,6 @@
         test_utils::{create_test_static_files_dir, ERROR_TEMPDIR},
     };
     use reth_db_api::tables;
-<<<<<<< HEAD
-    use reth_network_p2p::headers::downloader::SyncTarget;
-=======
-    use reth_primitives_traits::SignedTransaction;
->>>>>>> cfa49f86
     use reth_prune_types::{PruneMode, PruneModes};
     use reth_storage_errors::provider::ProviderError;
     use reth_testing_utils::generators::{self, random_block, random_header, BlockParams};
