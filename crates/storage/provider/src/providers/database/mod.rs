--- conflicted
+++ resolved
@@ -121,10 +121,7 @@
     #[track_caller]
     pub fn latest(&self) -> ProviderResult<StateProviderBox> {
         trace!(target: "providers::db", "Returning latest state provider");
-        Ok(Box::new(LatestStateProvider::new(
-            self.db.tx()?,
-            self.snapshot_provider().expect("should exist"),
-        )))
+        Ok(Box::new(LatestStateProvider::new(self.db.tx()?, self.snapshot_provider())))
     }
 
     /// Storage provider for state at that given block
@@ -139,7 +136,7 @@
         {
             return Ok(Box::new(LatestStateProvider::new(
                 provider.into_tx(),
-                self.snapshot_provider().expect("should exist"),
+                self.snapshot_provider(),
             )))
         }
 
@@ -154,7 +151,7 @@
         let mut state_provider = HistoricalStateProvider::new(
             provider.into_tx(),
             block_number,
-            self.snapshot_provider().expect("should exist"),
+            self.snapshot_provider(),
         );
 
         // If we pruned account or storage history, we can't return state on every historical block.
@@ -516,16 +513,11 @@
     use alloy_rlp::Decodable;
     use assert_matches::assert_matches;
     use rand::Rng;
-<<<<<<< HEAD
-    use reth_db::{tables, test_utils::ERROR_TEMPDIR, DatabaseEnv};
-=======
     use reth_db::{
         tables,
         test_utils::{create_test_snapshots_dir, ERROR_TEMPDIR},
-        transaction::DbTxMut,
         DatabaseEnv,
     };
->>>>>>> af32e854
     use reth_interfaces::{
         provider::ProviderError,
         test_utils::{
@@ -687,11 +679,8 @@
         );
 
         // Checkpoint and no gap
-        let mut snapshot_writer = provider
-            .snapshot_provider()
-            .expect("should exist")
-            .latest_writer(SnapshotSegment::Headers)
-            .unwrap();
+        let mut snapshot_writer =
+            provider.snapshot_provider().latest_writer(SnapshotSegment::Headers).unwrap();
         snapshot_writer.append_header(head.header.clone(), U256::ZERO, head.hash()).unwrap();
         snapshot_writer.commit().unwrap();
         drop(snapshot_writer);
