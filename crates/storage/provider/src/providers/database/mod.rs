use crate::{
    providers::{
        state::{historical::HistoricalStateProvider, latest::LatestStateProvider},
        StaticFileProvider,
    },
    to_range,
    traits::{BlockSource, ReceiptProvider},
    BlockHashReader, BlockNumReader, BlockReader, ChainSpecProvider, EvmEnvProvider,
    HeaderProvider, HeaderSyncGap, HeaderSyncGapProvider, HeaderSyncMode, ProviderError,
    PruneCheckpointReader, StageCheckpointReader, StateProviderBox, TransactionVariant,
    TransactionsProvider, WithdrawalsProvider,
};
use reth_db::{database::Database, init_db, models::StoredBlockBodyIndices, DatabaseEnv};
use reth_interfaces::{provider::ProviderResult, RethError, RethResult};
use reth_node_api::ConfigureEvmEnv;
use reth_primitives::{
    stage::{StageCheckpoint, StageId},
    Address, Block, BlockHash, BlockHashOrNumber, BlockNumber, BlockWithSenders, ChainInfo,
    ChainSpec, Header, PruneCheckpoint, PruneSegment, Receipt, SealedBlock, SealedBlockWithSenders,
    SealedHeader, StaticFileSegment, TransactionMeta, TransactionSigned, TransactionSignedNoHash,
    TxHash, TxNumber, Withdrawal, Withdrawals, B256, U256,
};
use revm::primitives::{BlockEnv, CfgEnvWithHandlerCfg};
use std::{
    ops::{RangeBounds, RangeInclusive},
    path::{Path, PathBuf},
    sync::Arc,
};
use tracing::trace;

mod metrics;
mod provider;

pub use provider::{DatabaseProvider, DatabaseProviderRO, DatabaseProviderRW};
use reth_db::mdbx::DatabaseArguments;

/// A common provider that fetches data from a database.
///
/// This provider implements most provider or provider factory traits.
#[derive(Debug, Clone)]
pub struct ProviderFactory<DB> {
    /// Database
    db: DB,
    /// Chain spec
    chain_spec: Arc<ChainSpec>,
    /// Static File Provider
    static_file_provider: StaticFileProvider,
}

impl<DB> ProviderFactory<DB> {
    /// Create new database provider factory.
    pub fn new(
        db: DB,
        chain_spec: Arc<ChainSpec>,
        static_files_path: PathBuf,
    ) -> RethResult<ProviderFactory<DB>> {
        Ok(Self {
            db,
            chain_spec,
            static_file_provider: StaticFileProvider::new(static_files_path)?,
        })
    }

<<<<<<< HEAD
    /// Create new database provider by passing a path. [`ProviderFactory`] will own the database
    /// instance.
    pub fn new_with_database_path<P: AsRef<Path>>(
        path: P,
        chain_spec: Arc<ChainSpec>,
        args: DatabaseArguments,
        static_files_path: PathBuf,
    ) -> RethResult<ProviderFactory<DatabaseEnv>> {
        Ok(ProviderFactory::<DatabaseEnv> {
            db: init_db(path, args).map_err(|e| RethError::Custom(e.to_string()))?,
            chain_spec,
            static_file_provider: StaticFileProvider::new(static_files_path)?,
        })
    }

    /// Enables metrics on the static file provider.
    pub fn with_static_files_metrics(mut self) -> Self {
        self.static_file_provider = self.static_file_provider.with_metrics();
        self
=======
    /// Database provider that comes with a shared snapshot provider.
    pub fn with_snapshots(
        mut self,
        snapshots_path: PathBuf,
        highest_snapshot_tracker: watch::Receiver<Option<HighestSnapshots>>,
    ) -> ProviderResult<Self> {
        self.snapshot_provider = Some(Arc::new(
            SnapshotProvider::new(snapshots_path)?
                .with_highest_tracker(Some(highest_snapshot_tracker)),
        ));
        Ok(self)
>>>>>>> 7d6fb37e
    }

    /// Returns reference to the underlying database.
    pub fn db_ref(&self) -> &DB {
        &self.db
    }

    /// Returns static file provider
    pub fn static_file_provider(&self) -> StaticFileProvider {
        self.static_file_provider.clone()
    }

    #[cfg(any(test, feature = "test-utils"))]
    /// Consumes Self and returns DB
    pub fn into_db(self) -> DB {
        self.db
    }
}

impl ProviderFactory<DatabaseEnv> {
    /// Create new database provider by passing a path. [`ProviderFactory`] will own the database
    /// instance.
    pub fn new_with_database_path<P: AsRef<Path>>(
        path: P,
        chain_spec: Arc<ChainSpec>,
        args: DatabaseArguments,
    ) -> RethResult<Self> {
        Ok(ProviderFactory::<DatabaseEnv> {
            db: init_db(path, args).map_err(|e| RethError::Custom(e.to_string()))?,
            chain_spec,
            snapshot_provider: None,
        })
    }
}

impl<DB: Database> ProviderFactory<DB> {
    /// Returns a provider with a created `DbTx` inside, which allows fetching data from the
    /// database using different types of providers. Example: [`HeaderProvider`]
    /// [`BlockHashReader`]. This may fail if the inner read database transaction fails to open.
    #[track_caller]
    pub fn provider(&self) -> ProviderResult<DatabaseProviderRO<DB>> {
        Ok(DatabaseProvider::new(
            self.db.tx()?,
            self.chain_spec.clone(),
            self.static_file_provider.clone(),
        ))
    }

    /// Returns a provider with a created `DbTxMut` inside, which allows fetching and updating
    /// data from the database using different types of providers. Example: [`HeaderProvider`]
    /// [`BlockHashReader`].  This may fail if the inner read/write database transaction fails to
    /// open.
    #[track_caller]
    pub fn provider_rw(&self) -> ProviderResult<DatabaseProviderRW<DB>> {
        Ok(DatabaseProviderRW(DatabaseProvider::new_rw(
            self.db.tx_mut()?,
            self.chain_spec.clone(),
            self.static_file_provider.clone(),
        )))
    }

    /// Storage provider for latest block
    #[track_caller]
    pub fn latest(&self) -> ProviderResult<StateProviderBox> {
        trace!(target: "providers::db", "Returning latest state provider");
        Ok(Box::new(LatestStateProvider::new(self.db.tx()?, self.static_file_provider())))
    }

    /// Storage provider for state at that given block
    fn state_provider_by_block_number(
        &self,
        provider: DatabaseProviderRO<DB>,
        mut block_number: BlockNumber,
    ) -> ProviderResult<StateProviderBox> {
        if block_number == provider.best_block_number().unwrap_or_default() &&
            block_number == provider.last_block_number().unwrap_or_default()
        {
            return Ok(Box::new(LatestStateProvider::new(
                provider.into_tx(),
                self.static_file_provider(),
            )))
        }

        // +1 as the changeset that we want is the one that was applied after this block.
        block_number += 1;

        let account_history_prune_checkpoint =
            provider.get_prune_checkpoint(PruneSegment::AccountHistory)?;
        let storage_history_prune_checkpoint =
            provider.get_prune_checkpoint(PruneSegment::StorageHistory)?;

        let mut state_provider = HistoricalStateProvider::new(
            provider.into_tx(),
            block_number,
            self.static_file_provider(),
        );

        // If we pruned account or storage history, we can't return state on every historical block.
        // Instead, we should cap it at the latest prune checkpoint for corresponding prune segment.
        if let Some(prune_checkpoint_block_number) =
            account_history_prune_checkpoint.and_then(|checkpoint| checkpoint.block_number)
        {
            state_provider = state_provider.with_lowest_available_account_history_block_number(
                prune_checkpoint_block_number + 1,
            );
        }
        if let Some(prune_checkpoint_block_number) =
            storage_history_prune_checkpoint.and_then(|checkpoint| checkpoint.block_number)
        {
            state_provider = state_provider.with_lowest_available_storage_history_block_number(
                prune_checkpoint_block_number + 1,
            );
        }

        Ok(Box::new(state_provider))
    }

    /// Storage provider for state at that given block
    pub fn history_by_block_number(
        &self,
        block_number: BlockNumber,
    ) -> ProviderResult<StateProviderBox> {
        let provider = self.provider()?;
        let state_provider = self.state_provider_by_block_number(provider, block_number)?;
        trace!(target: "providers::db", ?block_number, "Returning historical state provider for block number");
        Ok(state_provider)
    }

    /// Storage provider for state at that given block hash
    pub fn history_by_block_hash(&self, block_hash: BlockHash) -> ProviderResult<StateProviderBox> {
        let provider = self.provider()?;

        let block_number = provider
            .block_number(block_hash)?
            .ok_or(ProviderError::BlockHashNotFound(block_hash))?;

        let state_provider = self.state_provider_by_block_number(provider, block_number)?;
        trace!(target: "providers::db", ?block_number, "Returning historical state provider for block hash");
        Ok(state_provider)
    }
}

impl<DB: Database> HeaderSyncGapProvider for ProviderFactory<DB> {
    fn sync_gap(
        &self,
        mode: HeaderSyncMode,
        highest_uninterrupted_block: BlockNumber,
    ) -> RethResult<HeaderSyncGap> {
        self.provider()?.sync_gap(mode, highest_uninterrupted_block)
    }
}

impl<DB: Database> HeaderProvider for ProviderFactory<DB> {
    fn header(&self, block_hash: &BlockHash) -> ProviderResult<Option<Header>> {
        self.provider()?.header(block_hash)
    }

    fn header_by_number(&self, num: BlockNumber) -> ProviderResult<Option<Header>> {
        self.static_file_provider.get_with_static_file_or_database(
            StaticFileSegment::Headers,
            num,
            |static_file| static_file.header_by_number(num),
            || self.provider()?.header_by_number(num),
        )
    }

    fn header_td(&self, hash: &BlockHash) -> ProviderResult<Option<U256>> {
        self.provider()?.header_td(hash)
    }

    fn header_td_by_number(&self, number: BlockNumber) -> ProviderResult<Option<U256>> {
        if let Some(td) = self.chain_spec.final_paris_total_difficulty(number) {
            // if this block is higher than the final paris(merge) block, return the final paris
            // difficulty
            return Ok(Some(td))
        }

        self.static_file_provider.get_with_static_file_or_database(
            StaticFileSegment::Headers,
            number,
            |static_file| static_file.header_td_by_number(number),
            || self.provider()?.header_td_by_number(number),
        )
    }

    fn headers_range(&self, range: impl RangeBounds<BlockNumber>) -> ProviderResult<Vec<Header>> {
        self.static_file_provider.get_range_with_static_file_or_database(
            StaticFileSegment::Headers,
            to_range(range),
            |static_file, range, _| static_file.headers_range(range),
            |range, _| self.provider()?.headers_range(range),
            |_| true,
        )
    }

    fn sealed_header(&self, number: BlockNumber) -> ProviderResult<Option<SealedHeader>> {
        self.static_file_provider.get_with_static_file_or_database(
            StaticFileSegment::Headers,
            number,
            |static_file| static_file.sealed_header(number),
            || self.provider()?.sealed_header(number),
        )
    }

    fn sealed_headers_range(
        &self,
        range: impl RangeBounds<BlockNumber>,
    ) -> ProviderResult<Vec<SealedHeader>> {
        self.sealed_headers_while(range, |_| true)
    }

    fn sealed_headers_while(
        &self,
        range: impl RangeBounds<BlockNumber>,
        predicate: impl FnMut(&SealedHeader) -> bool,
    ) -> ProviderResult<Vec<SealedHeader>> {
        self.static_file_provider.get_range_with_static_file_or_database(
            StaticFileSegment::Headers,
            to_range(range),
            |static_file, range, predicate| static_file.sealed_headers_while(range, predicate),
            |range, predicate| self.provider()?.sealed_headers_while(range, predicate),
            predicate,
        )
    }
}

impl<DB: Database> BlockHashReader for ProviderFactory<DB> {
    fn block_hash(&self, number: u64) -> ProviderResult<Option<B256>> {
        self.static_file_provider.get_with_static_file_or_database(
            StaticFileSegment::Headers,
            number,
            |static_file| static_file.block_hash(number),
            || self.provider()?.block_hash(number),
        )
    }

    fn canonical_hashes_range(
        &self,
        start: BlockNumber,
        end: BlockNumber,
    ) -> ProviderResult<Vec<B256>> {
        self.static_file_provider.get_range_with_static_file_or_database(
            StaticFileSegment::Headers,
            start..end,
            |static_file, range, _| static_file.canonical_hashes_range(range.start, range.end),
            |range, _| self.provider()?.canonical_hashes_range(range.start, range.end),
            |_| true,
        )
    }
}

impl<DB: Database> BlockNumReader for ProviderFactory<DB> {
    fn chain_info(&self) -> ProviderResult<ChainInfo> {
        self.provider()?.chain_info()
    }

    fn best_block_number(&self) -> ProviderResult<BlockNumber> {
        self.provider()?.best_block_number()
    }

    fn last_block_number(&self) -> ProviderResult<BlockNumber> {
        self.provider()?.last_block_number()
    }

    fn block_number(&self, hash: B256) -> ProviderResult<Option<BlockNumber>> {
        self.provider()?.block_number(hash)
    }
}

impl<DB: Database> BlockReader for ProviderFactory<DB> {
    fn find_block_by_hash(&self, hash: B256, source: BlockSource) -> ProviderResult<Option<Block>> {
        self.provider()?.find_block_by_hash(hash, source)
    }

    fn block(&self, id: BlockHashOrNumber) -> ProviderResult<Option<Block>> {
        self.provider()?.block(id)
    }

    fn pending_block(&self) -> ProviderResult<Option<SealedBlock>> {
        self.provider()?.pending_block()
    }

    fn pending_block_with_senders(&self) -> ProviderResult<Option<SealedBlockWithSenders>> {
        self.provider()?.pending_block_with_senders()
    }

    fn pending_block_and_receipts(&self) -> ProviderResult<Option<(SealedBlock, Vec<Receipt>)>> {
        self.provider()?.pending_block_and_receipts()
    }

    fn ommers(&self, id: BlockHashOrNumber) -> ProviderResult<Option<Vec<Header>>> {
        self.provider()?.ommers(id)
    }

    fn block_body_indices(
        &self,
        number: BlockNumber,
    ) -> ProviderResult<Option<StoredBlockBodyIndices>> {
        self.provider()?.block_body_indices(number)
    }

    fn block_with_senders(
        &self,
        id: BlockHashOrNumber,
        transaction_kind: TransactionVariant,
    ) -> ProviderResult<Option<BlockWithSenders>> {
        self.provider()?.block_with_senders(id, transaction_kind)
    }

    fn block_range(&self, range: RangeInclusive<BlockNumber>) -> ProviderResult<Vec<Block>> {
        self.provider()?.block_range(range)
    }
}

impl<DB: Database> TransactionsProvider for ProviderFactory<DB> {
    fn transaction_id(&self, tx_hash: TxHash) -> ProviderResult<Option<TxNumber>> {
        self.provider()?.transaction_id(tx_hash)
    }

    fn transaction_by_id(&self, id: TxNumber) -> ProviderResult<Option<TransactionSigned>> {
        self.static_file_provider.get_with_static_file_or_database(
            StaticFileSegment::Transactions,
            id,
            |static_file| static_file.transaction_by_id(id),
            || self.provider()?.transaction_by_id(id),
        )
    }

    fn transaction_by_id_no_hash(
        &self,
        id: TxNumber,
    ) -> ProviderResult<Option<TransactionSignedNoHash>> {
        self.static_file_provider.get_with_static_file_or_database(
            StaticFileSegment::Transactions,
            id,
            |static_file| static_file.transaction_by_id_no_hash(id),
            || self.provider()?.transaction_by_id_no_hash(id),
        )
    }

    fn transaction_by_hash(&self, hash: TxHash) -> ProviderResult<Option<TransactionSigned>> {
        self.provider()?.transaction_by_hash(hash)
    }

    fn transaction_by_hash_with_meta(
        &self,
        tx_hash: TxHash,
    ) -> ProviderResult<Option<(TransactionSigned, TransactionMeta)>> {
        self.provider()?.transaction_by_hash_with_meta(tx_hash)
    }

    fn transaction_block(&self, id: TxNumber) -> ProviderResult<Option<BlockNumber>> {
        self.provider()?.transaction_block(id)
    }

    fn transactions_by_block(
        &self,
        id: BlockHashOrNumber,
    ) -> ProviderResult<Option<Vec<TransactionSigned>>> {
        self.provider()?.transactions_by_block(id)
    }

    fn transactions_by_block_range(
        &self,
        range: impl RangeBounds<BlockNumber>,
    ) -> ProviderResult<Vec<Vec<TransactionSigned>>> {
        self.provider()?.transactions_by_block_range(range)
    }

    fn transactions_by_tx_range(
        &self,
        range: impl RangeBounds<TxNumber>,
    ) -> ProviderResult<Vec<TransactionSignedNoHash>> {
        self.provider()?.transactions_by_tx_range(range)
    }

    fn senders_by_tx_range(
        &self,
        range: impl RangeBounds<TxNumber>,
    ) -> ProviderResult<Vec<Address>> {
        self.provider()?.senders_by_tx_range(range)
    }

    fn transaction_sender(&self, id: TxNumber) -> ProviderResult<Option<Address>> {
        self.provider()?.transaction_sender(id)
    }
}

impl<DB: Database> ReceiptProvider for ProviderFactory<DB> {
    fn receipt(&self, id: TxNumber) -> ProviderResult<Option<Receipt>> {
        self.static_file_provider.get_with_static_file_or_database(
            StaticFileSegment::Receipts,
            id,
            |static_file| static_file.receipt(id),
            || self.provider()?.receipt(id),
        )
    }

    fn receipt_by_hash(&self, hash: TxHash) -> ProviderResult<Option<Receipt>> {
        self.provider()?.receipt_by_hash(hash)
    }

    fn receipts_by_block(&self, block: BlockHashOrNumber) -> ProviderResult<Option<Vec<Receipt>>> {
        self.provider()?.receipts_by_block(block)
    }

    fn receipts_by_tx_range(
        &self,
        range: impl RangeBounds<TxNumber>,
    ) -> ProviderResult<Vec<Receipt>> {
        self.static_file_provider.get_range_with_static_file_or_database(
            StaticFileSegment::Receipts,
            to_range(range),
            |static_file, range, _| static_file.receipts_by_tx_range(range),
            |range, _| self.provider()?.receipts_by_tx_range(range),
            |_| true,
        )
    }
}

impl<DB: Database> WithdrawalsProvider for ProviderFactory<DB> {
    fn withdrawals_by_block(
        &self,
        id: BlockHashOrNumber,
        timestamp: u64,
    ) -> ProviderResult<Option<Withdrawals>> {
        self.provider()?.withdrawals_by_block(id, timestamp)
    }

    fn latest_withdrawal(&self) -> ProviderResult<Option<Withdrawal>> {
        self.provider()?.latest_withdrawal()
    }
}

impl<DB: Database> StageCheckpointReader for ProviderFactory<DB> {
    fn get_stage_checkpoint(&self, id: StageId) -> ProviderResult<Option<StageCheckpoint>> {
        self.provider()?.get_stage_checkpoint(id)
    }

    fn get_stage_checkpoint_progress(&self, id: StageId) -> ProviderResult<Option<Vec<u8>>> {
        self.provider()?.get_stage_checkpoint_progress(id)
    }
}

impl<DB: Database> EvmEnvProvider for ProviderFactory<DB> {
    fn fill_env_at<EvmConfig>(
        &self,
        cfg: &mut CfgEnvWithHandlerCfg,
        block_env: &mut BlockEnv,
        at: BlockHashOrNumber,
        evm_config: EvmConfig,
    ) -> ProviderResult<()>
    where
        EvmConfig: ConfigureEvmEnv,
    {
        self.provider()?.fill_env_at(cfg, block_env, at, evm_config)
    }

    fn fill_env_with_header<EvmConfig>(
        &self,
        cfg: &mut CfgEnvWithHandlerCfg,
        block_env: &mut BlockEnv,
        header: &Header,
        evm_config: EvmConfig,
    ) -> ProviderResult<()>
    where
        EvmConfig: ConfigureEvmEnv,
    {
        self.provider()?.fill_env_with_header(cfg, block_env, header, evm_config)
    }

    fn fill_block_env_at(
        &self,
        block_env: &mut BlockEnv,
        at: BlockHashOrNumber,
    ) -> ProviderResult<()> {
        self.provider()?.fill_block_env_at(block_env, at)
    }

    fn fill_block_env_with_header(
        &self,
        block_env: &mut BlockEnv,
        header: &Header,
    ) -> ProviderResult<()> {
        self.provider()?.fill_block_env_with_header(block_env, header)
    }

    fn fill_cfg_env_at<EvmConfig>(
        &self,
        cfg: &mut CfgEnvWithHandlerCfg,
        at: BlockHashOrNumber,
        evm_config: EvmConfig,
    ) -> ProviderResult<()>
    where
        EvmConfig: ConfigureEvmEnv,
    {
        self.provider()?.fill_cfg_env_at(cfg, at, evm_config)
    }

    fn fill_cfg_env_with_header<EvmConfig>(
        &self,
        cfg: &mut CfgEnvWithHandlerCfg,
        header: &Header,
        evm_config: EvmConfig,
    ) -> ProviderResult<()>
    where
        EvmConfig: ConfigureEvmEnv,
    {
        self.provider()?.fill_cfg_env_with_header(cfg, header, evm_config)
    }
}

impl<DB> ChainSpecProvider for ProviderFactory<DB>
where
    DB: Send + Sync,
{
    fn chain_spec(&self) -> Arc<ChainSpec> {
        self.chain_spec.clone()
    }
}

impl<DB: Database> PruneCheckpointReader for ProviderFactory<DB> {
    fn get_prune_checkpoint(
        &self,
        segment: PruneSegment,
    ) -> ProviderResult<Option<PruneCheckpoint>> {
        self.provider()?.get_prune_checkpoint(segment)
    }
}

#[cfg(test)]
mod tests {
    use super::ProviderFactory;
    use crate::{
        providers::StaticFileWriter, test_utils::create_test_provider_factory, BlockHashReader,
        BlockNumReader, BlockWriter, HeaderSyncGapProvider, HeaderSyncMode, TransactionsProvider,
    };
    use alloy_rlp::Decodable;
    use assert_matches::assert_matches;
    use rand::Rng;
<<<<<<< HEAD
    use reth_db::{
        tables,
        test_utils::{create_test_static_files_dir, ERROR_TEMPDIR},
        DatabaseEnv,
    };
=======
    use reth_db::{tables, test_utils::ERROR_TEMPDIR, transaction::DbTxMut};
>>>>>>> 7d6fb37e
    use reth_interfaces::{
        provider::ProviderError,
        test_utils::{
            generators,
            generators::{random_block, random_header},
        },
        RethError,
    };
    use reth_primitives::{
        hex_literal::hex, ChainSpecBuilder, PruneMode, PruneModes, SealedBlock, StaticFileSegment,
        TxNumber, B256, U256,
    };
    use std::{ops::RangeInclusive, sync::Arc};
    use tokio::sync::watch;

    #[test]
    fn common_history_provider() {
        let factory = create_test_provider_factory();
        let _ = factory.latest();
    }

    #[test]
    fn default_chain_info() {
        let factory = create_test_provider_factory();
        let provider = factory.provider().unwrap();

        let chain_info = provider.chain_info().expect("should be ok");
        assert_eq!(chain_info.best_number, 0);
        assert_eq!(chain_info.best_hash, B256::ZERO);
    }

    #[test]
    fn provider_flow() {
        let factory = create_test_provider_factory();
        let provider = factory.provider().unwrap();
        provider.block_hash(0).unwrap();
        let provider_rw = factory.provider_rw().unwrap();
        provider_rw.block_hash(0).unwrap();
        provider.block_hash(0).unwrap();
    }

    #[test]
    fn provider_factory_with_database_path() {
        let chain_spec = ChainSpecBuilder::mainnet().build();
        let factory = ProviderFactory::new_with_database_path(
            tempfile::TempDir::new().expect(ERROR_TEMPDIR).into_path(),
            Arc::new(chain_spec),
            Default::default(),
            create_test_static_files_dir(),
        )
        .unwrap();

        let provider = factory.provider().unwrap();
        provider.block_hash(0).unwrap();
        let provider_rw = factory.provider_rw().unwrap();
        provider_rw.block_hash(0).unwrap();
        provider.block_hash(0).unwrap();
    }

    #[test]
    fn insert_block_with_prune_modes() {
        let factory = create_test_provider_factory();

        let mut block_rlp = hex!("f9025ff901f7a0c86e8cc0310ae7c531c758678ddbfd16fc51c8cef8cec650b032de9869e8b94fa01dcc4de8dec75d7aab85b567b6ccd41ad312451b948a7413f0a142fd40d49347942adc25665018aa1fe0e6bc666dac8fc2697ff9baa050554882fbbda2c2fd93fdc466db9946ea262a67f7a76cc169e714f105ab583da00967f09ef1dfed20c0eacfaa94d5cd4002eda3242ac47eae68972d07b106d192a0e3c8b47fbfc94667ef4cceb17e5cc21e3b1eebd442cebb27f07562b33836290db90100000000000000000000000000000000000000000000000000000000000000000000000000000000000000000000000000000000000000000000000000000000000000000000000000000000000000000000000000000000000000000000000000000000000000000000000000000000000000000000000000000000000000000000000000000000000000000000000000000000000000000000000000000000000000000000000000000000000000000000000000000000000000000000000000000000000000000000000000000000000000000000000000000000000000000000000000000000000000000000000000000000000000000000000000000000008302000001830f42408238108203e800a00000000000000000000000000000000000000000000000000000000000000000880000000000000000f862f860800a83061a8094095e7baea6a6c7c4c2dfeb977efac326af552d8780801ba072ed817487b84ba367d15d2f039b5fc5f087d0a8882fbdf73e8cb49357e1ce30a0403d800545b8fc544f92ce8124e2255f8c3c6af93f28243a120585d4c4c6a2a3c0").as_slice();
        let block = SealedBlock::decode(&mut block_rlp).unwrap();

        {
            let provider = factory.provider_rw().unwrap();
            assert_matches!(
                provider.insert_block(block.clone().try_seal_with_senders().unwrap(), None),
                Ok(_)
            );
            assert_matches!(
                provider.transaction_sender(0), Ok(Some(sender))
                if sender == block.body[0].recover_signer().unwrap()
            );
            assert_matches!(provider.transaction_id(block.body[0].hash), Ok(Some(0)));
        }

        {
            let provider = factory.provider_rw().unwrap();
            assert_matches!(
                provider.insert_block(
                    block.clone().try_seal_with_senders().unwrap(),
                    Some(&PruneModes {
                        sender_recovery: Some(PruneMode::Full),
                        transaction_lookup: Some(PruneMode::Full),
                        ..PruneModes::none()
                    })
                ),
                Ok(_)
            );
            assert_matches!(provider.transaction_sender(0), Ok(None));
            assert_matches!(provider.transaction_id(block.body[0].hash), Ok(None));
        }
    }

    #[test]
    fn get_take_block_transaction_range_recover_senders() {
        let factory = create_test_provider_factory();

        let mut rng = generators::rng();
        let block = random_block(&mut rng, 0, None, Some(3), None);

        let tx_ranges: Vec<RangeInclusive<TxNumber>> = vec![0..=0, 1..=1, 2..=2, 0..=1, 1..=2];
        for range in tx_ranges {
            let provider = factory.provider_rw().unwrap();

            assert_matches!(
                provider.insert_block(block.clone().try_seal_with_senders().unwrap(), None),
                Ok(_)
            );

            let senders = provider.get_or_take::<tables::TransactionSenders, true>(range.clone());
            assert_eq!(
                senders,
                Ok(range
                    .clone()
                    .map(|tx_number| (
                        tx_number,
                        block.body[tx_number as usize].recover_signer().unwrap()
                    ))
                    .collect())
            );

            let db_senders = provider.senders_by_tx_range(range);
            assert_eq!(db_senders, Ok(vec![]));

            let result = provider.get_take_block_transaction_range::<true>(0..=0);
            assert_eq!(
                result,
                Ok(vec![(
                    0,
                    block.body.iter().cloned().map(|tx| tx.into_ecrecovered().unwrap()).collect()
                )])
            )
        }
    }

    #[test]
    fn header_sync_gap_lookup() {
        let factory = create_test_provider_factory();
        let provider = factory.provider_rw().unwrap();

        let mut rng = generators::rng();
        let consensus_tip = rng.gen();
        let (_tip_tx, tip_rx) = watch::channel(consensus_tip);
        let mode = HeaderSyncMode::Tip(tip_rx);

        // Genesis
        let checkpoint = 0;
        let head = random_header(&mut rng, 0, None);

        // Empty database
        assert_matches!(
            provider.sync_gap(mode.clone(), checkpoint),
            Err(RethError::Provider(ProviderError::HeaderNotFound(block_number)))
                if block_number.as_number().unwrap() == checkpoint
        );

        // Checkpoint and no gap
        let mut static_file_writer =
            provider.static_file_provider().latest_writer(StaticFileSegment::Headers).unwrap();
        static_file_writer.append_header(head.header().clone(), U256::ZERO, head.hash()).unwrap();
        static_file_writer.commit().unwrap();
        drop(static_file_writer);

        let gap = provider.sync_gap(mode.clone(), checkpoint).unwrap();
        assert_eq!(gap.local_head, head);
        assert_eq!(gap.target.tip(), consensus_tip.into());
    }
}<|MERGE_RESOLUTION|>--- conflicted
+++ resolved
@@ -61,7 +61,30 @@
         })
     }
 
-<<<<<<< HEAD
+    /// Enables metrics on the static file provider.
+    pub fn with_static_files_metrics(mut self) -> Self {
+        self.static_file_provider = self.static_file_provider.with_metrics();
+        self
+    }
+
+    /// Returns reference to the underlying database.
+    pub fn db_ref(&self) -> &DB {
+        &self.db
+    }
+
+    /// Returns static file provider
+    pub fn static_file_provider(&self) -> StaticFileProvider {
+        self.static_file_provider.clone()
+    }
+
+    #[cfg(any(test, feature = "test-utils"))]
+    /// Consumes Self and returns DB
+    pub fn into_db(self) -> DB {
+        self.db
+    }
+}
+
+impl ProviderFactory<DatabaseEnv> {
     /// Create new database provider by passing a path. [`ProviderFactory`] will own the database
     /// instance.
     pub fn new_with_database_path<P: AsRef<Path>>(
@@ -69,62 +92,11 @@
         chain_spec: Arc<ChainSpec>,
         args: DatabaseArguments,
         static_files_path: PathBuf,
-    ) -> RethResult<ProviderFactory<DatabaseEnv>> {
+    ) -> RethResult<Self> {
         Ok(ProviderFactory::<DatabaseEnv> {
             db: init_db(path, args).map_err(|e| RethError::Custom(e.to_string()))?,
             chain_spec,
             static_file_provider: StaticFileProvider::new(static_files_path)?,
-        })
-    }
-
-    /// Enables metrics on the static file provider.
-    pub fn with_static_files_metrics(mut self) -> Self {
-        self.static_file_provider = self.static_file_provider.with_metrics();
-        self
-=======
-    /// Database provider that comes with a shared snapshot provider.
-    pub fn with_snapshots(
-        mut self,
-        snapshots_path: PathBuf,
-        highest_snapshot_tracker: watch::Receiver<Option<HighestSnapshots>>,
-    ) -> ProviderResult<Self> {
-        self.snapshot_provider = Some(Arc::new(
-            SnapshotProvider::new(snapshots_path)?
-                .with_highest_tracker(Some(highest_snapshot_tracker)),
-        ));
-        Ok(self)
->>>>>>> 7d6fb37e
-    }
-
-    /// Returns reference to the underlying database.
-    pub fn db_ref(&self) -> &DB {
-        &self.db
-    }
-
-    /// Returns static file provider
-    pub fn static_file_provider(&self) -> StaticFileProvider {
-        self.static_file_provider.clone()
-    }
-
-    #[cfg(any(test, feature = "test-utils"))]
-    /// Consumes Self and returns DB
-    pub fn into_db(self) -> DB {
-        self.db
-    }
-}
-
-impl ProviderFactory<DatabaseEnv> {
-    /// Create new database provider by passing a path. [`ProviderFactory`] will own the database
-    /// instance.
-    pub fn new_with_database_path<P: AsRef<Path>>(
-        path: P,
-        chain_spec: Arc<ChainSpec>,
-        args: DatabaseArguments,
-    ) -> RethResult<Self> {
-        Ok(ProviderFactory::<DatabaseEnv> {
-            db: init_db(path, args).map_err(|e| RethError::Custom(e.to_string()))?,
-            chain_spec,
-            snapshot_provider: None,
         })
     }
 }
@@ -634,15 +606,10 @@
     use alloy_rlp::Decodable;
     use assert_matches::assert_matches;
     use rand::Rng;
-<<<<<<< HEAD
     use reth_db::{
         tables,
         test_utils::{create_test_static_files_dir, ERROR_TEMPDIR},
-        DatabaseEnv,
     };
-=======
-    use reth_db::{tables, test_utils::ERROR_TEMPDIR, transaction::DbTxMut};
->>>>>>> 7d6fb37e
     use reth_interfaces::{
         provider::ProviderError,
         test_utils::{
