--- conflicted
+++ resolved
@@ -53,19 +53,9 @@
     pub fn new(
         db: DB,
         chain_spec: Arc<ChainSpec>,
-<<<<<<< HEAD
         static_file_provider: StaticFileProvider,
-    ) -> ProviderFactory<DB> {
+    ) -> Self {
         Self { db: Arc::new(db), chain_spec, static_file_provider }
-=======
-        static_files_path: PathBuf,
-    ) -> ProviderResult<Self> {
-        Ok(Self {
-            db: Arc::new(db),
-            chain_spec,
-            static_file_provider: StaticFileProvider::new(static_files_path)?,
-        })
->>>>>>> 0d205039
     }
 
     /// Enables metrics on the static file provider.
