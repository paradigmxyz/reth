--- conflicted
+++ resolved
@@ -797,11 +797,7 @@
         let provider = factory.provider_rw().unwrap();
 
         let mut rng = generators::rng();
-<<<<<<< HEAD
-        let consensus_tip = rng.r#gen();
-=======
         let consensus_tip = rng.random();
->>>>>>> 9f608298
         let (_tip_tx, tip_rx) = watch::channel(consensus_tip);
 
         // Genesis
