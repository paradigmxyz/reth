use crate::{
    bundle_state::StorageRevertsIter,
    providers::{database::metrics, static_file::StaticFileWriter, StaticFileProvider},
    to_range,
    traits::{
        AccountExtReader, BlockSource, ChangeSetReader, ReceiptProvider, StageCheckpointWriter,
    },
    writer::UnifiedStorageWriter,
    AccountReader, BlockExecutionReader, BlockExecutionWriter, BlockHashReader, BlockNumReader,
    BlockReader, BlockWriter, BundleStateInit, ChainStateBlockReader, ChainStateBlockWriter,
    DBProvider, EvmEnvProvider, HashingWriter, HeaderProvider, HeaderSyncGap,
<<<<<<< HEAD
    HeaderSyncGapProvider, HistoricalStateProvider, HistoryWriter, LatestStateProvider,
    LatestStateProviderRef, OriginalValuesKnown, ProviderError, PruneCheckpointReader,
    PruneCheckpointWriter, RequestsProvider, RevertsInit, StageCheckpointReader, StateChangeWriter,
    StateProviderBox, StateReader, StateWriter, StaticFileProviderFactory, StatsReader,
    StorageReader, StorageTrieWriter, TransactionVariant, TransactionsProvider,
    TransactionsProviderExt, TrieWriter, WithdrawalsProvider,
=======
    HeaderSyncGapProvider, HistoricalStateProvider, HistoricalStateProviderRef, HistoryWriter,
    LatestStateProvider, LatestStateProviderRef, OriginalValuesKnown, ProviderError,
    PruneCheckpointReader, PruneCheckpointWriter, RequestsProvider, RevertsInit,
    StageCheckpointReader, StateChangeWriter, StateProviderBox, StateReader, StateWriter,
    StaticFileProviderFactory, StatsReader, StorageReader, StorageTrieWriter, TransactionVariant,
    TransactionsProvider, TransactionsProviderExt, TrieWriter, WithdrawalsProvider,
>>>>>>> 323d8edf
};
use alloy_eips::BlockHashOrNumber;
use alloy_primitives::{Address, BlockHash, BlockNumber, TxHash, TxNumber, B256, U256};
use itertools::{izip, Itertools};
use rayon::slice::ParallelSliceMut;
use reth_chainspec::{ChainInfo, ChainSpecProvider, EthChainSpec, EthereumHardforks};
use reth_db::{
    cursor::DbDupCursorRW, tables, BlockNumberList, PlainAccountState, PlainStorageState,
};
use reth_db_api::{
    common::KeyValue,
    cursor::{DbCursorRO, DbCursorRW, DbDupCursorRO},
    database::Database,
    models::{
        sharded_key, storage_sharded_key::StorageShardedKey, AccountBeforeTx, BlockNumberAddress,
        ShardedKey, StoredBlockBodyIndices, StoredBlockOmmers, StoredBlockWithdrawals,
    },
    table::Table,
    transaction::{DbTx, DbTxMut},
    DatabaseError, DbTxUnwindExt,
};
use reth_evm::ConfigureEvmEnv;
use reth_execution_types::{Chain, ExecutionOutcome};
use reth_network_p2p::headers::downloader::SyncTarget;
use reth_primitives::{
    Account, Block, BlockBody, BlockWithSenders, Bytecode, GotExpected, Header, Receipt, Requests,
    SealedBlock, SealedBlockWithSenders, SealedHeader, StaticFileSegment, StorageEntry,
    TransactionMeta, TransactionSigned, TransactionSignedEcRecovered, TransactionSignedNoHash,
    Withdrawal, Withdrawals,
};
use reth_prune_types::{PruneCheckpoint, PruneModes, PruneSegment};
use reth_stages_types::{StageCheckpoint, StageId};
<<<<<<< HEAD
use reth_storage_api::{
    HashedPostStateProvider, StateProvider, StateRootProvider, StorageChangeSetReader,
    ToLatestStateProviderRef, TryIntoHistoricalStateProvider,
};
=======
use reth_storage_api::{StateProvider, StorageChangeSetReader, TryIntoHistoricalStateProvider};
>>>>>>> 323d8edf
use reth_storage_errors::provider::{ProviderResult, RootMismatch};
use reth_trie::{
    prefix_set::{PrefixSetMut, TriePrefixSetsMut},
    updates::{StorageTrieUpdates, TrieUpdates},
    HashedPostState, HashedPostStateSorted, KeyHasher, Nibbles, StoredNibbles, TrieInput,
};
use reth_trie_db::{
    DatabaseHashedPostState, DatabaseState, DatabaseStateRoot, DatabaseStorageTrieCursor,
};
use revm::{
    db::states::{PlainStateReverts, PlainStorageChangeset, PlainStorageRevert, StateChangeset},
    primitives::{BlockEnv, CfgEnvWithHandlerCfg},
};
use std::{
    cmp::Ordering,
    collections::{hash_map, BTreeMap, BTreeSet, HashMap, HashSet},
    fmt::Debug,
    marker::PhantomData,
    ops::{Bound, Deref, DerefMut, Range, RangeBounds, RangeInclusive},
    sync::{mpsc, Arc},
    time::{Duration, Instant},
};
use tokio::sync::watch;
use tracing::{debug, error, trace, warn};

/// A [`DatabaseProvider`] that holds a read-only database transaction.
pub type DatabaseProviderRO<DB, Spec, DS> = DatabaseProvider<<DB as Database>::TX, Spec, DS>;

/// A [`DatabaseProvider`] that holds a read-write database transaction.
///
/// Ideally this would be an alias type. However, there's some weird compiler error (<https://github.com/rust-lang/rust/issues/102211>), that forces us to wrap this in a struct instead.
/// Once that issue is solved, we can probably revert back to being an alias type.
#[derive(Debug)]
pub struct DatabaseProviderRW<DB: Database, Spec, DS>(
    pub DatabaseProvider<<DB as Database>::TXMut, Spec, DS>,
);

impl<DB: Database, Spec, DS> Deref for DatabaseProviderRW<DB, Spec, DS> {
    type Target = DatabaseProvider<<DB as Database>::TXMut, Spec, DS>;

    fn deref(&self) -> &Self::Target {
        &self.0
    }
}

impl<DB: Database, Spec, DS> DerefMut for DatabaseProviderRW<DB, Spec, DS> {
    fn deref_mut(&mut self) -> &mut Self::Target {
        &mut self.0
    }
}

impl<DB: Database, Spec, DS> AsRef<DatabaseProvider<<DB as Database>::TXMut, Spec, DS>>
    for DatabaseProviderRW<DB, Spec, DS>
{
    fn as_ref(&self) -> &DatabaseProvider<<DB as Database>::TXMut, Spec, DS> {
        &self.0
    }
}

impl<DB: Database, Spec: Send + Sync + 'static, DS: Send + Sync> DatabaseProviderRW<DB, Spec, DS> {
    /// Commit database transaction and static file if it exists.
    pub fn commit(self) -> ProviderResult<bool> {
        self.0.commit()
    }

    /// Consume `DbTx` or `DbTxMut`.
    pub fn into_tx(self) -> <DB as Database>::TXMut {
        self.0.into_tx()
    }
}

impl<DB: Database, Spec, DS> From<DatabaseProviderRW<DB, Spec, DS>>
    for DatabaseProvider<<DB as Database>::TXMut, Spec, DS>
{
    fn from(provider: DatabaseProviderRW<DB, Spec, DS>) -> Self {
        provider.0
    }
}

/// A provider struct that fetches data from the database.
/// Wrapper around [`DbTx`] and [`DbTxMut`]. Example: [`HeaderProvider`] [`BlockHashReader`]
#[derive(Debug)]
pub struct DatabaseProvider<TX, Spec, DS> {
    /// Database transaction.
    tx: TX,
    /// Chain spec
    chain_spec: Arc<Spec>,
    /// Static File provider
    static_file_provider: StaticFileProvider,
    /// Pruning configuration
    prune_modes: PruneModes,
    /// The state types.
    _state_types: PhantomData<DS>,
}

impl<TX, Spec, DS> DatabaseProvider<TX, Spec, DS> {
    /// Returns reference to prune modes.
    pub const fn prune_modes_ref(&self) -> &PruneModes {
        &self.prune_modes
    }
}

<<<<<<< HEAD
impl<TX, Spec, DS> StaticFileProviderFactory for DatabaseProvider<TX, Spec, DS> {
=======
impl<TX: DbTx, Spec: Send + Sync> DatabaseProvider<TX, Spec> {
    /// State provider for latest block
    pub fn latest<'a>(&'a self) -> ProviderResult<Box<dyn StateProvider + 'a>> {
        trace!(target: "providers::db", "Returning latest state provider");
        Ok(Box::new(LatestStateProviderRef::new(&self.tx, self.static_file_provider.clone())))
    }

    /// Storage provider for state at that given block hash
    pub fn history_by_block_hash<'a>(
        &'a self,
        block_hash: BlockHash,
    ) -> ProviderResult<Box<dyn StateProvider + 'a>> {
        let mut block_number =
            self.block_number(block_hash)?.ok_or(ProviderError::BlockHashNotFound(block_hash))?;
        if block_number == self.best_block_number().unwrap_or_default() &&
            block_number == self.last_block_number().unwrap_or_default()
        {
            return Ok(Box::new(LatestStateProviderRef::new(
                &self.tx,
                self.static_file_provider.clone(),
            )))
        }

        // +1 as the changeset that we want is the one that was applied after this block.
        block_number += 1;

        let account_history_prune_checkpoint =
            self.get_prune_checkpoint(PruneSegment::AccountHistory)?;
        let storage_history_prune_checkpoint =
            self.get_prune_checkpoint(PruneSegment::StorageHistory)?;

        let mut state_provider = HistoricalStateProviderRef::new(
            &self.tx,
            block_number,
            self.static_file_provider.clone(),
        );

        // If we pruned account or storage history, we can't return state on every historical block.
        // Instead, we should cap it at the latest prune checkpoint for corresponding prune segment.
        if let Some(prune_checkpoint_block_number) =
            account_history_prune_checkpoint.and_then(|checkpoint| checkpoint.block_number)
        {
            state_provider = state_provider.with_lowest_available_account_history_block_number(
                prune_checkpoint_block_number + 1,
            );
        }
        if let Some(prune_checkpoint_block_number) =
            storage_history_prune_checkpoint.and_then(|checkpoint| checkpoint.block_number)
        {
            state_provider = state_provider.with_lowest_available_storage_history_block_number(
                prune_checkpoint_block_number + 1,
            );
        }

        Ok(Box::new(state_provider))
    }
}

impl<TX, Spec> StaticFileProviderFactory for DatabaseProvider<TX, Spec> {
>>>>>>> 323d8edf
    /// Returns a static file provider
    fn static_file_provider(&self) -> StaticFileProvider {
        self.static_file_provider.clone()
    }
}

impl<TX: Send + Sync, Spec: EthChainSpec + 'static, DS: Sync + Send> ChainSpecProvider
    for DatabaseProvider<TX, Spec, DS>
{
    type ChainSpec = Spec;

    fn chain_spec(&self) -> Arc<Self::ChainSpec> {
        self.chain_spec.clone()
    }
}

impl<TX: DbTxMut, Spec, DS> DatabaseProvider<TX, Spec, DS> {
    /// Creates a provider with an inner read-write transaction.
    pub const fn new_rw(
        tx: TX,
        chain_spec: Arc<Spec>,
        static_file_provider: StaticFileProvider,
        prune_modes: PruneModes,
    ) -> Self {
        Self { tx, chain_spec, static_file_provider, prune_modes, _state_types: PhantomData }
    }
}

impl<TX, Spec, DS> AsRef<Self> for DatabaseProvider<TX, Spec, DS> {
    fn as_ref(&self) -> &Self {
        self
    }
}

impl<TX: DbTx, Spec: Send + Sync, DS: DatabaseState> HashedPostStateProvider
    for DatabaseProvider<TX, Spec, DS>
{
    fn hashed_post_state_from_bundle_state(
        &self,
        bundle_state: &revm::db::BundleState,
    ) -> HashedPostState {
        HashedPostState::from_bundle_state::<DS::KeyHasher>(&bundle_state.state)
    }

    fn hashed_post_state_from_reverts(
        &self,
        block_number: BlockNumber,
    ) -> ProviderResult<HashedPostState> {
        HashedPostState::from_reverts::<DS::KeyHasher>(self.tx_ref(), block_number)
            .map_err(ProviderError::Database)
    }
}

impl<TX: DbTx, Spec: Send + Sync, DS: DatabaseState> ToLatestStateProviderRef
    for DatabaseProvider<TX, Spec, DS>
{
    fn latest_ref<'a>(&'a self) -> Box<dyn 'a + StateProvider> {
        Box::new(LatestStateProviderRef::<'a, TX, DS>::new(
            self.tx_ref(),
            self.static_file_provider(),
        ))
    }
}

impl<TX: DbTx + 'static, Spec: Send + Sync, DS: DatabaseState> TryIntoHistoricalStateProvider
    for DatabaseProvider<TX, Spec, DS>
{
    fn try_into_history_at_block(
        self,
        mut block_number: BlockNumber,
    ) -> ProviderResult<StateProviderBox> {
        if block_number == self.best_block_number().unwrap_or_default() &&
            block_number == self.last_block_number().unwrap_or_default()
        {
            return Ok(Box::new(LatestStateProvider::<TX, DS>::new(
                self.tx,
                self.static_file_provider,
            )));
        }

        // +1 as the changeset that we want is the one that was applied after this block.
        block_number += 1;

        let account_history_prune_checkpoint =
            self.get_prune_checkpoint(PruneSegment::AccountHistory)?;
        let storage_history_prune_checkpoint =
            self.get_prune_checkpoint(PruneSegment::StorageHistory)?;

        let mut state_provider = HistoricalStateProvider::<TX, DS>::new(
            self.tx,
            block_number,
            self.static_file_provider,
        );

        // If we pruned account or storage history, we can't return state on every historical block.
        // Instead, we should cap it at the latest prune checkpoint for corresponding prune segment.
        if let Some(prune_checkpoint_block_number) =
            account_history_prune_checkpoint.and_then(|checkpoint| checkpoint.block_number)
        {
            state_provider = state_provider.with_lowest_available_account_history_block_number(
                prune_checkpoint_block_number + 1,
            );
        }
        if let Some(prune_checkpoint_block_number) =
            storage_history_prune_checkpoint.and_then(|checkpoint| checkpoint.block_number)
        {
            state_provider = state_provider.with_lowest_available_storage_history_block_number(
                prune_checkpoint_block_number + 1,
            );
        }

        Ok(Box::new(state_provider))
    }
}

impl<
        Tx: DbTx + DbTxMut + 'static,
        Spec: Send + Sync + EthereumHardforks + 'static,
        DS: Send + Sync + 'static,
    > DatabaseProvider<Tx, Spec, DS>
{
    // TODO: uncomment below, once `reth debug_cmd` has been feature gated with dev.
    // #[cfg(any(test, feature = "test-utils"))]
    /// Inserts an historical block. **Used for setting up test environments**
    pub fn insert_historical_block(
        &self,
        block: SealedBlockWithSenders,
    ) -> ProviderResult<StoredBlockBodyIndices> {
        let ttd = if block.number == 0 {
            block.difficulty
        } else {
            let parent_block_number = block.number - 1;
            let parent_ttd = self.header_td_by_number(parent_block_number)?.unwrap_or_default();
            parent_ttd + block.difficulty
        };

        let mut writer = self.static_file_provider.latest_writer(StaticFileSegment::Headers)?;

        // Backfill: some tests start at a forward block number, but static files require no gaps.
        let segment_header = writer.user_header();
        if segment_header.block_end().is_none() && segment_header.expected_block_start() == 0 {
            for block_number in 0..block.number {
                let mut prev = block.header.clone().unseal();
                prev.number = block_number;
                writer.append_header(&prev, U256::ZERO, &B256::ZERO)?;
            }
        }

        writer.append_header(block.header.as_ref(), ttd, &block.hash())?;

        self.insert_block(block)
    }
}

/// For a given key, unwind all history shards that are below the given block number.
///
/// S - Sharded key subtype.
/// T - Table to walk over.
/// C - Cursor implementation.
///
/// This function walks the entries from the given start key and deletes all shards that belong to
/// the key and are below the given block number.
///
/// The boundary shard (the shard is split by the block number) is removed from the database. Any
/// indices that are above the block number are filtered out. The boundary shard is returned for
/// reinsertion (if it's not empty).
fn unwind_history_shards<S, T, C>(
    cursor: &mut C,
    start_key: T::Key,
    block_number: BlockNumber,
    mut shard_belongs_to_key: impl FnMut(&T::Key) -> bool,
) -> ProviderResult<Vec<u64>>
where
    T: Table<Value = BlockNumberList>,
    T::Key: AsRef<ShardedKey<S>>,
    C: DbCursorRO<T> + DbCursorRW<T>,
{
    let mut item = cursor.seek_exact(start_key)?;
    while let Some((sharded_key, list)) = item {
        // If the shard does not belong to the key, break.
        if !shard_belongs_to_key(&sharded_key) {
            break
        }
        cursor.delete_current()?;

        // Check the first item.
        // If it is greater or eq to the block number, delete it.
        let first = list.iter().next().expect("List can't be empty");
        if first >= block_number {
            item = cursor.prev()?;
            continue
        } else if block_number <= sharded_key.as_ref().highest_block_number {
            // Filter out all elements greater than block number.
            return Ok(list.iter().take_while(|i| *i < block_number).collect::<Vec<_>>())
        }
        return Ok(list.iter().collect::<Vec<_>>())
    }

    Ok(Vec::new())
}

impl<TX: DbTx, Spec: Send + Sync, DS: Send + Sync> DatabaseProvider<TX, Spec, DS> {
    /// Creates a provider with an inner read-only transaction.
    pub const fn new(
        tx: TX,
        chain_spec: Arc<Spec>,
        static_file_provider: StaticFileProvider,
        prune_modes: PruneModes,
    ) -> Self {
        Self { tx, chain_spec, static_file_provider, prune_modes, _state_types: PhantomData }
    }

    /// Consume `DbTx` or `DbTxMut`.
    pub fn into_tx(self) -> TX {
        self.tx
    }

    /// Pass `DbTx` or `DbTxMut` mutable reference.
    pub fn tx_mut(&mut self) -> &mut TX {
        &mut self.tx
    }

    /// Pass `DbTx` or `DbTxMut` immutable reference.
    pub const fn tx_ref(&self) -> &TX {
        &self.tx
    }

    /// Returns a reference to the chain specification.
    pub fn chain_spec(&self) -> &Spec {
        &self.chain_spec
    }

    /// Disables long-lived read transaction safety guarantees for leaks prevention and
    /// observability improvements.
    ///
    /// CAUTION: In most of the cases, you want the safety guarantees for long read transactions
    /// enabled. Use this only if you're sure that no write transaction is open in parallel, meaning
    /// that Reth as a node is offline and not progressing.
    pub fn disable_long_read_transaction_safety(mut self) -> Self {
        self.tx.disable_long_read_transaction_safety();
        self
    }

    /// Return full table as Vec
    pub fn table<T: Table>(&self) -> Result<Vec<KeyValue<T>>, DatabaseError>
    where
        T::Key: Default + Ord,
    {
        self.tx
            .cursor_read::<T>()?
            .walk(Some(T::Key::default()))?
            .collect::<Result<Vec<_>, DatabaseError>>()
    }

    /// Return a list of entries from the table, based on the given range.
    #[inline]
    pub fn get<T: Table>(
        &self,
        range: impl RangeBounds<T::Key>,
    ) -> Result<Vec<KeyValue<T>>, DatabaseError> {
        self.tx.cursor_read::<T>()?.walk_range(range)?.collect::<Result<Vec<_>, _>>()
    }

    /// Iterates over read only values in the given table and collects them into a vector.
    ///
    /// Early-returns if the range is empty, without opening a cursor transaction.
    fn cursor_read_collect<T: Table<Key = u64>>(
        &self,
        range: impl RangeBounds<T::Key>,
    ) -> ProviderResult<Vec<T::Value>> {
        let capacity = match range_size_hint(&range) {
            Some(0) | None => return Ok(Vec::new()),
            Some(capacity) => capacity,
        };
        let mut cursor = self.tx.cursor_read::<T>()?;
        self.cursor_collect_with_capacity(&mut cursor, range, capacity)
    }

    /// Iterates over read only values in the given table and collects them into a vector.
    fn cursor_collect<T: Table<Key = u64>>(
        &self,
        cursor: &mut impl DbCursorRO<T>,
        range: impl RangeBounds<T::Key>,
    ) -> ProviderResult<Vec<T::Value>> {
        let capacity = range_size_hint(&range).unwrap_or(0);
        self.cursor_collect_with_capacity(cursor, range, capacity)
    }

    fn cursor_collect_with_capacity<T: Table<Key = u64>>(
        &self,
        cursor: &mut impl DbCursorRO<T>,
        range: impl RangeBounds<T::Key>,
        capacity: usize,
    ) -> ProviderResult<Vec<T::Value>> {
        let mut items = Vec::with_capacity(capacity);
        for entry in cursor.walk_range(range)? {
            items.push(entry?.1);
        }
        Ok(items)
    }

    fn transactions_by_tx_range_with_cursor<C>(
        &self,
        range: impl RangeBounds<TxNumber>,
        cursor: &mut C,
    ) -> ProviderResult<Vec<TransactionSignedNoHash>>
    where
        C: DbCursorRO<tables::Transactions>,
    {
        self.static_file_provider.get_range_with_static_file_or_database(
            StaticFileSegment::Transactions,
            to_range(range),
            |static_file, range, _| static_file.transactions_by_tx_range(range),
            |range, _| self.cursor_collect(cursor, range),
            |_| true,
        )
    }

    fn block_with_senders<H, HF, B, BF>(
        &self,
        id: BlockHashOrNumber,
        transaction_kind: TransactionVariant,
        header_by_number: HF,
        construct_block: BF,
    ) -> ProviderResult<Option<B>>
    where
        Spec: EthereumHardforks,
        H: AsRef<Header>,
        HF: FnOnce(BlockNumber) -> ProviderResult<Option<H>>,
        BF: FnOnce(
            H,
            Vec<TransactionSigned>,
            Vec<Address>,
            Vec<Header>,
            Option<Withdrawals>,
            Option<Requests>,
        ) -> ProviderResult<Option<B>>,
    {
        let Some(block_number) = self.convert_hash_or_number(id)? else { return Ok(None) };
        let Some(header) = header_by_number(block_number)? else { return Ok(None) };

        let ommers = self.ommers(block_number.into())?.unwrap_or_default();
        let withdrawals =
            self.withdrawals_by_block(block_number.into(), header.as_ref().timestamp)?;
        let requests = self.requests_by_block(block_number.into(), header.as_ref().timestamp)?;

        // Get the block body
        //
        // If the body indices are not found, this means that the transactions either do not exist
        // in the database yet, or they do exit but are not indexed. If they exist but are not
        // indexed, we don't have enough information to return the block anyways, so we return
        // `None`.
        let Some(body) = self.block_body_indices(block_number)? else { return Ok(None) };

        let tx_range = body.tx_num_range();

        let (transactions, senders) = if tx_range.is_empty() {
            (vec![], vec![])
        } else {
            (self.transactions_by_tx_range(tx_range.clone())?, self.senders_by_tx_range(tx_range)?)
        };

        let body = transactions
            .into_iter()
            .map(|tx| match transaction_kind {
                TransactionVariant::NoHash => TransactionSigned {
                    // Caller explicitly asked for no hash, so we don't calculate it
                    hash: B256::ZERO,
                    signature: tx.signature,
                    transaction: tx.transaction,
                },
                TransactionVariant::WithHash => tx.with_hash(),
            })
            .collect();

        construct_block(header, body, senders, ommers, withdrawals, requests)
    }

    /// Returns a range of blocks from the database.
    ///
    /// Uses the provided `headers_range` to get the headers for the range, and `assemble_block` to
    /// construct blocks from the following inputs:
    ///     – Header
    ///     - Range of transaction numbers
    ///     – Ommers
    ///     – Withdrawals
    ///     – Requests
    ///     – Senders
    fn block_range<F, H, HF, R>(
        &self,
        range: RangeInclusive<BlockNumber>,
        headers_range: HF,
        mut assemble_block: F,
    ) -> ProviderResult<Vec<R>>
    where
        Spec: EthereumHardforks,
        H: AsRef<Header>,
        HF: FnOnce(RangeInclusive<BlockNumber>) -> ProviderResult<Vec<H>>,
        F: FnMut(
            H,
            Range<TxNumber>,
            Vec<Header>,
            Option<Withdrawals>,
            Option<Requests>,
        ) -> ProviderResult<R>,
    {
        if range.is_empty() {
            return Ok(Vec::new())
        }

        let len = range.end().saturating_sub(*range.start()) as usize;
        let mut blocks = Vec::with_capacity(len);

        let headers = headers_range(range)?;
        let mut ommers_cursor = self.tx.cursor_read::<tables::BlockOmmers>()?;
        let mut withdrawals_cursor = self.tx.cursor_read::<tables::BlockWithdrawals>()?;
        let mut requests_cursor = self.tx.cursor_read::<tables::BlockRequests>()?;
        let mut block_body_cursor = self.tx.cursor_read::<tables::BlockBodyIndices>()?;

        for header in headers {
            let header_ref = header.as_ref();
            // If the body indices are not found, this means that the transactions either do
            // not exist in the database yet, or they do exit but are
            // not indexed. If they exist but are not indexed, we don't
            // have enough information to return the block anyways, so
            // we skip the block.
            if let Some((_, block_body_indices)) =
                block_body_cursor.seek_exact(header_ref.number)?
            {
                let tx_range = block_body_indices.tx_num_range();

                // If we are past shanghai, then all blocks should have a withdrawal list,
                // even if empty
                let withdrawals =
                    if self.chain_spec.is_shanghai_active_at_timestamp(header_ref.timestamp) {
                        withdrawals_cursor
                            .seek_exact(header_ref.number)?
                            .map(|(_, w)| w.withdrawals)
                            .unwrap_or_default()
                            .into()
                    } else {
                        None
                    };
                let requests =
                    if self.chain_spec.is_prague_active_at_timestamp(header_ref.timestamp) {
                        (requests_cursor.seek_exact(header_ref.number)?.unwrap_or_default().1)
                            .into()
                    } else {
                        None
                    };
                let ommers =
                    if self.chain_spec.final_paris_total_difficulty(header_ref.number).is_some() {
                        Vec::new()
                    } else {
                        ommers_cursor
                            .seek_exact(header_ref.number)?
                            .map(|(_, o)| o.ommers)
                            .unwrap_or_default()
                    };

                if let Ok(b) = assemble_block(header, tx_range, ommers, withdrawals, requests) {
                    blocks.push(b);
                }
            }
        }

        Ok(blocks)
    }

    /// Returns a range of blocks from the database, along with the senders of each
    /// transaction in the blocks.
    ///
    /// Uses the provided `headers_range` to get the headers for the range, and `assemble_block` to
    /// construct blocks from the following inputs:
    ///     – Header
    ///     - Transactions
    ///     – Ommers
    ///     – Withdrawals
    ///     – Requests
    ///     – Senders
    fn block_with_senders_range<H, HF, B, BF>(
        &self,
        range: RangeInclusive<BlockNumber>,
        headers_range: HF,
        assemble_block: BF,
    ) -> ProviderResult<Vec<B>>
    where
        Spec: EthereumHardforks,
        H: AsRef<Header>,
        HF: Fn(RangeInclusive<BlockNumber>) -> ProviderResult<Vec<H>>,
        BF: Fn(
            H,
            Vec<TransactionSigned>,
            Vec<Header>,
            Option<Withdrawals>,
            Option<Requests>,
            Vec<Address>,
        ) -> ProviderResult<B>,
    {
        let mut tx_cursor = self.tx.cursor_read::<tables::Transactions>()?;
        let mut senders_cursor = self.tx.cursor_read::<tables::TransactionSenders>()?;

        self.block_range(range, headers_range, |header, tx_range, ommers, withdrawals, requests| {
            let (body, senders) = if tx_range.is_empty() {
                (Vec::new(), Vec::new())
            } else {
                let body = self
                    .transactions_by_tx_range_with_cursor(tx_range.clone(), &mut tx_cursor)?
                    .into_iter()
                    .map(Into::into)
                    .collect::<Vec<TransactionSigned>>();
                // fetch senders from the senders table
                let known_senders =
                    senders_cursor
                        .walk_range(tx_range.clone())?
                        .collect::<Result<HashMap<_, _>, _>>()?;

                let mut senders = Vec::with_capacity(body.len());
                for (tx_num, tx) in tx_range.zip(body.iter()) {
                    match known_senders.get(&tx_num) {
                        None => {
                            // recover the sender from the transaction if not found
                            let sender = tx
                                .recover_signer_unchecked()
                                .ok_or(ProviderError::SenderRecoveryError)?;
                            senders.push(sender);
                        }
                        Some(sender) => senders.push(*sender),
                    }
                }

                (body, senders)
            };

            assemble_block(header, body, ommers, withdrawals, requests, senders)
        })
    }

    /// Get requested blocks transaction with senders
    pub(crate) fn get_block_transaction_range(
        &self,
        range: impl RangeBounds<BlockNumber> + Clone,
    ) -> ProviderResult<Vec<(BlockNumber, Vec<TransactionSignedEcRecovered>)>> {
        // Raad range of block bodies to get all transactions id's of this range.
        let block_bodies = self.get::<tables::BlockBodyIndices>(range)?;

        if block_bodies.is_empty() {
            return Ok(Vec::new())
        }

        // Compute the first and last tx ID in the range
        let first_transaction = block_bodies.first().expect("If we have headers").1.first_tx_num();
        let last_transaction = block_bodies.last().expect("Not empty").1.last_tx_num();

        // If this is the case then all of the blocks in the range are empty
        if last_transaction < first_transaction {
            return Ok(block_bodies.into_iter().map(|(n, _)| (n, Vec::new())).collect())
        }

        // Get transactions and senders
        let transactions = self
            .get::<tables::Transactions>(first_transaction..=last_transaction)?
            .into_iter()
            .map(|(id, tx)| (id, tx.into()))
            .collect::<Vec<(u64, TransactionSigned)>>();

        let mut senders =
            self.get::<tables::TransactionSenders>(first_transaction..=last_transaction)?;

        recover_block_senders(&mut senders, &transactions, first_transaction, last_transaction)?;

        // Merge transaction into blocks
        let mut block_tx = Vec::with_capacity(block_bodies.len());
        let mut senders = senders.into_iter();
        let mut transactions = transactions.into_iter();
        for (block_number, block_body) in block_bodies {
            let mut one_block_tx = Vec::with_capacity(block_body.tx_count as usize);
            for _ in block_body.tx_num_range() {
                let tx = transactions.next();
                let sender = senders.next();

                let recovered = match (tx, sender) {
                    (Some((tx_id, tx)), Some((sender_tx_id, sender))) => {
                        if tx_id == sender_tx_id {
                            Ok(TransactionSignedEcRecovered::from_signed_transaction(tx, sender))
                        } else {
                            Err(ProviderError::MismatchOfTransactionAndSenderId { tx_id })
                        }
                    }
                    (Some((tx_id, _)), _) | (_, Some((tx_id, _))) => {
                        Err(ProviderError::MismatchOfTransactionAndSenderId { tx_id })
                    }
                    (None, None) => Err(ProviderError::BlockBodyTransactionCount),
                }?;
                one_block_tx.push(recovered)
            }
            block_tx.push((block_number, one_block_tx));
        }

        Ok(block_tx)
    }

    /// Get the given range of blocks.
    pub fn get_block_range(
        &self,
        range: impl RangeBounds<BlockNumber> + Clone,
    ) -> ProviderResult<Vec<SealedBlockWithSenders>>
    where
        Spec: EthereumHardforks,
    {
        // For blocks we need:
        //
        // - Headers
        // - Bodies (transactions)
        // - Uncles/ommers
        // - Withdrawals
        // - Requests
        // - Signers

        let block_headers = self.get::<tables::Headers>(range.clone())?;
        if block_headers.is_empty() {
            return Ok(Vec::new())
        }

        let block_header_hashes = self.get::<tables::CanonicalHeaders>(range.clone())?;
        let block_ommers = self.get::<tables::BlockOmmers>(range.clone())?;
        let block_withdrawals = self.get::<tables::BlockWithdrawals>(range.clone())?;
        let block_requests = self.get::<tables::BlockRequests>(range.clone())?;

        let block_tx = self.get_block_transaction_range(range)?;
        let mut blocks = Vec::with_capacity(block_headers.len());

        // merge all into block
        let block_header_iter = block_headers.into_iter();
        let block_header_hashes_iter = block_header_hashes.into_iter();
        let block_tx_iter = block_tx.into_iter();

        // Ommers can be empty for some blocks
        let mut block_ommers_iter = block_ommers.into_iter();
        let mut block_withdrawals_iter = block_withdrawals.into_iter();
        let mut block_requests_iter = block_requests.into_iter();
        let mut block_ommers = block_ommers_iter.next();
        let mut block_withdrawals = block_withdrawals_iter.next();
        let mut block_requests = block_requests_iter.next();

        for ((main_block_number, header), (_, header_hash), (_, tx)) in
            izip!(block_header_iter, block_header_hashes_iter, block_tx_iter)
        {
            let header = SealedHeader::new(header, header_hash);

            let (transactions, senders) = tx.into_iter().map(|tx| tx.to_components()).unzip();

            // Ommers can be missing
            let mut ommers = Vec::new();
            if let Some((block_number, _)) = block_ommers.as_ref() {
                if *block_number == main_block_number {
                    ommers = block_ommers.take().unwrap().1.ommers;
                    block_ommers = block_ommers_iter.next();
                }
            };

            // withdrawal can be missing
            let shanghai_is_active =
                self.chain_spec.is_shanghai_active_at_timestamp(header.timestamp);
            let mut withdrawals = Some(Withdrawals::default());
            if shanghai_is_active {
                if let Some((block_number, _)) = block_withdrawals.as_ref() {
                    if *block_number == main_block_number {
                        withdrawals = Some(block_withdrawals.take().unwrap().1.withdrawals);
                        block_withdrawals = block_withdrawals_iter.next();
                    }
                }
            } else {
                withdrawals = None
            }

            // requests can be missing
            let prague_is_active = self.chain_spec.is_prague_active_at_timestamp(header.timestamp);
            let mut requests = Some(Requests::default());
            if prague_is_active {
                if let Some((block_number, _)) = block_requests.as_ref() {
                    if *block_number == main_block_number {
                        requests = Some(block_requests.take().unwrap().1);
                        block_requests = block_requests_iter.next();
                    }
                }
            } else {
                requests = None;
            }

            blocks.push(SealedBlockWithSenders {
                block: SealedBlock {
                    header,
                    body: BlockBody { transactions, ommers, withdrawals, requests },
                },
                senders,
            })
        }

        Ok(blocks)
    }

    /// Return the last N blocks of state, recreating the [`ExecutionOutcome`].
    ///
    /// 1. Iterate over the [`BlockBodyIndices`][tables::BlockBodyIndices] table to get all the
    ///    transaction ids.
    /// 2. Iterate over the [`StorageChangeSets`][tables::StorageChangeSets] table and the
    ///    [`AccountChangeSets`][tables::AccountChangeSets] tables in reverse order to reconstruct
    ///    the changesets.
    ///    - In order to have both the old and new values in the changesets, we also access the
    ///      plain state tables.
    /// 3. While iterating over the changeset tables, if we encounter a new account or storage slot,
    ///    we:
    ///     1. Take the old value from the changeset
    ///     2. Take the new value from the plain state
    ///     3. Save the old value to the local state
    /// 4. While iterating over the changeset tables, if we encounter an account/storage slot we
    ///    have seen before we:
    ///     1. Take the old value from the changeset
    ///     2. Take the new value from the local state
    ///     3. Set the local state to the value in the changeset
    ///
    /// If the range is empty, or there are no blocks for the given range, then this returns `None`.
    pub fn get_state(
        &self,
        range: RangeInclusive<BlockNumber>,
    ) -> ProviderResult<Option<ExecutionOutcome>> {
        if range.is_empty() {
            return Ok(None)
        }
        let start_block_number = *range.start();

        // We are not removing block meta as it is used to get block changesets.
        let block_bodies = self.get::<tables::BlockBodyIndices>(range.clone())?;

        // get transaction receipts
        let Some(from_transaction_num) = block_bodies.first().map(|bodies| bodies.1.first_tx_num())
        else {
            return Ok(None)
        };
        let Some(to_transaction_num) = block_bodies.last().map(|bodies| bodies.1.last_tx_num())
        else {
            return Ok(None)
        };

        let storage_range = BlockNumberAddress::range(range.clone());

        let storage_changeset = self.get::<tables::StorageChangeSets>(storage_range)?;
        let account_changeset = self.get::<tables::AccountChangeSets>(range)?;

        // This is not working for blocks that are not at tip. as plain state is not the last
        // state of end range. We should rename the functions or add support to access
        // History state. Accessing history state can be tricky but we are not gaining
        // anything.
        let mut plain_accounts_cursor = self.tx.cursor_read::<tables::PlainAccountState>()?;
        let mut plain_storage_cursor = self.tx.cursor_dup_read::<tables::PlainStorageState>()?;

        let (state, reverts) = self.populate_bundle_state(
            account_changeset,
            storage_changeset,
            &mut plain_accounts_cursor,
            &mut plain_storage_cursor,
        )?;

        // iterate over block body and create ExecutionResult
        let mut receipt_iter =
            self.get::<tables::Receipts>(from_transaction_num..=to_transaction_num)?.into_iter();

        let mut receipts = Vec::with_capacity(block_bodies.len());
        // loop break if we are at the end of the blocks.
        for (_, block_body) in block_bodies {
            let mut block_receipts = Vec::with_capacity(block_body.tx_count as usize);
            for _ in block_body.tx_num_range() {
                if let Some((_, receipt)) = receipt_iter.next() {
                    block_receipts.push(Some(receipt));
                }
            }
            receipts.push(block_receipts);
        }

        Ok(Some(ExecutionOutcome::new_init(
            state,
            reverts,
            Vec::new(),
            receipts.into(),
            start_block_number,
            Vec::new(),
        )))
    }

    /// Populate a [`BundleStateInit`] and [`RevertsInit`] using cursors over the
    /// [`PlainAccountState`] and [`PlainStorageState`] tables, based on the given storage and
    /// account changesets.
    fn populate_bundle_state<A, S>(
        &self,
        account_changeset: Vec<(u64, AccountBeforeTx)>,
        storage_changeset: Vec<(BlockNumberAddress, StorageEntry)>,
        plain_accounts_cursor: &mut A,
        plain_storage_cursor: &mut S,
    ) -> ProviderResult<(BundleStateInit, RevertsInit)>
    where
        A: DbCursorRO<PlainAccountState>,
        S: DbDupCursorRO<PlainStorageState>,
    {
        // iterate previous value and get plain state value to create changeset
        // Double option around Account represent if Account state is know (first option) and
        // account is removed (Second Option)
        let mut state: BundleStateInit = HashMap::default();

        // This is not working for blocks that are not at tip. as plain state is not the last
        // state of end range. We should rename the functions or add support to access
        // History state. Accessing history state can be tricky but we are not gaining
        // anything.

        let mut reverts: RevertsInit = HashMap::default();

        // add account changeset changes
        for (block_number, account_before) in account_changeset.into_iter().rev() {
            let AccountBeforeTx { info: old_info, address } = account_before;
            match state.entry(address) {
                hash_map::Entry::Vacant(entry) => {
                    let new_info = plain_accounts_cursor.seek_exact(address)?.map(|kv| kv.1);
                    entry.insert((old_info, new_info, HashMap::default()));
                }
                hash_map::Entry::Occupied(mut entry) => {
                    // overwrite old account state.
                    entry.get_mut().0 = old_info;
                }
            }
            // insert old info into reverts.
            reverts.entry(block_number).or_default().entry(address).or_default().0 = Some(old_info);
        }

        // add storage changeset changes
        for (block_and_address, old_storage) in storage_changeset.into_iter().rev() {
            let BlockNumberAddress((block_number, address)) = block_and_address;
            // get account state or insert from plain state.
            let account_state = match state.entry(address) {
                hash_map::Entry::Vacant(entry) => {
                    let present_info = plain_accounts_cursor.seek_exact(address)?.map(|kv| kv.1);
                    entry.insert((present_info, present_info, HashMap::default()))
                }
                hash_map::Entry::Occupied(entry) => entry.into_mut(),
            };

            // match storage.
            match account_state.2.entry(old_storage.key) {
                hash_map::Entry::Vacant(entry) => {
                    let new_storage = plain_storage_cursor
                        .seek_by_key_subkey(address, old_storage.key)?
                        .filter(|storage| storage.key == old_storage.key)
                        .unwrap_or_default();
                    entry.insert((old_storage.value, new_storage.value));
                }
                hash_map::Entry::Occupied(mut entry) => {
                    entry.get_mut().0 = old_storage.value;
                }
            };

            reverts
                .entry(block_number)
                .or_default()
                .entry(address)
                .or_default()
                .1
                .push(old_storage);
        }

        Ok((state, reverts))
    }
}

impl<TX: DbTxMut + DbTx, Spec: Send + Sync, DS: Send + Sync> DatabaseProvider<TX, Spec, DS> {
    /// Commit database transaction.
    pub fn commit(self) -> ProviderResult<bool> {
        Ok(self.tx.commit()?)
    }

    /// Remove list of entries from the table. Returns the number of entries removed.
    #[inline]
    pub fn remove<T: Table>(
        &self,
        range: impl RangeBounds<T::Key>,
    ) -> Result<usize, DatabaseError> {
        let mut entries = 0;
        let mut cursor_write = self.tx.cursor_write::<T>()?;
        let mut walker = cursor_write.walk_range(range)?;
        while walker.next().transpose()?.is_some() {
            walker.delete_current()?;
            entries += 1;
        }
        Ok(entries)
    }

    /// Return a list of entries from the table, and remove them, based on the given range.
    #[inline]
    pub fn take<T: Table>(
        &self,
        range: impl RangeBounds<T::Key>,
    ) -> Result<Vec<KeyValue<T>>, DatabaseError> {
        let mut cursor_write = self.tx.cursor_write::<T>()?;
        let mut walker = cursor_write.walk_range(range)?;
        let mut items = Vec::new();
        while let Some(i) = walker.next().transpose()? {
            walker.delete_current()?;
            items.push(i)
        }
        Ok(items)
    }

    /// Remove requested block transactions, without returning them.
    ///
    /// This will remove block data for the given range from the following tables:
    /// * [`BlockBodyIndices`](tables::BlockBodyIndices)
    /// * [`Transactions`](tables::Transactions)
    /// * [`TransactionSenders`](tables::TransactionSenders)
    /// * [`TransactionHashNumbers`](tables::TransactionHashNumbers)
    /// * [`TransactionBlocks`](tables::TransactionBlocks)
    pub fn remove_block_transaction_range(
        &self,
        range: impl RangeBounds<BlockNumber> + Clone,
    ) -> ProviderResult<()> {
        // Raad range of block bodies to get all transactions id's of this range.
        let block_bodies = self.take::<tables::BlockBodyIndices>(range)?;

        if block_bodies.is_empty() {
            return Ok(())
        }

        // Compute the first and last tx ID in the range
        let first_transaction = block_bodies.first().expect("If we have headers").1.first_tx_num();
        let last_transaction = block_bodies.last().expect("Not empty").1.last_tx_num();

        // If this is the case then all of the blocks in the range are empty
        if last_transaction < first_transaction {
            return Ok(())
        }

        // Get transactions so we can then remove
        let transactions = self
            .take::<tables::Transactions>(first_transaction..=last_transaction)?
            .into_iter()
            .map(|(id, tx)| (id, tx.into()))
            .collect::<Vec<(u64, TransactionSigned)>>();

        // remove senders
        self.remove::<tables::TransactionSenders>(first_transaction..=last_transaction)?;

        // Remove TransactionHashNumbers
        let mut tx_hash_cursor = self.tx.cursor_write::<tables::TransactionHashNumbers>()?;
        for (_, tx) in &transactions {
            if tx_hash_cursor.seek_exact(tx.hash())?.is_some() {
                tx_hash_cursor.delete_current()?;
            }
        }

        // Remove TransactionBlocks index if there are transaction present
        if !transactions.is_empty() {
            let tx_id_range = transactions.first().unwrap().0..=transactions.last().unwrap().0;
            self.remove::<tables::TransactionBlocks>(tx_id_range)?;
        }

        Ok(())
    }

    /// Get requested blocks transaction with senders, also removing them from the database
    ///
    /// This will remove block data for the given range from the following tables:
    /// * [`BlockBodyIndices`](tables::BlockBodyIndices)
    /// * [`Transactions`](tables::Transactions)
    /// * [`TransactionSenders`](tables::TransactionSenders)
    /// * [`TransactionHashNumbers`](tables::TransactionHashNumbers)
    /// * [`TransactionBlocks`](tables::TransactionBlocks)
    pub fn take_block_transaction_range(
        &self,
        range: impl RangeBounds<BlockNumber> + Clone,
    ) -> ProviderResult<Vec<(BlockNumber, Vec<TransactionSignedEcRecovered>)>> {
        // Raad range of block bodies to get all transactions id's of this range.
        let block_bodies = self.get::<tables::BlockBodyIndices>(range)?;

        if block_bodies.is_empty() {
            return Ok(Vec::new())
        }

        // Compute the first and last tx ID in the range
        let first_transaction = block_bodies.first().expect("If we have headers").1.first_tx_num();
        let last_transaction = block_bodies.last().expect("Not empty").1.last_tx_num();

        // If this is the case then all of the blocks in the range are empty
        if last_transaction < first_transaction {
            return Ok(block_bodies.into_iter().map(|(n, _)| (n, Vec::new())).collect())
        }

        // Get transactions and senders
        let transactions = self
            .take::<tables::Transactions>(first_transaction..=last_transaction)?
            .into_iter()
            .map(|(id, tx)| (id, tx.into()))
            .collect::<Vec<(u64, TransactionSigned)>>();

        let mut senders =
            self.take::<tables::TransactionSenders>(first_transaction..=last_transaction)?;

        recover_block_senders(&mut senders, &transactions, first_transaction, last_transaction)?;

        // Remove TransactionHashNumbers
        let mut tx_hash_cursor = self.tx.cursor_write::<tables::TransactionHashNumbers>()?;
        for (_, tx) in &transactions {
            if tx_hash_cursor.seek_exact(tx.hash())?.is_some() {
                tx_hash_cursor.delete_current()?;
            }
        }

        // Remove TransactionBlocks index if there are transaction present
        if !transactions.is_empty() {
            let tx_id_range = transactions.first().unwrap().0..=transactions.last().unwrap().0;
            self.remove::<tables::TransactionBlocks>(tx_id_range)?;
        }

        // Merge transaction into blocks
        let mut block_tx = Vec::with_capacity(block_bodies.len());
        let mut senders = senders.into_iter();
        let mut transactions = transactions.into_iter();
        for (block_number, block_body) in block_bodies {
            let mut one_block_tx = Vec::with_capacity(block_body.tx_count as usize);
            for _ in block_body.tx_num_range() {
                let tx = transactions.next();
                let sender = senders.next();

                let recovered = match (tx, sender) {
                    (Some((tx_id, tx)), Some((sender_tx_id, sender))) => {
                        if tx_id == sender_tx_id {
                            Ok(TransactionSignedEcRecovered::from_signed_transaction(tx, sender))
                        } else {
                            Err(ProviderError::MismatchOfTransactionAndSenderId { tx_id })
                        }
                    }
                    (Some((tx_id, _)), _) | (_, Some((tx_id, _))) => {
                        Err(ProviderError::MismatchOfTransactionAndSenderId { tx_id })
                    }
                    (None, None) => Err(ProviderError::BlockBodyTransactionCount),
                }?;
                one_block_tx.push(recovered)
            }
            block_tx.push((block_number, one_block_tx));
        }

        Ok(block_tx)
    }

    /// Remove the given range of blocks, without returning any of the blocks.
    ///
    /// This will remove block data for the given range from the following tables:
    /// * [`HeaderNumbers`](tables::HeaderNumbers)
    /// * [`CanonicalHeaders`](tables::CanonicalHeaders)
    /// * [`BlockOmmers`](tables::BlockOmmers)
    /// * [`BlockWithdrawals`](tables::BlockWithdrawals)
    /// * [`BlockRequests`](tables::BlockRequests)
    /// * [`HeaderTerminalDifficulties`](tables::HeaderTerminalDifficulties)
    ///
    /// This will also remove transaction data according to
    /// [`remove_block_transaction_range`](Self::remove_block_transaction_range).
    pub fn remove_block_range(
        &self,
        range: impl RangeBounds<BlockNumber> + Clone,
    ) -> ProviderResult<()> {
        let block_headers = self.remove::<tables::Headers>(range.clone())?;
        if block_headers == 0 {
            return Ok(())
        }

        self.tx.unwind_table_by_walker::<tables::CanonicalHeaders, tables::HeaderNumbers>(
            range.clone(),
        )?;
        self.remove::<tables::CanonicalHeaders>(range.clone())?;
        self.remove::<tables::BlockOmmers>(range.clone())?;
        self.remove::<tables::BlockWithdrawals>(range.clone())?;
        self.remove::<tables::BlockRequests>(range.clone())?;
        self.remove_block_transaction_range(range.clone())?;
        self.remove::<tables::HeaderTerminalDifficulties>(range)?;

        Ok(())
    }

    /// Remove the given range of blocks, and return them.
    ///
    /// This will remove block data for the given range from the following tables:
    /// * [`HeaderNumbers`](tables::HeaderNumbers)
    /// * [`CanonicalHeaders`](tables::CanonicalHeaders)
    /// * [`BlockOmmers`](tables::BlockOmmers)
    /// * [`BlockWithdrawals`](tables::BlockWithdrawals)
    /// * [`BlockRequests`](tables::BlockRequests)
    /// * [`HeaderTerminalDifficulties`](tables::HeaderTerminalDifficulties)
    ///
    /// This will also remove transaction data according to
    /// [`take_block_transaction_range`](Self::take_block_transaction_range).
    pub fn take_block_range(
        &self,
        range: impl RangeBounds<BlockNumber> + Clone,
    ) -> ProviderResult<Vec<SealedBlockWithSenders>>
    where
        Spec: EthereumHardforks,
    {
        // For blocks we need:
        //
        // - Headers
        // - Bodies (transactions)
        // - Uncles/ommers
        // - Withdrawals
        // - Requests
        // - Signers

        let block_headers = self.take::<tables::Headers>(range.clone())?;
        if block_headers.is_empty() {
            return Ok(Vec::new())
        }

        self.tx.unwind_table_by_walker::<tables::CanonicalHeaders, tables::HeaderNumbers>(
            range.clone(),
        )?;
        let block_header_hashes = self.take::<tables::CanonicalHeaders>(range.clone())?;
        let block_ommers = self.take::<tables::BlockOmmers>(range.clone())?;
        let block_withdrawals = self.take::<tables::BlockWithdrawals>(range.clone())?;
        let block_requests = self.take::<tables::BlockRequests>(range.clone())?;
        let block_tx = self.take_block_transaction_range(range.clone())?;

        let mut blocks = Vec::with_capacity(block_headers.len());

        // rm HeaderTerminalDifficulties
        self.remove::<tables::HeaderTerminalDifficulties>(range)?;

        // merge all into block
        let block_header_iter = block_headers.into_iter();
        let block_header_hashes_iter = block_header_hashes.into_iter();
        let block_tx_iter = block_tx.into_iter();

        // Ommers can be empty for some blocks
        let mut block_ommers_iter = block_ommers.into_iter();
        let mut block_withdrawals_iter = block_withdrawals.into_iter();
        let mut block_requests_iter = block_requests.into_iter();
        let mut block_ommers = block_ommers_iter.next();
        let mut block_withdrawals = block_withdrawals_iter.next();
        let mut block_requests = block_requests_iter.next();

        for ((main_block_number, header), (_, header_hash), (_, tx)) in
            izip!(block_header_iter, block_header_hashes_iter, block_tx_iter)
        {
            let header = SealedHeader::new(header, header_hash);

            let (transactions, senders) = tx.into_iter().map(|tx| tx.to_components()).unzip();

            // Ommers can be missing
            let mut ommers = Vec::new();
            if let Some((block_number, _)) = block_ommers.as_ref() {
                if *block_number == main_block_number {
                    ommers = block_ommers.take().unwrap().1.ommers;
                    block_ommers = block_ommers_iter.next();
                }
            };

            // withdrawal can be missing
            let shanghai_is_active =
                self.chain_spec.is_shanghai_active_at_timestamp(header.timestamp);
            let mut withdrawals = Some(Withdrawals::default());
            if shanghai_is_active {
                if let Some((block_number, _)) = block_withdrawals.as_ref() {
                    if *block_number == main_block_number {
                        withdrawals = Some(block_withdrawals.take().unwrap().1.withdrawals);
                        block_withdrawals = block_withdrawals_iter.next();
                    }
                }
            } else {
                withdrawals = None
            }

            // requests can be missing
            let prague_is_active = self.chain_spec.is_prague_active_at_timestamp(header.timestamp);
            let mut requests = Some(Requests::default());
            if prague_is_active {
                if let Some((block_number, _)) = block_requests.as_ref() {
                    if *block_number == main_block_number {
                        requests = Some(block_requests.take().unwrap().1);
                        block_requests = block_requests_iter.next();
                    }
                }
            } else {
                requests = None;
            }

            blocks.push(SealedBlockWithSenders {
                block: SealedBlock {
                    header,
                    body: BlockBody { transactions, ommers, withdrawals, requests },
                },
                senders,
            })
        }

        Ok(blocks)
    }

    /// Load shard and remove it. If list is empty, last shard was full or
    /// there are no shards at all.
    fn take_shard<T>(&self, key: T::Key) -> ProviderResult<Vec<u64>>
    where
        T: Table<Value = BlockNumberList>,
    {
        let mut cursor = self.tx.cursor_read::<T>()?;
        let shard = cursor.seek_exact(key)?;
        if let Some((shard_key, list)) = shard {
            // delete old shard so new one can be inserted.
            self.tx.delete::<T>(shard_key, None)?;
            let list = list.iter().collect::<Vec<_>>();
            return Ok(list)
        }
        Ok(Vec::new())
    }

    /// Insert history index to the database.
    ///
    /// For each updated partial key, this function removes the last shard from
    /// the database (if any), appends the new indices to it, chunks the resulting integer list and
    /// inserts the new shards back into the database.
    ///
    /// This function is used by history indexing stages.
    fn append_history_index<P, T>(
        &self,
        index_updates: impl IntoIterator<Item = (P, impl IntoIterator<Item = u64>)>,
        mut sharded_key_factory: impl FnMut(P, BlockNumber) -> T::Key,
    ) -> ProviderResult<()>
    where
        P: Copy,
        T: Table<Value = BlockNumberList>,
    {
        for (partial_key, indices) in index_updates {
            let mut last_shard =
                self.take_shard::<T>(sharded_key_factory(partial_key, u64::MAX))?;
            last_shard.extend(indices);
            // Chunk indices and insert them in shards of N size.
            let indices = last_shard;
            let mut chunks = indices.chunks(sharded_key::NUM_OF_INDICES_IN_SHARD).peekable();
            while let Some(list) = chunks.next() {
                let highest_block_number = if chunks.peek().is_some() {
                    *list.last().expect("`chunks` does not return empty list")
                } else {
                    // Insert last list with `u64::MAX`.
                    u64::MAX
                };
                self.tx.put::<T>(
                    sharded_key_factory(partial_key, highest_block_number),
                    BlockNumberList::new_pre_sorted(list.iter().copied()),
                )?;
            }
        }
        Ok(())
    }
}

impl<TX: DbTx, Spec: Send + Sync, DS: Send + Sync> AccountReader
    for DatabaseProvider<TX, Spec, DS>
{
    fn basic_account(&self, address: Address) -> ProviderResult<Option<Account>> {
        Ok(self.tx.get::<tables::PlainAccountState>(address)?)
    }
}

impl<TX: DbTx, Spec: Send + Sync, DS: Send + Sync> AccountExtReader
    for DatabaseProvider<TX, Spec, DS>
{
    fn changed_accounts_with_range(
        &self,
        range: impl RangeBounds<BlockNumber>,
    ) -> ProviderResult<BTreeSet<Address>> {
        self.tx
            .cursor_read::<tables::AccountChangeSets>()?
            .walk_range(range)?
            .map(|entry| {
                entry.map(|(_, account_before)| account_before.address).map_err(Into::into)
            })
            .collect()
    }

    fn basic_accounts(
        &self,
        iter: impl IntoIterator<Item = Address>,
    ) -> ProviderResult<Vec<(Address, Option<Account>)>> {
        let mut plain_accounts = self.tx.cursor_read::<tables::PlainAccountState>()?;
        Ok(iter
            .into_iter()
            .map(|address| plain_accounts.seek_exact(address).map(|a| (address, a.map(|(_, v)| v))))
            .collect::<Result<Vec<_>, _>>()?)
    }

    fn changed_accounts_and_blocks_with_range(
        &self,
        range: RangeInclusive<BlockNumber>,
    ) -> ProviderResult<BTreeMap<Address, Vec<u64>>> {
        let mut changeset_cursor = self.tx.cursor_read::<tables::AccountChangeSets>()?;

        let account_transitions = changeset_cursor.walk_range(range)?.try_fold(
            BTreeMap::new(),
            |mut accounts: BTreeMap<Address, Vec<u64>>, entry| -> ProviderResult<_> {
                let (index, account) = entry?;
                accounts.entry(account.address).or_default().push(index);
                Ok(accounts)
            },
        )?;

        Ok(account_transitions)
    }
}

impl<TX: DbTx, Spec: Send + Sync, DS: Send + Sync> StorageChangeSetReader
    for DatabaseProvider<TX, Spec, DS>
{
    fn storage_changeset(
        &self,
        block_number: BlockNumber,
    ) -> ProviderResult<Vec<(BlockNumberAddress, StorageEntry)>> {
        let range = block_number..=block_number;
        let storage_range = BlockNumberAddress::range(range);
        self.tx
            .cursor_dup_read::<tables::StorageChangeSets>()?
            .walk_range(storage_range)?
            .map(|result| -> ProviderResult<_> { Ok(result?) })
            .collect()
    }
}

impl<TX: DbTx, Spec: Send + Sync, DS: Send + Sync> ChangeSetReader
    for DatabaseProvider<TX, Spec, DS>
{
    fn account_block_changeset(
        &self,
        block_number: BlockNumber,
    ) -> ProviderResult<Vec<AccountBeforeTx>> {
        let range = block_number..=block_number;
        self.tx
            .cursor_read::<tables::AccountChangeSets>()?
            .walk_range(range)?
            .map(|result| -> ProviderResult<_> {
                let (_, account_before) = result?;
                Ok(account_before)
            })
            .collect()
    }
}

impl<TX: DbTx, Spec: Send + Sync, DS: Send + Sync> HeaderSyncGapProvider
    for DatabaseProvider<TX, Spec, DS>
{
    fn sync_gap(
        &self,
        tip: watch::Receiver<B256>,
        highest_uninterrupted_block: BlockNumber,
    ) -> ProviderResult<HeaderSyncGap> {
        let static_file_provider = self.static_file_provider();

        // Make sure Headers static file is at the same height. If it's further, this
        // input execution was interrupted previously and we need to unwind the static file.
        let next_static_file_block_num = static_file_provider
            .get_highest_static_file_block(StaticFileSegment::Headers)
            .map(|id| id + 1)
            .unwrap_or_default();
        let next_block = highest_uninterrupted_block + 1;

        match next_static_file_block_num.cmp(&next_block) {
            // The node shutdown between an executed static file commit and before the database
            // commit, so we need to unwind the static files.
            Ordering::Greater => {
                let mut static_file_producer =
                    static_file_provider.latest_writer(StaticFileSegment::Headers)?;
                static_file_producer.prune_headers(next_static_file_block_num - next_block)?;
                // Since this is a database <-> static file inconsistency, we commit the change
                // straight away.
                static_file_producer.commit()?
            }
            Ordering::Less => {
                // There's either missing or corrupted files.
                return Err(ProviderError::HeaderNotFound(next_static_file_block_num.into()))
            }
            Ordering::Equal => {}
        }

        let local_head = static_file_provider
            .sealed_header(highest_uninterrupted_block)?
            .ok_or_else(|| ProviderError::HeaderNotFound(highest_uninterrupted_block.into()))?;

        let target = SyncTarget::Tip(*tip.borrow());

        Ok(HeaderSyncGap { local_head, target })
    }
}

impl<TX: DbTx, Spec: Send + Sync + EthereumHardforks, DS: Send + Sync> HeaderProvider
    for DatabaseProvider<TX, Spec, DS>
{
    fn header(&self, block_hash: &BlockHash) -> ProviderResult<Option<Header>> {
        if let Some(num) = self.block_number(*block_hash)? {
            Ok(self.header_by_number(num)?)
        } else {
            Ok(None)
        }
    }

    fn header_by_number(&self, num: BlockNumber) -> ProviderResult<Option<Header>> {
        self.static_file_provider.get_with_static_file_or_database(
            StaticFileSegment::Headers,
            num,
            |static_file| static_file.header_by_number(num),
            || Ok(self.tx.get::<tables::Headers>(num)?),
        )
    }

    fn header_td(&self, block_hash: &BlockHash) -> ProviderResult<Option<U256>> {
        if let Some(num) = self.block_number(*block_hash)? {
            self.header_td_by_number(num)
        } else {
            Ok(None)
        }
    }

    fn header_td_by_number(&self, number: BlockNumber) -> ProviderResult<Option<U256>> {
        if let Some(td) = self.chain_spec.final_paris_total_difficulty(number) {
            // if this block is higher than the final paris(merge) block, return the final paris
            // difficulty
            return Ok(Some(td))
        }

        self.static_file_provider.get_with_static_file_or_database(
            StaticFileSegment::Headers,
            number,
            |static_file| static_file.header_td_by_number(number),
            || Ok(self.tx.get::<tables::HeaderTerminalDifficulties>(number)?.map(|td| td.0)),
        )
    }

    fn headers_range(&self, range: impl RangeBounds<BlockNumber>) -> ProviderResult<Vec<Header>> {
        self.static_file_provider.get_range_with_static_file_or_database(
            StaticFileSegment::Headers,
            to_range(range),
            |static_file, range, _| static_file.headers_range(range),
            |range, _| self.cursor_read_collect::<tables::Headers>(range).map_err(Into::into),
            |_| true,
        )
    }

    fn sealed_header(&self, number: BlockNumber) -> ProviderResult<Option<SealedHeader>> {
        self.static_file_provider.get_with_static_file_or_database(
            StaticFileSegment::Headers,
            number,
            |static_file| static_file.sealed_header(number),
            || {
                if let Some(header) = self.header_by_number(number)? {
                    let hash = self
                        .block_hash(number)?
                        .ok_or_else(|| ProviderError::HeaderNotFound(number.into()))?;
                    Ok(Some(SealedHeader::new(header, hash)))
                } else {
                    Ok(None)
                }
            },
        )
    }

    fn sealed_headers_while(
        &self,
        range: impl RangeBounds<BlockNumber>,
        predicate: impl FnMut(&SealedHeader) -> bool,
    ) -> ProviderResult<Vec<SealedHeader>> {
        self.static_file_provider.get_range_with_static_file_or_database(
            StaticFileSegment::Headers,
            to_range(range),
            |static_file, range, predicate| static_file.sealed_headers_while(range, predicate),
            |range, mut predicate| {
                let mut headers = vec![];
                for entry in self.tx.cursor_read::<tables::Headers>()?.walk_range(range)? {
                    let (number, header) = entry?;
                    let hash = self
                        .block_hash(number)?
                        .ok_or_else(|| ProviderError::HeaderNotFound(number.into()))?;
                    let sealed = SealedHeader::new(header, hash);
                    if !predicate(&sealed) {
                        break
                    }
                    headers.push(sealed);
                }
                Ok(headers)
            },
            predicate,
        )
    }
}

impl<TX: DbTx, Spec: Send + Sync, DS: Send + Sync> BlockHashReader
    for DatabaseProvider<TX, Spec, DS>
{
    fn block_hash(&self, number: u64) -> ProviderResult<Option<B256>> {
        self.static_file_provider.get_with_static_file_or_database(
            StaticFileSegment::Headers,
            number,
            |static_file| static_file.block_hash(number),
            || Ok(self.tx.get::<tables::CanonicalHeaders>(number)?),
        )
    }

    fn canonical_hashes_range(
        &self,
        start: BlockNumber,
        end: BlockNumber,
    ) -> ProviderResult<Vec<B256>> {
        self.static_file_provider.get_range_with_static_file_or_database(
            StaticFileSegment::Headers,
            start..end,
            |static_file, range, _| static_file.canonical_hashes_range(range.start, range.end),
            |range, _| {
                self.cursor_read_collect::<tables::CanonicalHeaders>(range).map_err(Into::into)
            },
            |_| true,
        )
    }
}

impl<TX: DbTx, Spec: Send + Sync, DS: Send + Sync> BlockNumReader
    for DatabaseProvider<TX, Spec, DS>
{
    fn chain_info(&self) -> ProviderResult<ChainInfo> {
        let best_number = self.best_block_number()?;
        let best_hash = self.block_hash(best_number)?.unwrap_or_default();
        Ok(ChainInfo { best_hash, best_number })
    }

    fn best_block_number(&self) -> ProviderResult<BlockNumber> {
        Ok(self
            .get_stage_checkpoint(StageId::Finish)?
            .map(|checkpoint| checkpoint.block_number)
            .unwrap_or_default())
    }

    fn last_block_number(&self) -> ProviderResult<BlockNumber> {
        Ok(self
            .tx
            .cursor_read::<tables::CanonicalHeaders>()?
            .last()?
            .map(|(num, _)| num)
            .max(
                self.static_file_provider.get_highest_static_file_block(StaticFileSegment::Headers),
            )
            .unwrap_or_default())
    }

    fn block_number(&self, hash: B256) -> ProviderResult<Option<BlockNumber>> {
        Ok(self.tx.get::<tables::HeaderNumbers>(hash)?)
    }
}

impl<TX: DbTx, Spec: Send + Sync + EthereumHardforks, DS: Send + Sync> BlockReader
    for DatabaseProvider<TX, Spec, DS>
{
    fn find_block_by_hash(&self, hash: B256, source: BlockSource) -> ProviderResult<Option<Block>> {
        if source.is_canonical() {
            self.block(hash.into())
        } else {
            Ok(None)
        }
    }

    /// Returns the block with matching number from database.
    ///
    /// If the header for this block is not found, this returns `None`.
    /// If the header is found, but the transactions either do not exist, or are not indexed, this
    /// will return None.
    fn block(&self, id: BlockHashOrNumber) -> ProviderResult<Option<Block>> {
        if let Some(number) = self.convert_hash_or_number(id)? {
            if let Some(header) = self.header_by_number(number)? {
                let withdrawals = self.withdrawals_by_block(number.into(), header.timestamp)?;
                let ommers = self.ommers(number.into())?.unwrap_or_default();
                let requests = self.requests_by_block(number.into(), header.timestamp)?;
                // If the body indices are not found, this means that the transactions either do not
                // exist in the database yet, or they do exit but are not indexed.
                // If they exist but are not indexed, we don't have enough
                // information to return the block anyways, so we return `None`.
                let transactions = match self.transactions_by_block(number.into())? {
                    Some(transactions) => transactions,
                    None => return Ok(None),
                };

                return Ok(Some(Block {
                    header,
                    body: BlockBody { transactions, ommers, withdrawals, requests },
                }))
            }
        }

        Ok(None)
    }

    fn pending_block(&self) -> ProviderResult<Option<SealedBlock>> {
        Ok(None)
    }

    fn pending_block_with_senders(&self) -> ProviderResult<Option<SealedBlockWithSenders>> {
        Ok(None)
    }

    fn pending_block_and_receipts(&self) -> ProviderResult<Option<(SealedBlock, Vec<Receipt>)>> {
        Ok(None)
    }

    /// Returns the ommers for the block with matching id from the database.
    ///
    /// If the block is not found, this returns `None`.
    /// If the block exists, but doesn't contain ommers, this returns `None`.
    fn ommers(&self, id: BlockHashOrNumber) -> ProviderResult<Option<Vec<Header>>> {
        if let Some(number) = self.convert_hash_or_number(id)? {
            // If the Paris (Merge) hardfork block is known and block is after it, return empty
            // ommers.
            if self.chain_spec.final_paris_total_difficulty(number).is_some() {
                return Ok(Some(Vec::new()))
            }

            let ommers = self.tx.get::<tables::BlockOmmers>(number)?.map(|o| o.ommers);
            return Ok(ommers)
        }

        Ok(None)
    }

    fn block_body_indices(&self, num: u64) -> ProviderResult<Option<StoredBlockBodyIndices>> {
        Ok(self.tx.get::<tables::BlockBodyIndices>(num)?)
    }

    /// Returns the block with senders with matching number or hash from database.
    ///
    /// **NOTE: The transactions have invalid hashes, since they would need to be calculated on the
    /// spot, and we want fast querying.**
    ///
    /// If the header for this block is not found, this returns `None`.
    /// If the header is found, but the transactions either do not exist, or are not indexed, this
    /// will return None.
    fn block_with_senders(
        &self,
        id: BlockHashOrNumber,
        transaction_kind: TransactionVariant,
    ) -> ProviderResult<Option<BlockWithSenders>> {
        self.block_with_senders(
            id,
            transaction_kind,
            |block_number| self.header_by_number(block_number),
            |header, transactions, senders, ommers, withdrawals, requests| {
                Block { header, body: BlockBody { transactions, ommers, withdrawals, requests } }
                    // Note: we're using unchecked here because we know the block contains valid txs
                    // wrt to its height and can ignore the s value check so pre
                    // EIP-2 txs are allowed
                    .try_with_senders_unchecked(senders)
                    .map(Some)
                    .map_err(|_| ProviderError::SenderRecoveryError)
            },
        )
    }

    fn sealed_block_with_senders(
        &self,
        id: BlockHashOrNumber,
        transaction_kind: TransactionVariant,
    ) -> ProviderResult<Option<SealedBlockWithSenders>> {
        self.block_with_senders(
            id,
            transaction_kind,
            |block_number| self.sealed_header(block_number),
            |header, transactions, senders, ommers, withdrawals, requests| {
                SealedBlock {
                    header,
                    body: BlockBody { transactions, ommers, withdrawals, requests },
                }
                // Note: we're using unchecked here because we know the block contains valid txs
                // wrt to its height and can ignore the s value check so pre
                // EIP-2 txs are allowed
                .try_with_senders_unchecked(senders)
                .map(Some)
                .map_err(|_| ProviderError::SenderRecoveryError)
            },
        )
    }

    fn block_range(&self, range: RangeInclusive<BlockNumber>) -> ProviderResult<Vec<Block>> {
        let mut tx_cursor = self.tx.cursor_read::<tables::Transactions>()?;
        self.block_range(
            range,
            |range| self.headers_range(range),
            |header, tx_range, ommers, withdrawals, requests| {
                let transactions = if tx_range.is_empty() {
                    Vec::new()
                } else {
                    self.transactions_by_tx_range_with_cursor(tx_range, &mut tx_cursor)?
                        .into_iter()
                        .map(Into::into)
                        .collect()
                };
                Ok(Block {
                    header,
                    body: BlockBody { transactions, ommers, withdrawals, requests },
                })
            },
        )
    }

    fn block_with_senders_range(
        &self,
        range: RangeInclusive<BlockNumber>,
    ) -> ProviderResult<Vec<BlockWithSenders>> {
        self.block_with_senders_range(
            range,
            |range| self.headers_range(range),
            |header, transactions, ommers, withdrawals, requests, senders| {
                Block { header, body: BlockBody { transactions, ommers, withdrawals, requests } }
                    .try_with_senders_unchecked(senders)
                    .map_err(|_| ProviderError::SenderRecoveryError)
            },
        )
    }

    fn sealed_block_with_senders_range(
        &self,
        range: RangeInclusive<BlockNumber>,
    ) -> ProviderResult<Vec<SealedBlockWithSenders>> {
        self.block_with_senders_range(
            range,
            |range| self.sealed_headers_range(range),
            |header, transactions, ommers, withdrawals, requests, senders| {
                SealedBlockWithSenders::new(
                    SealedBlock {
                        header,
                        body: BlockBody { transactions, ommers, withdrawals, requests },
                    },
                    senders,
                )
                .ok_or(ProviderError::SenderRecoveryError)
            },
        )
    }
}

impl<TX: DbTx, Spec: Send + Sync + EthereumHardforks, DS: DatabaseState> TransactionsProviderExt
    for DatabaseProvider<TX, Spec, DS>
{
    /// Recovers transaction hashes by walking through `Transactions` table and
    /// calculating them in a parallel manner. Returned unsorted.
    fn transaction_hashes_by_range(
        &self,
        tx_range: Range<TxNumber>,
    ) -> ProviderResult<Vec<(TxHash, TxNumber)>> {
        self.static_file_provider.get_range_with_static_file_or_database(
            StaticFileSegment::Transactions,
            tx_range,
            |static_file, range, _| static_file.transaction_hashes_by_range(range),
            |tx_range, _| {
                let mut tx_cursor = self.tx.cursor_read::<tables::Transactions>()?;
                let tx_range_size = tx_range.clone().count();
                let tx_walker = tx_cursor.walk_range(tx_range)?;

                let chunk_size = (tx_range_size / rayon::current_num_threads()).max(1);
                let mut channels = Vec::with_capacity(chunk_size);
                let mut transaction_count = 0;

                #[inline]
                fn calculate_hash<KH: KeyHasher>(
                    entry: Result<(TxNumber, TransactionSignedNoHash), DatabaseError>,
                    rlp_buf: &mut Vec<u8>,
                ) -> Result<(B256, TxNumber), Box<ProviderError>> {
                    let (tx_id, tx) = entry.map_err(|e| Box::new(e.into()))?;
                    tx.transaction.encode_with_signature(&tx.signature, rlp_buf, false);
                    Ok((KH::hash_key(rlp_buf), tx_id))
                }

                for chunk in &tx_walker.chunks(chunk_size) {
                    let (tx, rx) = mpsc::channel();
                    channels.push(rx);

                    // Note: Unfortunate side-effect of how chunk is designed in itertools (it is
                    // not Send)
                    let chunk: Vec<_> = chunk.collect();
                    transaction_count += chunk.len();

                    // Spawn the task onto the global rayon pool
                    // This task will send the results through the channel after it has calculated
                    // the hash.
                    rayon::spawn(move || {
                        let mut rlp_buf = Vec::with_capacity(128);
                        for entry in chunk {
                            rlp_buf.clear();
                            let _ = tx.send(calculate_hash::<DS::KeyHasher>(entry, &mut rlp_buf));
                        }
                    });
                }
                let mut tx_list = Vec::with_capacity(transaction_count);

                // Iterate over channels and append the tx hashes unsorted
                for channel in channels {
                    while let Ok(tx) = channel.recv() {
                        let (tx_hash, tx_id) = tx.map_err(|boxed| *boxed)?;
                        tx_list.push((tx_hash, tx_id));
                    }
                }

                Ok(tx_list)
            },
            |_| true,
        )
    }
}

// Calculates the hash of the given transaction
impl<TX: DbTx, Spec: Send + Sync + EthereumHardforks, DS: Send + Sync> TransactionsProvider
    for DatabaseProvider<TX, Spec, DS>
{
    fn transaction_id(&self, tx_hash: TxHash) -> ProviderResult<Option<TxNumber>> {
        Ok(self.tx.get::<tables::TransactionHashNumbers>(tx_hash)?)
    }

    fn transaction_by_id(&self, id: TxNumber) -> ProviderResult<Option<TransactionSigned>> {
        self.static_file_provider.get_with_static_file_or_database(
            StaticFileSegment::Transactions,
            id,
            |static_file| static_file.transaction_by_id(id),
            || Ok(self.tx.get::<tables::Transactions>(id)?.map(Into::into)),
        )
    }

    fn transaction_by_id_no_hash(
        &self,
        id: TxNumber,
    ) -> ProviderResult<Option<TransactionSignedNoHash>> {
        self.static_file_provider.get_with_static_file_or_database(
            StaticFileSegment::Transactions,
            id,
            |static_file| static_file.transaction_by_id_no_hash(id),
            || Ok(self.tx.get::<tables::Transactions>(id)?),
        )
    }

    fn transaction_by_hash(&self, hash: TxHash) -> ProviderResult<Option<TransactionSigned>> {
        if let Some(id) = self.transaction_id(hash)? {
            Ok(self.transaction_by_id_no_hash(id)?.map(|tx| TransactionSigned {
                hash,
                signature: tx.signature,
                transaction: tx.transaction,
            }))
        } else {
            Ok(None)
        }
        .map(|tx| tx.map(Into::into))
    }

    fn transaction_by_hash_with_meta(
        &self,
        tx_hash: TxHash,
    ) -> ProviderResult<Option<(TransactionSigned, TransactionMeta)>> {
        let mut transaction_cursor = self.tx.cursor_read::<tables::TransactionBlocks>()?;
        if let Some(transaction_id) = self.transaction_id(tx_hash)? {
            if let Some(tx) = self.transaction_by_id_no_hash(transaction_id)? {
                let transaction = TransactionSigned {
                    hash: tx_hash,
                    signature: tx.signature,
                    transaction: tx.transaction,
                };
                if let Some(block_number) =
                    transaction_cursor.seek(transaction_id).map(|b| b.map(|(_, bn)| bn))?
                {
                    if let Some(sealed_header) = self.sealed_header(block_number)? {
                        let (header, block_hash) = sealed_header.split();
                        if let Some(block_body) = self.block_body_indices(block_number)? {
                            // the index of the tx in the block is the offset:
                            // len([start..tx_id])
                            // NOTE: `transaction_id` is always `>=` the block's first
                            // index
                            let index = transaction_id - block_body.first_tx_num();

                            let meta = TransactionMeta {
                                tx_hash,
                                index,
                                block_hash,
                                block_number,
                                base_fee: header.base_fee_per_gas,
                                excess_blob_gas: header.excess_blob_gas,
                                timestamp: header.timestamp,
                            };

                            return Ok(Some((transaction, meta)))
                        }
                    }
                }
            }
        }

        Ok(None)
    }

    fn transaction_block(&self, id: TxNumber) -> ProviderResult<Option<BlockNumber>> {
        let mut cursor = self.tx.cursor_read::<tables::TransactionBlocks>()?;
        Ok(cursor.seek(id)?.map(|(_, bn)| bn))
    }

    fn transactions_by_block(
        &self,
        id: BlockHashOrNumber,
    ) -> ProviderResult<Option<Vec<TransactionSigned>>> {
        let mut tx_cursor = self.tx.cursor_read::<tables::Transactions>()?;

        if let Some(block_number) = self.convert_hash_or_number(id)? {
            if let Some(body) = self.block_body_indices(block_number)? {
                let tx_range = body.tx_num_range();
                return if tx_range.is_empty() {
                    Ok(Some(Vec::new()))
                } else {
                    Ok(Some(
                        self.transactions_by_tx_range_with_cursor(tx_range, &mut tx_cursor)?
                            .into_iter()
                            .map(Into::into)
                            .collect(),
                    ))
                }
            }
        }
        Ok(None)
    }

    fn transactions_by_block_range(
        &self,
        range: impl RangeBounds<BlockNumber>,
    ) -> ProviderResult<Vec<Vec<TransactionSigned>>> {
        let mut tx_cursor = self.tx.cursor_read::<tables::Transactions>()?;
        let mut results = Vec::new();
        let mut body_cursor = self.tx.cursor_read::<tables::BlockBodyIndices>()?;
        for entry in body_cursor.walk_range(range)? {
            let (_, body) = entry?;
            let tx_num_range = body.tx_num_range();
            if tx_num_range.is_empty() {
                results.push(Vec::new());
            } else {
                results.push(
                    self.transactions_by_tx_range_with_cursor(tx_num_range, &mut tx_cursor)?
                        .into_iter()
                        .map(Into::into)
                        .collect(),
                );
            }
        }
        Ok(results)
    }

    fn transactions_by_tx_range(
        &self,
        range: impl RangeBounds<TxNumber>,
    ) -> ProviderResult<Vec<TransactionSignedNoHash>> {
        self.transactions_by_tx_range_with_cursor(
            range,
            &mut self.tx.cursor_read::<tables::Transactions>()?,
        )
    }

    fn senders_by_tx_range(
        &self,
        range: impl RangeBounds<TxNumber>,
    ) -> ProviderResult<Vec<Address>> {
        self.cursor_read_collect::<tables::TransactionSenders>(range).map_err(Into::into)
    }

    fn transaction_sender(&self, id: TxNumber) -> ProviderResult<Option<Address>> {
        Ok(self.tx.get::<tables::TransactionSenders>(id)?)
    }
}

impl<TX: DbTx, Spec: Send + Sync + EthereumHardforks, DS: Send + Sync> ReceiptProvider
    for DatabaseProvider<TX, Spec, DS>
{
    fn receipt(&self, id: TxNumber) -> ProviderResult<Option<Receipt>> {
        self.static_file_provider.get_with_static_file_or_database(
            StaticFileSegment::Receipts,
            id,
            |static_file| static_file.receipt(id),
            || Ok(self.tx.get::<tables::Receipts>(id)?),
        )
    }

    fn receipt_by_hash(&self, hash: TxHash) -> ProviderResult<Option<Receipt>> {
        if let Some(id) = self.transaction_id(hash)? {
            self.receipt(id)
        } else {
            Ok(None)
        }
    }

    fn receipts_by_block(&self, block: BlockHashOrNumber) -> ProviderResult<Option<Vec<Receipt>>> {
        if let Some(number) = self.convert_hash_or_number(block)? {
            if let Some(body) = self.block_body_indices(number)? {
                let tx_range = body.tx_num_range();
                return if tx_range.is_empty() {
                    Ok(Some(Vec::new()))
                } else {
                    self.receipts_by_tx_range(tx_range).map(Some)
                }
            }
        }
        Ok(None)
    }

    fn receipts_by_tx_range(
        &self,
        range: impl RangeBounds<TxNumber>,
    ) -> ProviderResult<Vec<Receipt>> {
        self.static_file_provider.get_range_with_static_file_or_database(
            StaticFileSegment::Receipts,
            to_range(range),
            |static_file, range, _| static_file.receipts_by_tx_range(range),
            |range, _| self.cursor_read_collect::<tables::Receipts>(range).map_err(Into::into),
            |_| true,
        )
    }
}

impl<TX: DbTx, Spec: Send + Sync + EthereumHardforks, DS: Send + Sync> WithdrawalsProvider
    for DatabaseProvider<TX, Spec, DS>
{
    fn withdrawals_by_block(
        &self,
        id: BlockHashOrNumber,
        timestamp: u64,
    ) -> ProviderResult<Option<Withdrawals>> {
        if self.chain_spec.is_shanghai_active_at_timestamp(timestamp) {
            if let Some(number) = self.convert_hash_or_number(id)? {
                // If we are past shanghai, then all blocks should have a withdrawal list, even if
                // empty
                let withdrawals = self
                    .tx
                    .get::<tables::BlockWithdrawals>(number)
                    .map(|w| w.map(|w| w.withdrawals))?
                    .unwrap_or_default();
                return Ok(Some(withdrawals))
            }
        }
        Ok(None)
    }

    fn latest_withdrawal(&self) -> ProviderResult<Option<Withdrawal>> {
        let latest_block_withdrawal = self.tx.cursor_read::<tables::BlockWithdrawals>()?.last()?;
        Ok(latest_block_withdrawal
            .and_then(|(_, mut block_withdrawal)| block_withdrawal.withdrawals.pop()))
    }
}

impl<TX: DbTx, Spec: Send + Sync + EthereumHardforks, DS: Send + Sync> RequestsProvider
    for DatabaseProvider<TX, Spec, DS>
{
    fn requests_by_block(
        &self,
        id: BlockHashOrNumber,
        timestamp: u64,
    ) -> ProviderResult<Option<Requests>> {
        if self.chain_spec.is_prague_active_at_timestamp(timestamp) {
            if let Some(number) = self.convert_hash_or_number(id)? {
                let requests = self.tx.get::<tables::BlockRequests>(number)?;
                return Ok(requests)
            }
        }
        Ok(None)
    }
}

impl<TX: DbTx, Spec: Send + Sync + EthereumHardforks, DS: Send + Sync> EvmEnvProvider
    for DatabaseProvider<TX, Spec, DS>
{
    fn fill_env_at<EvmConfig>(
        &self,
        cfg: &mut CfgEnvWithHandlerCfg,
        block_env: &mut BlockEnv,
        at: BlockHashOrNumber,
        evm_config: EvmConfig,
    ) -> ProviderResult<()>
    where
        EvmConfig: ConfigureEvmEnv<Header = Header>,
    {
        let hash = self.convert_number(at)?.ok_or(ProviderError::HeaderNotFound(at))?;
        let header = self.header(&hash)?.ok_or(ProviderError::HeaderNotFound(at))?;
        self.fill_env_with_header(cfg, block_env, &header, evm_config)
    }

    fn fill_env_with_header<EvmConfig>(
        &self,
        cfg: &mut CfgEnvWithHandlerCfg,
        block_env: &mut BlockEnv,
        header: &Header,
        evm_config: EvmConfig,
    ) -> ProviderResult<()>
    where
        EvmConfig: ConfigureEvmEnv<Header = Header>,
    {
        let total_difficulty = self
            .header_td_by_number(header.number)?
            .ok_or_else(|| ProviderError::HeaderNotFound(header.number.into()))?;
        evm_config.fill_cfg_and_block_env(cfg, block_env, header, total_difficulty);
        Ok(())
    }

    fn fill_cfg_env_at<EvmConfig>(
        &self,
        cfg: &mut CfgEnvWithHandlerCfg,
        at: BlockHashOrNumber,
        evm_config: EvmConfig,
    ) -> ProviderResult<()>
    where
        EvmConfig: ConfigureEvmEnv<Header = Header>,
    {
        let hash = self.convert_number(at)?.ok_or(ProviderError::HeaderNotFound(at))?;
        let header = self.header(&hash)?.ok_or(ProviderError::HeaderNotFound(at))?;
        self.fill_cfg_env_with_header(cfg, &header, evm_config)
    }

    fn fill_cfg_env_with_header<EvmConfig>(
        &self,
        cfg: &mut CfgEnvWithHandlerCfg,
        header: &Header,
        evm_config: EvmConfig,
    ) -> ProviderResult<()>
    where
        EvmConfig: ConfigureEvmEnv<Header = Header>,
    {
        let total_difficulty = self
            .header_td_by_number(header.number)?
            .ok_or_else(|| ProviderError::HeaderNotFound(header.number.into()))?;
        evm_config.fill_cfg_env(cfg, header, total_difficulty);
        Ok(())
    }
}

impl<TX: DbTx, Spec: Send + Sync, DS: DatabaseState> StateRootProvider
    for DatabaseProvider<TX, Spec, DS>
{
    fn state_root(&self) -> ProviderResult<B256> {
        DS::StateRoot::from_tx(self.tx_ref())
            .root()
            .map_err(|err| ProviderError::Database(err.into()))
    }

    fn state_root_from_post_state(&self, hashed_state: HashedPostState) -> ProviderResult<B256> {
        DS::StateRoot::overlay_root(self.tx_ref(), hashed_state)
            .map_err(|err| ProviderError::Database(err.into()))
    }

    fn state_root_from_nodes(&self, input: TrieInput) -> ProviderResult<B256> {
        DS::StateRoot::overlay_root_from_nodes(self.tx_ref(), input)
            .map_err(|err| ProviderError::Database(err.into()))
    }

    fn state_root_from_post_state_with_updates(
        &self,
        hashed_state: HashedPostState,
    ) -> ProviderResult<(B256, TrieUpdates, HashedPostStateSorted)> {
        DS::StateRoot::overlay_root_with_updates(self.tx_ref(), hashed_state)
            .map_err(|err| ProviderError::Database(err.into()))
    }

    fn state_root_from_nodes_with_updates(
        &self,
        input: TrieInput,
    ) -> ProviderResult<(B256, TrieUpdates, HashedPostStateSorted)> {
        DS::StateRoot::overlay_root_from_nodes_with_updates(self.tx_ref(), input)
            .map_err(|err| ProviderError::Database(err.into()))
    }

    fn state_root_with_progress(
        &self,
        state: Option<reth_trie::IntermediateStateRootState>,
    ) -> ProviderResult<reth_trie::StateRootProgress> {
        DS::StateRoot::from_tx(self.tx_ref())
            .root_with_progress(state)
            .map_err(|err| ProviderError::Database(err.into()))
    }

    fn incremental_root_with_updates(
        &self,
        range: RangeInclusive<BlockNumber>,
    ) -> ProviderResult<(B256, TrieUpdates)> {
        DS::StateRoot::incremental_root_with_updates(self.tx_ref(), range)
            .map_err(|err| ProviderError::Database(err.into()))
    }
}

impl<TX: DbTx, Spec: Send + Sync, DS: Send + Sync> StageCheckpointReader
    for DatabaseProvider<TX, Spec, DS>
{
    fn get_stage_checkpoint(&self, id: StageId) -> ProviderResult<Option<StageCheckpoint>> {
        Ok(self.tx.get::<tables::StageCheckpoints>(id.to_string())?)
    }

    fn get_all_checkpoints(&self) -> ProviderResult<Vec<(String, StageCheckpoint)>> {
        self.tx
            .cursor_read::<tables::StageCheckpoints>()?
            .walk(None)?
            .collect::<Result<Vec<(String, StageCheckpoint)>, _>>()
            .map_err(ProviderError::Database)
    }

    /// Get stage checkpoint progress.
    fn get_stage_checkpoint_progress(&self, id: StageId) -> ProviderResult<Option<Vec<u8>>> {
        Ok(self.tx.get::<tables::StageCheckpointProgresses>(id.to_string())?)
    }
}

impl<TX: DbTxMut, Spec: Send + Sync, DS: Send + Sync> StageCheckpointWriter
    for DatabaseProvider<TX, Spec, DS>
{
    /// Save stage checkpoint.
    fn save_stage_checkpoint(
        &self,
        id: StageId,
        checkpoint: StageCheckpoint,
    ) -> ProviderResult<()> {
        Ok(self.tx.put::<tables::StageCheckpoints>(id.to_string(), checkpoint)?)
    }

    /// Save stage checkpoint progress.
    fn save_stage_checkpoint_progress(
        &self,
        id: StageId,
        checkpoint: Vec<u8>,
    ) -> ProviderResult<()> {
        Ok(self.tx.put::<tables::StageCheckpointProgresses>(id.to_string(), checkpoint)?)
    }

    fn update_pipeline_stages(
        &self,
        block_number: BlockNumber,
        drop_stage_checkpoint: bool,
    ) -> ProviderResult<()> {
        // iterate over all existing stages in the table and update its progress.
        let mut cursor = self.tx.cursor_write::<tables::StageCheckpoints>()?;
        for stage_id in StageId::ALL {
            let (_, checkpoint) = cursor.seek_exact(stage_id.to_string())?.unwrap_or_default();
            cursor.upsert(
                stage_id.to_string(),
                StageCheckpoint {
                    block_number,
                    ..if drop_stage_checkpoint { Default::default() } else { checkpoint }
                },
            )?;
        }

        Ok(())
    }
}

impl<TX: DbTx, Spec: Send + Sync, DS: Send + Sync> StorageReader
    for DatabaseProvider<TX, Spec, DS>
{
    fn plain_state_storages(
        &self,
        addresses_with_keys: impl IntoIterator<Item = (Address, impl IntoIterator<Item = B256>)>,
    ) -> ProviderResult<Vec<(Address, Vec<StorageEntry>)>> {
        let mut plain_storage = self.tx.cursor_dup_read::<tables::PlainStorageState>()?;

        addresses_with_keys
            .into_iter()
            .map(|(address, storage)| {
                storage
                    .into_iter()
                    .map(|key| -> ProviderResult<_> {
                        Ok(plain_storage
                            .seek_by_key_subkey(address, key)?
                            .filter(|v| v.key == key)
                            .unwrap_or_else(|| StorageEntry { key, value: Default::default() }))
                    })
                    .collect::<ProviderResult<Vec<_>>>()
                    .map(|storage| (address, storage))
            })
            .collect::<ProviderResult<Vec<(_, _)>>>()
    }

    fn changed_storages_with_range(
        &self,
        range: RangeInclusive<BlockNumber>,
    ) -> ProviderResult<BTreeMap<Address, BTreeSet<B256>>> {
        self.tx
            .cursor_read::<tables::StorageChangeSets>()?
            .walk_range(BlockNumberAddress::range(range))?
            // fold all storages and save its old state so we can remove it from HashedStorage
            // it is needed as it is dup table.
            .try_fold(BTreeMap::new(), |mut accounts: BTreeMap<Address, BTreeSet<B256>>, entry| {
                let (BlockNumberAddress((_, address)), storage_entry) = entry?;
                accounts.entry(address).or_default().insert(storage_entry.key);
                Ok(accounts)
            })
    }

    fn changed_storages_and_blocks_with_range(
        &self,
        range: RangeInclusive<BlockNumber>,
    ) -> ProviderResult<BTreeMap<(Address, B256), Vec<u64>>> {
        let mut changeset_cursor = self.tx.cursor_read::<tables::StorageChangeSets>()?;

        let storage_changeset_lists =
            changeset_cursor.walk_range(BlockNumberAddress::range(range))?.try_fold(
                BTreeMap::new(),
                |mut storages: BTreeMap<(Address, B256), Vec<u64>>, entry| -> ProviderResult<_> {
                    let (index, storage) = entry?;
                    storages
                        .entry((index.address(), storage.key))
                        .or_default()
                        .push(index.block_number());
                    Ok(storages)
                },
            )?;

        Ok(storage_changeset_lists)
    }
}

impl<TX: DbTxMut + DbTx, Spec: Send + Sync, DS: Send + Sync> StateChangeWriter
    for DatabaseProvider<TX, Spec, DS>
{
    fn write_state_reverts(
        &self,
        reverts: PlainStateReverts,
        first_block: BlockNumber,
    ) -> ProviderResult<()> {
        // Write storage changes
        tracing::trace!("Writing storage changes");
        let mut storages_cursor = self.tx_ref().cursor_dup_write::<tables::PlainStorageState>()?;
        let mut storage_changeset_cursor =
            self.tx_ref().cursor_dup_write::<tables::StorageChangeSets>()?;
        for (block_index, mut storage_changes) in reverts.storage.into_iter().enumerate() {
            let block_number = first_block + block_index as BlockNumber;

            tracing::trace!(block_number, "Writing block change");
            // sort changes by address.
            storage_changes.par_sort_unstable_by_key(|a| a.address);
            for PlainStorageRevert { address, wiped, storage_revert } in storage_changes {
                let storage_id = BlockNumberAddress((block_number, address));

                let mut storage = storage_revert
                    .into_iter()
                    .map(|(k, v)| (B256::new(k.to_be_bytes()), v))
                    .collect::<Vec<_>>();
                // sort storage slots by key.
                storage.par_sort_unstable_by_key(|a| a.0);

                // If we are writing the primary storage wipe transition, the pre-existing plain
                // storage state has to be taken from the database and written to storage history.
                // See [StorageWipe::Primary] for more details.
                let mut wiped_storage = Vec::new();
                if wiped {
                    tracing::trace!(?address, "Wiping storage");
                    if let Some((_, entry)) = storages_cursor.seek_exact(address)? {
                        wiped_storage.push((entry.key, entry.value));
                        while let Some(entry) = storages_cursor.next_dup_val()? {
                            wiped_storage.push((entry.key, entry.value))
                        }
                    }
                }

                tracing::trace!(?address, ?storage, "Writing storage reverts");
                for (key, value) in StorageRevertsIter::new(storage, wiped_storage) {
                    storage_changeset_cursor.append_dup(storage_id, StorageEntry { key, value })?;
                }
            }
        }

        // Write account changes
        tracing::trace!("Writing account changes");
        let mut account_changeset_cursor =
            self.tx_ref().cursor_dup_write::<tables::AccountChangeSets>()?;

        for (block_index, mut account_block_reverts) in reverts.accounts.into_iter().enumerate() {
            let block_number = first_block + block_index as BlockNumber;
            // Sort accounts by address.
            account_block_reverts.par_sort_by_key(|a| a.0);

            for (address, info) in account_block_reverts {
                account_changeset_cursor.append_dup(
                    block_number,
                    AccountBeforeTx { address, info: info.map(Into::into) },
                )?;
            }
        }

        Ok(())
    }

    fn write_state_changes(&self, mut changes: StateChangeset) -> ProviderResult<()> {
        // sort all entries so they can be written to database in more performant way.
        // and take smaller memory footprint.
        changes.accounts.par_sort_by_key(|a| a.0);
        changes.storage.par_sort_by_key(|a| a.address);
        changes.contracts.par_sort_by_key(|a| a.0);

        // Write new account state
        tracing::trace!(len = changes.accounts.len(), "Writing new account state");
        let mut accounts_cursor = self.tx_ref().cursor_write::<tables::PlainAccountState>()?;
        // write account to database.
        for (address, account) in changes.accounts {
            if let Some(account) = account {
                tracing::trace!(?address, "Updating plain state account");
                accounts_cursor.upsert(address, account.into())?;
            } else if accounts_cursor.seek_exact(address)?.is_some() {
                tracing::trace!(?address, "Deleting plain state account");
                accounts_cursor.delete_current()?;
            }
        }

        // Write bytecode
        tracing::trace!(len = changes.contracts.len(), "Writing bytecodes");
        let mut bytecodes_cursor = self.tx_ref().cursor_write::<tables::Bytecodes>()?;
        for (hash, bytecode) in changes.contracts {
            bytecodes_cursor.upsert(hash, Bytecode(bytecode))?;
        }

        // Write new storage state and wipe storage if needed.
        tracing::trace!(len = changes.storage.len(), "Writing new storage state");
        let mut storages_cursor = self.tx_ref().cursor_dup_write::<tables::PlainStorageState>()?;
        for PlainStorageChangeset { address, wipe_storage, storage } in changes.storage {
            // Wiping of storage.
            if wipe_storage && storages_cursor.seek_exact(address)?.is_some() {
                storages_cursor.delete_current_duplicates()?;
            }
            // cast storages to B256.
            let mut storage = storage
                .into_iter()
                .map(|(k, value)| StorageEntry { key: k.into(), value })
                .collect::<Vec<_>>();
            // sort storage slots by key.
            storage.par_sort_unstable_by_key(|a| a.key);

            for entry in storage {
                tracing::trace!(?address, ?entry.key, "Updating plain state storage");
                if let Some(db_entry) = storages_cursor.seek_by_key_subkey(address, entry.key)? {
                    if db_entry.key == entry.key {
                        storages_cursor.delete_current()?;
                    }
                }

                if !entry.value.is_zero() {
                    storages_cursor.upsert(address, entry)?;
                }
            }
        }

        Ok(())
    }

    fn write_hashed_state(&self, hashed_state: &HashedPostStateSorted) -> ProviderResult<()> {
        // Write hashed account updates.
        let mut hashed_accounts_cursor = self.tx_ref().cursor_write::<tables::HashedAccounts>()?;
        for (hashed_address, account) in hashed_state.accounts().accounts_sorted() {
            if let Some(account) = account {
                hashed_accounts_cursor.upsert(hashed_address, account)?;
            } else if hashed_accounts_cursor.seek_exact(hashed_address)?.is_some() {
                hashed_accounts_cursor.delete_current()?;
            }
        }

        // Write hashed storage changes.
        let sorted_storages = hashed_state.account_storages().iter().sorted_by_key(|(key, _)| *key);
        let mut hashed_storage_cursor =
            self.tx_ref().cursor_dup_write::<tables::HashedStorages>()?;
        for (hashed_address, storage) in sorted_storages {
            if storage.is_wiped() && hashed_storage_cursor.seek_exact(*hashed_address)?.is_some() {
                hashed_storage_cursor.delete_current_duplicates()?;
            }

            for (hashed_slot, value) in storage.storage_slots_sorted() {
                let entry = StorageEntry { key: hashed_slot, value };
                if let Some(db_entry) =
                    hashed_storage_cursor.seek_by_key_subkey(*hashed_address, entry.key)?
                {
                    if db_entry.key == entry.key {
                        hashed_storage_cursor.delete_current()?;
                    }
                }

                if !entry.value.is_zero() {
                    hashed_storage_cursor.upsert(*hashed_address, entry)?;
                }
            }
        }

        Ok(())
    }

    /// Remove the last N blocks of state.
    ///
    /// The latest state will be unwound
    ///
    /// 1. Iterate over the [`BlockBodyIndices`][tables::BlockBodyIndices] table to get all the
    ///    transaction ids.
    /// 2. Iterate over the [`StorageChangeSets`][tables::StorageChangeSets] table and the
    ///    [`AccountChangeSets`][tables::AccountChangeSets] tables in reverse order to reconstruct
    ///    the changesets.
    ///    - In order to have both the old and new values in the changesets, we also access the
    ///      plain state tables.
    /// 3. While iterating over the changeset tables, if we encounter a new account or storage slot,
    ///    we:
    ///     1. Take the old value from the changeset
    ///     2. Take the new value from the plain state
    ///     3. Save the old value to the local state
    /// 4. While iterating over the changeset tables, if we encounter an account/storage slot we
    ///    have seen before we:
    ///     1. Take the old value from the changeset
    ///     2. Take the new value from the local state
    ///     3. Set the local state to the value in the changeset
    fn remove_state(&self, range: RangeInclusive<BlockNumber>) -> ProviderResult<()> {
        if range.is_empty() {
            return Ok(())
        }

        // We are not removing block meta as it is used to get block changesets.
        let block_bodies = self.get::<tables::BlockBodyIndices>(range.clone())?;

        // get transaction receipts
        let from_transaction_num =
            block_bodies.first().expect("already checked if there are blocks").1.first_tx_num();
        let to_transaction_num =
            block_bodies.last().expect("already checked if there are blocks").1.last_tx_num();

        let storage_range = BlockNumberAddress::range(range.clone());

        let storage_changeset = self.take::<tables::StorageChangeSets>(storage_range)?;
        let account_changeset = self.take::<tables::AccountChangeSets>(range)?;

        // This is not working for blocks that are not at tip. as plain state is not the last
        // state of end range. We should rename the functions or add support to access
        // History state. Accessing history state can be tricky but we are not gaining
        // anything.
        let mut plain_accounts_cursor = self.tx.cursor_write::<tables::PlainAccountState>()?;
        let mut plain_storage_cursor = self.tx.cursor_dup_write::<tables::PlainStorageState>()?;

        let (state, _) = self.populate_bundle_state(
            account_changeset,
            storage_changeset,
            &mut plain_accounts_cursor,
            &mut plain_storage_cursor,
        )?;

        // iterate over local plain state remove all account and all storages.
        for (address, (old_account, new_account, storage)) in &state {
            // revert account if needed.
            if old_account != new_account {
                let existing_entry = plain_accounts_cursor.seek_exact(*address)?;
                if let Some(account) = old_account {
                    plain_accounts_cursor.upsert(*address, *account)?;
                } else if existing_entry.is_some() {
                    plain_accounts_cursor.delete_current()?;
                }
            }

            // revert storages
            for (storage_key, (old_storage_value, _new_storage_value)) in storage {
                let storage_entry = StorageEntry { key: *storage_key, value: *old_storage_value };
                // delete previous value
                // TODO: This does not use dupsort features
                if plain_storage_cursor
                    .seek_by_key_subkey(*address, *storage_key)?
                    .filter(|s| s.key == *storage_key)
                    .is_some()
                {
                    plain_storage_cursor.delete_current()?
                }

                // insert value if needed
                if !old_storage_value.is_zero() {
                    plain_storage_cursor.upsert(*address, storage_entry)?;
                }
            }
        }

        // iterate over block body and remove receipts
        self.remove::<tables::Receipts>(from_transaction_num..=to_transaction_num)?;

        Ok(())
    }

    /// Take the last N blocks of state, recreating the [`ExecutionOutcome`].
    ///
    /// The latest state will be unwound and returned back with all the blocks
    ///
    /// 1. Iterate over the [`BlockBodyIndices`][tables::BlockBodyIndices] table to get all the
    ///    transaction ids.
    /// 2. Iterate over the [`StorageChangeSets`][tables::StorageChangeSets] table and the
    ///    [`AccountChangeSets`][tables::AccountChangeSets] tables in reverse order to reconstruct
    ///    the changesets.
    ///    - In order to have both the old and new values in the changesets, we also access the
    ///      plain state tables.
    /// 3. While iterating over the changeset tables, if we encounter a new account or storage slot,
    ///    we:
    ///     1. Take the old value from the changeset
    ///     2. Take the new value from the plain state
    ///     3. Save the old value to the local state
    /// 4. While iterating over the changeset tables, if we encounter an account/storage slot we
    ///    have seen before we:
    ///     1. Take the old value from the changeset
    ///     2. Take the new value from the local state
    ///     3. Set the local state to the value in the changeset
    fn take_state(&self, range: RangeInclusive<BlockNumber>) -> ProviderResult<ExecutionOutcome> {
        if range.is_empty() {
            return Ok(ExecutionOutcome::default())
        }
        let start_block_number = *range.start();

        // We are not removing block meta as it is used to get block changesets.
        let block_bodies = self.get::<tables::BlockBodyIndices>(range.clone())?;

        // get transaction receipts
        let from_transaction_num =
            block_bodies.first().expect("already checked if there are blocks").1.first_tx_num();
        let to_transaction_num =
            block_bodies.last().expect("already checked if there are blocks").1.last_tx_num();

        let storage_range = BlockNumberAddress::range(range.clone());

        let storage_changeset = self.take::<tables::StorageChangeSets>(storage_range)?;
        let account_changeset = self.take::<tables::AccountChangeSets>(range)?;

        // This is not working for blocks that are not at tip. as plain state is not the last
        // state of end range. We should rename the functions or add support to access
        // History state. Accessing history state can be tricky but we are not gaining
        // anything.
        let mut plain_accounts_cursor = self.tx.cursor_write::<tables::PlainAccountState>()?;
        let mut plain_storage_cursor = self.tx.cursor_dup_write::<tables::PlainStorageState>()?;

        // populate bundle state and reverts from changesets / state cursors, to iterate over,
        // remove, and return later
        let (state, reverts) = self.populate_bundle_state(
            account_changeset,
            storage_changeset,
            &mut plain_accounts_cursor,
            &mut plain_storage_cursor,
        )?;

        // iterate over local plain state remove all account and all storages.
        for (address, (old_account, new_account, storage)) in &state {
            // revert account if needed.
            if old_account != new_account {
                let existing_entry = plain_accounts_cursor.seek_exact(*address)?;
                if let Some(account) = old_account {
                    plain_accounts_cursor.upsert(*address, *account)?;
                } else if existing_entry.is_some() {
                    plain_accounts_cursor.delete_current()?;
                }
            }

            // revert storages
            for (storage_key, (old_storage_value, _new_storage_value)) in storage {
                let storage_entry = StorageEntry { key: *storage_key, value: *old_storage_value };
                // delete previous value
                // TODO: This does not use dupsort features
                if plain_storage_cursor
                    .seek_by_key_subkey(*address, *storage_key)?
                    .filter(|s| s.key == *storage_key)
                    .is_some()
                {
                    plain_storage_cursor.delete_current()?
                }

                // insert value if needed
                if !old_storage_value.is_zero() {
                    plain_storage_cursor.upsert(*address, storage_entry)?;
                }
            }
        }

        // iterate over block body and create ExecutionResult
        let mut receipt_iter =
            self.take::<tables::Receipts>(from_transaction_num..=to_transaction_num)?.into_iter();

        let mut receipts = Vec::with_capacity(block_bodies.len());
        // loop break if we are at the end of the blocks.
        for (_, block_body) in block_bodies {
            let mut block_receipts = Vec::with_capacity(block_body.tx_count as usize);
            for _ in block_body.tx_num_range() {
                if let Some((_, receipt)) = receipt_iter.next() {
                    block_receipts.push(Some(receipt));
                }
            }
            receipts.push(block_receipts);
        }

        Ok(ExecutionOutcome::new_init(
            state,
            reverts,
            Vec::new(),
            receipts.into(),
            start_block_number,
            Vec::new(),
        ))
    }
}

impl<TX: DbTxMut + DbTx, Spec: Send + Sync, DS: Send + Sync> TrieWriter
    for DatabaseProvider<TX, Spec, DS>
{
    /// Writes trie updates. Returns the number of entries modified.
    fn write_trie_updates(&self, trie_updates: &TrieUpdates) -> ProviderResult<usize> {
        if trie_updates.is_empty() {
            return Ok(0)
        }

        // Track the number of inserted entries.
        let mut num_entries = 0;

        // Merge updated and removed nodes. Updated nodes must take precedence.
        let mut account_updates = trie_updates
            .removed_nodes_ref()
            .iter()
            .filter_map(|n| {
                (!trie_updates.account_nodes_ref().contains_key(n)).then_some((n, None))
            })
            .collect::<Vec<_>>();
        account_updates.extend(
            trie_updates.account_nodes_ref().iter().map(|(nibbles, node)| (nibbles, Some(node))),
        );
        // Sort trie node updates.
        account_updates.sort_unstable_by(|a, b| a.0.cmp(b.0));

        let tx = self.tx_ref();
        let mut account_trie_cursor = tx.cursor_write::<tables::AccountsTrie>()?;
        for (key, updated_node) in account_updates {
            let nibbles = StoredNibbles(key.clone());
            match updated_node {
                Some(node) => {
                    if !nibbles.0.is_empty() {
                        num_entries += 1;
                        account_trie_cursor.upsert(nibbles, node.clone())?;
                    }
                }
                None => {
                    num_entries += 1;
                    if account_trie_cursor.seek_exact(nibbles)?.is_some() {
                        account_trie_cursor.delete_current()?;
                    }
                }
            }
        }

        num_entries += self.write_storage_trie_updates(trie_updates.storage_tries_ref())?;

        Ok(num_entries)
    }
}

impl<TX: DbTxMut + DbTx, Spec: Send + Sync, DS: Sync + Send> StorageTrieWriter
    for DatabaseProvider<TX, Spec, DS>
{
    /// Writes storage trie updates from the given storage trie map. First sorts the storage trie
    /// updates by the hashed address, writing in sorted order.
    fn write_storage_trie_updates(
        &self,
        storage_tries: &HashMap<B256, StorageTrieUpdates>,
    ) -> ProviderResult<usize> {
        let mut num_entries = 0;
        let mut storage_tries = Vec::from_iter(storage_tries);
        storage_tries.sort_unstable_by(|a, b| a.0.cmp(b.0));
        let mut cursor = self.tx_ref().cursor_dup_write::<tables::StoragesTrie>()?;
        for (hashed_address, storage_trie_updates) in storage_tries {
            let mut db_storage_trie_cursor =
                DatabaseStorageTrieCursor::new(cursor, *hashed_address);
            num_entries +=
                db_storage_trie_cursor.write_storage_trie_updates(storage_trie_updates)?;
            cursor = db_storage_trie_cursor.cursor;
        }

        Ok(num_entries)
    }

    fn write_individual_storage_trie_updates(
        &self,
        hashed_address: B256,
        updates: &StorageTrieUpdates,
    ) -> ProviderResult<usize> {
        if updates.is_empty() {
            return Ok(0)
        }

        let cursor = self.tx_ref().cursor_dup_write::<tables::StoragesTrie>()?;
        let mut trie_db_cursor = DatabaseStorageTrieCursor::new(cursor, hashed_address);
        Ok(trie_db_cursor.write_storage_trie_updates(updates)?)
    }
}

impl<TX: DbTxMut + DbTx, Spec: Send + Sync, DS: DatabaseState> HashingWriter
    for DatabaseProvider<TX, Spec, DS>
{
    fn unwind_account_hashing(
        &self,
        range: RangeInclusive<BlockNumber>,
    ) -> ProviderResult<BTreeMap<B256, Option<Account>>> {
        // Aggregate all block changesets and make a list of accounts that have been changed.
        // Note that collecting and then reversing the order is necessary to ensure that the
        // changes are applied in the correct order.
        let hashed_accounts = self
            .tx
            .cursor_read::<tables::AccountChangeSets>()?
            .walk_range(range)?
            .map(|entry| entry.map(|(_, e)| (DS::KeyHasher::hash_key(e.address), e.info)))
            .collect::<Result<Vec<_>, _>>()?
            .into_iter()
            .rev()
            .collect::<BTreeMap<_, _>>();

        // Apply values to HashedState, and remove the account if it's None.
        let mut hashed_accounts_cursor = self.tx.cursor_write::<tables::HashedAccounts>()?;
        for (hashed_address, account) in &hashed_accounts {
            if let Some(account) = account {
                hashed_accounts_cursor.upsert(*hashed_address, *account)?;
            } else if hashed_accounts_cursor.seek_exact(*hashed_address)?.is_some() {
                hashed_accounts_cursor.delete_current()?;
            }
        }

        Ok(hashed_accounts)
    }

    fn insert_account_for_hashing(
        &self,
        accounts: impl IntoIterator<Item = (Address, Option<Account>)>,
    ) -> ProviderResult<BTreeMap<B256, Option<Account>>> {
        let mut hashed_accounts_cursor = self.tx.cursor_write::<tables::HashedAccounts>()?;
        let hashed_accounts = accounts
            .into_iter()
            .map(|(ad, ac)| (DS::KeyHasher::hash_key(ad), ac))
            .collect::<BTreeMap<_, _>>();
        for (hashed_address, account) in &hashed_accounts {
            if let Some(account) = account {
                hashed_accounts_cursor.upsert(*hashed_address, *account)?;
            } else if hashed_accounts_cursor.seek_exact(*hashed_address)?.is_some() {
                hashed_accounts_cursor.delete_current()?;
            }
        }
        Ok(hashed_accounts)
    }

    fn unwind_storage_hashing(
        &self,
        range: Range<BlockNumberAddress>,
    ) -> ProviderResult<HashMap<B256, BTreeSet<B256>>> {
        // Aggregate all block changesets and make list of accounts that have been changed.
        let mut changesets = self.tx.cursor_read::<tables::StorageChangeSets>()?;
        let mut hashed_storages = changesets
            .walk_range(range)?
            .map(|entry| {
                entry.map(|(BlockNumberAddress((_, address)), storage_entry)| {
                    (
                        DS::KeyHasher::hash_key(address),
                        DS::KeyHasher::hash_key(storage_entry.key),
                        storage_entry.value,
                    )
                })
            })
            .collect::<Result<Vec<_>, _>>()?;
        hashed_storages.sort_by_key(|(ha, hk, _)| (*ha, *hk));

        // Apply values to HashedState, and remove the account if it's None.
        let mut hashed_storage_keys: HashMap<B256, BTreeSet<B256>> =
            HashMap::with_capacity(hashed_storages.len());
        let mut hashed_storage = self.tx.cursor_dup_write::<tables::HashedStorages>()?;
        for (hashed_address, key, value) in hashed_storages.into_iter().rev() {
            hashed_storage_keys.entry(hashed_address).or_default().insert(key);

            if hashed_storage
                .seek_by_key_subkey(hashed_address, key)?
                .filter(|entry| entry.key == key)
                .is_some()
            {
                hashed_storage.delete_current()?;
            }

            if !value.is_zero() {
                hashed_storage.upsert(hashed_address, StorageEntry { key, value })?;
            }
        }
        Ok(hashed_storage_keys)
    }

    fn insert_storage_for_hashing(
        &self,
        storages: impl IntoIterator<Item = (Address, impl IntoIterator<Item = StorageEntry>)>,
    ) -> ProviderResult<HashMap<B256, BTreeSet<B256>>> {
        // hash values
        let hashed_storages =
            storages.into_iter().fold(BTreeMap::new(), |mut map, (address, storage)| {
                let storage = storage.into_iter().fold(BTreeMap::new(), |mut map, entry| {
                    map.insert(DS::KeyHasher::hash_key(entry.key), entry.value);
                    map
                });
                map.insert(DS::KeyHasher::hash_key(address), storage);
                map
            });

        let hashed_storage_keys = hashed_storages
            .iter()
            .map(|(hashed_address, entries)| (*hashed_address, entries.keys().copied().collect()))
            .collect();

        let mut hashed_storage_cursor = self.tx.cursor_dup_write::<tables::HashedStorages>()?;
        // Hash the address and key and apply them to HashedStorage (if Storage is None
        // just remove it);
        hashed_storages.into_iter().try_for_each(|(hashed_address, storage)| {
            storage.into_iter().try_for_each(|(key, value)| -> ProviderResult<()> {
                if hashed_storage_cursor
                    .seek_by_key_subkey(hashed_address, key)?
                    .filter(|entry| entry.key == key)
                    .is_some()
                {
                    hashed_storage_cursor.delete_current()?;
                }

                if !value.is_zero() {
                    hashed_storage_cursor.upsert(hashed_address, StorageEntry { key, value })?;
                }
                Ok(())
            })
        })?;

        Ok(hashed_storage_keys)
    }

    fn insert_hashes(
        &self,
        range: RangeInclusive<BlockNumber>,
        end_block_hash: B256,
        expected_state_root: B256,
    ) -> ProviderResult<()> {
        // Initialize prefix sets.
        let mut account_prefix_set = PrefixSetMut::default();
        let mut storage_prefix_sets: HashMap<B256, PrefixSetMut> = HashMap::default();
        let mut destroyed_accounts = HashSet::default();

        let mut durations_recorder = metrics::DurationsRecorder::default();

        // storage hashing stage
        {
            let lists = self.changed_storages_with_range(range.clone())?;
            let storages = self.plain_state_storages(lists)?;
            let storage_entries = self.insert_storage_for_hashing(storages)?;
            for (hashed_address, hashed_slots) in storage_entries {
                account_prefix_set.insert(Nibbles::unpack(hashed_address));
                for slot in hashed_slots {
                    storage_prefix_sets
                        .entry(hashed_address)
                        .or_default()
                        .insert(Nibbles::unpack(slot));
                }
            }
        }
        durations_recorder.record_relative(metrics::Action::InsertStorageHashing);

        // account hashing stage
        {
            let lists = self.changed_accounts_with_range(range.clone())?;
            let accounts = self.basic_accounts(lists)?;
            let hashed_addresses = self.insert_account_for_hashing(accounts)?;
            for (hashed_address, account) in hashed_addresses {
                account_prefix_set.insert(Nibbles::unpack(hashed_address));
                if account.is_none() {
                    destroyed_accounts.insert(hashed_address);
                }
            }
        }
        durations_recorder.record_relative(metrics::Action::InsertAccountHashing);

        // merkle tree
        {
            // This is the same as `StateRoot::incremental_root_with_updates`, only the prefix sets
            // are pre-loaded.
            let prefix_sets = TriePrefixSetsMut {
                account_prefix_set,
                storage_prefix_sets: storage_prefix_sets.into_iter().collect(),
                destroyed_accounts,
            };
            let trie_input = TrieInput::new(Default::default(), Default::default(), prefix_sets);
            let (state_root, trie_updates, _) =
                DS::StateRoot::overlay_root_from_nodes_with_updates(&self.tx, trie_input)
                    .map_err(Into::<reth_db::DatabaseError>::into)?;
            if state_root != expected_state_root {
                return Err(ProviderError::StateRootMismatch(Box::new(RootMismatch {
                    root: GotExpected { got: state_root, expected: expected_state_root },
                    block_number: *range.end(),
                    block_hash: end_block_hash,
                })))
            }
            self.write_trie_updates(&trie_updates)?;
        }
        durations_recorder.record_relative(metrics::Action::InsertMerkleTree);

        debug!(target: "providers::db", ?range, actions = ?durations_recorder.actions, "Inserted hashes");

        Ok(())
    }
}

impl<TX: DbTxMut + DbTx, Spec: Send + Sync, DS: Send + Sync> HistoryWriter
    for DatabaseProvider<TX, Spec, DS>
{
    fn unwind_account_history_indices(
        &self,
        range: RangeInclusive<BlockNumber>,
    ) -> ProviderResult<usize> {
        let mut last_indices = self
            .tx
            .cursor_read::<tables::AccountChangeSets>()?
            .walk_range(range)?
            .map(|entry| entry.map(|(index, account)| (account.address, index)))
            .collect::<Result<Vec<_>, _>>()?;
        last_indices.sort_by_key(|(a, _)| *a);

        // Unwind the account history index.
        let mut cursor = self.tx.cursor_write::<tables::AccountsHistory>()?;
        for &(address, rem_index) in &last_indices {
            let partial_shard = unwind_history_shards::<_, tables::AccountsHistory, _>(
                &mut cursor,
                ShardedKey::last(address),
                rem_index,
                |sharded_key| sharded_key.key == address,
            )?;

            // Check the last returned partial shard.
            // If it's not empty, the shard needs to be reinserted.
            if !partial_shard.is_empty() {
                cursor.insert(
                    ShardedKey::last(address),
                    BlockNumberList::new_pre_sorted(partial_shard),
                )?;
            }
        }

        let changesets = last_indices.len();
        Ok(changesets)
    }

    fn insert_account_history_index(
        &self,
        account_transitions: impl IntoIterator<Item = (Address, impl IntoIterator<Item = u64>)>,
    ) -> ProviderResult<()> {
        self.append_history_index::<_, tables::AccountsHistory>(
            account_transitions,
            ShardedKey::new,
        )
    }

    fn unwind_storage_history_indices(
        &self,
        range: Range<BlockNumberAddress>,
    ) -> ProviderResult<usize> {
        let mut storage_changesets = self
            .tx
            .cursor_read::<tables::StorageChangeSets>()?
            .walk_range(range)?
            .map(|entry| {
                entry.map(|(BlockNumberAddress((bn, address)), storage)| (address, storage.key, bn))
            })
            .collect::<Result<Vec<_>, _>>()?;
        storage_changesets.sort_by_key(|(address, key, _)| (*address, *key));

        let mut cursor = self.tx.cursor_write::<tables::StoragesHistory>()?;
        for &(address, storage_key, rem_index) in &storage_changesets {
            let partial_shard = unwind_history_shards::<_, tables::StoragesHistory, _>(
                &mut cursor,
                StorageShardedKey::last(address, storage_key),
                rem_index,
                |storage_sharded_key| {
                    storage_sharded_key.address == address &&
                        storage_sharded_key.sharded_key.key == storage_key
                },
            )?;

            // Check the last returned partial shard.
            // If it's not empty, the shard needs to be reinserted.
            if !partial_shard.is_empty() {
                cursor.insert(
                    StorageShardedKey::last(address, storage_key),
                    BlockNumberList::new_pre_sorted(partial_shard),
                )?;
            }
        }

        let changesets = storage_changesets.len();
        Ok(changesets)
    }

    fn insert_storage_history_index(
        &self,
        storage_transitions: impl IntoIterator<Item = ((Address, B256), impl IntoIterator<Item = u64>)>,
    ) -> ProviderResult<()> {
        self.append_history_index::<_, tables::StoragesHistory>(
            storage_transitions,
            |(address, storage_key), highest_block_number| {
                StorageShardedKey::new(address, storage_key, highest_block_number)
            },
        )
    }

    fn update_history_indices(&self, range: RangeInclusive<BlockNumber>) -> ProviderResult<()> {
        // account history stage
        {
            let indices = self.changed_accounts_and_blocks_with_range(range.clone())?;
            self.insert_account_history_index(indices)?;
        }

        // storage history stage
        {
            let indices = self.changed_storages_and_blocks_with_range(range)?;
            self.insert_storage_history_index(indices)?;
        }

        Ok(())
    }
}

impl<TX: DbTx, Spec: Send + Sync + EthereumHardforks, DS: DatabaseState> BlockExecutionReader
    for DatabaseProvider<TX, Spec, DS>
{
    fn get_block_and_execution_range(
        &self,
        range: RangeInclusive<BlockNumber>,
    ) -> ProviderResult<Chain> {
        // get blocks
        let blocks = self.get_block_range(range.clone())?;

        // get execution res
        let execution_state = self.get_state(range)?.unwrap_or_default();

        Ok(Chain::new(blocks, execution_state, None))
    }
}

impl<TX: DbTx, Spec: Send + Sync, DS: DatabaseState> StateReader
    for DatabaseProvider<TX, Spec, DS>
{
    fn get_state(&self, block: BlockNumber) -> ProviderResult<Option<ExecutionOutcome>> {
        self.get_state(block..=block)
    }
}

impl<
        TX: DbTxMut + DbTx + 'static,
        Spec: Send + Sync + EthereumHardforks + 'static,
        DS: DatabaseState,
    > BlockExecutionWriter for DatabaseProvider<TX, Spec, DS>
{
    fn take_block_and_execution_range(
        &self,
        range: RangeInclusive<BlockNumber>,
    ) -> ProviderResult<Chain> {
        let storage_range = BlockNumberAddress::range(range.clone());

        // Unwind account hashes. Add changed accounts to account prefix set.
        let hashed_addresses = self.unwind_account_hashing(range.clone())?;
        let mut account_prefix_set = PrefixSetMut::with_capacity(hashed_addresses.len());
        let mut destroyed_accounts = HashSet::default();
        for (hashed_address, account) in hashed_addresses {
            account_prefix_set.insert(Nibbles::unpack(hashed_address));
            if account.is_none() {
                destroyed_accounts.insert(hashed_address);
            }
        }

        // Unwind account history indices.
        self.unwind_account_history_indices(range.clone())?;

        // Unwind storage hashes. Add changed account and storage keys to corresponding prefix
        // sets.
        let mut storage_prefix_sets = HashMap::<B256, PrefixSetMut>::default();
        let storage_entries = self.unwind_storage_hashing(storage_range.clone())?;
        for (hashed_address, hashed_slots) in storage_entries {
            account_prefix_set.insert(Nibbles::unpack(hashed_address));
            let mut storage_prefix_set = PrefixSetMut::with_capacity(hashed_slots.len());
            for slot in hashed_slots {
                storage_prefix_set.insert(Nibbles::unpack(slot));
            }
            storage_prefix_sets.insert(hashed_address, storage_prefix_set);
        }

        // Unwind storage history indices.
        self.unwind_storage_history_indices(storage_range)?;

        // Calculate the reverted merkle root.
        // This is the same as `StateRoot::incremental_root_with_updates`, only the prefix sets
        // are pre-loaded.
        let prefix_sets =
            TriePrefixSetsMut { account_prefix_set, storage_prefix_sets, destroyed_accounts };
        let trie_input = TrieInput::new(Default::default(), Default::default(), prefix_sets);
        let (new_state_root, trie_updates, _) =
            DS::StateRoot::overlay_root_from_nodes_with_updates(&self.tx, trie_input)
                .map_err(Into::<reth_db::DatabaseError>::into)?;

        let parent_number = range.start().saturating_sub(1);
        let parent_state_root = self
            .header_by_number(parent_number)?
            .ok_or_else(|| ProviderError::HeaderNotFound(parent_number.into()))?
            .state_root;

        // state root should be always correct as we are reverting state.
        // but for sake of double verification we will check it again.
        if new_state_root != parent_state_root {
            let parent_hash = self
                .block_hash(parent_number)?
                .ok_or_else(|| ProviderError::HeaderNotFound(parent_number.into()))?;
            return Err(ProviderError::UnwindStateRootMismatch(Box::new(RootMismatch {
                root: GotExpected { got: new_state_root, expected: parent_state_root },
                block_number: parent_number,
                block_hash: parent_hash,
            })))
        }
        self.write_trie_updates(&trie_updates)?;

        // get blocks
        let blocks = self.take_block_range(range.clone())?;
        let unwind_to = blocks.first().map(|b| b.number.saturating_sub(1));

        // get execution res
        let execution_state = self.take_state(range.clone())?;

        // remove block bodies it is needed for both get block range and get block execution results
        // that is why it is deleted afterwards.
        self.remove::<tables::BlockBodyIndices>(range)?;

        // Update pipeline progress
        if let Some(fork_number) = unwind_to {
            self.update_pipeline_stages(fork_number, true)?;
        }

        Ok(Chain::new(blocks, execution_state, None))
    }

    fn remove_block_and_execution_range(
        &self,
        range: RangeInclusive<BlockNumber>,
    ) -> ProviderResult<()> {
        let storage_range = BlockNumberAddress::range(range.clone());

        // Unwind account hashes. Add changed accounts to account prefix set.
        let hashed_addresses = self.unwind_account_hashing(range.clone())?;
        let mut account_prefix_set = PrefixSetMut::with_capacity(hashed_addresses.len());
        let mut destroyed_accounts = HashSet::default();
        for (hashed_address, account) in hashed_addresses {
            account_prefix_set.insert(Nibbles::unpack(hashed_address));
            if account.is_none() {
                destroyed_accounts.insert(hashed_address);
            }
        }

        // Unwind account history indices.
        self.unwind_account_history_indices(range.clone())?;

        // Unwind storage hashes. Add changed account and storage keys to corresponding prefix
        // sets.
        let mut storage_prefix_sets = HashMap::<B256, PrefixSetMut>::default();
        let storage_entries = self.unwind_storage_hashing(storage_range.clone())?;
        for (hashed_address, hashed_slots) in storage_entries {
            account_prefix_set.insert(Nibbles::unpack(hashed_address));
            let mut storage_prefix_set = PrefixSetMut::with_capacity(hashed_slots.len());
            for slot in hashed_slots {
                storage_prefix_set.insert(Nibbles::unpack(slot));
            }
            storage_prefix_sets.insert(hashed_address, storage_prefix_set);
        }

        // Unwind storage history indices.
        self.unwind_storage_history_indices(storage_range)?;

        // Calculate the reverted merkle root.
        // This is the same as `StateRoot::incremental_root_with_updates`, only the prefix sets
        // are pre-loaded.
        let prefix_sets =
            TriePrefixSetsMut { account_prefix_set, storage_prefix_sets, destroyed_accounts };
        let trie_input = TrieInput::new(Default::default(), Default::default(), prefix_sets);
        let (new_state_root, trie_updates, _) =
            DS::StateRoot::overlay_root_from_nodes_with_updates(&self.tx, trie_input)
                .map_err(Into::<reth_db::DatabaseError>::into)?;

        let parent_number = range.start().saturating_sub(1);
        let parent_state_root = self
            .header_by_number(parent_number)?
            .ok_or_else(|| ProviderError::HeaderNotFound(parent_number.into()))?
            .state_root;

        // state root should be always correct as we are reverting state.
        // but for sake of double verification we will check it again.
        if new_state_root != parent_state_root {
            let parent_hash = self
                .block_hash(parent_number)?
                .ok_or_else(|| ProviderError::HeaderNotFound(parent_number.into()))?;
            return Err(ProviderError::UnwindStateRootMismatch(Box::new(RootMismatch {
                root: GotExpected { got: new_state_root, expected: parent_state_root },
                block_number: parent_number,
                block_hash: parent_hash,
            })))
        }
        self.write_trie_updates(&trie_updates)?;

        // get blocks
        let blocks = self.take_block_range(range.clone())?;
        let unwind_to = blocks.first().map(|b| b.number.saturating_sub(1));

        // remove execution res
        self.remove_state(range.clone())?;

        // remove block bodies it is needed for both get block range and get block execution results
        // that is why it is deleted afterwards.
        self.remove::<tables::BlockBodyIndices>(range)?;

        // Update pipeline progress
        if let Some(block_number) = unwind_to {
            self.update_pipeline_stages(block_number, true)?;
        }

        Ok(())
    }
}

impl<
        TX: DbTxMut + DbTx + 'static,
        Spec: Send + Sync + EthereumHardforks + 'static,
        DS: Send + Sync + 'static,
    > BlockWriter for DatabaseProvider<TX, Spec, DS>
{
    /// Inserts the block into the database, always modifying the following tables:
    /// * [`CanonicalHeaders`](tables::CanonicalHeaders)
    /// * [`Headers`](tables::Headers)
    /// * [`HeaderNumbers`](tables::HeaderNumbers)
    /// * [`HeaderTerminalDifficulties`](tables::HeaderTerminalDifficulties)
    /// * [`BlockBodyIndices`](tables::BlockBodyIndices)
    ///
    /// If there are transactions in the block, the following tables will be modified:
    /// * [`Transactions`](tables::Transactions)
    /// * [`TransactionBlocks`](tables::TransactionBlocks)
    ///
    /// If ommers are not empty, this will modify [`BlockOmmers`](tables::BlockOmmers).
    /// If withdrawals are not empty, this will modify
    /// [`BlockWithdrawals`](tables::BlockWithdrawals).
    /// If requests are not empty, this will modify [`BlockRequests`](tables::BlockRequests).
    ///
    /// If the provider has __not__ configured full sender pruning, this will modify
    /// [`TransactionSenders`](tables::TransactionSenders).
    ///
    /// If the provider has __not__ configured full transaction lookup pruning, this will modify
    /// [`TransactionHashNumbers`](tables::TransactionHashNumbers).
    fn insert_block(
        &self,
        block: SealedBlockWithSenders,
    ) -> ProviderResult<StoredBlockBodyIndices> {
        let block_number = block.number;

        let mut durations_recorder = metrics::DurationsRecorder::default();

        self.tx.put::<tables::CanonicalHeaders>(block_number, block.hash())?;
        durations_recorder.record_relative(metrics::Action::InsertCanonicalHeaders);

        // Put header with canonical hashes.
        self.tx.put::<tables::Headers>(block_number, block.header.as_ref().clone())?;
        durations_recorder.record_relative(metrics::Action::InsertHeaders);

        self.tx.put::<tables::HeaderNumbers>(block.hash(), block_number)?;
        durations_recorder.record_relative(metrics::Action::InsertHeaderNumbers);

        // total difficulty
        let ttd = if block_number == 0 {
            block.difficulty
        } else {
            let parent_block_number = block_number - 1;
            let parent_ttd = self.header_td_by_number(parent_block_number)?.unwrap_or_default();
            durations_recorder.record_relative(metrics::Action::GetParentTD);
            parent_ttd + block.difficulty
        };

        self.tx.put::<tables::HeaderTerminalDifficulties>(block_number, ttd.into())?;
        durations_recorder.record_relative(metrics::Action::InsertHeaderTerminalDifficulties);

        // insert body ommers data
        if !block.body.ommers.is_empty() {
            self.tx.put::<tables::BlockOmmers>(
                block_number,
                StoredBlockOmmers { ommers: block.block.body.ommers },
            )?;
            durations_recorder.record_relative(metrics::Action::InsertBlockOmmers);
        }

        let mut next_tx_num = self
            .tx
            .cursor_read::<tables::TransactionBlocks>()?
            .last()?
            .map(|(n, _)| n + 1)
            .unwrap_or_default();
        durations_recorder.record_relative(metrics::Action::GetNextTxNum);
        let first_tx_num = next_tx_num;

        let tx_count = block.block.body.transactions.len() as u64;

        // Ensures we have all the senders for the block's transactions.
        let mut tx_senders_elapsed = Duration::default();
        let mut transactions_elapsed = Duration::default();
        let mut tx_hash_numbers_elapsed = Duration::default();

        for (transaction, sender) in
            block.block.body.transactions.into_iter().zip(block.senders.iter())
        {
            let hash = transaction.hash();

            if self
                .prune_modes
                .sender_recovery
                .as_ref()
                .filter(|prune_mode| prune_mode.is_full())
                .is_none()
            {
                let start = Instant::now();
                self.tx.put::<tables::TransactionSenders>(next_tx_num, *sender)?;
                tx_senders_elapsed += start.elapsed();
            }

            let start = Instant::now();
            self.tx.put::<tables::Transactions>(next_tx_num, transaction.into())?;
            let elapsed = start.elapsed();
            if elapsed > Duration::from_secs(1) {
                warn!(
                    target: "providers::db",
                    ?block_number,
                    tx_num = %next_tx_num,
                    hash = %hash,
                    ?elapsed,
                    "Transaction insertion took too long"
                );
            }
            transactions_elapsed += elapsed;

            if self
                .prune_modes
                .transaction_lookup
                .filter(|prune_mode| prune_mode.is_full())
                .is_none()
            {
                let start = Instant::now();
                self.tx.put::<tables::TransactionHashNumbers>(hash, next_tx_num)?;
                tx_hash_numbers_elapsed += start.elapsed();
            }
            next_tx_num += 1;
        }
        durations_recorder
            .record_duration(metrics::Action::InsertTransactionSenders, tx_senders_elapsed);
        durations_recorder
            .record_duration(metrics::Action::InsertTransactions, transactions_elapsed);
        durations_recorder.record_duration(
            metrics::Action::InsertTransactionHashNumbers,
            tx_hash_numbers_elapsed,
        );

        if let Some(withdrawals) = block.block.body.withdrawals {
            if !withdrawals.is_empty() {
                self.tx.put::<tables::BlockWithdrawals>(
                    block_number,
                    StoredBlockWithdrawals { withdrawals },
                )?;
                durations_recorder.record_relative(metrics::Action::InsertBlockWithdrawals);
            }
        }

        if let Some(requests) = block.block.body.requests {
            self.tx.put::<tables::BlockRequests>(block_number, requests)?;
            durations_recorder.record_relative(metrics::Action::InsertBlockRequests);
        }

        let block_indices = StoredBlockBodyIndices { first_tx_num, tx_count };
        self.tx.put::<tables::BlockBodyIndices>(block_number, block_indices.clone())?;
        durations_recorder.record_relative(metrics::Action::InsertBlockBodyIndices);

        if !block_indices.is_empty() {
            self.tx.put::<tables::TransactionBlocks>(block_indices.last_tx_num(), block_number)?;
            durations_recorder.record_relative(metrics::Action::InsertTransactionBlocks);
        }

        debug!(
            target: "providers::db",
            ?block_number,
            actions = ?durations_recorder.actions,
            "Inserted block"
        );

        Ok(block_indices)
    }

    /// TODO(joshie): this fn should be moved to `UnifiedStorageWriter` eventually
    fn append_blocks_with_state(
        &self,
        blocks: Vec<SealedBlockWithSenders>,
        execution_outcome: ExecutionOutcome,
        hashed_state: HashedPostStateSorted,
        trie_updates: TrieUpdates,
    ) -> ProviderResult<()> {
        if blocks.is_empty() {
            debug!(target: "providers::db", "Attempted to append empty block range");
            return Ok(())
        }

        let first_number = blocks.first().unwrap().number;

        let last = blocks.last().unwrap();
        let last_block_number = last.number;

        let mut durations_recorder = metrics::DurationsRecorder::default();

        // Insert the blocks
        for block in blocks {
            self.insert_block(block)?;
            durations_recorder.record_relative(metrics::Action::InsertBlock);
        }

        // Write state and changesets to the database.
        // Must be written after blocks because of the receipt lookup.
        // TODO: should _these_ be moved to storagewriter? seems like storagewriter should be
        // _above_ db provider
        let mut storage_writer = UnifiedStorageWriter::from_database(self);
        storage_writer.write_to_storage(execution_outcome, OriginalValuesKnown::No)?;
        durations_recorder.record_relative(metrics::Action::InsertState);

        // insert hashes and intermediate merkle nodes
        self.write_hashed_state(&hashed_state)?;
        self.write_trie_updates(&trie_updates)?;
        durations_recorder.record_relative(metrics::Action::InsertHashes);

        self.update_history_indices(first_number..=last_block_number)?;
        durations_recorder.record_relative(metrics::Action::InsertHistoryIndices);

        // Update pipeline progress
        self.update_pipeline_stages(last_block_number, false)?;
        durations_recorder.record_relative(metrics::Action::UpdatePipelineStages);

        debug!(target: "providers::db", range = ?first_number..=last_block_number, actions = ?durations_recorder.actions, "Appended blocks");

        Ok(())
    }
}

impl<TX: DbTx, Spec: Send + Sync, DS: DatabaseState> PruneCheckpointReader
    for DatabaseProvider<TX, Spec, DS>
{
    fn get_prune_checkpoint(
        &self,
        segment: PruneSegment,
    ) -> ProviderResult<Option<PruneCheckpoint>> {
        Ok(self.tx.get::<tables::PruneCheckpoints>(segment)?)
    }

    fn get_prune_checkpoints(&self) -> ProviderResult<Vec<(PruneSegment, PruneCheckpoint)>> {
        Ok(self
            .tx
            .cursor_read::<tables::PruneCheckpoints>()?
            .walk(None)?
            .collect::<Result<_, _>>()?)
    }
}

impl<TX: DbTxMut, Spec: Send + Sync, DS: DatabaseState> PruneCheckpointWriter
    for DatabaseProvider<TX, Spec, DS>
{
    fn save_prune_checkpoint(
        &self,
        segment: PruneSegment,
        checkpoint: PruneCheckpoint,
    ) -> ProviderResult<()> {
        Ok(self.tx.put::<tables::PruneCheckpoints>(segment, checkpoint)?)
    }
}

impl<TX: DbTx, Spec: Send + Sync, DS: DatabaseState> StatsReader
    for DatabaseProvider<TX, Spec, DS>
{
    fn count_entries<T: Table>(&self) -> ProviderResult<usize> {
        let db_entries = self.tx.entries::<T>()?;
        let static_file_entries = match self.static_file_provider.count_entries::<T>() {
            Ok(entries) => entries,
            Err(ProviderError::UnsupportedProvider) => 0,
            Err(err) => return Err(err),
        };

        Ok(db_entries + static_file_entries)
    }
}

impl<TX: DbTx, Spec: Send + Sync, DS: Send + Sync> ChainStateBlockReader
    for DatabaseProvider<TX, Spec, DS>
{
    fn last_finalized_block_number(&self) -> ProviderResult<Option<BlockNumber>> {
        let mut finalized_blocks = self
            .tx
            .cursor_read::<tables::ChainState>()?
            .walk(Some(tables::ChainStateKey::LastFinalizedBlock))?
            .take(1)
            .collect::<Result<BTreeMap<tables::ChainStateKey, BlockNumber>, _>>()?;

        let last_finalized_block_number = finalized_blocks.pop_first().map(|pair| pair.1);
        Ok(last_finalized_block_number)
    }

    fn last_safe_block_number(&self) -> ProviderResult<Option<BlockNumber>> {
        let mut finalized_blocks = self
            .tx
            .cursor_read::<tables::ChainState>()?
            .walk(Some(tables::ChainStateKey::LastSafeBlockBlock))?
            .take(1)
            .collect::<Result<BTreeMap<tables::ChainStateKey, BlockNumber>, _>>()?;

        let last_finalized_block_number = finalized_blocks.pop_first().map(|pair| pair.1);
        Ok(last_finalized_block_number)
    }
}

impl<TX: DbTxMut, Spec: Send + Sync, DS: Send + Sync> ChainStateBlockWriter
    for DatabaseProvider<TX, Spec, DS>
{
    fn save_finalized_block_number(&self, block_number: BlockNumber) -> ProviderResult<()> {
        Ok(self
            .tx
            .put::<tables::ChainState>(tables::ChainStateKey::LastFinalizedBlock, block_number)?)
    }

    fn save_safe_block_number(&self, block_number: BlockNumber) -> ProviderResult<()> {
        Ok(self
            .tx
            .put::<tables::ChainState>(tables::ChainStateKey::LastSafeBlockBlock, block_number)?)
    }
}

impl<TX: DbTx + 'static, Spec: Send + Sync + 'static, DS: Send + Sync + 'static> DBProvider
    for DatabaseProvider<TX, Spec, DS>
{
    type Tx = TX;

    fn tx_ref(&self) -> &Self::Tx {
        &self.tx
    }

    fn tx_mut(&mut self) -> &mut Self::Tx {
        &mut self.tx
    }

    fn into_tx(self) -> Self::Tx {
        self.tx
    }

    fn prune_modes_ref(&self) -> &PruneModes {
        self.prune_modes_ref()
    }
}

/// Helper method to recover senders for any blocks in the db which do not have senders. This
/// compares the length of the input senders [`Vec`], with the length of given transactions [`Vec`],
/// and will add to the input senders vec if there are more transactions.
///
/// NOTE: This will modify the input senders list, which is why a mutable reference is required.
fn recover_block_senders(
    senders: &mut Vec<(u64, Address)>,
    transactions: &[(u64, TransactionSigned)],
    first_transaction: u64,
    last_transaction: u64,
) -> ProviderResult<()> {
    // Recover senders manually if not found in db
    // NOTE: Transactions are always guaranteed to be in the database whereas
    // senders might be pruned.
    if senders.len() != transactions.len() {
        if senders.len() > transactions.len() {
            error!(target: "providers::db", senders=%senders.len(), transactions=%transactions.len(),
                first_tx=%first_transaction, last_tx=%last_transaction,
                "unexpected senders and transactions mismatch");
        }
        let missing = transactions.len().saturating_sub(senders.len());
        senders.reserve(missing);
        // Find all missing senders, their corresponding tx numbers and indexes to the original
        // `senders` vector at which the recovered senders will be inserted.
        let mut missing_senders = Vec::with_capacity(missing);
        {
            let mut senders = senders.iter().peekable();

            // `transactions` contain all entries. `senders` contain _some_ of the senders for
            // these transactions. Both are sorted and indexed by `TxNumber`.
            //
            // The general idea is to iterate on both `transactions` and `senders`, and advance
            // the `senders` iteration only if it matches the current `transactions` entry's
            // `TxNumber`. Otherwise, add the transaction to the list of missing senders.
            for (i, (tx_number, transaction)) in transactions.iter().enumerate() {
                if let Some((sender_tx_number, _)) = senders.peek() {
                    if sender_tx_number == tx_number {
                        // If current sender's `TxNumber` matches current transaction's
                        // `TxNumber`, advance the senders iterator.
                        senders.next();
                    } else {
                        // If current sender's `TxNumber` doesn't match current transaction's
                        // `TxNumber`, add it to missing senders.
                        missing_senders.push((i, tx_number, transaction));
                    }
                } else {
                    // If there's no more senders left, but we're still iterating over
                    // transactions, add them to missing senders
                    missing_senders.push((i, tx_number, transaction));
                }
            }
        }

        // Recover senders
        let recovered_senders = TransactionSigned::recover_signers(
            missing_senders.iter().map(|(_, _, tx)| *tx).collect::<Vec<_>>(),
            missing_senders.len(),
        )
        .ok_or(ProviderError::SenderRecoveryError)?;

        // Insert recovered senders along with tx numbers at the corresponding indexes to the
        // original `senders` vector
        for ((i, tx_number, _), sender) in missing_senders.into_iter().zip(recovered_senders) {
            // Insert will put recovered senders at necessary positions and shift the rest
            senders.insert(i, (*tx_number, sender));
        }

        // Debug assertions which are triggered during the test to ensure that all senders are
        // present and sorted
        debug_assert_eq!(senders.len(), transactions.len(), "missing one or more senders");
        debug_assert!(senders.iter().tuple_windows().all(|(a, b)| a.0 < b.0), "senders not sorted");
    }

    Ok(())
}

fn range_size_hint(range: &impl RangeBounds<TxNumber>) -> Option<usize> {
    let start = match range.start_bound().cloned() {
        Bound::Included(start) => start,
        Bound::Excluded(start) => start.checked_add(1)?,
        Bound::Unbounded => 0,
    };
    let end = match range.end_bound().cloned() {
        Bound::Included(end) => end.saturating_add(1),
        Bound::Excluded(end) => end,
        Bound::Unbounded => return None,
    };
    end.checked_sub(start).map(|x| x as _)
}<|MERGE_RESOLUTION|>--- conflicted
+++ resolved
@@ -9,21 +9,12 @@
     AccountReader, BlockExecutionReader, BlockExecutionWriter, BlockHashReader, BlockNumReader,
     BlockReader, BlockWriter, BundleStateInit, ChainStateBlockReader, ChainStateBlockWriter,
     DBProvider, EvmEnvProvider, HashingWriter, HeaderProvider, HeaderSyncGap,
-<<<<<<< HEAD
-    HeaderSyncGapProvider, HistoricalStateProvider, HistoryWriter, LatestStateProvider,
-    LatestStateProviderRef, OriginalValuesKnown, ProviderError, PruneCheckpointReader,
-    PruneCheckpointWriter, RequestsProvider, RevertsInit, StageCheckpointReader, StateChangeWriter,
-    StateProviderBox, StateReader, StateWriter, StaticFileProviderFactory, StatsReader,
-    StorageReader, StorageTrieWriter, TransactionVariant, TransactionsProvider,
-    TransactionsProviderExt, TrieWriter, WithdrawalsProvider,
-=======
     HeaderSyncGapProvider, HistoricalStateProvider, HistoricalStateProviderRef, HistoryWriter,
     LatestStateProvider, LatestStateProviderRef, OriginalValuesKnown, ProviderError,
     PruneCheckpointReader, PruneCheckpointWriter, RequestsProvider, RevertsInit,
     StageCheckpointReader, StateChangeWriter, StateProviderBox, StateReader, StateWriter,
     StaticFileProviderFactory, StatsReader, StorageReader, StorageTrieWriter, TransactionVariant,
     TransactionsProvider, TransactionsProviderExt, TrieWriter, WithdrawalsProvider,
->>>>>>> 323d8edf
 };
 use alloy_eips::BlockHashOrNumber;
 use alloy_primitives::{Address, BlockHash, BlockNumber, TxHash, TxNumber, B256, U256};
@@ -56,14 +47,10 @@
 };
 use reth_prune_types::{PruneCheckpoint, PruneModes, PruneSegment};
 use reth_stages_types::{StageCheckpoint, StageId};
-<<<<<<< HEAD
 use reth_storage_api::{
     HashedPostStateProvider, StateProvider, StateRootProvider, StorageChangeSetReader,
     ToLatestStateProviderRef, TryIntoHistoricalStateProvider,
 };
-=======
-use reth_storage_api::{StateProvider, StorageChangeSetReader, TryIntoHistoricalStateProvider};
->>>>>>> 323d8edf
 use reth_storage_errors::provider::{ProviderResult, RootMismatch};
 use reth_trie::{
     prefix_set::{PrefixSetMut, TriePrefixSetsMut},
@@ -166,14 +153,14 @@
     }
 }
 
-<<<<<<< HEAD
-impl<TX, Spec, DS> StaticFileProviderFactory for DatabaseProvider<TX, Spec, DS> {
-=======
-impl<TX: DbTx, Spec: Send + Sync> DatabaseProvider<TX, Spec> {
+impl<TX: DbTx, Spec: Send + Sync, DS: DatabaseState> DatabaseProvider<TX, Spec, DS> {
     /// State provider for latest block
     pub fn latest<'a>(&'a self) -> ProviderResult<Box<dyn StateProvider + 'a>> {
         trace!(target: "providers::db", "Returning latest state provider");
-        Ok(Box::new(LatestStateProviderRef::new(&self.tx, self.static_file_provider.clone())))
+        Ok(Box::new(LatestStateProviderRef::<_, DS>::new(
+            &self.tx,
+            self.static_file_provider.clone(),
+        )))
     }
 
     /// Storage provider for state at that given block hash
@@ -186,7 +173,7 @@
         if block_number == self.best_block_number().unwrap_or_default() &&
             block_number == self.last_block_number().unwrap_or_default()
         {
-            return Ok(Box::new(LatestStateProviderRef::new(
+            return Ok(Box::new(LatestStateProviderRef::<_, DS>::new(
                 &self.tx,
                 self.static_file_provider.clone(),
             )))
@@ -200,7 +187,7 @@
         let storage_history_prune_checkpoint =
             self.get_prune_checkpoint(PruneSegment::StorageHistory)?;
 
-        let mut state_provider = HistoricalStateProviderRef::new(
+        let mut state_provider = HistoricalStateProviderRef::<'_, _, DS>::new(
             &self.tx,
             block_number,
             self.static_file_provider.clone(),
@@ -227,8 +214,7 @@
     }
 }
 
-impl<TX, Spec> StaticFileProviderFactory for DatabaseProvider<TX, Spec> {
->>>>>>> 323d8edf
+impl<TX, Spec, DS> StaticFileProviderFactory for DatabaseProvider<TX, Spec, DS> {
     /// Returns a static file provider
     fn static_file_provider(&self) -> StaticFileProvider {
         self.static_file_provider.clone()
