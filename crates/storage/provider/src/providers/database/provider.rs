use crate::{
    bundle_state::HashedStateChanges,
    providers::{database::metrics, static_file::StaticFileWriter, StaticFileProvider},
    to_range,
    traits::{
        AccountExtReader, BlockSource, ChangeSetReader, ReceiptProvider, StageCheckpointWriter,
    },
    AccountReader, BlockExecutionWriter, BlockHashReader, BlockNumReader, BlockReader, BlockWriter,
    EvmEnvProvider, FinalizedBlockReader, FinalizedBlockWriter, HashingWriter, HeaderProvider,
    HeaderSyncGap, HeaderSyncGapProvider, HistoricalStateProvider, HistoryWriter,
    LatestStateProvider, OriginalValuesKnown, ProviderError, PruneCheckpointReader,
    PruneCheckpointWriter, RequestsProvider, StageCheckpointReader, StateProviderBox, StateWriter,
    StatsReader, StorageReader, TransactionVariant, TransactionsProvider, TransactionsProviderExt,
    WithdrawalsProvider,
};
use itertools::{izip, Itertools};
use reth_chainspec::{ChainInfo, ChainSpec, EthereumHardforks};
use reth_db::{tables, BlockNumberList};
use reth_db_api::{
    common::KeyValue,
    cursor::{DbCursorRO, DbCursorRW, DbDupCursorRO, RangeWalker},
    database::Database,
    models::{
        sharded_key, storage_sharded_key::StorageShardedKey, AccountBeforeTx, BlockNumberAddress,
        ShardedKey, StoredBlockBodyIndices, StoredBlockOmmers, StoredBlockWithdrawals,
    },
    table::{Table, TableRow},
    transaction::{DbTx, DbTxMut},
    DatabaseError,
};
use reth_evm::ConfigureEvmEnv;
use reth_execution_types::{Chain, ExecutionOutcome};
use reth_network_p2p::headers::downloader::SyncTarget;
use reth_primitives::{
    keccak256, Account, Address, Block, BlockHash, BlockHashOrNumber, BlockNumber,
    BlockWithSenders, GotExpected, Header, Receipt, Requests, SealedBlock, SealedBlockWithSenders,
    SealedHeader, StaticFileSegment, StorageEntry, TransactionMeta, TransactionSigned,
    TransactionSignedEcRecovered, TransactionSignedNoHash, TxHash, TxNumber, Withdrawal,
    Withdrawals, B256, U256,
};
use reth_prune_types::{PruneCheckpoint, PruneLimiter, PruneModes, PruneSegment};
use reth_stages_types::{StageCheckpoint, StageId};
use reth_storage_errors::provider::{ProviderResult, RootMismatch};
use reth_trie::{
    prefix_set::{PrefixSet, PrefixSetMut, TriePrefixSets},
    updates::TrieUpdates,
    HashedPostState, Nibbles, StateRoot,
};
<<<<<<< HEAD
use revm::{
    db::states::BundleBuilder,
    primitives::{BlockEnv, CfgEnvWithHandlerCfg, SpecId},
};
=======
use revm::primitives::{BlockEnv, CfgEnvWithHandlerCfg};
>>>>>>> d8e6d013
use std::{
    cmp::Ordering,
    collections::{hash_map, BTreeMap, BTreeSet, HashMap, HashSet},
    fmt::Debug,
    ops::{Bound, Deref, DerefMut, Range, RangeBounds, RangeInclusive},
    sync::{mpsc, Arc},
    time::{Duration, Instant},
};
use tokio::sync::watch;
use tracing::{debug, error, warn};

/// A [`DatabaseProvider`] that holds a read-only database transaction.
pub type DatabaseProviderRO<DB> = DatabaseProvider<<DB as Database>::TX>;

/// A [`DatabaseProvider`] that holds a read-write database transaction.
///
/// Ideally this would be an alias type. However, there's some weird compiler error (<https://github.com/rust-lang/rust/issues/102211>), that forces us to wrap this in a struct instead.
/// Once that issue is solved, we can probably revert back to being an alias type.
#[derive(Debug)]
pub struct DatabaseProviderRW<DB: Database>(pub DatabaseProvider<<DB as Database>::TXMut>);

impl<DB: Database> Deref for DatabaseProviderRW<DB> {
    type Target = DatabaseProvider<<DB as Database>::TXMut>;

    fn deref(&self) -> &Self::Target {
        &self.0
    }
}

impl<DB: Database> DerefMut for DatabaseProviderRW<DB> {
    fn deref_mut(&mut self) -> &mut Self::Target {
        &mut self.0
    }
}

impl<DB: Database> DatabaseProviderRW<DB> {
    /// Commit database transaction and static file if it exists.
    pub fn commit(self) -> ProviderResult<bool> {
        self.0.commit()
    }

    /// Consume `DbTx` or `DbTxMut`.
    pub fn into_tx(self) -> <DB as Database>::TXMut {
        self.0.into_tx()
    }
}

/// A provider struct that fetches data from the database.
/// Wrapper around [`DbTx`] and [`DbTxMut`]. Example: [`HeaderProvider`] [`BlockHashReader`]
#[derive(Debug)]
pub struct DatabaseProvider<TX> {
    /// Database transaction.
    tx: TX,
    /// Chain spec
    chain_spec: Arc<ChainSpec>,
    /// Static File provider
    static_file_provider: StaticFileProvider,
}

impl<TX> DatabaseProvider<TX> {
    /// Returns a static file provider
    pub const fn static_file_provider(&self) -> &StaticFileProvider {
        &self.static_file_provider
    }
}

impl<TX: DbTxMut> DatabaseProvider<TX> {
    /// Creates a provider with an inner read-write transaction.
    pub const fn new_rw(
        tx: TX,
        chain_spec: Arc<ChainSpec>,
        static_file_provider: StaticFileProvider,
    ) -> Self {
        Self { tx, chain_spec, static_file_provider }
    }
}

impl<TX: DbTx + 'static> DatabaseProvider<TX> {
    /// Storage provider for state at that given block
    pub fn state_provider_by_block_number(
        self,
        mut block_number: BlockNumber,
    ) -> ProviderResult<StateProviderBox> {
        if block_number == self.best_block_number().unwrap_or_default() &&
            block_number == self.last_block_number().unwrap_or_default()
        {
            return Ok(Box::new(LatestStateProvider::new(self.tx, self.static_file_provider)))
        }

        // +1 as the changeset that we want is the one that was applied after this block.
        block_number += 1;

        let account_history_prune_checkpoint =
            self.get_prune_checkpoint(PruneSegment::AccountHistory)?;
        let storage_history_prune_checkpoint =
            self.get_prune_checkpoint(PruneSegment::StorageHistory)?;

        let mut state_provider =
            HistoricalStateProvider::new(self.tx, block_number, self.static_file_provider);

        // If we pruned account or storage history, we can't return state on every historical block.
        // Instead, we should cap it at the latest prune checkpoint for corresponding prune segment.
        if let Some(prune_checkpoint_block_number) =
            account_history_prune_checkpoint.and_then(|checkpoint| checkpoint.block_number)
        {
            state_provider = state_provider.with_lowest_available_account_history_block_number(
                prune_checkpoint_block_number + 1,
            );
        }
        if let Some(prune_checkpoint_block_number) =
            storage_history_prune_checkpoint.and_then(|checkpoint| checkpoint.block_number)
        {
            state_provider = state_provider.with_lowest_available_storage_history_block_number(
                prune_checkpoint_block_number + 1,
            );
        }

        Ok(Box::new(state_provider))
    }
}

impl<TX: DbTxMut + DbTx> DatabaseProvider<TX> {
    #[cfg(any(test, feature = "test-utils"))]
    /// Inserts an historical block. Used for setting up test environments
    pub fn insert_historical_block(
        &self,
        block: SealedBlockWithSenders,
        prune_modes: Option<&PruneModes>,
    ) -> ProviderResult<StoredBlockBodyIndices> {
        let ttd = if block.number == 0 {
            block.difficulty
        } else {
            let parent_block_number = block.number - 1;
            let parent_ttd = self.header_td_by_number(parent_block_number)?.unwrap_or_default();
            parent_ttd + block.difficulty
        };

        let mut writer = self.static_file_provider.latest_writer(StaticFileSegment::Headers)?;

        // Backfill: some tests start at a forward block number, but static files require no gaps.
        let segment_header = writer.user_header();
        if segment_header.block_end().is_none() && segment_header.expected_block_start() == 0 {
            for block_number in 0..block.number {
                let mut prev = block.header.clone().unseal();
                prev.number = block_number;
                writer.append_header(prev, U256::ZERO, B256::ZERO)?;
            }
        }

        writer.append_header(block.header.as_ref().clone(), ttd, block.hash())?;

        self.insert_block(block, prune_modes)
    }
}

/// For a given key, unwind all history shards that are below the given block number.
///
/// S - Sharded key subtype.
/// T - Table to walk over.
/// C - Cursor implementation.
///
/// This function walks the entries from the given start key and deletes all shards that belong to
/// the key and are below the given block number.
///
/// The boundary shard (the shard is split by the block number) is removed from the database. Any
/// indices that are above the block number are filtered out. The boundary shard is returned for
/// reinsertion (if it's not empty).
fn unwind_history_shards<S, T, C>(
    cursor: &mut C,
    start_key: T::Key,
    block_number: BlockNumber,
    mut shard_belongs_to_key: impl FnMut(&T::Key) -> bool,
) -> ProviderResult<Vec<u64>>
where
    T: Table<Value = BlockNumberList>,
    T::Key: AsRef<ShardedKey<S>>,
    C: DbCursorRO<T> + DbCursorRW<T>,
{
    let mut item = cursor.seek_exact(start_key)?;
    while let Some((sharded_key, list)) = item {
        // If the shard does not belong to the key, break.
        if !shard_belongs_to_key(&sharded_key) {
            break
        }
        cursor.delete_current()?;

        // Check the first item.
        // If it is greater or eq to the block number, delete it.
        let first = list.iter().next().expect("List can't be empty");
        if first >= block_number {
            item = cursor.prev()?;
            continue
        } else if block_number <= sharded_key.as_ref().highest_block_number {
            // Filter out all elements greater than block number.
            return Ok(list.iter().take_while(|i| *i < block_number).collect::<Vec<_>>())
        } else {
            return Ok(list.iter().collect::<Vec<_>>())
        }
    }

    Ok(Vec::new())
}

impl<TX: DbTx> DatabaseProvider<TX> {
    /// Creates a provider with an inner read-only transaction.
    pub const fn new(
        tx: TX,
        chain_spec: Arc<ChainSpec>,
        static_file_provider: StaticFileProvider,
    ) -> Self {
        Self { tx, chain_spec, static_file_provider }
    }

    /// Consume `DbTx` or `DbTxMut`.
    pub fn into_tx(self) -> TX {
        self.tx
    }

    /// Pass `DbTx` or `DbTxMut` mutable reference.
    pub fn tx_mut(&mut self) -> &mut TX {
        &mut self.tx
    }

    /// Pass `DbTx` or `DbTxMut` immutable reference.
    pub const fn tx_ref(&self) -> &TX {
        &self.tx
    }

    /// Returns a reference to the [`ChainSpec`].
    pub fn chain_spec(&self) -> &ChainSpec {
        &self.chain_spec
    }

    /// Disables long-lived read transaction safety guarantees for leaks prevention and
    /// observability improvements.
    ///
    /// CAUTION: In most of the cases, you want the safety guarantees for long read transactions
    /// enabled. Use this only if you're sure that no write transaction is open in parallel, meaning
    /// that Reth as a node is offline and not progressing.
    pub fn disable_long_read_transaction_safety(mut self) -> Self {
        self.tx.disable_long_read_transaction_safety();
        self
    }

    /// Return full table as Vec
    pub fn table<T: Table>(&self) -> Result<Vec<KeyValue<T>>, DatabaseError>
    where
        T::Key: Default + Ord,
    {
        self.tx
            .cursor_read::<T>()?
            .walk(Some(T::Key::default()))?
            .collect::<Result<Vec<_>, DatabaseError>>()
    }

    /// Iterates over read only values in the given table and collects them into a vector.
    ///
    /// Early-returns if the range is empty, without opening a cursor transaction.
    fn cursor_read_collect<T: Table<Key = u64>>(
        &self,
        range: impl RangeBounds<T::Key>,
    ) -> ProviderResult<Vec<T::Value>> {
        let capacity = match range_size_hint(&range) {
            Some(0) | None => return Ok(Vec::new()),
            Some(capacity) => capacity,
        };
        let mut cursor = self.tx.cursor_read::<T>()?;
        self.cursor_collect_with_capacity(&mut cursor, range, capacity)
    }

    /// Iterates over read only values in the given table and collects them into a vector.
    fn cursor_collect<T: Table<Key = u64>>(
        &self,
        cursor: &mut impl DbCursorRO<T>,
        range: impl RangeBounds<T::Key>,
    ) -> ProviderResult<Vec<T::Value>> {
        let capacity = range_size_hint(&range).unwrap_or(0);
        self.cursor_collect_with_capacity(cursor, range, capacity)
    }

    fn cursor_collect_with_capacity<T: Table<Key = u64>>(
        &self,
        cursor: &mut impl DbCursorRO<T>,
        range: impl RangeBounds<T::Key>,
        capacity: usize,
    ) -> ProviderResult<Vec<T::Value>> {
        let mut items = Vec::with_capacity(capacity);
        for entry in cursor.walk_range(range)? {
            items.push(entry?.1);
        }
        Ok(items)
    }

    fn transactions_by_tx_range_with_cursor<C>(
        &self,
        range: impl RangeBounds<TxNumber>,
        cursor: &mut C,
    ) -> ProviderResult<Vec<TransactionSignedNoHash>>
    where
        C: DbCursorRO<tables::Transactions>,
    {
        self.static_file_provider.get_range_with_static_file_or_database(
            StaticFileSegment::Transactions,
            to_range(range),
            |static_file, range, _| static_file.transactions_by_tx_range(range),
            |range, _| self.cursor_collect(cursor, range),
            |_| true,
        )
    }

    /// Returns a range of blocks from the database.
    ///
    /// Uses the provided `headers_range` to get the headers for the range, and `assemble_block` to
    /// construct blocks from the following inputs:
    ///     – Header
    ///     - Range of transaction numbers
    ///     – Ommers
    ///     – Withdrawals
    ///     – Requests
    ///     – Senders
    fn block_range<F, H, HF, R>(
        &self,
        range: RangeInclusive<BlockNumber>,
        headers_range: HF,
        mut assemble_block: F,
    ) -> ProviderResult<Vec<R>>
    where
        H: AsRef<Header>,
        HF: FnOnce(RangeInclusive<BlockNumber>) -> ProviderResult<Vec<H>>,
        F: FnMut(
            H,
            Range<TxNumber>,
            Vec<Header>,
            Option<Withdrawals>,
            Option<Requests>,
        ) -> ProviderResult<R>,
    {
        if range.is_empty() {
            return Ok(Vec::new())
        }

        let len = range.end().saturating_sub(*range.start()) as usize;
        let mut blocks = Vec::with_capacity(len);

        let headers = headers_range(range)?;
        let mut ommers_cursor = self.tx.cursor_read::<tables::BlockOmmers>()?;
        let mut withdrawals_cursor = self.tx.cursor_read::<tables::BlockWithdrawals>()?;
        let mut requests_cursor = self.tx.cursor_read::<tables::BlockRequests>()?;
        let mut block_body_cursor = self.tx.cursor_read::<tables::BlockBodyIndices>()?;

        for header in headers {
            let header_ref = header.as_ref();
            // If the body indices are not found, this means that the transactions either do
            // not exist in the database yet, or they do exit but are
            // not indexed. If they exist but are not indexed, we don't
            // have enough information to return the block anyways, so
            // we skip the block.
            if let Some((_, block_body_indices)) =
                block_body_cursor.seek_exact(header_ref.number)?
            {
                let tx_range = block_body_indices.tx_num_range();

                // If we are past shanghai, then all blocks should have a withdrawal list,
                // even if empty
                let withdrawals =
                    if self.chain_spec.is_shanghai_active_at_timestamp(header_ref.timestamp) {
                        Some(
                            withdrawals_cursor
                                .seek_exact(header_ref.number)?
                                .map(|(_, w)| w.withdrawals)
                                .unwrap_or_default(),
                        )
                    } else {
                        None
                    };
                let requests =
                    if self.chain_spec.is_prague_active_at_timestamp(header_ref.timestamp) {
                        Some(requests_cursor.seek_exact(header_ref.number)?.unwrap_or_default().1)
                    } else {
                        None
                    };
                let ommers =
                    if self.chain_spec.final_paris_total_difficulty(header_ref.number).is_some() {
                        Vec::new()
                    } else {
                        ommers_cursor
                            .seek_exact(header_ref.number)?
                            .map(|(_, o)| o.ommers)
                            .unwrap_or_default()
                    };

                if let Ok(b) = assemble_block(header, tx_range, ommers, withdrawals, requests) {
                    blocks.push(b);
                }
            }
        }

        Ok(blocks)
    }

    /// Returns a range of blocks from the database, along with the senders of each
    /// transaction in the blocks.
    ///
    /// Uses the provided `headers_range` to get the headers for the range, and `assemble_block` to
    /// construct blocks from the following inputs:
    ///     – Header
    ///     - Transactions
    ///     – Ommers
    ///     – Withdrawals
    ///     – Requests
    ///     – Senders
    fn block_with_senders_range<H, HF, B, BF>(
        &self,
        range: RangeInclusive<BlockNumber>,
        headers_range: HF,
        assemble_block: BF,
    ) -> ProviderResult<Vec<B>>
    where
        H: AsRef<Header>,
        HF: Fn(RangeInclusive<BlockNumber>) -> ProviderResult<Vec<H>>,
        BF: Fn(
            H,
            Vec<TransactionSigned>,
            Vec<Header>,
            Option<Withdrawals>,
            Option<Requests>,
            Vec<Address>,
        ) -> ProviderResult<B>,
    {
        let mut tx_cursor = self.tx.cursor_read::<tables::Transactions>()?;
        let mut senders_cursor = self.tx.cursor_read::<tables::TransactionSenders>()?;

        self.block_range(range, headers_range, |header, tx_range, ommers, withdrawals, requests| {
            let (body, senders) = if tx_range.is_empty() {
                (Vec::new(), Vec::new())
            } else {
                let body = self
                    .transactions_by_tx_range_with_cursor(tx_range.clone(), &mut tx_cursor)?
                    .into_iter()
                    .map(Into::into)
                    .collect::<Vec<TransactionSigned>>();
                // fetch senders from the senders table
                let known_senders =
                    senders_cursor
                        .walk_range(tx_range.clone())?
                        .collect::<Result<HashMap<_, _>, _>>()?;

                let mut senders = Vec::with_capacity(body.len());
                for (tx_num, tx) in tx_range.zip(body.iter()) {
                    match known_senders.get(&tx_num) {
                        None => {
                            // recover the sender from the transaction if not found
                            let sender = tx
                                .recover_signer_unchecked()
                                .ok_or_else(|| ProviderError::SenderRecoveryError)?;
                            senders.push(sender);
                        }
                        Some(sender) => senders.push(*sender),
                    }
                }

                (body, senders)
            };

            assemble_block(header, body, ommers, withdrawals, requests, senders)
        })
    }
}

impl<TX: DbTxMut + DbTx> DatabaseProvider<TX> {
    /// Commit database transaction.
    pub fn commit(self) -> ProviderResult<bool> {
        Ok(self.tx.commit()?)
    }

    // TODO(joshie) TEMPORARY should be moved to trait providers
    /// Unwind or peek at last N blocks of state recreating the [`ExecutionOutcome`].
    ///
    /// If UNWIND it set to true tip and latest state will be unwind
    /// and returned back with all the blocks
    ///
    /// If UNWIND is false we will just read the state/blocks and return them.
    ///
    /// 1. Iterate over the [`BlockBodyIndices`][tables::BlockBodyIndices] table to get all the
    ///    transaction ids.
    /// 2. Iterate over the [`StorageChangeSets`][tables::StorageChangeSets] table and the
    ///    [`AccountChangeSets`][tables::AccountChangeSets] tables in reverse order to reconstruct
    ///    the changesets.
    ///    - In order to have both the old and new values in the changesets, we also access the
    ///      plain state tables.
    /// 3. While iterating over the changeset tables, if we encounter a new account or storage slot,
    ///    we:
    ///     1. Take the old value from the changeset
    ///     2. Take the new value from the plain state
    ///     3. Save the old value to the local state
    /// 4. While iterating over the changeset tables, if we encounter an account/storage slot we
    ///    have seen before we:
    ///     1. Take the old value from the changeset
    ///     2. Take the new value from the local state
    ///     3. Set the local state to the value in the changeset
    pub fn unwind_or_peek_state<const TAKE: bool>(
        &self,
        range: RangeInclusive<BlockNumber>,
    ) -> ProviderResult<ExecutionOutcome> {
        if range.is_empty() {
            return Ok(ExecutionOutcome::default())
        }
        let start_block_number = *range.start();

        // Fetch the block bodies within the specified range.
        // We are not removing block meta as it is used to get block changesets.
        let block_bodies = self.get_or_take::<tables::BlockBodyIndices, false>(range.clone())?;

        // get transaction receipts
        let from_transaction_num =
            block_bodies.first().expect("already checked if there are blocks").1.first_tx_num();
        let to_transaction_num =
            block_bodies.last().expect("already checked if there are blocks").1.last_tx_num();

        let storage_range = BlockNumberAddress::range(range.clone());

        let storage_changeset =
            self.get_or_take::<tables::StorageChangeSets, TAKE>(storage_range)?;
        let account_changeset =
            self.get_or_take::<tables::AccountChangeSets, TAKE>(range.clone())?;

        // iterate previous value and get plain state value to create changeset
        // Double option around Account represent if Account state is know (first option) and
        // account is removed (Second Option)

        // Create an empty bundle builder to accumulate the state changes
        let mut bundle_builder = BundleBuilder::new(range);

        // This is not working for blocks that are not at tip. as plain state is not the last
        // state of end range. We should rename the functions or add support to access
        // History state. Accessing history state can be tricky but we are not gaining
        // anything.
        let mut plain_accounts_cursor = self.tx.cursor_write::<tables::PlainAccountState>()?;
        let mut plain_storage_cursor = self.tx.cursor_dup_write::<tables::PlainStorageState>()?;

        // Iterate over the account changesets in reverse order.
        for (block_number, account_before) in account_changeset.into_iter().rev() {
            // Destructure the account changeset to get the old info and address.
            let AccountBeforeTx { info: old_info, address } = account_before;

            // If the address is not already in the bundle builder's state, add it.
            if !bundle_builder.get_states().contains(&address) {
                // Seek the address in the plain account state.
                if let Some(new_info) = plain_accounts_cursor.seek_exact(address)?.map(|kv| kv.1) {
                    // Add the new info to the bundle builder.
                    bundle_builder =
                        bundle_builder.state_present_account_info(address, new_info.into());
                }
            }

            // Add the old account info to the bundle builder if it exists.
            if let Some(old_info) = old_info {
                bundle_builder =
                    bundle_builder.state_original_account_info(address, old_info.into());
            }

            // Insert the old account info into the reverts.
            bundle_builder = bundle_builder.revert_account_info(
                block_number,
                address,
                Some(old_info.map(Into::into)),
            );
        }

        let mut state_storage: HashMap<Address, HashMap<U256, (U256, U256)>> = HashMap::new();

        // add storage changeset changes
        for (block_and_address, old_storage) in storage_changeset.into_iter().rev() {
            let BlockNumberAddress((block_number, address)) = block_and_address;
            // If the address is not already in the bundle builder's state, add it.
            if !bundle_builder.get_states().contains(&address) {
                if let Some(present_info) =
                    plain_accounts_cursor.seek_exact(address)?.map(|kv| kv.1)
                {
                    bundle_builder = bundle_builder
                        .state_original_account_info(address, present_info.into())
                        .state_present_account_info(address, present_info.into());
                }
            }

            // Get or insert the account state from plain state.
            let account_state = match state_storage.entry(address) {
                hash_map::Entry::Occupied(entry) => entry.into_mut(),
                hash_map::Entry::Vacant(entry) => entry.insert(HashMap::new()),
            };

            // Match storage changes and add to the account state.
            match account_state.entry(old_storage.key.into()) {
                hash_map::Entry::Vacant(entry) => {
                    let new_storage = plain_storage_cursor
                        .seek_by_key_subkey(address, old_storage.key)?
                        .filter(|storage| storage.key == old_storage.key)
                        .unwrap_or_default();
                    entry.insert((old_storage.value, new_storage.value));
                }
                hash_map::Entry::Occupied(mut entry) => {
                    entry.get_mut().0 = old_storage.value;
                }
            };

            // Add the current state of storage to the bundle builder.
            bundle_builder = bundle_builder
                .state_storage(address, state_storage.entry(address).or_default().clone())
                .revert_storage(
                    block_number,
                    address,
                    // revert_storage.entry(block_and_address).or_default().clone(),
                    vec![(old_storage.key.into(), old_storage.value)],
                );
        }

        let bundle_state = bundle_builder.build();

        if TAKE {
            // iterate over local plain state remove all account and all storages.
            for (address, bundle_account) in &bundle_state.state {
                // revert account if needed.
                if bundle_account.is_info_changed() {
                    let existing_entry = plain_accounts_cursor.seek_exact(*address)?;
                    if let Some(account) = &bundle_account.original_info {
                        plain_accounts_cursor.upsert(*address, account.clone().into())?;
                    } else if existing_entry.is_some() {
                        plain_accounts_cursor.delete_current()?;
                    }
                }

                // revert storages
                for (storage_key, storage_slot) in &bundle_account.storage {
                    let storage_key: B256 = (*storage_key).into();
                    let storage_entry =
                        StorageEntry { key: storage_key, value: storage_slot.original_value() };
                    // delete previous value
                    // TODO: This does not use dupsort features
                    if plain_storage_cursor
                        .seek_by_key_subkey(*address, storage_key)?
                        .filter(|s| s.key == storage_key)
                        .is_some()
                    {
                        plain_storage_cursor.delete_current()?
                    }

                    // insert value if needed
                    if !storage_slot.original_value().is_zero() {
                        plain_storage_cursor.upsert(*address, storage_entry)?;
                    }
                }
            }
        }

        // iterate over block body and create ExecutionResult
        let mut receipt_iter = self
            .get_or_take::<tables::Receipts, TAKE>(from_transaction_num..=to_transaction_num)?
            .into_iter();

        let mut receipts = Vec::new();
        // loop break if we are at the end of the blocks.
        for (_, block_body) in block_bodies {
            let mut block_receipts = Vec::with_capacity(block_body.tx_count as usize);
            for _ in block_body.tx_num_range() {
                if let Some((_, receipt)) = receipt_iter.next() {
                    block_receipts.push(Some(receipt));
                }
            }
            receipts.push(block_receipts);
        }

        Ok(ExecutionOutcome::new(bundle_state, receipts.into(), start_block_number, Vec::new()))
    }

    /// Return list of entries from table
    ///
    /// If TAKE is true, opened cursor would be write and it would delete all values from db.
    #[inline]
    pub fn get_or_take<T: Table, const TAKE: bool>(
        &self,
        range: impl RangeBounds<T::Key>,
    ) -> Result<Vec<KeyValue<T>>, DatabaseError> {
        if TAKE {
            let mut cursor_write = self.tx.cursor_write::<T>()?;
            let mut walker = cursor_write.walk_range(range)?;
            let mut items = Vec::new();
            while let Some(i) = walker.next().transpose()? {
                walker.delete_current()?;
                items.push(i)
            }
            Ok(items)
        } else {
            self.tx.cursor_read::<T>()?.walk_range(range)?.collect::<Result<Vec<_>, _>>()
        }
    }

    /// Get requested blocks transaction with signer
    pub(crate) fn get_take_block_transaction_range<const TAKE: bool>(
        &self,
        range: impl RangeBounds<BlockNumber> + Clone,
    ) -> ProviderResult<Vec<(BlockNumber, Vec<TransactionSignedEcRecovered>)>> {
        // Raad range of block bodies to get all transactions id's of this range.
        let block_bodies = self.get_or_take::<tables::BlockBodyIndices, false>(range)?;

        if block_bodies.is_empty() {
            return Ok(Vec::new())
        }

        // Compute the first and last tx ID in the range
        let first_transaction = block_bodies.first().expect("If we have headers").1.first_tx_num();
        let last_transaction = block_bodies.last().expect("Not empty").1.last_tx_num();

        // If this is the case then all of the blocks in the range are empty
        if last_transaction < first_transaction {
            return Ok(block_bodies.into_iter().map(|(n, _)| (n, Vec::new())).collect())
        }

        // Get transactions and senders
        let transactions = self
            .get_or_take::<tables::Transactions, TAKE>(first_transaction..=last_transaction)?
            .into_iter()
            .map(|(id, tx)| (id, tx.into()))
            .collect::<Vec<(u64, TransactionSigned)>>();

        let mut senders = self.get_or_take::<tables::TransactionSenders, TAKE>(
            first_transaction..=last_transaction,
        )?;

        // Recover senders manually if not found in db
        // NOTE: Transactions are always guaranteed to be in the database whereas
        // senders might be pruned.
        if senders.len() != transactions.len() {
            if senders.len() > transactions.len() {
                error!(target: "providers::db", senders=%senders.len(), transactions=%transactions.len(),
                    first_tx=%first_transaction, last_tx=%last_transaction,
                    "unexpected senders and transactions mismatch");
            }
            let missing = transactions.len().saturating_sub(senders.len());
            senders.reserve(missing);
            // Find all missing senders, their corresponding tx numbers and indexes to the original
            // `senders` vector at which the recovered senders will be inserted.
            let mut missing_senders = Vec::with_capacity(missing);
            {
                let mut senders = senders.iter().peekable();

                // `transactions` contain all entries. `senders` contain _some_ of the senders for
                // these transactions. Both are sorted and indexed by `TxNumber`.
                //
                // The general idea is to iterate on both `transactions` and `senders`, and advance
                // the `senders` iteration only if it matches the current `transactions` entry's
                // `TxNumber`. Otherwise, add the transaction to the list of missing senders.
                for (i, (tx_number, transaction)) in transactions.iter().enumerate() {
                    if let Some((sender_tx_number, _)) = senders.peek() {
                        if sender_tx_number == tx_number {
                            // If current sender's `TxNumber` matches current transaction's
                            // `TxNumber`, advance the senders iterator.
                            senders.next();
                        } else {
                            // If current sender's `TxNumber` doesn't match current transaction's
                            // `TxNumber`, add it to missing senders.
                            missing_senders.push((i, tx_number, transaction));
                        }
                    } else {
                        // If there's no more senders left, but we're still iterating over
                        // transactions, add them to missing senders
                        missing_senders.push((i, tx_number, transaction));
                    }
                }
            }

            // Recover senders
            let recovered_senders = TransactionSigned::recover_signers(
                missing_senders.iter().map(|(_, _, tx)| *tx).collect::<Vec<_>>(),
                missing_senders.len(),
            )
            .ok_or(ProviderError::SenderRecoveryError)?;

            // Insert recovered senders along with tx numbers at the corresponding indexes to the
            // original `senders` vector
            for ((i, tx_number, _), sender) in missing_senders.into_iter().zip(recovered_senders) {
                // Insert will put recovered senders at necessary positions and shift the rest
                senders.insert(i, (*tx_number, sender));
            }

            // Debug assertions which are triggered during the test to ensure that all senders are
            // present and sorted
            debug_assert_eq!(senders.len(), transactions.len(), "missing one or more senders");
            debug_assert!(
                senders.iter().tuple_windows().all(|(a, b)| a.0 < b.0),
                "senders not sorted"
            );
        }

        if TAKE {
            // Remove TransactionHashNumbers
            let mut tx_hash_cursor = self.tx.cursor_write::<tables::TransactionHashNumbers>()?;
            for (_, tx) in &transactions {
                if tx_hash_cursor.seek_exact(tx.hash())?.is_some() {
                    tx_hash_cursor.delete_current()?;
                }
            }

            // Remove TransactionBlocks index if there are transaction present
            if !transactions.is_empty() {
                let tx_id_range = transactions.first().unwrap().0..=transactions.last().unwrap().0;
                self.get_or_take::<tables::TransactionBlocks, TAKE>(tx_id_range)?;
            }
        }

        // Merge transaction into blocks
        let mut block_tx = Vec::with_capacity(block_bodies.len());
        let mut senders = senders.into_iter();
        let mut transactions = transactions.into_iter();
        for (block_number, block_body) in block_bodies {
            let mut one_block_tx = Vec::with_capacity(block_body.tx_count as usize);
            for _ in block_body.tx_num_range() {
                let tx = transactions.next();
                let sender = senders.next();

                let recovered = match (tx, sender) {
                    (Some((tx_id, tx)), Some((sender_tx_id, sender))) => {
                        if tx_id != sender_tx_id {
                            Err(ProviderError::MismatchOfTransactionAndSenderId { tx_id })
                        } else {
                            Ok(TransactionSignedEcRecovered::from_signed_transaction(tx, sender))
                        }
                    }
                    (Some((tx_id, _)), _) | (_, Some((tx_id, _))) => {
                        Err(ProviderError::MismatchOfTransactionAndSenderId { tx_id })
                    }
                    (None, None) => Err(ProviderError::BlockBodyTransactionCount),
                }?;
                one_block_tx.push(recovered)
            }
            block_tx.push((block_number, one_block_tx));
        }

        Ok(block_tx)
    }

    /// Get or unwind the given range of blocks.
    pub fn get_take_block_range<const TAKE: bool>(
        &self,
        range: impl RangeBounds<BlockNumber> + Clone,
    ) -> ProviderResult<Vec<SealedBlockWithSenders>> {
        // For blocks we need:
        //
        // - Headers
        // - Bodies (transactions)
        // - Uncles/ommers
        // - Withdrawals
        // - Requests
        // - Signers

        let block_headers = self.get_or_take::<tables::Headers, TAKE>(range.clone())?;
        if block_headers.is_empty() {
            return Ok(Vec::new())
        }

        let block_header_hashes =
            self.get_or_take::<tables::CanonicalHeaders, TAKE>(range.clone())?;
        let block_ommers = self.get_or_take::<tables::BlockOmmers, TAKE>(range.clone())?;
        let block_withdrawals =
            self.get_or_take::<tables::BlockWithdrawals, TAKE>(range.clone())?;
        let block_requests = self.get_or_take::<tables::BlockRequests, TAKE>(range.clone())?;

        let block_tx = self.get_take_block_transaction_range::<TAKE>(range.clone())?;

        if TAKE {
            // rm HeaderTerminalDifficulties
            self.get_or_take::<tables::HeaderTerminalDifficulties, TAKE>(range)?;
            // rm HeaderNumbers
            let mut header_number_cursor = self.tx.cursor_write::<tables::HeaderNumbers>()?;
            for (_, hash) in &block_header_hashes {
                if header_number_cursor.seek_exact(*hash)?.is_some() {
                    header_number_cursor.delete_current()?;
                }
            }
        }

        // merge all into block
        let block_header_iter = block_headers.into_iter();
        let block_header_hashes_iter = block_header_hashes.into_iter();
        let block_tx_iter = block_tx.into_iter();

        // Ommers can be empty for some blocks
        let mut block_ommers_iter = block_ommers.into_iter();
        let mut block_withdrawals_iter = block_withdrawals.into_iter();
        let mut block_requests_iter = block_requests.into_iter();
        let mut block_ommers = block_ommers_iter.next();
        let mut block_withdrawals = block_withdrawals_iter.next();
        let mut block_requests = block_requests_iter.next();

        let mut blocks = Vec::new();
        for ((main_block_number, header), (_, header_hash), (_, tx)) in
            izip!(block_header_iter.into_iter(), block_header_hashes_iter, block_tx_iter)
        {
            let header = header.seal(header_hash);

            let (body, senders) = tx.into_iter().map(|tx| tx.to_components()).unzip();

            // Ommers can be missing
            let mut ommers = Vec::new();
            if let Some((block_number, _)) = block_ommers.as_ref() {
                if *block_number == main_block_number {
                    ommers = block_ommers.take().unwrap().1.ommers;
                    block_ommers = block_ommers_iter.next();
                }
            };

            // withdrawal can be missing
            let shanghai_is_active =
                self.chain_spec.is_shanghai_active_at_timestamp(header.timestamp);
            let mut withdrawals = Some(Withdrawals::default());
            if shanghai_is_active {
                if let Some((block_number, _)) = block_withdrawals.as_ref() {
                    if *block_number == main_block_number {
                        withdrawals = Some(block_withdrawals.take().unwrap().1.withdrawals);
                        block_withdrawals = block_withdrawals_iter.next();
                    }
                }
            } else {
                withdrawals = None
            }

            // requests can be missing
            let prague_is_active = self.chain_spec.is_prague_active_at_timestamp(header.timestamp);
            let mut requests = Some(Requests::default());
            if prague_is_active {
                if let Some((block_number, _)) = block_requests.as_ref() {
                    if *block_number == main_block_number {
                        requests = Some(block_requests.take().unwrap().1);
                        block_requests = block_requests_iter.next();
                    }
                }
            } else {
                requests = None;
            }

            blocks.push(SealedBlockWithSenders {
                block: SealedBlock { header, body, ommers, withdrawals, requests },
                senders,
            })
        }

        Ok(blocks)
    }

    /// Unwind table by some number key.
    /// Returns number of rows unwound.
    ///
    /// Note: Key is not inclusive and specified key would stay in db.
    #[inline]
    pub fn unwind_table_by_num<T>(&self, num: u64) -> Result<usize, DatabaseError>
    where
        T: Table<Key = u64>,
    {
        self.unwind_table::<T, _>(num, |key| key)
    }

    /// Unwind the table to a provided number key.
    /// Returns number of rows unwound.
    ///
    /// Note: Key is not inclusive and specified key would stay in db.
    pub(crate) fn unwind_table<T, F>(
        &self,
        key: u64,
        mut selector: F,
    ) -> Result<usize, DatabaseError>
    where
        T: Table,
        F: FnMut(T::Key) -> u64,
    {
        let mut cursor = self.tx.cursor_write::<T>()?;
        let mut reverse_walker = cursor.walk_back(None)?;
        let mut deleted = 0;

        while let Some(Ok((entry_key, _))) = reverse_walker.next() {
            if selector(entry_key.clone()) <= key {
                break
            }
            reverse_walker.delete_current()?;
            deleted += 1;
        }

        Ok(deleted)
    }

    /// Unwind a table forward by a [`Walker`][reth_db_api::cursor::Walker] on another table
    pub fn unwind_table_by_walker<T1, T2>(&self, start_at: T1::Key) -> Result<(), DatabaseError>
    where
        T1: Table,
        T2: Table<Key = T1::Value>,
    {
        let mut cursor = self.tx.cursor_write::<T1>()?;
        let mut walker = cursor.walk(Some(start_at))?;
        while let Some((_, value)) = walker.next().transpose()? {
            self.tx.delete::<T2>(value, None)?;
        }
        Ok(())
    }

    /// Prune the table for the specified pre-sorted key iterator.
    ///
    /// Returns number of rows pruned.
    pub fn prune_table_with_iterator<T: Table>(
        &self,
        keys: impl IntoIterator<Item = T::Key>,
        limiter: &mut PruneLimiter,
        mut delete_callback: impl FnMut(TableRow<T>),
    ) -> Result<(usize, bool), DatabaseError> {
        let mut cursor = self.tx.cursor_write::<T>()?;
        let mut keys = keys.into_iter();

        let mut deleted_entries = 0;

        for key in &mut keys {
            if limiter.is_limit_reached() {
                debug!(
                    target: "providers::db",
                    ?limiter,
                    deleted_entries_limit = %limiter.is_deleted_entries_limit_reached(),
                    time_limit = %limiter.is_time_limit_reached(),
                    table = %T::NAME,
                    "Pruning limit reached"
                );
                break
            }

            let row = cursor.seek_exact(key)?;
            if let Some(row) = row {
                cursor.delete_current()?;
                limiter.increment_deleted_entries_count();
                deleted_entries += 1;
                delete_callback(row);
            }
        }

        let done = keys.next().is_none();
        Ok((deleted_entries, done))
    }

    /// Prune the table for the specified key range.
    ///
    /// Returns number of rows pruned.
    pub fn prune_table_with_range<T: Table>(
        &self,
        keys: impl RangeBounds<T::Key> + Clone + Debug,
        limiter: &mut PruneLimiter,
        mut skip_filter: impl FnMut(&TableRow<T>) -> bool,
        mut delete_callback: impl FnMut(TableRow<T>),
    ) -> Result<(usize, bool), DatabaseError> {
        let mut cursor = self.tx.cursor_write::<T>()?;
        let mut walker = cursor.walk_range(keys)?;

        let mut deleted_entries = 0;

        let done = loop {
            // check for time out must be done in this scope since it's not done in
            // `prune_table_with_range_step`
            if limiter.is_limit_reached() {
                debug!(
                    target: "providers::db",
                    ?limiter,
                    deleted_entries_limit = %limiter.is_deleted_entries_limit_reached(),
                    time_limit = %limiter.is_time_limit_reached(),
                    table = %T::NAME,
                    "Pruning limit reached"
                );
                break false
            }

            let done = self.prune_table_with_range_step(
                &mut walker,
                limiter,
                &mut skip_filter,
                &mut delete_callback,
            )?;

            if done {
                break true
            } else {
                deleted_entries += 1;
            }
        };

        Ok((deleted_entries, done))
    }

    /// Steps once with the given walker and prunes the entry in the table.
    ///
    /// Returns `true` if the walker is finished, `false` if it may have more data to prune.
    ///
    /// CAUTION: Pruner limits are not checked. This allows for a clean exit of a prune run that's
    /// pruning different tables concurrently, by letting them step to the same height before
    /// timing out.
    pub fn prune_table_with_range_step<T: Table>(
        &self,
        walker: &mut RangeWalker<'_, T, <TX as DbTxMut>::CursorMut<T>>,
        limiter: &mut PruneLimiter,
        skip_filter: &mut impl FnMut(&TableRow<T>) -> bool,
        delete_callback: &mut impl FnMut(TableRow<T>),
    ) -> Result<bool, DatabaseError> {
        let Some(res) = walker.next() else { return Ok(true) };

        let row = res?;

        if !skip_filter(&row) {
            walker.delete_current()?;
            limiter.increment_deleted_entries_count();
            delete_callback(row);
        }

        Ok(false)
    }

    /// Load shard and remove it. If list is empty, last shard was full or
    /// there are no shards at all.
    fn take_shard<T>(&self, key: T::Key) -> ProviderResult<Vec<u64>>
    where
        T: Table<Value = BlockNumberList>,
    {
        let mut cursor = self.tx.cursor_read::<T>()?;
        let shard = cursor.seek_exact(key)?;
        if let Some((shard_key, list)) = shard {
            // delete old shard so new one can be inserted.
            self.tx.delete::<T>(shard_key, None)?;
            let list = list.iter().collect::<Vec<_>>();
            return Ok(list)
        }
        Ok(Vec::new())
    }

    /// Insert history index to the database.
    ///
    /// For each updated partial key, this function removes the last shard from
    /// the database (if any), appends the new indices to it, chunks the resulting integer list and
    /// inserts the new shards back into the database.
    ///
    /// This function is used by history indexing stages.
    fn append_history_index<P, T>(
        &self,
        index_updates: BTreeMap<P, Vec<u64>>,
        mut sharded_key_factory: impl FnMut(P, BlockNumber) -> T::Key,
    ) -> ProviderResult<()>
    where
        P: Copy,
        T: Table<Value = BlockNumberList>,
    {
        for (partial_key, indices) in index_updates {
            let last_shard = self.take_shard::<T>(sharded_key_factory(partial_key, u64::MAX))?;
            // chunk indices and insert them in shards of N size.
            let indices = last_shard.iter().chain(indices.iter());
            let chunks = indices
                .chunks(sharded_key::NUM_OF_INDICES_IN_SHARD)
                .into_iter()
                .map(|chunks| chunks.copied().collect())
                .collect::<Vec<Vec<_>>>();

            let mut chunks = chunks.into_iter().peekable();
            while let Some(list) = chunks.next() {
                let highest_block_number = if chunks.peek().is_some() {
                    *list.last().expect("`chunks` does not return empty list")
                } else {
                    // Insert last list with u64::MAX
                    u64::MAX
                };
                self.tx.put::<T>(
                    sharded_key_factory(partial_key, highest_block_number),
                    BlockNumberList::new_pre_sorted(list),
                )?;
            }
        }
        Ok(())
    }
}

impl<TX: DbTx> AccountReader for DatabaseProvider<TX> {
    fn basic_account(&self, address: Address) -> ProviderResult<Option<Account>> {
        Ok(self.tx.get::<tables::PlainAccountState>(address)?)
    }
}

impl<TX: DbTx> AccountExtReader for DatabaseProvider<TX> {
    fn changed_accounts_with_range(
        &self,
        range: impl RangeBounds<BlockNumber>,
    ) -> ProviderResult<BTreeSet<Address>> {
        self.tx
            .cursor_read::<tables::AccountChangeSets>()?
            .walk_range(range)?
            .map(|entry| {
                entry.map(|(_, account_before)| account_before.address).map_err(Into::into)
            })
            .collect()
    }

    fn basic_accounts(
        &self,
        iter: impl IntoIterator<Item = Address>,
    ) -> ProviderResult<Vec<(Address, Option<Account>)>> {
        let mut plain_accounts = self.tx.cursor_read::<tables::PlainAccountState>()?;
        Ok(iter
            .into_iter()
            .map(|address| plain_accounts.seek_exact(address).map(|a| (address, a.map(|(_, v)| v))))
            .collect::<Result<Vec<_>, _>>()?)
    }

    fn changed_accounts_and_blocks_with_range(
        &self,
        range: RangeInclusive<BlockNumber>,
    ) -> ProviderResult<BTreeMap<Address, Vec<u64>>> {
        let mut changeset_cursor = self.tx.cursor_read::<tables::AccountChangeSets>()?;

        let account_transitions = changeset_cursor.walk_range(range)?.try_fold(
            BTreeMap::new(),
            |mut accounts: BTreeMap<Address, Vec<u64>>, entry| -> ProviderResult<_> {
                let (index, account) = entry?;
                accounts.entry(account.address).or_default().push(index);
                Ok(accounts)
            },
        )?;

        Ok(account_transitions)
    }
}

impl<TX: DbTx> ChangeSetReader for DatabaseProvider<TX> {
    fn account_block_changeset(
        &self,
        block_number: BlockNumber,
    ) -> ProviderResult<Vec<AccountBeforeTx>> {
        let range = block_number..=block_number;
        self.tx
            .cursor_read::<tables::AccountChangeSets>()?
            .walk_range(range)?
            .map(|result| -> ProviderResult<_> {
                let (_, account_before) = result?;
                Ok(account_before)
            })
            .collect()
    }
}

impl<TX: DbTx> HeaderSyncGapProvider for DatabaseProvider<TX> {
    fn sync_gap(
        &self,
        tip: watch::Receiver<B256>,
        highest_uninterrupted_block: BlockNumber,
    ) -> ProviderResult<HeaderSyncGap> {
        let static_file_provider = self.static_file_provider();

        // Make sure Headers static file is at the same height. If it's further, this
        // input execution was interrupted previously and we need to unwind the static file.
        let next_static_file_block_num = static_file_provider
            .get_highest_static_file_block(StaticFileSegment::Headers)
            .map(|id| id + 1)
            .unwrap_or_default();
        let next_block = highest_uninterrupted_block + 1;

        match next_static_file_block_num.cmp(&next_block) {
            // The node shutdown between an executed static file commit and before the database
            // commit, so we need to unwind the static files.
            Ordering::Greater => {
                let mut static_file_producer =
                    static_file_provider.latest_writer(StaticFileSegment::Headers)?;
                static_file_producer.prune_headers(next_static_file_block_num - next_block)?;
                // Since this is a database <-> static file inconsistency, we commit the change
                // straight away.
                static_file_producer.commit()?
            }
            Ordering::Less => {
                // There's either missing or corrupted files.
                return Err(ProviderError::HeaderNotFound(next_static_file_block_num.into()))
            }
            Ordering::Equal => {}
        }

        let local_head = static_file_provider
            .sealed_header(highest_uninterrupted_block)?
            .ok_or_else(|| ProviderError::HeaderNotFound(highest_uninterrupted_block.into()))?;

        let target = SyncTarget::Tip(*tip.borrow());

        Ok(HeaderSyncGap { local_head, target })
    }
}

impl<TX: DbTx> HeaderProvider for DatabaseProvider<TX> {
    fn header(&self, block_hash: &BlockHash) -> ProviderResult<Option<Header>> {
        if let Some(num) = self.block_number(*block_hash)? {
            Ok(self.header_by_number(num)?)
        } else {
            Ok(None)
        }
    }

    fn header_by_number(&self, num: BlockNumber) -> ProviderResult<Option<Header>> {
        self.static_file_provider.get_with_static_file_or_database(
            StaticFileSegment::Headers,
            num,
            |static_file| static_file.header_by_number(num),
            || Ok(self.tx.get::<tables::Headers>(num)?),
        )
    }

    fn header_td(&self, block_hash: &BlockHash) -> ProviderResult<Option<U256>> {
        if let Some(num) = self.block_number(*block_hash)? {
            self.header_td_by_number(num)
        } else {
            Ok(None)
        }
    }

    fn header_td_by_number(&self, number: BlockNumber) -> ProviderResult<Option<U256>> {
        if let Some(td) = self.chain_spec.final_paris_total_difficulty(number) {
            // if this block is higher than the final paris(merge) block, return the final paris
            // difficulty
            return Ok(Some(td))
        }

        self.static_file_provider.get_with_static_file_or_database(
            StaticFileSegment::Headers,
            number,
            |static_file| static_file.header_td_by_number(number),
            || Ok(self.tx.get::<tables::HeaderTerminalDifficulties>(number)?.map(|td| td.0)),
        )
    }

    fn headers_range(&self, range: impl RangeBounds<BlockNumber>) -> ProviderResult<Vec<Header>> {
        self.static_file_provider.get_range_with_static_file_or_database(
            StaticFileSegment::Headers,
            to_range(range),
            |static_file, range, _| static_file.headers_range(range),
            |range, _| self.cursor_read_collect::<tables::Headers>(range).map_err(Into::into),
            |_| true,
        )
    }

    fn sealed_header(&self, number: BlockNumber) -> ProviderResult<Option<SealedHeader>> {
        self.static_file_provider.get_with_static_file_or_database(
            StaticFileSegment::Headers,
            number,
            |static_file| static_file.sealed_header(number),
            || {
                if let Some(header) = self.header_by_number(number)? {
                    let hash = self
                        .block_hash(number)?
                        .ok_or_else(|| ProviderError::HeaderNotFound(number.into()))?;
                    Ok(Some(header.seal(hash)))
                } else {
                    Ok(None)
                }
            },
        )
    }

    fn sealed_headers_while(
        &self,
        range: impl RangeBounds<BlockNumber>,
        predicate: impl FnMut(&SealedHeader) -> bool,
    ) -> ProviderResult<Vec<SealedHeader>> {
        self.static_file_provider.get_range_with_static_file_or_database(
            StaticFileSegment::Headers,
            to_range(range),
            |static_file, range, predicate| static_file.sealed_headers_while(range, predicate),
            |range, mut predicate| {
                let mut headers = vec![];
                for entry in self.tx.cursor_read::<tables::Headers>()?.walk_range(range)? {
                    let (number, header) = entry?;
                    let hash = self
                        .block_hash(number)?
                        .ok_or_else(|| ProviderError::HeaderNotFound(number.into()))?;
                    let sealed = header.seal(hash);
                    if !predicate(&sealed) {
                        break
                    }
                    headers.push(sealed);
                }
                Ok(headers)
            },
            predicate,
        )
    }
}

impl<TX: DbTx> BlockHashReader for DatabaseProvider<TX> {
    fn block_hash(&self, number: u64) -> ProviderResult<Option<B256>> {
        self.static_file_provider.get_with_static_file_or_database(
            StaticFileSegment::Headers,
            number,
            |static_file| static_file.block_hash(number),
            || Ok(self.tx.get::<tables::CanonicalHeaders>(number)?),
        )
    }

    fn canonical_hashes_range(
        &self,
        start: BlockNumber,
        end: BlockNumber,
    ) -> ProviderResult<Vec<B256>> {
        self.static_file_provider.get_range_with_static_file_or_database(
            StaticFileSegment::Headers,
            start..end,
            |static_file, range, _| static_file.canonical_hashes_range(range.start, range.end),
            |range, _| {
                self.cursor_read_collect::<tables::CanonicalHeaders>(range).map_err(Into::into)
            },
            |_| true,
        )
    }
}

impl<TX: DbTx> BlockNumReader for DatabaseProvider<TX> {
    fn chain_info(&self) -> ProviderResult<ChainInfo> {
        let best_number = self.best_block_number()?;
        let best_hash = self.block_hash(best_number)?.unwrap_or_default();
        Ok(ChainInfo { best_hash, best_number })
    }

    fn best_block_number(&self) -> ProviderResult<BlockNumber> {
        Ok(self
            .get_stage_checkpoint(StageId::Finish)?
            .map(|checkpoint| checkpoint.block_number)
            .unwrap_or_default())
    }

    fn last_block_number(&self) -> ProviderResult<BlockNumber> {
        Ok(self
            .tx
            .cursor_read::<tables::CanonicalHeaders>()?
            .last()?
            .map(|(num, _)| num)
            .max(
                self.static_file_provider.get_highest_static_file_block(StaticFileSegment::Headers),
            )
            .unwrap_or_default())
    }

    fn block_number(&self, hash: B256) -> ProviderResult<Option<BlockNumber>> {
        Ok(self.tx.get::<tables::HeaderNumbers>(hash)?)
    }
}

impl<TX: DbTx> BlockReader for DatabaseProvider<TX> {
    fn find_block_by_hash(&self, hash: B256, source: BlockSource) -> ProviderResult<Option<Block>> {
        if source.is_database() {
            self.block(hash.into())
        } else {
            Ok(None)
        }
    }

    /// Returns the block with matching number from database.
    ///
    /// If the header for this block is not found, this returns `None`.
    /// If the header is found, but the transactions either do not exist, or are not indexed, this
    /// will return None.
    fn block(&self, id: BlockHashOrNumber) -> ProviderResult<Option<Block>> {
        if let Some(number) = self.convert_hash_or_number(id)? {
            if let Some(header) = self.header_by_number(number)? {
                let withdrawals = self.withdrawals_by_block(number.into(), header.timestamp)?;
                let ommers = self.ommers(number.into())?.unwrap_or_default();
                let requests = self.requests_by_block(number.into(), header.timestamp)?;
                // If the body indices are not found, this means that the transactions either do not
                // exist in the database yet, or they do exit but are not indexed.
                // If they exist but are not indexed, we don't have enough
                // information to return the block anyways, so we return `None`.
                let transactions = match self.transactions_by_block(number.into())? {
                    Some(transactions) => transactions,
                    None => return Ok(None),
                };

                return Ok(Some(Block { header, body: transactions, ommers, withdrawals, requests }))
            }
        }

        Ok(None)
    }

    fn pending_block(&self) -> ProviderResult<Option<SealedBlock>> {
        Ok(None)
    }

    fn pending_block_with_senders(&self) -> ProviderResult<Option<SealedBlockWithSenders>> {
        Ok(None)
    }

    fn pending_block_and_receipts(&self) -> ProviderResult<Option<(SealedBlock, Vec<Receipt>)>> {
        Ok(None)
    }

    fn ommers(&self, id: BlockHashOrNumber) -> ProviderResult<Option<Vec<Header>>> {
        if let Some(number) = self.convert_hash_or_number(id)? {
            // If the Paris (Merge) hardfork block is known and block is after it, return empty
            // ommers.
            if self.chain_spec.final_paris_total_difficulty(number).is_some() {
                return Ok(Some(Vec::new()))
            }

            let ommers = self.tx.get::<tables::BlockOmmers>(number)?.map(|o| o.ommers);
            return Ok(ommers)
        }

        Ok(None)
    }

    fn block_body_indices(&self, num: u64) -> ProviderResult<Option<StoredBlockBodyIndices>> {
        Ok(self.tx.get::<tables::BlockBodyIndices>(num)?)
    }

    /// Returns the block with senders with matching number or hash from database.
    ///
    /// **NOTE: The transactions have invalid hashes, since they would need to be calculated on the
    /// spot, and we want fast querying.**
    ///
    /// If the header for this block is not found, this returns `None`.
    /// If the header is found, but the transactions either do not exist, or are not indexed, this
    /// will return None.
    fn block_with_senders(
        &self,
        id: BlockHashOrNumber,
        transaction_kind: TransactionVariant,
    ) -> ProviderResult<Option<BlockWithSenders>> {
        let Some(block_number) = self.convert_hash_or_number(id)? else { return Ok(None) };
        let Some(header) = self.header_by_number(block_number)? else { return Ok(None) };

        let ommers = self.ommers(block_number.into())?.unwrap_or_default();
        let withdrawals = self.withdrawals_by_block(block_number.into(), header.timestamp)?;
        let requests = self.requests_by_block(block_number.into(), header.timestamp)?;

        // Get the block body
        //
        // If the body indices are not found, this means that the transactions either do not exist
        // in the database yet, or they do exit but are not indexed. If they exist but are not
        // indexed, we don't have enough information to return the block anyways, so we return
        // `None`.
        let Some(body) = self.block_body_indices(block_number)? else { return Ok(None) };

        let tx_range = body.tx_num_range();

        let (transactions, senders) = if tx_range.is_empty() {
            (vec![], vec![])
        } else {
            (self.transactions_by_tx_range(tx_range.clone())?, self.senders_by_tx_range(tx_range)?)
        };

        let body = transactions
            .into_iter()
            .map(|tx| match transaction_kind {
                TransactionVariant::NoHash => TransactionSigned {
                    // Caller explicitly asked for no hash, so we don't calculate it
                    hash: B256::ZERO,
                    signature: tx.signature,
                    transaction: tx.transaction,
                },
                TransactionVariant::WithHash => tx.with_hash(),
            })
            .collect();

        Block { header, body, ommers, withdrawals, requests }
            // Note: we're using unchecked here because we know the block contains valid txs wrt to
            // its height and can ignore the s value check so pre EIP-2 txs are allowed
            .try_with_senders_unchecked(senders)
            .map(Some)
            .map_err(|_| ProviderError::SenderRecoveryError)
    }

    fn block_range(&self, range: RangeInclusive<BlockNumber>) -> ProviderResult<Vec<Block>> {
        let mut tx_cursor = self.tx.cursor_read::<tables::Transactions>()?;
        self.block_range(
            range,
            |range| self.headers_range(range),
            |header, tx_range, ommers, withdrawals, requests| {
                let body = if tx_range.is_empty() {
                    Vec::new()
                } else {
                    self.transactions_by_tx_range_with_cursor(tx_range, &mut tx_cursor)?
                        .into_iter()
                        .map(Into::into)
                        .collect()
                };
                Ok(Block { header, body, ommers, withdrawals, requests })
            },
        )
    }

    fn block_with_senders_range(
        &self,
        range: RangeInclusive<BlockNumber>,
    ) -> ProviderResult<Vec<BlockWithSenders>> {
        self.block_with_senders_range(
            range,
            |range| self.headers_range(range),
            |header, body, ommers, withdrawals, requests, senders| {
                Block { header, body, ommers, withdrawals, requests }
                    .try_with_senders_unchecked(senders)
                    .map_err(|_| ProviderError::SenderRecoveryError)
            },
        )
    }

    fn sealed_block_with_senders_range(
        &self,
        range: RangeInclusive<BlockNumber>,
    ) -> ProviderResult<Vec<SealedBlockWithSenders>> {
        self.block_with_senders_range(
            range,
            |range| self.sealed_headers_range(range),
            |header, body, ommers, withdrawals, requests, senders| {
                SealedBlockWithSenders::new(
                    SealedBlock { header, body, ommers, withdrawals, requests },
                    senders,
                )
                .ok_or(ProviderError::SenderRecoveryError)
            },
        )
    }
}

impl<TX: DbTx> TransactionsProviderExt for DatabaseProvider<TX> {
    /// Recovers transaction hashes by walking through `Transactions` table and
    /// calculating them in a parallel manner. Returned unsorted.
    fn transaction_hashes_by_range(
        &self,
        tx_range: Range<TxNumber>,
    ) -> ProviderResult<Vec<(TxHash, TxNumber)>> {
        self.static_file_provider.get_range_with_static_file_or_database(
            StaticFileSegment::Transactions,
            tx_range,
            |static_file, range, _| static_file.transaction_hashes_by_range(range),
            |tx_range, _| {
                let mut tx_cursor = self.tx.cursor_read::<tables::Transactions>()?;
                let tx_range_size = tx_range.clone().count();
                let tx_walker = tx_cursor.walk_range(tx_range)?;

                let chunk_size = (tx_range_size / rayon::current_num_threads()).max(1);
                let mut channels = Vec::with_capacity(chunk_size);
                let mut transaction_count = 0;

                #[inline]
                fn calculate_hash(
                    entry: Result<(TxNumber, TransactionSignedNoHash), DatabaseError>,
                    rlp_buf: &mut Vec<u8>,
                ) -> Result<(B256, TxNumber), Box<ProviderError>> {
                    let (tx_id, tx) = entry.map_err(|e| Box::new(e.into()))?;
                    tx.transaction.encode_with_signature(&tx.signature, rlp_buf, false);
                    Ok((keccak256(rlp_buf), tx_id))
                }

                for chunk in &tx_walker.chunks(chunk_size) {
                    let (tx, rx) = mpsc::channel();
                    channels.push(rx);

                    // Note: Unfortunate side-effect of how chunk is designed in itertools (it is
                    // not Send)
                    let chunk: Vec<_> = chunk.collect();
                    transaction_count += chunk.len();

                    // Spawn the task onto the global rayon pool
                    // This task will send the results through the channel after it has calculated
                    // the hash.
                    rayon::spawn(move || {
                        let mut rlp_buf = Vec::with_capacity(128);
                        for entry in chunk {
                            rlp_buf.clear();
                            let _ = tx.send(calculate_hash(entry, &mut rlp_buf));
                        }
                    });
                }
                let mut tx_list = Vec::with_capacity(transaction_count);

                // Iterate over channels and append the tx hashes unsorted
                for channel in channels {
                    while let Ok(tx) = channel.recv() {
                        let (tx_hash, tx_id) = tx.map_err(|boxed| *boxed)?;
                        tx_list.push((tx_hash, tx_id));
                    }
                }

                Ok(tx_list)
            },
            |_| true,
        )
    }
}

// Calculates the hash of the given transaction
impl<TX: DbTx> TransactionsProvider for DatabaseProvider<TX> {
    fn transaction_id(&self, tx_hash: TxHash) -> ProviderResult<Option<TxNumber>> {
        Ok(self.tx.get::<tables::TransactionHashNumbers>(tx_hash)?)
    }

    fn transaction_by_id(&self, id: TxNumber) -> ProviderResult<Option<TransactionSigned>> {
        self.static_file_provider.get_with_static_file_or_database(
            StaticFileSegment::Transactions,
            id,
            |static_file| static_file.transaction_by_id(id),
            || Ok(self.tx.get::<tables::Transactions>(id)?.map(Into::into)),
        )
    }

    fn transaction_by_id_no_hash(
        &self,
        id: TxNumber,
    ) -> ProviderResult<Option<TransactionSignedNoHash>> {
        self.static_file_provider.get_with_static_file_or_database(
            StaticFileSegment::Transactions,
            id,
            |static_file| static_file.transaction_by_id_no_hash(id),
            || Ok(self.tx.get::<tables::Transactions>(id)?),
        )
    }

    fn transaction_by_hash(&self, hash: TxHash) -> ProviderResult<Option<TransactionSigned>> {
        if let Some(id) = self.transaction_id(hash)? {
            Ok(self.transaction_by_id_no_hash(id)?.map(|tx| TransactionSigned {
                hash,
                signature: tx.signature,
                transaction: tx.transaction,
            }))
        } else {
            Ok(None)
        }
        .map(|tx| tx.map(Into::into))
    }

    fn transaction_by_hash_with_meta(
        &self,
        tx_hash: TxHash,
    ) -> ProviderResult<Option<(TransactionSigned, TransactionMeta)>> {
        let mut transaction_cursor = self.tx.cursor_read::<tables::TransactionBlocks>()?;
        if let Some(transaction_id) = self.transaction_id(tx_hash)? {
            if let Some(tx) = self.transaction_by_id_no_hash(transaction_id)? {
                let transaction = TransactionSigned {
                    hash: tx_hash,
                    signature: tx.signature,
                    transaction: tx.transaction,
                };
                if let Some(block_number) =
                    transaction_cursor.seek(transaction_id).map(|b| b.map(|(_, bn)| bn))?
                {
                    if let Some(sealed_header) = self.sealed_header(block_number)? {
                        let (header, block_hash) = sealed_header.split();
                        if let Some(block_body) = self.block_body_indices(block_number)? {
                            // the index of the tx in the block is the offset:
                            // len([start..tx_id])
                            // NOTE: `transaction_id` is always `>=` the block's first
                            // index
                            let index = transaction_id - block_body.first_tx_num();

                            let meta = TransactionMeta {
                                tx_hash,
                                index,
                                block_hash,
                                block_number,
                                base_fee: header.base_fee_per_gas,
                                excess_blob_gas: header.excess_blob_gas,
                                timestamp: header.timestamp,
                            };

                            return Ok(Some((transaction, meta)))
                        }
                    }
                }
            }
        }

        Ok(None)
    }

    fn transaction_block(&self, id: TxNumber) -> ProviderResult<Option<BlockNumber>> {
        let mut cursor = self.tx.cursor_read::<tables::TransactionBlocks>()?;
        Ok(cursor.seek(id)?.map(|(_, bn)| bn))
    }

    fn transactions_by_block(
        &self,
        id: BlockHashOrNumber,
    ) -> ProviderResult<Option<Vec<TransactionSigned>>> {
        let mut tx_cursor = self.tx.cursor_read::<tables::Transactions>()?;

        if let Some(block_number) = self.convert_hash_or_number(id)? {
            if let Some(body) = self.block_body_indices(block_number)? {
                let tx_range = body.tx_num_range();
                return if tx_range.is_empty() {
                    Ok(Some(Vec::new()))
                } else {
                    Ok(Some(
                        self.transactions_by_tx_range_with_cursor(tx_range, &mut tx_cursor)?
                            .into_iter()
                            .map(Into::into)
                            .collect(),
                    ))
                }
            }
        }
        Ok(None)
    }

    fn transactions_by_block_range(
        &self,
        range: impl RangeBounds<BlockNumber>,
    ) -> ProviderResult<Vec<Vec<TransactionSigned>>> {
        let mut tx_cursor = self.tx.cursor_read::<tables::Transactions>()?;
        let mut results = Vec::new();
        let mut body_cursor = self.tx.cursor_read::<tables::BlockBodyIndices>()?;
        for entry in body_cursor.walk_range(range)? {
            let (_, body) = entry?;
            let tx_num_range = body.tx_num_range();
            if tx_num_range.is_empty() {
                results.push(Vec::new());
            } else {
                results.push(
                    self.transactions_by_tx_range_with_cursor(tx_num_range, &mut tx_cursor)?
                        .into_iter()
                        .map(Into::into)
                        .collect(),
                );
            }
        }
        Ok(results)
    }

    fn transactions_by_tx_range(
        &self,
        range: impl RangeBounds<TxNumber>,
    ) -> ProviderResult<Vec<TransactionSignedNoHash>> {
        self.transactions_by_tx_range_with_cursor(
            range,
            &mut self.tx.cursor_read::<tables::Transactions>()?,
        )
    }

    fn senders_by_tx_range(
        &self,
        range: impl RangeBounds<TxNumber>,
    ) -> ProviderResult<Vec<Address>> {
        self.cursor_read_collect::<tables::TransactionSenders>(range).map_err(Into::into)
    }

    fn transaction_sender(&self, id: TxNumber) -> ProviderResult<Option<Address>> {
        Ok(self.tx.get::<tables::TransactionSenders>(id)?)
    }
}

impl<TX: DbTx> ReceiptProvider for DatabaseProvider<TX> {
    fn receipt(&self, id: TxNumber) -> ProviderResult<Option<Receipt>> {
        self.static_file_provider.get_with_static_file_or_database(
            StaticFileSegment::Receipts,
            id,
            |static_file| static_file.receipt(id),
            || Ok(self.tx.get::<tables::Receipts>(id)?),
        )
    }

    fn receipt_by_hash(&self, hash: TxHash) -> ProviderResult<Option<Receipt>> {
        if let Some(id) = self.transaction_id(hash)? {
            self.receipt(id)
        } else {
            Ok(None)
        }
    }

    fn receipts_by_block(&self, block: BlockHashOrNumber) -> ProviderResult<Option<Vec<Receipt>>> {
        if let Some(number) = self.convert_hash_or_number(block)? {
            if let Some(body) = self.block_body_indices(number)? {
                let tx_range = body.tx_num_range();
                return if tx_range.is_empty() {
                    Ok(Some(Vec::new()))
                } else {
                    self.receipts_by_tx_range(tx_range).map(Some)
                }
            }
        }
        Ok(None)
    }

    fn receipts_by_tx_range(
        &self,
        range: impl RangeBounds<TxNumber>,
    ) -> ProviderResult<Vec<Receipt>> {
        self.static_file_provider.get_range_with_static_file_or_database(
            StaticFileSegment::Receipts,
            to_range(range),
            |static_file, range, _| static_file.receipts_by_tx_range(range),
            |range, _| self.cursor_read_collect::<tables::Receipts>(range).map_err(Into::into),
            |_| true,
        )
    }
}

impl<TX: DbTx> WithdrawalsProvider for DatabaseProvider<TX> {
    fn withdrawals_by_block(
        &self,
        id: BlockHashOrNumber,
        timestamp: u64,
    ) -> ProviderResult<Option<Withdrawals>> {
        if self.chain_spec.is_shanghai_active_at_timestamp(timestamp) {
            if let Some(number) = self.convert_hash_or_number(id)? {
                // If we are past shanghai, then all blocks should have a withdrawal list, even if
                // empty
                let withdrawals = self
                    .tx
                    .get::<tables::BlockWithdrawals>(number)
                    .map(|w| w.map(|w| w.withdrawals))?
                    .unwrap_or_default();
                return Ok(Some(withdrawals))
            }
        }
        Ok(None)
    }

    fn latest_withdrawal(&self) -> ProviderResult<Option<Withdrawal>> {
        let latest_block_withdrawal = self.tx.cursor_read::<tables::BlockWithdrawals>()?.last()?;
        Ok(latest_block_withdrawal
            .and_then(|(_, mut block_withdrawal)| block_withdrawal.withdrawals.pop()))
    }
}

impl<TX: DbTx> RequestsProvider for DatabaseProvider<TX> {
    fn requests_by_block(
        &self,
        id: BlockHashOrNumber,
        timestamp: u64,
    ) -> ProviderResult<Option<Requests>> {
        if self.chain_spec.is_prague_active_at_timestamp(timestamp) {
            if let Some(number) = self.convert_hash_or_number(id)? {
                // If we are past Prague, then all blocks should have a requests list, even if
                // empty
                let requests = self.tx.get::<tables::BlockRequests>(number)?.unwrap_or_default();
                return Ok(Some(requests))
            }
        }
        Ok(None)
    }
}

impl<TX: DbTx> EvmEnvProvider for DatabaseProvider<TX> {
    fn fill_env_at<EvmConfig>(
        &self,
        cfg: &mut CfgEnvWithHandlerCfg,
        block_env: &mut BlockEnv,
        at: BlockHashOrNumber,
        evm_config: EvmConfig,
    ) -> ProviderResult<()>
    where
        EvmConfig: ConfigureEvmEnv,
    {
        let hash = self.convert_number(at)?.ok_or(ProviderError::HeaderNotFound(at))?;
        let header = self.header(&hash)?.ok_or(ProviderError::HeaderNotFound(at))?;
        self.fill_env_with_header(cfg, block_env, &header, evm_config)
    }

    fn fill_env_with_header<EvmConfig>(
        &self,
        cfg: &mut CfgEnvWithHandlerCfg,
        block_env: &mut BlockEnv,
        header: &Header,
        _evm_config: EvmConfig,
    ) -> ProviderResult<()>
    where
        EvmConfig: ConfigureEvmEnv,
    {
        let total_difficulty = self
            .header_td_by_number(header.number)?
            .ok_or_else(|| ProviderError::HeaderNotFound(header.number.into()))?;
        EvmConfig::fill_cfg_and_block_env(
            cfg,
            block_env,
            &self.chain_spec,
            header,
            total_difficulty,
        );
        Ok(())
    }

    fn fill_cfg_env_at<EvmConfig>(
        &self,
        cfg: &mut CfgEnvWithHandlerCfg,
        at: BlockHashOrNumber,
        evm_config: EvmConfig,
    ) -> ProviderResult<()>
    where
        EvmConfig: ConfigureEvmEnv,
    {
        let hash = self.convert_number(at)?.ok_or(ProviderError::HeaderNotFound(at))?;
        let header = self.header(&hash)?.ok_or(ProviderError::HeaderNotFound(at))?;
        self.fill_cfg_env_with_header(cfg, &header, evm_config)
    }

    fn fill_cfg_env_with_header<EvmConfig>(
        &self,
        cfg: &mut CfgEnvWithHandlerCfg,
        header: &Header,
        _evm_config: EvmConfig,
    ) -> ProviderResult<()>
    where
        EvmConfig: ConfigureEvmEnv,
    {
        let total_difficulty = self
            .header_td_by_number(header.number)?
            .ok_or_else(|| ProviderError::HeaderNotFound(header.number.into()))?;
        EvmConfig::fill_cfg_env(cfg, &self.chain_spec, header, total_difficulty);
        Ok(())
    }
}

impl<TX: DbTx> StageCheckpointReader for DatabaseProvider<TX> {
    fn get_stage_checkpoint(&self, id: StageId) -> ProviderResult<Option<StageCheckpoint>> {
        Ok(self.tx.get::<tables::StageCheckpoints>(id.to_string())?)
    }

    /// Get stage checkpoint progress.
    fn get_stage_checkpoint_progress(&self, id: StageId) -> ProviderResult<Option<Vec<u8>>> {
        Ok(self.tx.get::<tables::StageCheckpointProgresses>(id.to_string())?)
    }
}

impl<TX: DbTxMut> StageCheckpointWriter for DatabaseProvider<TX> {
    /// Save stage checkpoint.
    fn save_stage_checkpoint(
        &self,
        id: StageId,
        checkpoint: StageCheckpoint,
    ) -> ProviderResult<()> {
        Ok(self.tx.put::<tables::StageCheckpoints>(id.to_string(), checkpoint)?)
    }

    /// Save stage checkpoint progress.
    fn save_stage_checkpoint_progress(
        &self,
        id: StageId,
        checkpoint: Vec<u8>,
    ) -> ProviderResult<()> {
        Ok(self.tx.put::<tables::StageCheckpointProgresses>(id.to_string(), checkpoint)?)
    }

    fn update_pipeline_stages(
        &self,
        block_number: BlockNumber,
        drop_stage_checkpoint: bool,
    ) -> ProviderResult<()> {
        // iterate over all existing stages in the table and update its progress.
        let mut cursor = self.tx.cursor_write::<tables::StageCheckpoints>()?;
        for stage_id in StageId::ALL {
            let (_, checkpoint) = cursor.seek_exact(stage_id.to_string())?.unwrap_or_default();
            cursor.upsert(
                stage_id.to_string(),
                StageCheckpoint {
                    block_number,
                    ..if drop_stage_checkpoint { Default::default() } else { checkpoint }
                },
            )?;
        }

        Ok(())
    }
}

impl<TX: DbTx> StorageReader for DatabaseProvider<TX> {
    fn plain_state_storages(
        &self,
        addresses_with_keys: impl IntoIterator<Item = (Address, impl IntoIterator<Item = B256>)>,
    ) -> ProviderResult<Vec<(Address, Vec<StorageEntry>)>> {
        let mut plain_storage = self.tx.cursor_dup_read::<tables::PlainStorageState>()?;

        addresses_with_keys
            .into_iter()
            .map(|(address, storage)| {
                storage
                    .into_iter()
                    .map(|key| -> ProviderResult<_> {
                        Ok(plain_storage
                            .seek_by_key_subkey(address, key)?
                            .filter(|v| v.key == key)
                            .unwrap_or_else(|| StorageEntry { key, value: Default::default() }))
                    })
                    .collect::<ProviderResult<Vec<_>>>()
                    .map(|storage| (address, storage))
            })
            .collect::<ProviderResult<Vec<(_, _)>>>()
    }

    fn changed_storages_with_range(
        &self,
        range: RangeInclusive<BlockNumber>,
    ) -> ProviderResult<BTreeMap<Address, BTreeSet<B256>>> {
        self.tx
            .cursor_read::<tables::StorageChangeSets>()?
            .walk_range(BlockNumberAddress::range(range))?
            // fold all storages and save its old state so we can remove it from HashedStorage
            // it is needed as it is dup table.
            .try_fold(BTreeMap::new(), |mut accounts: BTreeMap<Address, BTreeSet<B256>>, entry| {
                let (BlockNumberAddress((_, address)), storage_entry) = entry?;
                accounts.entry(address).or_default().insert(storage_entry.key);
                Ok(accounts)
            })
    }

    fn changed_storages_and_blocks_with_range(
        &self,
        range: RangeInclusive<BlockNumber>,
    ) -> ProviderResult<BTreeMap<(Address, B256), Vec<u64>>> {
        let mut changeset_cursor = self.tx.cursor_read::<tables::StorageChangeSets>()?;

        let storage_changeset_lists =
            changeset_cursor.walk_range(BlockNumberAddress::range(range))?.try_fold(
                BTreeMap::new(),
                |mut storages: BTreeMap<(Address, B256), Vec<u64>>, entry| -> ProviderResult<_> {
                    let (index, storage) = entry?;
                    storages
                        .entry((index.address(), storage.key))
                        .or_default()
                        .push(index.block_number());
                    Ok(storages)
                },
            )?;

        Ok(storage_changeset_lists)
    }
}

impl<TX: DbTxMut + DbTx> HashingWriter for DatabaseProvider<TX> {
    fn unwind_account_hashing(
        &self,
        range: RangeInclusive<BlockNumber>,
    ) -> ProviderResult<BTreeMap<B256, Option<Account>>> {
        // Aggregate all block changesets and make a list of accounts that have been changed.
        // Note that collecting and then reversing the order is necessary to ensure that the
        // changes are applied in the correct order.
        let hashed_accounts = self
            .tx
            .cursor_read::<tables::AccountChangeSets>()?
            .walk_range(range)?
            .map(|entry| entry.map(|(_, e)| (keccak256(e.address), e.info)))
            .collect::<Result<Vec<_>, _>>()?
            .into_iter()
            .rev()
            .collect::<BTreeMap<_, _>>();

        // Apply values to HashedState, and remove the account if it's None.
        let mut hashed_accounts_cursor = self.tx.cursor_write::<tables::HashedAccounts>()?;
        for (hashed_address, account) in &hashed_accounts {
            if let Some(account) = account {
                hashed_accounts_cursor.upsert(*hashed_address, *account)?;
            } else if hashed_accounts_cursor.seek_exact(*hashed_address)?.is_some() {
                hashed_accounts_cursor.delete_current()?;
            }
        }

        Ok(hashed_accounts)
    }

    fn insert_account_for_hashing(
        &self,
        accounts: impl IntoIterator<Item = (Address, Option<Account>)>,
    ) -> ProviderResult<BTreeMap<B256, Option<Account>>> {
        let mut hashed_accounts_cursor = self.tx.cursor_write::<tables::HashedAccounts>()?;
        let hashed_accounts =
            accounts.into_iter().map(|(ad, ac)| (keccak256(ad), ac)).collect::<BTreeMap<_, _>>();
        for (hashed_address, account) in &hashed_accounts {
            if let Some(account) = account {
                hashed_accounts_cursor.upsert(*hashed_address, *account)?;
            } else if hashed_accounts_cursor.seek_exact(*hashed_address)?.is_some() {
                hashed_accounts_cursor.delete_current()?;
            }
        }
        Ok(hashed_accounts)
    }

    fn unwind_storage_hashing(
        &self,
        range: Range<BlockNumberAddress>,
    ) -> ProviderResult<HashMap<B256, BTreeSet<B256>>> {
        // Aggregate all block changesets and make list of accounts that have been changed.
        let mut changesets = self.tx.cursor_read::<tables::StorageChangeSets>()?;
        let mut hashed_storages = changesets
            .walk_range(range)?
            .map(|entry| {
                entry.map(|(BlockNumberAddress((_, address)), storage_entry)| {
                    (keccak256(address), keccak256(storage_entry.key), storage_entry.value)
                })
            })
            .collect::<Result<Vec<_>, _>>()?;
        hashed_storages.sort_by_key(|(ha, hk, _)| (*ha, *hk));

        // Apply values to HashedState, and remove the account if it's None.
        let mut hashed_storage_keys: HashMap<B256, BTreeSet<B256>> = HashMap::new();
        let mut hashed_storage = self.tx.cursor_dup_write::<tables::HashedStorages>()?;
        for (hashed_address, key, value) in hashed_storages.into_iter().rev() {
            hashed_storage_keys.entry(hashed_address).or_default().insert(key);

            if hashed_storage
                .seek_by_key_subkey(hashed_address, key)?
                .filter(|entry| entry.key == key)
                .is_some()
            {
                hashed_storage.delete_current()?;
            }

            if value != U256::ZERO {
                hashed_storage.upsert(hashed_address, StorageEntry { key, value })?;
            }
        }
        Ok(hashed_storage_keys)
    }

    fn insert_storage_for_hashing(
        &self,
        storages: impl IntoIterator<Item = (Address, impl IntoIterator<Item = StorageEntry>)>,
    ) -> ProviderResult<HashMap<B256, BTreeSet<B256>>> {
        // hash values
        let hashed_storages =
            storages.into_iter().fold(BTreeMap::new(), |mut map, (address, storage)| {
                let storage = storage.into_iter().fold(BTreeMap::new(), |mut map, entry| {
                    map.insert(keccak256(entry.key), entry.value);
                    map
                });
                map.insert(keccak256(address), storage);
                map
            });

        let hashed_storage_keys =
            HashMap::from_iter(hashed_storages.iter().map(|(hashed_address, entries)| {
                (*hashed_address, BTreeSet::from_iter(entries.keys().copied()))
            }));

        let mut hashed_storage_cursor = self.tx.cursor_dup_write::<tables::HashedStorages>()?;
        // Hash the address and key and apply them to HashedStorage (if Storage is None
        // just remove it);
        hashed_storages.into_iter().try_for_each(|(hashed_address, storage)| {
            storage.into_iter().try_for_each(|(key, value)| -> ProviderResult<()> {
                if hashed_storage_cursor
                    .seek_by_key_subkey(hashed_address, key)?
                    .filter(|entry| entry.key == key)
                    .is_some()
                {
                    hashed_storage_cursor.delete_current()?;
                }

                if value != U256::ZERO {
                    hashed_storage_cursor.upsert(hashed_address, StorageEntry { key, value })?;
                }
                Ok(())
            })
        })?;

        Ok(hashed_storage_keys)
    }

    fn insert_hashes(
        &self,
        range: RangeInclusive<BlockNumber>,
        end_block_hash: B256,
        expected_state_root: B256,
    ) -> ProviderResult<()> {
        // Initialize prefix sets.
        let mut account_prefix_set = PrefixSetMut::default();
        let mut storage_prefix_sets: HashMap<B256, PrefixSetMut> = HashMap::default();
        let mut destroyed_accounts = HashSet::default();

        let mut durations_recorder = metrics::DurationsRecorder::default();

        // storage hashing stage
        {
            let lists = self.changed_storages_with_range(range.clone())?;
            let storages = self.plain_state_storages(lists)?;
            let storage_entries = self.insert_storage_for_hashing(storages)?;
            for (hashed_address, hashed_slots) in storage_entries {
                account_prefix_set.insert(Nibbles::unpack(hashed_address));
                for slot in hashed_slots {
                    storage_prefix_sets
                        .entry(hashed_address)
                        .or_default()
                        .insert(Nibbles::unpack(slot));
                }
            }
        }
        durations_recorder.record_relative(metrics::Action::InsertStorageHashing);

        // account hashing stage
        {
            let lists = self.changed_accounts_with_range(range.clone())?;
            let accounts = self.basic_accounts(lists)?;
            let hashed_addresses = self.insert_account_for_hashing(accounts)?;
            for (hashed_address, account) in hashed_addresses {
                account_prefix_set.insert(Nibbles::unpack(hashed_address));
                if account.is_none() {
                    destroyed_accounts.insert(hashed_address);
                }
            }
        }
        durations_recorder.record_relative(metrics::Action::InsertAccountHashing);

        // merkle tree
        {
            // This is the same as `StateRoot::incremental_root_with_updates`, only the prefix sets
            // are pre-loaded.
            let prefix_sets = TriePrefixSets {
                account_prefix_set: account_prefix_set.freeze(),
                storage_prefix_sets: storage_prefix_sets
                    .into_iter()
                    .map(|(k, v)| (k, v.freeze()))
                    .collect(),
                destroyed_accounts,
            };
            let (state_root, trie_updates) = StateRoot::from_tx(&self.tx)
                .with_prefix_sets(prefix_sets)
                .root_with_updates()
                .map_err(Into::<reth_db::DatabaseError>::into)?;
            if state_root != expected_state_root {
                return Err(ProviderError::StateRootMismatch(Box::new(RootMismatch {
                    root: GotExpected { got: state_root, expected: expected_state_root },
                    block_number: *range.end(),
                    block_hash: end_block_hash,
                })))
            }
            trie_updates.flush(&self.tx)?;
        }
        durations_recorder.record_relative(metrics::Action::InsertMerkleTree);

        debug!(target: "providers::db", ?range, actions = ?durations_recorder.actions, "Inserted hashes");

        Ok(())
    }
}

impl<TX: DbTxMut + DbTx> HistoryWriter for DatabaseProvider<TX> {
    fn unwind_account_history_indices(
        &self,
        range: RangeInclusive<BlockNumber>,
    ) -> ProviderResult<usize> {
        let mut last_indices = self
            .tx
            .cursor_read::<tables::AccountChangeSets>()?
            .walk_range(range)?
            .map(|entry| entry.map(|(index, account)| (account.address, index)))
            .collect::<Result<Vec<_>, _>>()?;
        last_indices.sort_by_key(|(a, _)| *a);

        // Unwind the account history index.
        let mut cursor = self.tx.cursor_write::<tables::AccountsHistory>()?;
        for &(address, rem_index) in &last_indices {
            let partial_shard = unwind_history_shards::<_, tables::AccountsHistory, _>(
                &mut cursor,
                ShardedKey::last(address),
                rem_index,
                |sharded_key| sharded_key.key == address,
            )?;

            // Check the last returned partial shard.
            // If it's not empty, the shard needs to be reinserted.
            if !partial_shard.is_empty() {
                cursor.insert(
                    ShardedKey::last(address),
                    BlockNumberList::new_pre_sorted(partial_shard),
                )?;
            }
        }

        let changesets = last_indices.len();
        Ok(changesets)
    }

    fn insert_account_history_index(
        &self,
        account_transitions: BTreeMap<Address, Vec<u64>>,
    ) -> ProviderResult<()> {
        self.append_history_index::<_, tables::AccountsHistory>(
            account_transitions,
            ShardedKey::new,
        )
    }

    fn unwind_storage_history_indices(
        &self,
        range: Range<BlockNumberAddress>,
    ) -> ProviderResult<usize> {
        let mut storage_changesets = self
            .tx
            .cursor_read::<tables::StorageChangeSets>()?
            .walk_range(range)?
            .map(|entry| {
                entry.map(|(BlockNumberAddress((bn, address)), storage)| (address, storage.key, bn))
            })
            .collect::<Result<Vec<_>, _>>()?;
        storage_changesets.sort_by_key(|(address, key, _)| (*address, *key));

        let mut cursor = self.tx.cursor_write::<tables::StoragesHistory>()?;
        for &(address, storage_key, rem_index) in &storage_changesets {
            let partial_shard = unwind_history_shards::<_, tables::StoragesHistory, _>(
                &mut cursor,
                StorageShardedKey::last(address, storage_key),
                rem_index,
                |storage_sharded_key| {
                    storage_sharded_key.address == address &&
                        storage_sharded_key.sharded_key.key == storage_key
                },
            )?;

            // Check the last returned partial shard.
            // If it's not empty, the shard needs to be reinserted.
            if !partial_shard.is_empty() {
                cursor.insert(
                    StorageShardedKey::last(address, storage_key),
                    BlockNumberList::new_pre_sorted(partial_shard),
                )?;
            }
        }

        let changesets = storage_changesets.len();
        Ok(changesets)
    }

    fn insert_storage_history_index(
        &self,
        storage_transitions: BTreeMap<(Address, B256), Vec<u64>>,
    ) -> ProviderResult<()> {
        self.append_history_index::<_, tables::StoragesHistory>(
            storage_transitions,
            |(address, storage_key), highest_block_number| {
                StorageShardedKey::new(address, storage_key, highest_block_number)
            },
        )
    }

    fn update_history_indices(&self, range: RangeInclusive<BlockNumber>) -> ProviderResult<()> {
        // account history stage
        {
            let indices = self.changed_accounts_and_blocks_with_range(range.clone())?;
            self.insert_account_history_index(indices)?;
        }

        // storage history stage
        {
            let indices = self.changed_storages_and_blocks_with_range(range)?;
            self.insert_storage_history_index(indices)?;
        }

        Ok(())
    }
}

impl<TX: DbTxMut + DbTx> BlockExecutionWriter for DatabaseProvider<TX> {
    /// Return range of blocks and its execution result
    fn get_or_take_block_and_execution_range<const TAKE: bool>(
        &self,
        range: RangeInclusive<BlockNumber>,
    ) -> ProviderResult<Chain> {
        if TAKE {
            let storage_range = BlockNumberAddress::range(range.clone());

            // Unwind account hashes. Add changed accounts to account prefix set.
            let hashed_addresses = self.unwind_account_hashing(range.clone())?;
            let mut account_prefix_set = PrefixSetMut::with_capacity(hashed_addresses.len());
            let mut destroyed_accounts = HashSet::default();
            for (hashed_address, account) in hashed_addresses {
                account_prefix_set.insert(Nibbles::unpack(hashed_address));
                if account.is_none() {
                    destroyed_accounts.insert(hashed_address);
                }
            }

            // Unwind account history indices.
            self.unwind_account_history_indices(range.clone())?;

            // Unwind storage hashes. Add changed account and storage keys to corresponding prefix
            // sets.
            let mut storage_prefix_sets = HashMap::<B256, PrefixSet>::default();
            let storage_entries = self.unwind_storage_hashing(storage_range.clone())?;
            for (hashed_address, hashed_slots) in storage_entries {
                account_prefix_set.insert(Nibbles::unpack(hashed_address));
                let mut storage_prefix_set = PrefixSetMut::with_capacity(hashed_slots.len());
                for slot in hashed_slots {
                    storage_prefix_set.insert(Nibbles::unpack(slot));
                }
                storage_prefix_sets.insert(hashed_address, storage_prefix_set.freeze());
            }

            // Unwind storage history indices.
            self.unwind_storage_history_indices(storage_range)?;

            // Calculate the reverted merkle root.
            // This is the same as `StateRoot::incremental_root_with_updates`, only the prefix sets
            // are pre-loaded.
            let prefix_sets = TriePrefixSets {
                account_prefix_set: account_prefix_set.freeze(),
                storage_prefix_sets,
                destroyed_accounts,
            };
            let (new_state_root, trie_updates) = StateRoot::from_tx(&self.tx)
                .with_prefix_sets(prefix_sets)
                .root_with_updates()
                .map_err(Into::<reth_db::DatabaseError>::into)?;

            let parent_number = range.start().saturating_sub(1);
            let parent_state_root = self
                .header_by_number(parent_number)?
                .ok_or_else(|| ProviderError::HeaderNotFound(parent_number.into()))?
                .state_root;

            // state root should be always correct as we are reverting state.
            // but for sake of double verification we will check it again.
            if new_state_root != parent_state_root {
                let parent_hash = self
                    .block_hash(parent_number)?
                    .ok_or_else(|| ProviderError::HeaderNotFound(parent_number.into()))?;
                return Err(ProviderError::UnwindStateRootMismatch(Box::new(RootMismatch {
                    root: GotExpected { got: new_state_root, expected: parent_state_root },
                    block_number: parent_number,
                    block_hash: parent_hash,
                })))
            }
            trie_updates.flush(&self.tx)?;
        }

        // get blocks
        let blocks = self.get_take_block_range::<TAKE>(range.clone())?;
        let unwind_to = blocks.first().map(|b| b.number.saturating_sub(1));
        // get execution res
        let execution_state = self.unwind_or_peek_state::<TAKE>(range.clone())?;

        // remove block bodies it is needed for both get block range and get block execution results
        // that is why it is deleted afterwards.
        if TAKE {
            // rm block bodies
            self.get_or_take::<tables::BlockBodyIndices, TAKE>(range)?;

            // Update pipeline progress
            if let Some(fork_number) = unwind_to {
                self.update_pipeline_stages(fork_number, true)?;
            }
        }

        Ok(Chain::new(blocks, execution_state, None))
    }
}

impl<TX: DbTxMut + DbTx> BlockWriter for DatabaseProvider<TX> {
    fn insert_block(
        &self,
        block: SealedBlockWithSenders,
        prune_modes: Option<&PruneModes>,
    ) -> ProviderResult<StoredBlockBodyIndices> {
        let block_number = block.number;

        let mut durations_recorder = metrics::DurationsRecorder::default();

        self.tx.put::<tables::CanonicalHeaders>(block_number, block.hash())?;
        durations_recorder.record_relative(metrics::Action::InsertCanonicalHeaders);

        // Put header with canonical hashes.
        self.tx.put::<tables::Headers>(block_number, block.header.as_ref().clone())?;
        durations_recorder.record_relative(metrics::Action::InsertHeaders);

        self.tx.put::<tables::HeaderNumbers>(block.hash(), block_number)?;
        durations_recorder.record_relative(metrics::Action::InsertHeaderNumbers);

        // total difficulty
        let ttd = if block_number == 0 {
            block.difficulty
        } else {
            let parent_block_number = block_number - 1;
            let parent_ttd = self.header_td_by_number(parent_block_number)?.unwrap_or_default();
            durations_recorder.record_relative(metrics::Action::GetParentTD);
            parent_ttd + block.difficulty
        };

        self.tx.put::<tables::HeaderTerminalDifficulties>(block_number, ttd.into())?;
        durations_recorder.record_relative(metrics::Action::InsertHeaderTerminalDifficulties);

        // insert body ommers data
        if !block.ommers.is_empty() {
            self.tx.put::<tables::BlockOmmers>(
                block_number,
                StoredBlockOmmers { ommers: block.block.ommers },
            )?;
            durations_recorder.record_relative(metrics::Action::InsertBlockOmmers);
        }

        let mut next_tx_num = self
            .tx
            .cursor_read::<tables::TransactionBlocks>()?
            .last()?
            .map(|(n, _)| n + 1)
            .unwrap_or_default();
        durations_recorder.record_relative(metrics::Action::GetNextTxNum);
        let first_tx_num = next_tx_num;

        let tx_count = block.block.body.len() as u64;

        // Ensures we have all the senders for the block's transactions.
        let mut tx_senders_elapsed = Duration::default();
        let mut transactions_elapsed = Duration::default();
        let mut tx_hash_numbers_elapsed = Duration::default();

        for (transaction, sender) in block.block.body.into_iter().zip(block.senders.iter()) {
            let hash = transaction.hash();

            if prune_modes
                .and_then(|modes| modes.sender_recovery)
                .filter(|prune_mode| prune_mode.is_full())
                .is_none()
            {
                let start = Instant::now();
                self.tx.put::<tables::TransactionSenders>(next_tx_num, *sender)?;
                tx_senders_elapsed += start.elapsed();
            }

            let start = Instant::now();
            self.tx.put::<tables::Transactions>(next_tx_num, transaction.into())?;
            let elapsed = start.elapsed();
            if elapsed > Duration::from_secs(1) {
                warn!(
                    target: "providers::db",
                    ?block_number,
                    tx_num = %next_tx_num,
                    hash = %hash,
                    ?elapsed,
                    "Transaction insertion took too long"
                );
            }
            transactions_elapsed += elapsed;

            if prune_modes
                .and_then(|modes| modes.transaction_lookup)
                .filter(|prune_mode| prune_mode.is_full())
                .is_none()
            {
                let start = Instant::now();
                self.tx.put::<tables::TransactionHashNumbers>(hash, next_tx_num)?;
                tx_hash_numbers_elapsed += start.elapsed();
            }
            next_tx_num += 1;
        }
        durations_recorder
            .record_duration(metrics::Action::InsertTransactionSenders, tx_senders_elapsed);
        durations_recorder
            .record_duration(metrics::Action::InsertTransactions, transactions_elapsed);
        durations_recorder.record_duration(
            metrics::Action::InsertTransactionHashNumbers,
            tx_hash_numbers_elapsed,
        );

        if let Some(withdrawals) = block.block.withdrawals {
            if !withdrawals.is_empty() {
                self.tx.put::<tables::BlockWithdrawals>(
                    block_number,
                    StoredBlockWithdrawals { withdrawals },
                )?;
                durations_recorder.record_relative(metrics::Action::InsertBlockWithdrawals);
            }
        }

        if let Some(requests) = block.block.requests {
            if !requests.0.is_empty() {
                self.tx.put::<tables::BlockRequests>(block_number, requests)?;
                durations_recorder.record_relative(metrics::Action::InsertBlockRequests);
            }
        }

        let block_indices = StoredBlockBodyIndices { first_tx_num, tx_count };
        self.tx.put::<tables::BlockBodyIndices>(block_number, block_indices.clone())?;
        durations_recorder.record_relative(metrics::Action::InsertBlockBodyIndices);

        if !block_indices.is_empty() {
            self.tx.put::<tables::TransactionBlocks>(block_indices.last_tx_num(), block_number)?;
            durations_recorder.record_relative(metrics::Action::InsertTransactionBlocks);
        }

        debug!(
            target: "providers::db",
            ?block_number,
            actions = ?durations_recorder.actions,
            "Inserted block"
        );

        Ok(block_indices)
    }

    fn append_blocks_with_state(
        &self,
        blocks: Vec<SealedBlockWithSenders>,
        execution_outcome: ExecutionOutcome,
        hashed_state: HashedPostState,
        trie_updates: TrieUpdates,
        prune_modes: Option<&PruneModes>,
    ) -> ProviderResult<()> {
        if blocks.is_empty() {
            debug!(target: "providers::db", "Attempted to append empty block range");
            return Ok(())
        }

        let first_number = blocks.first().unwrap().number;

        let last = blocks.last().unwrap();
        let last_block_number = last.number;

        let mut durations_recorder = metrics::DurationsRecorder::default();

        // Insert the blocks
        for block in blocks {
            self.insert_block(block, prune_modes)?;
            durations_recorder.record_relative(metrics::Action::InsertBlock);
        }

        // Write state and changesets to the database.
        // Must be written after blocks because of the receipt lookup.
        execution_outcome.write_to_storage(self.tx_ref(), None, OriginalValuesKnown::No)?;
        durations_recorder.record_relative(metrics::Action::InsertState);

        // insert hashes and intermediate merkle nodes
        {
            HashedStateChanges(hashed_state).write_to_db(&self.tx)?;
            trie_updates.flush(&self.tx)?;
        }
        durations_recorder.record_relative(metrics::Action::InsertHashes);

        self.update_history_indices(first_number..=last_block_number)?;
        durations_recorder.record_relative(metrics::Action::InsertHistoryIndices);

        // Update pipeline progress
        self.update_pipeline_stages(last_block_number, false)?;
        durations_recorder.record_relative(metrics::Action::UpdatePipelineStages);

        debug!(target: "providers::db", range = ?first_number..=last_block_number, actions = ?durations_recorder.actions, "Appended blocks");

        Ok(())
    }
}

impl<TX: DbTx> PruneCheckpointReader for DatabaseProvider<TX> {
    fn get_prune_checkpoint(
        &self,
        segment: PruneSegment,
    ) -> ProviderResult<Option<PruneCheckpoint>> {
        Ok(self.tx.get::<tables::PruneCheckpoints>(segment)?)
    }
}

impl<TX: DbTxMut> PruneCheckpointWriter for DatabaseProvider<TX> {
    fn save_prune_checkpoint(
        &self,
        segment: PruneSegment,
        checkpoint: PruneCheckpoint,
    ) -> ProviderResult<()> {
        Ok(self.tx.put::<tables::PruneCheckpoints>(segment, checkpoint)?)
    }
}

impl<TX: DbTx> StatsReader for DatabaseProvider<TX> {
    fn count_entries<T: Table>(&self) -> ProviderResult<usize> {
        let db_entries = self.tx.entries::<T>()?;
        let static_file_entries = match self.static_file_provider.count_entries::<T>() {
            Ok(entries) => entries,
            Err(ProviderError::UnsupportedProvider) => 0,
            Err(err) => return Err(err),
        };

        Ok(db_entries + static_file_entries)
    }
}

impl<TX: DbTx> FinalizedBlockReader for DatabaseProvider<TX> {
    fn last_finalized_block_number(&self) -> ProviderResult<BlockNumber> {
        let mut finalized_blocks = self
            .tx
            .cursor_read::<tables::ChainState>()?
            .walk(Some(tables::ChainStateKey::LastFinalizedBlock))?
            .take(1)
            .collect::<Result<BTreeMap<tables::ChainStateKey, BlockNumber>, _>>()?;

        let last_finalized_block_number = finalized_blocks
            .pop_first()
            .unwrap_or((tables::ChainStateKey::LastFinalizedBlock, 0_u64));
        Ok(last_finalized_block_number.1)
    }
}

impl<TX: DbTxMut> FinalizedBlockWriter for DatabaseProvider<TX> {
    fn save_finalized_block_number(&self, block_number: BlockNumber) -> ProviderResult<()> {
        Ok(self
            .tx
            .put::<tables::ChainState>(tables::ChainStateKey::LastFinalizedBlock, block_number)?)
    }
}

fn range_size_hint(range: &impl RangeBounds<TxNumber>) -> Option<usize> {
    let start = match range.start_bound().cloned() {
        Bound::Included(start) => start,
        Bound::Excluded(start) => start.checked_add(1)?,
        Bound::Unbounded => 0,
    };
    let end = match range.end_bound().cloned() {
        Bound::Included(end) => end.saturating_add(1),
        Bound::Excluded(end) => end,
        Bound::Unbounded => return None,
    };
    end.checked_sub(start).map(|x| x as _)
}<|MERGE_RESOLUTION|>--- conflicted
+++ resolved
@@ -46,14 +46,10 @@
     updates::TrieUpdates,
     HashedPostState, Nibbles, StateRoot,
 };
-<<<<<<< HEAD
 use revm::{
     db::states::BundleBuilder,
-    primitives::{BlockEnv, CfgEnvWithHandlerCfg, SpecId},
+    primitives::{BlockEnv, CfgEnvWithHandlerCfg},
 };
-=======
-use revm::primitives::{BlockEnv, CfgEnvWithHandlerCfg};
->>>>>>> d8e6d013
 use std::{
     cmp::Ordering,
     collections::{hash_map, BTreeMap, BTreeSet, HashMap, HashSet},
