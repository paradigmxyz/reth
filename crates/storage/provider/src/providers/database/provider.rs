use crate::{
    bundle_state::StorageRevertsIter,
    providers::{
        database::{chain::ChainStorage, metrics},
        static_file::StaticFileWriter,
        NodeTypesForProvider, StaticFileProvider,
    },
    to_range,
    traits::{
        AccountExtReader, BlockSource, ChangeSetReader, ReceiptProvider, StageCheckpointWriter,
    },
    writer::UnifiedStorageWriter,
    AccountReader, BlockBodyWriter, BlockExecutionWriter, BlockHashReader, BlockNumReader,
    BlockReader, BlockWriter, BundleStateInit, ChainStateBlockReader, ChainStateBlockWriter,
    DBProvider, HashingWriter, HeaderProvider, HeaderSyncGapProvider, HistoricalStateProvider,
    HistoricalStateProviderRef, HistoryWriter, LatestStateProvider, LatestStateProviderRef,
    OriginalValuesKnown, ProviderError, PruneCheckpointReader, PruneCheckpointWriter, RevertsInit,
    StageCheckpointReader, StateProviderBox, StateWriter, StaticFileProviderFactory, StatsReader,
    StorageReader, StorageTrieWriter, TransactionVariant, TransactionsProvider,
    TransactionsProviderExt, TrieWriter,
};
use alloy_consensus::{
<<<<<<< HEAD
    transaction::{SignerRecoverable, TransactionMeta},
    BlockHeader, TxReceipt,
=======
    transaction::{SignerRecoverable, TransactionMeta, TxHashRef},
    BlockHeader, Header, TxReceipt,
>>>>>>> 8e488a73
};
use alloy_eips::{eip2718::Encodable2718, BlockHashOrNumber};
use alloy_primitives::{
    keccak256,
    map::{hash_map, B256Map, HashMap, HashSet},
    Address, BlockHash, BlockNumber, TxHash, TxNumber, B256, U256,
};
use itertools::Itertools;
use rayon::slice::ParallelSliceMut;
use reth_chainspec::{ChainInfo, ChainSpecProvider, EthChainSpec, EthereumHardforks};
use reth_db_api::{
    cursor::{DbCursorRO, DbCursorRW, DbDupCursorRO, DbDupCursorRW},
    database::Database,
    models::{
        sharded_key, storage_sharded_key::StorageShardedKey, AccountBeforeTx, BlockNumberAddress,
        ShardedKey, StoredBlockBodyIndices,
    },
    table::Table,
    tables,
    transaction::{DbTx, DbTxMut},
    BlockNumberList, DatabaseError, PlainAccountState, PlainStorageState,
};
use reth_execution_types::{Chain, ExecutionOutcome};
use reth_node_types::{BlockTy, BodyTy, HeaderTy, NodeTypes, ReceiptTy, TxTy};
use reth_primitives_traits::{
<<<<<<< HEAD
    Account, Block as _, BlockBody as _, Bytecode, GotExpected, RecoveredBlock, SealedHeader,
    SignedTransaction, StorageEntry,
=======
    Account, Block as _, BlockBody as _, Bytecode, GotExpected, NodePrimitives, RecoveredBlock,
    SealedHeader, StorageEntry,
>>>>>>> 8e488a73
};
use reth_prune_types::{
    PruneCheckpoint, PruneMode, PruneModes, PruneSegment, MINIMUM_PRUNING_DISTANCE,
};
use reth_stages_types::{StageCheckpoint, StageId};
use reth_static_file_types::StaticFileSegment;
use reth_storage_api::{
    BlockBodyIndicesProvider, BlockBodyReader, NodePrimitivesProvider, StateProvider,
    StorageChangeSetReader, TryIntoHistoricalStateProvider,
};
use reth_storage_errors::provider::{ProviderResult, RootMismatch};
use reth_trie::{
    prefix_set::{PrefixSet, PrefixSetMut, TriePrefixSets},
    updates::{StorageTrieUpdates, TrieUpdates},
    HashedPostStateSorted, Nibbles, StateRoot, StoredNibbles,
};
use reth_trie_db::{DatabaseStateRoot, DatabaseStorageTrieCursor};
use revm_database::states::{
    PlainStateReverts, PlainStorageChangeset, PlainStorageRevert, StateChangeset,
};
use std::{
    cmp::Ordering,
    collections::{BTreeMap, BTreeSet},
    fmt::Debug,
    ops::{Deref, DerefMut, Not, Range, RangeBounds, RangeInclusive},
    sync::{mpsc, Arc},
};
use tracing::{debug, trace};

/// A [`DatabaseProvider`] that holds a read-only database transaction.
pub type DatabaseProviderRO<DB, N> = DatabaseProvider<<DB as Database>::TX, N>;

/// A [`DatabaseProvider`] that holds a read-write database transaction.
///
/// Ideally this would be an alias type. However, there's some weird compiler error (<https://github.com/rust-lang/rust/issues/102211>), that forces us to wrap this in a struct instead.
/// Once that issue is solved, we can probably revert back to being an alias type.
#[derive(Debug)]
pub struct DatabaseProviderRW<DB: Database, N: NodeTypes>(
    pub DatabaseProvider<<DB as Database>::TXMut, N>,
);

impl<DB: Database, N: NodeTypes> Deref for DatabaseProviderRW<DB, N> {
    type Target = DatabaseProvider<<DB as Database>::TXMut, N>;

    fn deref(&self) -> &Self::Target {
        &self.0
    }
}

impl<DB: Database, N: NodeTypes> DerefMut for DatabaseProviderRW<DB, N> {
    fn deref_mut(&mut self) -> &mut Self::Target {
        &mut self.0
    }
}

impl<DB: Database, N: NodeTypes> AsRef<DatabaseProvider<<DB as Database>::TXMut, N>>
    for DatabaseProviderRW<DB, N>
{
    fn as_ref(&self) -> &DatabaseProvider<<DB as Database>::TXMut, N> {
        &self.0
    }
}

impl<DB: Database, N: NodeTypes + 'static> DatabaseProviderRW<DB, N> {
    /// Commit database transaction and static file if it exists.
    pub fn commit(self) -> ProviderResult<()> {
        self.0.commit()
    }

    /// Consume `DbTx` or `DbTxMut`.
    pub fn into_tx(self) -> <DB as Database>::TXMut {
        self.0.into_tx()
    }
}

impl<DB: Database, N: NodeTypes> From<DatabaseProviderRW<DB, N>>
    for DatabaseProvider<<DB as Database>::TXMut, N>
{
    fn from(provider: DatabaseProviderRW<DB, N>) -> Self {
        provider.0
    }
}

/// A provider struct that fetches data from the database.
/// Wrapper around [`DbTx`] and [`DbTxMut`]. Example: [`HeaderProvider`] [`BlockHashReader`]
#[derive(Debug)]
pub struct DatabaseProvider<TX, N: NodeTypes> {
    /// Database transaction.
    tx: TX,
    /// Chain spec
    chain_spec: Arc<N::ChainSpec>,
    /// Static File provider
    static_file_provider: StaticFileProvider<N::Primitives>,
    /// Pruning configuration
    prune_modes: PruneModes,
    /// Node storage handler.
    storage: Arc<N::Storage>,
}

impl<TX, N: NodeTypes> DatabaseProvider<TX, N> {
    /// Returns reference to prune modes.
    pub const fn prune_modes_ref(&self) -> &PruneModes {
        &self.prune_modes
    }
}

impl<TX: DbTx + 'static, N: NodeTypes> DatabaseProvider<TX, N> {
    /// State provider for latest state
    pub fn latest<'a>(&'a self) -> Box<dyn StateProvider + 'a> {
        trace!(target: "providers::db", "Returning latest state provider");
        Box::new(LatestStateProviderRef::new(self))
    }

    /// Storage provider for state at that given block hash
    pub fn history_by_block_hash<'a>(
        &'a self,
        block_hash: BlockHash,
    ) -> ProviderResult<Box<dyn StateProvider + 'a>> {
        let mut block_number =
            self.block_number(block_hash)?.ok_or(ProviderError::BlockHashNotFound(block_hash))?;
        if block_number == self.best_block_number().unwrap_or_default() &&
            block_number == self.last_block_number().unwrap_or_default()
        {
            return Ok(Box::new(LatestStateProviderRef::new(self)))
        }

        // +1 as the changeset that we want is the one that was applied after this block.
        block_number += 1;

        let account_history_prune_checkpoint =
            self.get_prune_checkpoint(PruneSegment::AccountHistory)?;
        let storage_history_prune_checkpoint =
            self.get_prune_checkpoint(PruneSegment::StorageHistory)?;

        let mut state_provider = HistoricalStateProviderRef::new(self, block_number);

        // If we pruned account or storage history, we can't return state on every historical block.
        // Instead, we should cap it at the latest prune checkpoint for corresponding prune segment.
        if let Some(prune_checkpoint_block_number) =
            account_history_prune_checkpoint.and_then(|checkpoint| checkpoint.block_number)
        {
            state_provider = state_provider.with_lowest_available_account_history_block_number(
                prune_checkpoint_block_number + 1,
            );
        }
        if let Some(prune_checkpoint_block_number) =
            storage_history_prune_checkpoint.and_then(|checkpoint| checkpoint.block_number)
        {
            state_provider = state_provider.with_lowest_available_storage_history_block_number(
                prune_checkpoint_block_number + 1,
            );
        }

        Ok(Box::new(state_provider))
    }

    #[cfg(feature = "test-utils")]
    /// Sets the prune modes for provider.
    pub fn set_prune_modes(&mut self, prune_modes: PruneModes) {
        self.prune_modes = prune_modes;
    }
}

impl<TX, N: NodeTypes> NodePrimitivesProvider for DatabaseProvider<TX, N> {
    type Primitives = N::Primitives;
}

impl<TX, N: NodeTypes> StaticFileProviderFactory for DatabaseProvider<TX, N> {
    /// Returns a static file provider
    fn static_file_provider(&self) -> StaticFileProvider<Self::Primitives> {
        self.static_file_provider.clone()
    }
}

impl<TX: Debug + Send + Sync, N: NodeTypes<ChainSpec: EthChainSpec + 'static>> ChainSpecProvider
    for DatabaseProvider<TX, N>
{
    type ChainSpec = N::ChainSpec;

    fn chain_spec(&self) -> Arc<Self::ChainSpec> {
        self.chain_spec.clone()
    }
}

impl<TX: DbTxMut, N: NodeTypes> DatabaseProvider<TX, N> {
    /// Creates a provider with an inner read-write transaction.
    pub const fn new_rw(
        tx: TX,
        chain_spec: Arc<N::ChainSpec>,
        static_file_provider: StaticFileProvider<N::Primitives>,
        prune_modes: PruneModes,
        storage: Arc<N::Storage>,
    ) -> Self {
        Self { tx, chain_spec, static_file_provider, prune_modes, storage }
    }
}

impl<TX, N: NodeTypes> AsRef<Self> for DatabaseProvider<TX, N> {
    fn as_ref(&self) -> &Self {
        self
    }
}

impl<TX: DbTx + DbTxMut + 'static, N: NodeTypesForProvider> DatabaseProvider<TX, N> {
    /// Unwinds trie state for the given range.
    ///
    /// This includes calculating the resulted state root and comparing it with the parent block
    /// state root.
    pub fn unwind_trie_state_range(
        &self,
        range: RangeInclusive<BlockNumber>,
    ) -> ProviderResult<()> {
        let changed_accounts = self
            .tx
            .cursor_read::<tables::AccountChangeSets>()?
            .walk_range(range.clone())?
            .collect::<Result<Vec<_>, _>>()?;

        // Unwind account hashes. Add changed accounts to account prefix set.
        let hashed_addresses = self.unwind_account_hashing(changed_accounts.iter())?;
        let mut account_prefix_set = PrefixSetMut::with_capacity(hashed_addresses.len());
        let mut destroyed_accounts = HashSet::default();
        for (hashed_address, account) in hashed_addresses {
            account_prefix_set.insert(Nibbles::unpack(hashed_address));
            if account.is_none() {
                destroyed_accounts.insert(hashed_address);
            }
        }

        // Unwind account history indices.
        self.unwind_account_history_indices(changed_accounts.iter())?;
        let storage_range = BlockNumberAddress::range(range.clone());

        let changed_storages = self
            .tx
            .cursor_read::<tables::StorageChangeSets>()?
            .walk_range(storage_range)?
            .collect::<Result<Vec<_>, _>>()?;

        // Unwind storage hashes. Add changed account and storage keys to corresponding prefix
        // sets.
        let mut storage_prefix_sets = B256Map::<PrefixSet>::default();
        let storage_entries = self.unwind_storage_hashing(changed_storages.iter().copied())?;
        for (hashed_address, hashed_slots) in storage_entries {
            account_prefix_set.insert(Nibbles::unpack(hashed_address));
            let mut storage_prefix_set = PrefixSetMut::with_capacity(hashed_slots.len());
            for slot in hashed_slots {
                storage_prefix_set.insert(Nibbles::unpack(slot));
            }
            storage_prefix_sets.insert(hashed_address, storage_prefix_set.freeze());
        }

        // Unwind storage history indices.
        self.unwind_storage_history_indices(changed_storages.iter().copied())?;

        // Calculate the reverted merkle root.
        // This is the same as `StateRoot::incremental_root_with_updates`, only the prefix sets
        // are pre-loaded.
        let prefix_sets = TriePrefixSets {
            account_prefix_set: account_prefix_set.freeze(),
            storage_prefix_sets,
            destroyed_accounts,
        };
        let (new_state_root, trie_updates) = StateRoot::from_tx(&self.tx)
            .with_prefix_sets(prefix_sets)
            .root_with_updates()
            .map_err(reth_db_api::DatabaseError::from)?;

        let parent_number = range.start().saturating_sub(1);
        let parent_state_root = self
            .header_by_number(parent_number)?
            .ok_or_else(|| ProviderError::HeaderNotFound(parent_number.into()))?
            .state_root();

        // state root should be always correct as we are reverting state.
        // but for sake of double verification we will check it again.
        if new_state_root != parent_state_root {
            let parent_hash = self
                .block_hash(parent_number)?
                .ok_or_else(|| ProviderError::HeaderNotFound(parent_number.into()))?;
            return Err(ProviderError::UnwindStateRootMismatch(Box::new(RootMismatch {
                root: GotExpected { got: new_state_root, expected: parent_state_root },
                block_number: parent_number,
                block_hash: parent_hash,
            })))
        }
        self.write_trie_updates(&trie_updates)?;

        Ok(())
    }

    /// Removes receipts from all transactions starting with provided number (inclusive).
    fn remove_receipts_from(
        &self,
        from_tx: TxNumber,
        last_block: BlockNumber,
    ) -> ProviderResult<()> {
        if self.prune_modes.has_receipts_pruning() {
            // iterate over block body and remove receipts
            self.remove::<tables::Receipts<ReceiptTy<N>>>(from_tx..)?;
        } else {
            let static_file_receipt_num =
                self.static_file_provider.get_highest_static_file_tx(StaticFileSegment::Receipts);

            let to_delete = static_file_receipt_num
                .map(|static_num| (static_num + 1).saturating_sub(from_tx))
                .unwrap_or_default();

            self.static_file_provider
                .latest_writer(StaticFileSegment::Receipts)?
                .prune_receipts(to_delete, last_block)?;
        }

        Ok(())
    }
}

impl<TX: DbTx + 'static, N: NodeTypes> TryIntoHistoricalStateProvider for DatabaseProvider<TX, N> {
    fn try_into_history_at_block(
        self,
        mut block_number: BlockNumber,
    ) -> ProviderResult<StateProviderBox> {
        // if the block number is the same as the currently best block number on disk we can use the
        // latest state provider here
        if block_number == self.best_block_number().unwrap_or_default() {
            return Ok(Box::new(LatestStateProvider::new(self)))
        }

        // +1 as the changeset that we want is the one that was applied after this block.
        block_number += 1;

        let account_history_prune_checkpoint =
            self.get_prune_checkpoint(PruneSegment::AccountHistory)?;
        let storage_history_prune_checkpoint =
            self.get_prune_checkpoint(PruneSegment::StorageHistory)?;

        let mut state_provider = HistoricalStateProvider::new(self, block_number);

        // If we pruned account or storage history, we can't return state on every historical block.
        // Instead, we should cap it at the latest prune checkpoint for corresponding prune segment.
        if let Some(prune_checkpoint_block_number) =
            account_history_prune_checkpoint.and_then(|checkpoint| checkpoint.block_number)
        {
            state_provider = state_provider.with_lowest_available_account_history_block_number(
                prune_checkpoint_block_number + 1,
            );
        }
        if let Some(prune_checkpoint_block_number) =
            storage_history_prune_checkpoint.and_then(|checkpoint| checkpoint.block_number)
        {
            state_provider = state_provider.with_lowest_available_storage_history_block_number(
                prune_checkpoint_block_number + 1,
            );
        }

        Ok(Box::new(state_provider))
    }
}

/// For a given key, unwind all history shards that contain block numbers at or above the given
/// block number.
///
/// S - Sharded key subtype.
/// T - Table to walk over.
/// C - Cursor implementation.
///
/// This function walks the entries from the given start key and deletes all shards that belong to
/// the key and contain block numbers at or above the given block number. Shards entirely below
/// the block number are preserved.
///
/// The boundary shard (the shard that spans across the block number) is removed from the database.
/// Any indices that are below the block number are filtered out and returned for reinsertion.
/// The boundary shard is returned for reinsertion (if it's not empty).
fn unwind_history_shards<S, T, C>(
    cursor: &mut C,
    start_key: T::Key,
    block_number: BlockNumber,
    mut shard_belongs_to_key: impl FnMut(&T::Key) -> bool,
) -> ProviderResult<Vec<u64>>
where
    T: Table<Value = BlockNumberList>,
    T::Key: AsRef<ShardedKey<S>>,
    C: DbCursorRO<T> + DbCursorRW<T>,
{
    // Start from the given key and iterate through shards
    let mut item = cursor.seek_exact(start_key)?;
    while let Some((sharded_key, list)) = item {
        // If the shard does not belong to the key, break.
        if !shard_belongs_to_key(&sharded_key) {
            break
        }

        // Always delete the current shard from the database first
        // We'll decide later what (if anything) to reinsert
        cursor.delete_current()?;

        // Get the first (lowest) block number in this shard
        // All block numbers in a shard are sorted in ascending order
        let first = list.iter().next().expect("List can't be empty");

        // Case 1: Entire shard is at or above the unwinding point
        // Keep it deleted (don't return anything for reinsertion)
        if first >= block_number {
            item = cursor.prev()?;
            continue
        }
        // Case 2: This is a boundary shard (spans across the unwinding point)
        // The shard contains some blocks below and some at/above the unwinding point
        else if block_number <= sharded_key.as_ref().highest_block_number {
            // Return only the block numbers that are below the unwinding point
            // These will be reinserted to preserve the historical data
            return Ok(list.iter().take_while(|i| *i < block_number).collect::<Vec<_>>())
        }
        // Case 3: Entire shard is below the unwinding point
        // Return all block numbers for reinsertion (preserve entire shard)
        return Ok(list.iter().collect::<Vec<_>>())
    }

    // No shards found or all processed
    Ok(Vec::new())
}

impl<TX: DbTx + 'static, N: NodeTypesForProvider> DatabaseProvider<TX, N> {
    /// Creates a provider with an inner read-only transaction.
    pub const fn new(
        tx: TX,
        chain_spec: Arc<N::ChainSpec>,
        static_file_provider: StaticFileProvider<N::Primitives>,
        prune_modes: PruneModes,
        storage: Arc<N::Storage>,
    ) -> Self {
        Self { tx, chain_spec, static_file_provider, prune_modes, storage }
    }

    /// Consume `DbTx` or `DbTxMut`.
    pub fn into_tx(self) -> TX {
        self.tx
    }

    /// Pass `DbTx` or `DbTxMut` mutable reference.
    pub const fn tx_mut(&mut self) -> &mut TX {
        &mut self.tx
    }

    /// Pass `DbTx` or `DbTxMut` immutable reference.
    pub const fn tx_ref(&self) -> &TX {
        &self.tx
    }

    /// Returns a reference to the chain specification.
    pub fn chain_spec(&self) -> &N::ChainSpec {
        &self.chain_spec
    }
}

impl<TX: DbTx + 'static, N: NodeTypesForProvider> DatabaseProvider<TX, N> {
    fn transactions_by_tx_range_with_cursor<C>(
        &self,
        range: impl RangeBounds<TxNumber>,
        cursor: &mut C,
    ) -> ProviderResult<Vec<TxTy<N>>>
    where
        C: DbCursorRO<tables::Transactions<TxTy<N>>>,
    {
        self.static_file_provider.get_range_with_static_file_or_database(
            StaticFileSegment::Transactions,
            to_range(range),
            |static_file, range, _| static_file.transactions_by_tx_range(range),
            |range, _| self.cursor_collect(cursor, range),
            |_| true,
        )
    }

    fn recovered_block<H, HF, B, BF>(
        &self,
        id: BlockHashOrNumber,
        _transaction_kind: TransactionVariant,
        header_by_number: HF,
        construct_block: BF,
    ) -> ProviderResult<Option<B>>
    where
        H: AsRef<HeaderTy<N>>,
        HF: FnOnce(BlockNumber) -> ProviderResult<Option<H>>,
        BF: FnOnce(H, BodyTy<N>, Vec<Address>) -> ProviderResult<Option<B>>,
    {
        let Some(block_number) = self.convert_hash_or_number(id)? else { return Ok(None) };
        let Some(header) = header_by_number(block_number)? else { return Ok(None) };

        // Get the block body
        //
        // If the body indices are not found, this means that the transactions either do not exist
        // in the database yet, or they do exit but are not indexed. If they exist but are not
        // indexed, we don't have enough information to return the block anyways, so we return
        // `None`.
        let Some(body) = self.block_body_indices(block_number)? else { return Ok(None) };

        let tx_range = body.tx_num_range();

        let (transactions, senders) = if tx_range.is_empty() {
            (vec![], vec![])
        } else {
            (self.transactions_by_tx_range(tx_range.clone())?, self.senders_by_tx_range(tx_range)?)
        };

        let body = self
            .storage
            .reader()
            .read_block_bodies(self, vec![(header.as_ref(), transactions)])?
            .pop()
            .ok_or(ProviderError::InvalidStorageOutput)?;

        construct_block(header, body, senders)
    }

    /// Returns a range of blocks from the database.
    ///
    /// Uses the provided `headers_range` to get the headers for the range, and `assemble_block` to
    /// construct blocks from the following inputs:
    ///     – Header
    ///     - Range of transaction numbers
    ///     – Ommers
    ///     – Withdrawals
    ///     – Senders
    fn block_range<F, H, HF, R>(
        &self,
        range: RangeInclusive<BlockNumber>,
        headers_range: HF,
        mut assemble_block: F,
    ) -> ProviderResult<Vec<R>>
    where
        H: AsRef<HeaderTy<N>>,
        HF: FnOnce(RangeInclusive<BlockNumber>) -> ProviderResult<Vec<H>>,
        F: FnMut(H, BodyTy<N>, Range<TxNumber>) -> ProviderResult<R>,
    {
        if range.is_empty() {
            return Ok(Vec::new())
        }

        let len = range.end().saturating_sub(*range.start()) as usize;
        let mut blocks = Vec::with_capacity(len);

        let headers = headers_range(range.clone())?;
        let mut tx_cursor = self.tx.cursor_read::<tables::Transactions<TxTy<N>>>()?;

        // If the body indices are not found, this means that the transactions either do
        // not exist in the database yet, or they do exit but are
        // not indexed. If they exist but are not indexed, we don't
        // have enough information to return the block anyways, so
        // we skip the block.
        let present_headers = self
            .block_body_indices_range(range)?
            .into_iter()
            .map(|b| b.tx_num_range())
            .zip(headers)
            .collect::<Vec<_>>();

        let mut inputs = Vec::new();
        for (tx_range, header) in &present_headers {
            let transactions = if tx_range.is_empty() {
                Vec::new()
            } else {
                self.transactions_by_tx_range_with_cursor(tx_range.clone(), &mut tx_cursor)?
            };

            inputs.push((header.as_ref(), transactions));
        }

        let bodies = self.storage.reader().read_block_bodies(self, inputs)?;

        for ((tx_range, header), body) in present_headers.into_iter().zip(bodies) {
            blocks.push(assemble_block(header, body, tx_range)?);
        }

        Ok(blocks)
    }

    /// Returns a range of blocks from the database, along with the senders of each
    /// transaction in the blocks.
    ///
    /// Uses the provided `headers_range` to get the headers for the range, and `assemble_block` to
    /// construct blocks from the following inputs:
    ///     – Header
    ///     - Transactions
    ///     – Ommers
    ///     – Withdrawals
    ///     – Senders
    fn block_with_senders_range<H, HF, B, BF>(
        &self,
        range: RangeInclusive<BlockNumber>,
        headers_range: HF,
        assemble_block: BF,
    ) -> ProviderResult<Vec<B>>
    where
        H: AsRef<HeaderTy<N>>,
        HF: Fn(RangeInclusive<BlockNumber>) -> ProviderResult<Vec<H>>,
        BF: Fn(H, BodyTy<N>, Vec<Address>) -> ProviderResult<B>,
    {
        let mut senders_cursor = self.tx.cursor_read::<tables::TransactionSenders>()?;

        self.block_range(range, headers_range, |header, body, tx_range| {
            let senders = if tx_range.is_empty() {
                Vec::new()
            } else {
                // fetch senders from the senders table
                let known_senders =
                    senders_cursor
                        .walk_range(tx_range.clone())?
                        .collect::<Result<HashMap<_, _>, _>>()?;

                let mut senders = Vec::with_capacity(body.transactions().len());
                for (tx_num, tx) in tx_range.zip(body.transactions()) {
                    match known_senders.get(&tx_num) {
                        None => {
                            // recover the sender from the transaction if not found
                            let sender = tx.recover_signer_unchecked()?;
                            senders.push(sender);
                        }
                        Some(sender) => senders.push(*sender),
                    }
                }

                senders
            };

            assemble_block(header, body, senders)
        })
    }

    /// Populate a [`BundleStateInit`] and [`RevertsInit`] using cursors over the
    /// [`PlainAccountState`] and [`PlainStorageState`] tables, based on the given storage and
    /// account changesets.
    fn populate_bundle_state<A, S>(
        &self,
        account_changeset: Vec<(u64, AccountBeforeTx)>,
        storage_changeset: Vec<(BlockNumberAddress, StorageEntry)>,
        plain_accounts_cursor: &mut A,
        plain_storage_cursor: &mut S,
    ) -> ProviderResult<(BundleStateInit, RevertsInit)>
    where
        A: DbCursorRO<PlainAccountState>,
        S: DbDupCursorRO<PlainStorageState>,
    {
        // iterate previous value and get plain state value to create changeset
        // Double option around Account represent if Account state is know (first option) and
        // account is removed (Second Option)
        let mut state: BundleStateInit = HashMap::default();

        // This is not working for blocks that are not at tip. as plain state is not the last
        // state of end range. We should rename the functions or add support to access
        // History state. Accessing history state can be tricky but we are not gaining
        // anything.

        let mut reverts: RevertsInit = HashMap::default();

        // add account changeset changes
        for (block_number, account_before) in account_changeset.into_iter().rev() {
            let AccountBeforeTx { info: old_info, address } = account_before;
            match state.entry(address) {
                hash_map::Entry::Vacant(entry) => {
                    let new_info = plain_accounts_cursor.seek_exact(address)?.map(|kv| kv.1);
                    entry.insert((old_info, new_info, HashMap::default()));
                }
                hash_map::Entry::Occupied(mut entry) => {
                    // overwrite old account state.
                    entry.get_mut().0 = old_info;
                }
            }
            // insert old info into reverts.
            reverts.entry(block_number).or_default().entry(address).or_default().0 = Some(old_info);
        }

        // add storage changeset changes
        for (block_and_address, old_storage) in storage_changeset.into_iter().rev() {
            let BlockNumberAddress((block_number, address)) = block_and_address;
            // get account state or insert from plain state.
            let account_state = match state.entry(address) {
                hash_map::Entry::Vacant(entry) => {
                    let present_info = plain_accounts_cursor.seek_exact(address)?.map(|kv| kv.1);
                    entry.insert((present_info, present_info, HashMap::default()))
                }
                hash_map::Entry::Occupied(entry) => entry.into_mut(),
            };

            // match storage.
            match account_state.2.entry(old_storage.key) {
                hash_map::Entry::Vacant(entry) => {
                    let new_storage = plain_storage_cursor
                        .seek_by_key_subkey(address, old_storage.key)?
                        .filter(|storage| storage.key == old_storage.key)
                        .unwrap_or_default();
                    entry.insert((old_storage.value, new_storage.value));
                }
                hash_map::Entry::Occupied(mut entry) => {
                    entry.get_mut().0 = old_storage.value;
                }
            };

            reverts
                .entry(block_number)
                .or_default()
                .entry(address)
                .or_default()
                .1
                .push(old_storage);
        }

        Ok((state, reverts))
    }
}

impl<TX: DbTxMut + DbTx + 'static, N: NodeTypes> DatabaseProvider<TX, N> {
    /// Commit database transaction and static file if it exists.
    pub fn commit(self) -> ProviderResult<()> {
        UnifiedStorageWriter::commit(self)
    }

    /// Load shard and remove it. If list is empty, last shard was full or
    /// there are no shards at all.
    fn take_shard<T>(
        &self,
        cursor: &mut <TX as DbTxMut>::CursorMut<T>,
        key: T::Key,
    ) -> ProviderResult<Vec<u64>>
    where
        T: Table<Value = BlockNumberList>,
    {
        if let Some((_, list)) = cursor.seek_exact(key)? {
            // delete old shard so new one can be inserted.
            cursor.delete_current()?;
            let list = list.iter().collect::<Vec<_>>();
            return Ok(list)
        }
        Ok(Vec::new())
    }

    /// Insert history index to the database.
    ///
    /// For each updated partial key, this function removes the last shard from
    /// the database (if any), appends the new indices to it, chunks the resulting integer list and
    /// inserts the new shards back into the database.
    ///
    /// This function is used by history indexing stages.
    fn append_history_index<P, T>(
        &self,
        index_updates: impl IntoIterator<Item = (P, impl IntoIterator<Item = u64>)>,
        mut sharded_key_factory: impl FnMut(P, BlockNumber) -> T::Key,
    ) -> ProviderResult<()>
    where
        P: Copy,
        T: Table<Value = BlockNumberList>,
    {
        let mut cursor = self.tx.cursor_write::<T>()?;
        for (partial_key, indices) in index_updates {
            let mut last_shard =
                self.take_shard::<T>(&mut cursor, sharded_key_factory(partial_key, u64::MAX))?;
            last_shard.extend(indices);
            // Chunk indices and insert them in shards of N size.
            let mut chunks = last_shard.chunks(sharded_key::NUM_OF_INDICES_IN_SHARD).peekable();
            while let Some(list) = chunks.next() {
                let highest_block_number = if chunks.peek().is_some() {
                    *list.last().expect("`chunks` does not return empty list")
                } else {
                    // Insert last list with `u64::MAX`.
                    u64::MAX
                };
                cursor.insert(
                    sharded_key_factory(partial_key, highest_block_number),
                    &BlockNumberList::new_pre_sorted(list.iter().copied()),
                )?;
            }
        }
        Ok(())
    }
}

impl<TX: DbTx, N: NodeTypes> AccountReader for DatabaseProvider<TX, N> {
    fn basic_account(&self, address: &Address) -> ProviderResult<Option<Account>> {
        Ok(self.tx.get_by_encoded_key::<tables::PlainAccountState>(address)?)
    }
}

impl<TX: DbTx, N: NodeTypes> AccountExtReader for DatabaseProvider<TX, N> {
    fn changed_accounts_with_range(
        &self,
        range: impl RangeBounds<BlockNumber>,
    ) -> ProviderResult<BTreeSet<Address>> {
        self.tx
            .cursor_read::<tables::AccountChangeSets>()?
            .walk_range(range)?
            .map(|entry| {
                entry.map(|(_, account_before)| account_before.address).map_err(Into::into)
            })
            .collect()
    }

    fn basic_accounts(
        &self,
        iter: impl IntoIterator<Item = Address>,
    ) -> ProviderResult<Vec<(Address, Option<Account>)>> {
        let mut plain_accounts = self.tx.cursor_read::<tables::PlainAccountState>()?;
        Ok(iter
            .into_iter()
            .map(|address| plain_accounts.seek_exact(address).map(|a| (address, a.map(|(_, v)| v))))
            .collect::<Result<Vec<_>, _>>()?)
    }

    fn changed_accounts_and_blocks_with_range(
        &self,
        range: RangeInclusive<BlockNumber>,
    ) -> ProviderResult<BTreeMap<Address, Vec<u64>>> {
        let mut changeset_cursor = self.tx.cursor_read::<tables::AccountChangeSets>()?;

        let account_transitions = changeset_cursor.walk_range(range)?.try_fold(
            BTreeMap::new(),
            |mut accounts: BTreeMap<Address, Vec<u64>>, entry| -> ProviderResult<_> {
                let (index, account) = entry?;
                accounts.entry(account.address).or_default().push(index);
                Ok(accounts)
            },
        )?;

        Ok(account_transitions)
    }
}

impl<TX: DbTx, N: NodeTypes> StorageChangeSetReader for DatabaseProvider<TX, N> {
    fn storage_changeset(
        &self,
        block_number: BlockNumber,
    ) -> ProviderResult<Vec<(BlockNumberAddress, StorageEntry)>> {
        let range = block_number..=block_number;
        let storage_range = BlockNumberAddress::range(range);
        self.tx
            .cursor_dup_read::<tables::StorageChangeSets>()?
            .walk_range(storage_range)?
            .map(|result| -> ProviderResult<_> { Ok(result?) })
            .collect()
    }
}

impl<TX: DbTx, N: NodeTypes> ChangeSetReader for DatabaseProvider<TX, N> {
    fn account_block_changeset(
        &self,
        block_number: BlockNumber,
    ) -> ProviderResult<Vec<AccountBeforeTx>> {
        let range = block_number..=block_number;
        self.tx
            .cursor_read::<tables::AccountChangeSets>()?
            .walk_range(range)?
            .map(|result| -> ProviderResult<_> {
                let (_, account_before) = result?;
                Ok(account_before)
            })
            .collect()
    }
}

impl<TX: DbTx + 'static, N: NodeTypesForProvider> HeaderSyncGapProvider
    for DatabaseProvider<TX, N>
{
    type Header = HeaderTy<N>;

    fn local_tip_header(
        &self,
        highest_uninterrupted_block: BlockNumber,
    ) -> ProviderResult<SealedHeader<Self::Header>> {
        let static_file_provider = self.static_file_provider();

        // Make sure Headers static file is at the same height. If it's further, this
        // input execution was interrupted previously and we need to unwind the static file.
        let next_static_file_block_num = static_file_provider
            .get_highest_static_file_block(StaticFileSegment::Headers)
            .map(|id| id + 1)
            .unwrap_or_default();
        let next_block = highest_uninterrupted_block + 1;

        match next_static_file_block_num.cmp(&next_block) {
            // The node shutdown between an executed static file commit and before the database
            // commit, so we need to unwind the static files.
            Ordering::Greater => {
                let mut static_file_producer =
                    static_file_provider.latest_writer(StaticFileSegment::Headers)?;
                static_file_producer.prune_headers(next_static_file_block_num - next_block)?;
                // Since this is a database <-> static file inconsistency, we commit the change
                // straight away.
                static_file_producer.commit()?
            }
            Ordering::Less => {
                // There's either missing or corrupted files.
                return Err(ProviderError::HeaderNotFound(next_static_file_block_num.into()))
            }
            Ordering::Equal => {}
        }

        let local_head = static_file_provider
            .sealed_header(highest_uninterrupted_block)?
            .ok_or_else(|| ProviderError::HeaderNotFound(highest_uninterrupted_block.into()))?;

        Ok(local_head)
    }
}

impl<TX: DbTx + 'static, N: NodeTypesForProvider> HeaderProvider for DatabaseProvider<TX, N> {
    type Header = HeaderTy<N>;

    fn header(&self, block_hash: &BlockHash) -> ProviderResult<Option<Self::Header>> {
        if let Some(num) = self.block_number(*block_hash)? {
            Ok(self.header_by_number(num)?)
        } else {
            Ok(None)
        }
    }

    fn header_by_number(&self, num: BlockNumber) -> ProviderResult<Option<Self::Header>> {
        self.static_file_provider.get_with_static_file_or_database(
            StaticFileSegment::Headers,
            num,
            |static_file| static_file.header_by_number(num),
            || Ok(self.tx.get::<tables::Headers<Self::Header>>(num)?),
        )
    }

    fn header_td(&self, block_hash: &BlockHash) -> ProviderResult<Option<U256>> {
        if let Some(num) = self.block_number(*block_hash)? {
            self.header_td_by_number(num)
        } else {
            Ok(None)
        }
    }

    fn header_td_by_number(&self, number: BlockNumber) -> ProviderResult<Option<U256>> {
        if self.chain_spec.is_paris_active_at_block(number) {
            if let Some(td) = self.chain_spec.final_paris_total_difficulty() {
                // if this block is higher than the final paris(merge) block, return the final paris
                // difficulty
                return Ok(Some(td))
            }
        }

        self.static_file_provider.get_with_static_file_or_database(
            StaticFileSegment::Headers,
            number,
            |static_file| static_file.header_td_by_number(number),
            || Ok(self.tx.get::<tables::HeaderTerminalDifficulties>(number)?.map(|td| td.0)),
        )
    }

    fn headers_range(
        &self,
        range: impl RangeBounds<BlockNumber>,
    ) -> ProviderResult<Vec<Self::Header>> {
        self.static_file_provider.get_range_with_static_file_or_database(
            StaticFileSegment::Headers,
            to_range(range),
            |static_file, range, _| static_file.headers_range(range),
            |range, _| self.cursor_read_collect::<tables::Headers<Self::Header>>(range),
            |_| true,
        )
    }

    fn sealed_header(
        &self,
        number: BlockNumber,
    ) -> ProviderResult<Option<SealedHeader<Self::Header>>> {
        self.static_file_provider.get_with_static_file_or_database(
            StaticFileSegment::Headers,
            number,
            |static_file| static_file.sealed_header(number),
            || {
                if let Some(header) = self.header_by_number(number)? {
                    let hash = self
                        .block_hash(number)?
                        .ok_or_else(|| ProviderError::HeaderNotFound(number.into()))?;
                    Ok(Some(SealedHeader::new(header, hash)))
                } else {
                    Ok(None)
                }
            },
        )
    }

    fn sealed_headers_while(
        &self,
        range: impl RangeBounds<BlockNumber>,
        predicate: impl FnMut(&SealedHeader<Self::Header>) -> bool,
    ) -> ProviderResult<Vec<SealedHeader<Self::Header>>> {
        self.static_file_provider.get_range_with_static_file_or_database(
            StaticFileSegment::Headers,
            to_range(range),
            |static_file, range, predicate| static_file.sealed_headers_while(range, predicate),
            |range, mut predicate| {
                let mut headers = vec![];
                for entry in
                    self.tx.cursor_read::<tables::Headers<Self::Header>>()?.walk_range(range)?
                {
                    let (number, header) = entry?;
                    let hash = self
                        .block_hash(number)?
                        .ok_or_else(|| ProviderError::HeaderNotFound(number.into()))?;
                    let sealed = SealedHeader::new(header, hash);
                    if !predicate(&sealed) {
                        break
                    }
                    headers.push(sealed);
                }
                Ok(headers)
            },
            predicate,
        )
    }
}

impl<TX: DbTx + 'static, N: NodeTypes> BlockHashReader for DatabaseProvider<TX, N> {
    fn block_hash(&self, number: u64) -> ProviderResult<Option<B256>> {
        self.static_file_provider.get_with_static_file_or_database(
            StaticFileSegment::Headers,
            number,
            |static_file| static_file.block_hash(number),
            || Ok(self.tx.get::<tables::CanonicalHeaders>(number)?),
        )
    }

    fn canonical_hashes_range(
        &self,
        start: BlockNumber,
        end: BlockNumber,
    ) -> ProviderResult<Vec<B256>> {
        self.static_file_provider.get_range_with_static_file_or_database(
            StaticFileSegment::Headers,
            start..end,
            |static_file, range, _| static_file.canonical_hashes_range(range.start, range.end),
            |range, _| self.cursor_read_collect::<tables::CanonicalHeaders>(range),
            |_| true,
        )
    }
}

impl<TX: DbTx + 'static, N: NodeTypes> BlockNumReader for DatabaseProvider<TX, N> {
    fn chain_info(&self) -> ProviderResult<ChainInfo> {
        let best_number = self.best_block_number()?;
        let best_hash = self.block_hash(best_number)?.unwrap_or_default();
        Ok(ChainInfo { best_hash, best_number })
    }

    fn best_block_number(&self) -> ProviderResult<BlockNumber> {
        // The best block number is tracked via the finished stage which gets updated in the same tx
        // when new blocks committed
        Ok(self
            .get_stage_checkpoint(StageId::Finish)?
            .map(|checkpoint| checkpoint.block_number)
            .unwrap_or_default())
    }

    fn last_block_number(&self) -> ProviderResult<BlockNumber> {
        Ok(self
            .tx
            .cursor_read::<tables::CanonicalHeaders>()?
            .last()?
            .map(|(num, _)| num)
            .max(
                self.static_file_provider.get_highest_static_file_block(StaticFileSegment::Headers),
            )
            .unwrap_or_default())
    }

    fn block_number(&self, hash: B256) -> ProviderResult<Option<BlockNumber>> {
        Ok(self.tx.get::<tables::HeaderNumbers>(hash)?)
    }
}

impl<TX: DbTx + 'static, N: NodeTypesForProvider> BlockReader for DatabaseProvider<TX, N> {
    type Block = BlockTy<N>;

    fn find_block_by_hash(
        &self,
        hash: B256,
        source: BlockSource,
    ) -> ProviderResult<Option<Self::Block>> {
        if source.is_canonical() {
            self.block(hash.into())
        } else {
            Ok(None)
        }
    }

    /// Returns the block with matching number from database.
    ///
    /// If the header for this block is not found, this returns `None`.
    /// If the header is found, but the transactions either do not exist, or are not indexed, this
    /// will return None.
    fn block(&self, id: BlockHashOrNumber) -> ProviderResult<Option<Self::Block>> {
        if let Some(number) = self.convert_hash_or_number(id)? {
            if let Some(header) = self.header_by_number(number)? {
                // If the body indices are not found, this means that the transactions either do not
                // exist in the database yet, or they do exit but are not indexed.
                // If they exist but are not indexed, we don't have enough
                // information to return the block anyways, so we return `None`.
                let Some(transactions) = self.transactions_by_block(number.into())? else {
                    return Ok(None)
                };

                let body = self
                    .storage
                    .reader()
                    .read_block_bodies(self, vec![(&header, transactions)])?
                    .pop()
                    .ok_or(ProviderError::InvalidStorageOutput)?;

                return Ok(Some(Self::Block::new(header, body)))
            }
        }

        Ok(None)
    }
    fn pending_block(&self) -> ProviderResult<Option<RecoveredBlock<Self::Block>>> {
        Ok(None)
    }

    fn pending_block_and_receipts(
        &self,
    ) -> ProviderResult<Option<(RecoveredBlock<Self::Block>, Vec<Self::Receipt>)>> {
        Ok(None)
    }

    /// Returns the block with senders with matching number or hash from database.
    ///
    /// **NOTE: The transactions have invalid hashes, since they would need to be calculated on the
    /// spot, and we want fast querying.**
    ///
    /// If the header for this block is not found, this returns `None`.
    /// If the header is found, but the transactions either do not exist, or are not indexed, this
    /// will return None.
    fn recovered_block(
        &self,
        id: BlockHashOrNumber,
        transaction_kind: TransactionVariant,
    ) -> ProviderResult<Option<RecoveredBlock<Self::Block>>> {
        self.recovered_block(
            id,
            transaction_kind,
            |block_number| self.header_by_number(block_number),
            |header, body, senders| {
                Self::Block::new(header, body)
                    // Note: we're using unchecked here because we know the block contains valid txs
                    // wrt to its height and can ignore the s value check so pre
                    // EIP-2 txs are allowed
                    .try_into_recovered_unchecked(senders)
                    .map(Some)
                    .map_err(|_| ProviderError::SenderRecoveryError)
            },
        )
    }

    fn sealed_block_with_senders(
        &self,
        id: BlockHashOrNumber,
        transaction_kind: TransactionVariant,
    ) -> ProviderResult<Option<RecoveredBlock<Self::Block>>> {
        self.recovered_block(
            id,
            transaction_kind,
            |block_number| self.sealed_header(block_number),
            |header, body, senders| {
                Self::Block::new_sealed(header, body)
                    // Note: we're using unchecked here because we know the block contains valid txs
                    // wrt to its height and can ignore the s value check so pre
                    // EIP-2 txs are allowed
                    .try_with_senders_unchecked(senders)
                    .map(Some)
                    .map_err(|_| ProviderError::SenderRecoveryError)
            },
        )
    }

    fn block_range(&self, range: RangeInclusive<BlockNumber>) -> ProviderResult<Vec<Self::Block>> {
        self.block_range(
            range,
            |range| self.headers_range(range),
            |header, body, _| Ok(Self::Block::new(header, body)),
        )
    }

    fn block_with_senders_range(
        &self,
        range: RangeInclusive<BlockNumber>,
    ) -> ProviderResult<Vec<RecoveredBlock<Self::Block>>> {
        self.block_with_senders_range(
            range,
            |range| self.headers_range(range),
            |header, body, senders| {
                Self::Block::new(header, body)
                    .try_into_recovered_unchecked(senders)
                    .map_err(|_| ProviderError::SenderRecoveryError)
            },
        )
    }

    fn recovered_block_range(
        &self,
        range: RangeInclusive<BlockNumber>,
    ) -> ProviderResult<Vec<RecoveredBlock<Self::Block>>> {
        self.block_with_senders_range(
            range,
            |range| self.sealed_headers_range(range),
            |header, body, senders| {
                Self::Block::new_sealed(header, body)
                    .try_with_senders(senders)
                    .map_err(|_| ProviderError::SenderRecoveryError)
            },
        )
    }
}

impl<TX: DbTx + 'static, N: NodeTypesForProvider> TransactionsProviderExt
    for DatabaseProvider<TX, N>
{
    /// Recovers transaction hashes by walking through `Transactions` table and
    /// calculating them in a parallel manner. Returned unsorted.
    fn transaction_hashes_by_range(
        &self,
        tx_range: Range<TxNumber>,
    ) -> ProviderResult<Vec<(TxHash, TxNumber)>> {
        self.static_file_provider.get_range_with_static_file_or_database(
            StaticFileSegment::Transactions,
            tx_range,
            |static_file, range, _| static_file.transaction_hashes_by_range(range),
            |tx_range, _| {
                let mut tx_cursor = self.tx.cursor_read::<tables::Transactions<TxTy<N>>>()?;
                let tx_range_size = tx_range.clone().count();
                let tx_walker = tx_cursor.walk_range(tx_range)?;

                let chunk_size = (tx_range_size / rayon::current_num_threads()).max(1);
                let mut channels = Vec::with_capacity(chunk_size);
                let mut transaction_count = 0;

                #[inline]
                fn calculate_hash<T>(
                    entry: Result<(TxNumber, T), DatabaseError>,
                    rlp_buf: &mut Vec<u8>,
                ) -> Result<(B256, TxNumber), Box<ProviderError>>
                where
                    T: Encodable2718,
                {
                    let (tx_id, tx) = entry.map_err(|e| Box::new(e.into()))?;
                    tx.encode_2718(rlp_buf);
                    Ok((keccak256(rlp_buf), tx_id))
                }

                for chunk in &tx_walker.chunks(chunk_size) {
                    let (tx, rx) = mpsc::channel();
                    channels.push(rx);

                    // Note: Unfortunate side-effect of how chunk is designed in itertools (it is
                    // not Send)
                    let chunk: Vec<_> = chunk.collect();
                    transaction_count += chunk.len();

                    // Spawn the task onto the global rayon pool
                    // This task will send the results through the channel after it has calculated
                    // the hash.
                    rayon::spawn(move || {
                        let mut rlp_buf = Vec::with_capacity(128);
                        for entry in chunk {
                            rlp_buf.clear();
                            let _ = tx.send(calculate_hash(entry, &mut rlp_buf));
                        }
                    });
                }
                let mut tx_list = Vec::with_capacity(transaction_count);

                // Iterate over channels and append the tx hashes unsorted
                for channel in channels {
                    while let Ok(tx) = channel.recv() {
                        let (tx_hash, tx_id) = tx.map_err(|boxed| *boxed)?;
                        tx_list.push((tx_hash, tx_id));
                    }
                }

                Ok(tx_list)
            },
            |_| true,
        )
    }
}

// Calculates the hash of the given transaction
impl<TX: DbTx + 'static, N: NodeTypesForProvider> TransactionsProvider for DatabaseProvider<TX, N> {
    type Transaction = TxTy<N>;

    fn transaction_id(&self, tx_hash: TxHash) -> ProviderResult<Option<TxNumber>> {
        Ok(self.tx.get::<tables::TransactionHashNumbers>(tx_hash)?)
    }

    fn transaction_by_id(&self, id: TxNumber) -> ProviderResult<Option<Self::Transaction>> {
        self.static_file_provider.get_with_static_file_or_database(
            StaticFileSegment::Transactions,
            id,
            |static_file| static_file.transaction_by_id(id),
            || Ok(self.tx.get::<tables::Transactions<Self::Transaction>>(id)?),
        )
    }

    fn transaction_by_id_unhashed(
        &self,
        id: TxNumber,
    ) -> ProviderResult<Option<Self::Transaction>> {
        self.static_file_provider.get_with_static_file_or_database(
            StaticFileSegment::Transactions,
            id,
            |static_file| static_file.transaction_by_id_unhashed(id),
            || Ok(self.tx.get::<tables::Transactions<Self::Transaction>>(id)?),
        )
    }

    fn transaction_by_hash(&self, hash: TxHash) -> ProviderResult<Option<Self::Transaction>> {
        if let Some(id) = self.transaction_id(hash)? {
            Ok(self.transaction_by_id_unhashed(id)?)
        } else {
            Ok(None)
        }
    }

    fn transaction_by_hash_with_meta(
        &self,
        tx_hash: TxHash,
    ) -> ProviderResult<Option<(Self::Transaction, TransactionMeta)>> {
        let mut transaction_cursor = self.tx.cursor_read::<tables::TransactionBlocks>()?;
        if let Some(transaction_id) = self.transaction_id(tx_hash)? {
            if let Some(transaction) = self.transaction_by_id_unhashed(transaction_id)? {
                if let Some(block_number) =
                    transaction_cursor.seek(transaction_id).map(|b| b.map(|(_, bn)| bn))?
                {
                    if let Some(sealed_header) = self.sealed_header(block_number)? {
                        let (header, block_hash) = sealed_header.split();
                        if let Some(block_body) = self.block_body_indices(block_number)? {
                            // the index of the tx in the block is the offset:
                            // len([start..tx_id])
                            // NOTE: `transaction_id` is always `>=` the block's first
                            // index
                            let index = transaction_id - block_body.first_tx_num();

                            let meta = TransactionMeta {
                                tx_hash,
                                index,
                                block_hash,
                                block_number,
                                base_fee: header.base_fee_per_gas(),
                                excess_blob_gas: header.excess_blob_gas(),
                                timestamp: header.timestamp(),
                            };

                            return Ok(Some((transaction, meta)))
                        }
                    }
                }
            }
        }

        Ok(None)
    }

    fn transaction_block(&self, id: TxNumber) -> ProviderResult<Option<BlockNumber>> {
        let mut cursor = self.tx.cursor_read::<tables::TransactionBlocks>()?;
        Ok(cursor.seek(id)?.map(|(_, bn)| bn))
    }

    fn transactions_by_block(
        &self,
        id: BlockHashOrNumber,
    ) -> ProviderResult<Option<Vec<Self::Transaction>>> {
        let mut tx_cursor = self.tx.cursor_read::<tables::Transactions<Self::Transaction>>()?;

        if let Some(block_number) = self.convert_hash_or_number(id)? {
            if let Some(body) = self.block_body_indices(block_number)? {
                let tx_range = body.tx_num_range();
                return if tx_range.is_empty() {
                    Ok(Some(Vec::new()))
                } else {
                    Ok(Some(self.transactions_by_tx_range_with_cursor(tx_range, &mut tx_cursor)?))
                }
            }
        }
        Ok(None)
    }

    fn transactions_by_block_range(
        &self,
        range: impl RangeBounds<BlockNumber>,
    ) -> ProviderResult<Vec<Vec<Self::Transaction>>> {
        let range = to_range(range);
        let mut tx_cursor = self.tx.cursor_read::<tables::Transactions<Self::Transaction>>()?;

        self.block_body_indices_range(range.start..=range.end.saturating_sub(1))?
            .into_iter()
            .map(|body| {
                let tx_num_range = body.tx_num_range();
                if tx_num_range.is_empty() {
                    Ok(Vec::new())
                } else {
                    Ok(self
                        .transactions_by_tx_range_with_cursor(tx_num_range, &mut tx_cursor)?
                        .into_iter()
                        .collect())
                }
            })
            .collect()
    }

    fn transactions_by_tx_range(
        &self,
        range: impl RangeBounds<TxNumber>,
    ) -> ProviderResult<Vec<Self::Transaction>> {
        self.transactions_by_tx_range_with_cursor(
            range,
            &mut self.tx.cursor_read::<tables::Transactions<_>>()?,
        )
    }

    fn senders_by_tx_range(
        &self,
        range: impl RangeBounds<TxNumber>,
    ) -> ProviderResult<Vec<Address>> {
        self.cursor_read_collect::<tables::TransactionSenders>(range)
    }

    fn transaction_sender(&self, id: TxNumber) -> ProviderResult<Option<Address>> {
        Ok(self.tx.get::<tables::TransactionSenders>(id)?)
    }
}

impl<TX: DbTx + 'static, N: NodeTypesForProvider> ReceiptProvider for DatabaseProvider<TX, N> {
    type Receipt = ReceiptTy<N>;

    fn receipt(&self, id: TxNumber) -> ProviderResult<Option<Self::Receipt>> {
        self.static_file_provider.get_with_static_file_or_database(
            StaticFileSegment::Receipts,
            id,
            |static_file| static_file.receipt(id),
            || Ok(self.tx.get::<tables::Receipts<Self::Receipt>>(id)?),
        )
    }

    fn receipt_by_hash(&self, hash: TxHash) -> ProviderResult<Option<Self::Receipt>> {
        if let Some(id) = self.transaction_id(hash)? {
            self.receipt(id)
        } else {
            Ok(None)
        }
    }

    fn receipts_by_block(
        &self,
        block: BlockHashOrNumber,
    ) -> ProviderResult<Option<Vec<Self::Receipt>>> {
        if let Some(number) = self.convert_hash_or_number(block)? {
            if let Some(body) = self.block_body_indices(number)? {
                let tx_range = body.tx_num_range();
                return if tx_range.is_empty() {
                    Ok(Some(Vec::new()))
                } else {
                    self.receipts_by_tx_range(tx_range).map(Some)
                }
            }
        }
        Ok(None)
    }

    fn receipts_by_tx_range(
        &self,
        range: impl RangeBounds<TxNumber>,
    ) -> ProviderResult<Vec<Self::Receipt>> {
        self.static_file_provider.get_range_with_static_file_or_database(
            StaticFileSegment::Receipts,
            to_range(range),
            |static_file, range, _| static_file.receipts_by_tx_range(range),
            |range, _| self.cursor_read_collect::<tables::Receipts<Self::Receipt>>(range),
            |_| true,
        )
    }

    fn receipts_by_block_range(
        &self,
        block_range: RangeInclusive<BlockNumber>,
    ) -> ProviderResult<Vec<Vec<Self::Receipt>>> {
        if block_range.is_empty() {
            return Ok(Vec::new());
        }

        // collect block body indices for each block in the range
        let mut block_body_indices = Vec::new();
        for block_num in block_range {
            if let Some(indices) = self.block_body_indices(block_num)? {
                block_body_indices.push(indices);
            } else {
                // use default indices for missing blocks (empty block)
                block_body_indices.push(StoredBlockBodyIndices::default());
            }
        }

        if block_body_indices.is_empty() {
            return Ok(Vec::new());
        }

        // find blocks with transactions to determine transaction range
        let non_empty_blocks: Vec<_> =
            block_body_indices.iter().filter(|indices| indices.tx_count > 0).collect();

        if non_empty_blocks.is_empty() {
            // all blocks are empty
            return Ok(vec![Vec::new(); block_body_indices.len()]);
        }

        // calculate the overall transaction range
        let first_tx = non_empty_blocks[0].first_tx_num();
        let last_tx = non_empty_blocks[non_empty_blocks.len() - 1].last_tx_num();

        // fetch all receipts in the transaction range
        let all_receipts = self.receipts_by_tx_range(first_tx..=last_tx)?;
        let mut receipts_iter = all_receipts.into_iter();

        // distribute receipts to their respective blocks
        let mut result = Vec::with_capacity(block_body_indices.len());
        for indices in &block_body_indices {
            if indices.tx_count == 0 {
                result.push(Vec::new());
            } else {
                let block_receipts =
                    receipts_iter.by_ref().take(indices.tx_count as usize).collect();
                result.push(block_receipts);
            }
        }

        Ok(result)
    }
}

impl<TX: DbTx + 'static, N: NodeTypesForProvider> BlockBodyIndicesProvider
    for DatabaseProvider<TX, N>
{
    fn block_body_indices(&self, num: u64) -> ProviderResult<Option<StoredBlockBodyIndices>> {
        Ok(self.tx.get::<tables::BlockBodyIndices>(num)?)
    }

    fn block_body_indices_range(
        &self,
        range: RangeInclusive<BlockNumber>,
    ) -> ProviderResult<Vec<StoredBlockBodyIndices>> {
        self.cursor_read_collect::<tables::BlockBodyIndices>(range)
    }
}

impl<TX: DbTx, N: NodeTypes> StageCheckpointReader for DatabaseProvider<TX, N> {
    fn get_stage_checkpoint(&self, id: StageId) -> ProviderResult<Option<StageCheckpoint>> {
        Ok(if let Some(encoded) = id.get_pre_encoded() {
            self.tx.get_by_encoded_key::<tables::StageCheckpoints>(encoded)?
        } else {
            self.tx.get::<tables::StageCheckpoints>(id.to_string())?
        })
    }

    /// Get stage checkpoint progress.
    fn get_stage_checkpoint_progress(&self, id: StageId) -> ProviderResult<Option<Vec<u8>>> {
        Ok(self.tx.get::<tables::StageCheckpointProgresses>(id.to_string())?)
    }

    fn get_all_checkpoints(&self) -> ProviderResult<Vec<(String, StageCheckpoint)>> {
        self.tx
            .cursor_read::<tables::StageCheckpoints>()?
            .walk(None)?
            .collect::<Result<Vec<(String, StageCheckpoint)>, _>>()
            .map_err(ProviderError::Database)
    }
}

impl<TX: DbTxMut, N: NodeTypes> StageCheckpointWriter for DatabaseProvider<TX, N> {
    /// Save stage checkpoint.
    fn save_stage_checkpoint(
        &self,
        id: StageId,
        checkpoint: StageCheckpoint,
    ) -> ProviderResult<()> {
        Ok(self.tx.put::<tables::StageCheckpoints>(id.to_string(), checkpoint)?)
    }

    /// Save stage checkpoint progress.
    fn save_stage_checkpoint_progress(
        &self,
        id: StageId,
        checkpoint: Vec<u8>,
    ) -> ProviderResult<()> {
        Ok(self.tx.put::<tables::StageCheckpointProgresses>(id.to_string(), checkpoint)?)
    }

    fn update_pipeline_stages(
        &self,
        block_number: BlockNumber,
        drop_stage_checkpoint: bool,
    ) -> ProviderResult<()> {
        // iterate over all existing stages in the table and update its progress.
        let mut cursor = self.tx.cursor_write::<tables::StageCheckpoints>()?;
        for stage_id in StageId::ALL {
            let (_, checkpoint) = cursor.seek_exact(stage_id.to_string())?.unwrap_or_default();
            cursor.upsert(
                stage_id.to_string(),
                &StageCheckpoint {
                    block_number,
                    ..if drop_stage_checkpoint { Default::default() } else { checkpoint }
                },
            )?;
        }

        Ok(())
    }
}

impl<TX: DbTx + 'static, N: NodeTypes> StorageReader for DatabaseProvider<TX, N> {
    fn plain_state_storages(
        &self,
        addresses_with_keys: impl IntoIterator<Item = (Address, impl IntoIterator<Item = B256>)>,
    ) -> ProviderResult<Vec<(Address, Vec<StorageEntry>)>> {
        let mut plain_storage = self.tx.cursor_dup_read::<tables::PlainStorageState>()?;

        addresses_with_keys
            .into_iter()
            .map(|(address, storage)| {
                storage
                    .into_iter()
                    .map(|key| -> ProviderResult<_> {
                        Ok(plain_storage
                            .seek_by_key_subkey(address, key)?
                            .filter(|v| v.key == key)
                            .unwrap_or_else(|| StorageEntry { key, value: Default::default() }))
                    })
                    .collect::<ProviderResult<Vec<_>>>()
                    .map(|storage| (address, storage))
            })
            .collect::<ProviderResult<Vec<(_, _)>>>()
    }

    fn changed_storages_with_range(
        &self,
        range: RangeInclusive<BlockNumber>,
    ) -> ProviderResult<BTreeMap<Address, BTreeSet<B256>>> {
        self.tx
            .cursor_read::<tables::StorageChangeSets>()?
            .walk_range(BlockNumberAddress::range(range))?
            // fold all storages and save its old state so we can remove it from HashedStorage
            // it is needed as it is dup table.
            .try_fold(BTreeMap::new(), |mut accounts: BTreeMap<Address, BTreeSet<B256>>, entry| {
                let (BlockNumberAddress((_, address)), storage_entry) = entry?;
                accounts.entry(address).or_default().insert(storage_entry.key);
                Ok(accounts)
            })
    }

    fn changed_storages_and_blocks_with_range(
        &self,
        range: RangeInclusive<BlockNumber>,
    ) -> ProviderResult<BTreeMap<(Address, B256), Vec<u64>>> {
        let mut changeset_cursor = self.tx.cursor_read::<tables::StorageChangeSets>()?;

        let storage_changeset_lists =
            changeset_cursor.walk_range(BlockNumberAddress::range(range))?.try_fold(
                BTreeMap::new(),
                |mut storages: BTreeMap<(Address, B256), Vec<u64>>, entry| -> ProviderResult<_> {
                    let (index, storage) = entry?;
                    storages
                        .entry((index.address(), storage.key))
                        .or_default()
                        .push(index.block_number());
                    Ok(storages)
                },
            )?;

        Ok(storage_changeset_lists)
    }
}

impl<TX: DbTxMut + DbTx + 'static, N: NodeTypesForProvider> StateWriter
    for DatabaseProvider<TX, N>
{
    type Receipt = ReceiptTy<N>;

    fn write_state(
        &self,
        execution_outcome: &ExecutionOutcome<Self::Receipt>,
        is_value_known: OriginalValuesKnown,
    ) -> ProviderResult<()> {
        let first_block = execution_outcome.first_block();
        let block_count = execution_outcome.len() as u64;
        let last_block = execution_outcome.last_block();
        let block_range = first_block..=last_block;

        let tip = self.last_block_number()?.max(last_block);

        let (plain_state, reverts) =
            execution_outcome.bundle.to_plain_state_and_reverts(is_value_known);

        self.write_state_reverts(reverts, first_block)?;
        self.write_state_changes(plain_state)?;

        // Fetch the first transaction number for each block in the range
        let block_indices: Vec<_> = self
            .block_body_indices_range(block_range)?
            .into_iter()
            .map(|b| b.first_tx_num)
            .collect();

        // Ensure all expected blocks are present.
        if block_indices.len() < block_count as usize {
            let missing_blocks = block_count - block_indices.len() as u64;
            return Err(ProviderError::BlockBodyIndicesNotFound(
                last_block.saturating_sub(missing_blocks - 1),
            ));
        }

        let has_receipts_pruning = self.prune_modes.has_receipts_pruning();

        // Prepare receipts cursor if we are going to write receipts to the database
        //
        // We are writing to database if requested or if there's any kind of receipt pruning
        // configured
        let mut receipts_cursor = has_receipts_pruning
            .then(|| self.tx.cursor_write::<tables::Receipts<Self::Receipt>>())
            .transpose()?;

        // Prepare receipts static writer if we are going to write receipts to static files
        //
        // We are writing to static files if requested and if there's no receipt pruning configured
        let mut receipts_static_writer = has_receipts_pruning
            .not()
            .then(|| self.static_file_provider.get_writer(first_block, StaticFileSegment::Receipts))
            .transpose()?;

        let has_contract_log_filter = !self.prune_modes.receipts_log_filter.is_empty();
        let contract_log_pruner = self.prune_modes.receipts_log_filter.group_by_block(tip, None)?;

        // All receipts from the last 128 blocks are required for blockchain tree, even with
        // [`PruneSegment::ContractLogs`].
        let prunable_receipts =
            PruneMode::Distance(MINIMUM_PRUNING_DISTANCE).should_prune(first_block, tip);

        // Prepare set of addresses which logs should not be pruned.
        let mut allowed_addresses: HashSet<Address, _> = HashSet::new();
        for (_, addresses) in contract_log_pruner.range(..first_block) {
            allowed_addresses.extend(addresses.iter().copied());
        }

        for (idx, (receipts, first_tx_index)) in
            execution_outcome.receipts.iter().zip(block_indices).enumerate()
        {
            let block_number = first_block + idx as u64;

            // Increment block number for receipts static file writer
            if let Some(writer) = receipts_static_writer.as_mut() {
                writer.increment_block(block_number)?;
            }

            // Skip writing receipts if pruning configuration requires us to.
            if prunable_receipts &&
                self.prune_modes
                    .receipts
                    .is_some_and(|mode| mode.should_prune(block_number, tip))
            {
                continue
            }

            // If there are new addresses to retain after this block number, track them
            if let Some(new_addresses) = contract_log_pruner.get(&block_number) {
                allowed_addresses.extend(new_addresses.iter().copied());
            }

            for (idx, receipt) in receipts.iter().enumerate() {
                let receipt_idx = first_tx_index + idx as u64;
                // Skip writing receipt if log filter is active and it does not have any logs to
                // retain
                if prunable_receipts &&
                    has_contract_log_filter &&
                    !receipt.logs().iter().any(|log| allowed_addresses.contains(&log.address))
                {
                    continue
                }

                if let Some(writer) = &mut receipts_static_writer {
                    writer.append_receipt(receipt_idx, receipt)?;
                }

                if let Some(cursor) = &mut receipts_cursor {
                    cursor.append(receipt_idx, receipt)?;
                }
            }
        }

        Ok(())
    }

    fn write_state_reverts(
        &self,
        reverts: PlainStateReverts,
        first_block: BlockNumber,
    ) -> ProviderResult<()> {
        // Write storage changes
        tracing::trace!("Writing storage changes");
        let mut storages_cursor = self.tx_ref().cursor_dup_write::<tables::PlainStorageState>()?;
        let mut storage_changeset_cursor =
            self.tx_ref().cursor_dup_write::<tables::StorageChangeSets>()?;
        for (block_index, mut storage_changes) in reverts.storage.into_iter().enumerate() {
            let block_number = first_block + block_index as BlockNumber;

            tracing::trace!(block_number, "Writing block change");
            // sort changes by address.
            storage_changes.par_sort_unstable_by_key(|a| a.address);
            for PlainStorageRevert { address, wiped, storage_revert } in storage_changes {
                let storage_id = BlockNumberAddress((block_number, address));

                let mut storage = storage_revert
                    .into_iter()
                    .map(|(k, v)| (B256::new(k.to_be_bytes()), v))
                    .collect::<Vec<_>>();
                // sort storage slots by key.
                storage.par_sort_unstable_by_key(|a| a.0);

                // If we are writing the primary storage wipe transition, the pre-existing plain
                // storage state has to be taken from the database and written to storage history.
                // See [StorageWipe::Primary] for more details.
                let mut wiped_storage = Vec::new();
                if wiped {
                    tracing::trace!(?address, "Wiping storage");
                    if let Some((_, entry)) = storages_cursor.seek_exact(address)? {
                        wiped_storage.push((entry.key, entry.value));
                        while let Some(entry) = storages_cursor.next_dup_val()? {
                            wiped_storage.push((entry.key, entry.value))
                        }
                    }
                }

                tracing::trace!(?address, ?storage, "Writing storage reverts");
                for (key, value) in StorageRevertsIter::new(storage, wiped_storage) {
                    storage_changeset_cursor.append_dup(storage_id, StorageEntry { key, value })?;
                }
            }
        }

        // Write account changes
        tracing::trace!("Writing account changes");
        let mut account_changeset_cursor =
            self.tx_ref().cursor_dup_write::<tables::AccountChangeSets>()?;

        for (block_index, mut account_block_reverts) in reverts.accounts.into_iter().enumerate() {
            let block_number = first_block + block_index as BlockNumber;
            // Sort accounts by address.
            account_block_reverts.par_sort_by_key(|a| a.0);

            for (address, info) in account_block_reverts {
                account_changeset_cursor.append_dup(
                    block_number,
                    AccountBeforeTx { address, info: info.map(Into::into) },
                )?;
            }
        }

        Ok(())
    }

    fn write_state_changes(&self, mut changes: StateChangeset) -> ProviderResult<()> {
        // sort all entries so they can be written to database in more performant way.
        // and take smaller memory footprint.
        changes.accounts.par_sort_by_key(|a| a.0);
        changes.storage.par_sort_by_key(|a| a.address);
        changes.contracts.par_sort_by_key(|a| a.0);

        // Write new account state
        tracing::trace!(len = changes.accounts.len(), "Writing new account state");
        let mut accounts_cursor = self.tx_ref().cursor_write::<tables::PlainAccountState>()?;
        // write account to database.
        for (address, account) in changes.accounts {
            if let Some(account) = account {
                tracing::trace!(?address, "Updating plain state account");
                accounts_cursor.upsert(address, &account.into())?;
            } else if accounts_cursor.seek_exact(address)?.is_some() {
                tracing::trace!(?address, "Deleting plain state account");
                accounts_cursor.delete_current()?;
            }
        }

        // Write bytecode
        tracing::trace!(len = changes.contracts.len(), "Writing bytecodes");
        let mut bytecodes_cursor = self.tx_ref().cursor_write::<tables::Bytecodes>()?;
        for (hash, bytecode) in changes.contracts {
            bytecodes_cursor.upsert(hash, &Bytecode(bytecode))?;
        }

        // Write new storage state and wipe storage if needed.
        tracing::trace!(len = changes.storage.len(), "Writing new storage state");
        let mut storages_cursor = self.tx_ref().cursor_dup_write::<tables::PlainStorageState>()?;
        for PlainStorageChangeset { address, wipe_storage, storage } in changes.storage {
            // Wiping of storage.
            if wipe_storage && storages_cursor.seek_exact(address)?.is_some() {
                storages_cursor.delete_current_duplicates()?;
            }
            // cast storages to B256.
            let mut storage = storage
                .into_iter()
                .map(|(k, value)| StorageEntry { key: k.into(), value })
                .collect::<Vec<_>>();
            // sort storage slots by key.
            storage.par_sort_unstable_by_key(|a| a.key);

            for entry in storage {
                tracing::trace!(?address, ?entry.key, "Updating plain state storage");
                if let Some(db_entry) = storages_cursor.seek_by_key_subkey(address, entry.key)? {
                    if db_entry.key == entry.key {
                        storages_cursor.delete_current()?;
                    }
                }

                if !entry.value.is_zero() {
                    storages_cursor.upsert(address, &entry)?;
                }
            }
        }

        Ok(())
    }

    fn write_hashed_state(&self, hashed_state: &HashedPostStateSorted) -> ProviderResult<()> {
        // Write hashed account updates.
        let mut hashed_accounts_cursor = self.tx_ref().cursor_write::<tables::HashedAccounts>()?;
        for (hashed_address, account) in hashed_state.accounts().accounts_sorted() {
            if let Some(account) = account {
                hashed_accounts_cursor.upsert(hashed_address, &account)?;
            } else if hashed_accounts_cursor.seek_exact(hashed_address)?.is_some() {
                hashed_accounts_cursor.delete_current()?;
            }
        }

        // Write hashed storage changes.
        let sorted_storages = hashed_state.account_storages().iter().sorted_by_key(|(key, _)| *key);
        let mut hashed_storage_cursor =
            self.tx_ref().cursor_dup_write::<tables::HashedStorages>()?;
        for (hashed_address, storage) in sorted_storages {
            if storage.is_wiped() && hashed_storage_cursor.seek_exact(*hashed_address)?.is_some() {
                hashed_storage_cursor.delete_current_duplicates()?;
            }

            for (hashed_slot, value) in storage.storage_slots_sorted() {
                let entry = StorageEntry { key: hashed_slot, value };
                if let Some(db_entry) =
                    hashed_storage_cursor.seek_by_key_subkey(*hashed_address, entry.key)?
                {
                    if db_entry.key == entry.key {
                        hashed_storage_cursor.delete_current()?;
                    }
                }

                if !entry.value.is_zero() {
                    hashed_storage_cursor.upsert(*hashed_address, &entry)?;
                }
            }
        }

        Ok(())
    }

    /// Remove the last N blocks of state.
    ///
    /// The latest state will be unwound
    ///
    /// 1. Iterate over the [`BlockBodyIndices`][tables::BlockBodyIndices] table to get all the
    ///    transaction ids.
    /// 2. Iterate over the [`StorageChangeSets`][tables::StorageChangeSets] table and the
    ///    [`AccountChangeSets`][tables::AccountChangeSets] tables in reverse order to reconstruct
    ///    the changesets.
    ///    - In order to have both the old and new values in the changesets, we also access the
    ///      plain state tables.
    /// 3. While iterating over the changeset tables, if we encounter a new account or storage slot,
    ///    we:
    ///     1. Take the old value from the changeset
    ///     2. Take the new value from the plain state
    ///     3. Save the old value to the local state
    /// 4. While iterating over the changeset tables, if we encounter an account/storage slot we
    ///    have seen before we:
    ///     1. Take the old value from the changeset
    ///     2. Take the new value from the local state
    ///     3. Set the local state to the value in the changeset
    fn remove_state_above(&self, block: BlockNumber) -> ProviderResult<()> {
        let range = block + 1..=self.last_block_number()?;

        if range.is_empty() {
            return Ok(());
        }

        // We are not removing block meta as it is used to get block changesets.
        let block_bodies = self.block_body_indices_range(range.clone())?;

        // get transaction receipts
        let from_transaction_num =
            block_bodies.first().expect("already checked if there are blocks").first_tx_num();

        let storage_range = BlockNumberAddress::range(range.clone());

        let storage_changeset = self.take::<tables::StorageChangeSets>(storage_range)?;
        let account_changeset = self.take::<tables::AccountChangeSets>(range)?;

        // This is not working for blocks that are not at tip. as plain state is not the last
        // state of end range. We should rename the functions or add support to access
        // History state. Accessing history state can be tricky but we are not gaining
        // anything.
        let mut plain_accounts_cursor = self.tx.cursor_write::<tables::PlainAccountState>()?;
        let mut plain_storage_cursor = self.tx.cursor_dup_write::<tables::PlainStorageState>()?;

        let (state, _) = self.populate_bundle_state(
            account_changeset,
            storage_changeset,
            &mut plain_accounts_cursor,
            &mut plain_storage_cursor,
        )?;

        // iterate over local plain state remove all account and all storages.
        for (address, (old_account, new_account, storage)) in &state {
            // revert account if needed.
            if old_account != new_account {
                let existing_entry = plain_accounts_cursor.seek_exact(*address)?;
                if let Some(account) = old_account {
                    plain_accounts_cursor.upsert(*address, account)?;
                } else if existing_entry.is_some() {
                    plain_accounts_cursor.delete_current()?;
                }
            }

            // revert storages
            for (storage_key, (old_storage_value, _new_storage_value)) in storage {
                let storage_entry = StorageEntry { key: *storage_key, value: *old_storage_value };
                // delete previous value
                // TODO: This does not use dupsort features
                if plain_storage_cursor
                    .seek_by_key_subkey(*address, *storage_key)?
                    .filter(|s| s.key == *storage_key)
                    .is_some()
                {
                    plain_storage_cursor.delete_current()?
                }

                // insert value if needed
                if !old_storage_value.is_zero() {
                    plain_storage_cursor.upsert(*address, &storage_entry)?;
                }
            }
        }

        self.remove_receipts_from(from_transaction_num, block)?;

        Ok(())
    }

    /// Take the last N blocks of state, recreating the [`ExecutionOutcome`].
    ///
    /// The latest state will be unwound and returned back with all the blocks
    ///
    /// 1. Iterate over the [`BlockBodyIndices`][tables::BlockBodyIndices] table to get all the
    ///    transaction ids.
    /// 2. Iterate over the [`StorageChangeSets`][tables::StorageChangeSets] table and the
    ///    [`AccountChangeSets`][tables::AccountChangeSets] tables in reverse order to reconstruct
    ///    the changesets.
    ///    - In order to have both the old and new values in the changesets, we also access the
    ///      plain state tables.
    /// 3. While iterating over the changeset tables, if we encounter a new account or storage slot,
    ///    we:
    ///     1. Take the old value from the changeset
    ///     2. Take the new value from the plain state
    ///     3. Save the old value to the local state
    /// 4. While iterating over the changeset tables, if we encounter an account/storage slot we
    ///    have seen before we:
    ///     1. Take the old value from the changeset
    ///     2. Take the new value from the local state
    ///     3. Set the local state to the value in the changeset
    fn take_state_above(
        &self,
        block: BlockNumber,
    ) -> ProviderResult<ExecutionOutcome<Self::Receipt>> {
        let range = block + 1..=self.last_block_number()?;

        if range.is_empty() {
            return Ok(ExecutionOutcome::default())
        }
        let start_block_number = *range.start();

        // We are not removing block meta as it is used to get block changesets.
        let block_bodies = self.block_body_indices_range(range.clone())?;

        // get transaction receipts
        let from_transaction_num =
            block_bodies.first().expect("already checked if there are blocks").first_tx_num();
        let to_transaction_num =
            block_bodies.last().expect("already checked if there are blocks").last_tx_num();

        let storage_range = BlockNumberAddress::range(range.clone());

        let storage_changeset = self.take::<tables::StorageChangeSets>(storage_range)?;
        let account_changeset = self.take::<tables::AccountChangeSets>(range)?;

        // This is not working for blocks that are not at tip. as plain state is not the last
        // state of end range. We should rename the functions or add support to access
        // History state. Accessing history state can be tricky but we are not gaining
        // anything.
        let mut plain_accounts_cursor = self.tx.cursor_write::<tables::PlainAccountState>()?;
        let mut plain_storage_cursor = self.tx.cursor_dup_write::<tables::PlainStorageState>()?;

        // populate bundle state and reverts from changesets / state cursors, to iterate over,
        // remove, and return later
        let (state, reverts) = self.populate_bundle_state(
            account_changeset,
            storage_changeset,
            &mut plain_accounts_cursor,
            &mut plain_storage_cursor,
        )?;

        // iterate over local plain state remove all account and all storages.
        for (address, (old_account, new_account, storage)) in &state {
            // revert account if needed.
            if old_account != new_account {
                let existing_entry = plain_accounts_cursor.seek_exact(*address)?;
                if let Some(account) = old_account {
                    plain_accounts_cursor.upsert(*address, account)?;
                } else if existing_entry.is_some() {
                    plain_accounts_cursor.delete_current()?;
                }
            }

            // revert storages
            for (storage_key, (old_storage_value, _new_storage_value)) in storage {
                let storage_entry = StorageEntry { key: *storage_key, value: *old_storage_value };
                // delete previous value
                // TODO: This does not use dupsort features
                if plain_storage_cursor
                    .seek_by_key_subkey(*address, *storage_key)?
                    .filter(|s| s.key == *storage_key)
                    .is_some()
                {
                    plain_storage_cursor.delete_current()?
                }

                // insert value if needed
                if !old_storage_value.is_zero() {
                    plain_storage_cursor.upsert(*address, &storage_entry)?;
                }
            }
        }

        // Collect receipts into tuples (tx_num, receipt) to correctly handle pruned receipts
        let mut receipts_iter = self
            .static_file_provider
            .get_range_with_static_file_or_database(
                StaticFileSegment::Receipts,
                from_transaction_num..to_transaction_num + 1,
                |static_file, range, _| {
                    static_file
                        .receipts_by_tx_range(range.clone())
                        .map(|r| range.into_iter().zip(r).collect())
                },
                |range, _| {
                    self.tx
                        .cursor_read::<tables::Receipts<Self::Receipt>>()?
                        .walk_range(range)?
                        .map(|r| r.map_err(Into::into))
                        .collect()
                },
                |_| true,
            )?
            .into_iter()
            .peekable();

        let mut receipts = Vec::with_capacity(block_bodies.len());
        // loop break if we are at the end of the blocks.
        for block_body in block_bodies {
            let mut block_receipts = Vec::with_capacity(block_body.tx_count as usize);
            for num in block_body.tx_num_range() {
                if receipts_iter.peek().is_some_and(|(n, _)| *n == num) {
                    block_receipts.push(receipts_iter.next().unwrap().1);
                }
            }
            receipts.push(block_receipts);
        }

        self.remove_receipts_from(from_transaction_num, block)?;

        Ok(ExecutionOutcome::new_init(
            state,
            reverts,
            Vec::new(),
            receipts,
            start_block_number,
            Vec::new(),
        ))
    }
}

impl<TX: DbTxMut + DbTx + 'static, N: NodeTypes> TrieWriter for DatabaseProvider<TX, N> {
    /// Writes trie updates. Returns the number of entries modified.
    fn write_trie_updates(&self, trie_updates: &TrieUpdates) -> ProviderResult<usize> {
        if trie_updates.is_empty() {
            return Ok(0)
        }

        // Track the number of inserted entries.
        let mut num_entries = 0;

        // Merge updated and removed nodes. Updated nodes must take precedence.
        let mut account_updates = trie_updates
            .removed_nodes_ref()
            .iter()
            .filter_map(|n| {
                (!trie_updates.account_nodes_ref().contains_key(n)).then_some((n, None))
            })
            .collect::<Vec<_>>();
        account_updates.extend(
            trie_updates.account_nodes_ref().iter().map(|(nibbles, node)| (nibbles, Some(node))),
        );
        // Sort trie node updates.
        account_updates.sort_unstable_by(|a, b| a.0.cmp(b.0));

        let tx = self.tx_ref();
        let mut account_trie_cursor = tx.cursor_write::<tables::AccountsTrie>()?;
        for (key, updated_node) in account_updates {
            let nibbles = StoredNibbles(*key);
            match updated_node {
                Some(node) => {
                    if !nibbles.0.is_empty() {
                        num_entries += 1;
                        account_trie_cursor.upsert(nibbles, node)?;
                    }
                }
                None => {
                    num_entries += 1;
                    if account_trie_cursor.seek_exact(nibbles)?.is_some() {
                        account_trie_cursor.delete_current()?;
                    }
                }
            }
        }

        num_entries += self.write_storage_trie_updates(trie_updates.storage_tries_ref().iter())?;

        Ok(num_entries)
    }
}

impl<TX: DbTxMut + DbTx + 'static, N: NodeTypes> StorageTrieWriter for DatabaseProvider<TX, N> {
    /// Writes storage trie updates from the given storage trie map. First sorts the storage trie
    /// updates by the hashed address, writing in sorted order.
    fn write_storage_trie_updates<'a>(
        &self,
        storage_tries: impl Iterator<Item = (&'a B256, &'a StorageTrieUpdates)>,
    ) -> ProviderResult<usize> {
        let mut num_entries = 0;
        let mut storage_tries = storage_tries.collect::<Vec<_>>();
        storage_tries.sort_unstable_by(|a, b| a.0.cmp(b.0));
        let mut cursor = self.tx_ref().cursor_dup_write::<tables::StoragesTrie>()?;
        for (hashed_address, storage_trie_updates) in storage_tries {
            let mut db_storage_trie_cursor =
                DatabaseStorageTrieCursor::new(cursor, *hashed_address);
            num_entries +=
                db_storage_trie_cursor.write_storage_trie_updates(storage_trie_updates)?;
            cursor = db_storage_trie_cursor.cursor;
        }

        Ok(num_entries)
    }
}

impl<TX: DbTxMut + DbTx + 'static, N: NodeTypes> HashingWriter for DatabaseProvider<TX, N> {
    fn unwind_account_hashing<'a>(
        &self,
        changesets: impl Iterator<Item = &'a (BlockNumber, AccountBeforeTx)>,
    ) -> ProviderResult<BTreeMap<B256, Option<Account>>> {
        // Aggregate all block changesets and make a list of accounts that have been changed.
        // Note that collecting and then reversing the order is necessary to ensure that the
        // changes are applied in the correct order.
        let hashed_accounts = changesets
            .into_iter()
            .map(|(_, e)| (keccak256(e.address), e.info))
            .collect::<Vec<_>>()
            .into_iter()
            .rev()
            .collect::<BTreeMap<_, _>>();

        // Apply values to HashedState, and remove the account if it's None.
        let mut hashed_accounts_cursor = self.tx.cursor_write::<tables::HashedAccounts>()?;
        for (hashed_address, account) in &hashed_accounts {
            if let Some(account) = account {
                hashed_accounts_cursor.upsert(*hashed_address, account)?;
            } else if hashed_accounts_cursor.seek_exact(*hashed_address)?.is_some() {
                hashed_accounts_cursor.delete_current()?;
            }
        }

        Ok(hashed_accounts)
    }

    fn unwind_account_hashing_range(
        &self,
        range: impl RangeBounds<BlockNumber>,
    ) -> ProviderResult<BTreeMap<B256, Option<Account>>> {
        let changesets = self
            .tx
            .cursor_read::<tables::AccountChangeSets>()?
            .walk_range(range)?
            .collect::<Result<Vec<_>, _>>()?;
        self.unwind_account_hashing(changesets.iter())
    }

    fn insert_account_for_hashing(
        &self,
        changesets: impl IntoIterator<Item = (Address, Option<Account>)>,
    ) -> ProviderResult<BTreeMap<B256, Option<Account>>> {
        let mut hashed_accounts_cursor = self.tx.cursor_write::<tables::HashedAccounts>()?;
        let hashed_accounts =
            changesets.into_iter().map(|(ad, ac)| (keccak256(ad), ac)).collect::<BTreeMap<_, _>>();
        for (hashed_address, account) in &hashed_accounts {
            if let Some(account) = account {
                hashed_accounts_cursor.upsert(*hashed_address, account)?;
            } else if hashed_accounts_cursor.seek_exact(*hashed_address)?.is_some() {
                hashed_accounts_cursor.delete_current()?;
            }
        }
        Ok(hashed_accounts)
    }

    fn unwind_storage_hashing(
        &self,
        changesets: impl Iterator<Item = (BlockNumberAddress, StorageEntry)>,
    ) -> ProviderResult<HashMap<B256, BTreeSet<B256>>> {
        // Aggregate all block changesets and make list of accounts that have been changed.
        let mut hashed_storages = changesets
            .into_iter()
            .map(|(BlockNumberAddress((_, address)), storage_entry)| {
                (keccak256(address), keccak256(storage_entry.key), storage_entry.value)
            })
            .collect::<Vec<_>>();
        hashed_storages.sort_by_key(|(ha, hk, _)| (*ha, *hk));

        // Apply values to HashedState, and remove the account if it's None.
        let mut hashed_storage_keys: HashMap<B256, BTreeSet<B256>> =
            HashMap::with_capacity_and_hasher(hashed_storages.len(), Default::default());
        let mut hashed_storage = self.tx.cursor_dup_write::<tables::HashedStorages>()?;
        for (hashed_address, key, value) in hashed_storages.into_iter().rev() {
            hashed_storage_keys.entry(hashed_address).or_default().insert(key);

            if hashed_storage
                .seek_by_key_subkey(hashed_address, key)?
                .filter(|entry| entry.key == key)
                .is_some()
            {
                hashed_storage.delete_current()?;
            }

            if !value.is_zero() {
                hashed_storage.upsert(hashed_address, &StorageEntry { key, value })?;
            }
        }
        Ok(hashed_storage_keys)
    }

    fn unwind_storage_hashing_range(
        &self,
        range: impl RangeBounds<BlockNumberAddress>,
    ) -> ProviderResult<HashMap<B256, BTreeSet<B256>>> {
        let changesets = self
            .tx
            .cursor_read::<tables::StorageChangeSets>()?
            .walk_range(range)?
            .collect::<Result<Vec<_>, _>>()?;
        self.unwind_storage_hashing(changesets.into_iter())
    }

    fn insert_storage_for_hashing(
        &self,
        storages: impl IntoIterator<Item = (Address, impl IntoIterator<Item = StorageEntry>)>,
    ) -> ProviderResult<HashMap<B256, BTreeSet<B256>>> {
        // hash values
        let hashed_storages =
            storages.into_iter().fold(BTreeMap::new(), |mut map, (address, storage)| {
                let storage = storage.into_iter().fold(BTreeMap::new(), |mut map, entry| {
                    map.insert(keccak256(entry.key), entry.value);
                    map
                });
                map.insert(keccak256(address), storage);
                map
            });

        let hashed_storage_keys = hashed_storages
            .iter()
            .map(|(hashed_address, entries)| (*hashed_address, entries.keys().copied().collect()))
            .collect();

        let mut hashed_storage_cursor = self.tx.cursor_dup_write::<tables::HashedStorages>()?;
        // Hash the address and key and apply them to HashedStorage (if Storage is None
        // just remove it);
        hashed_storages.into_iter().try_for_each(|(hashed_address, storage)| {
            storage.into_iter().try_for_each(|(key, value)| -> ProviderResult<()> {
                if hashed_storage_cursor
                    .seek_by_key_subkey(hashed_address, key)?
                    .filter(|entry| entry.key == key)
                    .is_some()
                {
                    hashed_storage_cursor.delete_current()?;
                }

                if !value.is_zero() {
                    hashed_storage_cursor.upsert(hashed_address, &StorageEntry { key, value })?;
                }
                Ok(())
            })
        })?;

        Ok(hashed_storage_keys)
    }
}

impl<TX: DbTxMut + DbTx + 'static, N: NodeTypes> HistoryWriter for DatabaseProvider<TX, N> {
    fn unwind_account_history_indices<'a>(
        &self,
        changesets: impl Iterator<Item = &'a (BlockNumber, AccountBeforeTx)>,
    ) -> ProviderResult<usize> {
        let mut last_indices = changesets
            .into_iter()
            .map(|(index, account)| (account.address, *index))
            .collect::<Vec<_>>();
        last_indices.sort_by_key(|(a, _)| *a);

        // Unwind the account history index.
        let mut cursor = self.tx.cursor_write::<tables::AccountsHistory>()?;
        for &(address, rem_index) in &last_indices {
            let partial_shard = unwind_history_shards::<_, tables::AccountsHistory, _>(
                &mut cursor,
                ShardedKey::last(address),
                rem_index,
                |sharded_key| sharded_key.key == address,
            )?;

            // Check the last returned partial shard.
            // If it's not empty, the shard needs to be reinserted.
            if !partial_shard.is_empty() {
                cursor.insert(
                    ShardedKey::last(address),
                    &BlockNumberList::new_pre_sorted(partial_shard),
                )?;
            }
        }

        let changesets = last_indices.len();
        Ok(changesets)
    }

    fn unwind_account_history_indices_range(
        &self,
        range: impl RangeBounds<BlockNumber>,
    ) -> ProviderResult<usize> {
        let changesets = self
            .tx
            .cursor_read::<tables::AccountChangeSets>()?
            .walk_range(range)?
            .collect::<Result<Vec<_>, _>>()?;
        self.unwind_account_history_indices(changesets.iter())
    }

    fn insert_account_history_index(
        &self,
        account_transitions: impl IntoIterator<Item = (Address, impl IntoIterator<Item = u64>)>,
    ) -> ProviderResult<()> {
        self.append_history_index::<_, tables::AccountsHistory>(
            account_transitions,
            ShardedKey::new,
        )
    }

    fn unwind_storage_history_indices(
        &self,
        changesets: impl Iterator<Item = (BlockNumberAddress, StorageEntry)>,
    ) -> ProviderResult<usize> {
        let mut storage_changesets = changesets
            .into_iter()
            .map(|(BlockNumberAddress((bn, address)), storage)| (address, storage.key, bn))
            .collect::<Vec<_>>();
        storage_changesets.sort_by_key(|(address, key, _)| (*address, *key));

        let mut cursor = self.tx.cursor_write::<tables::StoragesHistory>()?;
        for &(address, storage_key, rem_index) in &storage_changesets {
            let partial_shard = unwind_history_shards::<_, tables::StoragesHistory, _>(
                &mut cursor,
                StorageShardedKey::last(address, storage_key),
                rem_index,
                |storage_sharded_key| {
                    storage_sharded_key.address == address &&
                        storage_sharded_key.sharded_key.key == storage_key
                },
            )?;

            // Check the last returned partial shard.
            // If it's not empty, the shard needs to be reinserted.
            if !partial_shard.is_empty() {
                cursor.insert(
                    StorageShardedKey::last(address, storage_key),
                    &BlockNumberList::new_pre_sorted(partial_shard),
                )?;
            }
        }

        let changesets = storage_changesets.len();
        Ok(changesets)
    }

    fn unwind_storage_history_indices_range(
        &self,
        range: impl RangeBounds<BlockNumberAddress>,
    ) -> ProviderResult<usize> {
        let changesets = self
            .tx
            .cursor_read::<tables::StorageChangeSets>()?
            .walk_range(range)?
            .collect::<Result<Vec<_>, _>>()?;
        self.unwind_storage_history_indices(changesets.into_iter())
    }

    fn insert_storage_history_index(
        &self,
        storage_transitions: impl IntoIterator<Item = ((Address, B256), impl IntoIterator<Item = u64>)>,
    ) -> ProviderResult<()> {
        self.append_history_index::<_, tables::StoragesHistory>(
            storage_transitions,
            |(address, storage_key), highest_block_number| {
                StorageShardedKey::new(address, storage_key, highest_block_number)
            },
        )
    }

    fn update_history_indices(&self, range: RangeInclusive<BlockNumber>) -> ProviderResult<()> {
        // account history stage
        {
            let indices = self.changed_accounts_and_blocks_with_range(range.clone())?;
            self.insert_account_history_index(indices)?;
        }

        // storage history stage
        {
            let indices = self.changed_storages_and_blocks_with_range(range)?;
            self.insert_storage_history_index(indices)?;
        }

        Ok(())
    }
}

impl<TX: DbTxMut + DbTx + 'static, N: NodeTypesForProvider + 'static> BlockExecutionWriter
    for DatabaseProvider<TX, N>
{
    fn take_block_and_execution_above(
        &self,
        block: BlockNumber,
    ) -> ProviderResult<Chain<Self::Primitives>> {
        let range = block + 1..=self.last_block_number()?;

        self.unwind_trie_state_range(range.clone())?;

        // get execution res
        let execution_state = self.take_state_above(block)?;

        let blocks = self.recovered_block_range(range)?;

        // remove block bodies it is needed for both get block range and get block execution results
        // that is why it is deleted afterwards.
        self.remove_blocks_above(block)?;

        // Update pipeline progress
        self.update_pipeline_stages(block, true)?;

        Ok(Chain::new(blocks, execution_state, None))
    }

    fn remove_block_and_execution_above(&self, block: BlockNumber) -> ProviderResult<()> {
        let range = block + 1..=self.last_block_number()?;

        self.unwind_trie_state_range(range)?;

        // remove execution res
        self.remove_state_above(block)?;

        // remove block bodies it is needed for both get block range and get block execution results
        // that is why it is deleted afterwards.
        self.remove_blocks_above(block)?;

        // Update pipeline progress
        self.update_pipeline_stages(block, true)?;

        Ok(())
    }
}

impl<TX: DbTxMut + DbTx + 'static, N: NodeTypesForProvider + 'static> BlockWriter
    for DatabaseProvider<TX, N>
{
    type Block = BlockTy<N>;
    type Receipt = ReceiptTy<N>;

    /// Inserts the block into the database, always modifying the following tables:
    /// * [`CanonicalHeaders`](tables::CanonicalHeaders)
    /// * [`Headers`](tables::Headers)
    /// * [`HeaderNumbers`](tables::HeaderNumbers)
    /// * [`HeaderTerminalDifficulties`](tables::HeaderTerminalDifficulties)
    /// * [`BlockBodyIndices`](tables::BlockBodyIndices)
    ///
    /// If there are transactions in the block, the following tables will be modified:
    /// * [`Transactions`](tables::Transactions)
    /// * [`TransactionBlocks`](tables::TransactionBlocks)
    ///
    /// If ommers are not empty, this will modify [`BlockOmmers`](tables::BlockOmmers).
    /// If withdrawals are not empty, this will modify
    /// [`BlockWithdrawals`](tables::BlockWithdrawals).
    ///
    /// If the provider has __not__ configured full sender pruning, this will modify
    /// [`TransactionSenders`](tables::TransactionSenders).
    ///
    /// If the provider has __not__ configured full transaction lookup pruning, this will modify
    /// [`TransactionHashNumbers`](tables::TransactionHashNumbers).
    fn insert_block(
        &self,
        block: RecoveredBlock<Self::Block>,
    ) -> ProviderResult<StoredBlockBodyIndices> {
        let block_number = block.number();

        let mut durations_recorder = metrics::DurationsRecorder::default();

        // total difficulty
        let ttd = if block_number == 0 {
            block.header().difficulty()
        } else {
            let parent_block_number = block_number - 1;
            let parent_ttd = self.header_td_by_number(parent_block_number)?.unwrap_or_default();
            durations_recorder.record_relative(metrics::Action::GetParentTD);
            parent_ttd + block.header().difficulty()
        };

        self.static_file_provider
            .get_writer(block_number, StaticFileSegment::Headers)?
            .append_header(block.header(), ttd, &block.hash())?;

        self.tx.put::<tables::HeaderNumbers>(block.hash(), block_number)?;
        durations_recorder.record_relative(metrics::Action::InsertHeaderNumbers);

        let mut next_tx_num = self
            .tx
            .cursor_read::<tables::TransactionBlocks>()?
            .last()?
            .map(|(n, _)| n + 1)
            .unwrap_or_default();
        durations_recorder.record_relative(metrics::Action::GetNextTxNum);
        let first_tx_num = next_tx_num;

        let tx_count = block.body().transaction_count() as u64;

        // Ensures we have all the senders for the block's transactions.
        for (transaction, sender) in block.body().transactions_iter().zip(block.senders_iter()) {
            let hash = transaction.tx_hash();

            if self.prune_modes.sender_recovery.as_ref().is_none_or(|m| !m.is_full()) {
                self.tx.put::<tables::TransactionSenders>(next_tx_num, *sender)?;
            }

            if self.prune_modes.transaction_lookup.is_none_or(|m| !m.is_full()) {
                self.tx.put::<tables::TransactionHashNumbers>(*hash, next_tx_num)?;
            }
            next_tx_num += 1;
        }

        self.append_block_bodies(vec![(block_number, Some(block.into_body()))])?;

        debug!(
            target: "providers::db",
            ?block_number,
            actions = ?durations_recorder.actions,
            "Inserted block"
        );

        Ok(StoredBlockBodyIndices { first_tx_num, tx_count })
    }

    fn append_block_bodies(
        &self,
        bodies: Vec<(BlockNumber, Option<BodyTy<N>>)>,
    ) -> ProviderResult<()> {
        let Some(from_block) = bodies.first().map(|(block, _)| *block) else { return Ok(()) };

        // Initialize writer if we will be writing transactions to staticfiles
        let mut tx_writer =
            self.static_file_provider.get_writer(from_block, StaticFileSegment::Transactions)?;

        let mut block_indices_cursor = self.tx.cursor_write::<tables::BlockBodyIndices>()?;
        let mut tx_block_cursor = self.tx.cursor_write::<tables::TransactionBlocks>()?;

        // Get id for the next tx_num or zero if there are no transactions.
        let mut next_tx_num = tx_block_cursor.last()?.map(|(id, _)| id + 1).unwrap_or_default();

        for (block_number, body) in &bodies {
            // Increment block on static file header.
            tx_writer.increment_block(*block_number)?;

            let tx_count = body.as_ref().map(|b| b.transactions().len() as u64).unwrap_or_default();
            let block_indices = StoredBlockBodyIndices { first_tx_num: next_tx_num, tx_count };

            let mut durations_recorder = metrics::DurationsRecorder::default();

            // insert block meta
            block_indices_cursor.append(*block_number, &block_indices)?;

            durations_recorder.record_relative(metrics::Action::InsertBlockBodyIndices);

            let Some(body) = body else { continue };

            // write transaction block index
            if !body.transactions().is_empty() {
                tx_block_cursor.append(block_indices.last_tx_num(), block_number)?;
                durations_recorder.record_relative(metrics::Action::InsertTransactionBlocks);
            }

            // write transactions
            for transaction in body.transactions() {
                tx_writer.append_transaction(next_tx_num, transaction)?;

                // Increment transaction id for each transaction.
                next_tx_num += 1;
            }
        }

        self.storage.writer().write_block_bodies(self, bodies)?;

        Ok(())
    }

    fn remove_blocks_above(&self, block: BlockNumber) -> ProviderResult<()> {
        for hash in self.canonical_hashes_range(block + 1, self.last_block_number()? + 1)? {
            self.tx.delete::<tables::HeaderNumbers>(hash, None)?;
        }

        // Only prune canonical headers after we've removed the block hashes as we rely on data from
        // this table in `canonical_hashes_range`.
        self.remove::<tables::CanonicalHeaders>(block + 1..)?;
        self.remove::<tables::Headers<HeaderTy<N>>>(block + 1..)?;
        self.remove::<tables::HeaderTerminalDifficulties>(block + 1..)?;

        // First transaction to be removed
        let unwind_tx_from = self
            .block_body_indices(block)?
            .map(|b| b.next_tx_num())
            .ok_or(ProviderError::BlockBodyIndicesNotFound(block))?;

        // Last transaction to be removed
        let unwind_tx_to = self
            .tx
            .cursor_read::<tables::BlockBodyIndices>()?
            .last()?
            // shouldn't happen because this was OK above
            .ok_or(ProviderError::BlockBodyIndicesNotFound(block))?
            .1
            .last_tx_num();

        if unwind_tx_from <= unwind_tx_to {
            for (hash, _) in self.transaction_hashes_by_range(unwind_tx_from..(unwind_tx_to + 1))? {
                self.tx.delete::<tables::TransactionHashNumbers>(hash, None)?;
            }
        }

        self.remove::<tables::TransactionSenders>(unwind_tx_from..)?;

        self.remove_bodies_above(block)?;

        Ok(())
    }

    fn remove_bodies_above(&self, block: BlockNumber) -> ProviderResult<()> {
        self.storage.writer().remove_block_bodies_above(self, block)?;

        // First transaction to be removed
        let unwind_tx_from = self
            .block_body_indices(block)?
            .map(|b| b.next_tx_num())
            .ok_or(ProviderError::BlockBodyIndicesNotFound(block))?;

        self.remove::<tables::BlockBodyIndices>(block + 1..)?;
        self.remove::<tables::TransactionBlocks>(unwind_tx_from..)?;

        let static_file_tx_num =
            self.static_file_provider.get_highest_static_file_tx(StaticFileSegment::Transactions);

        let to_delete = static_file_tx_num
            .map(|static_tx| (static_tx + 1).saturating_sub(unwind_tx_from))
            .unwrap_or_default();

        self.static_file_provider
            .latest_writer(StaticFileSegment::Transactions)?
            .prune_transactions(to_delete, block)?;

        Ok(())
    }

    /// TODO(joshie): this fn should be moved to `UnifiedStorageWriter` eventually
    fn append_blocks_with_state(
        &self,
        blocks: Vec<RecoveredBlock<Self::Block>>,
        execution_outcome: &ExecutionOutcome<Self::Receipt>,
        hashed_state: HashedPostStateSorted,
    ) -> ProviderResult<()> {
        if blocks.is_empty() {
            debug!(target: "providers::db", "Attempted to append empty block range");
            return Ok(())
        }

        // Blocks are not empty, so no need to handle the case of `blocks.first()` being
        // `None`.
        let first_number = blocks[0].number();

        // Blocks are not empty, so no need to handle the case of `blocks.last()` being
        // `None`.
        let last_block_number = blocks[blocks.len() - 1].number();

        let mut durations_recorder = metrics::DurationsRecorder::default();

        // Insert the blocks
        for block in blocks {
            self.insert_block(block)?;
            durations_recorder.record_relative(metrics::Action::InsertBlock);
        }

        self.write_state(execution_outcome, OriginalValuesKnown::No)?;
        durations_recorder.record_relative(metrics::Action::InsertState);

        // insert hashes and intermediate merkle nodes
        self.write_hashed_state(&hashed_state)?;
        durations_recorder.record_relative(metrics::Action::InsertHashes);

        self.update_history_indices(first_number..=last_block_number)?;
        durations_recorder.record_relative(metrics::Action::InsertHistoryIndices);

        // Update pipeline progress
        self.update_pipeline_stages(last_block_number, false)?;
        durations_recorder.record_relative(metrics::Action::UpdatePipelineStages);

        debug!(target: "providers::db", range = ?first_number..=last_block_number, actions = ?durations_recorder.actions, "Appended blocks");

        Ok(())
    }
}

impl<TX: DbTx + 'static, N: NodeTypes> PruneCheckpointReader for DatabaseProvider<TX, N> {
    fn get_prune_checkpoint(
        &self,
        segment: PruneSegment,
    ) -> ProviderResult<Option<PruneCheckpoint>> {
        Ok(self.tx.get::<tables::PruneCheckpoints>(segment)?)
    }

    fn get_prune_checkpoints(&self) -> ProviderResult<Vec<(PruneSegment, PruneCheckpoint)>> {
        Ok(self
            .tx
            .cursor_read::<tables::PruneCheckpoints>()?
            .walk(None)?
            .collect::<Result<_, _>>()?)
    }
}

impl<TX: DbTxMut, N: NodeTypes> PruneCheckpointWriter for DatabaseProvider<TX, N> {
    fn save_prune_checkpoint(
        &self,
        segment: PruneSegment,
        checkpoint: PruneCheckpoint,
    ) -> ProviderResult<()> {
        Ok(self.tx.put::<tables::PruneCheckpoints>(segment, checkpoint)?)
    }
}

impl<TX: DbTx + 'static, N: NodeTypesForProvider> StatsReader for DatabaseProvider<TX, N> {
    fn count_entries<T: Table>(&self) -> ProviderResult<usize> {
        let db_entries = self.tx.entries::<T>()?;
        let static_file_entries = match self.static_file_provider.count_entries::<T>() {
            Ok(entries) => entries,
            Err(ProviderError::UnsupportedProvider) => 0,
            Err(err) => return Err(err),
        };

        Ok(db_entries + static_file_entries)
    }
}

impl<TX: DbTx + 'static, N: NodeTypes> ChainStateBlockReader for DatabaseProvider<TX, N> {
    fn last_finalized_block_number(&self) -> ProviderResult<Option<BlockNumber>> {
        let mut finalized_blocks = self
            .tx
            .cursor_read::<tables::ChainState>()?
            .walk(Some(tables::ChainStateKey::LastFinalizedBlock))?
            .take(1)
            .collect::<Result<BTreeMap<tables::ChainStateKey, BlockNumber>, _>>()?;

        let last_finalized_block_number = finalized_blocks.pop_first().map(|pair| pair.1);
        Ok(last_finalized_block_number)
    }

    fn last_safe_block_number(&self) -> ProviderResult<Option<BlockNumber>> {
        let mut finalized_blocks = self
            .tx
            .cursor_read::<tables::ChainState>()?
            .walk(Some(tables::ChainStateKey::LastSafeBlockBlock))?
            .take(1)
            .collect::<Result<BTreeMap<tables::ChainStateKey, BlockNumber>, _>>()?;

        let last_finalized_block_number = finalized_blocks.pop_first().map(|pair| pair.1);
        Ok(last_finalized_block_number)
    }
}

impl<TX: DbTxMut, N: NodeTypes> ChainStateBlockWriter for DatabaseProvider<TX, N> {
    fn save_finalized_block_number(&self, block_number: BlockNumber) -> ProviderResult<()> {
        Ok(self
            .tx
            .put::<tables::ChainState>(tables::ChainStateKey::LastFinalizedBlock, block_number)?)
    }

    fn save_safe_block_number(&self, block_number: BlockNumber) -> ProviderResult<()> {
        Ok(self
            .tx
            .put::<tables::ChainState>(tables::ChainStateKey::LastSafeBlockBlock, block_number)?)
    }
}

impl<TX: DbTx + 'static, N: NodeTypes + 'static> DBProvider for DatabaseProvider<TX, N> {
    type Tx = TX;

    fn tx_ref(&self) -> &Self::Tx {
        &self.tx
    }

    fn tx_mut(&mut self) -> &mut Self::Tx {
        &mut self.tx
    }

    fn into_tx(self) -> Self::Tx {
        self.tx
    }

    fn prune_modes_ref(&self) -> &PruneModes {
        self.prune_modes_ref()
    }
}

#[cfg(test)]
mod tests {
    use super::*;
    use crate::{
        test_utils::{blocks::BlockchainTestData, create_test_provider_factory},
        BlockWriter,
    };
    use reth_testing_utils::generators::{self, random_block, BlockParams};

    #[test]
    fn test_receipts_by_block_range_empty_range() {
        let factory = create_test_provider_factory();
        let provider = factory.provider().unwrap();

        // empty range should return empty vec
        let start = 10u64;
        let end = 9u64;
        let result = provider.receipts_by_block_range(start..=end).unwrap();
        assert_eq!(result, Vec::<Vec<reth_ethereum_primitives::Receipt>>::new());
    }

    #[test]
    fn test_receipts_by_block_range_nonexistent_blocks() {
        let factory = create_test_provider_factory();
        let provider = factory.provider().unwrap();

        // non-existent blocks should return empty vecs for each block
        let result = provider.receipts_by_block_range(10..=12).unwrap();
        assert_eq!(result, vec![vec![], vec![], vec![]]);
    }

    #[test]
    fn test_receipts_by_block_range_single_block() {
        let factory = create_test_provider_factory();
        let data = BlockchainTestData::default();

        let provider_rw = factory.provider_rw().unwrap();
        provider_rw.insert_block(data.genesis.clone().try_recover().unwrap()).unwrap();
        provider_rw.insert_block(data.blocks[0].0.clone()).unwrap();
        provider_rw.write_state(&data.blocks[0].1, crate::OriginalValuesKnown::No).unwrap();
        provider_rw.commit().unwrap();

        let provider = factory.provider().unwrap();
        let result = provider.receipts_by_block_range(1..=1).unwrap();

        // should have one vec with one receipt
        assert_eq!(result.len(), 1);
        assert_eq!(result[0].len(), 1);
        assert_eq!(result[0][0], data.blocks[0].1.receipts()[0][0]);
    }

    #[test]
    fn test_receipts_by_block_range_multiple_blocks() {
        let factory = create_test_provider_factory();
        let data = BlockchainTestData::default();

        let provider_rw = factory.provider_rw().unwrap();
        provider_rw.insert_block(data.genesis.clone().try_recover().unwrap()).unwrap();
        for i in 0..3 {
            provider_rw.insert_block(data.blocks[i].0.clone()).unwrap();
            provider_rw.write_state(&data.blocks[i].1, crate::OriginalValuesKnown::No).unwrap();
        }
        provider_rw.commit().unwrap();

        let provider = factory.provider().unwrap();
        let result = provider.receipts_by_block_range(1..=3).unwrap();

        // should have 3 vecs, each with one receipt
        assert_eq!(result.len(), 3);
        for (i, block_receipts) in result.iter().enumerate() {
            assert_eq!(block_receipts.len(), 1);
            assert_eq!(block_receipts[0], data.blocks[i].1.receipts()[0][0]);
        }
    }

    #[test]
    fn test_receipts_by_block_range_blocks_with_varying_tx_counts() {
        let factory = create_test_provider_factory();
        let data = BlockchainTestData::default();

        let provider_rw = factory.provider_rw().unwrap();
        provider_rw.insert_block(data.genesis.clone().try_recover().unwrap()).unwrap();

        // insert blocks 1-3 with receipts
        for i in 0..3 {
            provider_rw.insert_block(data.blocks[i].0.clone()).unwrap();
            provider_rw.write_state(&data.blocks[i].1, crate::OriginalValuesKnown::No).unwrap();
        }
        provider_rw.commit().unwrap();

        let provider = factory.provider().unwrap();
        let result = provider.receipts_by_block_range(1..=3).unwrap();

        // verify each block has one receipt
        assert_eq!(result.len(), 3);
        for block_receipts in &result {
            assert_eq!(block_receipts.len(), 1);
        }
    }

    #[test]
    fn test_receipts_by_block_range_partial_range() {
        let factory = create_test_provider_factory();
        let data = BlockchainTestData::default();

        let provider_rw = factory.provider_rw().unwrap();
        provider_rw.insert_block(data.genesis.clone().try_recover().unwrap()).unwrap();
        for i in 0..3 {
            provider_rw.insert_block(data.blocks[i].0.clone()).unwrap();
            provider_rw.write_state(&data.blocks[i].1, crate::OriginalValuesKnown::No).unwrap();
        }
        provider_rw.commit().unwrap();

        let provider = factory.provider().unwrap();

        // request range that includes both existing and non-existing blocks
        let result = provider.receipts_by_block_range(2..=5).unwrap();
        assert_eq!(result.len(), 4);

        // blocks 2-3 should have receipts, blocks 4-5 should be empty
        assert_eq!(result[0].len(), 1); // block 2
        assert_eq!(result[1].len(), 1); // block 3
        assert_eq!(result[2].len(), 0); // block 4 (doesn't exist)
        assert_eq!(result[3].len(), 0); // block 5 (doesn't exist)

        assert_eq!(result[0][0], data.blocks[1].1.receipts()[0][0]);
        assert_eq!(result[1][0], data.blocks[2].1.receipts()[0][0]);
    }

    #[test]
    fn test_receipts_by_block_range_all_empty_blocks() {
        let factory = create_test_provider_factory();
        let mut rng = generators::rng();

        // create blocks with no transactions
        let mut blocks = Vec::new();
        for i in 1..=3 {
            let block =
                random_block(&mut rng, i, BlockParams { tx_count: Some(0), ..Default::default() });
            blocks.push(block);
        }

        let provider_rw = factory.provider_rw().unwrap();
        for block in blocks {
            provider_rw.insert_block(block.try_recover().unwrap()).unwrap();
        }
        provider_rw.commit().unwrap();

        let provider = factory.provider().unwrap();
        let result = provider.receipts_by_block_range(1..=3).unwrap();

        assert_eq!(result.len(), 3);
        for block_receipts in result {
            assert_eq!(block_receipts.len(), 0);
        }
    }

    #[test]
    fn test_receipts_by_block_range_consistency_with_individual_calls() {
        let factory = create_test_provider_factory();
        let data = BlockchainTestData::default();

        let provider_rw = factory.provider_rw().unwrap();
        provider_rw.insert_block(data.genesis.clone().try_recover().unwrap()).unwrap();
        for i in 0..3 {
            provider_rw.insert_block(data.blocks[i].0.clone()).unwrap();
            provider_rw.write_state(&data.blocks[i].1, crate::OriginalValuesKnown::No).unwrap();
        }
        provider_rw.commit().unwrap();

        let provider = factory.provider().unwrap();

        // get receipts using block range method
        let range_result = provider.receipts_by_block_range(1..=3).unwrap();

        // get receipts using individual block calls
        let mut individual_results = Vec::new();
        for block_num in 1..=3 {
            let receipts =
                provider.receipts_by_block(block_num.into()).unwrap().unwrap_or_default();
            individual_results.push(receipts);
        }

        assert_eq!(range_result, individual_results);
    }
}<|MERGE_RESOLUTION|>--- conflicted
+++ resolved
@@ -20,13 +20,8 @@
     TransactionsProviderExt, TrieWriter,
 };
 use alloy_consensus::{
-<<<<<<< HEAD
-    transaction::{SignerRecoverable, TransactionMeta},
+    transaction::{SignerRecoverable, TransactionMeta, TxHashRef},
     BlockHeader, TxReceipt,
-=======
-    transaction::{SignerRecoverable, TransactionMeta, TxHashRef},
-    BlockHeader, Header, TxReceipt,
->>>>>>> 8e488a73
 };
 use alloy_eips::{eip2718::Encodable2718, BlockHashOrNumber};
 use alloy_primitives::{
@@ -52,13 +47,8 @@
 use reth_execution_types::{Chain, ExecutionOutcome};
 use reth_node_types::{BlockTy, BodyTy, HeaderTy, NodeTypes, ReceiptTy, TxTy};
 use reth_primitives_traits::{
-<<<<<<< HEAD
     Account, Block as _, BlockBody as _, Bytecode, GotExpected, RecoveredBlock, SealedHeader,
-    SignedTransaction, StorageEntry,
-=======
-    Account, Block as _, BlockBody as _, Bytecode, GotExpected, NodePrimitives, RecoveredBlock,
-    SealedHeader, StorageEntry,
->>>>>>> 8e488a73
+    StorageEntry,
 };
 use reth_prune_types::{
     PruneCheckpoint, PruneMode, PruneModes, PruneSegment, MINIMUM_PRUNING_DISTANCE,
