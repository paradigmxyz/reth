--- conflicted
+++ resolved
@@ -1496,17 +1496,9 @@
 
     fn transaction_by_hash(&self, hash: TxHash) -> ProviderResult<Option<TransactionSigned>> {
         if let Some(id) = self.transaction_id(hash)? {
-<<<<<<< HEAD
-            Ok(self.transaction_by_id_unhashed(id)?.map(|tx| TransactionSigned {
-                hash: hash.into(),
-                signature: tx.signature,
-                transaction: tx.transaction,
-            }))
-=======
             Ok(self
-                .transaction_by_id_no_hash(id)?
+                .transaction_by_id_unhashed(id)?
                 .map(|tx| TransactionSigned::new(tx.transaction, tx.signature, hash)))
->>>>>>> 9a2eacdb
         } else {
             Ok(None)
         }
@@ -1519,17 +1511,8 @@
     ) -> ProviderResult<Option<(TransactionSigned, TransactionMeta)>> {
         let mut transaction_cursor = self.tx.cursor_read::<tables::TransactionBlocks>()?;
         if let Some(transaction_id) = self.transaction_id(tx_hash)? {
-<<<<<<< HEAD
             if let Some(tx) = self.transaction_by_id_unhashed(transaction_id)? {
-                let transaction = TransactionSigned {
-                    hash: tx_hash.into(),
-                    signature: tx.signature,
-                    transaction: tx.transaction,
-                };
-=======
-            if let Some(tx) = self.transaction_by_id_no_hash(transaction_id)? {
                 let transaction = TransactionSigned::new(tx.transaction, tx.signature, tx_hash);
->>>>>>> 9a2eacdb
                 if let Some(block_number) =
                     transaction_cursor.seek(transaction_id).map(|b| b.map(|(_, bn)| bn))?
                 {
