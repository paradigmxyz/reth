use crate::{
    changesets_utils::{
        storage_trie_wiped_changeset_iter, StorageRevertsIter, StorageTrieCurrentValuesIter,
    },
    providers::{
        database::{chain::ChainStorage, metrics},
        static_file::StaticFileWriter,
        NodeTypesForProvider, StaticFileProvider,
    },
    to_range,
    traits::{
        AccountExtReader, BlockSource, ChangeSetReader, ReceiptProvider, StageCheckpointWriter,
    },
    AccountReader, BlockBodyWriter, BlockExecutionWriter, BlockHashReader, BlockNumReader,
    BlockReader, BlockWriter, BundleStateInit, ChainStateBlockReader, ChainStateBlockWriter,
    DBProvider, HashingWriter, HeaderProvider, HeaderSyncGapProvider, HistoricalStateProvider,
    HistoricalStateProviderRef, HistoryWriter, LatestStateProvider, LatestStateProviderRef,
    OriginalValuesKnown, ProviderError, PruneCheckpointReader, PruneCheckpointWriter, RevertsInit,
    StageCheckpointReader, StateProviderBox, StateWriter, StaticFileProviderFactory, StatsReader,
    StorageLocation, StorageReader, StorageTrieWriter, TransactionVariant, TransactionsProvider,
    TransactionsProviderExt, TrieReader, TrieWriter,
};
use alloy_consensus::{
    transaction::{SignerRecoverable, TransactionMeta, TxHashRef},
    BlockHeader, Header, TxReceipt,
};
use alloy_eips::{eip2718::Encodable2718, BlockHashOrNumber};
use alloy_primitives::{
    keccak256,
    map::{hash_map, B256Map, HashMap, HashSet},
    Address, BlockHash, BlockNumber, TxHash, TxNumber, B256, U256,
};
use itertools::Itertools;
use rayon::slice::ParallelSliceMut;
use reth_chainspec::{ChainInfo, ChainSpecProvider, EthChainSpec, EthereumHardforks};
use reth_db::models::BlockNumberHashedAddressRange;
use reth_db_api::{
    cursor::{DbCursorRO, DbCursorRW, DbDupCursorRO, DbDupCursorRW},
    database::Database,
    models::{
        sharded_key, storage_sharded_key::StorageShardedKey, AccountBeforeTx, BlockNumberAddress,
        BlockNumberHashedAddress, ShardedKey, StoredBlockBodyIndices,
    },
    table::Table,
    tables,
    transaction::{DbTx, DbTxMut},
    BlockNumberList, DatabaseError, PlainAccountState, PlainStorageState,
};
use reth_execution_types::{Chain, ExecutionOutcome};
use reth_node_types::{BlockTy, BodyTy, HeaderTy, NodeTypes, ReceiptTy, TxTy};
use reth_primitives_traits::{
    Account, Block as _, BlockBody as _, Bytecode, GotExpected, NodePrimitives, RecoveredBlock,
    SealedHeader, StorageEntry,
};
use reth_prune_types::{
    PruneCheckpoint, PruneMode, PruneModes, PruneSegment, MINIMUM_PRUNING_DISTANCE,
};
use reth_stages_types::{StageCheckpoint, StageId};
use reth_static_file_types::StaticFileSegment;
use reth_storage_api::{
    BlockBodyIndicesProvider, BlockBodyReader, NodePrimitivesProvider, StateProvider,
    StorageChangeSetReader, TryIntoHistoricalStateProvider,
};
use reth_storage_errors::provider::{ProviderResult, RootMismatch};
use reth_trie::{
    prefix_set::{PrefixSet, PrefixSetMut, TriePrefixSets},
    trie_cursor::{InMemoryTrieCursor, TrieCursor, TrieCursorIter},
    updates::{StorageTrieUpdates, StorageTrieUpdatesSorted, TrieUpdates, TrieUpdatesSorted},
    BranchNodeCompact, HashedPostStateSorted, Nibbles, StateRoot, StoredNibbles,
    StoredNibblesSubKey, TrieChangeSetsEntry,
};
use reth_trie_db::{DatabaseAccountTrieCursor, DatabaseStateRoot, DatabaseStorageTrieCursor};
use revm_database::states::{
    PlainStateReverts, PlainStorageChangeset, PlainStorageRevert, StateChangeset,
};
use std::{
    cmp::Ordering,
    collections::{BTreeMap, BTreeSet},
    fmt::Debug,
<<<<<<< HEAD
    ops::{Bound, Deref, DerefMut, Range, RangeBounds, RangeInclusive},
=======
    ops::{Deref, DerefMut, Range, RangeBounds, RangeFrom, RangeInclusive},
>>>>>>> 5dbd8390
    sync::{mpsc, Arc},
};
use tracing::{debug, trace};

/// A [`DatabaseProvider`] that holds a read-only database transaction.
pub type DatabaseProviderRO<DB, N> = DatabaseProvider<<DB as Database>::TX, N>;

/// A [`DatabaseProvider`] that holds a read-write database transaction.
///
/// Ideally this would be an alias type. However, there's some weird compiler error (<https://github.com/rust-lang/rust/issues/102211>), that forces us to wrap this in a struct instead.
/// Once that issue is solved, we can probably revert back to being an alias type.
#[derive(Debug)]
pub struct DatabaseProviderRW<DB: Database, N: NodeTypes>(
    pub DatabaseProvider<<DB as Database>::TXMut, N>,
);

impl<DB: Database, N: NodeTypes> Deref for DatabaseProviderRW<DB, N> {
    type Target = DatabaseProvider<<DB as Database>::TXMut, N>;

    fn deref(&self) -> &Self::Target {
        &self.0
    }
}

impl<DB: Database, N: NodeTypes> DerefMut for DatabaseProviderRW<DB, N> {
    fn deref_mut(&mut self) -> &mut Self::Target {
        &mut self.0
    }
}

impl<DB: Database, N: NodeTypes> AsRef<DatabaseProvider<<DB as Database>::TXMut, N>>
    for DatabaseProviderRW<DB, N>
{
    fn as_ref(&self) -> &DatabaseProvider<<DB as Database>::TXMut, N> {
        &self.0
    }
}

impl<DB: Database, N: NodeTypes + 'static> DatabaseProviderRW<DB, N> {
    /// Commit database transaction and static file if it exists.
    pub fn commit(self) -> ProviderResult<bool> {
        self.0.commit()
    }

    /// Consume `DbTx` or `DbTxMut`.
    pub fn into_tx(self) -> <DB as Database>::TXMut {
        self.0.into_tx()
    }
}

impl<DB: Database, N: NodeTypes> From<DatabaseProviderRW<DB, N>>
    for DatabaseProvider<<DB as Database>::TXMut, N>
{
    fn from(provider: DatabaseProviderRW<DB, N>) -> Self {
        provider.0
    }
}

/// A provider struct that fetches data from the database.
/// Wrapper around [`DbTx`] and [`DbTxMut`]. Example: [`HeaderProvider`] [`BlockHashReader`]
#[derive(Debug)]
pub struct DatabaseProvider<TX, N: NodeTypes> {
    /// Database transaction.
    tx: TX,
    /// Chain spec
    chain_spec: Arc<N::ChainSpec>,
    /// Static File provider
    static_file_provider: StaticFileProvider<N::Primitives>,
    /// Pruning configuration
    prune_modes: PruneModes,
    /// Node storage handler.
    storage: Arc<N::Storage>,
}

impl<TX, N: NodeTypes> DatabaseProvider<TX, N> {
    /// Returns reference to prune modes.
    pub const fn prune_modes_ref(&self) -> &PruneModes {
        &self.prune_modes
    }
}

impl<TX: DbTx + 'static, N: NodeTypes> DatabaseProvider<TX, N> {
    /// State provider for latest state
    pub fn latest<'a>(&'a self) -> Box<dyn StateProvider + 'a> {
        trace!(target: "providers::db", "Returning latest state provider");
        Box::new(LatestStateProviderRef::new(self))
    }

    /// Storage provider for state at that given block hash
    pub fn history_by_block_hash<'a>(
        &'a self,
        block_hash: BlockHash,
    ) -> ProviderResult<Box<dyn StateProvider + 'a>> {
        let mut block_number =
            self.block_number(block_hash)?.ok_or(ProviderError::BlockHashNotFound(block_hash))?;
        if block_number == self.best_block_number().unwrap_or_default() &&
            block_number == self.last_block_number().unwrap_or_default()
        {
            return Ok(Box::new(LatestStateProviderRef::new(self)))
        }

        // +1 as the changeset that we want is the one that was applied after this block.
        block_number += 1;

        let account_history_prune_checkpoint =
            self.get_prune_checkpoint(PruneSegment::AccountHistory)?;
        let storage_history_prune_checkpoint =
            self.get_prune_checkpoint(PruneSegment::StorageHistory)?;

        let mut state_provider = HistoricalStateProviderRef::new(self, block_number);

        // If we pruned account or storage history, we can't return state on every historical block.
        // Instead, we should cap it at the latest prune checkpoint for corresponding prune segment.
        if let Some(prune_checkpoint_block_number) =
            account_history_prune_checkpoint.and_then(|checkpoint| checkpoint.block_number)
        {
            state_provider = state_provider.with_lowest_available_account_history_block_number(
                prune_checkpoint_block_number + 1,
            );
        }
        if let Some(prune_checkpoint_block_number) =
            storage_history_prune_checkpoint.and_then(|checkpoint| checkpoint.block_number)
        {
            state_provider = state_provider.with_lowest_available_storage_history_block_number(
                prune_checkpoint_block_number + 1,
            );
        }

        Ok(Box::new(state_provider))
    }

    #[cfg(feature = "test-utils")]
    /// Sets the prune modes for provider.
    pub fn set_prune_modes(&mut self, prune_modes: PruneModes) {
        self.prune_modes = prune_modes;
    }
}

impl<TX, N: NodeTypes> NodePrimitivesProvider for DatabaseProvider<TX, N> {
    type Primitives = N::Primitives;
}

impl<TX, N: NodeTypes> StaticFileProviderFactory for DatabaseProvider<TX, N> {
    /// Returns a static file provider
    fn static_file_provider(&self) -> StaticFileProvider<Self::Primitives> {
        self.static_file_provider.clone()
    }
}

impl<TX: Debug + Send + Sync, N: NodeTypes<ChainSpec: EthChainSpec + 'static>> ChainSpecProvider
    for DatabaseProvider<TX, N>
{
    type ChainSpec = N::ChainSpec;

    fn chain_spec(&self) -> Arc<Self::ChainSpec> {
        self.chain_spec.clone()
    }
}

impl<TX: DbTxMut, N: NodeTypes> DatabaseProvider<TX, N> {
    /// Creates a provider with an inner read-write transaction.
    pub const fn new_rw(
        tx: TX,
        chain_spec: Arc<N::ChainSpec>,
        static_file_provider: StaticFileProvider<N::Primitives>,
        prune_modes: PruneModes,
        storage: Arc<N::Storage>,
    ) -> Self {
        Self { tx, chain_spec, static_file_provider, prune_modes, storage }
    }
}

impl<TX, N: NodeTypes> AsRef<Self> for DatabaseProvider<TX, N> {
    fn as_ref(&self) -> &Self {
        self
    }
}

impl<TX: DbTx + DbTxMut + 'static, N: NodeTypesForProvider> DatabaseProvider<TX, N> {
    /// Unwinds trie state for the given range.
    ///
    /// This includes calculating the resulted state root and comparing it with the parent block
    /// state root.
    pub fn unwind_trie_state_range(
        &self,
        range: RangeInclusive<BlockNumber>,
    ) -> ProviderResult<()> {
        let changed_accounts = self
            .tx
            .cursor_read::<tables::AccountChangeSets>()?
            .walk_range(range.clone())?
            .collect::<Result<Vec<_>, _>>()?;

        // Unwind account hashes. Add changed accounts to account prefix set.
        let hashed_addresses = self.unwind_account_hashing(changed_accounts.iter())?;
        let mut account_prefix_set = PrefixSetMut::with_capacity(hashed_addresses.len());
        let mut destroyed_accounts = HashSet::default();
        for (hashed_address, account) in hashed_addresses {
            account_prefix_set.insert(Nibbles::unpack(hashed_address));
            if account.is_none() {
                destroyed_accounts.insert(hashed_address);
            }
        }

        // Unwind account history indices.
        self.unwind_account_history_indices(changed_accounts.iter())?;
        let storage_range = BlockNumberAddress::range(range.clone());

        let changed_storages = self
            .tx
            .cursor_read::<tables::StorageChangeSets>()?
            .walk_range(storage_range)?
            .collect::<Result<Vec<_>, _>>()?;

        // Unwind storage hashes. Add changed account and storage keys to corresponding prefix
        // sets.
        let mut storage_prefix_sets = B256Map::<PrefixSet>::default();
        let storage_entries = self.unwind_storage_hashing(changed_storages.iter().copied())?;
        for (hashed_address, hashed_slots) in storage_entries {
            account_prefix_set.insert(Nibbles::unpack(hashed_address));
            let mut storage_prefix_set = PrefixSetMut::with_capacity(hashed_slots.len());
            for slot in hashed_slots {
                storage_prefix_set.insert(Nibbles::unpack(slot));
            }
            storage_prefix_sets.insert(hashed_address, storage_prefix_set.freeze());
        }

        // Unwind storage history indices.
        self.unwind_storage_history_indices(changed_storages.iter().copied())?;

        // Calculate the reverted merkle root.
        // This is the same as `StateRoot::incremental_root_with_updates`, only the prefix sets
        // are pre-loaded.
        let prefix_sets = TriePrefixSets {
            account_prefix_set: account_prefix_set.freeze(),
            storage_prefix_sets,
            destroyed_accounts,
        };
        let (new_state_root, trie_updates) = StateRoot::from_tx(&self.tx)
            .with_prefix_sets(prefix_sets)
            .root_with_updates()
            .map_err(reth_db_api::DatabaseError::from)?;

        let parent_number = range.start().saturating_sub(1);
        let parent_state_root = self
            .header_by_number(parent_number)?
            .ok_or_else(|| ProviderError::HeaderNotFound(parent_number.into()))?
            .state_root();

        // state root should be always correct as we are reverting state.
        // but for sake of double verification we will check it again.
        if new_state_root != parent_state_root {
            let parent_hash = self
                .block_hash(parent_number)?
                .ok_or_else(|| ProviderError::HeaderNotFound(parent_number.into()))?;
            return Err(ProviderError::UnwindStateRootMismatch(Box::new(RootMismatch {
                root: GotExpected { got: new_state_root, expected: parent_state_root },
                block_number: parent_number,
                block_hash: parent_hash,
            })))
        }
        self.write_trie_updates(&trie_updates)?;

        Ok(())
    }

    /// Removes receipts from all transactions starting with provided number (inclusive).
    fn remove_receipts_from(
        &self,
        from_tx: TxNumber,
        last_block: BlockNumber,
        remove_from: StorageLocation,
    ) -> ProviderResult<()> {
        if remove_from.database() {
            // iterate over block body and remove receipts
            self.remove::<tables::Receipts<ReceiptTy<N>>>(from_tx..)?;
        }

        if remove_from.static_files() && !self.prune_modes.has_receipts_pruning() {
            let static_file_receipt_num =
                self.static_file_provider.get_highest_static_file_tx(StaticFileSegment::Receipts);

            let to_delete = static_file_receipt_num
                .map(|static_num| (static_num + 1).saturating_sub(from_tx))
                .unwrap_or_default();

            self.static_file_provider
                .latest_writer(StaticFileSegment::Receipts)?
                .prune_receipts(to_delete, last_block)?;
        }

        Ok(())
    }
}

impl<TX: DbTx + 'static, N: NodeTypes> TryIntoHistoricalStateProvider for DatabaseProvider<TX, N> {
    fn try_into_history_at_block(
        self,
        mut block_number: BlockNumber,
    ) -> ProviderResult<StateProviderBox> {
        // if the block number is the same as the currently best block number on disk we can use the
        // latest state provider here
        if block_number == self.best_block_number().unwrap_or_default() {
            return Ok(Box::new(LatestStateProvider::new(self)))
        }

        // +1 as the changeset that we want is the one that was applied after this block.
        block_number += 1;

        let account_history_prune_checkpoint =
            self.get_prune_checkpoint(PruneSegment::AccountHistory)?;
        let storage_history_prune_checkpoint =
            self.get_prune_checkpoint(PruneSegment::StorageHistory)?;

        let mut state_provider = HistoricalStateProvider::new(self, block_number);

        // If we pruned account or storage history, we can't return state on every historical block.
        // Instead, we should cap it at the latest prune checkpoint for corresponding prune segment.
        if let Some(prune_checkpoint_block_number) =
            account_history_prune_checkpoint.and_then(|checkpoint| checkpoint.block_number)
        {
            state_provider = state_provider.with_lowest_available_account_history_block_number(
                prune_checkpoint_block_number + 1,
            );
        }
        if let Some(prune_checkpoint_block_number) =
            storage_history_prune_checkpoint.and_then(|checkpoint| checkpoint.block_number)
        {
            state_provider = state_provider.with_lowest_available_storage_history_block_number(
                prune_checkpoint_block_number + 1,
            );
        }

        Ok(Box::new(state_provider))
    }
}

impl<
        Tx: DbTx + DbTxMut + 'static,
        N: NodeTypesForProvider<Primitives: NodePrimitives<BlockHeader = Header>>,
    > DatabaseProvider<Tx, N>
{
    // TODO: uncomment below, once `reth debug_cmd` has been feature gated with dev.
    // #[cfg(any(test, feature = "test-utils"))]
    /// Inserts an historical block. **Used for setting up test environments**
    pub fn insert_historical_block(
        &self,
        block: RecoveredBlock<<Self as BlockWriter>::Block>,
    ) -> ProviderResult<StoredBlockBodyIndices> {
        let ttd = if block.number() == 0 {
            block.header().difficulty()
        } else {
            let parent_block_number = block.number() - 1;
            let parent_ttd = self.header_td_by_number(parent_block_number)?.unwrap_or_default();
            parent_ttd + block.header().difficulty()
        };

        let mut writer = self.static_file_provider.latest_writer(StaticFileSegment::Headers)?;

        // Backfill: some tests start at a forward block number, but static files require no gaps.
        let segment_header = writer.user_header();
        if segment_header.block_end().is_none() && segment_header.expected_block_start() == 0 {
            for block_number in 0..block.number() {
                let mut prev = block.clone_header();
                prev.number = block_number;
                writer.append_header(&prev, U256::ZERO, &B256::ZERO)?;
            }
        }

        writer.append_header(block.header(), ttd, &block.hash())?;

        self.insert_block(block, StorageLocation::Database)
    }
}

/// For a given key, unwind all history shards that contain block numbers at or above the given
/// block number.
///
/// S - Sharded key subtype.
/// T - Table to walk over.
/// C - Cursor implementation.
///
/// This function walks the entries from the given start key and deletes all shards that belong to
/// the key and contain block numbers at or above the given block number. Shards entirely below
/// the block number are preserved.
///
/// The boundary shard (the shard that spans across the block number) is removed from the database.
/// Any indices that are below the block number are filtered out and returned for reinsertion.
/// The boundary shard is returned for reinsertion (if it's not empty).
fn unwind_history_shards<S, T, C>(
    cursor: &mut C,
    start_key: T::Key,
    block_number: BlockNumber,
    mut shard_belongs_to_key: impl FnMut(&T::Key) -> bool,
) -> ProviderResult<Vec<u64>>
where
    T: Table<Value = BlockNumberList>,
    T::Key: AsRef<ShardedKey<S>>,
    C: DbCursorRO<T> + DbCursorRW<T>,
{
    // Start from the given key and iterate through shards
    let mut item = cursor.seek_exact(start_key)?;
    while let Some((sharded_key, list)) = item {
        // If the shard does not belong to the key, break.
        if !shard_belongs_to_key(&sharded_key) {
            break
        }

        // Always delete the current shard from the database first
        // We'll decide later what (if anything) to reinsert
        cursor.delete_current()?;

        // Get the first (lowest) block number in this shard
        // All block numbers in a shard are sorted in ascending order
        let first = list.iter().next().expect("List can't be empty");

        // Case 1: Entire shard is at or above the unwinding point
        // Keep it deleted (don't return anything for reinsertion)
        if first >= block_number {
            item = cursor.prev()?;
            continue
        }
        // Case 2: This is a boundary shard (spans across the unwinding point)
        // The shard contains some blocks below and some at/above the unwinding point
        else if block_number <= sharded_key.as_ref().highest_block_number {
            // Return only the block numbers that are below the unwinding point
            // These will be reinserted to preserve the historical data
            return Ok(list.iter().take_while(|i| *i < block_number).collect::<Vec<_>>())
        }
        // Case 3: Entire shard is below the unwinding point
        // Return all block numbers for reinsertion (preserve entire shard)
        return Ok(list.iter().collect::<Vec<_>>())
    }

    // No shards found or all processed
    Ok(Vec::new())
}

impl<TX: DbTx + 'static, N: NodeTypesForProvider> DatabaseProvider<TX, N> {
    /// Creates a provider with an inner read-only transaction.
    pub const fn new(
        tx: TX,
        chain_spec: Arc<N::ChainSpec>,
        static_file_provider: StaticFileProvider<N::Primitives>,
        prune_modes: PruneModes,
        storage: Arc<N::Storage>,
    ) -> Self {
        Self { tx, chain_spec, static_file_provider, prune_modes, storage }
    }

    /// Consume `DbTx` or `DbTxMut`.
    pub fn into_tx(self) -> TX {
        self.tx
    }

    /// Pass `DbTx` or `DbTxMut` mutable reference.
    pub const fn tx_mut(&mut self) -> &mut TX {
        &mut self.tx
    }

    /// Pass `DbTx` or `DbTxMut` immutable reference.
    pub const fn tx_ref(&self) -> &TX {
        &self.tx
    }

    /// Returns a reference to the chain specification.
    pub fn chain_spec(&self) -> &N::ChainSpec {
        &self.chain_spec
    }
}

impl<TX: DbTx + 'static, N: NodeTypesForProvider> DatabaseProvider<TX, N> {
    fn transactions_by_tx_range_with_cursor<C>(
        &self,
        range: impl RangeBounds<TxNumber>,
        cursor: &mut C,
    ) -> ProviderResult<Vec<TxTy<N>>>
    where
        C: DbCursorRO<tables::Transactions<TxTy<N>>>,
    {
        self.static_file_provider.get_range_with_static_file_or_database(
            StaticFileSegment::Transactions,
            to_range(range),
            |static_file, range, _| static_file.transactions_by_tx_range(range),
            |range, _| self.cursor_collect(cursor, range),
            |_| true,
        )
    }

    fn recovered_block<H, HF, B, BF>(
        &self,
        id: BlockHashOrNumber,
        _transaction_kind: TransactionVariant,
        header_by_number: HF,
        construct_block: BF,
    ) -> ProviderResult<Option<B>>
    where
        H: AsRef<HeaderTy<N>>,
        HF: FnOnce(BlockNumber) -> ProviderResult<Option<H>>,
        BF: FnOnce(H, BodyTy<N>, Vec<Address>) -> ProviderResult<Option<B>>,
    {
        let Some(block_number) = self.convert_hash_or_number(id)? else { return Ok(None) };
        let Some(header) = header_by_number(block_number)? else { return Ok(None) };

        // Get the block body
        //
        // If the body indices are not found, this means that the transactions either do not exist
        // in the database yet, or they do exit but are not indexed. If they exist but are not
        // indexed, we don't have enough information to return the block anyways, so we return
        // `None`.
        let Some(body) = self.block_body_indices(block_number)? else { return Ok(None) };

        let tx_range = body.tx_num_range();

        let (transactions, senders) = if tx_range.is_empty() {
            (vec![], vec![])
        } else {
            (self.transactions_by_tx_range(tx_range.clone())?, self.senders_by_tx_range(tx_range)?)
        };

        let body = self
            .storage
            .reader()
            .read_block_bodies(self, vec![(header.as_ref(), transactions)])?
            .pop()
            .ok_or(ProviderError::InvalidStorageOutput)?;

        construct_block(header, body, senders)
    }

    /// Returns a range of blocks from the database.
    ///
    /// Uses the provided `headers_range` to get the headers for the range, and `assemble_block` to
    /// construct blocks from the following inputs:
    ///     – Header
    ///     - Range of transaction numbers
    ///     – Ommers
    ///     – Withdrawals
    ///     – Senders
    fn block_range<F, H, HF, R>(
        &self,
        range: RangeInclusive<BlockNumber>,
        headers_range: HF,
        mut assemble_block: F,
    ) -> ProviderResult<Vec<R>>
    where
        H: AsRef<HeaderTy<N>>,
        HF: FnOnce(RangeInclusive<BlockNumber>) -> ProviderResult<Vec<H>>,
        F: FnMut(H, BodyTy<N>, Range<TxNumber>) -> ProviderResult<R>,
    {
        if range.is_empty() {
            return Ok(Vec::new())
        }

        let len = range.end().saturating_sub(*range.start()) as usize;
        let mut blocks = Vec::with_capacity(len);

        let headers = headers_range(range.clone())?;
        let mut tx_cursor = self.tx.cursor_read::<tables::Transactions<TxTy<N>>>()?;

        // If the body indices are not found, this means that the transactions either do
        // not exist in the database yet, or they do exit but are
        // not indexed. If they exist but are not indexed, we don't
        // have enough information to return the block anyways, so
        // we skip the block.
        let present_headers = self
            .block_body_indices_range(range)?
            .into_iter()
            .map(|b| b.tx_num_range())
            .zip(headers)
            .collect::<Vec<_>>();

        let mut inputs = Vec::new();
        for (tx_range, header) in &present_headers {
            let transactions = if tx_range.is_empty() {
                Vec::new()
            } else {
                self.transactions_by_tx_range_with_cursor(tx_range.clone(), &mut tx_cursor)?
            };

            inputs.push((header.as_ref(), transactions));
        }

        let bodies = self.storage.reader().read_block_bodies(self, inputs)?;

        for ((tx_range, header), body) in present_headers.into_iter().zip(bodies) {
            blocks.push(assemble_block(header, body, tx_range)?);
        }

        Ok(blocks)
    }

    /// Returns a range of blocks from the database, along with the senders of each
    /// transaction in the blocks.
    ///
    /// Uses the provided `headers_range` to get the headers for the range, and `assemble_block` to
    /// construct blocks from the following inputs:
    ///     – Header
    ///     - Transactions
    ///     – Ommers
    ///     – Withdrawals
    ///     – Senders
    fn block_with_senders_range<H, HF, B, BF>(
        &self,
        range: RangeInclusive<BlockNumber>,
        headers_range: HF,
        assemble_block: BF,
    ) -> ProviderResult<Vec<B>>
    where
        H: AsRef<HeaderTy<N>>,
        HF: Fn(RangeInclusive<BlockNumber>) -> ProviderResult<Vec<H>>,
        BF: Fn(H, BodyTy<N>, Vec<Address>) -> ProviderResult<B>,
    {
        let mut senders_cursor = self.tx.cursor_read::<tables::TransactionSenders>()?;

        self.block_range(range, headers_range, |header, body, tx_range| {
            let senders = if tx_range.is_empty() {
                Vec::new()
            } else {
                // fetch senders from the senders table
                let known_senders =
                    senders_cursor
                        .walk_range(tx_range.clone())?
                        .collect::<Result<HashMap<_, _>, _>>()?;

                let mut senders = Vec::with_capacity(body.transactions().len());
                for (tx_num, tx) in tx_range.zip(body.transactions()) {
                    match known_senders.get(&tx_num) {
                        None => {
                            // recover the sender from the transaction if not found
                            let sender = tx.recover_signer_unchecked()?;
                            senders.push(sender);
                        }
                        Some(sender) => senders.push(*sender),
                    }
                }

                senders
            };

            assemble_block(header, body, senders)
        })
    }

    /// Populate a [`BundleStateInit`] and [`RevertsInit`] using cursors over the
    /// [`PlainAccountState`] and [`PlainStorageState`] tables, based on the given storage and
    /// account changesets.
    fn populate_bundle_state<A, S>(
        &self,
        account_changeset: Vec<(u64, AccountBeforeTx)>,
        storage_changeset: Vec<(BlockNumberAddress, StorageEntry)>,
        plain_accounts_cursor: &mut A,
        plain_storage_cursor: &mut S,
    ) -> ProviderResult<(BundleStateInit, RevertsInit)>
    where
        A: DbCursorRO<PlainAccountState>,
        S: DbDupCursorRO<PlainStorageState>,
    {
        // iterate previous value and get plain state value to create changeset
        // Double option around Account represent if Account state is know (first option) and
        // account is removed (Second Option)
        let mut state: BundleStateInit = HashMap::default();

        // This is not working for blocks that are not at tip. as plain state is not the last
        // state of end range. We should rename the functions or add support to access
        // History state. Accessing history state can be tricky but we are not gaining
        // anything.

        let mut reverts: RevertsInit = HashMap::default();

        // add account changeset changes
        for (block_number, account_before) in account_changeset.into_iter().rev() {
            let AccountBeforeTx { info: old_info, address } = account_before;
            match state.entry(address) {
                hash_map::Entry::Vacant(entry) => {
                    let new_info = plain_accounts_cursor.seek_exact(address)?.map(|kv| kv.1);
                    entry.insert((old_info, new_info, HashMap::default()));
                }
                hash_map::Entry::Occupied(mut entry) => {
                    // overwrite old account state.
                    entry.get_mut().0 = old_info;
                }
            }
            // insert old info into reverts.
            reverts.entry(block_number).or_default().entry(address).or_default().0 = Some(old_info);
        }

        // add storage changeset changes
        for (block_and_address, old_storage) in storage_changeset.into_iter().rev() {
            let BlockNumberAddress((block_number, address)) = block_and_address;
            // get account state or insert from plain state.
            let account_state = match state.entry(address) {
                hash_map::Entry::Vacant(entry) => {
                    let present_info = plain_accounts_cursor.seek_exact(address)?.map(|kv| kv.1);
                    entry.insert((present_info, present_info, HashMap::default()))
                }
                hash_map::Entry::Occupied(entry) => entry.into_mut(),
            };

            // match storage.
            match account_state.2.entry(old_storage.key) {
                hash_map::Entry::Vacant(entry) => {
                    let new_storage = plain_storage_cursor
                        .seek_by_key_subkey(address, old_storage.key)?
                        .filter(|storage| storage.key == old_storage.key)
                        .unwrap_or_default();
                    entry.insert((old_storage.value, new_storage.value));
                }
                hash_map::Entry::Occupied(mut entry) => {
                    entry.get_mut().0 = old_storage.value;
                }
            };

            reverts
                .entry(block_number)
                .or_default()
                .entry(address)
                .or_default()
                .1
                .push(old_storage);
        }

        Ok((state, reverts))
    }
}

impl<TX: DbTxMut + DbTx + 'static, N: NodeTypes> DatabaseProvider<TX, N> {
    /// Commit database transaction.
    pub fn commit(self) -> ProviderResult<bool> {
        Ok(self.tx.commit()?)
    }

    /// Load shard and remove it. If list is empty, last shard was full or
    /// there are no shards at all.
    fn take_shard<T>(
        &self,
        cursor: &mut <TX as DbTxMut>::CursorMut<T>,
        key: T::Key,
    ) -> ProviderResult<Vec<u64>>
    where
        T: Table<Value = BlockNumberList>,
    {
        if let Some((_, list)) = cursor.seek_exact(key)? {
            // delete old shard so new one can be inserted.
            cursor.delete_current()?;
            let list = list.iter().collect::<Vec<_>>();
            return Ok(list)
        }
        Ok(Vec::new())
    }

    /// Insert history index to the database.
    ///
    /// For each updated partial key, this function removes the last shard from
    /// the database (if any), appends the new indices to it, chunks the resulting integer list and
    /// inserts the new shards back into the database.
    ///
    /// This function is used by history indexing stages.
    fn append_history_index<P, T>(
        &self,
        index_updates: impl IntoIterator<Item = (P, impl IntoIterator<Item = u64>)>,
        mut sharded_key_factory: impl FnMut(P, BlockNumber) -> T::Key,
    ) -> ProviderResult<()>
    where
        P: Copy,
        T: Table<Value = BlockNumberList>,
    {
        let mut cursor = self.tx.cursor_write::<T>()?;
        for (partial_key, indices) in index_updates {
            let mut last_shard =
                self.take_shard::<T>(&mut cursor, sharded_key_factory(partial_key, u64::MAX))?;
            last_shard.extend(indices);
            // Chunk indices and insert them in shards of N size.
            let mut chunks = last_shard.chunks(sharded_key::NUM_OF_INDICES_IN_SHARD).peekable();
            while let Some(list) = chunks.next() {
                let highest_block_number = if chunks.peek().is_some() {
                    *list.last().expect("`chunks` does not return empty list")
                } else {
                    // Insert last list with `u64::MAX`.
                    u64::MAX
                };
                cursor.insert(
                    sharded_key_factory(partial_key, highest_block_number),
                    &BlockNumberList::new_pre_sorted(list.iter().copied()),
                )?;
            }
        }
        Ok(())
    }
}

impl<TX: DbTx, N: NodeTypes> AccountReader for DatabaseProvider<TX, N> {
    fn basic_account(&self, address: &Address) -> ProviderResult<Option<Account>> {
        Ok(self.tx.get_by_encoded_key::<tables::PlainAccountState>(address)?)
    }
}

impl<TX: DbTx, N: NodeTypes> AccountExtReader for DatabaseProvider<TX, N> {
    fn changed_accounts_with_range(
        &self,
        range: impl RangeBounds<BlockNumber>,
    ) -> ProviderResult<BTreeSet<Address>> {
        self.tx
            .cursor_read::<tables::AccountChangeSets>()?
            .walk_range(range)?
            .map(|entry| {
                entry.map(|(_, account_before)| account_before.address).map_err(Into::into)
            })
            .collect()
    }

    fn basic_accounts(
        &self,
        iter: impl IntoIterator<Item = Address>,
    ) -> ProviderResult<Vec<(Address, Option<Account>)>> {
        let mut plain_accounts = self.tx.cursor_read::<tables::PlainAccountState>()?;
        Ok(iter
            .into_iter()
            .map(|address| plain_accounts.seek_exact(address).map(|a| (address, a.map(|(_, v)| v))))
            .collect::<Result<Vec<_>, _>>()?)
    }

    fn changed_accounts_and_blocks_with_range(
        &self,
        range: RangeInclusive<BlockNumber>,
    ) -> ProviderResult<BTreeMap<Address, Vec<u64>>> {
        let mut changeset_cursor = self.tx.cursor_read::<tables::AccountChangeSets>()?;

        let account_transitions = changeset_cursor.walk_range(range)?.try_fold(
            BTreeMap::new(),
            |mut accounts: BTreeMap<Address, Vec<u64>>, entry| -> ProviderResult<_> {
                let (index, account) = entry?;
                accounts.entry(account.address).or_default().push(index);
                Ok(accounts)
            },
        )?;

        Ok(account_transitions)
    }
}

impl<TX: DbTx, N: NodeTypes> StorageChangeSetReader for DatabaseProvider<TX, N> {
    fn storage_changeset(
        &self,
        block_number: BlockNumber,
    ) -> ProviderResult<Vec<(BlockNumberAddress, StorageEntry)>> {
        let range = block_number..=block_number;
        let storage_range = BlockNumberAddress::range(range);
        self.tx
            .cursor_dup_read::<tables::StorageChangeSets>()?
            .walk_range(storage_range)?
            .map(|result| -> ProviderResult<_> { Ok(result?) })
            .collect()
    }
}

impl<TX: DbTx, N: NodeTypes> ChangeSetReader for DatabaseProvider<TX, N> {
    fn account_block_changeset(
        &self,
        block_number: BlockNumber,
    ) -> ProviderResult<Vec<AccountBeforeTx>> {
        let range = block_number..=block_number;
        self.tx
            .cursor_read::<tables::AccountChangeSets>()?
            .walk_range(range)?
            .map(|result| -> ProviderResult<_> {
                let (_, account_before) = result?;
                Ok(account_before)
            })
            .collect()
    }
}

impl<TX: DbTx + 'static, N: NodeTypesForProvider> HeaderSyncGapProvider
    for DatabaseProvider<TX, N>
{
    type Header = HeaderTy<N>;

    fn local_tip_header(
        &self,
        highest_uninterrupted_block: BlockNumber,
    ) -> ProviderResult<SealedHeader<Self::Header>> {
        let static_file_provider = self.static_file_provider();

        // Make sure Headers static file is at the same height. If it's further, this
        // input execution was interrupted previously and we need to unwind the static file.
        let next_static_file_block_num = static_file_provider
            .get_highest_static_file_block(StaticFileSegment::Headers)
            .map(|id| id + 1)
            .unwrap_or_default();
        let next_block = highest_uninterrupted_block + 1;

        match next_static_file_block_num.cmp(&next_block) {
            // The node shutdown between an executed static file commit and before the database
            // commit, so we need to unwind the static files.
            Ordering::Greater => {
                let mut static_file_producer =
                    static_file_provider.latest_writer(StaticFileSegment::Headers)?;
                static_file_producer.prune_headers(next_static_file_block_num - next_block)?;
                // Since this is a database <-> static file inconsistency, we commit the change
                // straight away.
                static_file_producer.commit()?
            }
            Ordering::Less => {
                // There's either missing or corrupted files.
                return Err(ProviderError::HeaderNotFound(next_static_file_block_num.into()))
            }
            Ordering::Equal => {}
        }

        let local_head = static_file_provider
            .sealed_header(highest_uninterrupted_block)?
            .ok_or_else(|| ProviderError::HeaderNotFound(highest_uninterrupted_block.into()))?;

        Ok(local_head)
    }
}

impl<TX: DbTx + 'static, N: NodeTypesForProvider> HeaderProvider for DatabaseProvider<TX, N> {
    type Header = HeaderTy<N>;

    fn header(&self, block_hash: &BlockHash) -> ProviderResult<Option<Self::Header>> {
        if let Some(num) = self.block_number(*block_hash)? {
            Ok(self.header_by_number(num)?)
        } else {
            Ok(None)
        }
    }

    fn header_by_number(&self, num: BlockNumber) -> ProviderResult<Option<Self::Header>> {
        self.static_file_provider.get_with_static_file_or_database(
            StaticFileSegment::Headers,
            num,
            |static_file| static_file.header_by_number(num),
            || Ok(self.tx.get::<tables::Headers<Self::Header>>(num)?),
        )
    }

    fn header_td(&self, block_hash: &BlockHash) -> ProviderResult<Option<U256>> {
        if let Some(num) = self.block_number(*block_hash)? {
            self.header_td_by_number(num)
        } else {
            Ok(None)
        }
    }

    fn header_td_by_number(&self, number: BlockNumber) -> ProviderResult<Option<U256>> {
        if self.chain_spec.is_paris_active_at_block(number) &&
            let Some(td) = self.chain_spec.final_paris_total_difficulty()
        {
            // if this block is higher than the final paris(merge) block, return the final paris
            // difficulty
            return Ok(Some(td))
        }

        self.static_file_provider.get_with_static_file_or_database(
            StaticFileSegment::Headers,
            number,
            |static_file| static_file.header_td_by_number(number),
            || Ok(self.tx.get::<tables::HeaderTerminalDifficulties>(number)?.map(|td| td.0)),
        )
    }

    fn headers_range(
        &self,
        range: impl RangeBounds<BlockNumber>,
    ) -> ProviderResult<Vec<Self::Header>> {
        self.static_file_provider.get_range_with_static_file_or_database(
            StaticFileSegment::Headers,
            to_range(range),
            |static_file, range, _| static_file.headers_range(range),
            |range, _| self.cursor_read_collect::<tables::Headers<Self::Header>>(range),
            |_| true,
        )
    }

    fn sealed_header(
        &self,
        number: BlockNumber,
    ) -> ProviderResult<Option<SealedHeader<Self::Header>>> {
        self.static_file_provider.get_with_static_file_or_database(
            StaticFileSegment::Headers,
            number,
            |static_file| static_file.sealed_header(number),
            || {
                if let Some(header) = self.header_by_number(number)? {
                    let hash = self
                        .block_hash(number)?
                        .ok_or_else(|| ProviderError::HeaderNotFound(number.into()))?;
                    Ok(Some(SealedHeader::new(header, hash)))
                } else {
                    Ok(None)
                }
            },
        )
    }

    fn sealed_headers_while(
        &self,
        range: impl RangeBounds<BlockNumber>,
        predicate: impl FnMut(&SealedHeader<Self::Header>) -> bool,
    ) -> ProviderResult<Vec<SealedHeader<Self::Header>>> {
        self.static_file_provider.get_range_with_static_file_or_database(
            StaticFileSegment::Headers,
            to_range(range),
            |static_file, range, predicate| static_file.sealed_headers_while(range, predicate),
            |range, mut predicate| {
                let mut headers = vec![];
                for entry in
                    self.tx.cursor_read::<tables::Headers<Self::Header>>()?.walk_range(range)?
                {
                    let (number, header) = entry?;
                    let hash = self
                        .block_hash(number)?
                        .ok_or_else(|| ProviderError::HeaderNotFound(number.into()))?;
                    let sealed = SealedHeader::new(header, hash);
                    if !predicate(&sealed) {
                        break
                    }
                    headers.push(sealed);
                }
                Ok(headers)
            },
            predicate,
        )
    }
}

impl<TX: DbTx + 'static, N: NodeTypes> BlockHashReader for DatabaseProvider<TX, N> {
    fn block_hash(&self, number: u64) -> ProviderResult<Option<B256>> {
        self.static_file_provider.get_with_static_file_or_database(
            StaticFileSegment::Headers,
            number,
            |static_file| static_file.block_hash(number),
            || Ok(self.tx.get::<tables::CanonicalHeaders>(number)?),
        )
    }

    fn canonical_hashes_range(
        &self,
        start: BlockNumber,
        end: BlockNumber,
    ) -> ProviderResult<Vec<B256>> {
        self.static_file_provider.get_range_with_static_file_or_database(
            StaticFileSegment::Headers,
            start..end,
            |static_file, range, _| static_file.canonical_hashes_range(range.start, range.end),
            |range, _| self.cursor_read_collect::<tables::CanonicalHeaders>(range),
            |_| true,
        )
    }
}

impl<TX: DbTx + 'static, N: NodeTypes> BlockNumReader for DatabaseProvider<TX, N> {
    fn chain_info(&self) -> ProviderResult<ChainInfo> {
        let best_number = self.best_block_number()?;
        let best_hash = self.block_hash(best_number)?.unwrap_or_default();
        Ok(ChainInfo { best_hash, best_number })
    }

    fn best_block_number(&self) -> ProviderResult<BlockNumber> {
        // The best block number is tracked via the finished stage which gets updated in the same tx
        // when new blocks committed
        Ok(self
            .get_stage_checkpoint(StageId::Finish)?
            .map(|checkpoint| checkpoint.block_number)
            .unwrap_or_default())
    }

    fn last_block_number(&self) -> ProviderResult<BlockNumber> {
        Ok(self
            .tx
            .cursor_read::<tables::CanonicalHeaders>()?
            .last()?
            .map(|(num, _)| num)
            .max(
                self.static_file_provider.get_highest_static_file_block(StaticFileSegment::Headers),
            )
            .unwrap_or_default())
    }

    fn block_number(&self, hash: B256) -> ProviderResult<Option<BlockNumber>> {
        Ok(self.tx.get::<tables::HeaderNumbers>(hash)?)
    }
}

impl<TX: DbTx + 'static, N: NodeTypesForProvider> BlockReader for DatabaseProvider<TX, N> {
    type Block = BlockTy<N>;

    fn find_block_by_hash(
        &self,
        hash: B256,
        source: BlockSource,
    ) -> ProviderResult<Option<Self::Block>> {
        if source.is_canonical() {
            self.block(hash.into())
        } else {
            Ok(None)
        }
    }

    /// Returns the block with matching number from database.
    ///
    /// If the header for this block is not found, this returns `None`.
    /// If the header is found, but the transactions either do not exist, or are not indexed, this
    /// will return None.
    fn block(&self, id: BlockHashOrNumber) -> ProviderResult<Option<Self::Block>> {
        if let Some(number) = self.convert_hash_or_number(id)? &&
            let Some(header) = self.header_by_number(number)?
        {
            // If the body indices are not found, this means that the transactions either do not
            // exist in the database yet, or they do exit but are not indexed.
            // If they exist but are not indexed, we don't have enough
            // information to return the block anyways, so we return `None`.
            let Some(transactions) = self.transactions_by_block(number.into())? else {
                return Ok(None)
            };

            let body = self
                .storage
                .reader()
                .read_block_bodies(self, vec![(&header, transactions)])?
                .pop()
                .ok_or(ProviderError::InvalidStorageOutput)?;

            return Ok(Some(Self::Block::new(header, body)))
        }

        Ok(None)
    }
    fn pending_block(&self) -> ProviderResult<Option<RecoveredBlock<Self::Block>>> {
        Ok(None)
    }

    fn pending_block_and_receipts(
        &self,
    ) -> ProviderResult<Option<(RecoveredBlock<Self::Block>, Vec<Self::Receipt>)>> {
        Ok(None)
    }

    /// Returns the block with senders with matching number or hash from database.
    ///
    /// **NOTE: The transactions have invalid hashes, since they would need to be calculated on the
    /// spot, and we want fast querying.**
    ///
    /// If the header for this block is not found, this returns `None`.
    /// If the header is found, but the transactions either do not exist, or are not indexed, this
    /// will return None.
    fn recovered_block(
        &self,
        id: BlockHashOrNumber,
        transaction_kind: TransactionVariant,
    ) -> ProviderResult<Option<RecoveredBlock<Self::Block>>> {
        self.recovered_block(
            id,
            transaction_kind,
            |block_number| self.header_by_number(block_number),
            |header, body, senders| {
                Self::Block::new(header, body)
                    // Note: we're using unchecked here because we know the block contains valid txs
                    // wrt to its height and can ignore the s value check so pre
                    // EIP-2 txs are allowed
                    .try_into_recovered_unchecked(senders)
                    .map(Some)
                    .map_err(|_| ProviderError::SenderRecoveryError)
            },
        )
    }

    fn sealed_block_with_senders(
        &self,
        id: BlockHashOrNumber,
        transaction_kind: TransactionVariant,
    ) -> ProviderResult<Option<RecoveredBlock<Self::Block>>> {
        self.recovered_block(
            id,
            transaction_kind,
            |block_number| self.sealed_header(block_number),
            |header, body, senders| {
                Self::Block::new_sealed(header, body)
                    // Note: we're using unchecked here because we know the block contains valid txs
                    // wrt to its height and can ignore the s value check so pre
                    // EIP-2 txs are allowed
                    .try_with_senders_unchecked(senders)
                    .map(Some)
                    .map_err(|_| ProviderError::SenderRecoveryError)
            },
        )
    }

    fn block_range(&self, range: RangeInclusive<BlockNumber>) -> ProviderResult<Vec<Self::Block>> {
        self.block_range(
            range,
            |range| self.headers_range(range),
            |header, body, _| Ok(Self::Block::new(header, body)),
        )
    }

    fn block_with_senders_range(
        &self,
        range: RangeInclusive<BlockNumber>,
    ) -> ProviderResult<Vec<RecoveredBlock<Self::Block>>> {
        self.block_with_senders_range(
            range,
            |range| self.headers_range(range),
            |header, body, senders| {
                Self::Block::new(header, body)
                    .try_into_recovered_unchecked(senders)
                    .map_err(|_| ProviderError::SenderRecoveryError)
            },
        )
    }

    fn recovered_block_range(
        &self,
        range: RangeInclusive<BlockNumber>,
    ) -> ProviderResult<Vec<RecoveredBlock<Self::Block>>> {
        self.block_with_senders_range(
            range,
            |range| self.sealed_headers_range(range),
            |header, body, senders| {
                Self::Block::new_sealed(header, body)
                    .try_with_senders(senders)
                    .map_err(|_| ProviderError::SenderRecoveryError)
            },
        )
    }
}

impl<TX: DbTx + 'static, N: NodeTypesForProvider> TransactionsProviderExt
    for DatabaseProvider<TX, N>
{
    /// Recovers transaction hashes by walking through `Transactions` table and
    /// calculating them in a parallel manner. Returned unsorted.
    fn transaction_hashes_by_range(
        &self,
        tx_range: Range<TxNumber>,
    ) -> ProviderResult<Vec<(TxHash, TxNumber)>> {
        self.static_file_provider.get_range_with_static_file_or_database(
            StaticFileSegment::Transactions,
            tx_range,
            |static_file, range, _| static_file.transaction_hashes_by_range(range),
            |tx_range, _| {
                let mut tx_cursor = self.tx.cursor_read::<tables::Transactions<TxTy<N>>>()?;
                let tx_range_size = tx_range.clone().count();
                let tx_walker = tx_cursor.walk_range(tx_range)?;

                let chunk_size = (tx_range_size / rayon::current_num_threads()).max(1);
                let mut channels = Vec::with_capacity(chunk_size);
                let mut transaction_count = 0;

                #[inline]
                fn calculate_hash<T>(
                    entry: Result<(TxNumber, T), DatabaseError>,
                    rlp_buf: &mut Vec<u8>,
                ) -> Result<(B256, TxNumber), Box<ProviderError>>
                where
                    T: Encodable2718,
                {
                    let (tx_id, tx) = entry.map_err(|e| Box::new(e.into()))?;
                    tx.encode_2718(rlp_buf);
                    Ok((keccak256(rlp_buf), tx_id))
                }

                for chunk in &tx_walker.chunks(chunk_size) {
                    let (tx, rx) = mpsc::channel();
                    channels.push(rx);

                    // Note: Unfortunate side-effect of how chunk is designed in itertools (it is
                    // not Send)
                    let chunk: Vec<_> = chunk.collect();
                    transaction_count += chunk.len();

                    // Spawn the task onto the global rayon pool
                    // This task will send the results through the channel after it has calculated
                    // the hash.
                    rayon::spawn(move || {
                        let mut rlp_buf = Vec::with_capacity(128);
                        for entry in chunk {
                            rlp_buf.clear();
                            let _ = tx.send(calculate_hash(entry, &mut rlp_buf));
                        }
                    });
                }
                let mut tx_list = Vec::with_capacity(transaction_count);

                // Iterate over channels and append the tx hashes unsorted
                for channel in channels {
                    while let Ok(tx) = channel.recv() {
                        let (tx_hash, tx_id) = tx.map_err(|boxed| *boxed)?;
                        tx_list.push((tx_hash, tx_id));
                    }
                }

                Ok(tx_list)
            },
            |_| true,
        )
    }
}

// Calculates the hash of the given transaction
impl<TX: DbTx + 'static, N: NodeTypesForProvider> TransactionsProvider for DatabaseProvider<TX, N> {
    type Transaction = TxTy<N>;

    fn transaction_id(&self, tx_hash: TxHash) -> ProviderResult<Option<TxNumber>> {
        Ok(self.tx.get::<tables::TransactionHashNumbers>(tx_hash)?)
    }

    fn transaction_by_id(&self, id: TxNumber) -> ProviderResult<Option<Self::Transaction>> {
        self.static_file_provider.get_with_static_file_or_database(
            StaticFileSegment::Transactions,
            id,
            |static_file| static_file.transaction_by_id(id),
            || Ok(self.tx.get::<tables::Transactions<Self::Transaction>>(id)?),
        )
    }

    fn transaction_by_id_unhashed(
        &self,
        id: TxNumber,
    ) -> ProviderResult<Option<Self::Transaction>> {
        self.static_file_provider.get_with_static_file_or_database(
            StaticFileSegment::Transactions,
            id,
            |static_file| static_file.transaction_by_id_unhashed(id),
            || Ok(self.tx.get::<tables::Transactions<Self::Transaction>>(id)?),
        )
    }

    fn transaction_by_hash(&self, hash: TxHash) -> ProviderResult<Option<Self::Transaction>> {
        if let Some(id) = self.transaction_id(hash)? {
            Ok(self.transaction_by_id_unhashed(id)?)
        } else {
            Ok(None)
        }
    }

    fn transaction_by_hash_with_meta(
        &self,
        tx_hash: TxHash,
    ) -> ProviderResult<Option<(Self::Transaction, TransactionMeta)>> {
        let mut transaction_cursor = self.tx.cursor_read::<tables::TransactionBlocks>()?;
        if let Some(transaction_id) = self.transaction_id(tx_hash)? &&
            let Some(transaction) = self.transaction_by_id_unhashed(transaction_id)? &&
            let Some(block_number) =
                transaction_cursor.seek(transaction_id).map(|b| b.map(|(_, bn)| bn))? &&
            let Some(sealed_header) = self.sealed_header(block_number)?
        {
            let (header, block_hash) = sealed_header.split();
            if let Some(block_body) = self.block_body_indices(block_number)? {
                // the index of the tx in the block is the offset:
                // len([start..tx_id])
                // NOTE: `transaction_id` is always `>=` the block's first
                // index
                let index = transaction_id - block_body.first_tx_num();

                let meta = TransactionMeta {
                    tx_hash,
                    index,
                    block_hash,
                    block_number,
                    base_fee: header.base_fee_per_gas(),
                    excess_blob_gas: header.excess_blob_gas(),
                    timestamp: header.timestamp(),
                };

                return Ok(Some((transaction, meta)))
            }
        }

        Ok(None)
    }

    fn transaction_block(&self, id: TxNumber) -> ProviderResult<Option<BlockNumber>> {
        let mut cursor = self.tx.cursor_read::<tables::TransactionBlocks>()?;
        Ok(cursor.seek(id)?.map(|(_, bn)| bn))
    }

    fn transactions_by_block(
        &self,
        id: BlockHashOrNumber,
    ) -> ProviderResult<Option<Vec<Self::Transaction>>> {
        let mut tx_cursor = self.tx.cursor_read::<tables::Transactions<Self::Transaction>>()?;

        if let Some(block_number) = self.convert_hash_or_number(id)? &&
            let Some(body) = self.block_body_indices(block_number)?
        {
            let tx_range = body.tx_num_range();
            return if tx_range.is_empty() {
                Ok(Some(Vec::new()))
            } else {
                Ok(Some(self.transactions_by_tx_range_with_cursor(tx_range, &mut tx_cursor)?))
            }
        }
        Ok(None)
    }

    fn transactions_by_block_range(
        &self,
        range: impl RangeBounds<BlockNumber>,
    ) -> ProviderResult<Vec<Vec<Self::Transaction>>> {
        let range = to_range(range);
        let mut tx_cursor = self.tx.cursor_read::<tables::Transactions<Self::Transaction>>()?;

        self.block_body_indices_range(range.start..=range.end.saturating_sub(1))?
            .into_iter()
            .map(|body| {
                let tx_num_range = body.tx_num_range();
                if tx_num_range.is_empty() {
                    Ok(Vec::new())
                } else {
                    Ok(self
                        .transactions_by_tx_range_with_cursor(tx_num_range, &mut tx_cursor)?
                        .into_iter()
                        .collect())
                }
            })
            .collect()
    }

    fn transactions_by_tx_range(
        &self,
        range: impl RangeBounds<TxNumber>,
    ) -> ProviderResult<Vec<Self::Transaction>> {
        self.transactions_by_tx_range_with_cursor(
            range,
            &mut self.tx.cursor_read::<tables::Transactions<_>>()?,
        )
    }

    fn senders_by_tx_range(
        &self,
        range: impl RangeBounds<TxNumber>,
    ) -> ProviderResult<Vec<Address>> {
        self.cursor_read_collect::<tables::TransactionSenders>(range)
    }

    fn transaction_sender(&self, id: TxNumber) -> ProviderResult<Option<Address>> {
        Ok(self.tx.get::<tables::TransactionSenders>(id)?)
    }
}

impl<TX: DbTx + 'static, N: NodeTypesForProvider> ReceiptProvider for DatabaseProvider<TX, N> {
    type Receipt = ReceiptTy<N>;

    fn receipt(&self, id: TxNumber) -> ProviderResult<Option<Self::Receipt>> {
        self.static_file_provider.get_with_static_file_or_database(
            StaticFileSegment::Receipts,
            id,
            |static_file| static_file.receipt(id),
            || Ok(self.tx.get::<tables::Receipts<Self::Receipt>>(id)?),
        )
    }

    fn receipt_by_hash(&self, hash: TxHash) -> ProviderResult<Option<Self::Receipt>> {
        if let Some(id) = self.transaction_id(hash)? {
            self.receipt(id)
        } else {
            Ok(None)
        }
    }

    fn receipts_by_block(
        &self,
        block: BlockHashOrNumber,
    ) -> ProviderResult<Option<Vec<Self::Receipt>>> {
        if let Some(number) = self.convert_hash_or_number(block)? &&
            let Some(body) = self.block_body_indices(number)?
        {
            let tx_range = body.tx_num_range();
            return if tx_range.is_empty() {
                Ok(Some(Vec::new()))
            } else {
                self.receipts_by_tx_range(tx_range).map(Some)
            }
        }
        Ok(None)
    }

    fn receipts_by_tx_range(
        &self,
        range: impl RangeBounds<TxNumber>,
    ) -> ProviderResult<Vec<Self::Receipt>> {
        self.static_file_provider.get_range_with_static_file_or_database(
            StaticFileSegment::Receipts,
            to_range(range),
            |static_file, range, _| static_file.receipts_by_tx_range(range),
            |range, _| self.cursor_read_collect::<tables::Receipts<Self::Receipt>>(range),
            |_| true,
        )
    }

    fn receipts_by_block_range(
        &self,
        block_range: RangeInclusive<BlockNumber>,
    ) -> ProviderResult<Vec<Vec<Self::Receipt>>> {
        if block_range.is_empty() {
            return Ok(Vec::new());
        }

        // collect block body indices for each block in the range
        let mut block_body_indices = Vec::new();
        for block_num in block_range {
            if let Some(indices) = self.block_body_indices(block_num)? {
                block_body_indices.push(indices);
            } else {
                // use default indices for missing blocks (empty block)
                block_body_indices.push(StoredBlockBodyIndices::default());
            }
        }

        if block_body_indices.is_empty() {
            return Ok(Vec::new());
        }

        // find blocks with transactions to determine transaction range
        let non_empty_blocks: Vec<_> =
            block_body_indices.iter().filter(|indices| indices.tx_count > 0).collect();

        if non_empty_blocks.is_empty() {
            // all blocks are empty
            return Ok(vec![Vec::new(); block_body_indices.len()]);
        }

        // calculate the overall transaction range
        let first_tx = non_empty_blocks[0].first_tx_num();
        let last_tx = non_empty_blocks[non_empty_blocks.len() - 1].last_tx_num();

        // fetch all receipts in the transaction range
        let all_receipts = self.receipts_by_tx_range(first_tx..=last_tx)?;
        let mut receipts_iter = all_receipts.into_iter();

        // distribute receipts to their respective blocks
        let mut result = Vec::with_capacity(block_body_indices.len());
        for indices in &block_body_indices {
            if indices.tx_count == 0 {
                result.push(Vec::new());
            } else {
                let block_receipts =
                    receipts_iter.by_ref().take(indices.tx_count as usize).collect();
                result.push(block_receipts);
            }
        }

        Ok(result)
    }
}

impl<TX: DbTx + 'static, N: NodeTypesForProvider> BlockBodyIndicesProvider
    for DatabaseProvider<TX, N>
{
    fn block_body_indices(&self, num: u64) -> ProviderResult<Option<StoredBlockBodyIndices>> {
        Ok(self.tx.get::<tables::BlockBodyIndices>(num)?)
    }

    fn block_body_indices_range(
        &self,
        range: RangeInclusive<BlockNumber>,
    ) -> ProviderResult<Vec<StoredBlockBodyIndices>> {
        self.cursor_read_collect::<tables::BlockBodyIndices>(range)
    }
}

impl<TX: DbTx, N: NodeTypes> StageCheckpointReader for DatabaseProvider<TX, N> {
    fn get_stage_checkpoint(&self, id: StageId) -> ProviderResult<Option<StageCheckpoint>> {
        Ok(if let Some(encoded) = id.get_pre_encoded() {
            self.tx.get_by_encoded_key::<tables::StageCheckpoints>(encoded)?
        } else {
            self.tx.get::<tables::StageCheckpoints>(id.to_string())?
        })
    }

    /// Get stage checkpoint progress.
    fn get_stage_checkpoint_progress(&self, id: StageId) -> ProviderResult<Option<Vec<u8>>> {
        Ok(self.tx.get::<tables::StageCheckpointProgresses>(id.to_string())?)
    }

    fn get_all_checkpoints(&self) -> ProviderResult<Vec<(String, StageCheckpoint)>> {
        self.tx
            .cursor_read::<tables::StageCheckpoints>()?
            .walk(None)?
            .collect::<Result<Vec<(String, StageCheckpoint)>, _>>()
            .map_err(ProviderError::Database)
    }
}

impl<TX: DbTxMut, N: NodeTypes> StageCheckpointWriter for DatabaseProvider<TX, N> {
    /// Save stage checkpoint.
    fn save_stage_checkpoint(
        &self,
        id: StageId,
        checkpoint: StageCheckpoint,
    ) -> ProviderResult<()> {
        Ok(self.tx.put::<tables::StageCheckpoints>(id.to_string(), checkpoint)?)
    }

    /// Save stage checkpoint progress.
    fn save_stage_checkpoint_progress(
        &self,
        id: StageId,
        checkpoint: Vec<u8>,
    ) -> ProviderResult<()> {
        Ok(self.tx.put::<tables::StageCheckpointProgresses>(id.to_string(), checkpoint)?)
    }

    fn update_pipeline_stages(
        &self,
        block_number: BlockNumber,
        drop_stage_checkpoint: bool,
    ) -> ProviderResult<()> {
        // iterate over all existing stages in the table and update its progress.
        let mut cursor = self.tx.cursor_write::<tables::StageCheckpoints>()?;
        for stage_id in StageId::ALL {
            let (_, checkpoint) = cursor.seek_exact(stage_id.to_string())?.unwrap_or_default();
            cursor.upsert(
                stage_id.to_string(),
                &StageCheckpoint {
                    block_number,
                    ..if drop_stage_checkpoint { Default::default() } else { checkpoint }
                },
            )?;
        }

        Ok(())
    }
}

impl<TX: DbTx + 'static, N: NodeTypes> StorageReader for DatabaseProvider<TX, N> {
    fn plain_state_storages(
        &self,
        addresses_with_keys: impl IntoIterator<Item = (Address, impl IntoIterator<Item = B256>)>,
    ) -> ProviderResult<Vec<(Address, Vec<StorageEntry>)>> {
        let mut plain_storage = self.tx.cursor_dup_read::<tables::PlainStorageState>()?;

        addresses_with_keys
            .into_iter()
            .map(|(address, storage)| {
                storage
                    .into_iter()
                    .map(|key| -> ProviderResult<_> {
                        Ok(plain_storage
                            .seek_by_key_subkey(address, key)?
                            .filter(|v| v.key == key)
                            .unwrap_or_else(|| StorageEntry { key, value: Default::default() }))
                    })
                    .collect::<ProviderResult<Vec<_>>>()
                    .map(|storage| (address, storage))
            })
            .collect::<ProviderResult<Vec<(_, _)>>>()
    }

    fn changed_storages_with_range(
        &self,
        range: RangeInclusive<BlockNumber>,
    ) -> ProviderResult<BTreeMap<Address, BTreeSet<B256>>> {
        self.tx
            .cursor_read::<tables::StorageChangeSets>()?
            .walk_range(BlockNumberAddress::range(range))?
            // fold all storages and save its old state so we can remove it from HashedStorage
            // it is needed as it is dup table.
            .try_fold(BTreeMap::new(), |mut accounts: BTreeMap<Address, BTreeSet<B256>>, entry| {
                let (BlockNumberAddress((_, address)), storage_entry) = entry?;
                accounts.entry(address).or_default().insert(storage_entry.key);
                Ok(accounts)
            })
    }

    fn changed_storages_and_blocks_with_range(
        &self,
        range: RangeInclusive<BlockNumber>,
    ) -> ProviderResult<BTreeMap<(Address, B256), Vec<u64>>> {
        let mut changeset_cursor = self.tx.cursor_read::<tables::StorageChangeSets>()?;

        let storage_changeset_lists =
            changeset_cursor.walk_range(BlockNumberAddress::range(range))?.try_fold(
                BTreeMap::new(),
                |mut storages: BTreeMap<(Address, B256), Vec<u64>>, entry| -> ProviderResult<_> {
                    let (index, storage) = entry?;
                    storages
                        .entry((index.address(), storage.key))
                        .or_default()
                        .push(index.block_number());
                    Ok(storages)
                },
            )?;

        Ok(storage_changeset_lists)
    }
}

impl<TX: DbTxMut + DbTx + 'static, N: NodeTypesForProvider> StateWriter
    for DatabaseProvider<TX, N>
{
    type Receipt = ReceiptTy<N>;

    fn write_state(
        &self,
        execution_outcome: &ExecutionOutcome<Self::Receipt>,
        is_value_known: OriginalValuesKnown,
        write_receipts_to: StorageLocation,
    ) -> ProviderResult<()> {
        let first_block = execution_outcome.first_block();
        let block_count = execution_outcome.len() as u64;
        let last_block = execution_outcome.last_block();
        let block_range = first_block..=last_block;

        let tip = self.last_block_number()?.max(last_block);

        let (plain_state, reverts) =
            execution_outcome.bundle.to_plain_state_and_reverts(is_value_known);

        self.write_state_reverts(reverts, first_block)?;
        self.write_state_changes(plain_state)?;

        // Fetch the first transaction number for each block in the range
        let block_indices: Vec<_> = self
            .block_body_indices_range(block_range)?
            .into_iter()
            .map(|b| b.first_tx_num)
            .collect();

        // Ensure all expected blocks are present.
        if block_indices.len() < block_count as usize {
            let missing_blocks = block_count - block_indices.len() as u64;
            return Err(ProviderError::BlockBodyIndicesNotFound(
                last_block.saturating_sub(missing_blocks - 1),
            ));
        }

        let has_receipts_pruning = self.prune_modes.has_receipts_pruning();

        // Prepare receipts cursor if we are going to write receipts to the database
        //
        // We are writing to database if requested or if there's any kind of receipt pruning
        // configured
        let mut receipts_cursor = (write_receipts_to.database() || has_receipts_pruning)
            .then(|| self.tx.cursor_write::<tables::Receipts<Self::Receipt>>())
            .transpose()?;

        // Prepare receipts static writer if we are going to write receipts to static files
        //
        // We are writing to static files if requested and if there's no receipt pruning configured
        let mut receipts_static_writer = (write_receipts_to.static_files() &&
            !has_receipts_pruning)
            .then(|| self.static_file_provider.get_writer(first_block, StaticFileSegment::Receipts))
            .transpose()?;

        let has_contract_log_filter = !self.prune_modes.receipts_log_filter.is_empty();
        let contract_log_pruner = self.prune_modes.receipts_log_filter.group_by_block(tip, None)?;

        // All receipts from the last 128 blocks are required for blockchain tree, even with
        // [`PruneSegment::ContractLogs`].
        let prunable_receipts =
            PruneMode::Distance(MINIMUM_PRUNING_DISTANCE).should_prune(first_block, tip);

        // Prepare set of addresses which logs should not be pruned.
        let mut allowed_addresses: HashSet<Address, _> = HashSet::new();
        for (_, addresses) in contract_log_pruner.range(..first_block) {
            allowed_addresses.extend(addresses.iter().copied());
        }

        for (idx, (receipts, first_tx_index)) in
            execution_outcome.receipts.iter().zip(block_indices).enumerate()
        {
            let block_number = first_block + idx as u64;

            // Increment block number for receipts static file writer
            if let Some(writer) = receipts_static_writer.as_mut() {
                writer.increment_block(block_number)?;
            }

            // Skip writing receipts if pruning configuration requires us to.
            if prunable_receipts &&
                self.prune_modes
                    .receipts
                    .is_some_and(|mode| mode.should_prune(block_number, tip))
            {
                continue
            }

            // If there are new addresses to retain after this block number, track them
            if let Some(new_addresses) = contract_log_pruner.get(&block_number) {
                allowed_addresses.extend(new_addresses.iter().copied());
            }

            for (idx, receipt) in receipts.iter().enumerate() {
                let receipt_idx = first_tx_index + idx as u64;
                // Skip writing receipt if log filter is active and it does not have any logs to
                // retain
                if prunable_receipts &&
                    has_contract_log_filter &&
                    !receipt.logs().iter().any(|log| allowed_addresses.contains(&log.address))
                {
                    continue
                }

                if let Some(writer) = &mut receipts_static_writer {
                    writer.append_receipt(receipt_idx, receipt)?;
                }

                if let Some(cursor) = &mut receipts_cursor {
                    cursor.append(receipt_idx, receipt)?;
                }
            }
        }

        Ok(())
    }

    fn write_state_reverts(
        &self,
        reverts: PlainStateReverts,
        first_block: BlockNumber,
    ) -> ProviderResult<()> {
        // Write storage changes
        tracing::trace!("Writing storage changes");
        let mut storages_cursor = self.tx_ref().cursor_dup_write::<tables::PlainStorageState>()?;
        let mut storage_changeset_cursor =
            self.tx_ref().cursor_dup_write::<tables::StorageChangeSets>()?;
        for (block_index, mut storage_changes) in reverts.storage.into_iter().enumerate() {
            let block_number = first_block + block_index as BlockNumber;

            tracing::trace!(block_number, "Writing block change");
            // sort changes by address.
            storage_changes.par_sort_unstable_by_key(|a| a.address);
            for PlainStorageRevert { address, wiped, storage_revert } in storage_changes {
                let storage_id = BlockNumberAddress((block_number, address));

                let mut storage = storage_revert
                    .into_iter()
                    .map(|(k, v)| (B256::new(k.to_be_bytes()), v))
                    .collect::<Vec<_>>();
                // sort storage slots by key.
                storage.par_sort_unstable_by_key(|a| a.0);

                // If we are writing the primary storage wipe transition, the pre-existing plain
                // storage state has to be taken from the database and written to storage history.
                // See [StorageWipe::Primary] for more details.
                //
                // TODO(mediocregopher): This could be rewritten in a way which doesn't require
                // collecting wiped entries into a Vec like this, see
                // `write_storage_trie_changesets`.
                let mut wiped_storage = Vec::new();
                if wiped {
                    tracing::trace!(?address, "Wiping storage");
                    if let Some((_, entry)) = storages_cursor.seek_exact(address)? {
                        wiped_storage.push((entry.key, entry.value));
                        while let Some(entry) = storages_cursor.next_dup_val()? {
                            wiped_storage.push((entry.key, entry.value))
                        }
                    }
                }

                tracing::trace!(?address, ?storage, "Writing storage reverts");
                for (key, value) in StorageRevertsIter::new(storage, wiped_storage) {
                    storage_changeset_cursor.append_dup(storage_id, StorageEntry { key, value })?;
                }
            }
        }

        // Write account changes
        tracing::trace!("Writing account changes");
        let mut account_changeset_cursor =
            self.tx_ref().cursor_dup_write::<tables::AccountChangeSets>()?;

        for (block_index, mut account_block_reverts) in reverts.accounts.into_iter().enumerate() {
            let block_number = first_block + block_index as BlockNumber;
            // Sort accounts by address.
            account_block_reverts.par_sort_by_key(|a| a.0);

            for (address, info) in account_block_reverts {
                account_changeset_cursor.append_dup(
                    block_number,
                    AccountBeforeTx { address, info: info.map(Into::into) },
                )?;
            }
        }

        Ok(())
    }

    fn write_state_changes(&self, mut changes: StateChangeset) -> ProviderResult<()> {
        // sort all entries so they can be written to database in more performant way.
        // and take smaller memory footprint.
        changes.accounts.par_sort_by_key(|a| a.0);
        changes.storage.par_sort_by_key(|a| a.address);
        changes.contracts.par_sort_by_key(|a| a.0);

        // Write new account state
        tracing::trace!(len = changes.accounts.len(), "Writing new account state");
        let mut accounts_cursor = self.tx_ref().cursor_write::<tables::PlainAccountState>()?;
        // write account to database.
        for (address, account) in changes.accounts {
            if let Some(account) = account {
                tracing::trace!(?address, "Updating plain state account");
                accounts_cursor.upsert(address, &account.into())?;
            } else if accounts_cursor.seek_exact(address)?.is_some() {
                tracing::trace!(?address, "Deleting plain state account");
                accounts_cursor.delete_current()?;
            }
        }

        // Write bytecode
        tracing::trace!(len = changes.contracts.len(), "Writing bytecodes");
        let mut bytecodes_cursor = self.tx_ref().cursor_write::<tables::Bytecodes>()?;
        for (hash, bytecode) in changes.contracts {
            bytecodes_cursor.upsert(hash, &Bytecode(bytecode))?;
        }

        // Write new storage state and wipe storage if needed.
        tracing::trace!(len = changes.storage.len(), "Writing new storage state");
        let mut storages_cursor = self.tx_ref().cursor_dup_write::<tables::PlainStorageState>()?;
        for PlainStorageChangeset { address, wipe_storage, storage } in changes.storage {
            // Wiping of storage.
            if wipe_storage && storages_cursor.seek_exact(address)?.is_some() {
                storages_cursor.delete_current_duplicates()?;
            }
            // cast storages to B256.
            let mut storage = storage
                .into_iter()
                .map(|(k, value)| StorageEntry { key: k.into(), value })
                .collect::<Vec<_>>();
            // sort storage slots by key.
            storage.par_sort_unstable_by_key(|a| a.key);

            for entry in storage {
                tracing::trace!(?address, ?entry.key, "Updating plain state storage");
                if let Some(db_entry) = storages_cursor.seek_by_key_subkey(address, entry.key)? &&
                    db_entry.key == entry.key
                {
                    storages_cursor.delete_current()?;
                }

                if !entry.value.is_zero() {
                    storages_cursor.upsert(address, &entry)?;
                }
            }
        }

        Ok(())
    }

    fn write_hashed_state(&self, hashed_state: &HashedPostStateSorted) -> ProviderResult<()> {
        // Write hashed account updates.
        let mut hashed_accounts_cursor = self.tx_ref().cursor_write::<tables::HashedAccounts>()?;
        for (hashed_address, account) in hashed_state.accounts().accounts_sorted() {
            if let Some(account) = account {
                hashed_accounts_cursor.upsert(hashed_address, &account)?;
            } else if hashed_accounts_cursor.seek_exact(hashed_address)?.is_some() {
                hashed_accounts_cursor.delete_current()?;
            }
        }

        // Write hashed storage changes.
        let sorted_storages = hashed_state.account_storages().iter().sorted_by_key(|(key, _)| *key);
        let mut hashed_storage_cursor =
            self.tx_ref().cursor_dup_write::<tables::HashedStorages>()?;
        for (hashed_address, storage) in sorted_storages {
            if storage.is_wiped() && hashed_storage_cursor.seek_exact(*hashed_address)?.is_some() {
                hashed_storage_cursor.delete_current_duplicates()?;
            }

            for (hashed_slot, value) in storage.storage_slots_sorted() {
                let entry = StorageEntry { key: hashed_slot, value };
                if let Some(db_entry) =
                    hashed_storage_cursor.seek_by_key_subkey(*hashed_address, entry.key)? &&
                    db_entry.key == entry.key
                {
                    hashed_storage_cursor.delete_current()?;
                }

                if !entry.value.is_zero() {
                    hashed_storage_cursor.upsert(*hashed_address, &entry)?;
                }
            }
        }

        Ok(())
    }

    /// Remove the last N blocks of state.
    ///
    /// The latest state will be unwound
    ///
    /// 1. Iterate over the [`BlockBodyIndices`][tables::BlockBodyIndices] table to get all the
    ///    transaction ids.
    /// 2. Iterate over the [`StorageChangeSets`][tables::StorageChangeSets] table and the
    ///    [`AccountChangeSets`][tables::AccountChangeSets] tables in reverse order to reconstruct
    ///    the changesets.
    ///    - In order to have both the old and new values in the changesets, we also access the
    ///      plain state tables.
    /// 3. While iterating over the changeset tables, if we encounter a new account or storage slot,
    ///    we:
    ///     1. Take the old value from the changeset
    ///     2. Take the new value from the plain state
    ///     3. Save the old value to the local state
    /// 4. While iterating over the changeset tables, if we encounter an account/storage slot we
    ///    have seen before we:
    ///     1. Take the old value from the changeset
    ///     2. Take the new value from the local state
    ///     3. Set the local state to the value in the changeset
    fn remove_state_above(
        &self,
        block: BlockNumber,
        remove_receipts_from: StorageLocation,
    ) -> ProviderResult<()> {
        let range = block + 1..=self.last_block_number()?;

        if range.is_empty() {
            return Ok(());
        }

        // We are not removing block meta as it is used to get block changesets.
        let block_bodies = self.block_body_indices_range(range.clone())?;

        // get transaction receipts
        let from_transaction_num =
            block_bodies.first().expect("already checked if there are blocks").first_tx_num();

        let storage_range = BlockNumberAddress::range(range.clone());

        let storage_changeset = self.take::<tables::StorageChangeSets>(storage_range)?;
        let account_changeset = self.take::<tables::AccountChangeSets>(range)?;

        // This is not working for blocks that are not at tip. as plain state is not the last
        // state of end range. We should rename the functions or add support to access
        // History state. Accessing history state can be tricky but we are not gaining
        // anything.
        let mut plain_accounts_cursor = self.tx.cursor_write::<tables::PlainAccountState>()?;
        let mut plain_storage_cursor = self.tx.cursor_dup_write::<tables::PlainStorageState>()?;

        let (state, _) = self.populate_bundle_state(
            account_changeset,
            storage_changeset,
            &mut plain_accounts_cursor,
            &mut plain_storage_cursor,
        )?;

        // iterate over local plain state remove all account and all storages.
        for (address, (old_account, new_account, storage)) in &state {
            // revert account if needed.
            if old_account != new_account {
                let existing_entry = plain_accounts_cursor.seek_exact(*address)?;
                if let Some(account) = old_account {
                    plain_accounts_cursor.upsert(*address, account)?;
                } else if existing_entry.is_some() {
                    plain_accounts_cursor.delete_current()?;
                }
            }

            // revert storages
            for (storage_key, (old_storage_value, _new_storage_value)) in storage {
                let storage_entry = StorageEntry { key: *storage_key, value: *old_storage_value };
                // delete previous value
                // TODO: This does not use dupsort features
                if plain_storage_cursor
                    .seek_by_key_subkey(*address, *storage_key)?
                    .filter(|s| s.key == *storage_key)
                    .is_some()
                {
                    plain_storage_cursor.delete_current()?
                }

                // insert value if needed
                if !old_storage_value.is_zero() {
                    plain_storage_cursor.upsert(*address, &storage_entry)?;
                }
            }
        }

        self.remove_receipts_from(from_transaction_num, block, remove_receipts_from)?;

        Ok(())
    }

    /// Take the last N blocks of state, recreating the [`ExecutionOutcome`].
    ///
    /// The latest state will be unwound and returned back with all the blocks
    ///
    /// 1. Iterate over the [`BlockBodyIndices`][tables::BlockBodyIndices] table to get all the
    ///    transaction ids.
    /// 2. Iterate over the [`StorageChangeSets`][tables::StorageChangeSets] table and the
    ///    [`AccountChangeSets`][tables::AccountChangeSets] tables in reverse order to reconstruct
    ///    the changesets.
    ///    - In order to have both the old and new values in the changesets, we also access the
    ///      plain state tables.
    /// 3. While iterating over the changeset tables, if we encounter a new account or storage slot,
    ///    we:
    ///     1. Take the old value from the changeset
    ///     2. Take the new value from the plain state
    ///     3. Save the old value to the local state
    /// 4. While iterating over the changeset tables, if we encounter an account/storage slot we
    ///    have seen before we:
    ///     1. Take the old value from the changeset
    ///     2. Take the new value from the local state
    ///     3. Set the local state to the value in the changeset
    fn take_state_above(
        &self,
        block: BlockNumber,
        remove_receipts_from: StorageLocation,
    ) -> ProviderResult<ExecutionOutcome<Self::Receipt>> {
        let range = block + 1..=self.last_block_number()?;

        if range.is_empty() {
            return Ok(ExecutionOutcome::default())
        }
        let start_block_number = *range.start();

        // We are not removing block meta as it is used to get block changesets.
        let block_bodies = self.block_body_indices_range(range.clone())?;

        // get transaction receipts
        let from_transaction_num =
            block_bodies.first().expect("already checked if there are blocks").first_tx_num();
        let to_transaction_num =
            block_bodies.last().expect("already checked if there are blocks").last_tx_num();

        let storage_range = BlockNumberAddress::range(range.clone());

        let storage_changeset = self.take::<tables::StorageChangeSets>(storage_range)?;
        let account_changeset = self.take::<tables::AccountChangeSets>(range)?;

        // This is not working for blocks that are not at tip. as plain state is not the last
        // state of end range. We should rename the functions or add support to access
        // History state. Accessing history state can be tricky but we are not gaining
        // anything.
        let mut plain_accounts_cursor = self.tx.cursor_write::<tables::PlainAccountState>()?;
        let mut plain_storage_cursor = self.tx.cursor_dup_write::<tables::PlainStorageState>()?;

        // populate bundle state and reverts from changesets / state cursors, to iterate over,
        // remove, and return later
        let (state, reverts) = self.populate_bundle_state(
            account_changeset,
            storage_changeset,
            &mut plain_accounts_cursor,
            &mut plain_storage_cursor,
        )?;

        // iterate over local plain state remove all account and all storages.
        for (address, (old_account, new_account, storage)) in &state {
            // revert account if needed.
            if old_account != new_account {
                let existing_entry = plain_accounts_cursor.seek_exact(*address)?;
                if let Some(account) = old_account {
                    plain_accounts_cursor.upsert(*address, account)?;
                } else if existing_entry.is_some() {
                    plain_accounts_cursor.delete_current()?;
                }
            }

            // revert storages
            for (storage_key, (old_storage_value, _new_storage_value)) in storage {
                let storage_entry = StorageEntry { key: *storage_key, value: *old_storage_value };
                // delete previous value
                // TODO: This does not use dupsort features
                if plain_storage_cursor
                    .seek_by_key_subkey(*address, *storage_key)?
                    .filter(|s| s.key == *storage_key)
                    .is_some()
                {
                    plain_storage_cursor.delete_current()?
                }

                // insert value if needed
                if !old_storage_value.is_zero() {
                    plain_storage_cursor.upsert(*address, &storage_entry)?;
                }
            }
        }

        // Collect receipts into tuples (tx_num, receipt) to correctly handle pruned receipts
        let mut receipts_iter = self
            .static_file_provider
            .get_range_with_static_file_or_database(
                StaticFileSegment::Receipts,
                from_transaction_num..to_transaction_num + 1,
                |static_file, range, _| {
                    static_file
                        .receipts_by_tx_range(range.clone())
                        .map(|r| range.into_iter().zip(r).collect())
                },
                |range, _| {
                    self.tx
                        .cursor_read::<tables::Receipts<Self::Receipt>>()?
                        .walk_range(range)?
                        .map(|r| r.map_err(Into::into))
                        .collect()
                },
                |_| true,
            )?
            .into_iter()
            .peekable();

        let mut receipts = Vec::with_capacity(block_bodies.len());
        // loop break if we are at the end of the blocks.
        for block_body in block_bodies {
            let mut block_receipts = Vec::with_capacity(block_body.tx_count as usize);
            for num in block_body.tx_num_range() {
                if receipts_iter.peek().is_some_and(|(n, _)| *n == num) {
                    block_receipts.push(receipts_iter.next().unwrap().1);
                }
            }
            receipts.push(block_receipts);
        }

        self.remove_receipts_from(from_transaction_num, block, remove_receipts_from)?;

        Ok(ExecutionOutcome::new_init(
            state,
            reverts,
            Vec::new(),
            receipts,
            start_block_number,
            Vec::new(),
        ))
    }
}

impl<TX: DbTxMut + DbTx + 'static, N: NodeTypes> TrieWriter for DatabaseProvider<TX, N> {
    /// Writes trie updates. Returns the number of entries modified.
    fn write_trie_updates(&self, trie_updates: &TrieUpdates) -> ProviderResult<usize> {
        if trie_updates.is_empty() {
            return Ok(0)
        }

        // Track the number of inserted entries.
        let mut num_entries = 0;

        // Merge updated and removed nodes. Updated nodes must take precedence.
        let mut account_updates = trie_updates
            .removed_nodes_ref()
            .iter()
            .filter_map(|n| {
                (!trie_updates.account_nodes_ref().contains_key(n)).then_some((n, None))
            })
            .collect::<Vec<_>>();
        account_updates.extend(
            trie_updates.account_nodes_ref().iter().map(|(nibbles, node)| (nibbles, Some(node))),
        );
        // Sort trie node updates.
        account_updates.sort_unstable_by(|a, b| a.0.cmp(b.0));

        let tx = self.tx_ref();
        let mut account_trie_cursor = tx.cursor_write::<tables::AccountsTrie>()?;
        for (key, updated_node) in account_updates {
            let nibbles = StoredNibbles(*key);
            match updated_node {
                Some(node) => {
                    if !nibbles.0.is_empty() {
                        num_entries += 1;
                        account_trie_cursor.upsert(nibbles, node)?;
                    }
                }
                None => {
                    num_entries += 1;
                    if account_trie_cursor.seek_exact(nibbles)?.is_some() {
                        account_trie_cursor.delete_current()?;
                    }
                }
            }
        }

        num_entries += self.write_storage_trie_updates(trie_updates.storage_tries_ref().iter())?;

        Ok(num_entries)
    }

    /// Records the current values of all trie nodes which will be updated using the [`TrieUpdates`]
    /// into the trie changesets tables.
    ///
    /// The intended usage of this method is to call it _prior_ to calling `write_trie_updates` with
    /// the same [`TrieUpdates`].
    ///
    /// Returns the number of keys written.
    fn write_trie_changesets(
        &self,
        block_number: BlockNumber,
        trie_updates: &TrieUpdatesSorted,
        updates_overlay: Option<&TrieUpdatesSorted>,
    ) -> ProviderResult<usize> {
        let mut num_entries = 0;

        let mut changeset_cursor =
            self.tx_ref().cursor_dup_write::<tables::AccountsTrieChangeSets>()?;
        let curr_values_cursor = self.tx_ref().cursor_read::<tables::AccountsTrie>()?;

        // Wrap the cursor in DatabaseAccountTrieCursor
        let mut db_account_cursor = DatabaseAccountTrieCursor::new(curr_values_cursor);

        // Static empty array for when updates_overlay is None
        static EMPTY_ACCOUNT_UPDATES: Vec<(Nibbles, Option<BranchNodeCompact>)> = Vec::new();

        // Get the overlay updates for account trie, or use an empty array
        let account_overlay_updates = updates_overlay
            .map(|overlay| overlay.account_nodes_ref())
            .unwrap_or(&EMPTY_ACCOUNT_UPDATES);

        // Wrap the cursor in InMemoryTrieCursor with the overlay
        let mut in_memory_account_cursor =
            InMemoryTrieCursor::new(Some(&mut db_account_cursor), account_overlay_updates);

        for (path, _) in trie_updates.account_nodes_ref() {
            num_entries += 1;
            let node = in_memory_account_cursor.seek_exact(*path)?.map(|(_, node)| node);
            changeset_cursor.append_dup(
                block_number,
                TrieChangeSetsEntry { nibbles: StoredNibblesSubKey(*path), node },
            )?;
        }

        let mut storage_updates = trie_updates.storage_tries.iter().collect::<Vec<_>>();
        storage_updates.sort_unstable_by(|a, b| a.0.cmp(b.0));

        num_entries += self.write_storage_trie_changesets(
            block_number,
            storage_updates.into_iter(),
            updates_overlay,
        )?;

        Ok(num_entries)
    }

    fn clear_trie_changesets(&self) -> ProviderResult<()> {
        let tx = self.tx_ref();
        tx.clear::<tables::AccountsTrieChangeSets>()?;
        tx.clear::<tables::StoragesTrieChangeSets>()?;
        Ok(())
    }

<<<<<<< HEAD
    fn clear_trie_changesets_range(
        &self,
        range: impl RangeBounds<BlockNumber>,
    ) -> ProviderResult<()> {
        let tx = self.tx_ref();

        {
            let range_start =
                if let Bound::Included(v) = range.start_bound() { Some(*v) } else { None };

            let mut cursor = tx.cursor_dup_write::<tables::AccountsTrieChangeSets>()?;
            let mut walker = cursor.walk(range_start)?;

            while let Some(entry) = walker.next() {
                let (k, _) = entry?;

                // Check if we're still in range
                if !range.contains(&k) {
                    break;
                }

=======
    fn clear_trie_changesets_from(&self, from: BlockNumber) -> ProviderResult<()> {
        let tx = self.tx_ref();
        {
            let range = from..;
            let mut cursor = tx.cursor_dup_write::<tables::AccountsTrieChangeSets>()?;
            let mut walker = cursor.walk_range(range)?;

            while walker.next().transpose()?.is_some() {
>>>>>>> 5dbd8390
                walker.delete_current()?;
            }
        }

        {
<<<<<<< HEAD
            let range: BlockNumberHashedAddressRange = range.into();
            let range_start =
                if let Bound::Included(v) = range.start_bound() { Some(*v) } else { None };

            let mut cursor = tx.cursor_dup_write::<tables::StoragesTrieChangeSets>()?;
            let mut walker = cursor.walk(range_start)?;

            while let Some(entry) = walker.next() {
                let (k, _) = entry?;

                // Check if we're still in range
                if !range.contains(&k) {
                    break;
                }

=======
            let range: RangeFrom<BlockNumberHashedAddress> = (from, B256::ZERO).into()..;
            let mut cursor = tx.cursor_dup_write::<tables::StoragesTrieChangeSets>()?;
            let mut walker = cursor.walk_range(range)?;

            while walker.next().transpose()?.is_some() {
>>>>>>> 5dbd8390
                walker.delete_current()?;
            }
        }

        Ok(())
    }
<<<<<<< HEAD
}

impl<TX: DbTxMut + DbTx + 'static, N: NodeTypes> TrieReader for DatabaseProvider<TX, N> {
    fn extend_trie_updates_from_reverts(
        &self,
        updates: &mut TrieUpdates,
        range: impl RangeBounds<BlockNumber>,
    ) -> ProviderResult<()> {
        let tx = self.tx_ref();
        let range_ref = (range.start_bound(), range.end_bound());

        // Start by collecting account nodes, keeping only the oldest version of each node.
        let mut accounts = HashMap::new();
        let mut accounts_cursor = tx.cursor_dup_read::<tables::AccountsTrieChangeSets>()?;
        for entry in accounts_cursor.walk_range(range_ref)? {
            let (_, TrieChangeSetsEntry { nibbles, node }) = entry?;
            accounts.entry(nibbles.0).or_insert(node);
        }

        // Similarly for storage tries we only keep the oldest version of each node in each trie.
        let mut storages = B256Map::<HashMap<_, _>>::default();
        let mut storages_cursor = tx.cursor_dup_read::<tables::StoragesTrieChangeSets>()?;
        let storages_range: BlockNumberHashedAddressRange = range_ref.into();
        for entry in storages_cursor.walk_range(storages_range)? {
            let (
                BlockNumberHashedAddress((_, hashed_address)),
                TrieChangeSetsEntry { nibbles, node },
            ) = entry?;

            storages.entry(hashed_address).or_default().entry(nibbles.0).or_insert(node);
        }

        // Extend `TrieInputs` using our trie node reverts.
        updates.extend_accounts_from_iter(accounts.into_iter());
        for (hashed_address, storage_updates) in storages {
            updates
                .storage_tries
                .entry(hashed_address)
                .or_default()
                .extend_from_iter(storage_updates.into_iter())
        }

        Ok(())
    }
=======
>>>>>>> 5dbd8390
}

impl<TX: DbTxMut + DbTx + 'static, N: NodeTypes> StorageTrieWriter for DatabaseProvider<TX, N> {
    /// Writes storage trie updates from the given storage trie map.
    ///
    /// First sorts the storage trie updates by the hashed address key, writing in sorted order.
    ///
    /// Returns the number of entries modified.
    fn write_storage_trie_updates<'a>(
        &self,
        storage_tries: impl Iterator<Item = (&'a B256, &'a StorageTrieUpdates)>,
    ) -> ProviderResult<usize> {
        let mut num_entries = 0;
        let mut storage_tries = storage_tries.collect::<Vec<_>>();
        storage_tries.sort_unstable_by(|a, b| a.0.cmp(b.0));
        let mut cursor = self.tx_ref().cursor_dup_write::<tables::StoragesTrie>()?;
        for (hashed_address, storage_trie_updates) in storage_tries {
            let mut db_storage_trie_cursor =
                DatabaseStorageTrieCursor::new(cursor, *hashed_address);
            num_entries +=
                db_storage_trie_cursor.write_storage_trie_updates(storage_trie_updates)?;
            cursor = db_storage_trie_cursor.cursor;
        }

        Ok(num_entries)
    }

    /// Records the current values of all trie nodes which will be updated using the
    /// [`StorageTrieUpdates`] into the storage trie changesets table.
    ///
    /// The intended usage of this method is to call it _prior_ to calling
    /// `write_storage_trie_updates` with the same set of [`StorageTrieUpdates`].
    ///
    /// Returns the number of keys written.
    fn write_storage_trie_changesets<'a>(
        &self,
        block_number: BlockNumber,
        storage_tries: impl Iterator<Item = (&'a B256, &'a StorageTrieUpdatesSorted)>,
        updates_overlay: Option<&TrieUpdatesSorted>,
    ) -> ProviderResult<usize> {
        let mut num_written = 0;

        let mut changeset_cursor =
            self.tx_ref().cursor_dup_write::<tables::StoragesTrieChangeSets>()?;

        // We hold two cursors to the same table because we use them simultaneously when an
        // account's storage is wiped. We keep them outside the for-loop so they can be re-used
        // between accounts.
        let changed_curr_values_cursor = self.tx_ref().cursor_dup_read::<tables::StoragesTrie>()?;
        let wiped_nodes_cursor = self.tx_ref().cursor_dup_read::<tables::StoragesTrie>()?;

        // DatabaseStorageTrieCursor requires ownership of the cursor. The easiest way to deal with
        // this is to create this outer variable with an initial dummy account, and overwrite it on
        // every loop for every real account.
        let mut changed_curr_values_cursor = DatabaseStorageTrieCursor::new(
            changed_curr_values_cursor,
            B256::default(), // Will be set per iteration
        );
        let mut wiped_nodes_cursor = DatabaseStorageTrieCursor::new(
            wiped_nodes_cursor,
            B256::default(), // Will be set per iteration
        );

        // Static empty array for when updates_overlay is None
        static EMPTY_UPDATES: Vec<(Nibbles, Option<BranchNodeCompact>)> = Vec::new();

        for (hashed_address, storage_trie_updates) in storage_tries {
            let changeset_key = BlockNumberHashedAddress((block_number, *hashed_address));

            // Update the hashed address for the cursors
            changed_curr_values_cursor =
                DatabaseStorageTrieCursor::new(changed_curr_values_cursor.cursor, *hashed_address);

            // Get the overlay updates for this storage trie, or use an empty array
            let overlay_updates = updates_overlay
                .and_then(|overlay| overlay.storage_tries.get(hashed_address))
                .map(|updates| updates.storage_nodes_ref())
                .unwrap_or(&EMPTY_UPDATES);

            // Wrap the cursor in InMemoryTrieCursor with the overlay
            let mut in_memory_changed_cursor =
                InMemoryTrieCursor::new(Some(&mut changed_curr_values_cursor), overlay_updates);

            // Create an iterator which produces the current values of all updated paths, or None if
            // they are currently unset.
            let curr_values_of_changed = StorageTrieCurrentValuesIter::new(
                storage_trie_updates.storage_nodes.iter().map(|e| e.0),
                &mut in_memory_changed_cursor,
            )?;

            if storage_trie_updates.is_deleted() {
                // Create an iterator that starts from the beginning of the storage trie for this
                // account
                wiped_nodes_cursor =
                    DatabaseStorageTrieCursor::new(wiped_nodes_cursor.cursor, *hashed_address);

                // Wrap the wiped nodes cursor in InMemoryTrieCursor with the overlay
                let mut in_memory_wiped_cursor =
                    InMemoryTrieCursor::new(Some(&mut wiped_nodes_cursor), overlay_updates);

                let all_nodes = TrieCursorIter::new(&mut in_memory_wiped_cursor);

                for wiped in storage_trie_wiped_changeset_iter(curr_values_of_changed, all_nodes)? {
                    let (path, node) = wiped?;
                    num_written += 1;
                    changeset_cursor.append_dup(
                        changeset_key,
                        TrieChangeSetsEntry { nibbles: StoredNibblesSubKey(path), node },
                    )?;
                }
            } else {
                for curr_value in curr_values_of_changed {
                    let (path, node) = curr_value?;
                    num_written += 1;
                    changeset_cursor.append_dup(
                        changeset_key,
                        TrieChangeSetsEntry { nibbles: StoredNibblesSubKey(path), node },
                    )?;
                }
            }
        }

        Ok(num_written)
    }
}

impl<TX: DbTxMut + DbTx + 'static, N: NodeTypes> HashingWriter for DatabaseProvider<TX, N> {
    fn unwind_account_hashing<'a>(
        &self,
        changesets: impl Iterator<Item = &'a (BlockNumber, AccountBeforeTx)>,
    ) -> ProviderResult<BTreeMap<B256, Option<Account>>> {
        // Aggregate all block changesets and make a list of accounts that have been changed.
        // Note that collecting and then reversing the order is necessary to ensure that the
        // changes are applied in the correct order.
        let hashed_accounts = changesets
            .into_iter()
            .map(|(_, e)| (keccak256(e.address), e.info))
            .collect::<Vec<_>>()
            .into_iter()
            .rev()
            .collect::<BTreeMap<_, _>>();

        // Apply values to HashedState, and remove the account if it's None.
        let mut hashed_accounts_cursor = self.tx.cursor_write::<tables::HashedAccounts>()?;
        for (hashed_address, account) in &hashed_accounts {
            if let Some(account) = account {
                hashed_accounts_cursor.upsert(*hashed_address, account)?;
            } else if hashed_accounts_cursor.seek_exact(*hashed_address)?.is_some() {
                hashed_accounts_cursor.delete_current()?;
            }
        }

        Ok(hashed_accounts)
    }

    fn unwind_account_hashing_range(
        &self,
        range: impl RangeBounds<BlockNumber>,
    ) -> ProviderResult<BTreeMap<B256, Option<Account>>> {
        let changesets = self
            .tx
            .cursor_read::<tables::AccountChangeSets>()?
            .walk_range(range)?
            .collect::<Result<Vec<_>, _>>()?;
        self.unwind_account_hashing(changesets.iter())
    }

    fn insert_account_for_hashing(
        &self,
        changesets: impl IntoIterator<Item = (Address, Option<Account>)>,
    ) -> ProviderResult<BTreeMap<B256, Option<Account>>> {
        let mut hashed_accounts_cursor = self.tx.cursor_write::<tables::HashedAccounts>()?;
        let hashed_accounts =
            changesets.into_iter().map(|(ad, ac)| (keccak256(ad), ac)).collect::<BTreeMap<_, _>>();
        for (hashed_address, account) in &hashed_accounts {
            if let Some(account) = account {
                hashed_accounts_cursor.upsert(*hashed_address, account)?;
            } else if hashed_accounts_cursor.seek_exact(*hashed_address)?.is_some() {
                hashed_accounts_cursor.delete_current()?;
            }
        }
        Ok(hashed_accounts)
    }

    fn unwind_storage_hashing(
        &self,
        changesets: impl Iterator<Item = (BlockNumberAddress, StorageEntry)>,
    ) -> ProviderResult<HashMap<B256, BTreeSet<B256>>> {
        // Aggregate all block changesets and make list of accounts that have been changed.
        let mut hashed_storages = changesets
            .into_iter()
            .map(|(BlockNumberAddress((_, address)), storage_entry)| {
                (keccak256(address), keccak256(storage_entry.key), storage_entry.value)
            })
            .collect::<Vec<_>>();
        hashed_storages.sort_by_key(|(ha, hk, _)| (*ha, *hk));

        // Apply values to HashedState, and remove the account if it's None.
        let mut hashed_storage_keys: HashMap<B256, BTreeSet<B256>> =
            HashMap::with_capacity_and_hasher(hashed_storages.len(), Default::default());
        let mut hashed_storage = self.tx.cursor_dup_write::<tables::HashedStorages>()?;
        for (hashed_address, key, value) in hashed_storages.into_iter().rev() {
            hashed_storage_keys.entry(hashed_address).or_default().insert(key);

            if hashed_storage
                .seek_by_key_subkey(hashed_address, key)?
                .filter(|entry| entry.key == key)
                .is_some()
            {
                hashed_storage.delete_current()?;
            }

            if !value.is_zero() {
                hashed_storage.upsert(hashed_address, &StorageEntry { key, value })?;
            }
        }
        Ok(hashed_storage_keys)
    }

    fn unwind_storage_hashing_range(
        &self,
        range: impl RangeBounds<BlockNumberAddress>,
    ) -> ProviderResult<HashMap<B256, BTreeSet<B256>>> {
        let changesets = self
            .tx
            .cursor_read::<tables::StorageChangeSets>()?
            .walk_range(range)?
            .collect::<Result<Vec<_>, _>>()?;
        self.unwind_storage_hashing(changesets.into_iter())
    }

    fn insert_storage_for_hashing(
        &self,
        storages: impl IntoIterator<Item = (Address, impl IntoIterator<Item = StorageEntry>)>,
    ) -> ProviderResult<HashMap<B256, BTreeSet<B256>>> {
        // hash values
        let hashed_storages =
            storages.into_iter().fold(BTreeMap::new(), |mut map, (address, storage)| {
                let storage = storage.into_iter().fold(BTreeMap::new(), |mut map, entry| {
                    map.insert(keccak256(entry.key), entry.value);
                    map
                });
                map.insert(keccak256(address), storage);
                map
            });

        let hashed_storage_keys = hashed_storages
            .iter()
            .map(|(hashed_address, entries)| (*hashed_address, entries.keys().copied().collect()))
            .collect();

        let mut hashed_storage_cursor = self.tx.cursor_dup_write::<tables::HashedStorages>()?;
        // Hash the address and key and apply them to HashedStorage (if Storage is None
        // just remove it);
        hashed_storages.into_iter().try_for_each(|(hashed_address, storage)| {
            storage.into_iter().try_for_each(|(key, value)| -> ProviderResult<()> {
                if hashed_storage_cursor
                    .seek_by_key_subkey(hashed_address, key)?
                    .filter(|entry| entry.key == key)
                    .is_some()
                {
                    hashed_storage_cursor.delete_current()?;
                }

                if !value.is_zero() {
                    hashed_storage_cursor.upsert(hashed_address, &StorageEntry { key, value })?;
                }
                Ok(())
            })
        })?;

        Ok(hashed_storage_keys)
    }
}

impl<TX: DbTxMut + DbTx + 'static, N: NodeTypes> HistoryWriter for DatabaseProvider<TX, N> {
    fn unwind_account_history_indices<'a>(
        &self,
        changesets: impl Iterator<Item = &'a (BlockNumber, AccountBeforeTx)>,
    ) -> ProviderResult<usize> {
        let mut last_indices = changesets
            .into_iter()
            .map(|(index, account)| (account.address, *index))
            .collect::<Vec<_>>();
        last_indices.sort_by_key(|(a, _)| *a);

        // Unwind the account history index.
        let mut cursor = self.tx.cursor_write::<tables::AccountsHistory>()?;
        for &(address, rem_index) in &last_indices {
            let partial_shard = unwind_history_shards::<_, tables::AccountsHistory, _>(
                &mut cursor,
                ShardedKey::last(address),
                rem_index,
                |sharded_key| sharded_key.key == address,
            )?;

            // Check the last returned partial shard.
            // If it's not empty, the shard needs to be reinserted.
            if !partial_shard.is_empty() {
                cursor.insert(
                    ShardedKey::last(address),
                    &BlockNumberList::new_pre_sorted(partial_shard),
                )?;
            }
        }

        let changesets = last_indices.len();
        Ok(changesets)
    }

    fn unwind_account_history_indices_range(
        &self,
        range: impl RangeBounds<BlockNumber>,
    ) -> ProviderResult<usize> {
        let changesets = self
            .tx
            .cursor_read::<tables::AccountChangeSets>()?
            .walk_range(range)?
            .collect::<Result<Vec<_>, _>>()?;
        self.unwind_account_history_indices(changesets.iter())
    }

    fn insert_account_history_index(
        &self,
        account_transitions: impl IntoIterator<Item = (Address, impl IntoIterator<Item = u64>)>,
    ) -> ProviderResult<()> {
        self.append_history_index::<_, tables::AccountsHistory>(
            account_transitions,
            ShardedKey::new,
        )
    }

    fn unwind_storage_history_indices(
        &self,
        changesets: impl Iterator<Item = (BlockNumberAddress, StorageEntry)>,
    ) -> ProviderResult<usize> {
        let mut storage_changesets = changesets
            .into_iter()
            .map(|(BlockNumberAddress((bn, address)), storage)| (address, storage.key, bn))
            .collect::<Vec<_>>();
        storage_changesets.sort_by_key(|(address, key, _)| (*address, *key));

        let mut cursor = self.tx.cursor_write::<tables::StoragesHistory>()?;
        for &(address, storage_key, rem_index) in &storage_changesets {
            let partial_shard = unwind_history_shards::<_, tables::StoragesHistory, _>(
                &mut cursor,
                StorageShardedKey::last(address, storage_key),
                rem_index,
                |storage_sharded_key| {
                    storage_sharded_key.address == address &&
                        storage_sharded_key.sharded_key.key == storage_key
                },
            )?;

            // Check the last returned partial shard.
            // If it's not empty, the shard needs to be reinserted.
            if !partial_shard.is_empty() {
                cursor.insert(
                    StorageShardedKey::last(address, storage_key),
                    &BlockNumberList::new_pre_sorted(partial_shard),
                )?;
            }
        }

        let changesets = storage_changesets.len();
        Ok(changesets)
    }

    fn unwind_storage_history_indices_range(
        &self,
        range: impl RangeBounds<BlockNumberAddress>,
    ) -> ProviderResult<usize> {
        let changesets = self
            .tx
            .cursor_read::<tables::StorageChangeSets>()?
            .walk_range(range)?
            .collect::<Result<Vec<_>, _>>()?;
        self.unwind_storage_history_indices(changesets.into_iter())
    }

    fn insert_storage_history_index(
        &self,
        storage_transitions: impl IntoIterator<Item = ((Address, B256), impl IntoIterator<Item = u64>)>,
    ) -> ProviderResult<()> {
        self.append_history_index::<_, tables::StoragesHistory>(
            storage_transitions,
            |(address, storage_key), highest_block_number| {
                StorageShardedKey::new(address, storage_key, highest_block_number)
            },
        )
    }

    fn update_history_indices(&self, range: RangeInclusive<BlockNumber>) -> ProviderResult<()> {
        // account history stage
        {
            let indices = self.changed_accounts_and_blocks_with_range(range.clone())?;
            self.insert_account_history_index(indices)?;
        }

        // storage history stage
        {
            let indices = self.changed_storages_and_blocks_with_range(range)?;
            self.insert_storage_history_index(indices)?;
        }

        Ok(())
    }
}

impl<TX: DbTxMut + DbTx + 'static, N: NodeTypesForProvider + 'static> BlockExecutionWriter
    for DatabaseProvider<TX, N>
{
    fn take_block_and_execution_above(
        &self,
        block: BlockNumber,
        remove_from: StorageLocation,
    ) -> ProviderResult<Chain<Self::Primitives>> {
        let range = block + 1..=self.last_block_number()?;

        self.unwind_trie_state_range(range.clone())?;

        // get execution res
        let execution_state = self.take_state_above(block, remove_from)?;

        let blocks = self.recovered_block_range(range)?;

        // remove block bodies it is needed for both get block range and get block execution results
        // that is why it is deleted afterwards.
        self.remove_blocks_above(block, remove_from)?;

        // Update pipeline progress
        self.update_pipeline_stages(block, true)?;

        Ok(Chain::new(blocks, execution_state, None))
    }

    fn remove_block_and_execution_above(
        &self,
        block: BlockNumber,
        remove_from: StorageLocation,
    ) -> ProviderResult<()> {
        let range = block + 1..=self.last_block_number()?;

        self.unwind_trie_state_range(range)?;

        // remove execution res
        self.remove_state_above(block, remove_from)?;

        // remove block bodies it is needed for both get block range and get block execution results
        // that is why it is deleted afterwards.
        self.remove_blocks_above(block, remove_from)?;

        // Update pipeline progress
        self.update_pipeline_stages(block, true)?;

        Ok(())
    }
}

impl<TX: DbTxMut + DbTx + 'static, N: NodeTypesForProvider + 'static> BlockWriter
    for DatabaseProvider<TX, N>
{
    type Block = BlockTy<N>;
    type Receipt = ReceiptTy<N>;

    /// Inserts the block into the database, always modifying the following tables:
    /// * [`CanonicalHeaders`](tables::CanonicalHeaders)
    /// * [`Headers`](tables::Headers)
    /// * [`HeaderNumbers`](tables::HeaderNumbers)
    /// * [`HeaderTerminalDifficulties`](tables::HeaderTerminalDifficulties)
    /// * [`BlockBodyIndices`](tables::BlockBodyIndices)
    ///
    /// If there are transactions in the block, the following tables will be modified:
    /// * [`Transactions`](tables::Transactions)
    /// * [`TransactionBlocks`](tables::TransactionBlocks)
    ///
    /// If ommers are not empty, this will modify [`BlockOmmers`](tables::BlockOmmers).
    /// If withdrawals are not empty, this will modify
    /// [`BlockWithdrawals`](tables::BlockWithdrawals).
    ///
    /// If the provider has __not__ configured full sender pruning, this will modify
    /// [`TransactionSenders`](tables::TransactionSenders).
    ///
    /// If the provider has __not__ configured full transaction lookup pruning, this will modify
    /// [`TransactionHashNumbers`](tables::TransactionHashNumbers).
    fn insert_block(
        &self,
        block: RecoveredBlock<Self::Block>,
        write_to: StorageLocation,
    ) -> ProviderResult<StoredBlockBodyIndices> {
        let block_number = block.number();

        let mut durations_recorder = metrics::DurationsRecorder::default();

        // total difficulty
        let ttd = if block_number == 0 {
            block.header().difficulty()
        } else {
            let parent_block_number = block_number - 1;
            let parent_ttd = self.header_td_by_number(parent_block_number)?.unwrap_or_default();
            durations_recorder.record_relative(metrics::Action::GetParentTD);
            parent_ttd + block.header().difficulty()
        };

        if write_to.database() {
            self.tx.put::<tables::CanonicalHeaders>(block_number, block.hash())?;
            durations_recorder.record_relative(metrics::Action::InsertCanonicalHeaders);

            // Put header with canonical hashes.
            self.tx.put::<tables::Headers<HeaderTy<N>>>(block_number, block.header().clone())?;
            durations_recorder.record_relative(metrics::Action::InsertHeaders);

            self.tx.put::<tables::HeaderTerminalDifficulties>(block_number, ttd.into())?;
            durations_recorder.record_relative(metrics::Action::InsertHeaderTerminalDifficulties);
        }

        if write_to.static_files() {
            let mut writer =
                self.static_file_provider.get_writer(block_number, StaticFileSegment::Headers)?;
            writer.append_header(block.header(), ttd, &block.hash())?;
        }

        self.tx.put::<tables::HeaderNumbers>(block.hash(), block_number)?;
        durations_recorder.record_relative(metrics::Action::InsertHeaderNumbers);

        let mut next_tx_num = self
            .tx
            .cursor_read::<tables::TransactionBlocks>()?
            .last()?
            .map(|(n, _)| n + 1)
            .unwrap_or_default();
        durations_recorder.record_relative(metrics::Action::GetNextTxNum);
        let first_tx_num = next_tx_num;

        let tx_count = block.body().transaction_count() as u64;

        // Ensures we have all the senders for the block's transactions.
        for (transaction, sender) in block.body().transactions_iter().zip(block.senders_iter()) {
            let hash = transaction.tx_hash();

            if self.prune_modes.sender_recovery.as_ref().is_none_or(|m| !m.is_full()) {
                self.tx.put::<tables::TransactionSenders>(next_tx_num, *sender)?;
            }

            if self.prune_modes.transaction_lookup.is_none_or(|m| !m.is_full()) {
                self.tx.put::<tables::TransactionHashNumbers>(*hash, next_tx_num)?;
            }
            next_tx_num += 1;
        }

        self.append_block_bodies(vec![(block_number, Some(block.into_body()))], write_to)?;

        debug!(
            target: "providers::db",
            ?block_number,
            actions = ?durations_recorder.actions,
            "Inserted block"
        );

        Ok(StoredBlockBodyIndices { first_tx_num, tx_count })
    }

    fn append_block_bodies(
        &self,
        bodies: Vec<(BlockNumber, Option<BodyTy<N>>)>,
        write_to: StorageLocation,
    ) -> ProviderResult<()> {
        let Some(from_block) = bodies.first().map(|(block, _)| *block) else { return Ok(()) };

        // Initialize writer if we will be writing transactions to staticfiles
        let mut tx_static_writer = write_to
            .static_files()
            .then(|| {
                self.static_file_provider.get_writer(from_block, StaticFileSegment::Transactions)
            })
            .transpose()?;

        let mut block_indices_cursor = self.tx.cursor_write::<tables::BlockBodyIndices>()?;
        let mut tx_block_cursor = self.tx.cursor_write::<tables::TransactionBlocks>()?;

        // Initialize cursor if we will be writing transactions to database
        let mut tx_cursor = write_to
            .database()
            .then(|| self.tx.cursor_write::<tables::Transactions<TxTy<N>>>())
            .transpose()?;

        // Get id for the next tx_num or zero if there are no transactions.
        let mut next_tx_num = tx_block_cursor.last()?.map(|(id, _)| id + 1).unwrap_or_default();

        for (block_number, body) in &bodies {
            // Increment block on static file header.
            if let Some(writer) = tx_static_writer.as_mut() {
                writer.increment_block(*block_number)?;
            }

            let tx_count = body.as_ref().map(|b| b.transactions().len() as u64).unwrap_or_default();
            let block_indices = StoredBlockBodyIndices { first_tx_num: next_tx_num, tx_count };

            let mut durations_recorder = metrics::DurationsRecorder::default();

            // insert block meta
            block_indices_cursor.append(*block_number, &block_indices)?;

            durations_recorder.record_relative(metrics::Action::InsertBlockBodyIndices);

            let Some(body) = body else { continue };

            // write transaction block index
            if !body.transactions().is_empty() {
                tx_block_cursor.append(block_indices.last_tx_num(), block_number)?;
                durations_recorder.record_relative(metrics::Action::InsertTransactionBlocks);
            }

            // write transactions
            for transaction in body.transactions() {
                if let Some(writer) = tx_static_writer.as_mut() {
                    writer.append_transaction(next_tx_num, transaction)?;
                }
                if let Some(cursor) = tx_cursor.as_mut() {
                    cursor.append(next_tx_num, transaction)?;
                }

                // Increment transaction id for each transaction.
                next_tx_num += 1;
            }
        }

        self.storage.writer().write_block_bodies(self, bodies, write_to)?;

        Ok(())
    }

    fn remove_blocks_above(
        &self,
        block: BlockNumber,
        remove_from: StorageLocation,
    ) -> ProviderResult<()> {
        for hash in self.canonical_hashes_range(block + 1, self.last_block_number()? + 1)? {
            self.tx.delete::<tables::HeaderNumbers>(hash, None)?;
        }

        // Only prune canonical headers after we've removed the block hashes as we rely on data from
        // this table in `canonical_hashes_range`.
        self.remove::<tables::CanonicalHeaders>(block + 1..)?;
        self.remove::<tables::Headers<HeaderTy<N>>>(block + 1..)?;
        self.remove::<tables::HeaderTerminalDifficulties>(block + 1..)?;

        // First transaction to be removed
        let unwind_tx_from = self
            .block_body_indices(block)?
            .map(|b| b.next_tx_num())
            .ok_or(ProviderError::BlockBodyIndicesNotFound(block))?;

        // Last transaction to be removed
        let unwind_tx_to = self
            .tx
            .cursor_read::<tables::BlockBodyIndices>()?
            .last()?
            // shouldn't happen because this was OK above
            .ok_or(ProviderError::BlockBodyIndicesNotFound(block))?
            .1
            .last_tx_num();

        if unwind_tx_from <= unwind_tx_to {
            for (hash, _) in self.transaction_hashes_by_range(unwind_tx_from..(unwind_tx_to + 1))? {
                self.tx.delete::<tables::TransactionHashNumbers>(hash, None)?;
            }
        }

        self.remove::<tables::TransactionSenders>(unwind_tx_from..)?;

        self.remove_bodies_above(block, remove_from)?;

        Ok(())
    }

    fn remove_bodies_above(
        &self,
        block: BlockNumber,
        remove_from: StorageLocation,
    ) -> ProviderResult<()> {
        self.storage.writer().remove_block_bodies_above(self, block, remove_from)?;

        // First transaction to be removed
        let unwind_tx_from = self
            .block_body_indices(block)?
            .map(|b| b.next_tx_num())
            .ok_or(ProviderError::BlockBodyIndicesNotFound(block))?;

        self.remove::<tables::BlockBodyIndices>(block + 1..)?;
        self.remove::<tables::TransactionBlocks>(unwind_tx_from..)?;

        if remove_from.database() {
            self.remove::<tables::Transactions<TxTy<N>>>(unwind_tx_from..)?;
        }

        if remove_from.static_files() {
            let static_file_tx_num = self
                .static_file_provider
                .get_highest_static_file_tx(StaticFileSegment::Transactions);

            let to_delete = static_file_tx_num
                .map(|static_tx| (static_tx + 1).saturating_sub(unwind_tx_from))
                .unwrap_or_default();

            self.static_file_provider
                .latest_writer(StaticFileSegment::Transactions)?
                .prune_transactions(to_delete, block)?;
        }

        Ok(())
    }

    /// TODO(joshie): this fn should be moved to `UnifiedStorageWriter` eventually
    fn append_blocks_with_state(
        &self,
        blocks: Vec<RecoveredBlock<Self::Block>>,
        execution_outcome: &ExecutionOutcome<Self::Receipt>,
        hashed_state: HashedPostStateSorted,
    ) -> ProviderResult<()> {
        if blocks.is_empty() {
            debug!(target: "providers::db", "Attempted to append empty block range");
            return Ok(())
        }

        // Blocks are not empty, so no need to handle the case of `blocks.first()` being
        // `None`.
        let first_number = blocks[0].number();

        // Blocks are not empty, so no need to handle the case of `blocks.last()` being
        // `None`.
        let last_block_number = blocks[blocks.len() - 1].number();

        let mut durations_recorder = metrics::DurationsRecorder::default();

        // Insert the blocks
        for block in blocks {
            self.insert_block(block, StorageLocation::Database)?;
            durations_recorder.record_relative(metrics::Action::InsertBlock);
        }

        self.write_state(execution_outcome, OriginalValuesKnown::No, StorageLocation::Database)?;
        durations_recorder.record_relative(metrics::Action::InsertState);

        // insert hashes and intermediate merkle nodes
        self.write_hashed_state(&hashed_state)?;
        durations_recorder.record_relative(metrics::Action::InsertHashes);

        self.update_history_indices(first_number..=last_block_number)?;
        durations_recorder.record_relative(metrics::Action::InsertHistoryIndices);

        // Update pipeline progress
        self.update_pipeline_stages(last_block_number, false)?;
        durations_recorder.record_relative(metrics::Action::UpdatePipelineStages);

        debug!(target: "providers::db", range = ?first_number..=last_block_number, actions = ?durations_recorder.actions, "Appended blocks");

        Ok(())
    }
}

impl<TX: DbTx + 'static, N: NodeTypes> PruneCheckpointReader for DatabaseProvider<TX, N> {
    fn get_prune_checkpoint(
        &self,
        segment: PruneSegment,
    ) -> ProviderResult<Option<PruneCheckpoint>> {
        Ok(self.tx.get::<tables::PruneCheckpoints>(segment)?)
    }

    fn get_prune_checkpoints(&self) -> ProviderResult<Vec<(PruneSegment, PruneCheckpoint)>> {
        Ok(self
            .tx
            .cursor_read::<tables::PruneCheckpoints>()?
            .walk(None)?
            .collect::<Result<_, _>>()?)
    }
}

impl<TX: DbTxMut, N: NodeTypes> PruneCheckpointWriter for DatabaseProvider<TX, N> {
    fn save_prune_checkpoint(
        &self,
        segment: PruneSegment,
        checkpoint: PruneCheckpoint,
    ) -> ProviderResult<()> {
        Ok(self.tx.put::<tables::PruneCheckpoints>(segment, checkpoint)?)
    }
}

impl<TX: DbTx + 'static, N: NodeTypesForProvider> StatsReader for DatabaseProvider<TX, N> {
    fn count_entries<T: Table>(&self) -> ProviderResult<usize> {
        let db_entries = self.tx.entries::<T>()?;
        let static_file_entries = match self.static_file_provider.count_entries::<T>() {
            Ok(entries) => entries,
            Err(ProviderError::UnsupportedProvider) => 0,
            Err(err) => return Err(err),
        };

        Ok(db_entries + static_file_entries)
    }
}

impl<TX: DbTx + 'static, N: NodeTypes> ChainStateBlockReader for DatabaseProvider<TX, N> {
    fn last_finalized_block_number(&self) -> ProviderResult<Option<BlockNumber>> {
        let mut finalized_blocks = self
            .tx
            .cursor_read::<tables::ChainState>()?
            .walk(Some(tables::ChainStateKey::LastFinalizedBlock))?
            .take(1)
            .collect::<Result<BTreeMap<tables::ChainStateKey, BlockNumber>, _>>()?;

        let last_finalized_block_number = finalized_blocks.pop_first().map(|pair| pair.1);
        Ok(last_finalized_block_number)
    }

    fn last_safe_block_number(&self) -> ProviderResult<Option<BlockNumber>> {
        let mut finalized_blocks = self
            .tx
            .cursor_read::<tables::ChainState>()?
            .walk(Some(tables::ChainStateKey::LastSafeBlockBlock))?
            .take(1)
            .collect::<Result<BTreeMap<tables::ChainStateKey, BlockNumber>, _>>()?;

        let last_finalized_block_number = finalized_blocks.pop_first().map(|pair| pair.1);
        Ok(last_finalized_block_number)
    }
}

impl<TX: DbTxMut, N: NodeTypes> ChainStateBlockWriter for DatabaseProvider<TX, N> {
    fn save_finalized_block_number(&self, block_number: BlockNumber) -> ProviderResult<()> {
        Ok(self
            .tx
            .put::<tables::ChainState>(tables::ChainStateKey::LastFinalizedBlock, block_number)?)
    }

    fn save_safe_block_number(&self, block_number: BlockNumber) -> ProviderResult<()> {
        Ok(self
            .tx
            .put::<tables::ChainState>(tables::ChainStateKey::LastSafeBlockBlock, block_number)?)
    }
}

impl<TX: DbTx + 'static, N: NodeTypes + 'static> DBProvider for DatabaseProvider<TX, N> {
    type Tx = TX;

    fn tx_ref(&self) -> &Self::Tx {
        &self.tx
    }

    fn tx_mut(&mut self) -> &mut Self::Tx {
        &mut self.tx
    }

    fn into_tx(self) -> Self::Tx {
        self.tx
    }

    fn prune_modes_ref(&self) -> &PruneModes {
        self.prune_modes_ref()
    }
}

#[cfg(test)]
mod tests {
    use super::*;
    use crate::{
        test_utils::{blocks::BlockchainTestData, create_test_provider_factory},
        BlockWriter,
    };
    use reth_testing_utils::generators::{self, random_block, BlockParams};

    #[test]
    fn test_receipts_by_block_range_empty_range() {
        let factory = create_test_provider_factory();
        let provider = factory.provider().unwrap();

        // empty range should return empty vec
        let start = 10u64;
        let end = 9u64;
        let result = provider.receipts_by_block_range(start..=end).unwrap();
        assert_eq!(result, Vec::<Vec<reth_ethereum_primitives::Receipt>>::new());
    }

    #[test]
    fn test_receipts_by_block_range_nonexistent_blocks() {
        let factory = create_test_provider_factory();
        let provider = factory.provider().unwrap();

        // non-existent blocks should return empty vecs for each block
        let result = provider.receipts_by_block_range(10..=12).unwrap();
        assert_eq!(result, vec![vec![], vec![], vec![]]);
    }

    #[test]
    fn test_receipts_by_block_range_single_block() {
        let factory = create_test_provider_factory();
        let data = BlockchainTestData::default();

        let provider_rw = factory.provider_rw().unwrap();
        provider_rw
            .insert_block(
                data.genesis.clone().try_recover().unwrap(),
                crate::StorageLocation::Database,
            )
            .unwrap();
        provider_rw
            .insert_block(data.blocks[0].0.clone(), crate::StorageLocation::Database)
            .unwrap();
        provider_rw
            .write_state(
                &data.blocks[0].1,
                crate::OriginalValuesKnown::No,
                crate::StorageLocation::Database,
            )
            .unwrap();
        provider_rw.commit().unwrap();

        let provider = factory.provider().unwrap();
        let result = provider.receipts_by_block_range(1..=1).unwrap();

        // should have one vec with one receipt
        assert_eq!(result.len(), 1);
        assert_eq!(result[0].len(), 1);
        assert_eq!(result[0][0], data.blocks[0].1.receipts()[0][0]);
    }

    #[test]
    fn test_receipts_by_block_range_multiple_blocks() {
        let factory = create_test_provider_factory();
        let data = BlockchainTestData::default();

        let provider_rw = factory.provider_rw().unwrap();
        provider_rw
            .insert_block(
                data.genesis.clone().try_recover().unwrap(),
                crate::StorageLocation::Database,
            )
            .unwrap();
        for i in 0..3 {
            provider_rw
                .insert_block(data.blocks[i].0.clone(), crate::StorageLocation::Database)
                .unwrap();
            provider_rw
                .write_state(
                    &data.blocks[i].1,
                    crate::OriginalValuesKnown::No,
                    crate::StorageLocation::Database,
                )
                .unwrap();
        }
        provider_rw.commit().unwrap();

        let provider = factory.provider().unwrap();
        let result = provider.receipts_by_block_range(1..=3).unwrap();

        // should have 3 vecs, each with one receipt
        assert_eq!(result.len(), 3);
        for (i, block_receipts) in result.iter().enumerate() {
            assert_eq!(block_receipts.len(), 1);
            assert_eq!(block_receipts[0], data.blocks[i].1.receipts()[0][0]);
        }
    }

    #[test]
    fn test_receipts_by_block_range_blocks_with_varying_tx_counts() {
        let factory = create_test_provider_factory();
        let data = BlockchainTestData::default();

        let provider_rw = factory.provider_rw().unwrap();
        provider_rw
            .insert_block(
                data.genesis.clone().try_recover().unwrap(),
                crate::StorageLocation::Database,
            )
            .unwrap();

        // insert blocks 1-3 with receipts
        for i in 0..3 {
            provider_rw
                .insert_block(data.blocks[i].0.clone(), crate::StorageLocation::Database)
                .unwrap();
            provider_rw
                .write_state(
                    &data.blocks[i].1,
                    crate::OriginalValuesKnown::No,
                    crate::StorageLocation::Database,
                )
                .unwrap();
        }
        provider_rw.commit().unwrap();

        let provider = factory.provider().unwrap();
        let result = provider.receipts_by_block_range(1..=3).unwrap();

        // verify each block has one receipt
        assert_eq!(result.len(), 3);
        for block_receipts in &result {
            assert_eq!(block_receipts.len(), 1);
        }
    }

    #[test]
    fn test_receipts_by_block_range_partial_range() {
        let factory = create_test_provider_factory();
        let data = BlockchainTestData::default();

        let provider_rw = factory.provider_rw().unwrap();
        provider_rw
            .insert_block(
                data.genesis.clone().try_recover().unwrap(),
                crate::StorageLocation::Database,
            )
            .unwrap();
        for i in 0..3 {
            provider_rw
                .insert_block(data.blocks[i].0.clone(), crate::StorageLocation::Database)
                .unwrap();
            provider_rw
                .write_state(
                    &data.blocks[i].1,
                    crate::OriginalValuesKnown::No,
                    crate::StorageLocation::Database,
                )
                .unwrap();
        }
        provider_rw.commit().unwrap();

        let provider = factory.provider().unwrap();

        // request range that includes both existing and non-existing blocks
        let result = provider.receipts_by_block_range(2..=5).unwrap();
        assert_eq!(result.len(), 4);

        // blocks 2-3 should have receipts, blocks 4-5 should be empty
        assert_eq!(result[0].len(), 1); // block 2
        assert_eq!(result[1].len(), 1); // block 3
        assert_eq!(result[2].len(), 0); // block 4 (doesn't exist)
        assert_eq!(result[3].len(), 0); // block 5 (doesn't exist)

        assert_eq!(result[0][0], data.blocks[1].1.receipts()[0][0]);
        assert_eq!(result[1][0], data.blocks[2].1.receipts()[0][0]);
    }

    #[test]
    fn test_receipts_by_block_range_all_empty_blocks() {
        let factory = create_test_provider_factory();
        let mut rng = generators::rng();

        // create blocks with no transactions
        let mut blocks = Vec::new();
        for i in 1..=3 {
            let block =
                random_block(&mut rng, i, BlockParams { tx_count: Some(0), ..Default::default() });
            blocks.push(block);
        }

        let provider_rw = factory.provider_rw().unwrap();
        for block in blocks {
            provider_rw
                .insert_block(block.try_recover().unwrap(), crate::StorageLocation::Database)
                .unwrap();
        }
        provider_rw.commit().unwrap();

        let provider = factory.provider().unwrap();
        let result = provider.receipts_by_block_range(1..=3).unwrap();

        assert_eq!(result.len(), 3);
        for block_receipts in result {
            assert_eq!(block_receipts.len(), 0);
        }
    }

    #[test]
    fn test_receipts_by_block_range_consistency_with_individual_calls() {
        let factory = create_test_provider_factory();
        let data = BlockchainTestData::default();

        let provider_rw = factory.provider_rw().unwrap();
        provider_rw
            .insert_block(
                data.genesis.clone().try_recover().unwrap(),
                crate::StorageLocation::Database,
            )
            .unwrap();
        for i in 0..3 {
            provider_rw
                .insert_block(data.blocks[i].0.clone(), crate::StorageLocation::Database)
                .unwrap();
            provider_rw
                .write_state(
                    &data.blocks[i].1,
                    crate::OriginalValuesKnown::No,
                    crate::StorageLocation::Database,
                )
                .unwrap();
        }
        provider_rw.commit().unwrap();

        let provider = factory.provider().unwrap();

        // get receipts using block range method
        let range_result = provider.receipts_by_block_range(1..=3).unwrap();

        // get receipts using individual block calls
        let mut individual_results = Vec::new();
        for block_num in 1..=3 {
            let receipts =
                provider.receipts_by_block(block_num.into()).unwrap().unwrap_or_default();
            individual_results.push(receipts);
        }

        assert_eq!(range_result, individual_results);
    }

    #[test]
    fn test_write_trie_changesets() {
        use reth_db_api::models::BlockNumberHashedAddress;
        use reth_trie::{BranchNodeCompact, StorageTrieEntry};

        let factory = create_test_provider_factory();
        let provider_rw = factory.provider_rw().unwrap();

        let block_number = 1u64;

        // Create some test nibbles and nodes
        let account_nibbles1 = Nibbles::from_nibbles([0x1, 0x2, 0x3, 0x4]);
        let account_nibbles2 = Nibbles::from_nibbles([0x5, 0x6, 0x7, 0x8]);

        let node1 = BranchNodeCompact::new(
            0b1111_1111_1111_1111, // state_mask
            0b0000_0000_0000_0000, // tree_mask
            0b0000_0000_0000_0000, // hash_mask
            vec![],                // hashes
            None,                  // root hash
        );

        // Pre-populate AccountsTrie with a node that will be updated (for account_nibbles1)
        {
            let mut cursor = provider_rw.tx_ref().cursor_write::<tables::AccountsTrie>().unwrap();
            cursor.insert(StoredNibbles(account_nibbles1), &node1).unwrap();
        }

        // Create account trie updates: one Some (update) and one None (removal)
        let account_nodes = vec![
            (account_nibbles1, Some(node1.clone())), // This will update existing node
            (account_nibbles2, None),                // This will be a removal (no existing node)
        ];

        // Create storage trie updates
        let storage_address1 = B256::from([1u8; 32]); // Normal storage trie
        let storage_address2 = B256::from([2u8; 32]); // Wiped storage trie

        let storage_nibbles1 = Nibbles::from_nibbles([0xa, 0xb]);
        let storage_nibbles2 = Nibbles::from_nibbles([0xc, 0xd]);
        let storage_nibbles3 = Nibbles::from_nibbles([0xe, 0xf]);

        let storage_node1 = BranchNodeCompact::new(
            0b1111_0000_0000_0000,
            0b0000_0000_0000_0000,
            0b0000_0000_0000_0000,
            vec![],
            None,
        );

        let storage_node2 = BranchNodeCompact::new(
            0b0000_1111_0000_0000,
            0b0000_0000_0000_0000,
            0b0000_0000_0000_0000,
            vec![],
            None,
        );

        // Create an old version of storage_node1 to prepopulate
        let storage_node1_old = BranchNodeCompact::new(
            0b1010_0000_0000_0000, // Different mask to show it's an old value
            0b0000_0000_0000_0000,
            0b0000_0000_0000_0000,
            vec![],
            None,
        );

        // Pre-populate StoragesTrie for normal storage (storage_address1)
        {
            let mut cursor =
                provider_rw.tx_ref().cursor_dup_write::<tables::StoragesTrie>().unwrap();
            // Add node that will be updated (storage_nibbles1) with old value
            let entry = StorageTrieEntry {
                nibbles: StoredNibblesSubKey(storage_nibbles1),
                node: storage_node1_old.clone(),
            };
            cursor.upsert(storage_address1, &entry).unwrap();
        }

        // Pre-populate StoragesTrie for wiped storage (storage_address2)
        {
            let mut cursor =
                provider_rw.tx_ref().cursor_dup_write::<tables::StoragesTrie>().unwrap();
            // Add node that will be updated (storage_nibbles1)
            let entry1 = StorageTrieEntry {
                nibbles: StoredNibblesSubKey(storage_nibbles1),
                node: storage_node1.clone(),
            };
            cursor.upsert(storage_address2, &entry1).unwrap();
            // Add node that won't be updated but exists (storage_nibbles3)
            let entry3 = StorageTrieEntry {
                nibbles: StoredNibblesSubKey(storage_nibbles3),
                node: storage_node2.clone(),
            };
            cursor.upsert(storage_address2, &entry3).unwrap();
        }

        // Normal storage trie: one Some (update) and one None (new)
        let storage_trie1 = StorageTrieUpdatesSorted {
            is_deleted: false,
            storage_nodes: vec![
                (storage_nibbles1, Some(storage_node1.clone())), // This will update existing node
                (storage_nibbles2, None),                        // This is a new node
            ],
        };

        // Wiped storage trie
        let storage_trie2 = StorageTrieUpdatesSorted {
            is_deleted: true,
            storage_nodes: vec![
                (storage_nibbles1, Some(storage_node1.clone())), // Updated node already in db
                (storage_nibbles2, Some(storage_node2.clone())), /* Updated node not in db
                                                                  * storage_nibbles3 is in db
                                                                  * but not updated */
            ],
        };

        let mut storage_tries = B256Map::default();
        storage_tries.insert(storage_address1, storage_trie1);
        storage_tries.insert(storage_address2, storage_trie2);

        let trie_updates = TrieUpdatesSorted { account_nodes, storage_tries };

        // Write the changesets
        let num_written =
            provider_rw.write_trie_changesets(block_number, &trie_updates, None).unwrap();

        // Verify number of entries written
        // Account changesets: 2 (one update, one removal)
        // Storage changesets:
        //   - Normal storage: 2 (one update, one removal)
        //   - Wiped storage: 3 (two updated, one existing not updated)
        // Total: 2 + 2 + 3 = 7
        assert_eq!(num_written, 7);

        // Verify account changesets were written correctly
        {
            let mut cursor =
                provider_rw.tx_ref().cursor_dup_read::<tables::AccountsTrieChangeSets>().unwrap();

            // Get all entries for this block to see what was written
            let all_entries = cursor
                .walk_dup(Some(block_number), None)
                .unwrap()
                .collect::<Result<Vec<_>, _>>()
                .unwrap();

            // Assert the full value of all_entries in a single assert_eq
            assert_eq!(
                all_entries,
                vec![
                    (
                        block_number,
                        TrieChangeSetsEntry {
                            nibbles: StoredNibblesSubKey(account_nibbles1),
                            node: Some(node1),
                        }
                    ),
                    (
                        block_number,
                        TrieChangeSetsEntry {
                            nibbles: StoredNibblesSubKey(account_nibbles2),
                            node: None,
                        }
                    ),
                ]
            );
        }

        // Verify storage changesets were written correctly
        {
            let mut cursor =
                provider_rw.tx_ref().cursor_dup_read::<tables::StoragesTrieChangeSets>().unwrap();

            // Check normal storage trie changesets
            let key1 = BlockNumberHashedAddress((block_number, storage_address1));
            let entries1 =
                cursor.walk_dup(Some(key1), None).unwrap().collect::<Result<Vec<_>, _>>().unwrap();

            assert_eq!(
                entries1,
                vec![
                    (
                        key1,
                        TrieChangeSetsEntry {
                            nibbles: StoredNibblesSubKey(storage_nibbles1),
                            node: Some(storage_node1_old), // Old value that was prepopulated
                        }
                    ),
                    (
                        key1,
                        TrieChangeSetsEntry {
                            nibbles: StoredNibblesSubKey(storage_nibbles2),
                            node: None, // New node, no previous value
                        }
                    ),
                ]
            );

            // Check wiped storage trie changesets
            let key2 = BlockNumberHashedAddress((block_number, storage_address2));
            let entries2 =
                cursor.walk_dup(Some(key2), None).unwrap().collect::<Result<Vec<_>, _>>().unwrap();

            assert_eq!(
                entries2,
                vec![
                    (
                        key2,
                        TrieChangeSetsEntry {
                            nibbles: StoredNibblesSubKey(storage_nibbles1),
                            node: Some(storage_node1), // Was in db, so has old value
                        }
                    ),
                    (
                        key2,
                        TrieChangeSetsEntry {
                            nibbles: StoredNibblesSubKey(storage_nibbles2),
                            node: None, // Was not in db
                        }
                    ),
                    (
                        key2,
                        TrieChangeSetsEntry {
                            nibbles: StoredNibblesSubKey(storage_nibbles3),
                            node: Some(storage_node2), // Existing node in wiped storage
                        }
                    ),
                ]
            );
        }

        provider_rw.commit().unwrap();
    }

    #[test]
    fn test_write_trie_changesets_with_overlay() {
        use reth_db_api::models::BlockNumberHashedAddress;
        use reth_trie::BranchNodeCompact;

        let factory = create_test_provider_factory();
        let provider_rw = factory.provider_rw().unwrap();

        let block_number = 1u64;

        // Create some test nibbles and nodes
        let account_nibbles1 = Nibbles::from_nibbles([0x1, 0x2, 0x3, 0x4]);
        let account_nibbles2 = Nibbles::from_nibbles([0x5, 0x6, 0x7, 0x8]);

        let node1 = BranchNodeCompact::new(
            0b1111_1111_1111_1111, // state_mask
            0b0000_0000_0000_0000, // tree_mask
            0b0000_0000_0000_0000, // hash_mask
            vec![],                // hashes
            None,                  // root hash
        );

        // NOTE: Unlike the previous test, we're NOT pre-populating the database
        // All node values will come from the overlay

        // Create the overlay with existing values that would normally be in the DB
        let node1_old = BranchNodeCompact::new(
            0b1010_1010_1010_1010, // Different mask to show it's the overlay "existing" value
            0b0000_0000_0000_0000,
            0b0000_0000_0000_0000,
            vec![],
            None,
        );

        // Create overlay account nodes
        let overlay_account_nodes = vec![
            (account_nibbles1, Some(node1_old.clone())), // This simulates existing node in overlay
        ];

        // Create account trie updates: one Some (update) and one None (removal)
        let account_nodes = vec![
<<<<<<< HEAD
            (account_nibbles1, Some(node1.clone())), // This will update overlay node
            (account_nibbles2, None),                // This will be a removal (no existing node)
=======
            (account_nibbles1, Some(node1)), // This will update overlay node
            (account_nibbles2, None),        // This will be a removal (no existing node)
>>>>>>> 5dbd8390
        ];

        // Create storage trie updates
        let storage_address1 = B256::from([1u8; 32]); // Normal storage trie
        let storage_address2 = B256::from([2u8; 32]); // Wiped storage trie

        let storage_nibbles1 = Nibbles::from_nibbles([0xa, 0xb]);
        let storage_nibbles2 = Nibbles::from_nibbles([0xc, 0xd]);
        let storage_nibbles3 = Nibbles::from_nibbles([0xe, 0xf]);

        let storage_node1 = BranchNodeCompact::new(
            0b1111_0000_0000_0000,
            0b0000_0000_0000_0000,
            0b0000_0000_0000_0000,
            vec![],
            None,
        );

        let storage_node2 = BranchNodeCompact::new(
            0b0000_1111_0000_0000,
            0b0000_0000_0000_0000,
            0b0000_0000_0000_0000,
            vec![],
            None,
        );

        // Create old versions for overlay
        let storage_node1_old = BranchNodeCompact::new(
            0b1010_0000_0000_0000, // Different mask to show it's an old value
            0b0000_0000_0000_0000,
            0b0000_0000_0000_0000,
            vec![],
            None,
        );

        // Create overlay storage nodes
        let mut overlay_storage_tries = B256Map::default();

        // Overlay for normal storage (storage_address1)
        let overlay_storage_trie1 = StorageTrieUpdatesSorted {
            is_deleted: false,
            storage_nodes: vec![
                (storage_nibbles1, Some(storage_node1_old.clone())), /* Simulates existing in
                                                                      * overlay */
            ],
        };

        // Overlay for wiped storage (storage_address2)
        let overlay_storage_trie2 = StorageTrieUpdatesSorted {
            is_deleted: false,
            storage_nodes: vec![
                (storage_nibbles1, Some(storage_node1.clone())), // Existing in overlay
                (storage_nibbles3, Some(storage_node2.clone())), // Also existing in overlay
            ],
        };

        overlay_storage_tries.insert(storage_address1, overlay_storage_trie1);
        overlay_storage_tries.insert(storage_address2, overlay_storage_trie2);

        let overlay = TrieUpdatesSorted {
            account_nodes: overlay_account_nodes,
            storage_tries: overlay_storage_tries,
        };

        // Normal storage trie: one Some (update) and one None (new)
        let storage_trie1 = StorageTrieUpdatesSorted {
            is_deleted: false,
            storage_nodes: vec![
                (storage_nibbles1, Some(storage_node1.clone())), // This will update overlay node
                (storage_nibbles2, None),                        // This is a new node
            ],
        };

        // Wiped storage trie
        let storage_trie2 = StorageTrieUpdatesSorted {
            is_deleted: true,
            storage_nodes: vec![
                (storage_nibbles1, Some(storage_node1.clone())), // Updated node from overlay
                (storage_nibbles2, Some(storage_node2.clone())), /* Updated node not in overlay
                                                                  * storage_nibbles3 is in
                                                                  * overlay
                                                                  * but not updated */
            ],
        };

        let mut storage_tries = B256Map::default();
        storage_tries.insert(storage_address1, storage_trie1);
        storage_tries.insert(storage_address2, storage_trie2);

        let trie_updates = TrieUpdatesSorted { account_nodes, storage_tries };

        // Write the changesets WITH OVERLAY
        let num_written =
            provider_rw.write_trie_changesets(block_number, &trie_updates, Some(&overlay)).unwrap();

        // Verify number of entries written
        // Account changesets: 2 (one update from overlay, one removal)
        // Storage changesets:
        //   - Normal storage: 2 (one update from overlay, one new)
        //   - Wiped storage: 3 (two updated, one existing from overlay not updated)
        // Total: 2 + 2 + 3 = 7
        assert_eq!(num_written, 7);

        // Verify account changesets were written correctly
        {
            let mut cursor =
                provider_rw.tx_ref().cursor_dup_read::<tables::AccountsTrieChangeSets>().unwrap();

            // Get all entries for this block to see what was written
            let all_entries = cursor
                .walk_dup(Some(block_number), None)
                .unwrap()
                .collect::<Result<Vec<_>, _>>()
                .unwrap();

            // Assert the full value of all_entries in a single assert_eq
            assert_eq!(
                all_entries,
                vec![
                    (
                        block_number,
                        TrieChangeSetsEntry {
                            nibbles: StoredNibblesSubKey(account_nibbles1),
                            node: Some(node1_old), // Value from overlay, not DB
                        }
                    ),
                    (
                        block_number,
                        TrieChangeSetsEntry {
                            nibbles: StoredNibblesSubKey(account_nibbles2),
                            node: None,
                        }
                    ),
                ]
            );
        }

        // Verify storage changesets were written correctly
        {
            let mut cursor =
                provider_rw.tx_ref().cursor_dup_read::<tables::StoragesTrieChangeSets>().unwrap();

            // Check normal storage trie changesets
            let key1 = BlockNumberHashedAddress((block_number, storage_address1));
            let entries1 =
                cursor.walk_dup(Some(key1), None).unwrap().collect::<Result<Vec<_>, _>>().unwrap();

            assert_eq!(
                entries1,
                vec![
                    (
                        key1,
                        TrieChangeSetsEntry {
                            nibbles: StoredNibblesSubKey(storage_nibbles1),
                            node: Some(storage_node1_old), // Old value from overlay
                        }
                    ),
                    (
                        key1,
                        TrieChangeSetsEntry {
                            nibbles: StoredNibblesSubKey(storage_nibbles2),
                            node: None, // New node, no previous value
                        }
                    ),
                ]
            );

            // Check wiped storage trie changesets
            let key2 = BlockNumberHashedAddress((block_number, storage_address2));
            let entries2 =
                cursor.walk_dup(Some(key2), None).unwrap().collect::<Result<Vec<_>, _>>().unwrap();

            assert_eq!(
                entries2,
                vec![
                    (
                        key2,
                        TrieChangeSetsEntry {
                            nibbles: StoredNibblesSubKey(storage_nibbles1),
                            node: Some(storage_node1), // Value from overlay
                        }
                    ),
                    (
                        key2,
                        TrieChangeSetsEntry {
                            nibbles: StoredNibblesSubKey(storage_nibbles2),
                            node: None, // Was not in overlay
                        }
                    ),
                    (
                        key2,
                        TrieChangeSetsEntry {
                            nibbles: StoredNibblesSubKey(storage_nibbles3),
                            node: Some(storage_node2), /* Existing node from overlay in wiped
                                                        * storage */
                        }
                    ),
                ]
            );
        }

        provider_rw.commit().unwrap();
    }

    #[test]
<<<<<<< HEAD
    fn test_clear_trie_changesets_range() {
=======
    fn test_clear_trie_changesets_from() {
>>>>>>> 5dbd8390
        use alloy_primitives::hex_literal::hex;
        use reth_db_api::models::BlockNumberHashedAddress;
        use reth_trie::{BranchNodeCompact, StoredNibblesSubKey, TrieChangeSetsEntry};

        let factory = create_test_provider_factory();

        // Create some test data for different block numbers
        let block1 = 100u64;
        let block2 = 101u64;
        let block3 = 102u64;
        let block4 = 103u64;
        let block5 = 104u64;

        // Create test addresses for storage changesets
        let storage_address1 =
            B256::from(hex!("1111111111111111111111111111111111111111111111111111111111111111"));
        let storage_address2 =
            B256::from(hex!("2222222222222222222222222222222222222222222222222222222222222222"));

        // Create test nibbles
        let nibbles1 = StoredNibblesSubKey(Nibbles::from_nibbles([0x1, 0x2, 0x3]));
        let nibbles2 = StoredNibblesSubKey(Nibbles::from_nibbles([0x4, 0x5, 0x6]));
        let nibbles3 = StoredNibblesSubKey(Nibbles::from_nibbles([0x7, 0x8, 0x9]));

        // Create test nodes
        let node1 = BranchNodeCompact::new(
            0b1111_1111_1111_1111,
            0b1111_1111_1111_1111,
            0b0000_0000_0000_0001,
            vec![B256::from(hex!(
                "1234567890abcdef1234567890abcdef1234567890abcdef1234567890abcdef"
            ))],
            None,
        );
        let node2 = BranchNodeCompact::new(
            0b1111_1111_1111_1110,
            0b1111_1111_1111_1110,
            0b0000_0000_0000_0010,
            vec![B256::from(hex!(
                "abcdef1234567890abcdef1234567890abcdef1234567890abcdef1234567890"
            ))],
            Some(B256::from(hex!(
                "deadbeefdeadbeefdeadbeefdeadbeefdeadbeefdeadbeefdeadbeefdeadbeef"
            ))),
        );

        // Populate AccountsTrieChangeSets with data across multiple blocks
        {
            let provider_rw = factory.provider_rw().unwrap();
            let mut cursor =
                provider_rw.tx_ref().cursor_dup_write::<tables::AccountsTrieChangeSets>().unwrap();

<<<<<<< HEAD
            // Block 100: 2 entries (will be kept - before range)
=======
            // Block 100: 2 entries (will be kept - before start block)
>>>>>>> 5dbd8390
            cursor
                .upsert(
                    block1,
                    &TrieChangeSetsEntry { nibbles: nibbles1.clone(), node: Some(node1.clone()) },
                )
                .unwrap();
            cursor
                .upsert(block1, &TrieChangeSetsEntry { nibbles: nibbles2.clone(), node: None })
                .unwrap();

<<<<<<< HEAD
            // Block 101: 3 entries with duplicates (will be deleted - in range)
=======
            // Block 101: 3 entries with duplicates (will be deleted - from this block onwards)
>>>>>>> 5dbd8390
            cursor
                .upsert(
                    block2,
                    &TrieChangeSetsEntry { nibbles: nibbles1.clone(), node: Some(node2.clone()) },
                )
                .unwrap();
            cursor
                .upsert(
                    block2,
                    &TrieChangeSetsEntry { nibbles: nibbles1.clone(), node: Some(node1.clone()) },
                )
                .unwrap(); // duplicate key
            cursor
                .upsert(block2, &TrieChangeSetsEntry { nibbles: nibbles3.clone(), node: None })
                .unwrap();

<<<<<<< HEAD
            // Block 102: 2 entries (will be deleted - in range)
=======
            // Block 102: 2 entries (will be deleted - after start block)
>>>>>>> 5dbd8390
            cursor
                .upsert(
                    block3,
                    &TrieChangeSetsEntry { nibbles: nibbles2.clone(), node: Some(node1.clone()) },
                )
                .unwrap();
            cursor
                .upsert(
                    block3,
                    &TrieChangeSetsEntry { nibbles: nibbles3.clone(), node: Some(node2.clone()) },
                )
                .unwrap();

<<<<<<< HEAD
            // Block 103: 1 entry (will be deleted - in range)
=======
            // Block 103: 1 entry (will be deleted - after start block)
>>>>>>> 5dbd8390
            cursor
                .upsert(block4, &TrieChangeSetsEntry { nibbles: nibbles1.clone(), node: None })
                .unwrap();

<<<<<<< HEAD
            // Block 104: 2 entries (will be kept - after range)
=======
            // Block 104: 2 entries (will be deleted - after start block)
>>>>>>> 5dbd8390
            cursor
                .upsert(
                    block5,
                    &TrieChangeSetsEntry { nibbles: nibbles2.clone(), node: Some(node2.clone()) },
                )
                .unwrap();
            cursor
                .upsert(block5, &TrieChangeSetsEntry { nibbles: nibbles3.clone(), node: None })
                .unwrap();

            provider_rw.commit().unwrap();
        }

        // Populate StoragesTrieChangeSets with data across multiple blocks
        {
            let provider_rw = factory.provider_rw().unwrap();
            let mut cursor =
                provider_rw.tx_ref().cursor_dup_write::<tables::StoragesTrieChangeSets>().unwrap();

<<<<<<< HEAD
            // Block 100, address1: 2 entries (will be kept - before range)
=======
            // Block 100, address1: 2 entries (will be kept - before start block)
>>>>>>> 5dbd8390
            let key1_block1 = BlockNumberHashedAddress((block1, storage_address1));
            cursor
                .upsert(
                    key1_block1,
                    &TrieChangeSetsEntry { nibbles: nibbles1.clone(), node: Some(node1.clone()) },
                )
                .unwrap();
            cursor
                .upsert(key1_block1, &TrieChangeSetsEntry { nibbles: nibbles2.clone(), node: None })
                .unwrap();

<<<<<<< HEAD
            // Block 101, address1: 3 entries with duplicates (will be deleted - in range)
=======
            // Block 101, address1: 3 entries with duplicates (will be deleted - from this block
            // onwards)
>>>>>>> 5dbd8390
            let key1_block2 = BlockNumberHashedAddress((block2, storage_address1));
            cursor
                .upsert(
                    key1_block2,
                    &TrieChangeSetsEntry { nibbles: nibbles1.clone(), node: Some(node2.clone()) },
                )
                .unwrap();
            cursor
                .upsert(key1_block2, &TrieChangeSetsEntry { nibbles: nibbles1.clone(), node: None })
                .unwrap(); // duplicate key
            cursor
                .upsert(
                    key1_block2,
                    &TrieChangeSetsEntry { nibbles: nibbles2.clone(), node: Some(node1.clone()) },
                )
                .unwrap();

<<<<<<< HEAD
            // Block 102, address2: 2 entries (will be deleted - in range)
=======
            // Block 102, address2: 2 entries (will be deleted - after start block)
>>>>>>> 5dbd8390
            let key2_block3 = BlockNumberHashedAddress((block3, storage_address2));
            cursor
                .upsert(
                    key2_block3,
                    &TrieChangeSetsEntry { nibbles: nibbles2.clone(), node: Some(node2.clone()) },
                )
                .unwrap();
            cursor
                .upsert(key2_block3, &TrieChangeSetsEntry { nibbles: nibbles3.clone(), node: None })
                .unwrap();

<<<<<<< HEAD
            // Block 103, address1: 2 entries with duplicate (will be deleted - in range)
=======
            // Block 103, address1: 2 entries with duplicate (will be deleted - after start block)
>>>>>>> 5dbd8390
            let key1_block4 = BlockNumberHashedAddress((block4, storage_address1));
            cursor
                .upsert(
                    key1_block4,
<<<<<<< HEAD
                    &TrieChangeSetsEntry { nibbles: nibbles3.clone(), node: Some(node1.clone()) },
=======
                    &TrieChangeSetsEntry { nibbles: nibbles3.clone(), node: Some(node1) },
>>>>>>> 5dbd8390
                )
                .unwrap();
            cursor
                .upsert(
                    key1_block4,
<<<<<<< HEAD
                    &TrieChangeSetsEntry { nibbles: nibbles3.clone(), node: Some(node2.clone()) },
                )
                .unwrap(); // duplicate key

            // Block 104, address2: 2 entries (will be kept - after range)
            let key2_block5 = BlockNumberHashedAddress((block5, storage_address2));
            cursor
                .upsert(key2_block5, &TrieChangeSetsEntry { nibbles: nibbles1.clone(), node: None })
                .unwrap();
            cursor
                .upsert(
                    key2_block5,
                    &TrieChangeSetsEntry { nibbles: nibbles2.clone(), node: Some(node2.clone()) },
                )
=======
                    &TrieChangeSetsEntry { nibbles: nibbles3, node: Some(node2.clone()) },
                )
                .unwrap(); // duplicate key

            // Block 104, address2: 2 entries (will be deleted - after start block)
            let key2_block5 = BlockNumberHashedAddress((block5, storage_address2));
            cursor
                .upsert(key2_block5, &TrieChangeSetsEntry { nibbles: nibbles1, node: None })
                .unwrap();
            cursor
                .upsert(key2_block5, &TrieChangeSetsEntry { nibbles: nibbles2, node: Some(node2) })
>>>>>>> 5dbd8390
                .unwrap();

            provider_rw.commit().unwrap();
        }

<<<<<<< HEAD
        // Clear the range [101, 103] (inclusive)
        {
            let provider_rw = factory.provider_rw().unwrap();
            provider_rw.clear_trie_changesets_range(block2..=block4).unwrap();
=======
        // Clear all changesets from block 101 onwards
        {
            let provider_rw = factory.provider_rw().unwrap();
            provider_rw.clear_trie_changesets_from(block2).unwrap();
>>>>>>> 5dbd8390
            provider_rw.commit().unwrap();
        }

        // Verify AccountsTrieChangeSets after clearing
        {
            let provider = factory.provider().unwrap();
            let mut cursor =
                provider.tx_ref().cursor_dup_read::<tables::AccountsTrieChangeSets>().unwrap();

            // Block 100 should still exist (before range)
            let block1_entries = cursor
                .walk_dup(Some(block1), None)
                .unwrap()
                .collect::<Result<Vec<_>, _>>()
                .unwrap();
            assert_eq!(block1_entries.len(), 2, "Block 100 entries should be preserved");
            assert_eq!(block1_entries[0].0, block1);
            assert_eq!(block1_entries[1].0, block1);

<<<<<<< HEAD
            // Blocks 101-103 should be deleted
=======
            // Blocks 101-104 should be deleted
>>>>>>> 5dbd8390
            let block2_entries = cursor
                .walk_dup(Some(block2), None)
                .unwrap()
                .collect::<Result<Vec<_>, _>>()
                .unwrap();
            assert!(block2_entries.is_empty(), "Block 101 entries should be deleted");

            let block3_entries = cursor
                .walk_dup(Some(block3), None)
                .unwrap()
                .collect::<Result<Vec<_>, _>>()
                .unwrap();
            assert!(block3_entries.is_empty(), "Block 102 entries should be deleted");

            let block4_entries = cursor
                .walk_dup(Some(block4), None)
                .unwrap()
                .collect::<Result<Vec<_>, _>>()
                .unwrap();
            assert!(block4_entries.is_empty(), "Block 103 entries should be deleted");

<<<<<<< HEAD
            // Block 104 should still exist (after range)
=======
            // Block 104 should also be deleted
>>>>>>> 5dbd8390
            let block5_entries = cursor
                .walk_dup(Some(block5), None)
                .unwrap()
                .collect::<Result<Vec<_>, _>>()
                .unwrap();
<<<<<<< HEAD
            assert_eq!(block5_entries.len(), 2, "Block 104 entries should be preserved");
            assert_eq!(block5_entries[0].0, block5);
            assert_eq!(block5_entries[1].0, block5);
=======
            assert!(block5_entries.is_empty(), "Block 104 entries should be deleted");
>>>>>>> 5dbd8390
        }

        // Verify StoragesTrieChangeSets after clearing
        {
            let provider = factory.provider().unwrap();
            let mut cursor =
                provider.tx_ref().cursor_dup_read::<tables::StoragesTrieChangeSets>().unwrap();

            // Block 100 entries should still exist (before range)
            let key1_block1 = BlockNumberHashedAddress((block1, storage_address1));
            let block1_entries = cursor
                .walk_dup(Some(key1_block1), None)
                .unwrap()
                .collect::<Result<Vec<_>, _>>()
                .unwrap();
            assert_eq!(block1_entries.len(), 2, "Block 100 storage entries should be preserved");

<<<<<<< HEAD
            // Blocks 101-103 entries should be deleted
=======
            // Blocks 101-104 entries should be deleted
>>>>>>> 5dbd8390
            let key1_block2 = BlockNumberHashedAddress((block2, storage_address1));
            let block2_entries = cursor
                .walk_dup(Some(key1_block2), None)
                .unwrap()
                .collect::<Result<Vec<_>, _>>()
                .unwrap();
            assert!(block2_entries.is_empty(), "Block 101 storage entries should be deleted");

            let key2_block3 = BlockNumberHashedAddress((block3, storage_address2));
            let block3_entries = cursor
                .walk_dup(Some(key2_block3), None)
                .unwrap()
                .collect::<Result<Vec<_>, _>>()
                .unwrap();
            assert!(block3_entries.is_empty(), "Block 102 storage entries should be deleted");

            let key1_block4 = BlockNumberHashedAddress((block4, storage_address1));
            let block4_entries = cursor
                .walk_dup(Some(key1_block4), None)
                .unwrap()
                .collect::<Result<Vec<_>, _>>()
                .unwrap();
            assert!(block4_entries.is_empty(), "Block 103 storage entries should be deleted");

<<<<<<< HEAD
            // Block 104 entries should still exist (after range)
=======
            // Block 104 entries should also be deleted
>>>>>>> 5dbd8390
            let key2_block5 = BlockNumberHashedAddress((block5, storage_address2));
            let block5_entries = cursor
                .walk_dup(Some(key2_block5), None)
                .unwrap()
                .collect::<Result<Vec<_>, _>>()
                .unwrap();
<<<<<<< HEAD
            assert_eq!(block5_entries.len(), 2, "Block 104 storage entries should be preserved");
=======
            assert!(block5_entries.is_empty(), "Block 104 storage entries should be deleted");
>>>>>>> 5dbd8390
        }
    }
}<|MERGE_RESOLUTION|>--- conflicted
+++ resolved
@@ -77,11 +77,8 @@
     cmp::Ordering,
     collections::{BTreeMap, BTreeSet},
     fmt::Debug,
-<<<<<<< HEAD
     ops::{Bound, Deref, DerefMut, Range, RangeBounds, RangeInclusive},
-=======
     ops::{Deref, DerefMut, Range, RangeBounds, RangeFrom, RangeInclusive},
->>>>>>> 5dbd8390
     sync::{mpsc, Arc},
 };
 use tracing::{debug, trace};
@@ -2412,29 +2409,6 @@
         Ok(())
     }
 
-<<<<<<< HEAD
-    fn clear_trie_changesets_range(
-        &self,
-        range: impl RangeBounds<BlockNumber>,
-    ) -> ProviderResult<()> {
-        let tx = self.tx_ref();
-
-        {
-            let range_start =
-                if let Bound::Included(v) = range.start_bound() { Some(*v) } else { None };
-
-            let mut cursor = tx.cursor_dup_write::<tables::AccountsTrieChangeSets>()?;
-            let mut walker = cursor.walk(range_start)?;
-
-            while let Some(entry) = walker.next() {
-                let (k, _) = entry?;
-
-                // Check if we're still in range
-                if !range.contains(&k) {
-                    break;
-                }
-
-=======
     fn clear_trie_changesets_from(&self, from: BlockNumber) -> ProviderResult<()> {
         let tx = self.tx_ref();
         {
@@ -2443,88 +2417,22 @@
             let mut walker = cursor.walk_range(range)?;
 
             while walker.next().transpose()?.is_some() {
->>>>>>> 5dbd8390
                 walker.delete_current()?;
             }
         }
 
         {
-<<<<<<< HEAD
-            let range: BlockNumberHashedAddressRange = range.into();
-            let range_start =
-                if let Bound::Included(v) = range.start_bound() { Some(*v) } else { None };
-
-            let mut cursor = tx.cursor_dup_write::<tables::StoragesTrieChangeSets>()?;
-            let mut walker = cursor.walk(range_start)?;
-
-            while let Some(entry) = walker.next() {
-                let (k, _) = entry?;
-
-                // Check if we're still in range
-                if !range.contains(&k) {
-                    break;
-                }
-
-=======
             let range: RangeFrom<BlockNumberHashedAddress> = (from, B256::ZERO).into()..;
             let mut cursor = tx.cursor_dup_write::<tables::StoragesTrieChangeSets>()?;
             let mut walker = cursor.walk_range(range)?;
 
             while walker.next().transpose()?.is_some() {
->>>>>>> 5dbd8390
                 walker.delete_current()?;
             }
         }
 
         Ok(())
     }
-<<<<<<< HEAD
-}
-
-impl<TX: DbTxMut + DbTx + 'static, N: NodeTypes> TrieReader for DatabaseProvider<TX, N> {
-    fn extend_trie_updates_from_reverts(
-        &self,
-        updates: &mut TrieUpdates,
-        range: impl RangeBounds<BlockNumber>,
-    ) -> ProviderResult<()> {
-        let tx = self.tx_ref();
-        let range_ref = (range.start_bound(), range.end_bound());
-
-        // Start by collecting account nodes, keeping only the oldest version of each node.
-        let mut accounts = HashMap::new();
-        let mut accounts_cursor = tx.cursor_dup_read::<tables::AccountsTrieChangeSets>()?;
-        for entry in accounts_cursor.walk_range(range_ref)? {
-            let (_, TrieChangeSetsEntry { nibbles, node }) = entry?;
-            accounts.entry(nibbles.0).or_insert(node);
-        }
-
-        // Similarly for storage tries we only keep the oldest version of each node in each trie.
-        let mut storages = B256Map::<HashMap<_, _>>::default();
-        let mut storages_cursor = tx.cursor_dup_read::<tables::StoragesTrieChangeSets>()?;
-        let storages_range: BlockNumberHashedAddressRange = range_ref.into();
-        for entry in storages_cursor.walk_range(storages_range)? {
-            let (
-                BlockNumberHashedAddress((_, hashed_address)),
-                TrieChangeSetsEntry { nibbles, node },
-            ) = entry?;
-
-            storages.entry(hashed_address).or_default().entry(nibbles.0).or_insert(node);
-        }
-
-        // Extend `TrieInputs` using our trie node reverts.
-        updates.extend_accounts_from_iter(accounts.into_iter());
-        for (hashed_address, storage_updates) in storages {
-            updates
-                .storage_tries
-                .entry(hashed_address)
-                .or_default()
-                .extend_from_iter(storage_updates.into_iter())
-        }
-
-        Ok(())
-    }
-=======
->>>>>>> 5dbd8390
 }
 
 impl<TX: DbTxMut + DbTx + 'static, N: NodeTypes> StorageTrieWriter for DatabaseProvider<TX, N> {
@@ -3915,13 +3823,8 @@
 
         // Create account trie updates: one Some (update) and one None (removal)
         let account_nodes = vec![
-<<<<<<< HEAD
-            (account_nibbles1, Some(node1.clone())), // This will update overlay node
-            (account_nibbles2, None),                // This will be a removal (no existing node)
-=======
             (account_nibbles1, Some(node1)), // This will update overlay node
             (account_nibbles2, None),        // This will be a removal (no existing node)
->>>>>>> 5dbd8390
         ];
 
         // Create storage trie updates
@@ -4127,11 +4030,7 @@
     }
 
     #[test]
-<<<<<<< HEAD
-    fn test_clear_trie_changesets_range() {
-=======
     fn test_clear_trie_changesets_from() {
->>>>>>> 5dbd8390
         use alloy_primitives::hex_literal::hex;
         use reth_db_api::models::BlockNumberHashedAddress;
         use reth_trie::{BranchNodeCompact, StoredNibblesSubKey, TrieChangeSetsEntry};
@@ -4184,11 +4083,7 @@
             let mut cursor =
                 provider_rw.tx_ref().cursor_dup_write::<tables::AccountsTrieChangeSets>().unwrap();
 
-<<<<<<< HEAD
-            // Block 100: 2 entries (will be kept - before range)
-=======
             // Block 100: 2 entries (will be kept - before start block)
->>>>>>> 5dbd8390
             cursor
                 .upsert(
                     block1,
@@ -4199,11 +4094,7 @@
                 .upsert(block1, &TrieChangeSetsEntry { nibbles: nibbles2.clone(), node: None })
                 .unwrap();
 
-<<<<<<< HEAD
-            // Block 101: 3 entries with duplicates (will be deleted - in range)
-=======
             // Block 101: 3 entries with duplicates (will be deleted - from this block onwards)
->>>>>>> 5dbd8390
             cursor
                 .upsert(
                     block2,
@@ -4220,11 +4111,7 @@
                 .upsert(block2, &TrieChangeSetsEntry { nibbles: nibbles3.clone(), node: None })
                 .unwrap();
 
-<<<<<<< HEAD
-            // Block 102: 2 entries (will be deleted - in range)
-=======
             // Block 102: 2 entries (will be deleted - after start block)
->>>>>>> 5dbd8390
             cursor
                 .upsert(
                     block3,
@@ -4238,20 +4125,12 @@
                 )
                 .unwrap();
 
-<<<<<<< HEAD
-            // Block 103: 1 entry (will be deleted - in range)
-=======
             // Block 103: 1 entry (will be deleted - after start block)
->>>>>>> 5dbd8390
             cursor
                 .upsert(block4, &TrieChangeSetsEntry { nibbles: nibbles1.clone(), node: None })
                 .unwrap();
 
-<<<<<<< HEAD
-            // Block 104: 2 entries (will be kept - after range)
-=======
             // Block 104: 2 entries (will be deleted - after start block)
->>>>>>> 5dbd8390
             cursor
                 .upsert(
                     block5,
@@ -4271,11 +4150,7 @@
             let mut cursor =
                 provider_rw.tx_ref().cursor_dup_write::<tables::StoragesTrieChangeSets>().unwrap();
 
-<<<<<<< HEAD
-            // Block 100, address1: 2 entries (will be kept - before range)
-=======
             // Block 100, address1: 2 entries (will be kept - before start block)
->>>>>>> 5dbd8390
             let key1_block1 = BlockNumberHashedAddress((block1, storage_address1));
             cursor
                 .upsert(
@@ -4287,12 +4162,8 @@
                 .upsert(key1_block1, &TrieChangeSetsEntry { nibbles: nibbles2.clone(), node: None })
                 .unwrap();
 
-<<<<<<< HEAD
-            // Block 101, address1: 3 entries with duplicates (will be deleted - in range)
-=======
             // Block 101, address1: 3 entries with duplicates (will be deleted - from this block
             // onwards)
->>>>>>> 5dbd8390
             let key1_block2 = BlockNumberHashedAddress((block2, storage_address1));
             cursor
                 .upsert(
@@ -4310,11 +4181,7 @@
                 )
                 .unwrap();
 
-<<<<<<< HEAD
-            // Block 102, address2: 2 entries (will be deleted - in range)
-=======
             // Block 102, address2: 2 entries (will be deleted - after start block)
->>>>>>> 5dbd8390
             let key2_block3 = BlockNumberHashedAddress((block3, storage_address2));
             cursor
                 .upsert(
@@ -4326,41 +4193,17 @@
                 .upsert(key2_block3, &TrieChangeSetsEntry { nibbles: nibbles3.clone(), node: None })
                 .unwrap();
 
-<<<<<<< HEAD
-            // Block 103, address1: 2 entries with duplicate (will be deleted - in range)
-=======
             // Block 103, address1: 2 entries with duplicate (will be deleted - after start block)
->>>>>>> 5dbd8390
             let key1_block4 = BlockNumberHashedAddress((block4, storage_address1));
             cursor
                 .upsert(
                     key1_block4,
-<<<<<<< HEAD
-                    &TrieChangeSetsEntry { nibbles: nibbles3.clone(), node: Some(node1.clone()) },
-=======
                     &TrieChangeSetsEntry { nibbles: nibbles3.clone(), node: Some(node1) },
->>>>>>> 5dbd8390
                 )
                 .unwrap();
             cursor
                 .upsert(
                     key1_block4,
-<<<<<<< HEAD
-                    &TrieChangeSetsEntry { nibbles: nibbles3.clone(), node: Some(node2.clone()) },
-                )
-                .unwrap(); // duplicate key
-
-            // Block 104, address2: 2 entries (will be kept - after range)
-            let key2_block5 = BlockNumberHashedAddress((block5, storage_address2));
-            cursor
-                .upsert(key2_block5, &TrieChangeSetsEntry { nibbles: nibbles1.clone(), node: None })
-                .unwrap();
-            cursor
-                .upsert(
-                    key2_block5,
-                    &TrieChangeSetsEntry { nibbles: nibbles2.clone(), node: Some(node2.clone()) },
-                )
-=======
                     &TrieChangeSetsEntry { nibbles: nibbles3, node: Some(node2.clone()) },
                 )
                 .unwrap(); // duplicate key
@@ -4372,23 +4215,15 @@
                 .unwrap();
             cursor
                 .upsert(key2_block5, &TrieChangeSetsEntry { nibbles: nibbles2, node: Some(node2) })
->>>>>>> 5dbd8390
                 .unwrap();
 
             provider_rw.commit().unwrap();
         }
 
-<<<<<<< HEAD
-        // Clear the range [101, 103] (inclusive)
-        {
-            let provider_rw = factory.provider_rw().unwrap();
-            provider_rw.clear_trie_changesets_range(block2..=block4).unwrap();
-=======
         // Clear all changesets from block 101 onwards
         {
             let provider_rw = factory.provider_rw().unwrap();
             provider_rw.clear_trie_changesets_from(block2).unwrap();
->>>>>>> 5dbd8390
             provider_rw.commit().unwrap();
         }
 
@@ -4408,11 +4243,7 @@
             assert_eq!(block1_entries[0].0, block1);
             assert_eq!(block1_entries[1].0, block1);
 
-<<<<<<< HEAD
-            // Blocks 101-103 should be deleted
-=======
             // Blocks 101-104 should be deleted
->>>>>>> 5dbd8390
             let block2_entries = cursor
                 .walk_dup(Some(block2), None)
                 .unwrap()
@@ -4434,23 +4265,13 @@
                 .unwrap();
             assert!(block4_entries.is_empty(), "Block 103 entries should be deleted");
 
-<<<<<<< HEAD
-            // Block 104 should still exist (after range)
-=======
             // Block 104 should also be deleted
->>>>>>> 5dbd8390
             let block5_entries = cursor
                 .walk_dup(Some(block5), None)
                 .unwrap()
                 .collect::<Result<Vec<_>, _>>()
                 .unwrap();
-<<<<<<< HEAD
-            assert_eq!(block5_entries.len(), 2, "Block 104 entries should be preserved");
-            assert_eq!(block5_entries[0].0, block5);
-            assert_eq!(block5_entries[1].0, block5);
-=======
             assert!(block5_entries.is_empty(), "Block 104 entries should be deleted");
->>>>>>> 5dbd8390
         }
 
         // Verify StoragesTrieChangeSets after clearing
@@ -4468,11 +4289,7 @@
                 .unwrap();
             assert_eq!(block1_entries.len(), 2, "Block 100 storage entries should be preserved");
 
-<<<<<<< HEAD
-            // Blocks 101-103 entries should be deleted
-=======
             // Blocks 101-104 entries should be deleted
->>>>>>> 5dbd8390
             let key1_block2 = BlockNumberHashedAddress((block2, storage_address1));
             let block2_entries = cursor
                 .walk_dup(Some(key1_block2), None)
@@ -4497,22 +4314,14 @@
                 .unwrap();
             assert!(block4_entries.is_empty(), "Block 103 storage entries should be deleted");
 
-<<<<<<< HEAD
-            // Block 104 entries should still exist (after range)
-=======
             // Block 104 entries should also be deleted
->>>>>>> 5dbd8390
             let key2_block5 = BlockNumberHashedAddress((block5, storage_address2));
             let block5_entries = cursor
                 .walk_dup(Some(key2_block5), None)
                 .unwrap()
                 .collect::<Result<Vec<_>, _>>()
                 .unwrap();
-<<<<<<< HEAD
-            assert_eq!(block5_entries.len(), 2, "Block 104 storage entries should be preserved");
-=======
             assert!(block5_entries.is_empty(), "Block 104 storage entries should be deleted");
->>>>>>> 5dbd8390
         }
     }
 }