--- conflicted
+++ resolved
@@ -1,15 +1,9 @@
 use crate::{
     post_state::StorageChangeset,
     traits::{AccountExtReader, BlockSource, ReceiptProvider, StageCheckpointWriter},
-<<<<<<< HEAD
-    AccountReader, BlockExecutionWriter, BlockHashProvider, BlockNumProvider, BlockProvider,
-    BlockWriter, EvmEnvProvider, HashingWriter, HeaderProvider, HistoryWriter, PostState,
-    ProviderError, StageCheckpointReader, StorageReader, TransactionsProvider, WithdrawalsProvider,
-=======
-    AccountReader, BlockHashReader, BlockNumReader, BlockReader, EvmEnvProvider, HashingWriter,
-    HeaderProvider, HistoryWriter, PostState, ProviderError, StageCheckpointReader, StorageReader,
-    TransactionsProvider, WithdrawalsProvider,
->>>>>>> 054f30f4
+    AccountReader, BlockExecutionWriter, BlockHashReader, BlockNumReader, BlockReader, BlockWriter,
+    EvmEnvProvider, HashingWriter, HeaderProvider, HistoryWriter, PostState, ProviderError,
+    StageCheckpointReader, StorageReader, TransactionsProvider, WithdrawalsProvider,
 };
 use itertools::{izip, Itertools};
 use reth_db::{
@@ -17,15 +11,8 @@
     cursor::{DbCursorRO, DbCursorRW, DbDupCursorRO},
     database::{Database, DatabaseGAT},
     models::{
-<<<<<<< HEAD
-        sharded_key,
-        storage_sharded_key::{self, StorageShardedKey},
-        AccountBeforeTx, BlockNumberAddress, ShardedKey, StoredBlockBodyIndices, StoredBlockOmmers,
-        StoredBlockWithdrawals,
-=======
         sharded_key, storage_sharded_key::StorageShardedKey, AccountBeforeTx, BlockNumberAddress,
-        ShardedKey, StoredBlockBodyIndices,
->>>>>>> 054f30f4
+        ShardedKey, StoredBlockBodyIndices, StoredBlockOmmers, StoredBlockWithdrawals,
     },
     table::Table,
     tables,
@@ -655,8 +642,6 @@
         }
         Ok(Vec::new())
     }
-<<<<<<< HEAD
-=======
 
     /// Insert history index to the database.
     ///
@@ -700,57 +685,6 @@
         }
         Ok(())
     }
-
-    /// Append blocks and insert its post state.
-    /// This will insert block data to all related tables and will update pipeline progress.
-    pub fn append_blocks_with_post_state(
-        &mut self,
-        blocks: Vec<SealedBlockWithSenders>,
-        state: PostState,
-    ) -> Result<()> {
-        if blocks.is_empty() {
-            return Ok(())
-        }
-        let new_tip = blocks.last().unwrap();
-        let new_tip_number = new_tip.number;
-
-        let first_number = blocks.first().unwrap().number;
-
-        let last = blocks.last().unwrap();
-        let last_block_number = last.number;
-        let last_block_hash = last.hash();
-        let expected_state_root = last.state_root;
-
-        // Insert the blocks
-        for block in blocks {
-            let (block, senders) = block.into_components();
-            insert_canonical_block(self.tx_mut(), block, Some(senders))?;
-        }
-
-        // Write state and changesets to the database.
-        // Must be written after blocks because of the receipt lookup.
-        state.write_to_db(self.tx_mut())?;
-
-        self.insert_hashes(first_number..=last_block_number, last_block_hash, expected_state_root)?;
-
-        self.calculate_history_indices(first_number..=last_block_number)?;
-
-        // Update pipeline progress
-        self.update_pipeline_stages(new_tip_number, false)?;
-
-        Ok(())
-    }
-
-    /// Insert full block and make it canonical.
-    pub fn insert_block(
-        &mut self,
-        block: SealedBlock,
-        senders: Option<Vec<Address>>,
-    ) -> Result<()> {
-        insert_canonical_block(self.tx_mut(), block, senders)?;
-        Ok(())
-    }
->>>>>>> 054f30f4
 }
 
 impl<'this, TX: DbTx<'this>> AccountReader for DatabaseProvider<'this, TX> {
