use crate::{
    changesets_utils::{
        storage_trie_wiped_changeset_iter, StorageRevertsIter, StorageTrieCurrentValuesIter,
    },
    providers::{
        database::{chain::ChainStorage, metrics},
        static_file::StaticFileWriter,
        NodeTypesForProvider, StaticFileProvider,
    },
    to_range,
    traits::{
        AccountExtReader, BlockSource, ChangeSetReader, ReceiptProvider, StageCheckpointWriter,
    },
    AccountReader, BlockBodyWriter, BlockExecutionWriter, BlockHashReader, BlockNumReader,
    BlockReader, BlockWriter, BundleStateInit, ChainStateBlockReader, ChainStateBlockWriter,
<<<<<<< HEAD
    DBProvider, EitherWriter, HashingWriter, HeaderProvider, HeaderSyncGapProvider,
    HistoricalStateProvider, HistoricalStateProviderRef, HistoryWriter, LatestStateProvider,
    LatestStateProviderRef, OriginalValuesKnown, ProviderError, PruneCheckpointReader,
    PruneCheckpointWriter, RevertsInit, StageCheckpointReader, StateProviderBox, StateWriter,
    StaticFileProviderFactory, StatsReader, StorageRangeProviderBox, StorageReader,
=======
    DBProvider, EitherReader, EitherWriter, EitherWriterDestination, HashingWriter, HeaderProvider,
    HeaderSyncGapProvider, HistoricalStateProvider, HistoricalStateProviderRef, HistoryWriter,
    LatestStateProvider, LatestStateProviderRef, OriginalValuesKnown, ProviderError,
    PruneCheckpointReader, PruneCheckpointWriter, RevertsInit, StageCheckpointReader,
    StateProviderBox, StateWriter, StaticFileProviderFactory, StatsReader, StorageReader,
>>>>>>> ee63c7d6
    StorageTrieWriter, TransactionVariant, TransactionsProvider, TransactionsProviderExt,
    TrieReader, TrieWriter,
};
use alloy_consensus::{
    transaction::{SignerRecoverable, TransactionMeta, TxHashRef},
    BlockHeader, TxReceipt,
};
use alloy_eips::BlockHashOrNumber;
use alloy_primitives::{
    keccak256,
    map::{hash_map, B256Map, HashMap, HashSet},
    Address, BlockHash, BlockNumber, TxHash, TxNumber, B256,
};
use itertools::Itertools;
use parking_lot::RwLock;
use rayon::slice::ParallelSliceMut;
use reth_chain_state::ExecutedBlock;
use reth_chainspec::{ChainInfo, ChainSpecProvider, EthChainSpec};
use reth_db_api::{
    cursor::{DbCursorRO, DbCursorRW, DbDupCursorRO, DbDupCursorRW},
    database::Database,
    models::{
        sharded_key, storage_sharded_key::StorageShardedKey, AccountBeforeTx, BlockNumberAddress,
        BlockNumberHashedAddress, ShardedKey, StorageSettings, StoredBlockBodyIndices,
    },
    table::Table,
    tables,
    transaction::{DbTx, DbTxMut},
    BlockNumberList, PlainAccountState, PlainStorageState,
};
use reth_execution_types::{Chain, ExecutionOutcome};
use reth_node_types::{BlockTy, BodyTy, HeaderTy, NodeTypes, ReceiptTy, TxTy};
use reth_primitives_traits::{
    Account, Block as _, BlockBody as _, Bytecode, RecoveredBlock, SealedHeader, StorageEntry,
};
use reth_prune_types::{
    PruneCheckpoint, PruneMode, PruneModes, PruneSegment, MINIMUM_PRUNING_DISTANCE,
};
use reth_stages_types::{StageCheckpoint, StageId};
use reth_static_file_types::StaticFileSegment;
use reth_storage_api::{
    BlockBodyIndicesProvider, BlockBodyReader, MetadataProvider, MetadataWriter,
    NodePrimitivesProvider, StateProvider, StorageChangeSetReader, StorageSettingsCache,
    TryIntoHistoricalStateProvider,
};
use reth_storage_errors::provider::ProviderResult;
use reth_trie::{
    trie_cursor::{
        InMemoryTrieCursor, InMemoryTrieCursorFactory, TrieCursor, TrieCursorFactory,
        TrieCursorIter,
    },
    updates::{StorageTrieUpdatesSorted, TrieUpdatesSorted},
    HashedPostStateSorted, StoredNibbles, StoredNibblesSubKey, TrieChangeSetsEntry,
};
use reth_trie_db::{
    DatabaseAccountTrieCursor, DatabaseStorageTrieCursor, DatabaseTrieCursorFactory,
};
use revm_database::states::{
    PlainStateReverts, PlainStorageChangeset, PlainStorageRevert, StateChangeset,
};
use std::{
    cmp::Ordering,
    collections::{BTreeMap, BTreeSet},
    fmt::Debug,
    ops::{Deref, DerefMut, Range, RangeBounds, RangeFrom, RangeInclusive},
    sync::Arc,
};
use tracing::{debug, trace};

/// A [`DatabaseProvider`] that holds a read-only database transaction.
pub type DatabaseProviderRO<DB, N> = DatabaseProvider<<DB as Database>::TX, N>;

/// A [`DatabaseProvider`] that holds a read-write database transaction.
///
/// Ideally this would be an alias type. However, there's some weird compiler error (<https://github.com/rust-lang/rust/issues/102211>), that forces us to wrap this in a struct instead.
/// Once that issue is solved, we can probably revert back to being an alias type.
#[derive(Debug)]
pub struct DatabaseProviderRW<DB: Database, N: NodeTypes>(
    pub DatabaseProvider<<DB as Database>::TXMut, N>,
);

impl<DB: Database, N: NodeTypes> Deref for DatabaseProviderRW<DB, N> {
    type Target = DatabaseProvider<<DB as Database>::TXMut, N>;

    fn deref(&self) -> &Self::Target {
        &self.0
    }
}

impl<DB: Database, N: NodeTypes> DerefMut for DatabaseProviderRW<DB, N> {
    fn deref_mut(&mut self) -> &mut Self::Target {
        &mut self.0
    }
}

impl<DB: Database, N: NodeTypes> AsRef<DatabaseProvider<<DB as Database>::TXMut, N>>
    for DatabaseProviderRW<DB, N>
{
    fn as_ref(&self) -> &DatabaseProvider<<DB as Database>::TXMut, N> {
        &self.0
    }
}

impl<DB: Database, N: NodeTypes + 'static> DatabaseProviderRW<DB, N> {
    /// Commit database transaction and static file if it exists.
    pub fn commit(self) -> ProviderResult<bool> {
        self.0.commit()
    }

    /// Consume `DbTx` or `DbTxMut`.
    pub fn into_tx(self) -> <DB as Database>::TXMut {
        self.0.into_tx()
    }

    /// Override the minimum pruning distance for testing purposes.
    #[cfg(any(test, feature = "test-utils"))]
    pub const fn with_minimum_pruning_distance(mut self, distance: u64) -> Self {
        self.0.minimum_pruning_distance = distance;
        self
    }
}

impl<DB: Database, N: NodeTypes> From<DatabaseProviderRW<DB, N>>
    for DatabaseProvider<<DB as Database>::TXMut, N>
{
    fn from(provider: DatabaseProviderRW<DB, N>) -> Self {
        provider.0
    }
}

/// A provider struct that fetches data from the database.
/// Wrapper around [`DbTx`] and [`DbTxMut`]. Example: [`HeaderProvider`] [`BlockHashReader`]
#[derive(Debug)]
pub struct DatabaseProvider<TX, N: NodeTypes> {
    /// Database transaction.
    tx: TX,
    /// Chain spec
    chain_spec: Arc<N::ChainSpec>,
    /// Static File provider
    static_file_provider: StaticFileProvider<N::Primitives>,
    /// Pruning configuration
    prune_modes: PruneModes,
    /// Node storage handler.
    storage: Arc<N::Storage>,
    /// Storage configuration settings for this node
    storage_settings: Arc<RwLock<StorageSettings>>,
    /// Minimum distance from tip required for pruning
    minimum_pruning_distance: u64,
}

impl<TX, N: NodeTypes> DatabaseProvider<TX, N> {
    /// Returns reference to prune modes.
    pub const fn prune_modes_ref(&self) -> &PruneModes {
        &self.prune_modes
    }
}

impl<TX: DbTx + 'static, N: NodeTypes> DatabaseProvider<TX, N> {
    /// State provider for latest state
    pub fn latest<'a>(&'a self) -> Box<dyn StateProvider + 'a> {
        trace!(target: "providers::db", "Returning latest state provider");
        Box::new(LatestStateProviderRef::new(self))
    }

    /// Storage provider for state at that given block hash
    pub fn history_by_block_hash<'a>(
        &'a self,
        block_hash: BlockHash,
    ) -> ProviderResult<Box<dyn StateProvider + 'a>> {
        let mut block_number =
            self.block_number(block_hash)?.ok_or(ProviderError::BlockHashNotFound(block_hash))?;
        if block_number == self.best_block_number().unwrap_or_default() &&
            block_number == self.last_block_number().unwrap_or_default()
        {
            return Ok(Box::new(LatestStateProviderRef::new(self)))
        }

        // +1 as the changeset that we want is the one that was applied after this block.
        block_number += 1;

        let account_history_prune_checkpoint =
            self.get_prune_checkpoint(PruneSegment::AccountHistory)?;
        let storage_history_prune_checkpoint =
            self.get_prune_checkpoint(PruneSegment::StorageHistory)?;

        let mut state_provider = HistoricalStateProviderRef::new(self, block_number);

        // If we pruned account or storage history, we can't return state on every historical block.
        // Instead, we should cap it at the latest prune checkpoint for corresponding prune segment.
        if let Some(prune_checkpoint_block_number) =
            account_history_prune_checkpoint.and_then(|checkpoint| checkpoint.block_number)
        {
            state_provider = state_provider.with_lowest_available_account_history_block_number(
                prune_checkpoint_block_number + 1,
            );
        }
        if let Some(prune_checkpoint_block_number) =
            storage_history_prune_checkpoint.and_then(|checkpoint| checkpoint.block_number)
        {
            state_provider = state_provider.with_lowest_available_storage_history_block_number(
                prune_checkpoint_block_number + 1,
            );
        }

        Ok(Box::new(state_provider))
    }

    #[cfg(feature = "test-utils")]
    /// Sets the prune modes for provider.
    pub fn set_prune_modes(&mut self, prune_modes: PruneModes) {
        self.prune_modes = prune_modes;
    }
}

impl<TX, N: NodeTypes> NodePrimitivesProvider for DatabaseProvider<TX, N> {
    type Primitives = N::Primitives;
}

impl<TX, N: NodeTypes> StaticFileProviderFactory for DatabaseProvider<TX, N> {
    /// Returns a static file provider
    fn static_file_provider(&self) -> StaticFileProvider<Self::Primitives> {
        self.static_file_provider.clone()
    }

    fn get_static_file_writer(
        &self,
        block: BlockNumber,
        segment: StaticFileSegment,
    ) -> ProviderResult<crate::providers::StaticFileProviderRWRefMut<'_, Self::Primitives>> {
        self.static_file_provider.get_writer(block, segment)
    }
}

impl<TX: Debug + Send + Sync, N: NodeTypes<ChainSpec: EthChainSpec + 'static>> ChainSpecProvider
    for DatabaseProvider<TX, N>
{
    type ChainSpec = N::ChainSpec;

    fn chain_spec(&self) -> Arc<Self::ChainSpec> {
        self.chain_spec.clone()
    }
}

impl<TX: DbTxMut, N: NodeTypes> DatabaseProvider<TX, N> {
    /// Creates a provider with an inner read-write transaction.
    pub const fn new_rw(
        tx: TX,
        chain_spec: Arc<N::ChainSpec>,
        static_file_provider: StaticFileProvider<N::Primitives>,
        prune_modes: PruneModes,
        storage: Arc<N::Storage>,
        storage_settings: Arc<RwLock<StorageSettings>>,
    ) -> Self {
        Self {
            tx,
            chain_spec,
            static_file_provider,
            prune_modes,
            storage,
            storage_settings,
            minimum_pruning_distance: MINIMUM_PRUNING_DISTANCE,
        }
    }
}

impl<TX, N: NodeTypes> AsRef<Self> for DatabaseProvider<TX, N> {
    fn as_ref(&self) -> &Self {
        self
    }
}

impl<TX: DbTx + DbTxMut + 'static, N: NodeTypesForProvider> DatabaseProvider<TX, N> {
    /// Writes executed blocks and state to storage.
    pub fn save_blocks(&self, blocks: Vec<ExecutedBlock<N::Primitives>>) -> ProviderResult<()> {
        if blocks.is_empty() {
            debug!(target: "providers::db", "Attempted to write empty block range");
            return Ok(())
        }

        // NOTE: checked non-empty above
        let first_block = blocks.first().unwrap().recovered_block();

        let last_block = blocks.last().unwrap().recovered_block();
        let first_number = first_block.number();
        let last_block_number = last_block.number();

        debug!(target: "providers::db", block_count = %blocks.len(), "Writing blocks and execution data to storage");

        // TODO: Do performant / batched writes for each type of object
        // instead of a loop over all blocks,
        // meaning:
        //  * blocks
        //  * state
        //  * hashed state
        //  * trie updates (cannot naively extend, need helper)
        //  * indices (already done basically)
        // Insert the blocks
        for ExecutedBlock { recovered_block, execution_output, hashed_state, trie_updates } in
            blocks
        {
            let block_number = recovered_block.number();
            self.insert_block(Arc::unwrap_or_clone(recovered_block))?;

            // Write state and changesets to the database.
            // Must be written after blocks because of the receipt lookup.
            self.write_state(&execution_output, OriginalValuesKnown::No)?;

            // insert hashes and intermediate merkle nodes
            self.write_hashed_state(&hashed_state)?;

            self.write_trie_changesets(block_number, &trie_updates, None)?;
            self.write_trie_updates_sorted(&trie_updates)?;
        }

        // update history indices
        self.update_history_indices(first_number..=last_block_number)?;

        // Update pipeline progress
        self.update_pipeline_stages(last_block_number, false)?;

        debug!(target: "providers::db", range = ?first_number..=last_block_number, "Appended block data");

        Ok(())
    }

    /// Unwinds trie state starting at and including the given block.
    ///
    /// This includes calculating the resulted state root and comparing it with the parent block
    /// state root.
    pub fn unwind_trie_state_from(&self, from: BlockNumber) -> ProviderResult<()> {
        let changed_accounts = self
            .tx
            .cursor_read::<tables::AccountChangeSets>()?
            .walk_range(from..)?
            .collect::<Result<Vec<_>, _>>()?;

        // Unwind account hashes.
        self.unwind_account_hashing(changed_accounts.iter())?;

        // Unwind account history indices.
        self.unwind_account_history_indices(changed_accounts.iter())?;

        let storage_start = BlockNumberAddress((from, Address::ZERO));
        let changed_storages = self
            .tx
            .cursor_read::<tables::StorageChangeSets>()?
            .walk_range(storage_start..)?
            .collect::<Result<Vec<_>, _>>()?;

        // Unwind storage hashes.
        self.unwind_storage_hashing(changed_storages.iter().copied())?;

        // Unwind storage history indices.
        self.unwind_storage_history_indices(changed_storages.iter().copied())?;

        // Unwind accounts/storages trie tables using the revert.
        let trie_revert = self.trie_reverts(from)?;
        self.write_trie_updates_sorted(&trie_revert)?;

        // Clear trie changesets which have been unwound.
        self.clear_trie_changesets_from(from)?;

        Ok(())
    }

    /// Removes receipts from all transactions starting with provided number (inclusive).
    fn remove_receipts_from(
        &self,
        from_tx: TxNumber,
        last_block: BlockNumber,
    ) -> ProviderResult<()> {
        // iterate over block body and remove receipts
        self.remove::<tables::Receipts<ReceiptTy<N>>>(from_tx..)?;

        if EitherWriter::receipts_destination(self).is_static_file() {
            let static_file_receipt_num =
                self.static_file_provider.get_highest_static_file_tx(StaticFileSegment::Receipts);

            let to_delete = static_file_receipt_num
                .map(|static_num| (static_num + 1).saturating_sub(from_tx))
                .unwrap_or_default();

            self.static_file_provider
                .latest_writer(StaticFileSegment::Receipts)?
                .prune_receipts(to_delete, last_block)?;
        }

        Ok(())
    }
}

impl<TX: DbTx + 'static, N: NodeTypes> TryIntoHistoricalStateProvider for DatabaseProvider<TX, N> {
    fn try_into_history_at_block(
        self,
        mut block_number: BlockNumber,
    ) -> ProviderResult<StateProviderBox> {
        // if the block number is the same as the currently best block number on disk we can use the
        // latest state provider here
        if block_number == self.best_block_number().unwrap_or_default() {
            return Ok(Box::new(LatestStateProvider::new(self)))
        }

        // +1 as the changeset that we want is the one that was applied after this block.
        block_number += 1;

        let account_history_prune_checkpoint =
            self.get_prune_checkpoint(PruneSegment::AccountHistory)?;
        let storage_history_prune_checkpoint =
            self.get_prune_checkpoint(PruneSegment::StorageHistory)?;

        let mut state_provider = HistoricalStateProvider::new(self, block_number);

        // If we pruned account or storage history, we can't return state on every historical block.
        // Instead, we should cap it at the latest prune checkpoint for corresponding prune segment.
        if let Some(prune_checkpoint_block_number) =
            account_history_prune_checkpoint.and_then(|checkpoint| checkpoint.block_number)
        {
            state_provider = state_provider.with_lowest_available_account_history_block_number(
                prune_checkpoint_block_number + 1,
            );
        }
        if let Some(prune_checkpoint_block_number) =
            storage_history_prune_checkpoint.and_then(|checkpoint| checkpoint.block_number)
        {
            state_provider = state_provider.with_lowest_available_storage_history_block_number(
                prune_checkpoint_block_number + 1,
            );
        }

        Ok(Box::new(state_provider))
    }

    fn try_into_storage_range_history_at_block(
        self,
        mut block_number: BlockNumber,
    ) -> ProviderResult<StorageRangeProviderBox> {
        if block_number == self.best_block_number().unwrap_or_default() {
            return Ok(Box::new(LatestStateProvider::new(self)))
        }

        block_number += 1;

        let account_history_prune_checkpoint =
            self.get_prune_checkpoint(PruneSegment::AccountHistory)?;
        let storage_history_prune_checkpoint =
            self.get_prune_checkpoint(PruneSegment::StorageHistory)?;

        let mut state_provider = HistoricalStateProvider::new(self, block_number);

        if let Some(prune_checkpoint_block_number) =
            account_history_prune_checkpoint.and_then(|checkpoint| checkpoint.block_number)
        {
            state_provider = state_provider.with_lowest_available_account_history_block_number(
                prune_checkpoint_block_number + 1,
            );
        }
        if let Some(prune_checkpoint_block_number) =
            storage_history_prune_checkpoint.and_then(|checkpoint| checkpoint.block_number)
        {
            state_provider = state_provider.with_lowest_available_storage_history_block_number(
                prune_checkpoint_block_number + 1,
            );
        }

        Ok(Box::new(state_provider))
    }
}

/// For a given key, unwind all history shards that contain block numbers at or above the given
/// block number.
///
/// S - Sharded key subtype.
/// T - Table to walk over.
/// C - Cursor implementation.
///
/// This function walks the entries from the given start key and deletes all shards that belong to
/// the key and contain block numbers at or above the given block number. Shards entirely below
/// the block number are preserved.
///
/// The boundary shard (the shard that spans across the block number) is removed from the database.
/// Any indices that are below the block number are filtered out and returned for reinsertion.
/// The boundary shard is returned for reinsertion (if it's not empty).
fn unwind_history_shards<S, T, C>(
    cursor: &mut C,
    start_key: T::Key,
    block_number: BlockNumber,
    mut shard_belongs_to_key: impl FnMut(&T::Key) -> bool,
) -> ProviderResult<Vec<u64>>
where
    T: Table<Value = BlockNumberList>,
    T::Key: AsRef<ShardedKey<S>>,
    C: DbCursorRO<T> + DbCursorRW<T>,
{
    // Start from the given key and iterate through shards
    let mut item = cursor.seek_exact(start_key)?;
    while let Some((sharded_key, list)) = item {
        // If the shard does not belong to the key, break.
        if !shard_belongs_to_key(&sharded_key) {
            break
        }

        // Always delete the current shard from the database first
        // We'll decide later what (if anything) to reinsert
        cursor.delete_current()?;

        // Get the first (lowest) block number in this shard
        // All block numbers in a shard are sorted in ascending order
        let first = list.iter().next().expect("List can't be empty");

        // Case 1: Entire shard is at or above the unwinding point
        // Keep it deleted (don't return anything for reinsertion)
        if first >= block_number {
            item = cursor.prev()?;
            continue
        }
        // Case 2: This is a boundary shard (spans across the unwinding point)
        // The shard contains some blocks below and some at/above the unwinding point
        else if block_number <= sharded_key.as_ref().highest_block_number {
            // Return only the block numbers that are below the unwinding point
            // These will be reinserted to preserve the historical data
            return Ok(list.iter().take_while(|i| *i < block_number).collect::<Vec<_>>())
        }
        // Case 3: Entire shard is below the unwinding point
        // Return all block numbers for reinsertion (preserve entire shard)
        return Ok(list.iter().collect::<Vec<_>>())
    }

    // No shards found or all processed
    Ok(Vec::new())
}

impl<TX: DbTx + 'static, N: NodeTypesForProvider> DatabaseProvider<TX, N> {
    /// Creates a provider with an inner read-only transaction.
    pub const fn new(
        tx: TX,
        chain_spec: Arc<N::ChainSpec>,
        static_file_provider: StaticFileProvider<N::Primitives>,
        prune_modes: PruneModes,
        storage: Arc<N::Storage>,
        storage_settings: Arc<RwLock<StorageSettings>>,
    ) -> Self {
        Self {
            tx,
            chain_spec,
            static_file_provider,
            prune_modes,
            storage,
            storage_settings,
            minimum_pruning_distance: MINIMUM_PRUNING_DISTANCE,
        }
    }

    /// Consume `DbTx` or `DbTxMut`.
    pub fn into_tx(self) -> TX {
        self.tx
    }

    /// Pass `DbTx` or `DbTxMut` mutable reference.
    pub const fn tx_mut(&mut self) -> &mut TX {
        &mut self.tx
    }

    /// Pass `DbTx` or `DbTxMut` immutable reference.
    pub const fn tx_ref(&self) -> &TX {
        &self.tx
    }

    /// Returns a reference to the chain specification.
    pub fn chain_spec(&self) -> &N::ChainSpec {
        &self.chain_spec
    }
}

impl<TX: DbTx + 'static, N: NodeTypesForProvider> DatabaseProvider<TX, N> {
    fn recovered_block<H, HF, B, BF>(
        &self,
        id: BlockHashOrNumber,
        _transaction_kind: TransactionVariant,
        header_by_number: HF,
        construct_block: BF,
    ) -> ProviderResult<Option<B>>
    where
        H: AsRef<HeaderTy<N>>,
        HF: FnOnce(BlockNumber) -> ProviderResult<Option<H>>,
        BF: FnOnce(H, BodyTy<N>, Vec<Address>) -> ProviderResult<Option<B>>,
    {
        let Some(block_number) = self.convert_hash_or_number(id)? else { return Ok(None) };
        let Some(header) = header_by_number(block_number)? else { return Ok(None) };

        // Get the block body
        //
        // If the body indices are not found, this means that the transactions either do not exist
        // in the database yet, or they do exit but are not indexed. If they exist but are not
        // indexed, we don't have enough information to return the block anyways, so we return
        // `None`.
        let Some(body) = self.block_body_indices(block_number)? else { return Ok(None) };

        let tx_range = body.tx_num_range();

        let (transactions, senders) = if tx_range.is_empty() {
            (vec![], vec![])
        } else {
            (self.transactions_by_tx_range(tx_range.clone())?, self.senders_by_tx_range(tx_range)?)
        };

        let body = self
            .storage
            .reader()
            .read_block_bodies(self, vec![(header.as_ref(), transactions)])?
            .pop()
            .ok_or(ProviderError::InvalidStorageOutput)?;

        construct_block(header, body, senders)
    }

    /// Returns a range of blocks from the database.
    ///
    /// Uses the provided `headers_range` to get the headers for the range, and `assemble_block` to
    /// construct blocks from the following inputs:
    ///     – Header
    ///     - Range of transaction numbers
    ///     – Ommers
    ///     – Withdrawals
    ///     – Senders
    fn block_range<F, H, HF, R>(
        &self,
        range: RangeInclusive<BlockNumber>,
        headers_range: HF,
        mut assemble_block: F,
    ) -> ProviderResult<Vec<R>>
    where
        H: AsRef<HeaderTy<N>>,
        HF: FnOnce(RangeInclusive<BlockNumber>) -> ProviderResult<Vec<H>>,
        F: FnMut(H, BodyTy<N>, Range<TxNumber>) -> ProviderResult<R>,
    {
        if range.is_empty() {
            return Ok(Vec::new())
        }

        let len = range.end().saturating_sub(*range.start()) as usize;
        let mut blocks = Vec::with_capacity(len);

        let headers = headers_range(range.clone())?;

        // If the body indices are not found, this means that the transactions either do
        // not exist in the database yet, or they do exit but are
        // not indexed. If they exist but are not indexed, we don't
        // have enough information to return the block anyways, so
        // we skip the block.
        let present_headers = self
            .block_body_indices_range(range)?
            .into_iter()
            .map(|b| b.tx_num_range())
            .zip(headers)
            .collect::<Vec<_>>();

        let mut inputs = Vec::new();
        for (tx_range, header) in &present_headers {
            let transactions = if tx_range.is_empty() {
                Vec::new()
            } else {
                self.transactions_by_tx_range(tx_range.clone())?
            };

            inputs.push((header.as_ref(), transactions));
        }

        let bodies = self.storage.reader().read_block_bodies(self, inputs)?;

        for ((tx_range, header), body) in present_headers.into_iter().zip(bodies) {
            blocks.push(assemble_block(header, body, tx_range)?);
        }

        Ok(blocks)
    }

    /// Returns a range of blocks from the database, along with the senders of each
    /// transaction in the blocks.
    ///
    /// Uses the provided `headers_range` to get the headers for the range, and `assemble_block` to
    /// construct blocks from the following inputs:
    ///     – Header
    ///     - Transactions
    ///     – Ommers
    ///     – Withdrawals
    ///     – Senders
    fn block_with_senders_range<H, HF, B, BF>(
        &self,
        range: RangeInclusive<BlockNumber>,
        headers_range: HF,
        assemble_block: BF,
    ) -> ProviderResult<Vec<B>>
    where
        H: AsRef<HeaderTy<N>>,
        HF: Fn(RangeInclusive<BlockNumber>) -> ProviderResult<Vec<H>>,
        BF: Fn(H, BodyTy<N>, Vec<Address>) -> ProviderResult<B>,
    {
        self.block_range(range, headers_range, |header, body, tx_range| {
            let senders = if tx_range.is_empty() {
                Vec::new()
            } else {
                let known_senders: HashMap<TxNumber, Address> =
                    EitherReader::new_senders(self)?.senders_by_tx_range(tx_range.clone())?;

                let mut senders = Vec::with_capacity(body.transactions().len());
                for (tx_num, tx) in tx_range.zip(body.transactions()) {
                    match known_senders.get(&tx_num) {
                        None => {
                            // recover the sender from the transaction if not found
                            let sender = tx.recover_signer_unchecked()?;
                            senders.push(sender);
                        }
                        Some(sender) => senders.push(*sender),
                    }
                }

                senders
            };

            assemble_block(header, body, senders)
        })
    }

    /// Populate a [`BundleStateInit`] and [`RevertsInit`] using cursors over the
    /// [`PlainAccountState`] and [`PlainStorageState`] tables, based on the given storage and
    /// account changesets.
    fn populate_bundle_state<A, S>(
        &self,
        account_changeset: Vec<(u64, AccountBeforeTx)>,
        storage_changeset: Vec<(BlockNumberAddress, StorageEntry)>,
        plain_accounts_cursor: &mut A,
        plain_storage_cursor: &mut S,
    ) -> ProviderResult<(BundleStateInit, RevertsInit)>
    where
        A: DbCursorRO<PlainAccountState>,
        S: DbDupCursorRO<PlainStorageState>,
    {
        // iterate previous value and get plain state value to create changeset
        // Double option around Account represent if Account state is know (first option) and
        // account is removed (Second Option)
        let mut state: BundleStateInit = HashMap::default();

        // This is not working for blocks that are not at tip. as plain state is not the last
        // state of end range. We should rename the functions or add support to access
        // History state. Accessing history state can be tricky but we are not gaining
        // anything.

        let mut reverts: RevertsInit = HashMap::default();

        // add account changeset changes
        for (block_number, account_before) in account_changeset.into_iter().rev() {
            let AccountBeforeTx { info: old_info, address } = account_before;
            match state.entry(address) {
                hash_map::Entry::Vacant(entry) => {
                    let new_info = plain_accounts_cursor.seek_exact(address)?.map(|kv| kv.1);
                    entry.insert((old_info, new_info, HashMap::default()));
                }
                hash_map::Entry::Occupied(mut entry) => {
                    // overwrite old account state.
                    entry.get_mut().0 = old_info;
                }
            }
            // insert old info into reverts.
            reverts.entry(block_number).or_default().entry(address).or_default().0 = Some(old_info);
        }

        // add storage changeset changes
        for (block_and_address, old_storage) in storage_changeset.into_iter().rev() {
            let BlockNumberAddress((block_number, address)) = block_and_address;
            // get account state or insert from plain state.
            let account_state = match state.entry(address) {
                hash_map::Entry::Vacant(entry) => {
                    let present_info = plain_accounts_cursor.seek_exact(address)?.map(|kv| kv.1);
                    entry.insert((present_info, present_info, HashMap::default()))
                }
                hash_map::Entry::Occupied(entry) => entry.into_mut(),
            };

            // match storage.
            match account_state.2.entry(old_storage.key) {
                hash_map::Entry::Vacant(entry) => {
                    let new_storage = plain_storage_cursor
                        .seek_by_key_subkey(address, old_storage.key)?
                        .filter(|storage| storage.key == old_storage.key)
                        .unwrap_or_default();
                    entry.insert((old_storage.value, new_storage.value));
                }
                hash_map::Entry::Occupied(mut entry) => {
                    entry.get_mut().0 = old_storage.value;
                }
            };

            reverts
                .entry(block_number)
                .or_default()
                .entry(address)
                .or_default()
                .1
                .push(old_storage);
        }

        Ok((state, reverts))
    }
}

impl<TX: DbTxMut + DbTx + 'static, N: NodeTypes> DatabaseProvider<TX, N> {
    /// Load shard and remove it. If list is empty, last shard was full or
    /// there are no shards at all.
    fn take_shard<T>(
        &self,
        cursor: &mut <TX as DbTxMut>::CursorMut<T>,
        key: T::Key,
    ) -> ProviderResult<Vec<u64>>
    where
        T: Table<Value = BlockNumberList>,
    {
        if let Some((_, list)) = cursor.seek_exact(key)? {
            // delete old shard so new one can be inserted.
            cursor.delete_current()?;
            let list = list.iter().collect::<Vec<_>>();
            return Ok(list)
        }
        Ok(Vec::new())
    }

    /// Insert history index to the database.
    ///
    /// For each updated partial key, this function removes the last shard from
    /// the database (if any), appends the new indices to it, chunks the resulting integer list and
    /// inserts the new shards back into the database.
    ///
    /// This function is used by history indexing stages.
    fn append_history_index<P, T>(
        &self,
        index_updates: impl IntoIterator<Item = (P, impl IntoIterator<Item = u64>)>,
        mut sharded_key_factory: impl FnMut(P, BlockNumber) -> T::Key,
    ) -> ProviderResult<()>
    where
        P: Copy,
        T: Table<Value = BlockNumberList>,
    {
        let mut cursor = self.tx.cursor_write::<T>()?;
        for (partial_key, indices) in index_updates {
            let mut last_shard =
                self.take_shard::<T>(&mut cursor, sharded_key_factory(partial_key, u64::MAX))?;
            last_shard.extend(indices);
            // Chunk indices and insert them in shards of N size.
            let mut chunks = last_shard.chunks(sharded_key::NUM_OF_INDICES_IN_SHARD).peekable();
            while let Some(list) = chunks.next() {
                let highest_block_number = if chunks.peek().is_some() {
                    *list.last().expect("`chunks` does not return empty list")
                } else {
                    // Insert last list with `u64::MAX`.
                    u64::MAX
                };
                cursor.insert(
                    sharded_key_factory(partial_key, highest_block_number),
                    &BlockNumberList::new_pre_sorted(list.iter().copied()),
                )?;
            }
        }
        Ok(())
    }
}

impl<TX: DbTx, N: NodeTypes> AccountReader for DatabaseProvider<TX, N> {
    fn basic_account(&self, address: &Address) -> ProviderResult<Option<Account>> {
        Ok(self.tx.get_by_encoded_key::<tables::PlainAccountState>(address)?)
    }
}

impl<TX: DbTx, N: NodeTypes> AccountExtReader for DatabaseProvider<TX, N> {
    fn changed_accounts_with_range(
        &self,
        range: impl RangeBounds<BlockNumber>,
    ) -> ProviderResult<BTreeSet<Address>> {
        self.tx
            .cursor_read::<tables::AccountChangeSets>()?
            .walk_range(range)?
            .map(|entry| {
                entry.map(|(_, account_before)| account_before.address).map_err(Into::into)
            })
            .collect()
    }

    fn basic_accounts(
        &self,
        iter: impl IntoIterator<Item = Address>,
    ) -> ProviderResult<Vec<(Address, Option<Account>)>> {
        let mut plain_accounts = self.tx.cursor_read::<tables::PlainAccountState>()?;
        Ok(iter
            .into_iter()
            .map(|address| plain_accounts.seek_exact(address).map(|a| (address, a.map(|(_, v)| v))))
            .collect::<Result<Vec<_>, _>>()?)
    }

    fn changed_accounts_and_blocks_with_range(
        &self,
        range: RangeInclusive<BlockNumber>,
    ) -> ProviderResult<BTreeMap<Address, Vec<u64>>> {
        let mut changeset_cursor = self.tx.cursor_read::<tables::AccountChangeSets>()?;

        let account_transitions = changeset_cursor.walk_range(range)?.try_fold(
            BTreeMap::new(),
            |mut accounts: BTreeMap<Address, Vec<u64>>, entry| -> ProviderResult<_> {
                let (index, account) = entry?;
                accounts.entry(account.address).or_default().push(index);
                Ok(accounts)
            },
        )?;

        Ok(account_transitions)
    }
}

impl<TX: DbTx, N: NodeTypes> StorageChangeSetReader for DatabaseProvider<TX, N> {
    fn storage_changeset(
        &self,
        block_number: BlockNumber,
    ) -> ProviderResult<Vec<(BlockNumberAddress, StorageEntry)>> {
        let range = block_number..=block_number;
        let storage_range = BlockNumberAddress::range(range);
        self.tx
            .cursor_dup_read::<tables::StorageChangeSets>()?
            .walk_range(storage_range)?
            .map(|result| -> ProviderResult<_> { Ok(result?) })
            .collect()
    }
}

impl<TX: DbTx, N: NodeTypes> ChangeSetReader for DatabaseProvider<TX, N> {
    fn account_block_changeset(
        &self,
        block_number: BlockNumber,
    ) -> ProviderResult<Vec<AccountBeforeTx>> {
        let range = block_number..=block_number;
        self.tx
            .cursor_read::<tables::AccountChangeSets>()?
            .walk_range(range)?
            .map(|result| -> ProviderResult<_> {
                let (_, account_before) = result?;
                Ok(account_before)
            })
            .collect()
    }

    fn get_account_before_block(
        &self,
        block_number: BlockNumber,
        address: Address,
    ) -> ProviderResult<Option<AccountBeforeTx>> {
        self.tx
            .cursor_dup_read::<tables::AccountChangeSets>()?
            .seek_by_key_subkey(block_number, address)?
            .filter(|acc| acc.address == address)
            .map(Ok)
            .transpose()
    }
}

impl<TX: DbTx + 'static, N: NodeTypesForProvider> HeaderSyncGapProvider
    for DatabaseProvider<TX, N>
{
    type Header = HeaderTy<N>;

    fn local_tip_header(
        &self,
        highest_uninterrupted_block: BlockNumber,
    ) -> ProviderResult<SealedHeader<Self::Header>> {
        let static_file_provider = self.static_file_provider();

        // Make sure Headers static file is at the same height. If it's further, this
        // input execution was interrupted previously and we need to unwind the static file.
        let next_static_file_block_num = static_file_provider
            .get_highest_static_file_block(StaticFileSegment::Headers)
            .map(|id| id + 1)
            .unwrap_or_default();
        let next_block = highest_uninterrupted_block + 1;

        match next_static_file_block_num.cmp(&next_block) {
            // The node shutdown between an executed static file commit and before the database
            // commit, so we need to unwind the static files.
            Ordering::Greater => {
                let mut static_file_producer =
                    static_file_provider.latest_writer(StaticFileSegment::Headers)?;
                static_file_producer.prune_headers(next_static_file_block_num - next_block)?;
                // Since this is a database <-> static file inconsistency, we commit the change
                // straight away.
                static_file_producer.commit()?
            }
            Ordering::Less => {
                // There's either missing or corrupted files.
                return Err(ProviderError::HeaderNotFound(next_static_file_block_num.into()))
            }
            Ordering::Equal => {}
        }

        let local_head = static_file_provider
            .sealed_header(highest_uninterrupted_block)?
            .ok_or_else(|| ProviderError::HeaderNotFound(highest_uninterrupted_block.into()))?;

        Ok(local_head)
    }
}

impl<TX: DbTx + 'static, N: NodeTypesForProvider> HeaderProvider for DatabaseProvider<TX, N> {
    type Header = HeaderTy<N>;

    fn header(&self, block_hash: BlockHash) -> ProviderResult<Option<Self::Header>> {
        if let Some(num) = self.block_number(block_hash)? {
            Ok(self.header_by_number(num)?)
        } else {
            Ok(None)
        }
    }

    fn header_by_number(&self, num: BlockNumber) -> ProviderResult<Option<Self::Header>> {
        self.static_file_provider.header_by_number(num)
    }

    fn headers_range(
        &self,
        range: impl RangeBounds<BlockNumber>,
    ) -> ProviderResult<Vec<Self::Header>> {
        self.static_file_provider.headers_range(range)
    }

    fn sealed_header(
        &self,
        number: BlockNumber,
    ) -> ProviderResult<Option<SealedHeader<Self::Header>>> {
        self.static_file_provider.sealed_header(number)
    }

    fn sealed_headers_while(
        &self,
        range: impl RangeBounds<BlockNumber>,
        predicate: impl FnMut(&SealedHeader<Self::Header>) -> bool,
    ) -> ProviderResult<Vec<SealedHeader<Self::Header>>> {
        self.static_file_provider.sealed_headers_while(range, predicate)
    }
}

impl<TX: DbTx + 'static, N: NodeTypes> BlockHashReader for DatabaseProvider<TX, N> {
    fn block_hash(&self, number: u64) -> ProviderResult<Option<B256>> {
        self.static_file_provider.block_hash(number)
    }

    fn canonical_hashes_range(
        &self,
        start: BlockNumber,
        end: BlockNumber,
    ) -> ProviderResult<Vec<B256>> {
        self.static_file_provider.canonical_hashes_range(start, end)
    }
}

impl<TX: DbTx + 'static, N: NodeTypes> BlockNumReader for DatabaseProvider<TX, N> {
    fn chain_info(&self) -> ProviderResult<ChainInfo> {
        let best_number = self.best_block_number()?;
        let best_hash = self.block_hash(best_number)?.unwrap_or_default();
        Ok(ChainInfo { best_hash, best_number })
    }

    fn best_block_number(&self) -> ProviderResult<BlockNumber> {
        // The best block number is tracked via the finished stage which gets updated in the same tx
        // when new blocks committed
        Ok(self
            .get_stage_checkpoint(StageId::Finish)?
            .map(|checkpoint| checkpoint.block_number)
            .unwrap_or_default())
    }

    fn last_block_number(&self) -> ProviderResult<BlockNumber> {
        self.static_file_provider.last_block_number()
    }

    fn block_number(&self, hash: B256) -> ProviderResult<Option<BlockNumber>> {
        Ok(self.tx.get::<tables::HeaderNumbers>(hash)?)
    }
}

impl<TX: DbTx + 'static, N: NodeTypesForProvider> BlockReader for DatabaseProvider<TX, N> {
    type Block = BlockTy<N>;

    fn find_block_by_hash(
        &self,
        hash: B256,
        source: BlockSource,
    ) -> ProviderResult<Option<Self::Block>> {
        if source.is_canonical() {
            self.block(hash.into())
        } else {
            Ok(None)
        }
    }

    /// Returns the block with matching number from database.
    ///
    /// If the header for this block is not found, this returns `None`.
    /// If the header is found, but the transactions either do not exist, or are not indexed, this
    /// will return None.
    fn block(&self, id: BlockHashOrNumber) -> ProviderResult<Option<Self::Block>> {
        if let Some(number) = self.convert_hash_or_number(id)? &&
            let Some(header) = self.header_by_number(number)?
        {
            // If the body indices are not found, this means that the transactions either do not
            // exist in the database yet, or they do exit but are not indexed.
            // If they exist but are not indexed, we don't have enough
            // information to return the block anyways, so we return `None`.
            let Some(transactions) = self.transactions_by_block(number.into())? else {
                return Ok(None)
            };

            let body = self
                .storage
                .reader()
                .read_block_bodies(self, vec![(&header, transactions)])?
                .pop()
                .ok_or(ProviderError::InvalidStorageOutput)?;

            return Ok(Some(Self::Block::new(header, body)))
        }

        Ok(None)
    }

    fn pending_block(&self) -> ProviderResult<Option<RecoveredBlock<Self::Block>>> {
        Ok(None)
    }

    fn pending_block_and_receipts(
        &self,
    ) -> ProviderResult<Option<(RecoveredBlock<Self::Block>, Vec<Self::Receipt>)>> {
        Ok(None)
    }

    /// Returns the block with senders with matching number or hash from database.
    ///
    /// **NOTE: The transactions have invalid hashes, since they would need to be calculated on the
    /// spot, and we want fast querying.**
    ///
    /// If the header for this block is not found, this returns `None`.
    /// If the header is found, but the transactions either do not exist, or are not indexed, this
    /// will return None.
    fn recovered_block(
        &self,
        id: BlockHashOrNumber,
        transaction_kind: TransactionVariant,
    ) -> ProviderResult<Option<RecoveredBlock<Self::Block>>> {
        self.recovered_block(
            id,
            transaction_kind,
            |block_number| self.header_by_number(block_number),
            |header, body, senders| {
                Self::Block::new(header, body)
                    // Note: we're using unchecked here because we know the block contains valid txs
                    // wrt to its height and can ignore the s value check so pre
                    // EIP-2 txs are allowed
                    .try_into_recovered_unchecked(senders)
                    .map(Some)
                    .map_err(|_| ProviderError::SenderRecoveryError)
            },
        )
    }

    fn sealed_block_with_senders(
        &self,
        id: BlockHashOrNumber,
        transaction_kind: TransactionVariant,
    ) -> ProviderResult<Option<RecoveredBlock<Self::Block>>> {
        self.recovered_block(
            id,
            transaction_kind,
            |block_number| self.sealed_header(block_number),
            |header, body, senders| {
                Self::Block::new_sealed(header, body)
                    // Note: we're using unchecked here because we know the block contains valid txs
                    // wrt to its height and can ignore the s value check so pre
                    // EIP-2 txs are allowed
                    .try_with_senders_unchecked(senders)
                    .map(Some)
                    .map_err(|_| ProviderError::SenderRecoveryError)
            },
        )
    }

    fn block_range(&self, range: RangeInclusive<BlockNumber>) -> ProviderResult<Vec<Self::Block>> {
        self.block_range(
            range,
            |range| self.headers_range(range),
            |header, body, _| Ok(Self::Block::new(header, body)),
        )
    }

    fn block_with_senders_range(
        &self,
        range: RangeInclusive<BlockNumber>,
    ) -> ProviderResult<Vec<RecoveredBlock<Self::Block>>> {
        self.block_with_senders_range(
            range,
            |range| self.headers_range(range),
            |header, body, senders| {
                Self::Block::new(header, body)
                    .try_into_recovered_unchecked(senders)
                    .map_err(|_| ProviderError::SenderRecoveryError)
            },
        )
    }

    fn recovered_block_range(
        &self,
        range: RangeInclusive<BlockNumber>,
    ) -> ProviderResult<Vec<RecoveredBlock<Self::Block>>> {
        self.block_with_senders_range(
            range,
            |range| self.sealed_headers_range(range),
            |header, body, senders| {
                Self::Block::new_sealed(header, body)
                    .try_with_senders(senders)
                    .map_err(|_| ProviderError::SenderRecoveryError)
            },
        )
    }

    fn block_by_transaction_id(&self, id: TxNumber) -> ProviderResult<Option<BlockNumber>> {
        Ok(self
            .tx
            .cursor_read::<tables::TransactionBlocks>()?
            .seek(id)
            .map(|b| b.map(|(_, bn)| bn))?)
    }
}

impl<TX: DbTx + 'static, N: NodeTypesForProvider> TransactionsProviderExt
    for DatabaseProvider<TX, N>
{
    /// Recovers transaction hashes by walking through `Transactions` table and
    /// calculating them in a parallel manner. Returned unsorted.
    fn transaction_hashes_by_range(
        &self,
        tx_range: Range<TxNumber>,
    ) -> ProviderResult<Vec<(TxHash, TxNumber)>> {
        self.static_file_provider.transaction_hashes_by_range(tx_range)
    }
}

// Calculates the hash of the given transaction
impl<TX: DbTx + 'static, N: NodeTypesForProvider> TransactionsProvider for DatabaseProvider<TX, N> {
    type Transaction = TxTy<N>;

    fn transaction_id(&self, tx_hash: TxHash) -> ProviderResult<Option<TxNumber>> {
        Ok(self.tx.get::<tables::TransactionHashNumbers>(tx_hash)?)
    }

    fn transaction_by_id(&self, id: TxNumber) -> ProviderResult<Option<Self::Transaction>> {
        self.static_file_provider.transaction_by_id(id)
    }

    fn transaction_by_id_unhashed(
        &self,
        id: TxNumber,
    ) -> ProviderResult<Option<Self::Transaction>> {
        self.static_file_provider.transaction_by_id_unhashed(id)
    }

    fn transaction_by_hash(&self, hash: TxHash) -> ProviderResult<Option<Self::Transaction>> {
        if let Some(id) = self.transaction_id(hash)? {
            Ok(self.transaction_by_id_unhashed(id)?)
        } else {
            Ok(None)
        }
    }

    fn transaction_by_hash_with_meta(
        &self,
        tx_hash: TxHash,
    ) -> ProviderResult<Option<(Self::Transaction, TransactionMeta)>> {
        if let Some(transaction_id) = self.transaction_id(tx_hash)? &&
            let Some(transaction) = self.transaction_by_id_unhashed(transaction_id)? &&
            let Some(block_number) = self.block_by_transaction_id(transaction_id)? &&
            let Some(sealed_header) = self.sealed_header(block_number)?
        {
            let (header, block_hash) = sealed_header.split();
            if let Some(block_body) = self.block_body_indices(block_number)? {
                // the index of the tx in the block is the offset:
                // len([start..tx_id])
                // NOTE: `transaction_id` is always `>=` the block's first
                // index
                let index = transaction_id - block_body.first_tx_num();

                let meta = TransactionMeta {
                    tx_hash,
                    index,
                    block_hash,
                    block_number,
                    base_fee: header.base_fee_per_gas(),
                    excess_blob_gas: header.excess_blob_gas(),
                    timestamp: header.timestamp(),
                };

                return Ok(Some((transaction, meta)))
            }
        }

        Ok(None)
    }

    fn transactions_by_block(
        &self,
        id: BlockHashOrNumber,
    ) -> ProviderResult<Option<Vec<Self::Transaction>>> {
        if let Some(block_number) = self.convert_hash_or_number(id)? &&
            let Some(body) = self.block_body_indices(block_number)?
        {
            let tx_range = body.tx_num_range();
            return if tx_range.is_empty() {
                Ok(Some(Vec::new()))
            } else {
                self.transactions_by_tx_range(tx_range).map(Some)
            }
        }
        Ok(None)
    }

    fn transactions_by_block_range(
        &self,
        range: impl RangeBounds<BlockNumber>,
    ) -> ProviderResult<Vec<Vec<Self::Transaction>>> {
        let range = to_range(range);

        self.block_body_indices_range(range.start..=range.end.saturating_sub(1))?
            .into_iter()
            .map(|body| {
                let tx_num_range = body.tx_num_range();
                if tx_num_range.is_empty() {
                    Ok(Vec::new())
                } else {
                    self.transactions_by_tx_range(tx_num_range)
                }
            })
            .collect()
    }

    fn transactions_by_tx_range(
        &self,
        range: impl RangeBounds<TxNumber>,
    ) -> ProviderResult<Vec<Self::Transaction>> {
        self.static_file_provider.transactions_by_tx_range(range)
    }

    fn senders_by_tx_range(
        &self,
        range: impl RangeBounds<TxNumber>,
    ) -> ProviderResult<Vec<Address>> {
        if EitherWriterDestination::senders(self).is_static_file() {
            self.static_file_provider.senders_by_tx_range(range)
        } else {
            self.cursor_read_collect::<tables::TransactionSenders>(range)
        }
    }

    fn transaction_sender(&self, id: TxNumber) -> ProviderResult<Option<Address>> {
        if EitherWriterDestination::senders(self).is_static_file() {
            self.static_file_provider.transaction_sender(id)
        } else {
            Ok(self.tx.get::<tables::TransactionSenders>(id)?)
        }
    }
}

impl<TX: DbTx + 'static, N: NodeTypesForProvider> ReceiptProvider for DatabaseProvider<TX, N> {
    type Receipt = ReceiptTy<N>;

    fn receipt(&self, id: TxNumber) -> ProviderResult<Option<Self::Receipt>> {
        self.static_file_provider.get_with_static_file_or_database(
            StaticFileSegment::Receipts,
            id,
            |static_file| static_file.receipt(id),
            || Ok(self.tx.get::<tables::Receipts<Self::Receipt>>(id)?),
        )
    }

    fn receipt_by_hash(&self, hash: TxHash) -> ProviderResult<Option<Self::Receipt>> {
        if let Some(id) = self.transaction_id(hash)? {
            self.receipt(id)
        } else {
            Ok(None)
        }
    }

    fn receipts_by_block(
        &self,
        block: BlockHashOrNumber,
    ) -> ProviderResult<Option<Vec<Self::Receipt>>> {
        if let Some(number) = self.convert_hash_or_number(block)? &&
            let Some(body) = self.block_body_indices(number)?
        {
            let tx_range = body.tx_num_range();
            return if tx_range.is_empty() {
                Ok(Some(Vec::new()))
            } else {
                self.receipts_by_tx_range(tx_range).map(Some)
            }
        }
        Ok(None)
    }

    fn receipts_by_tx_range(
        &self,
        range: impl RangeBounds<TxNumber>,
    ) -> ProviderResult<Vec<Self::Receipt>> {
        self.static_file_provider.get_range_with_static_file_or_database(
            StaticFileSegment::Receipts,
            to_range(range),
            |static_file, range, _| static_file.receipts_by_tx_range(range),
            |range, _| self.cursor_read_collect::<tables::Receipts<Self::Receipt>>(range),
            |_| true,
        )
    }

    fn receipts_by_block_range(
        &self,
        block_range: RangeInclusive<BlockNumber>,
    ) -> ProviderResult<Vec<Vec<Self::Receipt>>> {
        if block_range.is_empty() {
            return Ok(Vec::new());
        }

        // collect block body indices for each block in the range
        let mut block_body_indices = Vec::new();
        for block_num in block_range {
            if let Some(indices) = self.block_body_indices(block_num)? {
                block_body_indices.push(indices);
            } else {
                // use default indices for missing blocks (empty block)
                block_body_indices.push(StoredBlockBodyIndices::default());
            }
        }

        if block_body_indices.is_empty() {
            return Ok(Vec::new());
        }

        // find blocks with transactions to determine transaction range
        let non_empty_blocks: Vec<_> =
            block_body_indices.iter().filter(|indices| indices.tx_count > 0).collect();

        if non_empty_blocks.is_empty() {
            // all blocks are empty
            return Ok(vec![Vec::new(); block_body_indices.len()]);
        }

        // calculate the overall transaction range
        let first_tx = non_empty_blocks[0].first_tx_num();
        let last_tx = non_empty_blocks[non_empty_blocks.len() - 1].last_tx_num();

        // fetch all receipts in the transaction range
        let all_receipts = self.receipts_by_tx_range(first_tx..=last_tx)?;
        let mut receipts_iter = all_receipts.into_iter();

        // distribute receipts to their respective blocks
        let mut result = Vec::with_capacity(block_body_indices.len());
        for indices in &block_body_indices {
            if indices.tx_count == 0 {
                result.push(Vec::new());
            } else {
                let block_receipts =
                    receipts_iter.by_ref().take(indices.tx_count as usize).collect();
                result.push(block_receipts);
            }
        }

        Ok(result)
    }
}

impl<TX: DbTx + 'static, N: NodeTypesForProvider> BlockBodyIndicesProvider
    for DatabaseProvider<TX, N>
{
    fn block_body_indices(&self, num: u64) -> ProviderResult<Option<StoredBlockBodyIndices>> {
        Ok(self.tx.get::<tables::BlockBodyIndices>(num)?)
    }

    fn block_body_indices_range(
        &self,
        range: RangeInclusive<BlockNumber>,
    ) -> ProviderResult<Vec<StoredBlockBodyIndices>> {
        self.cursor_read_collect::<tables::BlockBodyIndices>(range)
    }
}

impl<TX: DbTx, N: NodeTypes> StageCheckpointReader for DatabaseProvider<TX, N> {
    fn get_stage_checkpoint(&self, id: StageId) -> ProviderResult<Option<StageCheckpoint>> {
        Ok(if let Some(encoded) = id.get_pre_encoded() {
            self.tx.get_by_encoded_key::<tables::StageCheckpoints>(encoded)?
        } else {
            self.tx.get::<tables::StageCheckpoints>(id.to_string())?
        })
    }

    /// Get stage checkpoint progress.
    fn get_stage_checkpoint_progress(&self, id: StageId) -> ProviderResult<Option<Vec<u8>>> {
        Ok(self.tx.get::<tables::StageCheckpointProgresses>(id.to_string())?)
    }

    fn get_all_checkpoints(&self) -> ProviderResult<Vec<(String, StageCheckpoint)>> {
        self.tx
            .cursor_read::<tables::StageCheckpoints>()?
            .walk(None)?
            .collect::<Result<Vec<(String, StageCheckpoint)>, _>>()
            .map_err(ProviderError::Database)
    }
}

impl<TX: DbTxMut, N: NodeTypes> StageCheckpointWriter for DatabaseProvider<TX, N> {
    /// Save stage checkpoint.
    fn save_stage_checkpoint(
        &self,
        id: StageId,
        checkpoint: StageCheckpoint,
    ) -> ProviderResult<()> {
        Ok(self.tx.put::<tables::StageCheckpoints>(id.to_string(), checkpoint)?)
    }

    /// Save stage checkpoint progress.
    fn save_stage_checkpoint_progress(
        &self,
        id: StageId,
        checkpoint: Vec<u8>,
    ) -> ProviderResult<()> {
        Ok(self.tx.put::<tables::StageCheckpointProgresses>(id.to_string(), checkpoint)?)
    }

    fn update_pipeline_stages(
        &self,
        block_number: BlockNumber,
        drop_stage_checkpoint: bool,
    ) -> ProviderResult<()> {
        // iterate over all existing stages in the table and update its progress.
        let mut cursor = self.tx.cursor_write::<tables::StageCheckpoints>()?;
        for stage_id in StageId::ALL {
            let (_, checkpoint) = cursor.seek_exact(stage_id.to_string())?.unwrap_or_default();
            cursor.upsert(
                stage_id.to_string(),
                &StageCheckpoint {
                    block_number,
                    ..if drop_stage_checkpoint { Default::default() } else { checkpoint }
                },
            )?;
        }

        Ok(())
    }
}

impl<TX: DbTx + 'static, N: NodeTypes> StorageReader for DatabaseProvider<TX, N> {
    fn plain_state_storages(
        &self,
        addresses_with_keys: impl IntoIterator<Item = (Address, impl IntoIterator<Item = B256>)>,
    ) -> ProviderResult<Vec<(Address, Vec<StorageEntry>)>> {
        let mut plain_storage = self.tx.cursor_dup_read::<tables::PlainStorageState>()?;

        addresses_with_keys
            .into_iter()
            .map(|(address, storage)| {
                storage
                    .into_iter()
                    .map(|key| -> ProviderResult<_> {
                        Ok(plain_storage
                            .seek_by_key_subkey(address, key)?
                            .filter(|v| v.key == key)
                            .unwrap_or_else(|| StorageEntry { key, value: Default::default() }))
                    })
                    .collect::<ProviderResult<Vec<_>>>()
                    .map(|storage| (address, storage))
            })
            .collect::<ProviderResult<Vec<(_, _)>>>()
    }

    fn changed_storages_with_range(
        &self,
        range: RangeInclusive<BlockNumber>,
    ) -> ProviderResult<BTreeMap<Address, BTreeSet<B256>>> {
        self.tx
            .cursor_read::<tables::StorageChangeSets>()?
            .walk_range(BlockNumberAddress::range(range))?
            // fold all storages and save its old state so we can remove it from HashedStorage
            // it is needed as it is dup table.
            .try_fold(BTreeMap::new(), |mut accounts: BTreeMap<Address, BTreeSet<B256>>, entry| {
                let (BlockNumberAddress((_, address)), storage_entry) = entry?;
                accounts.entry(address).or_default().insert(storage_entry.key);
                Ok(accounts)
            })
    }

    fn changed_storages_and_blocks_with_range(
        &self,
        range: RangeInclusive<BlockNumber>,
    ) -> ProviderResult<BTreeMap<(Address, B256), Vec<u64>>> {
        let mut changeset_cursor = self.tx.cursor_read::<tables::StorageChangeSets>()?;

        let storage_changeset_lists =
            changeset_cursor.walk_range(BlockNumberAddress::range(range))?.try_fold(
                BTreeMap::new(),
                |mut storages: BTreeMap<(Address, B256), Vec<u64>>, entry| -> ProviderResult<_> {
                    let (index, storage) = entry?;
                    storages
                        .entry((index.address(), storage.key))
                        .or_default()
                        .push(index.block_number());
                    Ok(storages)
                },
            )?;

        Ok(storage_changeset_lists)
    }
}

impl<TX: DbTxMut + DbTx + 'static, N: NodeTypesForProvider> StateWriter
    for DatabaseProvider<TX, N>
{
    type Receipt = ReceiptTy<N>;

    fn write_state(
        &self,
        execution_outcome: &ExecutionOutcome<Self::Receipt>,
        is_value_known: OriginalValuesKnown,
    ) -> ProviderResult<()> {
        let first_block = execution_outcome.first_block();
        let block_count = execution_outcome.len() as u64;
        let last_block = execution_outcome.last_block();
        let block_range = first_block..=last_block;

        let tip = self.last_block_number()?.max(last_block);

        let (plain_state, reverts) =
            execution_outcome.bundle.to_plain_state_and_reverts(is_value_known);

        self.write_state_reverts(reverts, first_block)?;
        self.write_state_changes(plain_state)?;

        // Fetch the first transaction number for each block in the range
        let block_indices: Vec<_> = self
            .block_body_indices_range(block_range)?
            .into_iter()
            .map(|b| b.first_tx_num)
            .collect();

        // Ensure all expected blocks are present.
        if block_indices.len() < block_count as usize {
            let missing_blocks = block_count - block_indices.len() as u64;
            return Err(ProviderError::BlockBodyIndicesNotFound(
                last_block.saturating_sub(missing_blocks - 1),
            ));
        }

        let mut receipts_writer = EitherWriter::new_receipts(self, first_block)?;

        let has_contract_log_filter = !self.prune_modes.receipts_log_filter.is_empty();
        let contract_log_pruner = self.prune_modes.receipts_log_filter.group_by_block(tip, None)?;

        // All receipts from the last 128 blocks are required for blockchain tree, even with
        // [`PruneSegment::ContractLogs`].
        //
        // Receipts can only be skipped if we're dealing with legacy nodes that write them to
        // Database, OR if receipts_in_static_files is enabled but no receipts exist in static
        // files yet. Once receipts exist in static files, we must continue writing to maintain
        // continuity and have no gaps.
        let prunable_receipts = (EitherWriter::receipts_destination(self).is_database() ||
            self.static_file_provider()
                .get_highest_static_file_tx(StaticFileSegment::Receipts)
                .is_none()) &&
            PruneMode::Distance(self.minimum_pruning_distance).should_prune(first_block, tip);

        // Prepare set of addresses which logs should not be pruned.
        let mut allowed_addresses: HashSet<Address, _> = HashSet::new();
        for (_, addresses) in contract_log_pruner.range(..first_block) {
            allowed_addresses.extend(addresses.iter().copied());
        }

        for (idx, (receipts, first_tx_index)) in
            execution_outcome.receipts.iter().zip(block_indices).enumerate()
        {
            let block_number = first_block + idx as u64;

            // Increment block number for receipts static file writer
            receipts_writer.increment_block(block_number)?;

            // Skip writing receipts if pruning configuration requires us to.
            if prunable_receipts &&
                self.prune_modes
                    .receipts
                    .is_some_and(|mode| mode.should_prune(block_number, tip))
            {
                continue
            }

            // If there are new addresses to retain after this block number, track them
            if let Some(new_addresses) = contract_log_pruner.get(&block_number) {
                allowed_addresses.extend(new_addresses.iter().copied());
            }

            for (idx, receipt) in receipts.iter().enumerate() {
                let receipt_idx = first_tx_index + idx as u64;
                // Skip writing receipt if log filter is active and it does not have any logs to
                // retain
                if prunable_receipts &&
                    has_contract_log_filter &&
                    !receipt.logs().iter().any(|log| allowed_addresses.contains(&log.address))
                {
                    continue
                }

                receipts_writer.append_receipt(receipt_idx, receipt)?;
            }
        }

        Ok(())
    }

    fn write_state_reverts(
        &self,
        reverts: PlainStateReverts,
        first_block: BlockNumber,
    ) -> ProviderResult<()> {
        // Write storage changes
        tracing::trace!("Writing storage changes");
        let mut storages_cursor = self.tx_ref().cursor_dup_write::<tables::PlainStorageState>()?;
        let mut storage_changeset_cursor =
            self.tx_ref().cursor_dup_write::<tables::StorageChangeSets>()?;
        for (block_index, mut storage_changes) in reverts.storage.into_iter().enumerate() {
            let block_number = first_block + block_index as BlockNumber;

            tracing::trace!(block_number, "Writing block change");
            // sort changes by address.
            storage_changes.par_sort_unstable_by_key(|a| a.address);
            for PlainStorageRevert { address, wiped, storage_revert } in storage_changes {
                let storage_id = BlockNumberAddress((block_number, address));

                let mut storage = storage_revert
                    .into_iter()
                    .map(|(k, v)| (B256::new(k.to_be_bytes()), v))
                    .collect::<Vec<_>>();
                // sort storage slots by key.
                storage.par_sort_unstable_by_key(|a| a.0);

                // If we are writing the primary storage wipe transition, the pre-existing plain
                // storage state has to be taken from the database and written to storage history.
                // See [StorageWipe::Primary] for more details.
                //
                // TODO(mediocregopher): This could be rewritten in a way which doesn't require
                // collecting wiped entries into a Vec like this, see
                // `write_storage_trie_changesets`.
                let mut wiped_storage = Vec::new();
                if wiped {
                    tracing::trace!(?address, "Wiping storage");
                    if let Some((_, entry)) = storages_cursor.seek_exact(address)? {
                        wiped_storage.push((entry.key, entry.value));
                        while let Some(entry) = storages_cursor.next_dup_val()? {
                            wiped_storage.push((entry.key, entry.value))
                        }
                    }
                }

                tracing::trace!(?address, ?storage, "Writing storage reverts");
                for (key, value) in StorageRevertsIter::new(storage, wiped_storage) {
                    storage_changeset_cursor.append_dup(storage_id, StorageEntry { key, value })?;
                }
            }
        }

        // Write account changes
        tracing::trace!("Writing account changes");
        let mut account_changeset_cursor =
            self.tx_ref().cursor_dup_write::<tables::AccountChangeSets>()?;

        for (block_index, mut account_block_reverts) in reverts.accounts.into_iter().enumerate() {
            let block_number = first_block + block_index as BlockNumber;
            // Sort accounts by address.
            account_block_reverts.par_sort_by_key(|a| a.0);

            for (address, info) in account_block_reverts {
                account_changeset_cursor.append_dup(
                    block_number,
                    AccountBeforeTx { address, info: info.map(Into::into) },
                )?;
            }
        }

        Ok(())
    }

    fn write_state_changes(&self, mut changes: StateChangeset) -> ProviderResult<()> {
        // sort all entries so they can be written to database in more performant way.
        // and take smaller memory footprint.
        changes.accounts.par_sort_by_key(|a| a.0);
        changes.storage.par_sort_by_key(|a| a.address);
        changes.contracts.par_sort_by_key(|a| a.0);

        // Write new account state
        tracing::trace!(len = changes.accounts.len(), "Writing new account state");
        let mut accounts_cursor = self.tx_ref().cursor_write::<tables::PlainAccountState>()?;
        // write account to database.
        for (address, account) in changes.accounts {
            if let Some(account) = account {
                tracing::trace!(?address, "Updating plain state account");
                accounts_cursor.upsert(address, &account.into())?;
            } else if accounts_cursor.seek_exact(address)?.is_some() {
                tracing::trace!(?address, "Deleting plain state account");
                accounts_cursor.delete_current()?;
            }
        }

        // Write bytecode
        tracing::trace!(len = changes.contracts.len(), "Writing bytecodes");
        let mut bytecodes_cursor = self.tx_ref().cursor_write::<tables::Bytecodes>()?;
        for (hash, bytecode) in changes.contracts {
            bytecodes_cursor.upsert(hash, &Bytecode(bytecode))?;
        }

        // Write new storage state and wipe storage if needed.
        tracing::trace!(len = changes.storage.len(), "Writing new storage state");
        let mut storages_cursor = self.tx_ref().cursor_dup_write::<tables::PlainStorageState>()?;
        for PlainStorageChangeset { address, wipe_storage, storage } in changes.storage {
            // Wiping of storage.
            if wipe_storage && storages_cursor.seek_exact(address)?.is_some() {
                storages_cursor.delete_current_duplicates()?;
            }
            // cast storages to B256.
            let mut storage = storage
                .into_iter()
                .map(|(k, value)| StorageEntry { key: k.into(), value })
                .collect::<Vec<_>>();
            // sort storage slots by key.
            storage.par_sort_unstable_by_key(|a| a.key);

            for entry in storage {
                tracing::trace!(?address, ?entry.key, "Updating plain state storage");
                if let Some(db_entry) = storages_cursor.seek_by_key_subkey(address, entry.key)? &&
                    db_entry.key == entry.key
                {
                    storages_cursor.delete_current()?;
                }

                if !entry.value.is_zero() {
                    storages_cursor.upsert(address, &entry)?;
                }
            }
        }

        Ok(())
    }

    fn write_hashed_state(&self, hashed_state: &HashedPostStateSorted) -> ProviderResult<()> {
        // Write hashed account updates.
        let mut hashed_accounts_cursor = self.tx_ref().cursor_write::<tables::HashedAccounts>()?;
        for (hashed_address, account) in hashed_state.accounts() {
            if let Some(account) = account {
                hashed_accounts_cursor.upsert(*hashed_address, account)?;
            } else if hashed_accounts_cursor.seek_exact(*hashed_address)?.is_some() {
                hashed_accounts_cursor.delete_current()?;
            }
        }

        // Write hashed storage changes.
        let sorted_storages = hashed_state.account_storages().iter().sorted_by_key(|(key, _)| *key);
        let mut hashed_storage_cursor =
            self.tx_ref().cursor_dup_write::<tables::HashedStorages>()?;
        for (hashed_address, storage) in sorted_storages {
            if storage.is_wiped() && hashed_storage_cursor.seek_exact(*hashed_address)?.is_some() {
                hashed_storage_cursor.delete_current_duplicates()?;
            }

            for (hashed_slot, value) in storage.storage_slots_ref() {
                let entry = StorageEntry { key: *hashed_slot, value: *value };

                if let Some(db_entry) =
                    hashed_storage_cursor.seek_by_key_subkey(*hashed_address, entry.key)? &&
                    db_entry.key == entry.key
                {
                    hashed_storage_cursor.delete_current()?;
                }

                if !entry.value.is_zero() {
                    hashed_storage_cursor.upsert(*hashed_address, &entry)?;
                }
            }
        }

        Ok(())
    }

    /// Remove the last N blocks of state.
    ///
    /// The latest state will be unwound
    ///
    /// 1. Iterate over the [`BlockBodyIndices`][tables::BlockBodyIndices] table to get all the
    ///    transaction ids.
    /// 2. Iterate over the [`StorageChangeSets`][tables::StorageChangeSets] table and the
    ///    [`AccountChangeSets`][tables::AccountChangeSets] tables in reverse order to reconstruct
    ///    the changesets.
    ///    - In order to have both the old and new values in the changesets, we also access the
    ///      plain state tables.
    /// 3. While iterating over the changeset tables, if we encounter a new account or storage slot,
    ///    we:
    ///     1. Take the old value from the changeset
    ///     2. Take the new value from the plain state
    ///     3. Save the old value to the local state
    /// 4. While iterating over the changeset tables, if we encounter an account/storage slot we
    ///    have seen before we:
    ///     1. Take the old value from the changeset
    ///     2. Take the new value from the local state
    ///     3. Set the local state to the value in the changeset
    fn remove_state_above(&self, block: BlockNumber) -> ProviderResult<()> {
        let range = block + 1..=self.last_block_number()?;

        if range.is_empty() {
            return Ok(());
        }

        // We are not removing block meta as it is used to get block changesets.
        let block_bodies = self.block_body_indices_range(range.clone())?;

        // get transaction receipts
        let from_transaction_num =
            block_bodies.first().expect("already checked if there are blocks").first_tx_num();

        let storage_range = BlockNumberAddress::range(range.clone());

        let storage_changeset = self.take::<tables::StorageChangeSets>(storage_range)?;
        let account_changeset = self.take::<tables::AccountChangeSets>(range)?;

        // This is not working for blocks that are not at tip. as plain state is not the last
        // state of end range. We should rename the functions or add support to access
        // History state. Accessing history state can be tricky but we are not gaining
        // anything.
        let mut plain_accounts_cursor = self.tx.cursor_write::<tables::PlainAccountState>()?;
        let mut plain_storage_cursor = self.tx.cursor_dup_write::<tables::PlainStorageState>()?;

        let (state, _) = self.populate_bundle_state(
            account_changeset,
            storage_changeset,
            &mut plain_accounts_cursor,
            &mut plain_storage_cursor,
        )?;

        // iterate over local plain state remove all account and all storages.
        for (address, (old_account, new_account, storage)) in &state {
            // revert account if needed.
            if old_account != new_account {
                let existing_entry = plain_accounts_cursor.seek_exact(*address)?;
                if let Some(account) = old_account {
                    plain_accounts_cursor.upsert(*address, account)?;
                } else if existing_entry.is_some() {
                    plain_accounts_cursor.delete_current()?;
                }
            }

            // revert storages
            for (storage_key, (old_storage_value, _new_storage_value)) in storage {
                let storage_entry = StorageEntry { key: *storage_key, value: *old_storage_value };
                // delete previous value
                if plain_storage_cursor
                    .seek_by_key_subkey(*address, *storage_key)?
                    .filter(|s| s.key == *storage_key)
                    .is_some()
                {
                    plain_storage_cursor.delete_current()?
                }

                // insert value if needed
                if !old_storage_value.is_zero() {
                    plain_storage_cursor.upsert(*address, &storage_entry)?;
                }
            }
        }

        self.remove_receipts_from(from_transaction_num, block)?;

        Ok(())
    }

    /// Take the last N blocks of state, recreating the [`ExecutionOutcome`].
    ///
    /// The latest state will be unwound and returned back with all the blocks
    ///
    /// 1. Iterate over the [`BlockBodyIndices`][tables::BlockBodyIndices] table to get all the
    ///    transaction ids.
    /// 2. Iterate over the [`StorageChangeSets`][tables::StorageChangeSets] table and the
    ///    [`AccountChangeSets`][tables::AccountChangeSets] tables in reverse order to reconstruct
    ///    the changesets.
    ///    - In order to have both the old and new values in the changesets, we also access the
    ///      plain state tables.
    /// 3. While iterating over the changeset tables, if we encounter a new account or storage slot,
    ///    we:
    ///     1. Take the old value from the changeset
    ///     2. Take the new value from the plain state
    ///     3. Save the old value to the local state
    /// 4. While iterating over the changeset tables, if we encounter an account/storage slot we
    ///    have seen before we:
    ///     1. Take the old value from the changeset
    ///     2. Take the new value from the local state
    ///     3. Set the local state to the value in the changeset
    fn take_state_above(
        &self,
        block: BlockNumber,
    ) -> ProviderResult<ExecutionOutcome<Self::Receipt>> {
        let range = block + 1..=self.last_block_number()?;

        if range.is_empty() {
            return Ok(ExecutionOutcome::default())
        }
        let start_block_number = *range.start();

        // We are not removing block meta as it is used to get block changesets.
        let block_bodies = self.block_body_indices_range(range.clone())?;

        // get transaction receipts
        let from_transaction_num =
            block_bodies.first().expect("already checked if there are blocks").first_tx_num();
        let to_transaction_num =
            block_bodies.last().expect("already checked if there are blocks").last_tx_num();

        let storage_range = BlockNumberAddress::range(range.clone());

        let storage_changeset = self.take::<tables::StorageChangeSets>(storage_range)?;
        let account_changeset = self.take::<tables::AccountChangeSets>(range)?;

        // This is not working for blocks that are not at tip. as plain state is not the last
        // state of end range. We should rename the functions or add support to access
        // History state. Accessing history state can be tricky but we are not gaining
        // anything.
        let mut plain_accounts_cursor = self.tx.cursor_write::<tables::PlainAccountState>()?;
        let mut plain_storage_cursor = self.tx.cursor_dup_write::<tables::PlainStorageState>()?;

        // populate bundle state and reverts from changesets / state cursors, to iterate over,
        // remove, and return later
        let (state, reverts) = self.populate_bundle_state(
            account_changeset,
            storage_changeset,
            &mut plain_accounts_cursor,
            &mut plain_storage_cursor,
        )?;

        // iterate over local plain state remove all account and all storages.
        for (address, (old_account, new_account, storage)) in &state {
            // revert account if needed.
            if old_account != new_account {
                let existing_entry = plain_accounts_cursor.seek_exact(*address)?;
                if let Some(account) = old_account {
                    plain_accounts_cursor.upsert(*address, account)?;
                } else if existing_entry.is_some() {
                    plain_accounts_cursor.delete_current()?;
                }
            }

            // revert storages
            for (storage_key, (old_storage_value, _new_storage_value)) in storage {
                let storage_entry = StorageEntry { key: *storage_key, value: *old_storage_value };
                // delete previous value
                if plain_storage_cursor
                    .seek_by_key_subkey(*address, *storage_key)?
                    .filter(|s| s.key == *storage_key)
                    .is_some()
                {
                    plain_storage_cursor.delete_current()?
                }

                // insert value if needed
                if !old_storage_value.is_zero() {
                    plain_storage_cursor.upsert(*address, &storage_entry)?;
                }
            }
        }

        // Collect receipts into tuples (tx_num, receipt) to correctly handle pruned receipts
        let mut receipts_iter = self
            .static_file_provider
            .get_range_with_static_file_or_database(
                StaticFileSegment::Receipts,
                from_transaction_num..to_transaction_num + 1,
                |static_file, range, _| {
                    static_file
                        .receipts_by_tx_range(range.clone())
                        .map(|r| range.into_iter().zip(r).collect())
                },
                |range, _| {
                    self.tx
                        .cursor_read::<tables::Receipts<Self::Receipt>>()?
                        .walk_range(range)?
                        .map(|r| r.map_err(Into::into))
                        .collect()
                },
                |_| true,
            )?
            .into_iter()
            .peekable();

        let mut receipts = Vec::with_capacity(block_bodies.len());
        // loop break if we are at the end of the blocks.
        for block_body in block_bodies {
            let mut block_receipts = Vec::with_capacity(block_body.tx_count as usize);
            for num in block_body.tx_num_range() {
                if receipts_iter.peek().is_some_and(|(n, _)| *n == num) {
                    block_receipts.push(receipts_iter.next().unwrap().1);
                }
            }
            receipts.push(block_receipts);
        }

        self.remove_receipts_from(from_transaction_num, block)?;

        Ok(ExecutionOutcome::new_init(
            state,
            reverts,
            Vec::new(),
            receipts,
            start_block_number,
            Vec::new(),
        ))
    }
}

impl<TX: DbTxMut + DbTx + 'static, N: NodeTypes> TrieWriter for DatabaseProvider<TX, N> {
    /// Writes trie updates to the database with already sorted updates.
    ///
    /// Returns the number of entries modified.
    fn write_trie_updates_sorted(&self, trie_updates: &TrieUpdatesSorted) -> ProviderResult<usize> {
        if trie_updates.is_empty() {
            return Ok(0)
        }

        // Track the number of inserted entries.
        let mut num_entries = 0;

        let tx = self.tx_ref();
        let mut account_trie_cursor = tx.cursor_write::<tables::AccountsTrie>()?;

        // Process sorted account nodes
        for (key, updated_node) in trie_updates.account_nodes_ref() {
            let nibbles = StoredNibbles(*key);
            match updated_node {
                Some(node) => {
                    if !nibbles.0.is_empty() {
                        num_entries += 1;
                        account_trie_cursor.upsert(nibbles, node)?;
                    }
                }
                None => {
                    num_entries += 1;
                    if account_trie_cursor.seek_exact(nibbles)?.is_some() {
                        account_trie_cursor.delete_current()?;
                    }
                }
            }
        }

        num_entries +=
            self.write_storage_trie_updates_sorted(trie_updates.storage_tries_ref().iter())?;

        Ok(num_entries)
    }

    /// Records the current values of all trie nodes which will be updated using the `TrieUpdates`
    /// into the trie changesets tables.
    ///
    /// The intended usage of this method is to call it _prior_ to calling `write_trie_updates` with
    /// the same `TrieUpdates`.
    ///
    /// Returns the number of keys written.
    fn write_trie_changesets(
        &self,
        block_number: BlockNumber,
        trie_updates: &TrieUpdatesSorted,
        updates_overlay: Option<&TrieUpdatesSorted>,
    ) -> ProviderResult<usize> {
        let mut num_entries = 0;

        let mut changeset_cursor =
            self.tx_ref().cursor_dup_write::<tables::AccountsTrieChangeSets>()?;
        let curr_values_cursor = self.tx_ref().cursor_read::<tables::AccountsTrie>()?;

        // Wrap the cursor in DatabaseAccountTrieCursor
        let mut db_account_cursor = DatabaseAccountTrieCursor::new(curr_values_cursor);

        // Create empty TrieUpdatesSorted for when updates_overlay is None
        let empty_updates = TrieUpdatesSorted::default();
        let overlay = updates_overlay.unwrap_or(&empty_updates);

        // Wrap the cursor in InMemoryTrieCursor with the overlay
        let mut in_memory_account_cursor =
            InMemoryTrieCursor::new_account(&mut db_account_cursor, overlay);

        for (path, _) in trie_updates.account_nodes_ref() {
            num_entries += 1;
            let node = in_memory_account_cursor.seek_exact(*path)?.map(|(_, node)| node);
            changeset_cursor.append_dup(
                block_number,
                TrieChangeSetsEntry { nibbles: StoredNibblesSubKey(*path), node },
            )?;
        }

        let mut storage_updates = trie_updates.storage_tries_ref().iter().collect::<Vec<_>>();
        storage_updates.sort_unstable_by(|a, b| a.0.cmp(b.0));

        num_entries += self.write_storage_trie_changesets(
            block_number,
            storage_updates.into_iter(),
            updates_overlay,
        )?;

        Ok(num_entries)
    }

    fn clear_trie_changesets(&self) -> ProviderResult<()> {
        let tx = self.tx_ref();
        tx.clear::<tables::AccountsTrieChangeSets>()?;
        tx.clear::<tables::StoragesTrieChangeSets>()?;
        Ok(())
    }

    fn clear_trie_changesets_from(&self, from: BlockNumber) -> ProviderResult<()> {
        let tx = self.tx_ref();
        {
            let range = from..;
            let mut cursor = tx.cursor_dup_write::<tables::AccountsTrieChangeSets>()?;
            let mut walker = cursor.walk_range(range)?;

            while walker.next().transpose()?.is_some() {
                walker.delete_current()?;
            }
        }

        {
            let range: RangeFrom<BlockNumberHashedAddress> = (from, B256::ZERO).into()..;
            let mut cursor = tx.cursor_dup_write::<tables::StoragesTrieChangeSets>()?;
            let mut walker = cursor.walk_range(range)?;

            while walker.next().transpose()?.is_some() {
                walker.delete_current()?;
            }
        }

        Ok(())
    }
}

impl<TX: DbTx + 'static, N: NodeTypes> TrieReader for DatabaseProvider<TX, N> {
    fn trie_reverts(&self, from: BlockNumber) -> ProviderResult<TrieUpdatesSorted> {
        let tx = self.tx_ref();

        // Read account trie changes directly into a Vec - data is already sorted by nibbles
        // within each block, and we want the oldest (first) version of each node sorted by path.
        let mut account_nodes = Vec::new();
        let mut seen_account_keys = HashSet::new();
        let mut accounts_cursor = tx.cursor_dup_read::<tables::AccountsTrieChangeSets>()?;

        for entry in accounts_cursor.walk_range(from..)? {
            let (_, TrieChangeSetsEntry { nibbles, node }) = entry?;
            // Only keep the first (oldest) version of each node
            if seen_account_keys.insert(nibbles.0) {
                account_nodes.push((nibbles.0, node));
            }
        }

        account_nodes.sort_by_key(|(path, _)| *path);

        // Read storage trie changes - data is sorted by (block, hashed_address, nibbles)
        // Keep track of seen (address, nibbles) pairs to only keep the oldest version per address,
        // sorted by path.
        let mut storage_tries = B256Map::<Vec<_>>::default();
        let mut seen_storage_keys = HashSet::new();
        let mut storages_cursor = tx.cursor_dup_read::<tables::StoragesTrieChangeSets>()?;

        // Create storage range starting from `from` block
        let storage_range_start = BlockNumberHashedAddress((from, B256::ZERO));

        for entry in storages_cursor.walk_range(storage_range_start..)? {
            let (
                BlockNumberHashedAddress((_, hashed_address)),
                TrieChangeSetsEntry { nibbles, node },
            ) = entry?;

            // Only keep the first (oldest) version of each node for this address
            if seen_storage_keys.insert((hashed_address, nibbles.0)) {
                storage_tries.entry(hashed_address).or_default().push((nibbles.0, node));
            }
        }

        // Convert to StorageTrieUpdatesSorted
        let storage_tries = storage_tries
            .into_iter()
            .map(|(address, mut nodes)| {
                nodes.sort_by_key(|(path, _)| *path);
                (address, StorageTrieUpdatesSorted { storage_nodes: nodes, is_deleted: false })
            })
            .collect();

        Ok(TrieUpdatesSorted::new(account_nodes, storage_tries))
    }

    fn get_block_trie_updates(
        &self,
        block_number: BlockNumber,
    ) -> ProviderResult<TrieUpdatesSorted> {
        let tx = self.tx_ref();

        // Step 1: Get the trie reverts for the state after the target block
        let reverts = self.trie_reverts(block_number + 1)?;

        // Step 2: Create an InMemoryTrieCursorFactory with the reverts
        // This gives us the trie state as it was after the target block was processed
        let db_cursor_factory = DatabaseTrieCursorFactory::new(tx);
        let cursor_factory = InMemoryTrieCursorFactory::new(db_cursor_factory, &reverts);

        // Step 3: Collect all account trie nodes that changed in the target block
        let mut account_nodes = Vec::new();

        // Walk through all account trie changes for this block
        let mut accounts_trie_cursor = tx.cursor_dup_read::<tables::AccountsTrieChangeSets>()?;
        let mut account_cursor = cursor_factory.account_trie_cursor()?;

        for entry in accounts_trie_cursor.walk_dup(Some(block_number), None)? {
            let (_, TrieChangeSetsEntry { nibbles, .. }) = entry?;
            // Look up the current value of this trie node using the overlay cursor
            let node_value = account_cursor.seek_exact(nibbles.0)?.map(|(_, node)| node);
            account_nodes.push((nibbles.0, node_value));
        }

        // Step 4: Collect all storage trie nodes that changed in the target block
        let mut storage_tries = B256Map::default();
        let mut storages_trie_cursor = tx.cursor_dup_read::<tables::StoragesTrieChangeSets>()?;
        let storage_range_start = BlockNumberHashedAddress((block_number, B256::ZERO));
        let storage_range_end = BlockNumberHashedAddress((block_number + 1, B256::ZERO));

        let mut current_hashed_address = None;
        let mut storage_cursor = None;

        for entry in storages_trie_cursor.walk_range(storage_range_start..storage_range_end)? {
            let (
                BlockNumberHashedAddress((_, hashed_address)),
                TrieChangeSetsEntry { nibbles, .. },
            ) = entry?;

            // Check if we need to create a new storage cursor for a different account
            if current_hashed_address != Some(hashed_address) {
                storage_cursor = Some(cursor_factory.storage_trie_cursor(hashed_address)?);
                current_hashed_address = Some(hashed_address);
            }

            // Look up the current value of this storage trie node
            let cursor =
                storage_cursor.as_mut().expect("storage_cursor was just initialized above");
            let node_value = cursor.seek_exact(nibbles.0)?.map(|(_, node)| node);
            storage_tries
                .entry(hashed_address)
                .or_insert_with(|| StorageTrieUpdatesSorted {
                    storage_nodes: Vec::new(),
                    is_deleted: false,
                })
                .storage_nodes
                .push((nibbles.0, node_value));
        }

        Ok(TrieUpdatesSorted::new(account_nodes, storage_tries))
    }
}

impl<TX: DbTxMut + DbTx + 'static, N: NodeTypes> StorageTrieWriter for DatabaseProvider<TX, N> {
    /// Writes storage trie updates from the given storage trie map with already sorted updates.
    ///
    /// Expects the storage trie updates to already be sorted by the hashed address key.
    ///
    /// Returns the number of entries modified.
    fn write_storage_trie_updates_sorted<'a>(
        &self,
        storage_tries: impl Iterator<Item = (&'a B256, &'a StorageTrieUpdatesSorted)>,
    ) -> ProviderResult<usize> {
        let mut num_entries = 0;
        let mut storage_tries = storage_tries.collect::<Vec<_>>();
        storage_tries.sort_unstable_by(|a, b| a.0.cmp(b.0));
        let mut cursor = self.tx_ref().cursor_dup_write::<tables::StoragesTrie>()?;
        for (hashed_address, storage_trie_updates) in storage_tries {
            let mut db_storage_trie_cursor =
                DatabaseStorageTrieCursor::new(cursor, *hashed_address);
            num_entries +=
                db_storage_trie_cursor.write_storage_trie_updates_sorted(storage_trie_updates)?;
            cursor = db_storage_trie_cursor.cursor;
        }

        Ok(num_entries)
    }

    /// Records the current values of all trie nodes which will be updated using the
    /// `StorageTrieUpdates` into the storage trie changesets table.
    ///
    /// The intended usage of this method is to call it _prior_ to calling
    /// `write_storage_trie_updates` with the same set of `StorageTrieUpdates`.
    ///
    /// Returns the number of keys written.
    fn write_storage_trie_changesets<'a>(
        &self,
        block_number: BlockNumber,
        storage_tries: impl Iterator<Item = (&'a B256, &'a StorageTrieUpdatesSorted)>,
        updates_overlay: Option<&TrieUpdatesSorted>,
    ) -> ProviderResult<usize> {
        let mut num_written = 0;

        let mut changeset_cursor =
            self.tx_ref().cursor_dup_write::<tables::StoragesTrieChangeSets>()?;

        // We hold two cursors to the same table because we use them simultaneously when an
        // account's storage is wiped. We keep them outside the for-loop so they can be re-used
        // between accounts.
        let changed_curr_values_cursor = self.tx_ref().cursor_dup_read::<tables::StoragesTrie>()?;
        let wiped_nodes_cursor = self.tx_ref().cursor_dup_read::<tables::StoragesTrie>()?;

        // DatabaseStorageTrieCursor requires ownership of the cursor. The easiest way to deal with
        // this is to create this outer variable with an initial dummy account, and overwrite it on
        // every loop for every real account.
        let mut changed_curr_values_cursor = DatabaseStorageTrieCursor::new(
            changed_curr_values_cursor,
            B256::default(), // Will be set per iteration
        );
        let mut wiped_nodes_cursor = DatabaseStorageTrieCursor::new(
            wiped_nodes_cursor,
            B256::default(), // Will be set per iteration
        );

        // Create empty TrieUpdatesSorted for when updates_overlay is None
        let empty_updates = TrieUpdatesSorted::default();

        for (hashed_address, storage_trie_updates) in storage_tries {
            let changeset_key = BlockNumberHashedAddress((block_number, *hashed_address));

            // Update the hashed address for the cursors
            changed_curr_values_cursor =
                DatabaseStorageTrieCursor::new(changed_curr_values_cursor.cursor, *hashed_address);

            // Get the overlay updates, or use empty updates
            let overlay = updates_overlay.unwrap_or(&empty_updates);

            // Wrap the cursor in InMemoryTrieCursor with the overlay
            let mut in_memory_changed_cursor = InMemoryTrieCursor::new_storage(
                &mut changed_curr_values_cursor,
                overlay,
                *hashed_address,
            );

            // Create an iterator which produces the current values of all updated paths, or None if
            // they are currently unset.
            let curr_values_of_changed = StorageTrieCurrentValuesIter::new(
                storage_trie_updates.storage_nodes.iter().map(|e| e.0),
                &mut in_memory_changed_cursor,
            )?;

            if storage_trie_updates.is_deleted() {
                // Create an iterator that starts from the beginning of the storage trie for this
                // account
                wiped_nodes_cursor =
                    DatabaseStorageTrieCursor::new(wiped_nodes_cursor.cursor, *hashed_address);

                // Wrap the wiped nodes cursor in InMemoryTrieCursor with the overlay
                let mut in_memory_wiped_cursor = InMemoryTrieCursor::new_storage(
                    &mut wiped_nodes_cursor,
                    overlay,
                    *hashed_address,
                );

                let all_nodes = TrieCursorIter::new(&mut in_memory_wiped_cursor);

                for wiped in storage_trie_wiped_changeset_iter(curr_values_of_changed, all_nodes)? {
                    let (path, node) = wiped?;
                    num_written += 1;
                    changeset_cursor.append_dup(
                        changeset_key,
                        TrieChangeSetsEntry { nibbles: StoredNibblesSubKey(path), node },
                    )?;
                }
            } else {
                for curr_value in curr_values_of_changed {
                    let (path, node) = curr_value?;
                    num_written += 1;
                    changeset_cursor.append_dup(
                        changeset_key,
                        TrieChangeSetsEntry { nibbles: StoredNibblesSubKey(path), node },
                    )?;
                }
            }
        }

        Ok(num_written)
    }
}

impl<TX: DbTxMut + DbTx + 'static, N: NodeTypes> HashingWriter for DatabaseProvider<TX, N> {
    fn unwind_account_hashing<'a>(
        &self,
        changesets: impl Iterator<Item = &'a (BlockNumber, AccountBeforeTx)>,
    ) -> ProviderResult<BTreeMap<B256, Option<Account>>> {
        // Aggregate all block changesets and make a list of accounts that have been changed.
        // Note that collecting and then reversing the order is necessary to ensure that the
        // changes are applied in the correct order.
        let hashed_accounts = changesets
            .into_iter()
            .map(|(_, e)| (keccak256(e.address), e.info))
            .collect::<Vec<_>>()
            .into_iter()
            .rev()
            .collect::<BTreeMap<_, _>>();

        // Apply values to HashedState, and remove the account if it's None.
        let mut hashed_accounts_cursor = self.tx.cursor_write::<tables::HashedAccounts>()?;
        for (hashed_address, account) in &hashed_accounts {
            if let Some(account) = account {
                hashed_accounts_cursor.upsert(*hashed_address, account)?;
            } else if hashed_accounts_cursor.seek_exact(*hashed_address)?.is_some() {
                hashed_accounts_cursor.delete_current()?;
            }
        }

        Ok(hashed_accounts)
    }

    fn unwind_account_hashing_range(
        &self,
        range: impl RangeBounds<BlockNumber>,
    ) -> ProviderResult<BTreeMap<B256, Option<Account>>> {
        let changesets = self
            .tx
            .cursor_read::<tables::AccountChangeSets>()?
            .walk_range(range)?
            .collect::<Result<Vec<_>, _>>()?;
        self.unwind_account_hashing(changesets.iter())
    }

    fn insert_account_for_hashing(
        &self,
        changesets: impl IntoIterator<Item = (Address, Option<Account>)>,
    ) -> ProviderResult<BTreeMap<B256, Option<Account>>> {
        let mut hashed_accounts_cursor = self.tx.cursor_write::<tables::HashedAccounts>()?;
        let hashed_accounts =
            changesets.into_iter().map(|(ad, ac)| (keccak256(ad), ac)).collect::<BTreeMap<_, _>>();
        for (hashed_address, account) in &hashed_accounts {
            if let Some(account) = account {
                hashed_accounts_cursor.upsert(*hashed_address, account)?;
            } else if hashed_accounts_cursor.seek_exact(*hashed_address)?.is_some() {
                hashed_accounts_cursor.delete_current()?;
            }
        }
        Ok(hashed_accounts)
    }

    fn unwind_storage_hashing(
        &self,
        changesets: impl Iterator<Item = (BlockNumberAddress, StorageEntry)>,
    ) -> ProviderResult<HashMap<B256, BTreeSet<B256>>> {
        // Aggregate all block changesets and make list of accounts that have been changed.
        let mut hashed_storages = changesets
            .into_iter()
            .map(|(BlockNumberAddress((_, address)), storage_entry)| {
                (keccak256(address), keccak256(storage_entry.key), storage_entry.value)
            })
            .collect::<Vec<_>>();
        hashed_storages.sort_by_key(|(ha, hk, _)| (*ha, *hk));

        // Apply values to HashedState, and remove the account if it's None.
        let mut hashed_storage_keys: HashMap<B256, BTreeSet<B256>> =
            HashMap::with_capacity_and_hasher(hashed_storages.len(), Default::default());
        let mut hashed_storage = self.tx.cursor_dup_write::<tables::HashedStorages>()?;
        for (hashed_address, key, value) in hashed_storages.into_iter().rev() {
            hashed_storage_keys.entry(hashed_address).or_default().insert(key);

            if hashed_storage
                .seek_by_key_subkey(hashed_address, key)?
                .filter(|entry| entry.key == key)
                .is_some()
            {
                hashed_storage.delete_current()?;
            }

            if !value.is_zero() {
                hashed_storage.upsert(hashed_address, &StorageEntry { key, value })?;
            }
        }
        Ok(hashed_storage_keys)
    }

    fn unwind_storage_hashing_range(
        &self,
        range: impl RangeBounds<BlockNumberAddress>,
    ) -> ProviderResult<HashMap<B256, BTreeSet<B256>>> {
        let changesets = self
            .tx
            .cursor_read::<tables::StorageChangeSets>()?
            .walk_range(range)?
            .collect::<Result<Vec<_>, _>>()?;
        self.unwind_storage_hashing(changesets.into_iter())
    }

    fn insert_storage_for_hashing(
        &self,
        storages: impl IntoIterator<Item = (Address, impl IntoIterator<Item = StorageEntry>)>,
    ) -> ProviderResult<HashMap<B256, BTreeSet<B256>>> {
        // hash values
        let hashed_storages =
            storages.into_iter().fold(BTreeMap::new(), |mut map, (address, storage)| {
                let storage = storage.into_iter().fold(BTreeMap::new(), |mut map, entry| {
                    map.insert(keccak256(entry.key), entry.value);
                    map
                });
                map.insert(keccak256(address), storage);
                map
            });

        let hashed_storage_keys = hashed_storages
            .iter()
            .map(|(hashed_address, entries)| (*hashed_address, entries.keys().copied().collect()))
            .collect();

        let mut hashed_storage_cursor = self.tx.cursor_dup_write::<tables::HashedStorages>()?;
        // Hash the address and key and apply them to HashedStorage (if Storage is None
        // just remove it);
        hashed_storages.into_iter().try_for_each(|(hashed_address, storage)| {
            storage.into_iter().try_for_each(|(key, value)| -> ProviderResult<()> {
                if hashed_storage_cursor
                    .seek_by_key_subkey(hashed_address, key)?
                    .filter(|entry| entry.key == key)
                    .is_some()
                {
                    hashed_storage_cursor.delete_current()?;
                }

                if !value.is_zero() {
                    hashed_storage_cursor.upsert(hashed_address, &StorageEntry { key, value })?;
                }
                Ok(())
            })
        })?;

        Ok(hashed_storage_keys)
    }
}

impl<TX: DbTxMut + DbTx + 'static, N: NodeTypes> HistoryWriter for DatabaseProvider<TX, N> {
    fn unwind_account_history_indices<'a>(
        &self,
        changesets: impl Iterator<Item = &'a (BlockNumber, AccountBeforeTx)>,
    ) -> ProviderResult<usize> {
        let mut last_indices = changesets
            .into_iter()
            .map(|(index, account)| (account.address, *index))
            .collect::<Vec<_>>();
        last_indices.sort_by_key(|(a, _)| *a);

        // Unwind the account history index.
        let mut cursor = self.tx.cursor_write::<tables::AccountsHistory>()?;
        for &(address, rem_index) in &last_indices {
            let partial_shard = unwind_history_shards::<_, tables::AccountsHistory, _>(
                &mut cursor,
                ShardedKey::last(address),
                rem_index,
                |sharded_key| sharded_key.key == address,
            )?;

            // Check the last returned partial shard.
            // If it's not empty, the shard needs to be reinserted.
            if !partial_shard.is_empty() {
                cursor.insert(
                    ShardedKey::last(address),
                    &BlockNumberList::new_pre_sorted(partial_shard),
                )?;
            }
        }

        let changesets = last_indices.len();
        Ok(changesets)
    }

    fn unwind_account_history_indices_range(
        &self,
        range: impl RangeBounds<BlockNumber>,
    ) -> ProviderResult<usize> {
        let changesets = self
            .tx
            .cursor_read::<tables::AccountChangeSets>()?
            .walk_range(range)?
            .collect::<Result<Vec<_>, _>>()?;
        self.unwind_account_history_indices(changesets.iter())
    }

    fn insert_account_history_index(
        &self,
        account_transitions: impl IntoIterator<Item = (Address, impl IntoIterator<Item = u64>)>,
    ) -> ProviderResult<()> {
        self.append_history_index::<_, tables::AccountsHistory>(
            account_transitions,
            ShardedKey::new,
        )
    }

    fn unwind_storage_history_indices(
        &self,
        changesets: impl Iterator<Item = (BlockNumberAddress, StorageEntry)>,
    ) -> ProviderResult<usize> {
        let mut storage_changesets = changesets
            .into_iter()
            .map(|(BlockNumberAddress((bn, address)), storage)| (address, storage.key, bn))
            .collect::<Vec<_>>();
        storage_changesets.sort_by_key(|(address, key, _)| (*address, *key));

        let mut cursor = self.tx.cursor_write::<tables::StoragesHistory>()?;
        for &(address, storage_key, rem_index) in &storage_changesets {
            let partial_shard = unwind_history_shards::<_, tables::StoragesHistory, _>(
                &mut cursor,
                StorageShardedKey::last(address, storage_key),
                rem_index,
                |storage_sharded_key| {
                    storage_sharded_key.address == address &&
                        storage_sharded_key.sharded_key.key == storage_key
                },
            )?;

            // Check the last returned partial shard.
            // If it's not empty, the shard needs to be reinserted.
            if !partial_shard.is_empty() {
                cursor.insert(
                    StorageShardedKey::last(address, storage_key),
                    &BlockNumberList::new_pre_sorted(partial_shard),
                )?;
            }
        }

        let changesets = storage_changesets.len();
        Ok(changesets)
    }

    fn unwind_storage_history_indices_range(
        &self,
        range: impl RangeBounds<BlockNumberAddress>,
    ) -> ProviderResult<usize> {
        let changesets = self
            .tx
            .cursor_read::<tables::StorageChangeSets>()?
            .walk_range(range)?
            .collect::<Result<Vec<_>, _>>()?;
        self.unwind_storage_history_indices(changesets.into_iter())
    }

    fn insert_storage_history_index(
        &self,
        storage_transitions: impl IntoIterator<Item = ((Address, B256), impl IntoIterator<Item = u64>)>,
    ) -> ProviderResult<()> {
        self.append_history_index::<_, tables::StoragesHistory>(
            storage_transitions,
            |(address, storage_key), highest_block_number| {
                StorageShardedKey::new(address, storage_key, highest_block_number)
            },
        )
    }

    fn update_history_indices(&self, range: RangeInclusive<BlockNumber>) -> ProviderResult<()> {
        // account history stage
        {
            let indices = self.changed_accounts_and_blocks_with_range(range.clone())?;
            self.insert_account_history_index(indices)?;
        }

        // storage history stage
        {
            let indices = self.changed_storages_and_blocks_with_range(range)?;
            self.insert_storage_history_index(indices)?;
        }

        Ok(())
    }
}

impl<TX: DbTxMut + DbTx + 'static, N: NodeTypesForProvider + 'static> BlockExecutionWriter
    for DatabaseProvider<TX, N>
{
    fn take_block_and_execution_above(
        &self,
        block: BlockNumber,
    ) -> ProviderResult<Chain<Self::Primitives>> {
        let range = block + 1..=self.last_block_number()?;

        self.unwind_trie_state_from(block + 1)?;

        // get execution res
        let execution_state = self.take_state_above(block)?;

        let blocks = self.recovered_block_range(range)?;

        // remove block bodies it is needed for both get block range and get block execution results
        // that is why it is deleted afterwards.
        self.remove_blocks_above(block)?;

        // Update pipeline progress
        self.update_pipeline_stages(block, true)?;

        Ok(Chain::new(blocks, execution_state, None))
    }

    fn remove_block_and_execution_above(&self, block: BlockNumber) -> ProviderResult<()> {
        self.unwind_trie_state_from(block + 1)?;

        // remove execution res
        self.remove_state_above(block)?;

        // remove block bodies it is needed for both get block range and get block execution results
        // that is why it is deleted afterwards.
        self.remove_blocks_above(block)?;

        // Update pipeline progress
        self.update_pipeline_stages(block, true)?;

        Ok(())
    }
}

impl<TX: DbTxMut + DbTx + 'static, N: NodeTypesForProvider + 'static> BlockWriter
    for DatabaseProvider<TX, N>
{
    type Block = BlockTy<N>;
    type Receipt = ReceiptTy<N>;

    /// Inserts the block into the database, always modifying the following static file segments and
    /// tables:
    /// * [`StaticFileSegment::Headers`]
    /// * [`tables::HeaderNumbers`]
    /// * [`tables::BlockBodyIndices`]
    ///
    /// If there are transactions in the block, the following static file segments and tables will
    /// be modified:
    /// * [`StaticFileSegment::Transactions`]
    /// * [`tables::TransactionBlocks`]
    ///
    /// If ommers are not empty, this will modify [`BlockOmmers`](tables::BlockOmmers).
    /// If withdrawals are not empty, this will modify
    /// [`BlockWithdrawals`](tables::BlockWithdrawals).
    ///
    /// If the provider has __not__ configured full sender pruning, this will modify either:
    /// * [`StaticFileSegment::TransactionSenders`] if senders are written to static files
    /// * [`tables::TransactionSenders`] if senders are written to the database
    ///
    /// If the provider has __not__ configured full transaction lookup pruning, this will modify
    /// [`TransactionHashNumbers`](tables::TransactionHashNumbers).
    fn insert_block(
        &self,
        block: RecoveredBlock<Self::Block>,
    ) -> ProviderResult<StoredBlockBodyIndices> {
        let block_number = block.number();
        let tx_count = block.body().transaction_count() as u64;

        let mut durations_recorder = metrics::DurationsRecorder::default();

        self.static_file_provider
            .get_writer(block_number, StaticFileSegment::Headers)?
            .append_header(block.header(), &block.hash())?;

        self.tx.put::<tables::HeaderNumbers>(block.hash(), block_number)?;
        durations_recorder.record_relative(metrics::Action::InsertHeaderNumbers);

        let first_tx_num = self
            .tx
            .cursor_read::<tables::TransactionBlocks>()?
            .last()?
            .map(|(n, _)| n + 1)
            .unwrap_or_default();
        durations_recorder.record_relative(metrics::Action::GetNextTxNum);

        let tx_nums_iter = std::iter::successors(Some(first_tx_num), |n| Some(n + 1));

        if self.prune_modes.sender_recovery.as_ref().is_none_or(|m| !m.is_full()) {
            let mut senders_writer = EitherWriter::new_senders(self, block.number())?;
            senders_writer.increment_block(block.number())?;
            senders_writer
                .append_senders(tx_nums_iter.clone().zip(block.senders_iter().copied()))?;
            durations_recorder.record_relative(metrics::Action::InsertTransactionSenders);
        }

        if self.prune_modes.transaction_lookup.is_none_or(|m| !m.is_full()) {
            for (tx_num, transaction) in tx_nums_iter.zip(block.body().transactions_iter()) {
                let hash = transaction.tx_hash();
                self.tx.put::<tables::TransactionHashNumbers>(*hash, tx_num)?;
            }
            durations_recorder.record_relative(metrics::Action::InsertTransactionHashNumbers);
        }

        self.append_block_bodies(vec![(block_number, Some(block.into_body()))])?;

        debug!(
            target: "providers::db",
            ?block_number,
            actions = ?durations_recorder.actions,
            "Inserted block"
        );

        Ok(StoredBlockBodyIndices { first_tx_num, tx_count })
    }

    fn append_block_bodies(
        &self,
        bodies: Vec<(BlockNumber, Option<BodyTy<N>>)>,
    ) -> ProviderResult<()> {
        let Some(from_block) = bodies.first().map(|(block, _)| *block) else { return Ok(()) };

        // Initialize writer if we will be writing transactions to staticfiles
        let mut tx_writer =
            self.static_file_provider.get_writer(from_block, StaticFileSegment::Transactions)?;

        let mut block_indices_cursor = self.tx.cursor_write::<tables::BlockBodyIndices>()?;
        let mut tx_block_cursor = self.tx.cursor_write::<tables::TransactionBlocks>()?;

        // Get id for the next tx_num or zero if there are no transactions.
        let mut next_tx_num = tx_block_cursor.last()?.map(|(id, _)| id + 1).unwrap_or_default();

        for (block_number, body) in &bodies {
            // Increment block on static file header.
            tx_writer.increment_block(*block_number)?;

            let tx_count = body.as_ref().map(|b| b.transactions().len() as u64).unwrap_or_default();
            let block_indices = StoredBlockBodyIndices { first_tx_num: next_tx_num, tx_count };

            let mut durations_recorder = metrics::DurationsRecorder::default();

            // insert block meta
            block_indices_cursor.append(*block_number, &block_indices)?;

            durations_recorder.record_relative(metrics::Action::InsertBlockBodyIndices);

            let Some(body) = body else { continue };

            // write transaction block index
            if !body.transactions().is_empty() {
                tx_block_cursor.append(block_indices.last_tx_num(), block_number)?;
                durations_recorder.record_relative(metrics::Action::InsertTransactionBlocks);
            }

            // write transactions
            for transaction in body.transactions() {
                tx_writer.append_transaction(next_tx_num, transaction)?;

                // Increment transaction id for each transaction.
                next_tx_num += 1;
            }
        }

        self.storage.writer().write_block_bodies(self, bodies)?;

        Ok(())
    }

    fn remove_blocks_above(&self, block: BlockNumber) -> ProviderResult<()> {
        let last_block_number = self.last_block_number()?;
        // Clean up HeaderNumbers for blocks being removed, we must clear all indexes from MDBX.
        for hash in self.canonical_hashes_range(block + 1, last_block_number + 1)? {
            self.tx.delete::<tables::HeaderNumbers>(hash, None)?;
        }

        // Get highest static file block for the total block range
        let highest_static_file_block = self
            .static_file_provider()
            .get_highest_static_file_block(StaticFileSegment::Headers)
            .expect("todo: error handling, headers should exist");

        // IMPORTANT: we use `highest_static_file_block.saturating_sub(block_number)` to make sure
        // we remove only what is ABOVE the block.
        //
        // i.e., if the highest static file block is 8, we want to remove above block 5 only, we
        // will have three blocks to remove, which will be block 8, 7, and 6.
        debug!(target: "providers::db", ?block, "Removing static file blocks above block_number");
        self.static_file_provider()
            .get_writer(block, StaticFileSegment::Headers)?
            .prune_headers(highest_static_file_block.saturating_sub(block))?;

        // First transaction to be removed
        let unwind_tx_from = self
            .block_body_indices(block)?
            .map(|b| b.next_tx_num())
            .ok_or(ProviderError::BlockBodyIndicesNotFound(block))?;

        // Last transaction to be removed
        let unwind_tx_to = self
            .tx
            .cursor_read::<tables::BlockBodyIndices>()?
            .last()?
            // shouldn't happen because this was OK above
            .ok_or(ProviderError::BlockBodyIndicesNotFound(block))?
            .1
            .last_tx_num();

        if unwind_tx_from <= unwind_tx_to {
            for (hash, _) in self.transaction_hashes_by_range(unwind_tx_from..(unwind_tx_to + 1))? {
                self.tx.delete::<tables::TransactionHashNumbers>(hash, None)?;
            }
        }

        EitherWriter::new_senders(self, last_block_number)?.prune_senders(unwind_tx_from, block)?;

        self.remove_bodies_above(block)?;

        Ok(())
    }

    fn remove_bodies_above(&self, block: BlockNumber) -> ProviderResult<()> {
        self.storage.writer().remove_block_bodies_above(self, block)?;

        // First transaction to be removed
        let unwind_tx_from = self
            .block_body_indices(block)?
            .map(|b| b.next_tx_num())
            .ok_or(ProviderError::BlockBodyIndicesNotFound(block))?;

        self.remove::<tables::BlockBodyIndices>(block + 1..)?;
        self.remove::<tables::TransactionBlocks>(unwind_tx_from..)?;

        let static_file_tx_num =
            self.static_file_provider.get_highest_static_file_tx(StaticFileSegment::Transactions);

        let to_delete = static_file_tx_num
            .map(|static_tx| (static_tx + 1).saturating_sub(unwind_tx_from))
            .unwrap_or_default();

        self.static_file_provider
            .latest_writer(StaticFileSegment::Transactions)?
            .prune_transactions(to_delete, block)?;

        Ok(())
    }

    /// TODO(joshie): this fn should be moved to `UnifiedStorageWriter` eventually
    fn append_blocks_with_state(
        &self,
        blocks: Vec<RecoveredBlock<Self::Block>>,
        execution_outcome: &ExecutionOutcome<Self::Receipt>,
        hashed_state: HashedPostStateSorted,
    ) -> ProviderResult<()> {
        if blocks.is_empty() {
            debug!(target: "providers::db", "Attempted to append empty block range");
            return Ok(())
        }

        // Blocks are not empty, so no need to handle the case of `blocks.first()` being
        // `None`.
        let first_number = blocks[0].number();

        // Blocks are not empty, so no need to handle the case of `blocks.last()` being
        // `None`.
        let last_block_number = blocks[blocks.len() - 1].number();

        let mut durations_recorder = metrics::DurationsRecorder::default();

        // Insert the blocks
        for block in blocks {
            self.insert_block(block)?;
            durations_recorder.record_relative(metrics::Action::InsertBlock);
        }

        self.write_state(execution_outcome, OriginalValuesKnown::No)?;
        durations_recorder.record_relative(metrics::Action::InsertState);

        // insert hashes and intermediate merkle nodes
        self.write_hashed_state(&hashed_state)?;
        durations_recorder.record_relative(metrics::Action::InsertHashes);

        self.update_history_indices(first_number..=last_block_number)?;
        durations_recorder.record_relative(metrics::Action::InsertHistoryIndices);

        // Update pipeline progress
        self.update_pipeline_stages(last_block_number, false)?;
        durations_recorder.record_relative(metrics::Action::UpdatePipelineStages);

        debug!(target: "providers::db", range = ?first_number..=last_block_number, actions = ?durations_recorder.actions, "Appended blocks");

        Ok(())
    }
}

impl<TX: DbTx + 'static, N: NodeTypes> PruneCheckpointReader for DatabaseProvider<TX, N> {
    fn get_prune_checkpoint(
        &self,
        segment: PruneSegment,
    ) -> ProviderResult<Option<PruneCheckpoint>> {
        Ok(self.tx.get::<tables::PruneCheckpoints>(segment)?)
    }

    fn get_prune_checkpoints(&self) -> ProviderResult<Vec<(PruneSegment, PruneCheckpoint)>> {
        Ok(PruneSegment::variants()
            .filter_map(|segment| {
                self.tx
                    .get::<tables::PruneCheckpoints>(segment)
                    .transpose()
                    .map(|chk| chk.map(|chk| (segment, chk)))
            })
            .collect::<Result<_, _>>()?)
    }
}

impl<TX: DbTxMut, N: NodeTypes> PruneCheckpointWriter for DatabaseProvider<TX, N> {
    fn save_prune_checkpoint(
        &self,
        segment: PruneSegment,
        checkpoint: PruneCheckpoint,
    ) -> ProviderResult<()> {
        Ok(self.tx.put::<tables::PruneCheckpoints>(segment, checkpoint)?)
    }
}

impl<TX: DbTx + 'static, N: NodeTypesForProvider> StatsReader for DatabaseProvider<TX, N> {
    fn count_entries<T: Table>(&self) -> ProviderResult<usize> {
        let db_entries = self.tx.entries::<T>()?;
        let static_file_entries = match self.static_file_provider.count_entries::<T>() {
            Ok(entries) => entries,
            Err(ProviderError::UnsupportedProvider) => 0,
            Err(err) => return Err(err),
        };

        Ok(db_entries + static_file_entries)
    }
}

impl<TX: DbTx + 'static, N: NodeTypes> ChainStateBlockReader for DatabaseProvider<TX, N> {
    fn last_finalized_block_number(&self) -> ProviderResult<Option<BlockNumber>> {
        let mut finalized_blocks = self
            .tx
            .cursor_read::<tables::ChainState>()?
            .walk(Some(tables::ChainStateKey::LastFinalizedBlock))?
            .take(1)
            .collect::<Result<BTreeMap<tables::ChainStateKey, BlockNumber>, _>>()?;

        let last_finalized_block_number = finalized_blocks.pop_first().map(|pair| pair.1);
        Ok(last_finalized_block_number)
    }

    fn last_safe_block_number(&self) -> ProviderResult<Option<BlockNumber>> {
        let mut finalized_blocks = self
            .tx
            .cursor_read::<tables::ChainState>()?
            .walk(Some(tables::ChainStateKey::LastSafeBlock))?
            .take(1)
            .collect::<Result<BTreeMap<tables::ChainStateKey, BlockNumber>, _>>()?;

        let last_finalized_block_number = finalized_blocks.pop_first().map(|pair| pair.1);
        Ok(last_finalized_block_number)
    }
}

impl<TX: DbTxMut, N: NodeTypes> ChainStateBlockWriter for DatabaseProvider<TX, N> {
    fn save_finalized_block_number(&self, block_number: BlockNumber) -> ProviderResult<()> {
        Ok(self
            .tx
            .put::<tables::ChainState>(tables::ChainStateKey::LastFinalizedBlock, block_number)?)
    }

    fn save_safe_block_number(&self, block_number: BlockNumber) -> ProviderResult<()> {
        Ok(self.tx.put::<tables::ChainState>(tables::ChainStateKey::LastSafeBlock, block_number)?)
    }
}

impl<TX: DbTx + 'static, N: NodeTypes + 'static> DBProvider for DatabaseProvider<TX, N> {
    type Tx = TX;

    fn tx_ref(&self) -> &Self::Tx {
        &self.tx
    }

    fn tx_mut(&mut self) -> &mut Self::Tx {
        &mut self.tx
    }

    fn into_tx(self) -> Self::Tx {
        self.tx
    }

    fn prune_modes_ref(&self) -> &PruneModes {
        self.prune_modes_ref()
    }

    /// Commit database transaction and static files.
    fn commit(self) -> ProviderResult<bool> {
        // For unwinding it makes more sense to commit the database first, since if
        // it is interrupted before the static files commit, we can just
        // truncate the static files according to the
        // checkpoints on the next start-up.
        if self.static_file_provider.has_unwind_queued() {
            self.tx.commit()?;
            self.static_file_provider.commit()?;
        } else {
            self.static_file_provider.commit()?;
            self.tx.commit()?;
        }

        Ok(true)
    }
}

impl<TX: DbTx, N: NodeTypes> MetadataProvider for DatabaseProvider<TX, N> {
    fn get_metadata(&self, key: &str) -> ProviderResult<Option<Vec<u8>>> {
        self.tx.get::<tables::Metadata>(key.to_string()).map_err(Into::into)
    }
}

impl<TX: DbTxMut, N: NodeTypes> MetadataWriter for DatabaseProvider<TX, N> {
    fn write_metadata(&self, key: &str, value: Vec<u8>) -> ProviderResult<()> {
        self.tx.put::<tables::Metadata>(key.to_string(), value).map_err(Into::into)
    }
}

impl<TX: Send + Sync, N: NodeTypes> StorageSettingsCache for DatabaseProvider<TX, N> {
    fn cached_storage_settings(&self) -> StorageSettings {
        *self.storage_settings.read()
    }

    fn set_storage_settings_cache(&self, settings: StorageSettings) {
        *self.storage_settings.write() = settings;
    }
}

#[cfg(test)]
mod tests {
    use super::*;
    use crate::{
        test_utils::{blocks::BlockchainTestData, create_test_provider_factory},
        BlockWriter,
    };
    use reth_ethereum_primitives::Receipt;
    use reth_testing_utils::generators::{self, random_block, BlockParams};
    use reth_trie::Nibbles;

    #[test]
    fn test_receipts_by_block_range_empty_range() {
        let factory = create_test_provider_factory();
        let provider = factory.provider().unwrap();

        // empty range should return empty vec
        let start = 10u64;
        let end = 9u64;
        let result = provider.receipts_by_block_range(start..=end).unwrap();
        assert_eq!(result, Vec::<Vec<reth_ethereum_primitives::Receipt>>::new());
    }

    #[test]
    fn test_receipts_by_block_range_nonexistent_blocks() {
        let factory = create_test_provider_factory();
        let provider = factory.provider().unwrap();

        // non-existent blocks should return empty vecs for each block
        let result = provider.receipts_by_block_range(10..=12).unwrap();
        assert_eq!(result, vec![vec![], vec![], vec![]]);
    }

    #[test]
    fn test_receipts_by_block_range_single_block() {
        let factory = create_test_provider_factory();
        let data = BlockchainTestData::default();

        let provider_rw = factory.provider_rw().unwrap();
        provider_rw.insert_block(data.genesis.clone().try_recover().unwrap()).unwrap();
        provider_rw
            .write_state(
                &ExecutionOutcome { first_block: 0, receipts: vec![vec![]], ..Default::default() },
                crate::OriginalValuesKnown::No,
            )
            .unwrap();
        provider_rw.insert_block(data.blocks[0].0.clone()).unwrap();
        provider_rw.write_state(&data.blocks[0].1, crate::OriginalValuesKnown::No).unwrap();
        provider_rw.commit().unwrap();

        let provider = factory.provider().unwrap();
        let result = provider.receipts_by_block_range(1..=1).unwrap();

        // should have one vec with one receipt
        assert_eq!(result.len(), 1);
        assert_eq!(result[0].len(), 1);
        assert_eq!(result[0][0], data.blocks[0].1.receipts()[0][0]);
    }

    #[test]
    fn test_receipts_by_block_range_multiple_blocks() {
        let factory = create_test_provider_factory();
        let data = BlockchainTestData::default();

        let provider_rw = factory.provider_rw().unwrap();
        provider_rw.insert_block(data.genesis.clone().try_recover().unwrap()).unwrap();
        provider_rw
            .write_state(
                &ExecutionOutcome { first_block: 0, receipts: vec![vec![]], ..Default::default() },
                crate::OriginalValuesKnown::No,
            )
            .unwrap();
        for i in 0..3 {
            provider_rw.insert_block(data.blocks[i].0.clone()).unwrap();
            provider_rw.write_state(&data.blocks[i].1, crate::OriginalValuesKnown::No).unwrap();
        }
        provider_rw.commit().unwrap();

        let provider = factory.provider().unwrap();
        let result = provider.receipts_by_block_range(1..=3).unwrap();

        // should have 3 vecs, each with one receipt
        assert_eq!(result.len(), 3);
        for (i, block_receipts) in result.iter().enumerate() {
            assert_eq!(block_receipts.len(), 1);
            assert_eq!(block_receipts[0], data.blocks[i].1.receipts()[0][0]);
        }
    }

    #[test]
    fn test_receipts_by_block_range_blocks_with_varying_tx_counts() {
        let factory = create_test_provider_factory();
        let data = BlockchainTestData::default();

        let provider_rw = factory.provider_rw().unwrap();
        provider_rw.insert_block(data.genesis.clone().try_recover().unwrap()).unwrap();
        provider_rw
            .write_state(
                &ExecutionOutcome { first_block: 0, receipts: vec![vec![]], ..Default::default() },
                crate::OriginalValuesKnown::No,
            )
            .unwrap();

        // insert blocks 1-3 with receipts
        for i in 0..3 {
            provider_rw.insert_block(data.blocks[i].0.clone()).unwrap();
            provider_rw.write_state(&data.blocks[i].1, crate::OriginalValuesKnown::No).unwrap();
        }
        provider_rw.commit().unwrap();

        let provider = factory.provider().unwrap();
        let result = provider.receipts_by_block_range(1..=3).unwrap();

        // verify each block has one receipt
        assert_eq!(result.len(), 3);
        for block_receipts in &result {
            assert_eq!(block_receipts.len(), 1);
        }
    }

    #[test]
    fn test_receipts_by_block_range_partial_range() {
        let factory = create_test_provider_factory();
        let data = BlockchainTestData::default();

        let provider_rw = factory.provider_rw().unwrap();
        provider_rw.insert_block(data.genesis.clone().try_recover().unwrap()).unwrap();
        provider_rw
            .write_state(
                &ExecutionOutcome { first_block: 0, receipts: vec![vec![]], ..Default::default() },
                crate::OriginalValuesKnown::No,
            )
            .unwrap();
        for i in 0..3 {
            provider_rw.insert_block(data.blocks[i].0.clone()).unwrap();
            provider_rw.write_state(&data.blocks[i].1, crate::OriginalValuesKnown::No).unwrap();
        }
        provider_rw.commit().unwrap();

        let provider = factory.provider().unwrap();

        // request range that includes both existing and non-existing blocks
        let result = provider.receipts_by_block_range(2..=5).unwrap();
        assert_eq!(result.len(), 4);

        // blocks 2-3 should have receipts, blocks 4-5 should be empty
        assert_eq!(result[0].len(), 1); // block 2
        assert_eq!(result[1].len(), 1); // block 3
        assert_eq!(result[2].len(), 0); // block 4 (doesn't exist)
        assert_eq!(result[3].len(), 0); // block 5 (doesn't exist)

        assert_eq!(result[0][0], data.blocks[1].1.receipts()[0][0]);
        assert_eq!(result[1][0], data.blocks[2].1.receipts()[0][0]);
    }

    #[test]
    fn test_receipts_by_block_range_all_empty_blocks() {
        let factory = create_test_provider_factory();
        let mut rng = generators::rng();

        // create blocks with no transactions
        let mut blocks = Vec::new();
        for i in 0..3 {
            let block =
                random_block(&mut rng, i, BlockParams { tx_count: Some(0), ..Default::default() });
            blocks.push(block);
        }

        let provider_rw = factory.provider_rw().unwrap();
        for block in blocks {
            provider_rw.insert_block(block.try_recover().unwrap()).unwrap();
        }
        provider_rw.commit().unwrap();

        let provider = factory.provider().unwrap();
        let result = provider.receipts_by_block_range(1..=3).unwrap();

        assert_eq!(result.len(), 3);
        for block_receipts in result {
            assert_eq!(block_receipts.len(), 0);
        }
    }

    #[test]
    fn test_receipts_by_block_range_consistency_with_individual_calls() {
        let factory = create_test_provider_factory();
        let data = BlockchainTestData::default();

        let provider_rw = factory.provider_rw().unwrap();
        provider_rw.insert_block(data.genesis.clone().try_recover().unwrap()).unwrap();
        provider_rw
            .write_state(
                &ExecutionOutcome { first_block: 0, receipts: vec![vec![]], ..Default::default() },
                crate::OriginalValuesKnown::No,
            )
            .unwrap();
        for i in 0..3 {
            provider_rw.insert_block(data.blocks[i].0.clone()).unwrap();
            provider_rw.write_state(&data.blocks[i].1, crate::OriginalValuesKnown::No).unwrap();
        }
        provider_rw.commit().unwrap();

        let provider = factory.provider().unwrap();

        // get receipts using block range method
        let range_result = provider.receipts_by_block_range(1..=3).unwrap();

        // get receipts using individual block calls
        let mut individual_results = Vec::new();
        for block_num in 1..=3 {
            let receipts =
                provider.receipts_by_block(block_num.into()).unwrap().unwrap_or_default();
            individual_results.push(receipts);
        }

        assert_eq!(range_result, individual_results);
    }

    #[test]
    fn test_write_trie_changesets() {
        use reth_db_api::models::BlockNumberHashedAddress;
        use reth_trie::{BranchNodeCompact, StorageTrieEntry};

        let factory = create_test_provider_factory();
        let provider_rw = factory.provider_rw().unwrap();

        let block_number = 1u64;

        // Create some test nibbles and nodes
        let account_nibbles1 = Nibbles::from_nibbles([0x1, 0x2, 0x3, 0x4]);
        let account_nibbles2 = Nibbles::from_nibbles([0x5, 0x6, 0x7, 0x8]);

        let node1 = BranchNodeCompact::new(
            0b1111_1111_1111_1111, // state_mask
            0b0000_0000_0000_0000, // tree_mask
            0b0000_0000_0000_0000, // hash_mask
            vec![],                // hashes
            None,                  // root hash
        );

        // Pre-populate AccountsTrie with a node that will be updated (for account_nibbles1)
        {
            let mut cursor = provider_rw.tx_ref().cursor_write::<tables::AccountsTrie>().unwrap();
            cursor.insert(StoredNibbles(account_nibbles1), &node1).unwrap();
        }

        // Create account trie updates: one Some (update) and one None (removal)
        let account_nodes = vec![
            (account_nibbles1, Some(node1.clone())), // This will update existing node
            (account_nibbles2, None),                // This will be a removal (no existing node)
        ];

        // Create storage trie updates
        let storage_address1 = B256::from([1u8; 32]); // Normal storage trie
        let storage_address2 = B256::from([2u8; 32]); // Wiped storage trie

        let storage_nibbles1 = Nibbles::from_nibbles([0xa, 0xb]);
        let storage_nibbles2 = Nibbles::from_nibbles([0xc, 0xd]);
        let storage_nibbles3 = Nibbles::from_nibbles([0xe, 0xf]);

        let storage_node1 = BranchNodeCompact::new(
            0b1111_0000_0000_0000,
            0b0000_0000_0000_0000,
            0b0000_0000_0000_0000,
            vec![],
            None,
        );

        let storage_node2 = BranchNodeCompact::new(
            0b0000_1111_0000_0000,
            0b0000_0000_0000_0000,
            0b0000_0000_0000_0000,
            vec![],
            None,
        );

        // Create an old version of storage_node1 to prepopulate
        let storage_node1_old = BranchNodeCompact::new(
            0b1010_0000_0000_0000, // Different mask to show it's an old value
            0b0000_0000_0000_0000,
            0b0000_0000_0000_0000,
            vec![],
            None,
        );

        // Pre-populate StoragesTrie for normal storage (storage_address1)
        {
            let mut cursor =
                provider_rw.tx_ref().cursor_dup_write::<tables::StoragesTrie>().unwrap();
            // Add node that will be updated (storage_nibbles1) with old value
            let entry = StorageTrieEntry {
                nibbles: StoredNibblesSubKey(storage_nibbles1),
                node: storage_node1_old.clone(),
            };
            cursor.upsert(storage_address1, &entry).unwrap();
        }

        // Pre-populate StoragesTrie for wiped storage (storage_address2)
        {
            let mut cursor =
                provider_rw.tx_ref().cursor_dup_write::<tables::StoragesTrie>().unwrap();
            // Add node that will be updated (storage_nibbles1)
            let entry1 = StorageTrieEntry {
                nibbles: StoredNibblesSubKey(storage_nibbles1),
                node: storage_node1.clone(),
            };
            cursor.upsert(storage_address2, &entry1).unwrap();
            // Add node that won't be updated but exists (storage_nibbles3)
            let entry3 = StorageTrieEntry {
                nibbles: StoredNibblesSubKey(storage_nibbles3),
                node: storage_node2.clone(),
            };
            cursor.upsert(storage_address2, &entry3).unwrap();
        }

        // Normal storage trie: one Some (update) and one None (new)
        let storage_trie1 = StorageTrieUpdatesSorted {
            is_deleted: false,
            storage_nodes: vec![
                (storage_nibbles1, Some(storage_node1.clone())), // This will update existing node
                (storage_nibbles2, None),                        // This is a new node
            ],
        };

        // Wiped storage trie
        let storage_trie2 = StorageTrieUpdatesSorted {
            is_deleted: true,
            storage_nodes: vec![
                (storage_nibbles1, Some(storage_node1.clone())), // Updated node already in db
                (storage_nibbles2, Some(storage_node2.clone())), /* Updated node not in db
                                                                  * storage_nibbles3 is in db
                                                                  * but not updated */
            ],
        };

        let mut storage_tries = B256Map::default();
        storage_tries.insert(storage_address1, storage_trie1);
        storage_tries.insert(storage_address2, storage_trie2);

        let trie_updates = TrieUpdatesSorted::new(account_nodes, storage_tries);

        // Write the changesets
        let num_written =
            provider_rw.write_trie_changesets(block_number, &trie_updates, None).unwrap();

        // Verify number of entries written
        // Account changesets: 2 (one update, one removal)
        // Storage changesets:
        //   - Normal storage: 2 (one update, one removal)
        //   - Wiped storage: 3 (two updated, one existing not updated)
        // Total: 2 + 2 + 3 = 7
        assert_eq!(num_written, 7);

        // Verify account changesets were written correctly
        {
            let mut cursor =
                provider_rw.tx_ref().cursor_dup_read::<tables::AccountsTrieChangeSets>().unwrap();

            // Get all entries for this block to see what was written
            let all_entries = cursor
                .walk_dup(Some(block_number), None)
                .unwrap()
                .collect::<Result<Vec<_>, _>>()
                .unwrap();

            // Assert the full value of all_entries in a single assert_eq
            assert_eq!(
                all_entries,
                vec![
                    (
                        block_number,
                        TrieChangeSetsEntry {
                            nibbles: StoredNibblesSubKey(account_nibbles1),
                            node: Some(node1),
                        }
                    ),
                    (
                        block_number,
                        TrieChangeSetsEntry {
                            nibbles: StoredNibblesSubKey(account_nibbles2),
                            node: None,
                        }
                    ),
                ]
            );
        }

        // Verify storage changesets were written correctly
        {
            let mut cursor =
                provider_rw.tx_ref().cursor_dup_read::<tables::StoragesTrieChangeSets>().unwrap();

            // Check normal storage trie changesets
            let key1 = BlockNumberHashedAddress((block_number, storage_address1));
            let entries1 =
                cursor.walk_dup(Some(key1), None).unwrap().collect::<Result<Vec<_>, _>>().unwrap();

            assert_eq!(
                entries1,
                vec![
                    (
                        key1,
                        TrieChangeSetsEntry {
                            nibbles: StoredNibblesSubKey(storage_nibbles1),
                            node: Some(storage_node1_old), // Old value that was prepopulated
                        }
                    ),
                    (
                        key1,
                        TrieChangeSetsEntry {
                            nibbles: StoredNibblesSubKey(storage_nibbles2),
                            node: None, // New node, no previous value
                        }
                    ),
                ]
            );

            // Check wiped storage trie changesets
            let key2 = BlockNumberHashedAddress((block_number, storage_address2));
            let entries2 =
                cursor.walk_dup(Some(key2), None).unwrap().collect::<Result<Vec<_>, _>>().unwrap();

            assert_eq!(
                entries2,
                vec![
                    (
                        key2,
                        TrieChangeSetsEntry {
                            nibbles: StoredNibblesSubKey(storage_nibbles1),
                            node: Some(storage_node1), // Was in db, so has old value
                        }
                    ),
                    (
                        key2,
                        TrieChangeSetsEntry {
                            nibbles: StoredNibblesSubKey(storage_nibbles2),
                            node: None, // Was not in db
                        }
                    ),
                    (
                        key2,
                        TrieChangeSetsEntry {
                            nibbles: StoredNibblesSubKey(storage_nibbles3),
                            node: Some(storage_node2), // Existing node in wiped storage
                        }
                    ),
                ]
            );
        }

        provider_rw.commit().unwrap();
    }

    #[test]
    fn test_write_trie_changesets_with_overlay() {
        use reth_db_api::models::BlockNumberHashedAddress;
        use reth_trie::BranchNodeCompact;

        let factory = create_test_provider_factory();
        let provider_rw = factory.provider_rw().unwrap();

        let block_number = 1u64;

        // Create some test nibbles and nodes
        let account_nibbles1 = Nibbles::from_nibbles([0x1, 0x2, 0x3, 0x4]);
        let account_nibbles2 = Nibbles::from_nibbles([0x5, 0x6, 0x7, 0x8]);

        let node1 = BranchNodeCompact::new(
            0b1111_1111_1111_1111, // state_mask
            0b0000_0000_0000_0000, // tree_mask
            0b0000_0000_0000_0000, // hash_mask
            vec![],                // hashes
            None,                  // root hash
        );

        // NOTE: Unlike the previous test, we're NOT pre-populating the database
        // All node values will come from the overlay

        // Create the overlay with existing values that would normally be in the DB
        let node1_old = BranchNodeCompact::new(
            0b1010_1010_1010_1010, // Different mask to show it's the overlay "existing" value
            0b0000_0000_0000_0000,
            0b0000_0000_0000_0000,
            vec![],
            None,
        );

        // Create overlay account nodes
        let overlay_account_nodes = vec![
            (account_nibbles1, Some(node1_old.clone())), // This simulates existing node in overlay
        ];

        // Create account trie updates: one Some (update) and one None (removal)
        let account_nodes = vec![
            (account_nibbles1, Some(node1)), // This will update overlay node
            (account_nibbles2, None),        // This will be a removal (no existing node)
        ];

        // Create storage trie updates
        let storage_address1 = B256::from([1u8; 32]); // Normal storage trie
        let storage_address2 = B256::from([2u8; 32]); // Wiped storage trie

        let storage_nibbles1 = Nibbles::from_nibbles([0xa, 0xb]);
        let storage_nibbles2 = Nibbles::from_nibbles([0xc, 0xd]);
        let storage_nibbles3 = Nibbles::from_nibbles([0xe, 0xf]);

        let storage_node1 = BranchNodeCompact::new(
            0b1111_0000_0000_0000,
            0b0000_0000_0000_0000,
            0b0000_0000_0000_0000,
            vec![],
            None,
        );

        let storage_node2 = BranchNodeCompact::new(
            0b0000_1111_0000_0000,
            0b0000_0000_0000_0000,
            0b0000_0000_0000_0000,
            vec![],
            None,
        );

        // Create old versions for overlay
        let storage_node1_old = BranchNodeCompact::new(
            0b1010_0000_0000_0000, // Different mask to show it's an old value
            0b0000_0000_0000_0000,
            0b0000_0000_0000_0000,
            vec![],
            None,
        );

        // Create overlay storage nodes
        let mut overlay_storage_tries = B256Map::default();

        // Overlay for normal storage (storage_address1)
        let overlay_storage_trie1 = StorageTrieUpdatesSorted {
            is_deleted: false,
            storage_nodes: vec![
                (storage_nibbles1, Some(storage_node1_old.clone())), /* Simulates existing in
                                                                      * overlay */
            ],
        };

        // Overlay for wiped storage (storage_address2)
        let overlay_storage_trie2 = StorageTrieUpdatesSorted {
            is_deleted: false,
            storage_nodes: vec![
                (storage_nibbles1, Some(storage_node1.clone())), // Existing in overlay
                (storage_nibbles3, Some(storage_node2.clone())), // Also existing in overlay
            ],
        };

        overlay_storage_tries.insert(storage_address1, overlay_storage_trie1);
        overlay_storage_tries.insert(storage_address2, overlay_storage_trie2);

        let overlay = TrieUpdatesSorted::new(overlay_account_nodes, overlay_storage_tries);

        // Normal storage trie: one Some (update) and one None (new)
        let storage_trie1 = StorageTrieUpdatesSorted {
            is_deleted: false,
            storage_nodes: vec![
                (storage_nibbles1, Some(storage_node1.clone())), // This will update overlay node
                (storage_nibbles2, None),                        // This is a new node
            ],
        };

        // Wiped storage trie
        let storage_trie2 = StorageTrieUpdatesSorted {
            is_deleted: true,
            storage_nodes: vec![
                (storage_nibbles1, Some(storage_node1.clone())), // Updated node from overlay
                (storage_nibbles2, Some(storage_node2.clone())), /* Updated node not in overlay
                                                                  * storage_nibbles3 is in
                                                                  * overlay
                                                                  * but not updated */
            ],
        };

        let mut storage_tries = B256Map::default();
        storage_tries.insert(storage_address1, storage_trie1);
        storage_tries.insert(storage_address2, storage_trie2);

        let trie_updates = TrieUpdatesSorted::new(account_nodes, storage_tries);

        // Write the changesets WITH OVERLAY
        let num_written =
            provider_rw.write_trie_changesets(block_number, &trie_updates, Some(&overlay)).unwrap();

        // Verify number of entries written
        // Account changesets: 2 (one update from overlay, one removal)
        // Storage changesets:
        //   - Normal storage: 2 (one update from overlay, one new)
        //   - Wiped storage: 3 (two updated, one existing from overlay not updated)
        // Total: 2 + 2 + 3 = 7
        assert_eq!(num_written, 7);

        // Verify account changesets were written correctly
        {
            let mut cursor =
                provider_rw.tx_ref().cursor_dup_read::<tables::AccountsTrieChangeSets>().unwrap();

            // Get all entries for this block to see what was written
            let all_entries = cursor
                .walk_dup(Some(block_number), None)
                .unwrap()
                .collect::<Result<Vec<_>, _>>()
                .unwrap();

            // Assert the full value of all_entries in a single assert_eq
            assert_eq!(
                all_entries,
                vec![
                    (
                        block_number,
                        TrieChangeSetsEntry {
                            nibbles: StoredNibblesSubKey(account_nibbles1),
                            node: Some(node1_old), // Value from overlay, not DB
                        }
                    ),
                    (
                        block_number,
                        TrieChangeSetsEntry {
                            nibbles: StoredNibblesSubKey(account_nibbles2),
                            node: None,
                        }
                    ),
                ]
            );
        }

        // Verify storage changesets were written correctly
        {
            let mut cursor =
                provider_rw.tx_ref().cursor_dup_read::<tables::StoragesTrieChangeSets>().unwrap();

            // Check normal storage trie changesets
            let key1 = BlockNumberHashedAddress((block_number, storage_address1));
            let entries1 =
                cursor.walk_dup(Some(key1), None).unwrap().collect::<Result<Vec<_>, _>>().unwrap();

            assert_eq!(
                entries1,
                vec![
                    (
                        key1,
                        TrieChangeSetsEntry {
                            nibbles: StoredNibblesSubKey(storage_nibbles1),
                            node: Some(storage_node1_old), // Old value from overlay
                        }
                    ),
                    (
                        key1,
                        TrieChangeSetsEntry {
                            nibbles: StoredNibblesSubKey(storage_nibbles2),
                            node: None, // New node, no previous value
                        }
                    ),
                ]
            );

            // Check wiped storage trie changesets
            let key2 = BlockNumberHashedAddress((block_number, storage_address2));
            let entries2 =
                cursor.walk_dup(Some(key2), None).unwrap().collect::<Result<Vec<_>, _>>().unwrap();

            assert_eq!(
                entries2,
                vec![
                    (
                        key2,
                        TrieChangeSetsEntry {
                            nibbles: StoredNibblesSubKey(storage_nibbles1),
                            node: Some(storage_node1), // Value from overlay
                        }
                    ),
                    (
                        key2,
                        TrieChangeSetsEntry {
                            nibbles: StoredNibblesSubKey(storage_nibbles2),
                            node: None, // Was not in overlay
                        }
                    ),
                    (
                        key2,
                        TrieChangeSetsEntry {
                            nibbles: StoredNibblesSubKey(storage_nibbles3),
                            node: Some(storage_node2), /* Existing node from overlay in wiped
                                                        * storage */
                        }
                    ),
                ]
            );
        }

        provider_rw.commit().unwrap();
    }

    #[test]
    fn test_clear_trie_changesets_from() {
        use alloy_primitives::hex_literal::hex;
        use reth_db_api::models::BlockNumberHashedAddress;
        use reth_trie::{BranchNodeCompact, StoredNibblesSubKey, TrieChangeSetsEntry};

        let factory = create_test_provider_factory();

        // Create some test data for different block numbers
        let block1 = 100u64;
        let block2 = 101u64;
        let block3 = 102u64;
        let block4 = 103u64;
        let block5 = 104u64;

        // Create test addresses for storage changesets
        let storage_address1 =
            B256::from(hex!("1111111111111111111111111111111111111111111111111111111111111111"));
        let storage_address2 =
            B256::from(hex!("2222222222222222222222222222222222222222222222222222222222222222"));

        // Create test nibbles
        let nibbles1 = StoredNibblesSubKey(Nibbles::from_nibbles([0x1, 0x2, 0x3]));
        let nibbles2 = StoredNibblesSubKey(Nibbles::from_nibbles([0x4, 0x5, 0x6]));
        let nibbles3 = StoredNibblesSubKey(Nibbles::from_nibbles([0x7, 0x8, 0x9]));

        // Create test nodes
        let node1 = BranchNodeCompact::new(
            0b1111_1111_1111_1111,
            0b1111_1111_1111_1111,
            0b0000_0000_0000_0001,
            vec![B256::from(hex!(
                "1234567890abcdef1234567890abcdef1234567890abcdef1234567890abcdef"
            ))],
            None,
        );
        let node2 = BranchNodeCompact::new(
            0b1111_1111_1111_1110,
            0b1111_1111_1111_1110,
            0b0000_0000_0000_0010,
            vec![B256::from(hex!(
                "abcdef1234567890abcdef1234567890abcdef1234567890abcdef1234567890"
            ))],
            Some(B256::from(hex!(
                "deadbeefdeadbeefdeadbeefdeadbeefdeadbeefdeadbeefdeadbeefdeadbeef"
            ))),
        );

        // Populate AccountsTrieChangeSets with data across multiple blocks
        {
            let provider_rw = factory.provider_rw().unwrap();
            let mut cursor =
                provider_rw.tx_ref().cursor_dup_write::<tables::AccountsTrieChangeSets>().unwrap();

            // Block 100: 2 entries (will be kept - before start block)
            cursor
                .upsert(
                    block1,
                    &TrieChangeSetsEntry { nibbles: nibbles1.clone(), node: Some(node1.clone()) },
                )
                .unwrap();
            cursor
                .upsert(block1, &TrieChangeSetsEntry { nibbles: nibbles2.clone(), node: None })
                .unwrap();

            // Block 101: 3 entries with duplicates (will be deleted - from this block onwards)
            cursor
                .upsert(
                    block2,
                    &TrieChangeSetsEntry { nibbles: nibbles1.clone(), node: Some(node2.clone()) },
                )
                .unwrap();
            cursor
                .upsert(
                    block2,
                    &TrieChangeSetsEntry { nibbles: nibbles1.clone(), node: Some(node1.clone()) },
                )
                .unwrap(); // duplicate key
            cursor
                .upsert(block2, &TrieChangeSetsEntry { nibbles: nibbles3.clone(), node: None })
                .unwrap();

            // Block 102: 2 entries (will be deleted - after start block)
            cursor
                .upsert(
                    block3,
                    &TrieChangeSetsEntry { nibbles: nibbles2.clone(), node: Some(node1.clone()) },
                )
                .unwrap();
            cursor
                .upsert(
                    block3,
                    &TrieChangeSetsEntry { nibbles: nibbles3.clone(), node: Some(node2.clone()) },
                )
                .unwrap();

            // Block 103: 1 entry (will be deleted - after start block)
            cursor
                .upsert(block4, &TrieChangeSetsEntry { nibbles: nibbles1.clone(), node: None })
                .unwrap();

            // Block 104: 2 entries (will be deleted - after start block)
            cursor
                .upsert(
                    block5,
                    &TrieChangeSetsEntry { nibbles: nibbles2.clone(), node: Some(node2.clone()) },
                )
                .unwrap();
            cursor
                .upsert(block5, &TrieChangeSetsEntry { nibbles: nibbles3.clone(), node: None })
                .unwrap();

            provider_rw.commit().unwrap();
        }

        // Populate StoragesTrieChangeSets with data across multiple blocks
        {
            let provider_rw = factory.provider_rw().unwrap();
            let mut cursor =
                provider_rw.tx_ref().cursor_dup_write::<tables::StoragesTrieChangeSets>().unwrap();

            // Block 100, address1: 2 entries (will be kept - before start block)
            let key1_block1 = BlockNumberHashedAddress((block1, storage_address1));
            cursor
                .upsert(
                    key1_block1,
                    &TrieChangeSetsEntry { nibbles: nibbles1.clone(), node: Some(node1.clone()) },
                )
                .unwrap();
            cursor
                .upsert(key1_block1, &TrieChangeSetsEntry { nibbles: nibbles2.clone(), node: None })
                .unwrap();

            // Block 101, address1: 3 entries with duplicates (will be deleted - from this block
            // onwards)
            let key1_block2 = BlockNumberHashedAddress((block2, storage_address1));
            cursor
                .upsert(
                    key1_block2,
                    &TrieChangeSetsEntry { nibbles: nibbles1.clone(), node: Some(node2.clone()) },
                )
                .unwrap();
            cursor
                .upsert(key1_block2, &TrieChangeSetsEntry { nibbles: nibbles1.clone(), node: None })
                .unwrap(); // duplicate key
            cursor
                .upsert(
                    key1_block2,
                    &TrieChangeSetsEntry { nibbles: nibbles2.clone(), node: Some(node1.clone()) },
                )
                .unwrap();

            // Block 102, address2: 2 entries (will be deleted - after start block)
            let key2_block3 = BlockNumberHashedAddress((block3, storage_address2));
            cursor
                .upsert(
                    key2_block3,
                    &TrieChangeSetsEntry { nibbles: nibbles2.clone(), node: Some(node2.clone()) },
                )
                .unwrap();
            cursor
                .upsert(key2_block3, &TrieChangeSetsEntry { nibbles: nibbles3.clone(), node: None })
                .unwrap();

            // Block 103, address1: 2 entries with duplicate (will be deleted - after start block)
            let key1_block4 = BlockNumberHashedAddress((block4, storage_address1));
            cursor
                .upsert(
                    key1_block4,
                    &TrieChangeSetsEntry { nibbles: nibbles3.clone(), node: Some(node1) },
                )
                .unwrap();
            cursor
                .upsert(
                    key1_block4,
                    &TrieChangeSetsEntry { nibbles: nibbles3, node: Some(node2.clone()) },
                )
                .unwrap(); // duplicate key

            // Block 104, address2: 2 entries (will be deleted - after start block)
            let key2_block5 = BlockNumberHashedAddress((block5, storage_address2));
            cursor
                .upsert(key2_block5, &TrieChangeSetsEntry { nibbles: nibbles1, node: None })
                .unwrap();
            cursor
                .upsert(key2_block5, &TrieChangeSetsEntry { nibbles: nibbles2, node: Some(node2) })
                .unwrap();

            provider_rw.commit().unwrap();
        }

        // Clear all changesets from block 101 onwards
        {
            let provider_rw = factory.provider_rw().unwrap();
            provider_rw.clear_trie_changesets_from(block2).unwrap();
            provider_rw.commit().unwrap();
        }

        // Verify AccountsTrieChangeSets after clearing
        {
            let provider = factory.provider().unwrap();
            let mut cursor =
                provider.tx_ref().cursor_dup_read::<tables::AccountsTrieChangeSets>().unwrap();

            // Block 100 should still exist (before range)
            let block1_entries = cursor
                .walk_dup(Some(block1), None)
                .unwrap()
                .collect::<Result<Vec<_>, _>>()
                .unwrap();
            assert_eq!(block1_entries.len(), 2, "Block 100 entries should be preserved");
            assert_eq!(block1_entries[0].0, block1);
            assert_eq!(block1_entries[1].0, block1);

            // Blocks 101-104 should be deleted
            let block2_entries = cursor
                .walk_dup(Some(block2), None)
                .unwrap()
                .collect::<Result<Vec<_>, _>>()
                .unwrap();
            assert!(block2_entries.is_empty(), "Block 101 entries should be deleted");

            let block3_entries = cursor
                .walk_dup(Some(block3), None)
                .unwrap()
                .collect::<Result<Vec<_>, _>>()
                .unwrap();
            assert!(block3_entries.is_empty(), "Block 102 entries should be deleted");

            let block4_entries = cursor
                .walk_dup(Some(block4), None)
                .unwrap()
                .collect::<Result<Vec<_>, _>>()
                .unwrap();
            assert!(block4_entries.is_empty(), "Block 103 entries should be deleted");

            // Block 104 should also be deleted
            let block5_entries = cursor
                .walk_dup(Some(block5), None)
                .unwrap()
                .collect::<Result<Vec<_>, _>>()
                .unwrap();
            assert!(block5_entries.is_empty(), "Block 104 entries should be deleted");
        }

        // Verify StoragesTrieChangeSets after clearing
        {
            let provider = factory.provider().unwrap();
            let mut cursor =
                provider.tx_ref().cursor_dup_read::<tables::StoragesTrieChangeSets>().unwrap();

            // Block 100 entries should still exist (before range)
            let key1_block1 = BlockNumberHashedAddress((block1, storage_address1));
            let block1_entries = cursor
                .walk_dup(Some(key1_block1), None)
                .unwrap()
                .collect::<Result<Vec<_>, _>>()
                .unwrap();
            assert_eq!(block1_entries.len(), 2, "Block 100 storage entries should be preserved");

            // Blocks 101-104 entries should be deleted
            let key1_block2 = BlockNumberHashedAddress((block2, storage_address1));
            let block2_entries = cursor
                .walk_dup(Some(key1_block2), None)
                .unwrap()
                .collect::<Result<Vec<_>, _>>()
                .unwrap();
            assert!(block2_entries.is_empty(), "Block 101 storage entries should be deleted");

            let key2_block3 = BlockNumberHashedAddress((block3, storage_address2));
            let block3_entries = cursor
                .walk_dup(Some(key2_block3), None)
                .unwrap()
                .collect::<Result<Vec<_>, _>>()
                .unwrap();
            assert!(block3_entries.is_empty(), "Block 102 storage entries should be deleted");

            let key1_block4 = BlockNumberHashedAddress((block4, storage_address1));
            let block4_entries = cursor
                .walk_dup(Some(key1_block4), None)
                .unwrap()
                .collect::<Result<Vec<_>, _>>()
                .unwrap();
            assert!(block4_entries.is_empty(), "Block 103 storage entries should be deleted");

            // Block 104 entries should also be deleted
            let key2_block5 = BlockNumberHashedAddress((block5, storage_address2));
            let block5_entries = cursor
                .walk_dup(Some(key2_block5), None)
                .unwrap()
                .collect::<Result<Vec<_>, _>>()
                .unwrap();
            assert!(block5_entries.is_empty(), "Block 104 storage entries should be deleted");
        }
    }

    #[test]
    fn test_write_trie_updates_sorted() {
        use reth_trie::{
            updates::{StorageTrieUpdatesSorted, TrieUpdatesSorted},
            BranchNodeCompact, StorageTrieEntry,
        };

        let factory = create_test_provider_factory();
        let provider_rw = factory.provider_rw().unwrap();

        // Pre-populate account trie with data that will be deleted
        {
            let tx = provider_rw.tx_ref();
            let mut cursor = tx.cursor_write::<tables::AccountsTrie>().unwrap();

            // Add account node that will be deleted
            let to_delete = StoredNibbles(Nibbles::from_nibbles([0x3, 0x4]));
            cursor
                .upsert(
                    to_delete,
                    &BranchNodeCompact::new(
                        0b1010_1010_1010_1010, // state_mask
                        0b0000_0000_0000_0000, // tree_mask
                        0b0000_0000_0000_0000, // hash_mask
                        vec![],
                        None,
                    ),
                )
                .unwrap();

            // Add account node that will be updated
            let to_update = StoredNibbles(Nibbles::from_nibbles([0x1, 0x2]));
            cursor
                .upsert(
                    to_update,
                    &BranchNodeCompact::new(
                        0b0101_0101_0101_0101, // old state_mask (will be updated)
                        0b0000_0000_0000_0000, // tree_mask
                        0b0000_0000_0000_0000, // hash_mask
                        vec![],
                        None,
                    ),
                )
                .unwrap();
        }

        // Pre-populate storage tries with data
        let storage_address1 = B256::from([1u8; 32]);
        let storage_address2 = B256::from([2u8; 32]);
        {
            let tx = provider_rw.tx_ref();
            let mut storage_cursor = tx.cursor_dup_write::<tables::StoragesTrie>().unwrap();

            // Add storage nodes for address1 (one will be deleted)
            storage_cursor
                .upsert(
                    storage_address1,
                    &StorageTrieEntry {
                        nibbles: StoredNibblesSubKey(Nibbles::from_nibbles([0x2, 0x0])),
                        node: BranchNodeCompact::new(
                            0b0011_0011_0011_0011, // will be deleted
                            0b0000_0000_0000_0000,
                            0b0000_0000_0000_0000,
                            vec![],
                            None,
                        ),
                    },
                )
                .unwrap();

            // Add storage nodes for address2 (will be wiped)
            storage_cursor
                .upsert(
                    storage_address2,
                    &StorageTrieEntry {
                        nibbles: StoredNibblesSubKey(Nibbles::from_nibbles([0xa, 0xb])),
                        node: BranchNodeCompact::new(
                            0b1100_1100_1100_1100, // will be wiped
                            0b0000_0000_0000_0000,
                            0b0000_0000_0000_0000,
                            vec![],
                            None,
                        ),
                    },
                )
                .unwrap();
            storage_cursor
                .upsert(
                    storage_address2,
                    &StorageTrieEntry {
                        nibbles: StoredNibblesSubKey(Nibbles::from_nibbles([0xc, 0xd])),
                        node: BranchNodeCompact::new(
                            0b0011_1100_0011_1100, // will be wiped
                            0b0000_0000_0000_0000,
                            0b0000_0000_0000_0000,
                            vec![],
                            None,
                        ),
                    },
                )
                .unwrap();
        }

        // Create sorted account trie updates
        let account_nodes = vec![
            (
                Nibbles::from_nibbles([0x1, 0x2]),
                Some(BranchNodeCompact::new(
                    0b1111_1111_1111_1111, // state_mask (updated)
                    0b0000_0000_0000_0000, // tree_mask
                    0b0000_0000_0000_0000, // hash_mask (no hashes)
                    vec![],
                    None,
                )),
            ),
            (Nibbles::from_nibbles([0x3, 0x4]), None), // Deletion
            (
                Nibbles::from_nibbles([0x5, 0x6]),
                Some(BranchNodeCompact::new(
                    0b1111_1111_1111_1111, // state_mask
                    0b0000_0000_0000_0000, // tree_mask
                    0b0000_0000_0000_0000, // hash_mask (no hashes)
                    vec![],
                    None,
                )),
            ),
        ];

        // Create sorted storage trie updates
        let storage_trie1 = StorageTrieUpdatesSorted {
            is_deleted: false,
            storage_nodes: vec![
                (
                    Nibbles::from_nibbles([0x1, 0x0]),
                    Some(BranchNodeCompact::new(
                        0b1111_0000_0000_0000, // state_mask
                        0b0000_0000_0000_0000, // tree_mask
                        0b0000_0000_0000_0000, // hash_mask (no hashes)
                        vec![],
                        None,
                    )),
                ),
                (Nibbles::from_nibbles([0x2, 0x0]), None), // Deletion of existing node
            ],
        };

        let storage_trie2 = StorageTrieUpdatesSorted {
            is_deleted: true, // Wipe all storage for this address
            storage_nodes: vec![],
        };

        let mut storage_tries = B256Map::default();
        storage_tries.insert(storage_address1, storage_trie1);
        storage_tries.insert(storage_address2, storage_trie2);

        let trie_updates = TrieUpdatesSorted::new(account_nodes, storage_tries);

        // Write the sorted trie updates
        let num_entries = provider_rw.write_trie_updates_sorted(&trie_updates).unwrap();

        // We should have 2 account insertions + 1 account deletion + 1 storage insertion + 1
        // storage deletion = 5
        assert_eq!(num_entries, 5);

        // Verify account trie updates were written correctly
        let tx = provider_rw.tx_ref();
        let mut cursor = tx.cursor_read::<tables::AccountsTrie>().unwrap();

        // Check first account node was updated
        let nibbles1 = StoredNibbles(Nibbles::from_nibbles([0x1, 0x2]));
        let entry1 = cursor.seek_exact(nibbles1).unwrap();
        assert!(entry1.is_some(), "Updated account node should exist");
        let expected_mask = reth_trie::TrieMask::new(0b1111_1111_1111_1111);
        assert_eq!(
            entry1.unwrap().1.state_mask,
            expected_mask,
            "Account node should have updated state_mask"
        );

        // Check deleted account node no longer exists
        let nibbles2 = StoredNibbles(Nibbles::from_nibbles([0x3, 0x4]));
        let entry2 = cursor.seek_exact(nibbles2).unwrap();
        assert!(entry2.is_none(), "Deleted account node should not exist");

        // Check new account node exists
        let nibbles3 = StoredNibbles(Nibbles::from_nibbles([0x5, 0x6]));
        let entry3 = cursor.seek_exact(nibbles3).unwrap();
        assert!(entry3.is_some(), "New account node should exist");

        // Verify storage trie updates were written correctly
        let mut storage_cursor = tx.cursor_dup_read::<tables::StoragesTrie>().unwrap();

        // Check storage for address1
        let storage_entries1: Vec<_> = storage_cursor
            .walk_dup(Some(storage_address1), None)
            .unwrap()
            .collect::<Result<Vec<_>, _>>()
            .unwrap();
        assert_eq!(
            storage_entries1.len(),
            1,
            "Storage address1 should have 1 entry after deletion"
        );
        assert_eq!(
            storage_entries1[0].1.nibbles.0,
            Nibbles::from_nibbles([0x1, 0x0]),
            "Remaining entry should be [0x1, 0x0]"
        );

        // Check storage for address2 was wiped
        let storage_entries2: Vec<_> = storage_cursor
            .walk_dup(Some(storage_address2), None)
            .unwrap()
            .collect::<Result<Vec<_>, _>>()
            .unwrap();
        assert_eq!(storage_entries2.len(), 0, "Storage address2 should be empty after wipe");

        provider_rw.commit().unwrap();
    }

    #[test]
    fn test_get_block_trie_updates() {
        use reth_db_api::models::BlockNumberHashedAddress;
        use reth_trie::{BranchNodeCompact, StorageTrieEntry};

        let factory = create_test_provider_factory();
        let provider_rw = factory.provider_rw().unwrap();

        let target_block = 2u64;
        let next_block = 3u64;

        // Create test nibbles and nodes for accounts
        let account_nibbles1 = Nibbles::from_nibbles([0x1, 0x2, 0x3, 0x4]);
        let account_nibbles2 = Nibbles::from_nibbles([0x5, 0x6, 0x7, 0x8]);
        let account_nibbles3 = Nibbles::from_nibbles([0x9, 0xa, 0xb, 0xc]);

        let node1 = BranchNodeCompact::new(
            0b1111_1111_0000_0000,
            0b0000_0000_0000_0000,
            0b0000_0000_0000_0000,
            vec![],
            None,
        );

        let node2 = BranchNodeCompact::new(
            0b0000_0000_1111_1111,
            0b0000_0000_0000_0000,
            0b0000_0000_0000_0000,
            vec![],
            None,
        );

        let node3 = BranchNodeCompact::new(
            0b1010_1010_1010_1010,
            0b0000_0000_0000_0000,
            0b0000_0000_0000_0000,
            vec![],
            None,
        );

        // Pre-populate AccountsTrie with nodes that will be the final state
        {
            let mut cursor = provider_rw.tx_ref().cursor_write::<tables::AccountsTrie>().unwrap();
            cursor.insert(StoredNibbles(account_nibbles1), &node1).unwrap();
            cursor.insert(StoredNibbles(account_nibbles2), &node2).unwrap();
            // account_nibbles3 will be deleted (not in final state)
        }

        // Insert trie changesets for target_block
        {
            let mut cursor =
                provider_rw.tx_ref().cursor_dup_write::<tables::AccountsTrieChangeSets>().unwrap();
            // nibbles1 was updated in target_block (old value stored)
            cursor
                .append_dup(
                    target_block,
                    TrieChangeSetsEntry {
                        nibbles: StoredNibblesSubKey(account_nibbles1),
                        node: Some(BranchNodeCompact::new(
                            0b1111_0000_0000_0000, // old value
                            0b0000_0000_0000_0000,
                            0b0000_0000_0000_0000,
                            vec![],
                            None,
                        )),
                    },
                )
                .unwrap();
            // nibbles2 was created in target_block (no old value)
            cursor
                .append_dup(
                    target_block,
                    TrieChangeSetsEntry {
                        nibbles: StoredNibblesSubKey(account_nibbles2),
                        node: None,
                    },
                )
                .unwrap();
        }

        // Insert trie changesets for next_block (to test overlay)
        {
            let mut cursor =
                provider_rw.tx_ref().cursor_dup_write::<tables::AccountsTrieChangeSets>().unwrap();
            // nibbles3 was deleted in next_block (old value stored)
            cursor
                .append_dup(
                    next_block,
                    TrieChangeSetsEntry {
                        nibbles: StoredNibblesSubKey(account_nibbles3),
                        node: Some(node3),
                    },
                )
                .unwrap();
        }

        // Storage trie updates
        let storage_address1 = B256::from([1u8; 32]);
        let storage_nibbles1 = Nibbles::from_nibbles([0xa, 0xb]);
        let storage_nibbles2 = Nibbles::from_nibbles([0xc, 0xd]);

        let storage_node1 = BranchNodeCompact::new(
            0b1111_1111_1111_0000,
            0b0000_0000_0000_0000,
            0b0000_0000_0000_0000,
            vec![],
            None,
        );

        let storage_node2 = BranchNodeCompact::new(
            0b0101_0101_0101_0101,
            0b0000_0000_0000_0000,
            0b0000_0000_0000_0000,
            vec![],
            None,
        );

        // Pre-populate StoragesTrie with final state
        {
            let mut cursor =
                provider_rw.tx_ref().cursor_dup_write::<tables::StoragesTrie>().unwrap();
            cursor
                .upsert(
                    storage_address1,
                    &StorageTrieEntry {
                        nibbles: StoredNibblesSubKey(storage_nibbles1),
                        node: storage_node1.clone(),
                    },
                )
                .unwrap();
            // storage_nibbles2 was deleted in next_block, so it's not in final state
        }

        // Insert storage trie changesets for target_block
        {
            let mut cursor =
                provider_rw.tx_ref().cursor_dup_write::<tables::StoragesTrieChangeSets>().unwrap();
            let key = BlockNumberHashedAddress((target_block, storage_address1));

            // storage_nibbles1 was updated
            cursor
                .append_dup(
                    key,
                    TrieChangeSetsEntry {
                        nibbles: StoredNibblesSubKey(storage_nibbles1),
                        node: Some(BranchNodeCompact::new(
                            0b0000_0000_1111_1111, // old value
                            0b0000_0000_0000_0000,
                            0b0000_0000_0000_0000,
                            vec![],
                            None,
                        )),
                    },
                )
                .unwrap();

            // storage_nibbles2 was created
            cursor
                .append_dup(
                    key,
                    TrieChangeSetsEntry {
                        nibbles: StoredNibblesSubKey(storage_nibbles2),
                        node: None,
                    },
                )
                .unwrap();
        }

        // Insert storage trie changesets for next_block (to test overlay)
        {
            let mut cursor =
                provider_rw.tx_ref().cursor_dup_write::<tables::StoragesTrieChangeSets>().unwrap();
            let key = BlockNumberHashedAddress((next_block, storage_address1));

            // storage_nibbles2 was deleted in next_block
            cursor
                .append_dup(
                    key,
                    TrieChangeSetsEntry {
                        nibbles: StoredNibblesSubKey(storage_nibbles2),
                        node: Some(BranchNodeCompact::new(
                            0b0101_0101_0101_0101, // value that was deleted
                            0b0000_0000_0000_0000,
                            0b0000_0000_0000_0000,
                            vec![],
                            None,
                        )),
                    },
                )
                .unwrap();
        }

        provider_rw.commit().unwrap();

        // Now test get_block_trie_updates
        let provider = factory.provider().unwrap();
        let result = provider.get_block_trie_updates(target_block).unwrap();

        // Verify account trie updates
        assert_eq!(result.account_nodes_ref().len(), 2, "Should have 2 account trie updates");

        // Check nibbles1 - should have the current value (node1)
        let nibbles1_update = result
            .account_nodes_ref()
            .iter()
            .find(|(n, _)| n == &account_nibbles1)
            .expect("Should find nibbles1");
        assert!(nibbles1_update.1.is_some(), "nibbles1 should have a value");
        assert_eq!(
            nibbles1_update.1.as_ref().unwrap().state_mask,
            node1.state_mask,
            "nibbles1 should have current value"
        );

        // Check nibbles2 - should have the current value (node2)
        let nibbles2_update = result
            .account_nodes_ref()
            .iter()
            .find(|(n, _)| n == &account_nibbles2)
            .expect("Should find nibbles2");
        assert!(nibbles2_update.1.is_some(), "nibbles2 should have a value");
        assert_eq!(
            nibbles2_update.1.as_ref().unwrap().state_mask,
            node2.state_mask,
            "nibbles2 should have current value"
        );

        // nibbles3 should NOT be in the result (it was changed in next_block, not target_block)
        assert!(
            !result.account_nodes_ref().iter().any(|(n, _)| n == &account_nibbles3),
            "nibbles3 should not be in target_block updates"
        );

        // Verify storage trie updates
        assert_eq!(result.storage_tries_ref().len(), 1, "Should have 1 storage trie");
        let storage_updates = result
            .storage_tries_ref()
            .get(&storage_address1)
            .expect("Should have storage updates for address1");

        assert_eq!(storage_updates.storage_nodes.len(), 2, "Should have 2 storage node updates");

        // Check storage_nibbles1 - should have current value
        let storage1_update = storage_updates
            .storage_nodes
            .iter()
            .find(|(n, _)| n == &storage_nibbles1)
            .expect("Should find storage_nibbles1");
        assert!(storage1_update.1.is_some(), "storage_nibbles1 should have a value");
        assert_eq!(
            storage1_update.1.as_ref().unwrap().state_mask,
            storage_node1.state_mask,
            "storage_nibbles1 should have current value"
        );

        // Check storage_nibbles2 - was created in target_block, will be deleted in next_block
        // So it should have a value (the value that will be deleted)
        let storage2_update = storage_updates
            .storage_nodes
            .iter()
            .find(|(n, _)| n == &storage_nibbles2)
            .expect("Should find storage_nibbles2");
        assert!(
            storage2_update.1.is_some(),
            "storage_nibbles2 should have a value (the node that will be deleted in next block)"
        );
        assert_eq!(
            storage2_update.1.as_ref().unwrap().state_mask,
            storage_node2.state_mask,
            "storage_nibbles2 should have the value that was created and will be deleted"
        );
    }

    #[test]
    fn test_prunable_receipts_logic() {
        let insert_blocks =
            |provider_rw: &DatabaseProviderRW<_, _>, tip_block: u64, tx_count: u8| {
                let mut rng = generators::rng();
                for block_num in 0..=tip_block {
                    let block = random_block(
                        &mut rng,
                        block_num,
                        BlockParams { tx_count: Some(tx_count), ..Default::default() },
                    );
                    provider_rw.insert_block(block.try_recover().unwrap()).unwrap();
                }
            };

        let write_receipts = |provider_rw: DatabaseProviderRW<_, _>, block: u64| {
            let outcome = ExecutionOutcome {
                first_block: block,
                receipts: vec![vec![Receipt {
                    tx_type: Default::default(),
                    success: true,
                    cumulative_gas_used: block, // identifier to assert against
                    logs: vec![],
                }]],
                ..Default::default()
            };
            provider_rw.write_state(&outcome, crate::OriginalValuesKnown::No).unwrap();
            provider_rw.commit().unwrap();
        };

        // Legacy mode (receipts in DB) - should be prunable
        {
            let factory = create_test_provider_factory();
            let storage_settings = StorageSettings::legacy();
            factory.set_storage_settings_cache(storage_settings);
            let factory = factory.with_prune_modes(PruneModes {
                receipts: Some(PruneMode::Before(100)),
                ..Default::default()
            });

            let tip_block = 200u64;
            let first_block = 1u64;

            // create chain
            let provider_rw = factory.provider_rw().unwrap();
            insert_blocks(&provider_rw, tip_block, 1);
            provider_rw.commit().unwrap();

            write_receipts(
                factory.provider_rw().unwrap().with_minimum_pruning_distance(100),
                first_block,
            );
            write_receipts(
                factory.provider_rw().unwrap().with_minimum_pruning_distance(100),
                tip_block - 1,
            );

            let provider = factory.provider().unwrap();

            for (block, num_receipts) in [(0, 0), (tip_block - 1, 1)] {
                assert!(provider
                    .receipts_by_block(block.into())
                    .unwrap()
                    .is_some_and(|r| r.len() == num_receipts));
            }
        }

        // Static files mode
        {
            let factory = create_test_provider_factory();
            let storage_settings = StorageSettings::legacy().with_receipts_in_static_files(true);
            factory.set_storage_settings_cache(storage_settings);
            let factory = factory.with_prune_modes(PruneModes {
                receipts: Some(PruneMode::Before(2)),
                ..Default::default()
            });

            let tip_block = 200u64;

            // create chain
            let provider_rw = factory.provider_rw().unwrap();
            insert_blocks(&provider_rw, tip_block, 1);
            provider_rw.commit().unwrap();

            // Attempt to write receipts for block 0 and 1 (should be skipped)
            write_receipts(factory.provider_rw().unwrap().with_minimum_pruning_distance(100), 0);
            write_receipts(factory.provider_rw().unwrap().with_minimum_pruning_distance(100), 1);

            assert!(factory
                .static_file_provider()
                .get_highest_static_file_tx(StaticFileSegment::Receipts)
                .is_none(),);
            assert!(factory
                .static_file_provider()
                .get_highest_static_file_block(StaticFileSegment::Receipts)
                .is_some_and(|b| b == 1),);

            // Since we have prune mode Before(2), the next receipt (block 2) should be written to
            // static files.
            write_receipts(factory.provider_rw().unwrap().with_minimum_pruning_distance(100), 2);
            assert!(factory
                .static_file_provider()
                .get_highest_static_file_tx(StaticFileSegment::Receipts)
                .is_some_and(|num| num == 2),);

            // After having a receipt already in static files, attempt to skip the next receipt by
            // changing the prune mode. It should NOT skip it and should still write the receipt,
            // since static files do not support gaps.
            let factory = factory.with_prune_modes(PruneModes {
                receipts: Some(PruneMode::Before(100)),
                ..Default::default()
            });
            let provider_rw = factory.provider_rw().unwrap().with_minimum_pruning_distance(1);
            assert!(PruneMode::Distance(1).should_prune(3, tip_block));
            write_receipts(provider_rw, 3);

            // Ensure we can only fetch the 2 last receipts.
            //
            // Test setup only has 1 tx per block and each receipt has its cumulative_gas_used set
            // to the block number it belongs to easily identify and assert.
            let provider = factory.provider().unwrap();
            assert!(EitherWriter::receipts_destination(&provider).is_static_file());
            for (num, num_receipts) in [(0, 0), (1, 0), (2, 1), (3, 1)] {
                assert!(provider
                    .receipts_by_block(num.into())
                    .unwrap()
                    .is_some_and(|r| r.len() == num_receipts));

                let receipt = provider.receipt(num).unwrap();
                if num_receipts > 0 {
                    assert!(receipt.is_some_and(|r| r.cumulative_gas_used == num));
                } else {
                    assert!(receipt.is_none());
                }
            }
        }
    }
}<|MERGE_RESOLUTION|>--- conflicted
+++ resolved
@@ -13,21 +13,13 @@
     },
     AccountReader, BlockBodyWriter, BlockExecutionWriter, BlockHashReader, BlockNumReader,
     BlockReader, BlockWriter, BundleStateInit, ChainStateBlockReader, ChainStateBlockWriter,
-<<<<<<< HEAD
-    DBProvider, EitherWriter, HashingWriter, HeaderProvider, HeaderSyncGapProvider,
-    HistoricalStateProvider, HistoricalStateProviderRef, HistoryWriter, LatestStateProvider,
-    LatestStateProviderRef, OriginalValuesKnown, ProviderError, PruneCheckpointReader,
-    PruneCheckpointWriter, RevertsInit, StageCheckpointReader, StateProviderBox, StateWriter,
-    StaticFileProviderFactory, StatsReader, StorageRangeProviderBox, StorageReader,
-=======
     DBProvider, EitherReader, EitherWriter, EitherWriterDestination, HashingWriter, HeaderProvider,
     HeaderSyncGapProvider, HistoricalStateProvider, HistoricalStateProviderRef, HistoryWriter,
     LatestStateProvider, LatestStateProviderRef, OriginalValuesKnown, ProviderError,
     PruneCheckpointReader, PruneCheckpointWriter, RevertsInit, StageCheckpointReader,
-    StateProviderBox, StateWriter, StaticFileProviderFactory, StatsReader, StorageReader,
->>>>>>> ee63c7d6
-    StorageTrieWriter, TransactionVariant, TransactionsProvider, TransactionsProviderExt,
-    TrieReader, TrieWriter,
+    StateProviderBox, StateWriter, StaticFileProviderFactory, StatsReader, StorageRangeProviderBox,
+    StorageReader, StorageTrieWriter, TransactionVariant, TransactionsProvider,
+    TransactionsProviderExt, TrieReader, TrieWriter,
 };
 use alloy_consensus::{
     transaction::{SignerRecoverable, TransactionMeta, TxHashRef},
