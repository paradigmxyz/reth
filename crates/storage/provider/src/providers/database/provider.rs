use crate::{
    post_state::StorageChangeset,
    traits::{
        AccountExtReader, BlockSource, ChangeSetReader, ReceiptProvider, StageCheckpointWriter,
    },
    AccountReader, BlockExecutionWriter, BlockHashReader, BlockNumReader, BlockReader, BlockWriter,
    EvmEnvProvider, HashingWriter, HeaderProvider, HistoryWriter, PostState, ProviderError,
    PruneCheckpointReader, PruneCheckpointWriter, StageCheckpointReader, StorageReader,
    TransactionsProvider, WithdrawalsProvider,
};
use itertools::{izip, Itertools};
use reth_db::{
    common::KeyValue,
    cursor::{DbCursorRO, DbCursorRW, DbDupCursorRO},
    database::{Database, DatabaseGAT},
    models::{
        sharded_key, storage_sharded_key::StorageShardedKey, AccountBeforeTx, BlockNumberAddress,
        ShardedKey, StoredBlockBodyIndices, StoredBlockOmmers, StoredBlockWithdrawals,
    },
    table::{Table, TableRow},
    tables,
    transaction::{DbTx, DbTxMut},
    BlockNumberList, DatabaseError,
};
use reth_interfaces::{
    executor::{BlockExecutionError, BlockValidationError},
    Result,
};
use reth_primitives::{
    keccak256,
    stage::{StageCheckpoint, StageId},
    trie::Nibbles,
    Account, Address, Block, BlockHash, BlockHashOrNumber, BlockNumber, BlockWithSenders,
    ChainInfo, ChainSpec, Hardfork, Head, Header, PruneCheckpoint, PrunePart, Receipt, SealedBlock,
    SealedBlockWithSenders, SealedHeader, StorageEntry, TransactionMeta, TransactionSigned,
    TransactionSignedEcRecovered, TransactionSignedNoHash, TxHash, TxNumber, Withdrawal, H256,
    U256,
};
use reth_revm_primitives::{
    config::revm_spec,
    env::{fill_block_env, fill_cfg_and_block_env, fill_cfg_env},
    primitives::{BlockEnv, CfgEnv, SpecId},
};
use reth_trie::{prefix_set::PrefixSetMut, StateRoot};
use std::{
    collections::{btree_map::Entry, BTreeMap, BTreeSet, HashMap, HashSet},
    fmt::Debug,
    ops::{Deref, DerefMut, Range, RangeBounds, RangeInclusive},
    sync::Arc,
};

/// A [`DatabaseProvider`] that holds a read-only database transaction.
pub type DatabaseProviderRO<'this, DB> = DatabaseProvider<'this, <DB as DatabaseGAT<'this>>::TX>;

/// A [`DatabaseProvider`] that holds a read-write database transaction.
///
/// Ideally this would be an alias type. However, there's some weird compiler error (<https://github.com/rust-lang/rust/issues/102211>), that forces us to wrap this in a struct instead.
/// Once that issue is solved, we can probably revert back to being an alias type.
#[derive(Debug)]
pub struct DatabaseProviderRW<'this, DB: Database>(
    pub DatabaseProvider<'this, <DB as DatabaseGAT<'this>>::TXMut>,
);

impl<'this, DB: Database> Deref for DatabaseProviderRW<'this, DB> {
    type Target = DatabaseProvider<'this, <DB as DatabaseGAT<'this>>::TXMut>;

    fn deref(&self) -> &Self::Target {
        &self.0
    }
}

impl<'this, DB: Database> DerefMut for DatabaseProviderRW<'this, DB> {
    fn deref_mut(&mut self) -> &mut Self::Target {
        &mut self.0
    }
}

impl<'this, DB: Database> DatabaseProviderRW<'this, DB> {
    /// Commit database transaction
    pub fn commit(self) -> Result<bool> {
        self.0.commit()
    }

    /// Consume `DbTx` or `DbTxMut`.
    pub fn into_tx(self) -> <DB as DatabaseGAT<'this>>::TXMut {
        self.0.into_tx()
    }
}

/// A provider struct that fetchs data from the database.
/// Wrapper around [`DbTx`] and [`DbTxMut`]. Example: [`HeaderProvider`] [`BlockHashReader`]
#[derive(Debug)]
pub struct DatabaseProvider<'this, TX>
where
    Self: 'this,
{
    /// Database transaction.
    tx: TX,
    /// Chain spec
    chain_spec: Arc<ChainSpec>,
    _phantom_data: std::marker::PhantomData<&'this TX>,
}

impl<'this, TX: DbTxMut<'this>> DatabaseProvider<'this, TX> {
    /// Creates a provider with an inner read-write transaction.
    pub fn new_rw(tx: TX, chain_spec: Arc<ChainSpec>) -> Self {
        Self { tx, chain_spec, _phantom_data: std::marker::PhantomData }
    }
}

/// For a given key, unwind all history shards that are below the given block number.
///
/// S - Sharded key subtype.
/// T - Table to walk over.
/// C - Cursor implementation.
///
/// This function walks the entries from the given start key and deletes all shards that belong to
/// the key and are below the given block number.
///
/// The boundary shard (the shard is split by the block number) is removed from the database. Any
/// indices that are above the block number are filtered out. The boundary shard is returned for
/// reinsertion (if it's not empty).
fn unwind_history_shards<'a, S, T, C>(
    cursor: &mut C,
    start_key: T::Key,
    block_number: BlockNumber,
    mut shard_belongs_to_key: impl FnMut(&T::Key) -> bool,
) -> Result<Vec<usize>>
where
    T: Table<Value = BlockNumberList>,
    T::Key: AsRef<ShardedKey<S>>,
    C: DbCursorRO<'a, T> + DbCursorRW<'a, T>,
{
    let mut item = cursor.seek_exact(start_key)?;
    while let Some((sharded_key, list)) = item {
        // If the shard does not belong to the key, break.
        if !shard_belongs_to_key(&sharded_key) {
            break
        }
        cursor.delete_current()?;

        // Check the first item.
        // If it is greater or eq to the block number, delete it.
        let first = list.iter(0).next().expect("List can't be empty");
        if first >= block_number as usize {
            item = cursor.prev()?;
            continue
        } else if block_number <= sharded_key.as_ref().highest_block_number {
            // Filter out all elements greater than block number.
            return Ok(list.iter(0).take_while(|i| *i < block_number as usize).collect::<Vec<_>>())
        } else {
            return Ok(list.iter(0).collect::<Vec<_>>())
        }
    }

    Ok(Vec::new())
}

impl<'this, TX: DbTx<'this>> DatabaseProvider<'this, TX> {
    /// Creates a provider with an inner read-only transaction.
    pub fn new(tx: TX, chain_spec: Arc<ChainSpec>) -> Self {
        Self { tx, chain_spec, _phantom_data: std::marker::PhantomData }
    }

    /// Consume `DbTx` or `DbTxMut`.
    pub fn into_tx(self) -> TX {
        self.tx
    }

    /// Pass `DbTx` or `DbTxMut` mutable reference.
    pub fn tx_mut(&mut self) -> &mut TX {
        &mut self.tx
    }

    /// Pass `DbTx` or `DbTxMut` immutable reference.
    pub fn tx_ref(&self) -> &TX {
        &self.tx
    }

    /// Return full table as Vec
    pub fn table<T: Table>(&self) -> std::result::Result<Vec<KeyValue<T>>, DatabaseError>
    where
        T::Key: Default + Ord,
    {
        self.tx
            .cursor_read::<T>()?
            .walk(Some(T::Key::default()))?
            .collect::<std::result::Result<Vec<_>, DatabaseError>>()
    }
}

impl<'this, TX: DbTxMut<'this> + DbTx<'this>> DatabaseProvider<'this, TX> {
    /// Commit database transaction.
    pub fn commit(self) -> Result<bool> {
        Ok(self.tx.commit()?)
    }

    // TODO(joshie) TEMPORARY should be moved to trait providers

    /// Traverse over changesets and plain state and recreate the [`PostState`]s for the given range
    /// of blocks.
    ///
    /// 1. Iterate over the [BlockBodyIndices][tables::BlockBodyIndices] table to get all
    /// the transaction ids.
    /// 2. Iterate over the [StorageChangeSet][tables::StorageChangeSet] table
    /// and the [AccountChangeSet][tables::AccountChangeSet] tables in reverse order to reconstruct
    /// the changesets.
    ///     - In order to have both the old and new values in the changesets, we also access the
    ///       plain state tables.
    /// 3. While iterating over the changeset tables, if we encounter a new account or storage slot,
    /// we:
    ///     1. Take the old value from the changeset
    ///     2. Take the new value from the plain state
    ///     3. Save the old value to the local state
    /// 4. While iterating over the changeset tables, if we encounter an account/storage slot we
    /// have seen before we:
    ///     1. Take the old value from the changeset
    ///     2. Take the new value from the local state
    ///     3. Set the local state to the value in the changeset
    ///
    /// If `TAKE` is `true`, the local state will be written to the plain state tables.
    /// 5. Get all receipts from table
    fn get_take_block_execution_result_range<const TAKE: bool>(
        &self,
        range: RangeInclusive<BlockNumber>,
    ) -> Result<Vec<PostState>> {
        if range.is_empty() {
            return Ok(Vec::new())
        }

        // We are not removing block meta as it is used to get block changesets.
        let block_bodies = self.get_or_take::<tables::BlockBodyIndices, false>(range.clone())?;

        // get transaction receipts
        let from_transaction_num =
            block_bodies.first().expect("already checked if there are blocks").1.first_tx_num();
        let to_transaction_num =
            block_bodies.last().expect("already checked if there are blocks").1.last_tx_num();
        let receipts =
            self.get_or_take::<tables::Receipts, TAKE>(from_transaction_num..=to_transaction_num)?;

        let storage_range = BlockNumberAddress::range(range.clone());

        let storage_changeset =
            self.get_or_take::<tables::StorageChangeSet, TAKE>(storage_range)?;
        let account_changeset = self.get_or_take::<tables::AccountChangeSet, TAKE>(range)?;

        // iterate previous value and get plain state value to create changeset
        // Double option around Account represent if Account state is know (first option) and
        // account is removed (Second Option)
        type LocalPlainState = BTreeMap<Address, (Option<Option<Account>>, BTreeMap<H256, U256>)>;

        let mut local_plain_state: LocalPlainState = BTreeMap::new();

        // iterate in reverse and get plain state.

        // Bundle execution changeset to its particular transaction and block
        let mut block_states =
            BTreeMap::from_iter(block_bodies.iter().map(|(num, _)| (*num, PostState::default())));

        let mut plain_accounts_cursor = self.tx.cursor_write::<tables::PlainAccountState>()?;
        let mut plain_storage_cursor = self.tx.cursor_dup_write::<tables::PlainStorageState>()?;

        // add account changeset changes
        for (block_number, account_before) in account_changeset.into_iter().rev() {
            let AccountBeforeTx { info: old_info, address } = account_before;
            let new_info = match local_plain_state.entry(address) {
                Entry::Vacant(entry) => {
                    let new_account = plain_accounts_cursor.seek_exact(address)?.map(|kv| kv.1);
                    entry.insert((Some(old_info), BTreeMap::new()));
                    new_account
                }
                Entry::Occupied(mut entry) => {
                    let new_account = std::mem::replace(&mut entry.get_mut().0, Some(old_info));
                    new_account.expect("As we are stacking account first, account would always be Some(Some) or Some(None)")
                }
            };

            let post_state = block_states.entry(block_number).or_default();
            match (old_info, new_info) {
                (Some(old), Some(new)) => {
                    if new != old {
                        post_state.change_account(block_number, address, old, new);
                    } else {
                        unreachable!("Junk data in database: an account changeset did not represent any change");
                    }
                }
                (None, Some(account)) =>  post_state.create_account(block_number, address, account),
                (Some(old), None) =>
                    post_state.destroy_account(block_number, address, old),
                (None, None) => unreachable!("Junk data in database: an account changeset transitioned from no account to no account"),
            };
        }

        // add storage changeset changes
        let mut storage_changes: BTreeMap<BlockNumberAddress, StorageChangeset> = BTreeMap::new();
        for (block_and_address, storage_entry) in storage_changeset.into_iter().rev() {
            let BlockNumberAddress((_, address)) = block_and_address;
            let new_storage =
                match local_plain_state.entry(address).or_default().1.entry(storage_entry.key) {
                    Entry::Vacant(entry) => {
                        let new_storage = plain_storage_cursor
                            .seek_by_key_subkey(address, storage_entry.key)?
                            .filter(|storage| storage.key == storage_entry.key)
                            .unwrap_or_default();
                        entry.insert(storage_entry.value);
                        new_storage.value
                    }
                    Entry::Occupied(mut entry) => {
                        std::mem::replace(entry.get_mut(), storage_entry.value)
                    }
                };
            storage_changes.entry(block_and_address).or_default().insert(
                U256::from_be_bytes(storage_entry.key.0),
                (storage_entry.value, new_storage),
            );
        }

        for (BlockNumberAddress((block_number, address)), storage_changeset) in
            storage_changes.into_iter()
        {
            block_states.entry(block_number).or_default().change_storage(
                block_number,
                address,
                storage_changeset,
            );
        }

        if TAKE {
            // iterate over local plain state remove all account and all storages.
            for (address, (account, storage)) in local_plain_state.into_iter() {
                // revert account
                if let Some(account) = account {
                    let existing_entry = plain_accounts_cursor.seek_exact(address)?;
                    if let Some(account) = account {
                        plain_accounts_cursor.upsert(address, account)?;
                    } else if existing_entry.is_some() {
                        plain_accounts_cursor.delete_current()?;
                    }
                }

                // revert storages
                for (storage_key, storage_value) in storage.into_iter() {
                    let storage_entry = StorageEntry { key: storage_key, value: storage_value };
                    // delete previous value
                    // TODO: This does not use dupsort features
                    if plain_storage_cursor
                        .seek_by_key_subkey(address, storage_key)?
                        .filter(|s| s.key == storage_key)
                        .is_some()
                    {
                        plain_storage_cursor.delete_current()?
                    }

                    // TODO: This does not use dupsort features
                    // insert value if needed
                    if storage_value != U256::ZERO {
                        plain_storage_cursor.upsert(address, storage_entry)?;
                    }
                }
            }
        }

        // iterate over block body and create ExecutionResult
        let mut receipt_iter = receipts.into_iter();

        // loop break if we are at the end of the blocks.
        for (block_number, block_body) in block_bodies.into_iter() {
            for _ in block_body.tx_num_range() {
                if let Some((_, receipt)) = receipt_iter.next() {
                    block_states
                        .entry(block_number)
                        .or_default()
                        .add_receipt(block_number, receipt);
                }
            }
        }
        Ok(block_states.into_values().collect())
    }

    /// Return list of entries from table
    ///
    /// If TAKE is true, opened cursor would be write and it would delete all values from db.
    #[inline]
    pub fn get_or_take<T: Table, const TAKE: bool>(
        &self,
        range: impl RangeBounds<T::Key>,
    ) -> std::result::Result<Vec<KeyValue<T>>, DatabaseError> {
        if TAKE {
            let mut cursor_write = self.tx.cursor_write::<T>()?;
            let mut walker = cursor_write.walk_range(range)?;
            let mut items = Vec::new();
            while let Some(i) = walker.next().transpose()? {
                walker.delete_current()?;
                items.push(i)
            }
            Ok(items)
        } else {
            self.tx
                .cursor_read::<T>()?
                .walk_range(range)?
                .collect::<std::result::Result<Vec<_>, _>>()
        }
    }

    /// Get requested blocks transaction with signer
    fn get_take_block_transaction_range<const TAKE: bool>(
        &self,
        range: impl RangeBounds<BlockNumber> + Clone,
    ) -> Result<Vec<(BlockNumber, Vec<TransactionSignedEcRecovered>)>> {
        // Raad range of block bodies to get all transactions id's of this range.
        let block_bodies = self.get_or_take::<tables::BlockBodyIndices, false>(range)?;

        if block_bodies.is_empty() {
            return Ok(Vec::new())
        }

        // Compute the first and last tx ID in the range
        let first_transaction = block_bodies.first().expect("If we have headers").1.first_tx_num();
        let last_transaction = block_bodies.last().expect("Not empty").1.last_tx_num();

        // If this is the case then all of the blocks in the range are empty
        if last_transaction < first_transaction {
            return Ok(block_bodies.into_iter().map(|(n, _)| (n, Vec::new())).collect())
        }

        // Get transactions and senders
        let transactions = self
            .get_or_take::<tables::Transactions, TAKE>(first_transaction..=last_transaction)?
            .into_iter()
            .map(|(id, tx)| (id, tx.into()))
            .collect::<Vec<(u64, TransactionSigned)>>();

        let senders =
            self.get_or_take::<tables::TxSenders, TAKE>(first_transaction..=last_transaction)?;

        if TAKE {
            // Remove TxHashNumber
            let mut tx_hash_cursor = self.tx.cursor_write::<tables::TxHashNumber>()?;
            for (_, tx) in transactions.iter() {
                if tx_hash_cursor.seek_exact(tx.hash())?.is_some() {
                    tx_hash_cursor.delete_current()?;
                }
            }

            // Remove TransactionBlock index if there are transaction present
            if !transactions.is_empty() {
                let tx_id_range = transactions.first().unwrap().0..=transactions.last().unwrap().0;
                self.get_or_take::<tables::TransactionBlock, TAKE>(tx_id_range)?;
            }
        }

        // Merge transaction into blocks
        let mut block_tx = Vec::with_capacity(block_bodies.len());
        let mut senders = senders.into_iter();
        let mut transactions = transactions.into_iter();
        for (block_number, block_body) in block_bodies {
            let mut one_block_tx = Vec::with_capacity(block_body.tx_count as usize);
            for _ in block_body.tx_num_range() {
                let tx = transactions.next();
                let sender = senders.next();

                let recovered = match (tx, sender) {
                    (Some((tx_id, tx)), Some((sender_tx_id, sender))) => {
                        if tx_id != sender_tx_id {
                            Err(ProviderError::MismatchOfTransactionAndSenderId { tx_id })
                        } else {
                            Ok(TransactionSignedEcRecovered::from_signed_transaction(tx, sender))
                        }
                    }
                    (Some((tx_id, _)), _) | (_, Some((tx_id, _))) => {
                        Err(ProviderError::MismatchOfTransactionAndSenderId { tx_id })
                    }
                    (None, None) => Err(ProviderError::BlockBodyTransactionCount),
                }?;
                one_block_tx.push(recovered)
            }
            block_tx.push((block_number, one_block_tx));
        }

        Ok(block_tx)
    }

    /// Return range of blocks and its execution result
    fn get_take_block_range<const TAKE: bool>(
        &self,
        chain_spec: &ChainSpec,
        range: impl RangeBounds<BlockNumber> + Clone,
    ) -> Result<Vec<SealedBlockWithSenders>> {
        // For block we need Headers, Bodies, Uncles, withdrawals, Transactions, Signers

        let block_headers = self.get_or_take::<tables::Headers, TAKE>(range.clone())?;
        if block_headers.is_empty() {
            return Ok(Vec::new())
        }

        let block_header_hashes =
            self.get_or_take::<tables::CanonicalHeaders, TAKE>(range.clone())?;
        let block_ommers = self.get_or_take::<tables::BlockOmmers, TAKE>(range.clone())?;
        let block_withdrawals =
            self.get_or_take::<tables::BlockWithdrawals, TAKE>(range.clone())?;

        let block_tx = self.get_take_block_transaction_range::<TAKE>(range.clone())?;

        if TAKE {
            // rm HeaderTD
            self.get_or_take::<tables::HeaderTD, TAKE>(range)?;
            // rm HeaderNumbers
            let mut header_number_cursor = self.tx.cursor_write::<tables::HeaderNumbers>()?;
            for (_, hash) in block_header_hashes.iter() {
                if header_number_cursor.seek_exact(*hash)?.is_some() {
                    header_number_cursor.delete_current()?;
                }
            }
        }

        // merge all into block
        let block_header_iter = block_headers.into_iter();
        let block_header_hashes_iter = block_header_hashes.into_iter();
        let block_tx_iter = block_tx.into_iter();

        // Ommers can be empty for some blocks
        let mut block_ommers_iter = block_ommers.into_iter();
        let mut block_withdrawals_iter = block_withdrawals.into_iter();
        let mut block_ommers = block_ommers_iter.next();
        let mut block_withdrawals = block_withdrawals_iter.next();

        let mut blocks = Vec::new();
        for ((main_block_number, header), (_, header_hash), (_, tx)) in
            izip!(block_header_iter.into_iter(), block_header_hashes_iter, block_tx_iter)
        {
            let header = header.seal(header_hash);

            let (body, senders) = tx.into_iter().map(|tx| tx.to_components()).unzip();

            // Ommers can be missing
            let mut ommers = Vec::new();
            if let Some((block_number, _)) = block_ommers.as_ref() {
                if *block_number == main_block_number {
                    ommers = block_ommers.take().unwrap().1.ommers;
                    block_ommers = block_ommers_iter.next();
                }
            };

            // withdrawal can be missing
            let shanghai_is_active =
                chain_spec.fork(Hardfork::Shanghai).active_at_timestamp(header.timestamp);
            let mut withdrawals = Some(Vec::new());
            if shanghai_is_active {
                if let Some((block_number, _)) = block_withdrawals.as_ref() {
                    if *block_number == main_block_number {
                        withdrawals = Some(block_withdrawals.take().unwrap().1.withdrawals);
                        block_withdrawals = block_withdrawals_iter.next();
                    }
                }
            } else {
                withdrawals = None
            }

            blocks.push(SealedBlockWithSenders {
                block: SealedBlock { header, body, ommers, withdrawals },
                senders,
            })
        }

        Ok(blocks)
    }

    /// Unwind table by some number key.
    /// Returns number of rows unwound.
    ///
    /// Note: Key is not inclusive and specified key would stay in db.
    #[inline]
    pub fn unwind_table_by_num<T>(&self, num: u64) -> std::result::Result<usize, DatabaseError>
    where
        T: Table<Key = u64>,
    {
        self.unwind_table::<T, _>(num, |key| key)
    }

    /// Unwind the table to a provided number key.
    /// Returns number of rows unwound.
    ///
    /// Note: Key is not inclusive and specified key would stay in db.
    pub(crate) fn unwind_table<T, F>(
        &self,
        key: u64,
        mut selector: F,
    ) -> std::result::Result<usize, DatabaseError>
    where
        T: Table,
        F: FnMut(T::Key) -> u64,
    {
        let mut cursor = self.tx.cursor_write::<T>()?;
        let mut reverse_walker = cursor.walk_back(None)?;
        let mut deleted = 0;

        while let Some(Ok((entry_key, _))) = reverse_walker.next() {
            if selector(entry_key.clone()) <= key {
                break
            }
            reverse_walker.delete_current()?;
            deleted += 1;
        }

        Ok(deleted)
    }

    /// Unwind a table forward by a [Walker][reth_db::abstraction::cursor::Walker] on another table
    pub fn unwind_table_by_walker<T1, T2>(
        &self,
        start_at: T1::Key,
    ) -> std::result::Result<(), DatabaseError>
    where
        T1: Table,
        T2: Table<Key = T1::Value>,
    {
        let mut cursor = self.tx.cursor_write::<T1>()?;
        let mut walker = cursor.walk(Some(start_at))?;
        while let Some((_, value)) = walker.next().transpose()? {
            self.tx.delete::<T2>(value, None)?;
        }
        Ok(())
    }

    /// Prune the table for the specified pre-sorted key iterator.
<<<<<<< HEAD
=======
    /// Returns number of rows pruned.
    pub fn prune_table_with_iterator<T: Table>(
        &self,
        keys: impl IntoIterator<Item = T::Key>,
    ) -> std::result::Result<usize, DatabaseError> {
        self.prune_table_with_iterator_in_batches::<T>(keys, usize::MAX, |_| {}, |_| false)
    }

    /// Prune the table for the specified pre-sorted key iterator, calling `chunk_callback` after
    /// every `batch_size` pruned rows with number of total rows pruned.
>>>>>>> 5c881933
    ///
    /// `skip_filter` can be used to skip pruning certain elements.
    ///
    /// Returns number of rows pruned.
    pub fn prune_table_with_iterator<T: Table>(
        &self,
        keys: impl IntoIterator<Item = T::Key>,
<<<<<<< HEAD
        limit: usize,
        mut delete_callback: impl FnMut(TableRow<T>),
    ) -> std::result::Result<(usize, bool), DatabaseError> {
        let mut cursor = self.tx.cursor_write::<T>()?;
        let mut deleted = 0;

        let mut keys = keys.into_iter();
        for key in &mut keys {
            let row = cursor.seek_exact(key.clone())?;
            if let Some(row) = row {
                cursor.delete_current()?;
                deleted += 1;
                delete_callback(row);
=======
        batch_size: usize,
        mut batch_callback: impl FnMut(usize),
        skip_filter: impl Fn(&T::Value) -> bool,
    ) -> std::result::Result<usize, DatabaseError> {
        let mut cursor = self.tx.cursor_write::<T>()?;
        let mut deleted = 0;

        for key in keys {
            if let Some((_, value)) = cursor.seek_exact(key)? {
                if !skip_filter(&value) {
                    cursor.delete_current()?;
                    deleted += 1;
                }
>>>>>>> 5c881933
            }

            if deleted == limit {
                break
            }
        }

        Ok((deleted, keys.next().is_none()))
    }

    /// Prune the table for the specified key range.
    ///
    /// Returns number of total unique keys and total rows pruned pruned.
    pub fn prune_table_with_range<T: Table>(
        &self,
        keys: impl RangeBounds<T::Key> + Clone + Debug,
        limit: usize,
        mut delete_callback: impl FnMut(TableRow<T>),
    ) -> std::result::Result<(usize, bool), DatabaseError> {
        let mut cursor = self.tx.cursor_write::<T>()?;
        let mut walker = cursor.walk_range(keys.clone())?;
        let mut deleted = 0;

        while let Some(row) = walker.next().transpose()? {
            walker.delete_current()?;
            deleted += 1;
            delete_callback(row);

            if deleted == limit {
                break
            }
        }

        Ok((deleted, walker.next().transpose()?.is_none()))
    }

    /// Load shard and remove it. If list is empty, last shard was full or
    /// there are no shards at all.
    fn take_shard<T>(&self, key: T::Key) -> Result<Vec<u64>>
    where
        T: Table<Value = BlockNumberList>,
    {
        let mut cursor = self.tx.cursor_read::<T>()?;
        let shard = cursor.seek_exact(key)?;
        if let Some((shard_key, list)) = shard {
            // delete old shard so new one can be inserted.
            self.tx.delete::<T>(shard_key, None)?;
            let list = list.iter(0).map(|i| i as u64).collect::<Vec<_>>();
            return Ok(list)
        }
        Ok(Vec::new())
    }

    /// Insert history index to the database.
    ///
    /// For each updated partial key, this function removes the last shard from
    /// the database (if any), appends the new indices to it, chunks the resulting integer list and
    /// inserts the new shards back into the database.
    ///
    /// This function is used by history indexing stages.
    fn append_history_index<P, T>(
        &self,
        index_updates: BTreeMap<P, Vec<u64>>,
        mut sharded_key_factory: impl FnMut(P, BlockNumber) -> T::Key,
    ) -> Result<()>
    where
        P: Copy,
        T: Table<Value = BlockNumberList>,
    {
        for (partial_key, indices) in index_updates {
            let last_shard = self.take_shard::<T>(sharded_key_factory(partial_key, u64::MAX))?;
            // chunk indices and insert them in shards of N size.
            let indices = last_shard.iter().chain(indices.iter());
            let chunks = indices
                .chunks(sharded_key::NUM_OF_INDICES_IN_SHARD)
                .into_iter()
                .map(|chunks| chunks.map(|i| *i as usize).collect::<Vec<usize>>())
                .collect::<Vec<_>>();

            let mut chunks = chunks.into_iter().peekable();
            while let Some(list) = chunks.next() {
                let highest_block_number = if chunks.peek().is_some() {
                    *list.last().expect("`chunks` does not return empty list") as u64
                } else {
                    // Insert last list with u64::MAX
                    u64::MAX
                };
                self.tx.put::<T>(
                    sharded_key_factory(partial_key, highest_block_number),
                    BlockNumberList::new_pre_sorted(list),
                )?;
            }
        }
        Ok(())
    }
}

impl<'this, TX: DbTx<'this>> AccountReader for DatabaseProvider<'this, TX> {
    fn basic_account(&self, address: Address) -> Result<Option<Account>> {
        Ok(self.tx.get::<tables::PlainAccountState>(address)?)
    }
}

impl<'this, TX: DbTx<'this>> AccountExtReader for DatabaseProvider<'this, TX> {
    fn changed_accounts_with_range(
        &self,
        range: impl RangeBounds<BlockNumber>,
    ) -> Result<BTreeSet<Address>> {
        self.tx
            .cursor_read::<tables::AccountChangeSet>()?
            .walk_range(range)?
            .map(|entry| {
                entry.map(|(_, account_before)| account_before.address).map_err(Into::into)
            })
            .collect()
    }

    fn basic_accounts(
        &self,
        iter: impl IntoIterator<Item = Address>,
    ) -> Result<Vec<(Address, Option<Account>)>> {
        let mut plain_accounts = self.tx.cursor_read::<tables::PlainAccountState>()?;
        Ok(iter
            .into_iter()
            .map(|address| plain_accounts.seek_exact(address).map(|a| (address, a.map(|(_, v)| v))))
            .collect::<std::result::Result<Vec<_>, _>>()?)
    }

    fn changed_accounts_and_blocks_with_range(
        &self,
        range: RangeInclusive<BlockNumber>,
    ) -> Result<BTreeMap<Address, Vec<u64>>> {
        let mut changeset_cursor = self.tx.cursor_read::<tables::AccountChangeSet>()?;

        let account_transitions = changeset_cursor.walk_range(range)?.try_fold(
            BTreeMap::new(),
            |mut accounts: BTreeMap<Address, Vec<u64>>, entry| -> Result<_> {
                let (index, account) = entry?;
                accounts.entry(account.address).or_default().push(index);
                Ok(accounts)
            },
        )?;

        Ok(account_transitions)
    }
}

impl<'this, TX: DbTx<'this>> ChangeSetReader for DatabaseProvider<'this, TX> {
    fn account_block_changeset(&self, block_number: BlockNumber) -> Result<Vec<AccountBeforeTx>> {
        let range = block_number..=block_number;
        self.tx
            .cursor_read::<tables::AccountChangeSet>()?
            .walk_range(range)?
            .map(|result| -> Result<_> {
                let (_, account_before) = result?;
                Ok(account_before)
            })
            .collect()
    }
}

impl<'this, TX: DbTx<'this>> HeaderProvider for DatabaseProvider<'this, TX> {
    fn header(&self, block_hash: &BlockHash) -> Result<Option<Header>> {
        if let Some(num) = self.block_number(*block_hash)? {
            Ok(self.header_by_number(num)?)
        } else {
            Ok(None)
        }
    }

    fn header_by_number(&self, num: BlockNumber) -> Result<Option<Header>> {
        Ok(self.tx.get::<tables::Headers>(num)?)
    }

    fn header_td(&self, block_hash: &BlockHash) -> Result<Option<U256>> {
        if let Some(num) = self.block_number(*block_hash)? {
            self.header_td_by_number(num)
        } else {
            Ok(None)
        }
    }

    fn header_td_by_number(&self, number: BlockNumber) -> Result<Option<U256>> {
        if let Some(td) = self.chain_spec.final_paris_total_difficulty(number) {
            // if this block is higher than the final paris(merge) block, return the final paris
            // difficulty
            return Ok(Some(td))
        }

        Ok(self.tx.get::<tables::HeaderTD>(number)?.map(|td| td.0))
    }

    fn headers_range(&self, range: impl RangeBounds<BlockNumber>) -> Result<Vec<Header>> {
        let mut cursor = self.tx.cursor_read::<tables::Headers>()?;
        cursor
            .walk_range(range)?
            .map(|result| result.map(|(_, header)| header).map_err(Into::into))
            .collect::<Result<Vec<_>>>()
    }

    fn sealed_headers_range(
        &self,
        range: impl RangeBounds<BlockNumber>,
    ) -> Result<Vec<SealedHeader>> {
        let mut headers = vec![];
        for entry in self.tx.cursor_read::<tables::Headers>()?.walk_range(range)? {
            let (number, header) = entry?;
            let hash = self
                .block_hash(number)?
                .ok_or_else(|| ProviderError::HeaderNotFound(number.into()))?;
            headers.push(header.seal(hash));
        }
        Ok(headers)
    }

    fn sealed_header(&self, number: BlockNumber) -> Result<Option<SealedHeader>> {
        if let Some(header) = self.header_by_number(number)? {
            let hash = self
                .block_hash(number)?
                .ok_or_else(|| ProviderError::HeaderNotFound(number.into()))?;
            Ok(Some(header.seal(hash)))
        } else {
            Ok(None)
        }
    }
}

impl<'this, TX: DbTx<'this>> BlockHashReader for DatabaseProvider<'this, TX> {
    fn block_hash(&self, number: u64) -> Result<Option<H256>> {
        Ok(self.tx.get::<tables::CanonicalHeaders>(number)?)
    }

    fn canonical_hashes_range(&self, start: BlockNumber, end: BlockNumber) -> Result<Vec<H256>> {
        let range = start..end;
        let mut cursor = self.tx.cursor_read::<tables::CanonicalHeaders>()?;
        cursor
            .walk_range(range)?
            .map(|result| result.map(|(_, hash)| hash).map_err(Into::into))
            .collect::<Result<Vec<_>>>()
    }
}

impl<'this, TX: DbTx<'this>> BlockNumReader for DatabaseProvider<'this, TX> {
    fn chain_info(&self) -> Result<ChainInfo> {
        let best_number = self.best_block_number()?;
        let best_hash = self.block_hash(best_number)?.unwrap_or_default();
        Ok(ChainInfo { best_hash, best_number })
    }

    fn best_block_number(&self) -> Result<BlockNumber> {
        Ok(self
            .get_stage_checkpoint(StageId::Finish)?
            .map(|checkpoint| checkpoint.block_number)
            .unwrap_or_default())
    }

    fn last_block_number(&self) -> Result<BlockNumber> {
        Ok(self.tx.cursor_read::<tables::CanonicalHeaders>()?.last()?.unwrap_or_default().0)
    }

    fn block_number(&self, hash: H256) -> Result<Option<BlockNumber>> {
        Ok(self.tx.get::<tables::HeaderNumbers>(hash)?)
    }
}

impl<'this, TX: DbTx<'this>> BlockReader for DatabaseProvider<'this, TX> {
    fn find_block_by_hash(&self, hash: H256, source: BlockSource) -> Result<Option<Block>> {
        if source.is_database() {
            self.block(hash.into())
        } else {
            Ok(None)
        }
    }

    /// Returns the block with matching number from database.
    ///
    /// If the header for this block is not found, this returns `None`.
    /// If the header is found, but the transactions either do not exist, or are not indexed, this
    /// will return None.
    fn block(&self, id: BlockHashOrNumber) -> Result<Option<Block>> {
        if let Some(number) = self.convert_hash_or_number(id)? {
            if let Some(header) = self.header_by_number(number)? {
                let withdrawals = self.withdrawals_by_block(number.into(), header.timestamp)?;
                let ommers = self.ommers(number.into())?.unwrap_or_default();
                // If the body indices are not found, this means that the transactions either do not
                // exist in the database yet, or they do exit but are not indexed.
                // If they exist but are not indexed, we don't have enough
                // information to return the block anyways, so we return `None`.
                let transactions = match self.transactions_by_block(number.into())? {
                    Some(transactions) => transactions,
                    None => return Ok(None),
                };

                return Ok(Some(Block { header, body: transactions, ommers, withdrawals }))
            }
        }

        Ok(None)
    }

    fn pending_block(&self) -> Result<Option<SealedBlock>> {
        Ok(None)
    }

    fn pending_block_and_receipts(&self) -> Result<Option<(SealedBlock, Vec<Receipt>)>> {
        Ok(None)
    }

    fn ommers(&self, id: BlockHashOrNumber) -> Result<Option<Vec<Header>>> {
        if let Some(number) = self.convert_hash_or_number(id)? {
            // If the Paris (Merge) hardfork block is known and block is after it, return empty
            // ommers.
            if self.chain_spec.final_paris_total_difficulty(number).is_some() {
                return Ok(Some(Vec::new()))
            }

            let ommers = self.tx.get::<tables::BlockOmmers>(number)?.map(|o| o.ommers);
            return Ok(ommers)
        }

        Ok(None)
    }

    fn block_body_indices(&self, num: u64) -> Result<Option<StoredBlockBodyIndices>> {
        Ok(self.tx.get::<tables::BlockBodyIndices>(num)?)
    }

    /// Returns the block with senders with matching number from database.
    ///
    /// **NOTE: The transactions have invalid hashes, since they would need to be calculated on the
    /// spot, and we want fast querying.**
    ///
    /// If the header for this block is not found, this returns `None`.
    /// If the header is found, but the transactions either do not exist, or are not indexed, this
    /// will return None.
    fn block_with_senders(&self, block_number: BlockNumber) -> Result<Option<BlockWithSenders>> {
        let header = self
            .header_by_number(block_number)?
            .ok_or_else(|| ProviderError::HeaderNotFound(block_number.into()))?;

        let ommers = self.ommers(block_number.into())?.unwrap_or_default();
        let withdrawals = self.withdrawals_by_block(block_number.into(), header.timestamp)?;

        // Get the block body
        //
        // If the body indices are not found, this means that the transactions either do not exist
        // in the database yet, or they do exit but are not indexed. If they exist but are not
        // indexed, we don't have enough information to return the block anyways, so we return
        // `None`.
        let body = match self.block_body_indices(block_number)? {
            Some(body) => body,
            None => return Ok(None),
        };

        let tx_range = body.tx_num_range();

        let (transactions, senders) = if tx_range.is_empty() {
            (vec![], vec![])
        } else {
            (self.transactions_by_tx_range(tx_range.clone())?, self.senders_by_tx_range(tx_range)?)
        };

        let body = transactions
            .into_iter()
            .map(|tx| {
                TransactionSigned {
                    // TODO: This is the fastest way right now to make everything just work with
                    // a dummy transaction hash.
                    hash: Default::default(),
                    signature: tx.signature,
                    transaction: tx.transaction,
                }
            })
            .collect();

        Ok(Some(Block { header, body, ommers, withdrawals }.with_senders(senders)))
    }
}

impl<'this, TX: DbTx<'this>> TransactionsProvider for DatabaseProvider<'this, TX> {
    fn transaction_id(&self, tx_hash: TxHash) -> Result<Option<TxNumber>> {
        Ok(self.tx.get::<tables::TxHashNumber>(tx_hash)?)
    }

    fn transaction_by_id(&self, id: TxNumber) -> Result<Option<TransactionSigned>> {
        Ok(self.tx.get::<tables::Transactions>(id)?.map(Into::into))
    }

    fn transaction_by_id_no_hash(&self, id: TxNumber) -> Result<Option<TransactionSignedNoHash>> {
        Ok(self.tx.get::<tables::Transactions>(id)?)
    }

    fn transaction_by_hash(&self, hash: TxHash) -> Result<Option<TransactionSigned>> {
        if let Some(id) = self.transaction_id(hash)? {
            Ok(self.transaction_by_id_no_hash(id)?.map(|tx| TransactionSigned {
                hash,
                signature: tx.signature,
                transaction: tx.transaction,
            }))
        } else {
            Ok(None)
        }
        .map(|tx| tx.map(Into::into))
    }

    fn transaction_by_hash_with_meta(
        &self,
        tx_hash: TxHash,
    ) -> Result<Option<(TransactionSigned, TransactionMeta)>> {
        let mut transaction_cursor = self.tx.cursor_read::<tables::TransactionBlock>()?;
        if let Some(transaction_id) = self.transaction_id(tx_hash)? {
            if let Some(tx) = self.transaction_by_id_no_hash(transaction_id)? {
                let transaction = TransactionSigned {
                    hash: tx_hash,
                    signature: tx.signature,
                    transaction: tx.transaction,
                };
                if let Some(block_number) =
                    transaction_cursor.seek(transaction_id).map(|b| b.map(|(_, bn)| bn))?
                {
                    if let Some(sealed_header) = self.sealed_header(block_number)? {
                        let (header, block_hash) = sealed_header.split();
                        if let Some(block_body) = self.block_body_indices(block_number)? {
                            // the index of the tx in the block is the offset:
                            // len([start..tx_id])
                            // SAFETY: `transaction_id` is always `>=` the block's first
                            // index
                            let index = transaction_id - block_body.first_tx_num();

                            let meta = TransactionMeta {
                                tx_hash,
                                index,
                                block_hash,
                                block_number,
                                base_fee: header.base_fee_per_gas,
                            };

                            return Ok(Some((transaction, meta)))
                        }
                    }
                }
            }
        }

        Ok(None)
    }

    fn transaction_block(&self, id: TxNumber) -> Result<Option<BlockNumber>> {
        let mut cursor = self.tx.cursor_read::<tables::TransactionBlock>()?;
        Ok(cursor.seek(id)?.map(|(_, bn)| bn))
    }

    fn transactions_by_block(
        &self,
        id: BlockHashOrNumber,
    ) -> Result<Option<Vec<TransactionSigned>>> {
        let mut tx_cursor = self.tx.cursor_read::<tables::Transactions>()?;
        if let Some(block_number) = self.convert_hash_or_number(id)? {
            if let Some(body) = self.block_body_indices(block_number)? {
                let tx_range = body.tx_num_range();
                return if tx_range.is_empty() {
                    Ok(Some(Vec::new()))
                } else {
                    let transactions = tx_cursor
                        .walk_range(tx_range)?
                        .map(|result| result.map(|(_, tx)| tx.into()))
                        .collect::<std::result::Result<Vec<_>, _>>()?;
                    Ok(Some(transactions))
                }
            }
        }
        Ok(None)
    }

    fn transactions_by_block_range(
        &self,
        range: impl RangeBounds<BlockNumber>,
    ) -> Result<Vec<Vec<TransactionSigned>>> {
        let mut results = Vec::new();
        let mut body_cursor = self.tx.cursor_read::<tables::BlockBodyIndices>()?;
        let mut tx_cursor = self.tx.cursor_read::<tables::Transactions>()?;
        for entry in body_cursor.walk_range(range)? {
            let (_, body) = entry?;
            let tx_num_range = body.tx_num_range();
            if tx_num_range.is_empty() {
                results.push(Vec::new());
            } else {
                results.push(
                    tx_cursor
                        .walk_range(tx_num_range)?
                        .map(|result| result.map(|(_, tx)| tx.into()))
                        .collect::<std::result::Result<Vec<_>, _>>()?,
                );
            }
        }
        Ok(results)
    }

    fn transactions_by_tx_range(
        &self,
        range: impl RangeBounds<TxNumber>,
    ) -> Result<Vec<TransactionSignedNoHash>> {
        Ok(self
            .tx
            .cursor_read::<tables::Transactions>()?
            .walk_range(range)?
            .map(|entry| entry.map(|tx| tx.1))
            .collect::<std::result::Result<Vec<_>, _>>()?)
    }

    fn senders_by_tx_range(&self, range: impl RangeBounds<TxNumber>) -> Result<Vec<Address>> {
        Ok(self
            .tx
            .cursor_read::<tables::TxSenders>()?
            .walk_range(range)?
            .map(|entry| entry.map(|sender| sender.1))
            .collect::<std::result::Result<Vec<_>, _>>()?)
    }

    fn transaction_sender(&self, id: TxNumber) -> Result<Option<Address>> {
        Ok(self.tx.get::<tables::TxSenders>(id)?)
    }
}

impl<'this, TX: DbTx<'this>> ReceiptProvider for DatabaseProvider<'this, TX> {
    fn receipt(&self, id: TxNumber) -> Result<Option<Receipt>> {
        Ok(self.tx.get::<tables::Receipts>(id)?)
    }

    fn receipt_by_hash(&self, hash: TxHash) -> Result<Option<Receipt>> {
        if let Some(id) = self.transaction_id(hash)? {
            self.receipt(id)
        } else {
            Ok(None)
        }
    }

    fn receipts_by_block(&self, block: BlockHashOrNumber) -> Result<Option<Vec<Receipt>>> {
        if let Some(number) = self.convert_hash_or_number(block)? {
            if let Some(body) = self.block_body_indices(number)? {
                let tx_range = body.tx_num_range();
                return if tx_range.is_empty() {
                    Ok(Some(Vec::new()))
                } else {
                    let mut receipts_cursor = self.tx.cursor_read::<tables::Receipts>()?;
                    let receipts = receipts_cursor
                        .walk_range(tx_range)?
                        .map(|result| result.map(|(_, receipt)| receipt))
                        .collect::<std::result::Result<Vec<_>, _>>()?;
                    Ok(Some(receipts))
                }
            }
        }
        Ok(None)
    }
}

impl<'this, TX: DbTx<'this>> WithdrawalsProvider for DatabaseProvider<'this, TX> {
    fn withdrawals_by_block(
        &self,
        id: BlockHashOrNumber,
        timestamp: u64,
    ) -> Result<Option<Vec<Withdrawal>>> {
        if self.chain_spec.is_shanghai_activated_at_timestamp(timestamp) {
            if let Some(number) = self.convert_hash_or_number(id)? {
                // If we are past shanghai, then all blocks should have a withdrawal list, even if
                // empty
                let withdrawals = self
                    .tx
                    .get::<tables::BlockWithdrawals>(number)
                    .map(|w| w.map(|w| w.withdrawals))?
                    .unwrap_or_default();
                return Ok(Some(withdrawals))
            }
        }
        Ok(None)
    }

    fn latest_withdrawal(&self) -> Result<Option<Withdrawal>> {
        let latest_block_withdrawal = self.tx.cursor_read::<tables::BlockWithdrawals>()?.last()?;
        Ok(latest_block_withdrawal
            .and_then(|(_, mut block_withdrawal)| block_withdrawal.withdrawals.pop()))
    }
}

impl<'this, TX: DbTx<'this>> EvmEnvProvider for DatabaseProvider<'this, TX> {
    fn fill_env_at(
        &self,
        cfg: &mut CfgEnv,
        block_env: &mut BlockEnv,
        at: BlockHashOrNumber,
    ) -> Result<()> {
        let hash = self.convert_number(at)?.ok_or(ProviderError::HeaderNotFound(at))?;
        let header = self.header(&hash)?.ok_or(ProviderError::HeaderNotFound(at))?;
        self.fill_env_with_header(cfg, block_env, &header)
    }

    fn fill_env_with_header(
        &self,
        cfg: &mut CfgEnv,
        block_env: &mut BlockEnv,
        header: &Header,
    ) -> Result<()> {
        let total_difficulty = self
            .header_td_by_number(header.number)?
            .ok_or_else(|| ProviderError::HeaderNotFound(header.number.into()))?;
        fill_cfg_and_block_env(cfg, block_env, &self.chain_spec, header, total_difficulty);
        Ok(())
    }

    fn fill_block_env_at(&self, block_env: &mut BlockEnv, at: BlockHashOrNumber) -> Result<()> {
        let hash = self.convert_number(at)?.ok_or(ProviderError::HeaderNotFound(at))?;
        let header = self.header(&hash)?.ok_or(ProviderError::HeaderNotFound(at))?;

        self.fill_block_env_with_header(block_env, &header)
    }

    fn fill_block_env_with_header(&self, block_env: &mut BlockEnv, header: &Header) -> Result<()> {
        let total_difficulty = self
            .header_td_by_number(header.number)?
            .ok_or_else(|| ProviderError::HeaderNotFound(header.number.into()))?;
        let spec_id = revm_spec(
            &self.chain_spec,
            Head {
                number: header.number,
                timestamp: header.timestamp,
                difficulty: header.difficulty,
                total_difficulty,
                // Not required
                hash: Default::default(),
            },
        );
        let after_merge = spec_id >= SpecId::MERGE;
        fill_block_env(block_env, &self.chain_spec, header, after_merge);
        Ok(())
    }

    fn fill_cfg_env_at(&self, cfg: &mut CfgEnv, at: BlockHashOrNumber) -> Result<()> {
        let hash = self.convert_number(at)?.ok_or(ProviderError::HeaderNotFound(at))?;
        let header = self.header(&hash)?.ok_or(ProviderError::HeaderNotFound(at))?;
        self.fill_cfg_env_with_header(cfg, &header)
    }

    fn fill_cfg_env_with_header(&self, cfg: &mut CfgEnv, header: &Header) -> Result<()> {
        let total_difficulty = self
            .header_td_by_number(header.number)?
            .ok_or_else(|| ProviderError::HeaderNotFound(header.number.into()))?;
        fill_cfg_env(cfg, &self.chain_spec, header, total_difficulty);
        Ok(())
    }
}

impl<'this, TX: DbTx<'this>> StageCheckpointReader for DatabaseProvider<'this, TX> {
    fn get_stage_checkpoint(&self, id: StageId) -> Result<Option<StageCheckpoint>> {
        Ok(self.tx.get::<tables::SyncStage>(id.to_string())?)
    }

    /// Get stage checkpoint progress.
    fn get_stage_checkpoint_progress(&self, id: StageId) -> Result<Option<Vec<u8>>> {
        Ok(self.tx.get::<tables::SyncStageProgress>(id.to_string())?)
    }
}

impl<'this, TX: DbTxMut<'this>> StageCheckpointWriter for DatabaseProvider<'this, TX> {
    /// Save stage checkpoint progress.
    fn save_stage_checkpoint_progress(&self, id: StageId, checkpoint: Vec<u8>) -> Result<()> {
        Ok(self.tx.put::<tables::SyncStageProgress>(id.to_string(), checkpoint)?)
    }

    /// Save stage checkpoint.
    fn save_stage_checkpoint(&self, id: StageId, checkpoint: StageCheckpoint) -> Result<()> {
        Ok(self.tx.put::<tables::SyncStage>(id.to_string(), checkpoint)?)
    }

    fn update_pipeline_stages(
        &self,
        block_number: BlockNumber,
        drop_stage_checkpoint: bool,
    ) -> Result<()> {
        // iterate over all existing stages in the table and update its progress.
        let mut cursor = self.tx.cursor_write::<tables::SyncStage>()?;
        for stage_id in StageId::ALL {
            let (_, checkpoint) = cursor.seek_exact(stage_id.to_string())?.unwrap_or_default();
            cursor.upsert(
                stage_id.to_string(),
                StageCheckpoint {
                    block_number,
                    ..if drop_stage_checkpoint { Default::default() } else { checkpoint }
                },
            )?;
        }

        Ok(())
    }
}

impl<'this, TX: DbTx<'this>> StorageReader for DatabaseProvider<'this, TX> {
    fn plainstate_storages(
        &self,
        addresses_with_keys: impl IntoIterator<Item = (Address, impl IntoIterator<Item = H256>)>,
    ) -> Result<Vec<(Address, Vec<StorageEntry>)>> {
        let mut plain_storage = self.tx.cursor_dup_read::<tables::PlainStorageState>()?;

        addresses_with_keys
            .into_iter()
            .map(|(address, storage)| {
                storage
                    .into_iter()
                    .map(|key| -> Result<_> {
                        Ok(plain_storage
                            .seek_by_key_subkey(address, key)?
                            .filter(|v| v.key == key)
                            .unwrap_or_else(|| StorageEntry { key, value: Default::default() }))
                    })
                    .collect::<Result<Vec<_>>>()
                    .map(|storage| (address, storage))
            })
            .collect::<Result<Vec<(_, _)>>>()
    }

    fn changed_storages_with_range(
        &self,
        range: RangeInclusive<BlockNumber>,
    ) -> Result<BTreeMap<Address, BTreeSet<H256>>> {
        self.tx
            .cursor_read::<tables::StorageChangeSet>()?
            .walk_range(BlockNumberAddress::range(range))?
            // fold all storages and save its old state so we can remove it from HashedStorage
            // it is needed as it is dup table.
            .try_fold(BTreeMap::new(), |mut accounts: BTreeMap<Address, BTreeSet<H256>>, entry| {
                let (BlockNumberAddress((_, address)), storage_entry) = entry?;
                accounts.entry(address).or_default().insert(storage_entry.key);
                Ok(accounts)
            })
    }

    fn changed_storages_and_blocks_with_range(
        &self,
        range: RangeInclusive<BlockNumber>,
    ) -> Result<BTreeMap<(Address, H256), Vec<u64>>> {
        let mut changeset_cursor = self.tx.cursor_read::<tables::StorageChangeSet>()?;

        let storage_changeset_lists =
            changeset_cursor.walk_range(BlockNumberAddress::range(range))?.try_fold(
                BTreeMap::new(),
                |mut storages: BTreeMap<(Address, H256), Vec<u64>>, entry| -> Result<_> {
                    let (index, storage) = entry?;
                    storages
                        .entry((index.address(), storage.key))
                        .or_default()
                        .push(index.block_number());
                    Ok(storages)
                },
            )?;

        Ok(storage_changeset_lists)
    }
}

impl<'this, TX: DbTxMut<'this> + DbTx<'this>> HashingWriter for DatabaseProvider<'this, TX> {
    fn insert_hashes(
        &self,
        range: RangeInclusive<BlockNumber>,
        end_block_hash: H256,
        expected_state_root: H256,
    ) -> Result<()> {
        // Initialize prefix sets.
        let mut account_prefix_set = PrefixSetMut::default();
        let mut storage_prefix_set: HashMap<H256, PrefixSetMut> = HashMap::default();
        let mut destroyed_accounts = HashSet::default();

        // storage hashing stage
        {
            let lists = self.changed_storages_with_range(range.clone())?;
            let storages = self.plainstate_storages(lists)?;
            let storage_entries = self.insert_storage_for_hashing(storages)?;
            for (hashed_address, hashed_slots) in storage_entries {
                account_prefix_set.insert(Nibbles::unpack(hashed_address));
                for slot in hashed_slots {
                    storage_prefix_set
                        .entry(hashed_address)
                        .or_default()
                        .insert(Nibbles::unpack(slot));
                }
            }
        }

        // account hashing stage
        {
            let lists = self.changed_accounts_with_range(range.clone())?;
            let accounts = self.basic_accounts(lists)?;
            let hashed_addresses = self.insert_account_for_hashing(accounts)?;
            for (hashed_address, account) in hashed_addresses {
                account_prefix_set.insert(Nibbles::unpack(hashed_address));
                if account.is_none() {
                    destroyed_accounts.insert(hashed_address);
                }
            }
        }

        // merkle tree
        {
            // This is the same as `StateRoot::incremental_root_with_updates`, only the prefix sets
            // are pre-loaded.
            let (state_root, trie_updates) = StateRoot::new(&self.tx)
                .with_changed_account_prefixes(account_prefix_set.freeze())
                .with_changed_storage_prefixes(
                    storage_prefix_set.into_iter().map(|(k, v)| (k, v.freeze())).collect(),
                )
                .with_destroyed_accounts(destroyed_accounts)
                .root_with_updates()
                .map_err(Into::<reth_db::DatabaseError>::into)?;
            if state_root != expected_state_root {
                return Err(ProviderError::StateRootMismatch {
                    got: state_root,
                    expected: expected_state_root,
                    block_number: *range.end(),
                    block_hash: end_block_hash,
                }
                .into())
            }
            trie_updates.flush(&self.tx)?;
        }
        Ok(())
    }

    fn unwind_storage_hashing(
        &self,
        range: Range<BlockNumberAddress>,
    ) -> Result<HashMap<H256, BTreeSet<H256>>> {
        let mut hashed_storage = self.tx.cursor_dup_write::<tables::HashedStorage>()?;

        // Aggregate all block changesets and make list of accounts that have been changed.
        let hashed_storages = self
            .tx
            .cursor_read::<tables::StorageChangeSet>()?
            .walk_range(range)?
            .collect::<std::result::Result<Vec<_>, _>>()?
            .into_iter()
            .rev()
            // fold all account to get the old balance/nonces and account that needs to be removed
            .fold(
                BTreeMap::new(),
                |mut accounts: BTreeMap<(Address, H256), U256>,
                 (BlockNumberAddress((_, address)), storage_entry)| {
                    accounts.insert((address, storage_entry.key), storage_entry.value);
                    accounts
                },
            )
            .into_iter()
            // hash addresses and collect it inside sorted BTreeMap.
            // We are doing keccak only once per address.
            .map(|((address, key), value)| ((keccak256(address), keccak256(key)), value))
            .collect::<BTreeMap<_, _>>();

        let mut hashed_storage_keys: HashMap<H256, BTreeSet<H256>> = HashMap::default();
        for (hashed_address, hashed_slot) in hashed_storages.keys() {
            hashed_storage_keys.entry(*hashed_address).or_default().insert(*hashed_slot);
        }

        hashed_storages
            .into_iter()
            // Apply values to HashedStorage (if Value is zero just remove it);
            .try_for_each(|((hashed_address, key), value)| -> Result<()> {
                if hashed_storage
                    .seek_by_key_subkey(hashed_address, key)?
                    .filter(|entry| entry.key == key)
                    .is_some()
                {
                    hashed_storage.delete_current()?;
                }

                if value != U256::ZERO {
                    hashed_storage.upsert(hashed_address, StorageEntry { key, value })?;
                }
                Ok(())
            })?;

        Ok(hashed_storage_keys)
    }

    fn insert_storage_for_hashing(
        &self,
        storages: impl IntoIterator<Item = (Address, impl IntoIterator<Item = StorageEntry>)>,
    ) -> Result<HashMap<H256, BTreeSet<H256>>> {
        // hash values
        let hashed_storages =
            storages.into_iter().fold(BTreeMap::new(), |mut map, (address, storage)| {
                let storage = storage.into_iter().fold(BTreeMap::new(), |mut map, entry| {
                    map.insert(keccak256(entry.key), entry.value);
                    map
                });
                map.insert(keccak256(address), storage);
                map
            });

        let hashed_storage_keys =
            HashMap::from_iter(hashed_storages.iter().map(|(hashed_address, entries)| {
                (*hashed_address, BTreeSet::from_iter(entries.keys().copied()))
            }));

        let mut hashed_storage_cursor = self.tx.cursor_dup_write::<tables::HashedStorage>()?;
        // Hash the address and key and apply them to HashedStorage (if Storage is None
        // just remove it);
        hashed_storages.into_iter().try_for_each(|(hashed_address, storage)| {
            storage.into_iter().try_for_each(|(key, value)| -> Result<()> {
                if hashed_storage_cursor
                    .seek_by_key_subkey(hashed_address, key)?
                    .filter(|entry| entry.key == key)
                    .is_some()
                {
                    hashed_storage_cursor.delete_current()?;
                }

                if value != U256::ZERO {
                    hashed_storage_cursor.upsert(hashed_address, StorageEntry { key, value })?;
                }
                Ok(())
            })
        })?;

        Ok(hashed_storage_keys)
    }

    fn unwind_account_hashing(
        &self,
        range: RangeInclusive<BlockNumber>,
    ) -> Result<BTreeMap<H256, Option<Account>>> {
        let mut hashed_accounts_cursor = self.tx.cursor_write::<tables::HashedAccount>()?;

        // Aggregate all block changesets and make a list of accounts that have been changed.
        let hashed_accounts = self
            .tx
            .cursor_read::<tables::AccountChangeSet>()?
            .walk_range(range)?
            .collect::<std::result::Result<Vec<_>, _>>()?
            .into_iter()
            .rev()
            // fold all account to get the old balance/nonces and account that needs to be removed
            .fold(
                BTreeMap::new(),
                |mut accounts: BTreeMap<Address, Option<Account>>, (_, account_before)| {
                    accounts.insert(account_before.address, account_before.info);
                    accounts
                },
            )
            .into_iter()
            // hash addresses and collect it inside sorted BTreeMap.
            // We are doing keccak only once per address.
            .map(|(address, account)| (keccak256(address), account))
            .collect::<BTreeMap<_, _>>();

        hashed_accounts
            .iter()
            // Apply values to HashedState (if Account is None remove it);
            .try_for_each(|(hashed_address, account)| -> Result<()> {
                if let Some(account) = account {
                    hashed_accounts_cursor.upsert(*hashed_address, *account)?;
                } else if hashed_accounts_cursor.seek_exact(*hashed_address)?.is_some() {
                    hashed_accounts_cursor.delete_current()?;
                }
                Ok(())
            })?;

        Ok(hashed_accounts)
    }

    fn insert_account_for_hashing(
        &self,
        accounts: impl IntoIterator<Item = (Address, Option<Account>)>,
    ) -> Result<BTreeMap<H256, Option<Account>>> {
        let mut hashed_accounts_cursor = self.tx.cursor_write::<tables::HashedAccount>()?;

        let hashed_accounts = accounts.into_iter().fold(
            BTreeMap::new(),
            |mut map: BTreeMap<H256, Option<Account>>, (address, account)| {
                map.insert(keccak256(address), account);
                map
            },
        );

        hashed_accounts.iter().try_for_each(|(hashed_address, account)| -> Result<()> {
            if let Some(account) = account {
                hashed_accounts_cursor.upsert(*hashed_address, *account)?
            } else if hashed_accounts_cursor.seek_exact(*hashed_address)?.is_some() {
                hashed_accounts_cursor.delete_current()?;
            }
            Ok(())
        })?;

        Ok(hashed_accounts)
    }
}

impl<'this, TX: DbTxMut<'this> + DbTx<'this>> HistoryWriter for DatabaseProvider<'this, TX> {
    fn calculate_history_indices(&self, range: RangeInclusive<BlockNumber>) -> Result<()> {
        // account history stage
        {
            let indices = self.changed_accounts_and_blocks_with_range(range.clone())?;
            self.insert_account_history_index(indices)?;
        }

        // storage history stage
        {
            let indices = self.changed_storages_and_blocks_with_range(range)?;
            self.insert_storage_history_index(indices)?;
        }

        Ok(())
    }

    fn insert_storage_history_index(
        &self,
        storage_transitions: BTreeMap<(Address, H256), Vec<u64>>,
    ) -> Result<()> {
        self.append_history_index::<_, tables::StorageHistory>(
            storage_transitions,
            |(address, storage_key), highest_block_number| {
                StorageShardedKey::new(address, storage_key, highest_block_number)
            },
        )
    }

    fn insert_account_history_index(
        &self,
        account_transitions: BTreeMap<Address, Vec<u64>>,
    ) -> Result<()> {
        self.append_history_index::<_, tables::AccountHistory>(account_transitions, ShardedKey::new)
    }

    fn unwind_storage_history_indices(&self, range: Range<BlockNumberAddress>) -> Result<usize> {
        let storage_changesets = self
            .tx
            .cursor_read::<tables::StorageChangeSet>()?
            .walk_range(range)?
            .collect::<std::result::Result<Vec<_>, _>>()?;
        let changesets = storage_changesets.len();

        let last_indices = storage_changesets
            .into_iter()
            // reverse so we can get lowest block number where we need to unwind account.
            .rev()
            // fold all storages and get last block number
            .fold(
                BTreeMap::new(),
                |mut accounts: BTreeMap<(Address, H256), u64>, (index, storage)| {
                    // we just need address and lowest block number.
                    accounts.insert((index.address(), storage.key), index.block_number());
                    accounts
                },
            );

        let mut cursor = self.tx.cursor_write::<tables::StorageHistory>()?;
        for ((address, storage_key), rem_index) in last_indices {
            let partial_shard = unwind_history_shards::<_, tables::StorageHistory, _>(
                &mut cursor,
                StorageShardedKey::last(address, storage_key),
                rem_index,
                |storage_sharded_key| {
                    storage_sharded_key.address == address &&
                        storage_sharded_key.sharded_key.key == storage_key
                },
            )?;

            // Check the last returned partial shard.
            // If it's not empty, the shard needs to be reinserted.
            if !partial_shard.is_empty() {
                cursor.insert(
                    StorageShardedKey::last(address, storage_key),
                    BlockNumberList::new_pre_sorted(partial_shard),
                )?;
            }
        }

        Ok(changesets)
    }

    fn unwind_account_history_indices(&self, range: RangeInclusive<BlockNumber>) -> Result<usize> {
        let account_changeset = self
            .tx
            .cursor_read::<tables::AccountChangeSet>()?
            .walk_range(range)?
            .collect::<std::result::Result<Vec<_>, _>>()?;
        let changesets = account_changeset.len();

        let last_indices = account_changeset
            .into_iter()
            // reverse so we can get lowest block number where we need to unwind account.
            .rev()
            // fold all account and get last block number
            .fold(BTreeMap::new(), |mut accounts: BTreeMap<Address, u64>, (index, account)| {
                // we just need address and lowest block number.
                accounts.insert(account.address, index);
                accounts
            });

        // Unwind the account history index.
        let mut cursor = self.tx.cursor_write::<tables::AccountHistory>()?;
        for (address, rem_index) in last_indices {
            let partial_shard = unwind_history_shards::<_, tables::AccountHistory, _>(
                &mut cursor,
                ShardedKey::last(address),
                rem_index,
                |sharded_key| sharded_key.key == address,
            )?;

            // Check the last returned partial shard.
            // If it's not empty, the shard needs to be reinserted.
            if !partial_shard.is_empty() {
                cursor.insert(
                    ShardedKey::last(address),
                    BlockNumberList::new_pre_sorted(partial_shard),
                )?;
            }
        }

        Ok(changesets)
    }
}

impl<'this, TX: DbTxMut<'this> + DbTx<'this>> BlockExecutionWriter for DatabaseProvider<'this, TX> {
    fn get_or_take_block_and_execution_range<const TAKE: bool>(
        &self,
        chain_spec: &ChainSpec,
        range: RangeInclusive<BlockNumber>,
    ) -> Result<Vec<(SealedBlockWithSenders, PostState)>> {
        if TAKE {
            let storage_range = BlockNumberAddress::range(range.clone());

            // Initialize prefix sets.
            let mut account_prefix_set = PrefixSetMut::default();
            let mut storage_prefix_set: HashMap<H256, PrefixSetMut> = HashMap::default();
            let mut destroyed_accounts = HashSet::default();

            // Unwind account hashes. Add changed accounts to account prefix set.
            let hashed_addresses = self.unwind_account_hashing(range.clone())?;
            for (hashed_address, account) in hashed_addresses {
                account_prefix_set.insert(Nibbles::unpack(hashed_address));
                if account.is_none() {
                    destroyed_accounts.insert(hashed_address);
                }
            }

            // Unwind account history indices.
            self.unwind_account_history_indices(range.clone())?;

            // Unwind storage hashes. Add changed account and storage keys to corresponding prefix
            // sets.
            let storage_entries = self.unwind_storage_hashing(storage_range.clone())?;
            for (hashed_address, hashed_slots) in storage_entries {
                account_prefix_set.insert(Nibbles::unpack(hashed_address));
                for slot in hashed_slots {
                    storage_prefix_set
                        .entry(hashed_address)
                        .or_default()
                        .insert(Nibbles::unpack(slot));
                }
            }

            // Unwind storage history indices.
            self.unwind_storage_history_indices(storage_range)?;

            // Calculate the reverted merkle root.
            // This is the same as `StateRoot::incremental_root_with_updates`, only the prefix sets
            // are pre-loaded.
            let (new_state_root, trie_updates) = StateRoot::new(&self.tx)
                .with_changed_account_prefixes(account_prefix_set.freeze())
                .with_changed_storage_prefixes(
                    storage_prefix_set.into_iter().map(|(k, v)| (k, v.freeze())).collect(),
                )
                .with_destroyed_accounts(destroyed_accounts)
                .root_with_updates()
                .map_err(Into::<reth_db::DatabaseError>::into)?;

            let parent_number = range.start().saturating_sub(1);
            let parent_state_root = self
                .header_by_number(parent_number)?
                .ok_or_else(|| ProviderError::HeaderNotFound(parent_number.into()))?
                .state_root;

            // state root should be always correct as we are reverting state.
            // but for sake of double verification we will check it again.
            if new_state_root != parent_state_root {
                let parent_hash = self
                    .block_hash(parent_number)?
                    .ok_or_else(|| ProviderError::HeaderNotFound(parent_number.into()))?;
                return Err(ProviderError::UnwindStateRootMismatch {
                    got: new_state_root,
                    expected: parent_state_root,
                    block_number: parent_number,
                    block_hash: parent_hash,
                }
                .into())
            }
            trie_updates.flush(&self.tx)?;
        }
        // get blocks
        let blocks = self.get_take_block_range::<TAKE>(chain_spec, range.clone())?;
        let unwind_to = blocks.first().map(|b| b.number.saturating_sub(1));
        // get execution res
        let execution_res = self.get_take_block_execution_result_range::<TAKE>(range.clone())?;
        // combine them
        let blocks_with_exec_result: Vec<_> = blocks.into_iter().zip(execution_res).collect();

        // remove block bodies it is needed for both get block range and get block execution results
        // that is why it is deleted afterwards.
        if TAKE {
            // rm block bodies
            self.get_or_take::<tables::BlockBodyIndices, TAKE>(range)?;

            // Update pipeline progress
            if let Some(fork_number) = unwind_to {
                self.update_pipeline_stages(fork_number, true)?;
            }
        }

        // return them
        Ok(blocks_with_exec_result)
    }
}

impl<'this, TX: DbTxMut<'this> + DbTx<'this>> BlockWriter for DatabaseProvider<'this, TX> {
    fn insert_block(
        &self,
        block: SealedBlock,
        senders: Option<Vec<Address>>,
    ) -> Result<StoredBlockBodyIndices> {
        let block_number = block.number;
        self.tx.put::<tables::CanonicalHeaders>(block.number, block.hash())?;
        // Put header with canonical hashes.
        self.tx.put::<tables::Headers>(block.number, block.header.as_ref().clone())?;
        self.tx.put::<tables::HeaderNumbers>(block.hash(), block.number)?;

        // total difficulty
        let ttd = if block.number == 0 {
            block.difficulty
        } else {
            let parent_block_number = block.number - 1;
            let parent_ttd = self.header_td_by_number(parent_block_number)?.unwrap_or_default();
            parent_ttd + block.difficulty
        };

        self.tx.put::<tables::HeaderTD>(block.number, ttd.into())?;

        // insert body ommers data
        if !block.ommers.is_empty() {
            self.tx.put::<tables::BlockOmmers>(
                block.number,
                StoredBlockOmmers { ommers: block.ommers },
            )?;
        }

        let mut next_tx_num = self
            .tx
            .cursor_read::<tables::Transactions>()?
            .last()?
            .map(|(n, _)| n + 1)
            .unwrap_or_default();
        let first_tx_num = next_tx_num;

        let tx_count = block.body.len() as u64;

        let senders_len = senders.as_ref().map(|s| s.len());
        let tx_iter = if Some(block.body.len()) == senders_len {
            block.body.into_iter().zip(senders.unwrap()).collect::<Vec<(_, _)>>()
        } else {
            let senders = TransactionSigned::recover_signers(&block.body, block.body.len()).ok_or(
                BlockExecutionError::Validation(BlockValidationError::SenderRecoveryError),
            )?;
            debug_assert_eq!(senders.len(), block.body.len(), "missing one or more senders");
            block.body.into_iter().zip(senders).collect()
        };

        for (transaction, sender) in tx_iter {
            let hash = transaction.hash();
            self.tx.put::<tables::TxSenders>(next_tx_num, sender)?;
            self.tx.put::<tables::Transactions>(next_tx_num, transaction.into())?;
            self.tx.put::<tables::TxHashNumber>(hash, next_tx_num)?;
            next_tx_num += 1;
        }

        if let Some(withdrawals) = block.withdrawals {
            if !withdrawals.is_empty() {
                self.tx.put::<tables::BlockWithdrawals>(
                    block_number,
                    StoredBlockWithdrawals { withdrawals },
                )?;
            }
        }

        let block_indices = StoredBlockBodyIndices { first_tx_num, tx_count };
        self.tx.put::<tables::BlockBodyIndices>(block_number, block_indices.clone())?;

        if !block_indices.is_empty() {
            self.tx.put::<tables::TransactionBlock>(block_indices.last_tx_num(), block_number)?;
        }

        Ok(block_indices)
    }

    fn append_blocks_with_post_state(
        &self,
        blocks: Vec<SealedBlockWithSenders>,
        state: PostState,
    ) -> Result<()> {
        if blocks.is_empty() {
            return Ok(())
        }
        let new_tip = blocks.last().unwrap();
        let new_tip_number = new_tip.number;

        let first_number = blocks.first().unwrap().number;

        let last = blocks.last().unwrap();
        let last_block_number = last.number;
        let last_block_hash = last.hash();
        let expected_state_root = last.state_root;

        // Insert the blocks
        for block in blocks {
            let (block, senders) = block.into_components();
            self.insert_block(block, Some(senders))?;
        }

        // Write state and changesets to the database.
        // Must be written after blocks because of the receipt lookup.
        state.write_to_db(self.tx_ref(), new_tip_number)?;

        self.insert_hashes(first_number..=last_block_number, last_block_hash, expected_state_root)?;

        self.calculate_history_indices(first_number..=last_block_number)?;

        // Update pipeline progress
        self.update_pipeline_stages(new_tip_number, false)?;

        Ok(())
    }
}

impl<'this, TX: DbTx<'this>> PruneCheckpointReader for DatabaseProvider<'this, TX> {
    fn get_prune_checkpoint(&self, part: PrunePart) -> Result<Option<PruneCheckpoint>> {
        Ok(self.tx.get::<tables::PruneCheckpoints>(part)?)
    }
}

impl<'this, TX: DbTxMut<'this>> PruneCheckpointWriter for DatabaseProvider<'this, TX> {
    fn save_prune_checkpoint(&self, part: PrunePart, checkpoint: PruneCheckpoint) -> Result<()> {
        Ok(self.tx.put::<tables::PruneCheckpoints>(part, checkpoint)?)
    }
}<|MERGE_RESOLUTION|>--- conflicted
+++ resolved
@@ -624,28 +624,13 @@
     }
 
     /// Prune the table for the specified pre-sorted key iterator.
-<<<<<<< HEAD
-=======
-    /// Returns number of rows pruned.
-    pub fn prune_table_with_iterator<T: Table>(
-        &self,
-        keys: impl IntoIterator<Item = T::Key>,
-    ) -> std::result::Result<usize, DatabaseError> {
-        self.prune_table_with_iterator_in_batches::<T>(keys, usize::MAX, |_| {}, |_| false)
-    }
-
-    /// Prune the table for the specified pre-sorted key iterator, calling `chunk_callback` after
-    /// every `batch_size` pruned rows with number of total rows pruned.
->>>>>>> 5c881933
-    ///
-    /// `skip_filter` can be used to skip pruning certain elements.
     ///
     /// Returns number of rows pruned.
     pub fn prune_table_with_iterator<T: Table>(
         &self,
         keys: impl IntoIterator<Item = T::Key>,
-<<<<<<< HEAD
         limit: usize,
+        skip_filter: impl Fn(&T::Value) -> bool,
         mut delete_callback: impl FnMut(TableRow<T>),
     ) -> std::result::Result<(usize, bool), DatabaseError> {
         let mut cursor = self.tx.cursor_write::<T>()?;
@@ -655,24 +640,11 @@
         for key in &mut keys {
             let row = cursor.seek_exact(key.clone())?;
             if let Some(row) = row {
-                cursor.delete_current()?;
-                deleted += 1;
-                delete_callback(row);
-=======
-        batch_size: usize,
-        mut batch_callback: impl FnMut(usize),
-        skip_filter: impl Fn(&T::Value) -> bool,
-    ) -> std::result::Result<usize, DatabaseError> {
-        let mut cursor = self.tx.cursor_write::<T>()?;
-        let mut deleted = 0;
-
-        for key in keys {
-            if let Some((_, value)) = cursor.seek_exact(key)? {
-                if !skip_filter(&value) {
+                if !skip_filter(&row.1) {
                     cursor.delete_current()?;
                     deleted += 1;
-                }
->>>>>>> 5c881933
+                    delete_callback(row);
+                }
             }
 
             if deleted == limit {
