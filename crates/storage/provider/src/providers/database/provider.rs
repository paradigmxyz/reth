--- conflicted
+++ resolved
@@ -69,12 +69,8 @@
         TrieCursorIter,
     },
     updates::{StorageTrieUpdatesSorted, TrieUpdatesSorted},
-<<<<<<< HEAD
-    HashedPostStateSorted, StoredNibbles, StoredNibblesSubKey, TrieChangeSetsEntry,
-=======
     HashedPostState, HashedPostStateSorted, StoredNibbles, StoredNibblesSubKey,
     TrieChangeSetsEntry,
->>>>>>> c5365de1
 };
 use reth_trie_db::{
     DatabaseAccountTrieCursor, DatabaseStorageTrieCursor, DatabaseTrieCursorFactory,
