--- conflicted
+++ resolved
@@ -69,12 +69,8 @@
         TrieCursorIter,
     },
     updates::{StorageTrieUpdatesSorted, TrieUpdatesSorted},
-<<<<<<< HEAD
-    HashedPostStateSorted, StoredNibbles, StoredNibblesSubKey, TrieChangeSetsEntry,
-=======
     HashedPostState, HashedPostStateSorted, StoredNibbles, StoredNibblesSubKey,
     TrieChangeSetsEntry,
->>>>>>> 07ac4329
 };
 use reth_trie_db::{
     DatabaseAccountTrieCursor, DatabaseStorageTrieCursor, DatabaseTrieCursorFactory,
