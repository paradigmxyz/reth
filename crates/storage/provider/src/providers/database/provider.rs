use crate::{
    changesets_utils::{
        storage_trie_wiped_changeset_iter, StorageRevertsIter, StorageTrieCurrentValuesIter,
    },
    providers::{
        database::{chain::ChainStorage, metrics},
        static_file::StaticFileWriter,
        NodeTypesForProvider, StaticFileProvider,
    },
    to_range,
    traits::{
        AccountExtReader, BlockSource, ChangeSetReader, ReceiptProvider, StageCheckpointWriter,
    },
    AccountReader, BlockBodyWriter, BlockExecutionWriter, BlockHashReader, BlockNumReader,
    BlockReader, BlockWriter, BundleStateInit, ChainStateBlockReader, ChainStateBlockWriter,
<<<<<<< HEAD
    DBProvider, HashingWriter, HeaderProvider, HeaderSyncGapProvider, HistoricalStateProvider,
    HistoricalStateProviderRef, HistoryWriter, LatestStateProvider, LatestStateProviderRef,
    OriginalValuesKnown, ProviderError, PruneCheckpointReader, PruneCheckpointWriter, RevertsInit,
    StageCheckpointReader, StateProviderBox, StateWriter, StaticFileProviderFactory, StatsReader,
    StorageReader, StorageTrieWriter, TransactionVariant, TransactionsProvider,
    TransactionsProviderExt, TrieReader, TrieWriter, WriteDestination,
=======
    DBProvider, EitherWriter, HashingWriter, HeaderProvider, HeaderSyncGapProvider,
    HistoricalStateProvider, HistoricalStateProviderRef, HistoryWriter, LatestStateProvider,
    LatestStateProviderRef, OriginalValuesKnown, ProviderError, PruneCheckpointReader,
    PruneCheckpointWriter, RevertsInit, StageCheckpointReader, StateProviderBox, StateWriter,
    StaticFileProviderFactory, StatsReader, StorageReader, StorageTrieWriter, TransactionVariant,
    TransactionsProvider, TransactionsProviderExt, TrieReader, TrieWriter,
>>>>>>> 7997cd42
};
use alloy_consensus::{
    transaction::{SignerRecoverable, TransactionMeta, TxHashRef},
    BlockHeader,
};
use alloy_eips::BlockHashOrNumber;
use alloy_primitives::{
    keccak256,
    map::{hash_map, B256Map, HashMap, HashSet},
    Address, BlockHash, BlockNumber, TxHash, TxNumber, B256,
};
use itertools::Itertools;
use parking_lot::RwLock;
use rayon::slice::ParallelSliceMut;
use reth_chain_state::ExecutedBlock;
use reth_chainspec::{ChainInfo, ChainSpecProvider, EthChainSpec};
use reth_db_api::{
    cursor::{DbCursorRO, DbCursorRW, DbDupCursorRO, DbDupCursorRW},
    database::Database,
    models::{
        sharded_key, storage_sharded_key::StorageShardedKey, AccountBeforeTx, BlockNumberAddress,
        BlockNumberHashedAddress, ShardedKey, StorageSettings, StoredBlockBodyIndices,
    },
    table::Table,
    tables,
    transaction::{DbTx, DbTxMut},
    BlockNumberList, PlainAccountState, PlainStorageState,
};
use reth_execution_types::{Chain, ExecutionOutcome};
use reth_node_types::{BlockTy, BodyTy, HeaderTy, NodeTypes, ReceiptTy, TxTy};
use reth_primitives_traits::{
    Account, Block as _, BlockBody as _, Bytecode, RecoveredBlock, SealedHeader, StorageEntry,
};
use reth_prune_types::{
    PruneCheckpoint, PruneMode, PruneModes, PruneSegment, MINIMUM_PRUNING_DISTANCE,
};
use reth_stages_types::{StageCheckpoint, StageId};
use reth_static_file_types::StaticFileSegment;
use reth_storage_api::{
    BlockBodyIndicesProvider, BlockBodyReader, MetadataProvider, MetadataWriter,
    NodePrimitivesProvider, StateProvider, StorageChangeSetReader, StorageSettingsCache,
    TryIntoHistoricalStateProvider,
};
use reth_storage_errors::provider::ProviderResult;
use reth_trie::{
    trie_cursor::{
        InMemoryTrieCursor, InMemoryTrieCursorFactory, TrieCursor, TrieCursorFactory,
        TrieCursorIter,
    },
    updates::{StorageTrieUpdatesSorted, TrieUpdatesSorted},
    BranchNodeCompact, HashedPostStateSorted, Nibbles, StoredNibbles, StoredNibblesSubKey,
    TrieChangeSetsEntry,
};
use reth_trie_db::{
    DatabaseAccountTrieCursor, DatabaseStorageTrieCursor, DatabaseTrieCursorFactory,
};
use revm_database::states::{
    PlainStateReverts, PlainStorageChangeset, PlainStorageRevert, StateChangeset,
};
use std::{
    cmp::Ordering,
    collections::{BTreeMap, BTreeSet},
    fmt::Debug,
    ops::{Deref, DerefMut, Range, RangeBounds, RangeFrom, RangeInclusive},
    sync::Arc,
};
use tracing::{debug, trace};

/// A [`DatabaseProvider`] that holds a read-only database transaction.
pub type DatabaseProviderRO<DB, N> = DatabaseProvider<<DB as Database>::TX, N>;

/// A [`DatabaseProvider`] that holds a read-write database transaction.
///
/// Ideally this would be an alias type. However, there's some weird compiler error (<https://github.com/rust-lang/rust/issues/102211>), that forces us to wrap this in a struct instead.
/// Once that issue is solved, we can probably revert back to being an alias type.
#[derive(Debug)]
pub struct DatabaseProviderRW<DB: Database, N: NodeTypes>(
    pub DatabaseProvider<<DB as Database>::TXMut, N>,
);

impl<DB: Database, N: NodeTypes> Deref for DatabaseProviderRW<DB, N> {
    type Target = DatabaseProvider<<DB as Database>::TXMut, N>;

    fn deref(&self) -> &Self::Target {
        &self.0
    }
}

impl<DB: Database, N: NodeTypes> DerefMut for DatabaseProviderRW<DB, N> {
    fn deref_mut(&mut self) -> &mut Self::Target {
        &mut self.0
    }
}

impl<DB: Database, N: NodeTypes> AsRef<DatabaseProvider<<DB as Database>::TXMut, N>>
    for DatabaseProviderRW<DB, N>
{
    fn as_ref(&self) -> &DatabaseProvider<<DB as Database>::TXMut, N> {
        &self.0
    }
}

impl<DB: Database, N: NodeTypes + 'static> DatabaseProviderRW<DB, N> {
    /// Commit database transaction and static file if it exists.
    pub fn commit(self) -> ProviderResult<bool> {
        self.0.commit()
    }

    /// Consume `DbTx` or `DbTxMut`.
    pub fn into_tx(self) -> <DB as Database>::TXMut {
        self.0.into_tx()
    }
}

impl<DB: Database, N: NodeTypes> From<DatabaseProviderRW<DB, N>>
    for DatabaseProvider<<DB as Database>::TXMut, N>
{
    fn from(provider: DatabaseProviderRW<DB, N>) -> Self {
        provider.0
    }
}

/// A provider struct that fetches data from the database.
/// Wrapper around [`DbTx`] and [`DbTxMut`]. Example: [`HeaderProvider`] [`BlockHashReader`]
#[derive(Debug)]
pub struct DatabaseProvider<TX, N: NodeTypes> {
    /// Database transaction.
    tx: TX,
    /// Chain spec
    chain_spec: Arc<N::ChainSpec>,
    /// Static File provider
    static_file_provider: StaticFileProvider<N::Primitives>,
    /// Pruning configuration
    prune_modes: PruneModes,
    /// Node storage handler.
    storage: Arc<N::Storage>,
    /// Storage configuration settings for this node
    storage_settings: Arc<RwLock<StorageSettings>>,
}

impl<TX, N: NodeTypes> DatabaseProvider<TX, N> {
    /// Returns reference to prune modes.
    pub const fn prune_modes_ref(&self) -> &PruneModes {
        &self.prune_modes
    }
}

impl<TX: DbTx + 'static, N: NodeTypes> DatabaseProvider<TX, N> {
    /// State provider for latest state
    pub fn latest<'a>(&'a self) -> Box<dyn StateProvider + 'a> {
        trace!(target: "providers::db", "Returning latest state provider");
        Box::new(LatestStateProviderRef::new(self))
    }

    /// Storage provider for state at that given block hash
    pub fn history_by_block_hash<'a>(
        &'a self,
        block_hash: BlockHash,
    ) -> ProviderResult<Box<dyn StateProvider + 'a>> {
        let mut block_number =
            self.block_number(block_hash)?.ok_or(ProviderError::BlockHashNotFound(block_hash))?;
        if block_number == self.best_block_number().unwrap_or_default() &&
            block_number == self.last_block_number().unwrap_or_default()
        {
            return Ok(Box::new(LatestStateProviderRef::new(self)))
        }

        // +1 as the changeset that we want is the one that was applied after this block.
        block_number += 1;

        let account_history_prune_checkpoint =
            self.get_prune_checkpoint(PruneSegment::AccountHistory)?;
        let storage_history_prune_checkpoint =
            self.get_prune_checkpoint(PruneSegment::StorageHistory)?;

        let mut state_provider = HistoricalStateProviderRef::new(self, block_number);

        // If we pruned account or storage history, we can't return state on every historical block.
        // Instead, we should cap it at the latest prune checkpoint for corresponding prune segment.
        if let Some(prune_checkpoint_block_number) =
            account_history_prune_checkpoint.and_then(|checkpoint| checkpoint.block_number)
        {
            state_provider = state_provider.with_lowest_available_account_history_block_number(
                prune_checkpoint_block_number + 1,
            );
        }
        if let Some(prune_checkpoint_block_number) =
            storage_history_prune_checkpoint.and_then(|checkpoint| checkpoint.block_number)
        {
            state_provider = state_provider.with_lowest_available_storage_history_block_number(
                prune_checkpoint_block_number + 1,
            );
        }

        Ok(Box::new(state_provider))
    }

    #[cfg(feature = "test-utils")]
    /// Sets the prune modes for provider.
    pub const fn set_prune_modes(&mut self, prune_modes: PruneModes) {
        self.prune_modes = prune_modes;
    }
}

impl<TX, N: NodeTypes> NodePrimitivesProvider for DatabaseProvider<TX, N> {
    type Primitives = N::Primitives;
}

impl<TX, N: NodeTypes> StaticFileProviderFactory for DatabaseProvider<TX, N> {
    /// Returns a static file provider
    fn static_file_provider(&self) -> StaticFileProvider<Self::Primitives> {
        self.static_file_provider.clone()
    }
}

impl<TX: Debug + Send + Sync, N: NodeTypes<ChainSpec: EthChainSpec + 'static>> ChainSpecProvider
    for DatabaseProvider<TX, N>
{
    type ChainSpec = N::ChainSpec;

    fn chain_spec(&self) -> Arc<Self::ChainSpec> {
        self.chain_spec.clone()
    }
}

impl<TX: DbTxMut, N: NodeTypes> DatabaseProvider<TX, N> {
    /// Creates a provider with an inner read-write transaction.
    pub const fn new_rw(
        tx: TX,
        chain_spec: Arc<N::ChainSpec>,
        static_file_provider: StaticFileProvider<N::Primitives>,
        prune_modes: PruneModes,
        storage: Arc<N::Storage>,
        storage_settings: Arc<RwLock<StorageSettings>>,
    ) -> Self {
        Self { tx, chain_spec, static_file_provider, prune_modes, storage, storage_settings }
    }
}

impl<TX, N: NodeTypes> AsRef<Self> for DatabaseProvider<TX, N> {
    fn as_ref(&self) -> &Self {
        self
    }
}

impl<TX: DbTx + DbTxMut + 'static, N: NodeTypesForProvider> DatabaseProvider<TX, N> {
    /// Writes executed blocks and state to storage.
    pub fn save_blocks(&self, blocks: Vec<ExecutedBlock<N::Primitives>>) -> ProviderResult<()> {
        if blocks.is_empty() {
            debug!(target: "providers::db", "Attempted to write empty block range");
            return Ok(())
        }

        // NOTE: checked non-empty above
        let first_block = blocks.first().unwrap().recovered_block();

        let last_block = blocks.last().unwrap().recovered_block();
        let first_number = first_block.number();
        let last_block_number = last_block.number();

        debug!(target: "providers::db", block_count = %blocks.len(), "Writing blocks and execution data to storage");

        // TODO: Do performant / batched writes for each type of object
        // instead of a loop over all blocks,
        // meaning:
        //  * blocks
        //  * state
        //  * hashed state
        //  * trie updates (cannot naively extend, need helper)
        //  * indices (already done basically)
        // Insert the blocks
        for ExecutedBlock { recovered_block, execution_output, hashed_state, trie_updates } in
            blocks
        {
            let block_number = recovered_block.number();
            self.insert_block(Arc::unwrap_or_clone(recovered_block))?;

            // Write state and changesets to the database.
            // Must be written after blocks because of the receipt lookup.
            self.write_state(&execution_output, OriginalValuesKnown::No)?;

            // insert hashes and intermediate merkle nodes
            self.write_hashed_state(&Arc::unwrap_or_clone(hashed_state).into_sorted())?;

            // sort trie updates and insert changesets
            let trie_updates_sorted = (*trie_updates).clone().into_sorted();
            self.write_trie_changesets(block_number, &trie_updates_sorted, None)?;
            self.write_trie_updates_sorted(&trie_updates_sorted)?;
        }

        // update history indices
        self.update_history_indices(first_number..=last_block_number)?;

        // Update pipeline progress
        self.update_pipeline_stages(last_block_number, false)?;

        debug!(target: "providers::db", range = ?first_number..=last_block_number, "Appended block data");

        Ok(())
    }

    /// Unwinds trie state starting at and including the given block.
    ///
    /// This includes calculating the resulted state root and comparing it with the parent block
    /// state root.
    pub fn unwind_trie_state_from(&self, from: BlockNumber) -> ProviderResult<()> {
        let changed_accounts = self
            .tx
            .cursor_read::<tables::AccountChangeSets>()?
            .walk_range(from..)?
            .collect::<Result<Vec<_>, _>>()?;

        // Unwind account hashes.
        self.unwind_account_hashing(changed_accounts.iter())?;

        // Unwind account history indices.
        self.unwind_account_history_indices(changed_accounts.iter())?;

        let storage_start = BlockNumberAddress((from, Address::ZERO));
        let changed_storages = self
            .tx
            .cursor_read::<tables::StorageChangeSets>()?
            .walk_range(storage_start..)?
            .collect::<Result<Vec<_>, _>>()?;

        // Unwind storage hashes.
        self.unwind_storage_hashing(changed_storages.iter().copied())?;

        // Unwind storage history indices.
        self.unwind_storage_history_indices(changed_storages.iter().copied())?;

        // Unwind accounts/storages trie tables using the revert.
        let trie_revert = self.trie_reverts(from)?;
        self.write_trie_updates_sorted(&trie_revert)?;

        // Clear trie changesets which have been unwound.
        self.clear_trie_changesets_from(from)?;

        Ok(())
    }

    /// Removes receipts from all transactions starting with provided number (inclusive).
    fn remove_receipts_from(
        &self,
        from_tx: TxNumber,
        last_block: BlockNumber,
    ) -> ProviderResult<()> {
        // iterate over block body and remove receipts
        self.remove::<tables::Receipts<ReceiptTy<N>>>(from_tx..)?;

        if !self.prune_modes.has_receipts_pruning() {
            let static_file_receipt_num =
                self.static_file_provider.get_highest_static_file_tx(StaticFileSegment::Receipts);

            let to_delete = static_file_receipt_num
                .map(|static_num| (static_num + 1).saturating_sub(from_tx))
                .unwrap_or_default();

            self.static_file_provider
                .latest_writer(StaticFileSegment::Receipts)?
                .prune_receipts(to_delete, last_block)?;
        }

        Ok(())
    }
}

impl<TX: DbTx + 'static, N: NodeTypes> TryIntoHistoricalStateProvider for DatabaseProvider<TX, N> {
    fn try_into_history_at_block(
        self,
        mut block_number: BlockNumber,
    ) -> ProviderResult<StateProviderBox> {
        // if the block number is the same as the currently best block number on disk we can use the
        // latest state provider here
        if block_number == self.best_block_number().unwrap_or_default() {
            return Ok(Box::new(LatestStateProvider::new(self)))
        }

        // +1 as the changeset that we want is the one that was applied after this block.
        block_number += 1;

        let account_history_prune_checkpoint =
            self.get_prune_checkpoint(PruneSegment::AccountHistory)?;
        let storage_history_prune_checkpoint =
            self.get_prune_checkpoint(PruneSegment::StorageHistory)?;

        let mut state_provider = HistoricalStateProvider::new(self, block_number);

        // If we pruned account or storage history, we can't return state on every historical block.
        // Instead, we should cap it at the latest prune checkpoint for corresponding prune segment.
        if let Some(prune_checkpoint_block_number) =
            account_history_prune_checkpoint.and_then(|checkpoint| checkpoint.block_number)
        {
            state_provider = state_provider.with_lowest_available_account_history_block_number(
                prune_checkpoint_block_number + 1,
            );
        }
        if let Some(prune_checkpoint_block_number) =
            storage_history_prune_checkpoint.and_then(|checkpoint| checkpoint.block_number)
        {
            state_provider = state_provider.with_lowest_available_storage_history_block_number(
                prune_checkpoint_block_number + 1,
            );
        }

        Ok(Box::new(state_provider))
    }
}

/// For a given key, unwind all history shards that contain block numbers at or above the given
/// block number.
///
/// S - Sharded key subtype.
/// T - Table to walk over.
/// C - Cursor implementation.
///
/// This function walks the entries from the given start key and deletes all shards that belong to
/// the key and contain block numbers at or above the given block number. Shards entirely below
/// the block number are preserved.
///
/// The boundary shard (the shard that spans across the block number) is removed from the database.
/// Any indices that are below the block number are filtered out and returned for reinsertion.
/// The boundary shard is returned for reinsertion (if it's not empty).
fn unwind_history_shards<S, T, C>(
    cursor: &mut C,
    start_key: T::Key,
    block_number: BlockNumber,
    mut shard_belongs_to_key: impl FnMut(&T::Key) -> bool,
) -> ProviderResult<Vec<u64>>
where
    T: Table<Value = BlockNumberList>,
    T::Key: AsRef<ShardedKey<S>>,
    C: DbCursorRO<T> + DbCursorRW<T>,
{
    // Start from the given key and iterate through shards
    let mut item = cursor.seek_exact(start_key)?;
    while let Some((sharded_key, list)) = item {
        // If the shard does not belong to the key, break.
        if !shard_belongs_to_key(&sharded_key) {
            break
        }

        // Always delete the current shard from the database first
        // We'll decide later what (if anything) to reinsert
        cursor.delete_current()?;

        // Get the first (lowest) block number in this shard
        // All block numbers in a shard are sorted in ascending order
        let first = list.iter().next().expect("List can't be empty");

        // Case 1: Entire shard is at or above the unwinding point
        // Keep it deleted (don't return anything for reinsertion)
        if first >= block_number {
            item = cursor.prev()?;
            continue
        }
        // Case 2: This is a boundary shard (spans across the unwinding point)
        // The shard contains some blocks below and some at/above the unwinding point
        else if block_number <= sharded_key.as_ref().highest_block_number {
            // Return only the block numbers that are below the unwinding point
            // These will be reinserted to preserve the historical data
            return Ok(list.iter().take_while(|i| *i < block_number).collect::<Vec<_>>())
        }
        // Case 3: Entire shard is below the unwinding point
        // Return all block numbers for reinsertion (preserve entire shard)
        return Ok(list.iter().collect::<Vec<_>>())
    }

    // No shards found or all processed
    Ok(Vec::new())
}

impl<TX: DbTx + 'static, N: NodeTypesForProvider> DatabaseProvider<TX, N> {
    /// Creates a provider with an inner read-only transaction.
    pub const fn new(
        tx: TX,
        chain_spec: Arc<N::ChainSpec>,
        static_file_provider: StaticFileProvider<N::Primitives>,
        prune_modes: PruneModes,
        storage: Arc<N::Storage>,
        storage_settings: Arc<RwLock<StorageSettings>>,
    ) -> Self {
        Self { tx, chain_spec, static_file_provider, prune_modes, storage, storage_settings }
    }

    /// Consume `DbTx` or `DbTxMut`.
    pub fn into_tx(self) -> TX {
        self.tx
    }

    /// Pass `DbTx` or `DbTxMut` mutable reference.
    pub const fn tx_mut(&mut self) -> &mut TX {
        &mut self.tx
    }

    /// Pass `DbTx` or `DbTxMut` immutable reference.
    pub const fn tx_ref(&self) -> &TX {
        &self.tx
    }

    /// Returns a reference to the chain specification.
    pub fn chain_spec(&self) -> &N::ChainSpec {
        &self.chain_spec
    }
}

impl<TX: DbTx + 'static, N: NodeTypesForProvider> DatabaseProvider<TX, N> {
    fn recovered_block<H, HF, B, BF>(
        &self,
        id: BlockHashOrNumber,
        _transaction_kind: TransactionVariant,
        header_by_number: HF,
        construct_block: BF,
    ) -> ProviderResult<Option<B>>
    where
        H: AsRef<HeaderTy<N>>,
        HF: FnOnce(BlockNumber) -> ProviderResult<Option<H>>,
        BF: FnOnce(H, BodyTy<N>, Vec<Address>) -> ProviderResult<Option<B>>,
    {
        let Some(block_number) = self.convert_hash_or_number(id)? else { return Ok(None) };
        let Some(header) = header_by_number(block_number)? else { return Ok(None) };

        // Get the block body
        //
        // If the body indices are not found, this means that the transactions either do not exist
        // in the database yet, or they do exit but are not indexed. If they exist but are not
        // indexed, we don't have enough information to return the block anyways, so we return
        // `None`.
        let Some(body) = self.block_body_indices(block_number)? else { return Ok(None) };

        let tx_range = body.tx_num_range();

        let (transactions, senders) = if tx_range.is_empty() {
            (vec![], vec![])
        } else {
            (self.transactions_by_tx_range(tx_range.clone())?, self.senders_by_tx_range(tx_range)?)
        };

        let body = self
            .storage
            .reader()
            .read_block_bodies(self, vec![(header.as_ref(), transactions)])?
            .pop()
            .ok_or(ProviderError::InvalidStorageOutput)?;

        construct_block(header, body, senders)
    }

    /// Returns a range of blocks from the database.
    ///
    /// Uses the provided `headers_range` to get the headers for the range, and `assemble_block` to
    /// construct blocks from the following inputs:
    ///     – Header
    ///     - Range of transaction numbers
    ///     – Ommers
    ///     – Withdrawals
    ///     – Senders
    fn block_range<F, H, HF, R>(
        &self,
        range: RangeInclusive<BlockNumber>,
        headers_range: HF,
        mut assemble_block: F,
    ) -> ProviderResult<Vec<R>>
    where
        H: AsRef<HeaderTy<N>>,
        HF: FnOnce(RangeInclusive<BlockNumber>) -> ProviderResult<Vec<H>>,
        F: FnMut(H, BodyTy<N>, Range<TxNumber>) -> ProviderResult<R>,
    {
        if range.is_empty() {
            return Ok(Vec::new())
        }

        let len = range.end().saturating_sub(*range.start()) as usize;
        let mut blocks = Vec::with_capacity(len);

        let headers = headers_range(range.clone())?;

        // If the body indices are not found, this means that the transactions either do
        // not exist in the database yet, or they do exit but are
        // not indexed. If they exist but are not indexed, we don't
        // have enough information to return the block anyways, so
        // we skip the block.
        let present_headers = self
            .block_body_indices_range(range)?
            .into_iter()
            .map(|b| b.tx_num_range())
            .zip(headers)
            .collect::<Vec<_>>();

        let mut inputs = Vec::new();
        for (tx_range, header) in &present_headers {
            let transactions = if tx_range.is_empty() {
                Vec::new()
            } else {
                self.transactions_by_tx_range(tx_range.clone())?
            };

            inputs.push((header.as_ref(), transactions));
        }

        let bodies = self.storage.reader().read_block_bodies(self, inputs)?;

        for ((tx_range, header), body) in present_headers.into_iter().zip(bodies) {
            blocks.push(assemble_block(header, body, tx_range)?);
        }

        Ok(blocks)
    }

    /// Returns a range of blocks from the database, along with the senders of each
    /// transaction in the blocks.
    ///
    /// Uses the provided `headers_range` to get the headers for the range, and `assemble_block` to
    /// construct blocks from the following inputs:
    ///     – Header
    ///     - Transactions
    ///     – Ommers
    ///     – Withdrawals
    ///     – Senders
    fn block_with_senders_range<H, HF, B, BF>(
        &self,
        range: RangeInclusive<BlockNumber>,
        headers_range: HF,
        assemble_block: BF,
    ) -> ProviderResult<Vec<B>>
    where
        H: AsRef<HeaderTy<N>>,
        HF: Fn(RangeInclusive<BlockNumber>) -> ProviderResult<Vec<H>>,
        BF: Fn(H, BodyTy<N>, Vec<Address>) -> ProviderResult<B>,
    {
        self.block_range(range, headers_range, |header, body, tx_range| {
            let senders = if tx_range.is_empty() {
                Vec::new()
            } else {
                // fetch senders from the senders table
                // TODO: optimize
                let known_senders = self.senders_by_tx_range(tx_range)?;

                let mut senders = Vec::with_capacity(body.transactions().len());
                for (tx, sender) in body
                    .transactions()
                    .iter()
                    .zip(known_senders.into_iter().map(Some).chain(std::iter::repeat(None)))
                {
                    match sender {
                        None => {
                            // recover the sender from the transaction if not found
                            let sender = tx.recover_signer_unchecked()?;
                            senders.push(sender);
                        }
                        Some(sender) => senders.push(sender),
                    }
                }

                senders
            };

            assemble_block(header, body, senders)
        })
    }

    /// Populate a [`BundleStateInit`] and [`RevertsInit`] using cursors over the
    /// [`PlainAccountState`] and [`PlainStorageState`] tables, based on the given storage and
    /// account changesets.
    fn populate_bundle_state<A, S>(
        &self,
        account_changeset: Vec<(u64, AccountBeforeTx)>,
        storage_changeset: Vec<(BlockNumberAddress, StorageEntry)>,
        plain_accounts_cursor: &mut A,
        plain_storage_cursor: &mut S,
    ) -> ProviderResult<(BundleStateInit, RevertsInit)>
    where
        A: DbCursorRO<PlainAccountState>,
        S: DbDupCursorRO<PlainStorageState>,
    {
        // iterate previous value and get plain state value to create changeset
        // Double option around Account represent if Account state is know (first option) and
        // account is removed (Second Option)
        let mut state: BundleStateInit = HashMap::default();

        // This is not working for blocks that are not at tip. as plain state is not the last
        // state of end range. We should rename the functions or add support to access
        // History state. Accessing history state can be tricky but we are not gaining
        // anything.

        let mut reverts: RevertsInit = HashMap::default();

        // add account changeset changes
        for (block_number, account_before) in account_changeset.into_iter().rev() {
            let AccountBeforeTx { info: old_info, address } = account_before;
            match state.entry(address) {
                hash_map::Entry::Vacant(entry) => {
                    let new_info = plain_accounts_cursor.seek_exact(address)?.map(|kv| kv.1);
                    entry.insert((old_info, new_info, HashMap::default()));
                }
                hash_map::Entry::Occupied(mut entry) => {
                    // overwrite old account state.
                    entry.get_mut().0 = old_info;
                }
            }
            // insert old info into reverts.
            reverts.entry(block_number).or_default().entry(address).or_default().0 = Some(old_info);
        }

        // add storage changeset changes
        for (block_and_address, old_storage) in storage_changeset.into_iter().rev() {
            let BlockNumberAddress((block_number, address)) = block_and_address;
            // get account state or insert from plain state.
            let account_state = match state.entry(address) {
                hash_map::Entry::Vacant(entry) => {
                    let present_info = plain_accounts_cursor.seek_exact(address)?.map(|kv| kv.1);
                    entry.insert((present_info, present_info, HashMap::default()))
                }
                hash_map::Entry::Occupied(entry) => entry.into_mut(),
            };

            // match storage.
            match account_state.2.entry(old_storage.key) {
                hash_map::Entry::Vacant(entry) => {
                    let new_storage = plain_storage_cursor
                        .seek_by_key_subkey(address, old_storage.key)?
                        .filter(|storage| storage.key == old_storage.key)
                        .unwrap_or_default();
                    entry.insert((old_storage.value, new_storage.value));
                }
                hash_map::Entry::Occupied(mut entry) => {
                    entry.get_mut().0 = old_storage.value;
                }
            };

            reverts
                .entry(block_number)
                .or_default()
                .entry(address)
                .or_default()
                .1
                .push(old_storage);
        }

        Ok((state, reverts))
    }
}

impl<TX: DbTxMut + DbTx + 'static, N: NodeTypes> DatabaseProvider<TX, N> {
    /// Load shard and remove it. If list is empty, last shard was full or
    /// there are no shards at all.
    fn take_shard<T>(
        &self,
        cursor: &mut <TX as DbTxMut>::CursorMut<T>,
        key: T::Key,
    ) -> ProviderResult<Vec<u64>>
    where
        T: Table<Value = BlockNumberList>,
    {
        if let Some((_, list)) = cursor.seek_exact(key)? {
            // delete old shard so new one can be inserted.
            cursor.delete_current()?;
            let list = list.iter().collect::<Vec<_>>();
            return Ok(list)
        }
        Ok(Vec::new())
    }

    /// Insert history index to the database.
    ///
    /// For each updated partial key, this function removes the last shard from
    /// the database (if any), appends the new indices to it, chunks the resulting integer list and
    /// inserts the new shards back into the database.
    ///
    /// This function is used by history indexing stages.
    fn append_history_index<P, T>(
        &self,
        index_updates: impl IntoIterator<Item = (P, impl IntoIterator<Item = u64>)>,
        mut sharded_key_factory: impl FnMut(P, BlockNumber) -> T::Key,
    ) -> ProviderResult<()>
    where
        P: Copy,
        T: Table<Value = BlockNumberList>,
    {
        let mut cursor = self.tx.cursor_write::<T>()?;
        for (partial_key, indices) in index_updates {
            let mut last_shard =
                self.take_shard::<T>(&mut cursor, sharded_key_factory(partial_key, u64::MAX))?;
            last_shard.extend(indices);
            // Chunk indices and insert them in shards of N size.
            let mut chunks = last_shard.chunks(sharded_key::NUM_OF_INDICES_IN_SHARD).peekable();
            while let Some(list) = chunks.next() {
                let highest_block_number = if chunks.peek().is_some() {
                    *list.last().expect("`chunks` does not return empty list")
                } else {
                    // Insert last list with `u64::MAX`.
                    u64::MAX
                };
                cursor.insert(
                    sharded_key_factory(partial_key, highest_block_number),
                    &BlockNumberList::new_pre_sorted(list.iter().copied()),
                )?;
            }
        }
        Ok(())
    }
}

impl<TX: DbTx, N: NodeTypes> AccountReader for DatabaseProvider<TX, N> {
    fn basic_account(&self, address: &Address) -> ProviderResult<Option<Account>> {
        Ok(self.tx.get_by_encoded_key::<tables::PlainAccountState>(address)?)
    }
}

impl<TX: DbTx, N: NodeTypes> AccountExtReader for DatabaseProvider<TX, N> {
    fn changed_accounts_with_range(
        &self,
        range: impl RangeBounds<BlockNumber>,
    ) -> ProviderResult<BTreeSet<Address>> {
        self.tx
            .cursor_read::<tables::AccountChangeSets>()?
            .walk_range(range)?
            .map(|entry| {
                entry.map(|(_, account_before)| account_before.address).map_err(Into::into)
            })
            .collect()
    }

    fn basic_accounts(
        &self,
        iter: impl IntoIterator<Item = Address>,
    ) -> ProviderResult<Vec<(Address, Option<Account>)>> {
        let mut plain_accounts = self.tx.cursor_read::<tables::PlainAccountState>()?;
        Ok(iter
            .into_iter()
            .map(|address| plain_accounts.seek_exact(address).map(|a| (address, a.map(|(_, v)| v))))
            .collect::<Result<Vec<_>, _>>()?)
    }

    fn changed_accounts_and_blocks_with_range(
        &self,
        range: RangeInclusive<BlockNumber>,
    ) -> ProviderResult<BTreeMap<Address, Vec<u64>>> {
        let mut changeset_cursor = self.tx.cursor_read::<tables::AccountChangeSets>()?;

        let account_transitions = changeset_cursor.walk_range(range)?.try_fold(
            BTreeMap::new(),
            |mut accounts: BTreeMap<Address, Vec<u64>>, entry| -> ProviderResult<_> {
                let (index, account) = entry?;
                accounts.entry(account.address).or_default().push(index);
                Ok(accounts)
            },
        )?;

        Ok(account_transitions)
    }
}

impl<TX: DbTx, N: NodeTypes> StorageChangeSetReader for DatabaseProvider<TX, N> {
    fn storage_changeset(
        &self,
        block_number: BlockNumber,
    ) -> ProviderResult<Vec<(BlockNumberAddress, StorageEntry)>> {
        let range = block_number..=block_number;
        let storage_range = BlockNumberAddress::range(range);
        self.tx
            .cursor_dup_read::<tables::StorageChangeSets>()?
            .walk_range(storage_range)?
            .map(|result| -> ProviderResult<_> { Ok(result?) })
            .collect()
    }
}

impl<TX: DbTx, N: NodeTypes> ChangeSetReader for DatabaseProvider<TX, N> {
    fn account_block_changeset(
        &self,
        block_number: BlockNumber,
    ) -> ProviderResult<Vec<AccountBeforeTx>> {
        let range = block_number..=block_number;
        self.tx
            .cursor_read::<tables::AccountChangeSets>()?
            .walk_range(range)?
            .map(|result| -> ProviderResult<_> {
                let (_, account_before) = result?;
                Ok(account_before)
            })
            .collect()
    }

    fn get_account_before_block(
        &self,
        block_number: BlockNumber,
        address: Address,
    ) -> ProviderResult<Option<AccountBeforeTx>> {
        self.tx
            .cursor_dup_read::<tables::AccountChangeSets>()?
            .seek_by_key_subkey(block_number, address)?
            .filter(|acc| acc.address == address)
            .map(Ok)
            .transpose()
    }
}

impl<TX: DbTx + 'static, N: NodeTypesForProvider> HeaderSyncGapProvider
    for DatabaseProvider<TX, N>
{
    type Header = HeaderTy<N>;

    fn local_tip_header(
        &self,
        highest_uninterrupted_block: BlockNumber,
    ) -> ProviderResult<SealedHeader<Self::Header>> {
        let static_file_provider = self.static_file_provider();

        // Make sure Headers static file is at the same height. If it's further, this
        // input execution was interrupted previously and we need to unwind the static file.
        let next_static_file_block_num = static_file_provider
            .get_highest_static_file_block(StaticFileSegment::Headers)
            .map(|id| id + 1)
            .unwrap_or_default();
        let next_block = highest_uninterrupted_block + 1;

        match next_static_file_block_num.cmp(&next_block) {
            // The node shutdown between an executed static file commit and before the database
            // commit, so we need to unwind the static files.
            Ordering::Greater => {
                let mut static_file_producer =
                    static_file_provider.latest_writer(StaticFileSegment::Headers)?;
                static_file_producer.prune_headers(next_static_file_block_num - next_block)?;
                // Since this is a database <-> static file inconsistency, we commit the change
                // straight away.
                static_file_producer.commit()?
            }
            Ordering::Less => {
                // There's either missing or corrupted files.
                return Err(ProviderError::HeaderNotFound(next_static_file_block_num.into()))
            }
            Ordering::Equal => {}
        }

        let local_head = static_file_provider
            .sealed_header(highest_uninterrupted_block)?
            .ok_or_else(|| ProviderError::HeaderNotFound(highest_uninterrupted_block.into()))?;

        Ok(local_head)
    }
}

impl<TX: DbTx + 'static, N: NodeTypesForProvider> HeaderProvider for DatabaseProvider<TX, N> {
    type Header = HeaderTy<N>;

    fn header(&self, block_hash: BlockHash) -> ProviderResult<Option<Self::Header>> {
        if let Some(num) = self.block_number(block_hash)? {
            Ok(self.header_by_number(num)?)
        } else {
            Ok(None)
        }
    }

    fn header_by_number(&self, num: BlockNumber) -> ProviderResult<Option<Self::Header>> {
        self.static_file_provider.header_by_number(num)
    }

    fn headers_range(
        &self,
        range: impl RangeBounds<BlockNumber>,
    ) -> ProviderResult<Vec<Self::Header>> {
        self.static_file_provider.headers_range(range)
    }

    fn sealed_header(
        &self,
        number: BlockNumber,
    ) -> ProviderResult<Option<SealedHeader<Self::Header>>> {
        self.static_file_provider.sealed_header(number)
    }

    fn sealed_headers_while(
        &self,
        range: impl RangeBounds<BlockNumber>,
        predicate: impl FnMut(&SealedHeader<Self::Header>) -> bool,
    ) -> ProviderResult<Vec<SealedHeader<Self::Header>>> {
        self.static_file_provider.sealed_headers_while(range, predicate)
    }
}

impl<TX: DbTx + 'static, N: NodeTypes> BlockHashReader for DatabaseProvider<TX, N> {
    fn block_hash(&self, number: u64) -> ProviderResult<Option<B256>> {
        self.static_file_provider.block_hash(number)
    }

    fn canonical_hashes_range(
        &self,
        start: BlockNumber,
        end: BlockNumber,
    ) -> ProviderResult<Vec<B256>> {
        self.static_file_provider.canonical_hashes_range(start, end)
    }
}

impl<TX: DbTx + 'static, N: NodeTypes> BlockNumReader for DatabaseProvider<TX, N> {
    fn chain_info(&self) -> ProviderResult<ChainInfo> {
        let best_number = self.best_block_number()?;
        let best_hash = self.block_hash(best_number)?.unwrap_or_default();
        Ok(ChainInfo { best_hash, best_number })
    }

    fn best_block_number(&self) -> ProviderResult<BlockNumber> {
        // The best block number is tracked via the finished stage which gets updated in the same tx
        // when new blocks committed
        Ok(self
            .get_stage_checkpoint(StageId::Finish)?
            .map(|checkpoint| checkpoint.block_number)
            .unwrap_or_default())
    }

    fn last_block_number(&self) -> ProviderResult<BlockNumber> {
        self.static_file_provider.last_block_number()
    }

    fn block_number(&self, hash: B256) -> ProviderResult<Option<BlockNumber>> {
        Ok(self.tx.get::<tables::HeaderNumbers>(hash)?)
    }
}

impl<TX: DbTx + 'static, N: NodeTypesForProvider> BlockReader for DatabaseProvider<TX, N> {
    type Block = BlockTy<N>;

    fn find_block_by_hash(
        &self,
        hash: B256,
        source: BlockSource,
    ) -> ProviderResult<Option<Self::Block>> {
        if source.is_canonical() {
            self.block(hash.into())
        } else {
            Ok(None)
        }
    }

    /// Returns the block with matching number from database.
    ///
    /// If the header for this block is not found, this returns `None`.
    /// If the header is found, but the transactions either do not exist, or are not indexed, this
    /// will return None.
    fn block(&self, id: BlockHashOrNumber) -> ProviderResult<Option<Self::Block>> {
        if let Some(number) = self.convert_hash_or_number(id)? &&
            let Some(header) = self.header_by_number(number)?
        {
            // If the body indices are not found, this means that the transactions either do not
            // exist in the database yet, or they do exit but are not indexed.
            // If they exist but are not indexed, we don't have enough
            // information to return the block anyways, so we return `None`.
            let Some(transactions) = self.transactions_by_block(number.into())? else {
                return Ok(None)
            };

            let body = self
                .storage
                .reader()
                .read_block_bodies(self, vec![(&header, transactions)])?
                .pop()
                .ok_or(ProviderError::InvalidStorageOutput)?;

            return Ok(Some(Self::Block::new(header, body)))
        }

        Ok(None)
    }

    fn pending_block(&self) -> ProviderResult<Option<RecoveredBlock<Self::Block>>> {
        Ok(None)
    }

    fn pending_block_and_receipts(
        &self,
    ) -> ProviderResult<Option<(RecoveredBlock<Self::Block>, Vec<Self::Receipt>)>> {
        Ok(None)
    }

    /// Returns the block with senders with matching number or hash from database.
    ///
    /// **NOTE: The transactions have invalid hashes, since they would need to be calculated on the
    /// spot, and we want fast querying.**
    ///
    /// If the header for this block is not found, this returns `None`.
    /// If the header is found, but the transactions either do not exist, or are not indexed, this
    /// will return None.
    fn recovered_block(
        &self,
        id: BlockHashOrNumber,
        transaction_kind: TransactionVariant,
    ) -> ProviderResult<Option<RecoveredBlock<Self::Block>>> {
        self.recovered_block(
            id,
            transaction_kind,
            |block_number| self.header_by_number(block_number),
            |header, body, senders| {
                Self::Block::new(header, body)
                    // Note: we're using unchecked here because we know the block contains valid txs
                    // wrt to its height and can ignore the s value check so pre
                    // EIP-2 txs are allowed
                    .try_into_recovered_unchecked(senders)
                    .map(Some)
                    .map_err(|_| ProviderError::SenderRecoveryError)
            },
        )
    }

    fn sealed_block_with_senders(
        &self,
        id: BlockHashOrNumber,
        transaction_kind: TransactionVariant,
    ) -> ProviderResult<Option<RecoveredBlock<Self::Block>>> {
        self.recovered_block(
            id,
            transaction_kind,
            |block_number| self.sealed_header(block_number),
            |header, body, senders| {
                Self::Block::new_sealed(header, body)
                    // Note: we're using unchecked here because we know the block contains valid txs
                    // wrt to its height and can ignore the s value check so pre
                    // EIP-2 txs are allowed
                    .try_with_senders_unchecked(senders)
                    .map(Some)
                    .map_err(|_| ProviderError::SenderRecoveryError)
            },
        )
    }

    fn block_range(&self, range: RangeInclusive<BlockNumber>) -> ProviderResult<Vec<Self::Block>> {
        self.block_range(
            range,
            |range| self.headers_range(range),
            |header, body, _| Ok(Self::Block::new(header, body)),
        )
    }

    fn block_with_senders_range(
        &self,
        range: RangeInclusive<BlockNumber>,
    ) -> ProviderResult<Vec<RecoveredBlock<Self::Block>>> {
        self.block_with_senders_range(
            range,
            |range| self.headers_range(range),
            |header, body, senders| {
                Self::Block::new(header, body)
                    .try_into_recovered_unchecked(senders)
                    .map_err(|_| ProviderError::SenderRecoveryError)
            },
        )
    }

    fn recovered_block_range(
        &self,
        range: RangeInclusive<BlockNumber>,
    ) -> ProviderResult<Vec<RecoveredBlock<Self::Block>>> {
        self.block_with_senders_range(
            range,
            |range| self.sealed_headers_range(range),
            |header, body, senders| {
                Self::Block::new_sealed(header, body)
                    .try_with_senders(senders)
                    .map_err(|_| ProviderError::SenderRecoveryError)
            },
        )
    }

    fn block_by_transaction_id(&self, id: TxNumber) -> ProviderResult<Option<BlockNumber>> {
        Ok(self
            .tx
            .cursor_read::<tables::TransactionBlocks>()?
            .seek(id)
            .map(|b| b.map(|(_, bn)| bn))?)
    }
}

impl<TX: DbTx + 'static, N: NodeTypesForProvider> TransactionsProviderExt
    for DatabaseProvider<TX, N>
{
    /// Recovers transaction hashes by walking through `Transactions` table and
    /// calculating them in a parallel manner. Returned unsorted.
    fn transaction_hashes_by_range(
        &self,
        tx_range: Range<TxNumber>,
    ) -> ProviderResult<Vec<(TxHash, TxNumber)>> {
        self.static_file_provider.transaction_hashes_by_range(tx_range)
    }
}

// Calculates the hash of the given transaction
impl<TX: DbTx + 'static, N: NodeTypesForProvider> TransactionsProvider for DatabaseProvider<TX, N> {
    type Transaction = TxTy<N>;

    fn transaction_id(&self, tx_hash: TxHash) -> ProviderResult<Option<TxNumber>> {
        Ok(self.tx.get::<tables::TransactionHashNumbers>(tx_hash)?)
    }

    fn transaction_by_id(&self, id: TxNumber) -> ProviderResult<Option<Self::Transaction>> {
        self.static_file_provider.transaction_by_id(id)
    }

    fn transaction_by_id_unhashed(
        &self,
        id: TxNumber,
    ) -> ProviderResult<Option<Self::Transaction>> {
        self.static_file_provider.transaction_by_id_unhashed(id)
    }

    fn transaction_by_hash(&self, hash: TxHash) -> ProviderResult<Option<Self::Transaction>> {
        if let Some(id) = self.transaction_id(hash)? {
            Ok(self.transaction_by_id_unhashed(id)?)
        } else {
            Ok(None)
        }
    }

    fn transaction_by_hash_with_meta(
        &self,
        tx_hash: TxHash,
    ) -> ProviderResult<Option<(Self::Transaction, TransactionMeta)>> {
        if let Some(transaction_id) = self.transaction_id(tx_hash)? &&
            let Some(transaction) = self.transaction_by_id_unhashed(transaction_id)? &&
            let Some(block_number) = self.block_by_transaction_id(transaction_id)? &&
            let Some(sealed_header) = self.sealed_header(block_number)?
        {
            let (header, block_hash) = sealed_header.split();
            if let Some(block_body) = self.block_body_indices(block_number)? {
                // the index of the tx in the block is the offset:
                // len([start..tx_id])
                // NOTE: `transaction_id` is always `>=` the block's first
                // index
                let index = transaction_id - block_body.first_tx_num();

                let meta = TransactionMeta {
                    tx_hash,
                    index,
                    block_hash,
                    block_number,
                    base_fee: header.base_fee_per_gas(),
                    excess_blob_gas: header.excess_blob_gas(),
                    timestamp: header.timestamp(),
                };

                return Ok(Some((transaction, meta)))
            }
        }

        Ok(None)
    }

    fn transaction_block(&self, id: TxNumber) -> ProviderResult<Option<BlockNumber>> {
        let mut cursor = self.tx.cursor_read::<tables::TransactionBlocks>()?;
        Ok(cursor.seek(id)?.map(|(_, bn)| bn))
    }

    fn transactions_by_block(
        &self,
        id: BlockHashOrNumber,
    ) -> ProviderResult<Option<Vec<Self::Transaction>>> {
        if let Some(block_number) = self.convert_hash_or_number(id)? &&
            let Some(body) = self.block_body_indices(block_number)?
        {
            let tx_range = body.tx_num_range();
            return if tx_range.is_empty() {
                Ok(Some(Vec::new()))
            } else {
                self.transactions_by_tx_range(tx_range).map(Some)
            }
        }
        Ok(None)
    }

    fn transactions_by_block_range(
        &self,
        range: impl RangeBounds<BlockNumber>,
    ) -> ProviderResult<Vec<Vec<Self::Transaction>>> {
        let range = to_range(range);

        self.block_body_indices_range(range.start..=range.end.saturating_sub(1))?
            .into_iter()
            .map(|body| {
                let tx_num_range = body.tx_num_range();
                if tx_num_range.is_empty() {
                    Ok(Vec::new())
                } else {
                    self.transactions_by_tx_range(tx_num_range)
                }
            })
            .collect()
    }

    fn transactions_by_tx_range(
        &self,
        range: impl RangeBounds<TxNumber>,
    ) -> ProviderResult<Vec<Self::Transaction>> {
        self.static_file_provider.transactions_by_tx_range(range)
    }

    fn senders_by_tx_range(
        &self,
        range: impl RangeBounds<TxNumber>,
    ) -> ProviderResult<Vec<Address>> {
        if self.storage_settings.read().senders_in_static_files {
            self.static_file_provider.senders_by_tx_range(range)
        } else {
            self.cursor_read_collect::<tables::TransactionSenders>(range)
        }
    }

    fn transaction_sender(&self, id: TxNumber) -> ProviderResult<Option<Address>> {
        if self.storage_settings.read().senders_in_static_files {
            self.static_file_provider.transaction_sender(id)
        } else {
            Ok(self.tx.get::<tables::TransactionSenders>(id)?)
        }
    }
}

impl<TX: DbTx + 'static, N: NodeTypesForProvider> ReceiptProvider for DatabaseProvider<TX, N> {
    type Receipt = ReceiptTy<N>;

    fn receipt(&self, id: TxNumber) -> ProviderResult<Option<Self::Receipt>> {
        self.static_file_provider.get_with_static_file_or_database(
            StaticFileSegment::Receipts,
            id,
            |static_file| static_file.receipt(id),
            || Ok(self.tx.get::<tables::Receipts<Self::Receipt>>(id)?),
        )
    }

    fn receipt_by_hash(&self, hash: TxHash) -> ProviderResult<Option<Self::Receipt>> {
        if let Some(id) = self.transaction_id(hash)? {
            self.receipt(id)
        } else {
            Ok(None)
        }
    }

    fn receipts_by_block(
        &self,
        block: BlockHashOrNumber,
    ) -> ProviderResult<Option<Vec<Self::Receipt>>> {
        if let Some(number) = self.convert_hash_or_number(block)? &&
            let Some(body) = self.block_body_indices(number)?
        {
            let tx_range = body.tx_num_range();
            return if tx_range.is_empty() {
                Ok(Some(Vec::new()))
            } else {
                self.receipts_by_tx_range(tx_range).map(Some)
            }
        }
        Ok(None)
    }

    fn receipts_by_tx_range(
        &self,
        range: impl RangeBounds<TxNumber>,
    ) -> ProviderResult<Vec<Self::Receipt>> {
        self.static_file_provider.get_range_with_static_file_or_database(
            StaticFileSegment::Receipts,
            to_range(range),
            |static_file, range, _| static_file.receipts_by_tx_range(range),
            |range, _| self.cursor_read_collect::<tables::Receipts<Self::Receipt>>(range),
            |_| true,
        )
    }

    fn receipts_by_block_range(
        &self,
        block_range: RangeInclusive<BlockNumber>,
    ) -> ProviderResult<Vec<Vec<Self::Receipt>>> {
        if block_range.is_empty() {
            return Ok(Vec::new());
        }

        // collect block body indices for each block in the range
        let mut block_body_indices = Vec::new();
        for block_num in block_range {
            if let Some(indices) = self.block_body_indices(block_num)? {
                block_body_indices.push(indices);
            } else {
                // use default indices for missing blocks (empty block)
                block_body_indices.push(StoredBlockBodyIndices::default());
            }
        }

        if block_body_indices.is_empty() {
            return Ok(Vec::new());
        }

        // find blocks with transactions to determine transaction range
        let non_empty_blocks: Vec<_> =
            block_body_indices.iter().filter(|indices| indices.tx_count > 0).collect();

        if non_empty_blocks.is_empty() {
            // all blocks are empty
            return Ok(vec![Vec::new(); block_body_indices.len()]);
        }

        // calculate the overall transaction range
        let first_tx = non_empty_blocks[0].first_tx_num();
        let last_tx = non_empty_blocks[non_empty_blocks.len() - 1].last_tx_num();

        // fetch all receipts in the transaction range
        let all_receipts = self.receipts_by_tx_range(first_tx..=last_tx)?;
        let mut receipts_iter = all_receipts.into_iter();

        // distribute receipts to their respective blocks
        let mut result = Vec::with_capacity(block_body_indices.len());
        for indices in &block_body_indices {
            if indices.tx_count == 0 {
                result.push(Vec::new());
            } else {
                let block_receipts =
                    receipts_iter.by_ref().take(indices.tx_count as usize).collect();
                result.push(block_receipts);
            }
        }

        Ok(result)
    }
}

impl<TX: DbTx + 'static, N: NodeTypesForProvider> BlockBodyIndicesProvider
    for DatabaseProvider<TX, N>
{
    fn block_body_indices(&self, num: u64) -> ProviderResult<Option<StoredBlockBodyIndices>> {
        Ok(self.tx.get::<tables::BlockBodyIndices>(num)?)
    }

    fn block_body_indices_range(
        &self,
        range: RangeInclusive<BlockNumber>,
    ) -> ProviderResult<Vec<StoredBlockBodyIndices>> {
        self.cursor_read_collect::<tables::BlockBodyIndices>(range)
    }
}

impl<TX: DbTx, N: NodeTypes> StageCheckpointReader for DatabaseProvider<TX, N> {
    fn get_stage_checkpoint(&self, id: StageId) -> ProviderResult<Option<StageCheckpoint>> {
        Ok(if let Some(encoded) = id.get_pre_encoded() {
            self.tx.get_by_encoded_key::<tables::StageCheckpoints>(encoded)?
        } else {
            self.tx.get::<tables::StageCheckpoints>(id.to_string())?
        })
    }

    /// Get stage checkpoint progress.
    fn get_stage_checkpoint_progress(&self, id: StageId) -> ProviderResult<Option<Vec<u8>>> {
        Ok(self.tx.get::<tables::StageCheckpointProgresses>(id.to_string())?)
    }

    fn get_all_checkpoints(&self) -> ProviderResult<Vec<(String, StageCheckpoint)>> {
        self.tx
            .cursor_read::<tables::StageCheckpoints>()?
            .walk(None)?
            .collect::<Result<Vec<(String, StageCheckpoint)>, _>>()
            .map_err(ProviderError::Database)
    }
}

impl<TX: DbTxMut, N: NodeTypes> StageCheckpointWriter for DatabaseProvider<TX, N> {
    /// Save stage checkpoint.
    fn save_stage_checkpoint(
        &self,
        id: StageId,
        checkpoint: StageCheckpoint,
    ) -> ProviderResult<()> {
        Ok(self.tx.put::<tables::StageCheckpoints>(id.to_string(), checkpoint)?)
    }

    /// Save stage checkpoint progress.
    fn save_stage_checkpoint_progress(
        &self,
        id: StageId,
        checkpoint: Vec<u8>,
    ) -> ProviderResult<()> {
        Ok(self.tx.put::<tables::StageCheckpointProgresses>(id.to_string(), checkpoint)?)
    }

    fn update_pipeline_stages(
        &self,
        block_number: BlockNumber,
        drop_stage_checkpoint: bool,
    ) -> ProviderResult<()> {
        // iterate over all existing stages in the table and update its progress.
        let mut cursor = self.tx.cursor_write::<tables::StageCheckpoints>()?;
        for stage_id in StageId::ALL {
            let (_, checkpoint) = cursor.seek_exact(stage_id.to_string())?.unwrap_or_default();
            cursor.upsert(
                stage_id.to_string(),
                &StageCheckpoint {
                    block_number,
                    ..if drop_stage_checkpoint { Default::default() } else { checkpoint }
                },
            )?;
        }

        Ok(())
    }
}

impl<TX: DbTx + 'static, N: NodeTypes> StorageReader for DatabaseProvider<TX, N> {
    fn plain_state_storages(
        &self,
        addresses_with_keys: impl IntoIterator<Item = (Address, impl IntoIterator<Item = B256>)>,
    ) -> ProviderResult<Vec<(Address, Vec<StorageEntry>)>> {
        let mut plain_storage = self.tx.cursor_dup_read::<tables::PlainStorageState>()?;

        addresses_with_keys
            .into_iter()
            .map(|(address, storage)| {
                storage
                    .into_iter()
                    .map(|key| -> ProviderResult<_> {
                        Ok(plain_storage
                            .seek_by_key_subkey(address, key)?
                            .filter(|v| v.key == key)
                            .unwrap_or_else(|| StorageEntry { key, value: Default::default() }))
                    })
                    .collect::<ProviderResult<Vec<_>>>()
                    .map(|storage| (address, storage))
            })
            .collect::<ProviderResult<Vec<(_, _)>>>()
    }

    fn changed_storages_with_range(
        &self,
        range: RangeInclusive<BlockNumber>,
    ) -> ProviderResult<BTreeMap<Address, BTreeSet<B256>>> {
        self.tx
            .cursor_read::<tables::StorageChangeSets>()?
            .walk_range(BlockNumberAddress::range(range))?
            // fold all storages and save its old state so we can remove it from HashedStorage
            // it is needed as it is dup table.
            .try_fold(BTreeMap::new(), |mut accounts: BTreeMap<Address, BTreeSet<B256>>, entry| {
                let (BlockNumberAddress((_, address)), storage_entry) = entry?;
                accounts.entry(address).or_default().insert(storage_entry.key);
                Ok(accounts)
            })
    }

    fn changed_storages_and_blocks_with_range(
        &self,
        range: RangeInclusive<BlockNumber>,
    ) -> ProviderResult<BTreeMap<(Address, B256), Vec<u64>>> {
        let mut changeset_cursor = self.tx.cursor_read::<tables::StorageChangeSets>()?;

        let storage_changeset_lists =
            changeset_cursor.walk_range(BlockNumberAddress::range(range))?.try_fold(
                BTreeMap::new(),
                |mut storages: BTreeMap<(Address, B256), Vec<u64>>, entry| -> ProviderResult<_> {
                    let (index, storage) = entry?;
                    storages
                        .entry((index.address(), storage.key))
                        .or_default()
                        .push(index.block_number());
                    Ok(storages)
                },
            )?;

        Ok(storage_changeset_lists)
    }
}

impl<TX: DbTxMut + DbTx + 'static, N: NodeTypesForProvider> StateWriter
    for DatabaseProvider<TX, N>
{
    type Receipt = ReceiptTy<N>;

    fn write_state(
        &self,
        execution_outcome: &ExecutionOutcome<Self::Receipt>,
        is_value_known: OriginalValuesKnown,
    ) -> ProviderResult<()> {
        let first_block = execution_outcome.first_block();
        let block_count = execution_outcome.len() as u64;
        let last_block = execution_outcome.last_block();
        let block_range = first_block..=last_block;

        let tip = self.last_block_number()?.max(last_block);

        let (plain_state, reverts) =
            execution_outcome.bundle.to_plain_state_and_reverts(is_value_known);

        self.write_state_reverts(reverts, first_block)?;
        self.write_state_changes(plain_state)?;

        // Fetch the first transaction number for each block in the range
        let block_indices: Vec<_> = self
            .block_body_indices_range(block_range)?
            .into_iter()
            .map(|b| b.first_tx_num)
            .collect();

        // Ensure all expected blocks are present.
        if block_indices.len() < block_count as usize {
            let missing_blocks = block_count - block_indices.len() as u64;
            return Err(ProviderError::BlockBodyIndicesNotFound(
                last_block.saturating_sub(missing_blocks - 1),
            ));
        }

<<<<<<< HEAD
        let has_receipts_pruning = self.prune_modes.has_receipts_pruning();

        let mut receipts_writer = if has_receipts_pruning {
            WriteDestination::Database(self.tx.cursor_write::<tables::Receipts<Self::Receipt>>()?)
        } else {
            WriteDestination::StaticFile(
                self.static_file_provider.get_writer(first_block, StaticFileSegment::Receipts)?,
            )
=======
        // Write receipts to static files only if they're explicitly enabled or we don't have
        // receipts pruning
        let mut receipts_writer = if self.storage_settings.read().receipts_in_static_files ||
            !self.prune_modes.has_receipts_pruning()
        {
            EitherWriter::StaticFile(
                self.static_file_provider.get_writer(first_block, StaticFileSegment::Receipts)?,
            )
        } else {
            EitherWriter::Database(self.tx.cursor_write::<tables::Receipts<Self::Receipt>>()?)
>>>>>>> 7997cd42
        };

        // All receipts from the last 128 blocks are required for blockchain tree, even with
        // [`PruneSegment::ContractLogs`].
        let prunable_receipts =
            PruneMode::Distance(MINIMUM_PRUNING_DISTANCE).should_prune(first_block, tip);

        for (idx, (receipts, first_tx_index)) in
            execution_outcome.receipts.iter().zip(block_indices).enumerate()
        {
            let block_number = first_block + idx as u64;

            // Increment block number for receipts static file writer
            receipts_writer.increment_block(block_number)?;

            // Skip writing receipts if pruning configuration requires us to.
            if prunable_receipts &&
                self.prune_modes
                    .receipts
                    .is_some_and(|mode| mode.should_prune(block_number, tip))
            {
                continue
            }

            for (idx, receipt) in receipts.iter().enumerate() {
                let receipt_idx = first_tx_index + idx as u64;

                receipts_writer.append_receipt(receipt_idx, receipt)?;
            }
        }

        Ok(())
    }

    fn write_state_reverts(
        &self,
        reverts: PlainStateReverts,
        first_block: BlockNumber,
    ) -> ProviderResult<()> {
        // Write storage changes
        tracing::trace!("Writing storage changes");
        let mut storages_cursor = self.tx_ref().cursor_dup_write::<tables::PlainStorageState>()?;
        let mut storage_changeset_cursor =
            self.tx_ref().cursor_dup_write::<tables::StorageChangeSets>()?;
        for (block_index, mut storage_changes) in reverts.storage.into_iter().enumerate() {
            let block_number = first_block + block_index as BlockNumber;

            tracing::trace!(block_number, "Writing block change");
            // sort changes by address.
            storage_changes.par_sort_unstable_by_key(|a| a.address);
            for PlainStorageRevert { address, wiped, storage_revert } in storage_changes {
                let storage_id = BlockNumberAddress((block_number, address));

                let mut storage = storage_revert
                    .into_iter()
                    .map(|(k, v)| (B256::new(k.to_be_bytes()), v))
                    .collect::<Vec<_>>();
                // sort storage slots by key.
                storage.par_sort_unstable_by_key(|a| a.0);

                // If we are writing the primary storage wipe transition, the pre-existing plain
                // storage state has to be taken from the database and written to storage history.
                // See [StorageWipe::Primary] for more details.
                //
                // TODO(mediocregopher): This could be rewritten in a way which doesn't require
                // collecting wiped entries into a Vec like this, see
                // `write_storage_trie_changesets`.
                let mut wiped_storage = Vec::new();
                if wiped {
                    tracing::trace!(?address, "Wiping storage");
                    if let Some((_, entry)) = storages_cursor.seek_exact(address)? {
                        wiped_storage.push((entry.key, entry.value));
                        while let Some(entry) = storages_cursor.next_dup_val()? {
                            wiped_storage.push((entry.key, entry.value))
                        }
                    }
                }

                tracing::trace!(?address, ?storage, "Writing storage reverts");
                for (key, value) in StorageRevertsIter::new(storage, wiped_storage) {
                    storage_changeset_cursor.append_dup(storage_id, StorageEntry { key, value })?;
                }
            }
        }

        // Write account changes
        tracing::trace!("Writing account changes");
        let mut account_changeset_cursor =
            self.tx_ref().cursor_dup_write::<tables::AccountChangeSets>()?;

        for (block_index, mut account_block_reverts) in reverts.accounts.into_iter().enumerate() {
            let block_number = first_block + block_index as BlockNumber;
            // Sort accounts by address.
            account_block_reverts.par_sort_by_key(|a| a.0);

            for (address, info) in account_block_reverts {
                account_changeset_cursor.append_dup(
                    block_number,
                    AccountBeforeTx { address, info: info.map(Into::into) },
                )?;
            }
        }

        Ok(())
    }

    fn write_state_changes(&self, mut changes: StateChangeset) -> ProviderResult<()> {
        // sort all entries so they can be written to database in more performant way.
        // and take smaller memory footprint.
        changes.accounts.par_sort_by_key(|a| a.0);
        changes.storage.par_sort_by_key(|a| a.address);
        changes.contracts.par_sort_by_key(|a| a.0);

        // Write new account state
        tracing::trace!(len = changes.accounts.len(), "Writing new account state");
        let mut accounts_cursor = self.tx_ref().cursor_write::<tables::PlainAccountState>()?;
        // write account to database.
        for (address, account) in changes.accounts {
            if let Some(account) = account {
                tracing::trace!(?address, "Updating plain state account");
                accounts_cursor.upsert(address, &account.into())?;
            } else if accounts_cursor.seek_exact(address)?.is_some() {
                tracing::trace!(?address, "Deleting plain state account");
                accounts_cursor.delete_current()?;
            }
        }

        // Write bytecode
        tracing::trace!(len = changes.contracts.len(), "Writing bytecodes");
        let mut bytecodes_cursor = self.tx_ref().cursor_write::<tables::Bytecodes>()?;
        for (hash, bytecode) in changes.contracts {
            bytecodes_cursor.upsert(hash, &Bytecode(bytecode))?;
        }

        // Write new storage state and wipe storage if needed.
        tracing::trace!(len = changes.storage.len(), "Writing new storage state");
        let mut storages_cursor = self.tx_ref().cursor_dup_write::<tables::PlainStorageState>()?;
        for PlainStorageChangeset { address, wipe_storage, storage } in changes.storage {
            // Wiping of storage.
            if wipe_storage && storages_cursor.seek_exact(address)?.is_some() {
                storages_cursor.delete_current_duplicates()?;
            }
            // cast storages to B256.
            let mut storage = storage
                .into_iter()
                .map(|(k, value)| StorageEntry { key: k.into(), value })
                .collect::<Vec<_>>();
            // sort storage slots by key.
            storage.par_sort_unstable_by_key(|a| a.key);

            for entry in storage {
                tracing::trace!(?address, ?entry.key, "Updating plain state storage");
                if let Some(db_entry) = storages_cursor.seek_by_key_subkey(address, entry.key)? &&
                    db_entry.key == entry.key
                {
                    storages_cursor.delete_current()?;
                }

                if !entry.value.is_zero() {
                    storages_cursor.upsert(address, &entry)?;
                }
            }
        }

        Ok(())
    }

    fn write_hashed_state(&self, hashed_state: &HashedPostStateSorted) -> ProviderResult<()> {
        // Write hashed account updates.
        let mut hashed_accounts_cursor = self.tx_ref().cursor_write::<tables::HashedAccounts>()?;
        for (hashed_address, account) in hashed_state.accounts().accounts_sorted() {
            if let Some(account) = account {
                hashed_accounts_cursor.upsert(hashed_address, &account)?;
            } else if hashed_accounts_cursor.seek_exact(hashed_address)?.is_some() {
                hashed_accounts_cursor.delete_current()?;
            }
        }

        // Write hashed storage changes.
        let sorted_storages = hashed_state.account_storages().iter().sorted_by_key(|(key, _)| *key);
        let mut hashed_storage_cursor =
            self.tx_ref().cursor_dup_write::<tables::HashedStorages>()?;
        for (hashed_address, storage) in sorted_storages {
            if storage.is_wiped() && hashed_storage_cursor.seek_exact(*hashed_address)?.is_some() {
                hashed_storage_cursor.delete_current_duplicates()?;
            }

            for (hashed_slot, value) in storage.storage_slots_sorted() {
                let entry = StorageEntry { key: hashed_slot, value };
                if let Some(db_entry) =
                    hashed_storage_cursor.seek_by_key_subkey(*hashed_address, entry.key)? &&
                    db_entry.key == entry.key
                {
                    hashed_storage_cursor.delete_current()?;
                }

                if !entry.value.is_zero() {
                    hashed_storage_cursor.upsert(*hashed_address, &entry)?;
                }
            }
        }

        Ok(())
    }

    /// Remove the last N blocks of state.
    ///
    /// The latest state will be unwound
    ///
    /// 1. Iterate over the [`BlockBodyIndices`][tables::BlockBodyIndices] table to get all the
    ///    transaction ids.
    /// 2. Iterate over the [`StorageChangeSets`][tables::StorageChangeSets] table and the
    ///    [`AccountChangeSets`][tables::AccountChangeSets] tables in reverse order to reconstruct
    ///    the changesets.
    ///    - In order to have both the old and new values in the changesets, we also access the
    ///      plain state tables.
    /// 3. While iterating over the changeset tables, if we encounter a new account or storage slot,
    ///    we:
    ///     1. Take the old value from the changeset
    ///     2. Take the new value from the plain state
    ///     3. Save the old value to the local state
    /// 4. While iterating over the changeset tables, if we encounter an account/storage slot we
    ///    have seen before we:
    ///     1. Take the old value from the changeset
    ///     2. Take the new value from the local state
    ///     3. Set the local state to the value in the changeset
    fn remove_state_above(&self, block: BlockNumber) -> ProviderResult<()> {
        let range = block + 1..=self.last_block_number()?;

        if range.is_empty() {
            return Ok(());
        }

        // We are not removing block meta as it is used to get block changesets.
        let block_bodies = self.block_body_indices_range(range.clone())?;

        // get transaction receipts
        let from_transaction_num =
            block_bodies.first().expect("already checked if there are blocks").first_tx_num();

        let storage_range = BlockNumberAddress::range(range.clone());

        let storage_changeset = self.take::<tables::StorageChangeSets>(storage_range)?;
        let account_changeset = self.take::<tables::AccountChangeSets>(range)?;

        // This is not working for blocks that are not at tip. as plain state is not the last
        // state of end range. We should rename the functions or add support to access
        // History state. Accessing history state can be tricky but we are not gaining
        // anything.
        let mut plain_accounts_cursor = self.tx.cursor_write::<tables::PlainAccountState>()?;
        let mut plain_storage_cursor = self.tx.cursor_dup_write::<tables::PlainStorageState>()?;

        let (state, _) = self.populate_bundle_state(
            account_changeset,
            storage_changeset,
            &mut plain_accounts_cursor,
            &mut plain_storage_cursor,
        )?;

        // iterate over local plain state remove all account and all storages.
        for (address, (old_account, new_account, storage)) in &state {
            // revert account if needed.
            if old_account != new_account {
                let existing_entry = plain_accounts_cursor.seek_exact(*address)?;
                if let Some(account) = old_account {
                    plain_accounts_cursor.upsert(*address, account)?;
                } else if existing_entry.is_some() {
                    plain_accounts_cursor.delete_current()?;
                }
            }

            // revert storages
            for (storage_key, (old_storage_value, _new_storage_value)) in storage {
                let storage_entry = StorageEntry { key: *storage_key, value: *old_storage_value };
                // delete previous value
                if plain_storage_cursor
                    .seek_by_key_subkey(*address, *storage_key)?
                    .filter(|s| s.key == *storage_key)
                    .is_some()
                {
                    plain_storage_cursor.delete_current()?
                }

                // insert value if needed
                if !old_storage_value.is_zero() {
                    plain_storage_cursor.upsert(*address, &storage_entry)?;
                }
            }
        }

        self.remove_receipts_from(from_transaction_num, block)?;

        Ok(())
    }

    /// Take the last N blocks of state, recreating the [`ExecutionOutcome`].
    ///
    /// The latest state will be unwound and returned back with all the blocks
    ///
    /// 1. Iterate over the [`BlockBodyIndices`][tables::BlockBodyIndices] table to get all the
    ///    transaction ids.
    /// 2. Iterate over the [`StorageChangeSets`][tables::StorageChangeSets] table and the
    ///    [`AccountChangeSets`][tables::AccountChangeSets] tables in reverse order to reconstruct
    ///    the changesets.
    ///    - In order to have both the old and new values in the changesets, we also access the
    ///      plain state tables.
    /// 3. While iterating over the changeset tables, if we encounter a new account or storage slot,
    ///    we:
    ///     1. Take the old value from the changeset
    ///     2. Take the new value from the plain state
    ///     3. Save the old value to the local state
    /// 4. While iterating over the changeset tables, if we encounter an account/storage slot we
    ///    have seen before we:
    ///     1. Take the old value from the changeset
    ///     2. Take the new value from the local state
    ///     3. Set the local state to the value in the changeset
    fn take_state_above(
        &self,
        block: BlockNumber,
    ) -> ProviderResult<ExecutionOutcome<Self::Receipt>> {
        let range = block + 1..=self.last_block_number()?;

        if range.is_empty() {
            return Ok(ExecutionOutcome::default())
        }
        let start_block_number = *range.start();

        // We are not removing block meta as it is used to get block changesets.
        let block_bodies = self.block_body_indices_range(range.clone())?;

        // get transaction receipts
        let from_transaction_num =
            block_bodies.first().expect("already checked if there are blocks").first_tx_num();
        let to_transaction_num =
            block_bodies.last().expect("already checked if there are blocks").last_tx_num();

        let storage_range = BlockNumberAddress::range(range.clone());

        let storage_changeset = self.take::<tables::StorageChangeSets>(storage_range)?;
        let account_changeset = self.take::<tables::AccountChangeSets>(range)?;

        // This is not working for blocks that are not at tip. as plain state is not the last
        // state of end range. We should rename the functions or add support to access
        // History state. Accessing history state can be tricky but we are not gaining
        // anything.
        let mut plain_accounts_cursor = self.tx.cursor_write::<tables::PlainAccountState>()?;
        let mut plain_storage_cursor = self.tx.cursor_dup_write::<tables::PlainStorageState>()?;

        // populate bundle state and reverts from changesets / state cursors, to iterate over,
        // remove, and return later
        let (state, reverts) = self.populate_bundle_state(
            account_changeset,
            storage_changeset,
            &mut plain_accounts_cursor,
            &mut plain_storage_cursor,
        )?;

        // iterate over local plain state remove all account and all storages.
        for (address, (old_account, new_account, storage)) in &state {
            // revert account if needed.
            if old_account != new_account {
                let existing_entry = plain_accounts_cursor.seek_exact(*address)?;
                if let Some(account) = old_account {
                    plain_accounts_cursor.upsert(*address, account)?;
                } else if existing_entry.is_some() {
                    plain_accounts_cursor.delete_current()?;
                }
            }

            // revert storages
            for (storage_key, (old_storage_value, _new_storage_value)) in storage {
                let storage_entry = StorageEntry { key: *storage_key, value: *old_storage_value };
                // delete previous value
                if plain_storage_cursor
                    .seek_by_key_subkey(*address, *storage_key)?
                    .filter(|s| s.key == *storage_key)
                    .is_some()
                {
                    plain_storage_cursor.delete_current()?
                }

                // insert value if needed
                if !old_storage_value.is_zero() {
                    plain_storage_cursor.upsert(*address, &storage_entry)?;
                }
            }
        }

        // Collect receipts into tuples (tx_num, receipt) to correctly handle pruned receipts
        let mut receipts_iter = self
            .static_file_provider
            .get_range_with_static_file_or_database(
                StaticFileSegment::Receipts,
                from_transaction_num..to_transaction_num + 1,
                |static_file, range, _| {
                    static_file
                        .receipts_by_tx_range(range.clone())
                        .map(|r| range.into_iter().zip(r).collect())
                },
                |range, _| {
                    self.tx
                        .cursor_read::<tables::Receipts<Self::Receipt>>()?
                        .walk_range(range)?
                        .map(|r| r.map_err(Into::into))
                        .collect()
                },
                |_| true,
            )?
            .into_iter()
            .peekable();

        let mut receipts = Vec::with_capacity(block_bodies.len());
        // loop break if we are at the end of the blocks.
        for block_body in block_bodies {
            let mut block_receipts = Vec::with_capacity(block_body.tx_count as usize);
            for num in block_body.tx_num_range() {
                if receipts_iter.peek().is_some_and(|(n, _)| *n == num) {
                    block_receipts.push(receipts_iter.next().unwrap().1);
                }
            }
            receipts.push(block_receipts);
        }

        self.remove_receipts_from(from_transaction_num, block)?;

        Ok(ExecutionOutcome::new_init(
            state,
            reverts,
            Vec::new(),
            receipts,
            start_block_number,
            Vec::new(),
        ))
    }
}

impl<TX: DbTxMut + DbTx + 'static, N: NodeTypes> TrieWriter for DatabaseProvider<TX, N> {
    /// Writes trie updates to the database with already sorted updates.
    ///
    /// Returns the number of entries modified.
    fn write_trie_updates_sorted(&self, trie_updates: &TrieUpdatesSorted) -> ProviderResult<usize> {
        if trie_updates.is_empty() {
            return Ok(0)
        }

        // Track the number of inserted entries.
        let mut num_entries = 0;

        let tx = self.tx_ref();
        let mut account_trie_cursor = tx.cursor_write::<tables::AccountsTrie>()?;

        // Process sorted account nodes
        for (key, updated_node) in trie_updates.account_nodes_ref() {
            let nibbles = StoredNibbles(*key);
            match updated_node {
                Some(node) => {
                    if !nibbles.0.is_empty() {
                        num_entries += 1;
                        account_trie_cursor.upsert(nibbles, node)?;
                    }
                }
                None => {
                    num_entries += 1;
                    if account_trie_cursor.seek_exact(nibbles)?.is_some() {
                        account_trie_cursor.delete_current()?;
                    }
                }
            }
        }

        num_entries +=
            self.write_storage_trie_updates_sorted(trie_updates.storage_tries_ref().iter())?;

        Ok(num_entries)
    }

    /// Records the current values of all trie nodes which will be updated using the `TrieUpdates`
    /// into the trie changesets tables.
    ///
    /// The intended usage of this method is to call it _prior_ to calling `write_trie_updates` with
    /// the same `TrieUpdates`.
    ///
    /// Returns the number of keys written.
    fn write_trie_changesets(
        &self,
        block_number: BlockNumber,
        trie_updates: &TrieUpdatesSorted,
        updates_overlay: Option<&TrieUpdatesSorted>,
    ) -> ProviderResult<usize> {
        let mut num_entries = 0;

        let mut changeset_cursor =
            self.tx_ref().cursor_dup_write::<tables::AccountsTrieChangeSets>()?;
        let curr_values_cursor = self.tx_ref().cursor_read::<tables::AccountsTrie>()?;

        // Wrap the cursor in DatabaseAccountTrieCursor
        let mut db_account_cursor = DatabaseAccountTrieCursor::new(curr_values_cursor);

        // Static empty array for when updates_overlay is None
        static EMPTY_ACCOUNT_UPDATES: Vec<(Nibbles, Option<BranchNodeCompact>)> = Vec::new();

        // Get the overlay updates for account trie, or use an empty array
        let account_overlay_updates = updates_overlay
            .map(|overlay| overlay.account_nodes_ref())
            .unwrap_or(&EMPTY_ACCOUNT_UPDATES);

        // Wrap the cursor in InMemoryTrieCursor with the overlay
        let mut in_memory_account_cursor =
            InMemoryTrieCursor::new(Some(&mut db_account_cursor), account_overlay_updates);

        for (path, _) in trie_updates.account_nodes_ref() {
            num_entries += 1;
            let node = in_memory_account_cursor.seek_exact(*path)?.map(|(_, node)| node);
            changeset_cursor.append_dup(
                block_number,
                TrieChangeSetsEntry { nibbles: StoredNibblesSubKey(*path), node },
            )?;
        }

        let mut storage_updates = trie_updates.storage_tries_ref().iter().collect::<Vec<_>>();
        storage_updates.sort_unstable_by(|a, b| a.0.cmp(b.0));

        num_entries += self.write_storage_trie_changesets(
            block_number,
            storage_updates.into_iter(),
            updates_overlay,
        )?;

        Ok(num_entries)
    }

    fn clear_trie_changesets(&self) -> ProviderResult<()> {
        let tx = self.tx_ref();
        tx.clear::<tables::AccountsTrieChangeSets>()?;
        tx.clear::<tables::StoragesTrieChangeSets>()?;
        Ok(())
    }

    fn clear_trie_changesets_from(&self, from: BlockNumber) -> ProviderResult<()> {
        let tx = self.tx_ref();
        {
            let range = from..;
            let mut cursor = tx.cursor_dup_write::<tables::AccountsTrieChangeSets>()?;
            let mut walker = cursor.walk_range(range)?;

            while walker.next().transpose()?.is_some() {
                walker.delete_current()?;
            }
        }

        {
            let range: RangeFrom<BlockNumberHashedAddress> = (from, B256::ZERO).into()..;
            let mut cursor = tx.cursor_dup_write::<tables::StoragesTrieChangeSets>()?;
            let mut walker = cursor.walk_range(range)?;

            while walker.next().transpose()?.is_some() {
                walker.delete_current()?;
            }
        }

        Ok(())
    }
}

impl<TX: DbTx + 'static, N: NodeTypes> TrieReader for DatabaseProvider<TX, N> {
    fn trie_reverts(&self, from: BlockNumber) -> ProviderResult<TrieUpdatesSorted> {
        let tx = self.tx_ref();

        // Read account trie changes directly into a Vec - data is already sorted by nibbles
        // within each block, and we want the oldest (first) version of each node sorted by path.
        let mut account_nodes = Vec::new();
        let mut seen_account_keys = HashSet::new();
        let mut accounts_cursor = tx.cursor_dup_read::<tables::AccountsTrieChangeSets>()?;

        for entry in accounts_cursor.walk_range(from..)? {
            let (_, TrieChangeSetsEntry { nibbles, node }) = entry?;
            // Only keep the first (oldest) version of each node
            if seen_account_keys.insert(nibbles.0) {
                account_nodes.push((nibbles.0, node));
            }
        }

        account_nodes.sort_by_key(|(path, _)| *path);

        // Read storage trie changes - data is sorted by (block, hashed_address, nibbles)
        // Keep track of seen (address, nibbles) pairs to only keep the oldest version per address,
        // sorted by path.
        let mut storage_tries = B256Map::<Vec<_>>::default();
        let mut seen_storage_keys = HashSet::new();
        let mut storages_cursor = tx.cursor_dup_read::<tables::StoragesTrieChangeSets>()?;

        // Create storage range starting from `from` block
        let storage_range_start = BlockNumberHashedAddress((from, B256::ZERO));

        for entry in storages_cursor.walk_range(storage_range_start..)? {
            let (
                BlockNumberHashedAddress((_, hashed_address)),
                TrieChangeSetsEntry { nibbles, node },
            ) = entry?;

            // Only keep the first (oldest) version of each node for this address
            if seen_storage_keys.insert((hashed_address, nibbles.0)) {
                storage_tries.entry(hashed_address).or_default().push((nibbles.0, node));
            }
        }

        // Convert to StorageTrieUpdatesSorted
        let storage_tries = storage_tries
            .into_iter()
            .map(|(address, mut nodes)| {
                nodes.sort_by_key(|(path, _)| *path);
                (address, StorageTrieUpdatesSorted { storage_nodes: nodes, is_deleted: false })
            })
            .collect();

        Ok(TrieUpdatesSorted::new(account_nodes, storage_tries))
    }

    fn get_block_trie_updates(
        &self,
        block_number: BlockNumber,
    ) -> ProviderResult<TrieUpdatesSorted> {
        let tx = self.tx_ref();

        // Step 1: Get the trie reverts for the state after the target block
        let reverts = self.trie_reverts(block_number + 1)?;

        // Step 2: Create an InMemoryTrieCursorFactory with the reverts
        // This gives us the trie state as it was after the target block was processed
        let db_cursor_factory = DatabaseTrieCursorFactory::new(tx);
        let cursor_factory = InMemoryTrieCursorFactory::new(db_cursor_factory, &reverts);

        // Step 3: Collect all account trie nodes that changed in the target block
        let mut account_nodes = Vec::new();

        // Walk through all account trie changes for this block
        let mut accounts_trie_cursor = tx.cursor_dup_read::<tables::AccountsTrieChangeSets>()?;
        let mut account_cursor = cursor_factory.account_trie_cursor()?;

        for entry in accounts_trie_cursor.walk_dup(Some(block_number), None)? {
            let (_, TrieChangeSetsEntry { nibbles, .. }) = entry?;
            // Look up the current value of this trie node using the overlay cursor
            let node_value = account_cursor.seek_exact(nibbles.0)?.map(|(_, node)| node);
            account_nodes.push((nibbles.0, node_value));
        }

        // Step 4: Collect all storage trie nodes that changed in the target block
        let mut storage_tries = B256Map::default();
        let mut storages_trie_cursor = tx.cursor_dup_read::<tables::StoragesTrieChangeSets>()?;
        let storage_range_start = BlockNumberHashedAddress((block_number, B256::ZERO));
        let storage_range_end = BlockNumberHashedAddress((block_number + 1, B256::ZERO));

        let mut current_hashed_address = None;
        let mut storage_cursor = None;

        for entry in storages_trie_cursor.walk_range(storage_range_start..storage_range_end)? {
            let (
                BlockNumberHashedAddress((_, hashed_address)),
                TrieChangeSetsEntry { nibbles, .. },
            ) = entry?;

            // Check if we need to create a new storage cursor for a different account
            if current_hashed_address != Some(hashed_address) {
                storage_cursor = Some(cursor_factory.storage_trie_cursor(hashed_address)?);
                current_hashed_address = Some(hashed_address);
            }

            // Look up the current value of this storage trie node
            let cursor =
                storage_cursor.as_mut().expect("storage_cursor was just initialized above");
            let node_value = cursor.seek_exact(nibbles.0)?.map(|(_, node)| node);
            storage_tries
                .entry(hashed_address)
                .or_insert_with(|| StorageTrieUpdatesSorted {
                    storage_nodes: Vec::new(),
                    is_deleted: false,
                })
                .storage_nodes
                .push((nibbles.0, node_value));
        }

        Ok(TrieUpdatesSorted::new(account_nodes, storage_tries))
    }
}

impl<TX: DbTxMut + DbTx + 'static, N: NodeTypes> StorageTrieWriter for DatabaseProvider<TX, N> {
    /// Writes storage trie updates from the given storage trie map with already sorted updates.
    ///
    /// Expects the storage trie updates to already be sorted by the hashed address key.
    ///
    /// Returns the number of entries modified.
    fn write_storage_trie_updates_sorted<'a>(
        &self,
        storage_tries: impl Iterator<Item = (&'a B256, &'a StorageTrieUpdatesSorted)>,
    ) -> ProviderResult<usize> {
        let mut num_entries = 0;
        let mut storage_tries = storage_tries.collect::<Vec<_>>();
        storage_tries.sort_unstable_by(|a, b| a.0.cmp(b.0));
        let mut cursor = self.tx_ref().cursor_dup_write::<tables::StoragesTrie>()?;
        for (hashed_address, storage_trie_updates) in storage_tries {
            let mut db_storage_trie_cursor =
                DatabaseStorageTrieCursor::new(cursor, *hashed_address);
            num_entries +=
                db_storage_trie_cursor.write_storage_trie_updates_sorted(storage_trie_updates)?;
            cursor = db_storage_trie_cursor.cursor;
        }

        Ok(num_entries)
    }

    /// Records the current values of all trie nodes which will be updated using the
    /// `StorageTrieUpdates` into the storage trie changesets table.
    ///
    /// The intended usage of this method is to call it _prior_ to calling
    /// `write_storage_trie_updates` with the same set of `StorageTrieUpdates`.
    ///
    /// Returns the number of keys written.
    fn write_storage_trie_changesets<'a>(
        &self,
        block_number: BlockNumber,
        storage_tries: impl Iterator<Item = (&'a B256, &'a StorageTrieUpdatesSorted)>,
        updates_overlay: Option<&TrieUpdatesSorted>,
    ) -> ProviderResult<usize> {
        let mut num_written = 0;

        let mut changeset_cursor =
            self.tx_ref().cursor_dup_write::<tables::StoragesTrieChangeSets>()?;

        // We hold two cursors to the same table because we use them simultaneously when an
        // account's storage is wiped. We keep them outside the for-loop so they can be re-used
        // between accounts.
        let changed_curr_values_cursor = self.tx_ref().cursor_dup_read::<tables::StoragesTrie>()?;
        let wiped_nodes_cursor = self.tx_ref().cursor_dup_read::<tables::StoragesTrie>()?;

        // DatabaseStorageTrieCursor requires ownership of the cursor. The easiest way to deal with
        // this is to create this outer variable with an initial dummy account, and overwrite it on
        // every loop for every real account.
        let mut changed_curr_values_cursor = DatabaseStorageTrieCursor::new(
            changed_curr_values_cursor,
            B256::default(), // Will be set per iteration
        );
        let mut wiped_nodes_cursor = DatabaseStorageTrieCursor::new(
            wiped_nodes_cursor,
            B256::default(), // Will be set per iteration
        );

        // Static empty array for when updates_overlay is None
        static EMPTY_UPDATES: Vec<(Nibbles, Option<BranchNodeCompact>)> = Vec::new();

        for (hashed_address, storage_trie_updates) in storage_tries {
            let changeset_key = BlockNumberHashedAddress((block_number, *hashed_address));

            // Update the hashed address for the cursors
            changed_curr_values_cursor =
                DatabaseStorageTrieCursor::new(changed_curr_values_cursor.cursor, *hashed_address);

            // Get the overlay updates for this storage trie, or use an empty array
            let overlay_updates = updates_overlay
                .and_then(|overlay| overlay.storage_tries_ref().get(hashed_address))
                .map(|updates| updates.storage_nodes_ref())
                .unwrap_or(&EMPTY_UPDATES);

            // Wrap the cursor in InMemoryTrieCursor with the overlay
            let mut in_memory_changed_cursor =
                InMemoryTrieCursor::new(Some(&mut changed_curr_values_cursor), overlay_updates);

            // Create an iterator which produces the current values of all updated paths, or None if
            // they are currently unset.
            let curr_values_of_changed = StorageTrieCurrentValuesIter::new(
                storage_trie_updates.storage_nodes.iter().map(|e| e.0),
                &mut in_memory_changed_cursor,
            )?;

            if storage_trie_updates.is_deleted() {
                // Create an iterator that starts from the beginning of the storage trie for this
                // account
                wiped_nodes_cursor =
                    DatabaseStorageTrieCursor::new(wiped_nodes_cursor.cursor, *hashed_address);

                // Wrap the wiped nodes cursor in InMemoryTrieCursor with the overlay
                let mut in_memory_wiped_cursor =
                    InMemoryTrieCursor::new(Some(&mut wiped_nodes_cursor), overlay_updates);

                let all_nodes = TrieCursorIter::new(&mut in_memory_wiped_cursor);

                for wiped in storage_trie_wiped_changeset_iter(curr_values_of_changed, all_nodes)? {
                    let (path, node) = wiped?;
                    num_written += 1;
                    changeset_cursor.append_dup(
                        changeset_key,
                        TrieChangeSetsEntry { nibbles: StoredNibblesSubKey(path), node },
                    )?;
                }
            } else {
                for curr_value in curr_values_of_changed {
                    let (path, node) = curr_value?;
                    num_written += 1;
                    changeset_cursor.append_dup(
                        changeset_key,
                        TrieChangeSetsEntry { nibbles: StoredNibblesSubKey(path), node },
                    )?;
                }
            }
        }

        Ok(num_written)
    }
}

impl<TX: DbTxMut + DbTx + 'static, N: NodeTypes> HashingWriter for DatabaseProvider<TX, N> {
    fn unwind_account_hashing<'a>(
        &self,
        changesets: impl Iterator<Item = &'a (BlockNumber, AccountBeforeTx)>,
    ) -> ProviderResult<BTreeMap<B256, Option<Account>>> {
        // Aggregate all block changesets and make a list of accounts that have been changed.
        // Note that collecting and then reversing the order is necessary to ensure that the
        // changes are applied in the correct order.
        let hashed_accounts = changesets
            .into_iter()
            .map(|(_, e)| (keccak256(e.address), e.info))
            .collect::<Vec<_>>()
            .into_iter()
            .rev()
            .collect::<BTreeMap<_, _>>();

        // Apply values to HashedState, and remove the account if it's None.
        let mut hashed_accounts_cursor = self.tx.cursor_write::<tables::HashedAccounts>()?;
        for (hashed_address, account) in &hashed_accounts {
            if let Some(account) = account {
                hashed_accounts_cursor.upsert(*hashed_address, account)?;
            } else if hashed_accounts_cursor.seek_exact(*hashed_address)?.is_some() {
                hashed_accounts_cursor.delete_current()?;
            }
        }

        Ok(hashed_accounts)
    }

    fn unwind_account_hashing_range(
        &self,
        range: impl RangeBounds<BlockNumber>,
    ) -> ProviderResult<BTreeMap<B256, Option<Account>>> {
        let changesets = self
            .tx
            .cursor_read::<tables::AccountChangeSets>()?
            .walk_range(range)?
            .collect::<Result<Vec<_>, _>>()?;
        self.unwind_account_hashing(changesets.iter())
    }

    fn insert_account_for_hashing(
        &self,
        changesets: impl IntoIterator<Item = (Address, Option<Account>)>,
    ) -> ProviderResult<BTreeMap<B256, Option<Account>>> {
        let mut hashed_accounts_cursor = self.tx.cursor_write::<tables::HashedAccounts>()?;
        let hashed_accounts =
            changesets.into_iter().map(|(ad, ac)| (keccak256(ad), ac)).collect::<BTreeMap<_, _>>();
        for (hashed_address, account) in &hashed_accounts {
            if let Some(account) = account {
                hashed_accounts_cursor.upsert(*hashed_address, account)?;
            } else if hashed_accounts_cursor.seek_exact(*hashed_address)?.is_some() {
                hashed_accounts_cursor.delete_current()?;
            }
        }
        Ok(hashed_accounts)
    }

    fn unwind_storage_hashing(
        &self,
        changesets: impl Iterator<Item = (BlockNumberAddress, StorageEntry)>,
    ) -> ProviderResult<HashMap<B256, BTreeSet<B256>>> {
        // Aggregate all block changesets and make list of accounts that have been changed.
        let mut hashed_storages = changesets
            .into_iter()
            .map(|(BlockNumberAddress((_, address)), storage_entry)| {
                (keccak256(address), keccak256(storage_entry.key), storage_entry.value)
            })
            .collect::<Vec<_>>();
        hashed_storages.sort_by_key(|(ha, hk, _)| (*ha, *hk));

        // Apply values to HashedState, and remove the account if it's None.
        let mut hashed_storage_keys: HashMap<B256, BTreeSet<B256>> =
            HashMap::with_capacity_and_hasher(hashed_storages.len(), Default::default());
        let mut hashed_storage = self.tx.cursor_dup_write::<tables::HashedStorages>()?;
        for (hashed_address, key, value) in hashed_storages.into_iter().rev() {
            hashed_storage_keys.entry(hashed_address).or_default().insert(key);

            if hashed_storage
                .seek_by_key_subkey(hashed_address, key)?
                .filter(|entry| entry.key == key)
                .is_some()
            {
                hashed_storage.delete_current()?;
            }

            if !value.is_zero() {
                hashed_storage.upsert(hashed_address, &StorageEntry { key, value })?;
            }
        }
        Ok(hashed_storage_keys)
    }

    fn unwind_storage_hashing_range(
        &self,
        range: impl RangeBounds<BlockNumberAddress>,
    ) -> ProviderResult<HashMap<B256, BTreeSet<B256>>> {
        let changesets = self
            .tx
            .cursor_read::<tables::StorageChangeSets>()?
            .walk_range(range)?
            .collect::<Result<Vec<_>, _>>()?;
        self.unwind_storage_hashing(changesets.into_iter())
    }

    fn insert_storage_for_hashing(
        &self,
        storages: impl IntoIterator<Item = (Address, impl IntoIterator<Item = StorageEntry>)>,
    ) -> ProviderResult<HashMap<B256, BTreeSet<B256>>> {
        // hash values
        let hashed_storages =
            storages.into_iter().fold(BTreeMap::new(), |mut map, (address, storage)| {
                let storage = storage.into_iter().fold(BTreeMap::new(), |mut map, entry| {
                    map.insert(keccak256(entry.key), entry.value);
                    map
                });
                map.insert(keccak256(address), storage);
                map
            });

        let hashed_storage_keys = hashed_storages
            .iter()
            .map(|(hashed_address, entries)| (*hashed_address, entries.keys().copied().collect()))
            .collect();

        let mut hashed_storage_cursor = self.tx.cursor_dup_write::<tables::HashedStorages>()?;
        // Hash the address and key and apply them to HashedStorage (if Storage is None
        // just remove it);
        hashed_storages.into_iter().try_for_each(|(hashed_address, storage)| {
            storage.into_iter().try_for_each(|(key, value)| -> ProviderResult<()> {
                if hashed_storage_cursor
                    .seek_by_key_subkey(hashed_address, key)?
                    .filter(|entry| entry.key == key)
                    .is_some()
                {
                    hashed_storage_cursor.delete_current()?;
                }

                if !value.is_zero() {
                    hashed_storage_cursor.upsert(hashed_address, &StorageEntry { key, value })?;
                }
                Ok(())
            })
        })?;

        Ok(hashed_storage_keys)
    }
}

impl<TX: DbTxMut + DbTx + 'static, N: NodeTypes> HistoryWriter for DatabaseProvider<TX, N> {
    fn unwind_account_history_indices<'a>(
        &self,
        changesets: impl Iterator<Item = &'a (BlockNumber, AccountBeforeTx)>,
    ) -> ProviderResult<usize> {
        let mut last_indices = changesets
            .into_iter()
            .map(|(index, account)| (account.address, *index))
            .collect::<Vec<_>>();
        last_indices.sort_by_key(|(a, _)| *a);

        // Unwind the account history index.
        let mut cursor = self.tx.cursor_write::<tables::AccountsHistory>()?;
        for &(address, rem_index) in &last_indices {
            let partial_shard = unwind_history_shards::<_, tables::AccountsHistory, _>(
                &mut cursor,
                ShardedKey::last(address),
                rem_index,
                |sharded_key| sharded_key.key == address,
            )?;

            // Check the last returned partial shard.
            // If it's not empty, the shard needs to be reinserted.
            if !partial_shard.is_empty() {
                cursor.insert(
                    ShardedKey::last(address),
                    &BlockNumberList::new_pre_sorted(partial_shard),
                )?;
            }
        }

        let changesets = last_indices.len();
        Ok(changesets)
    }

    fn unwind_account_history_indices_range(
        &self,
        range: impl RangeBounds<BlockNumber>,
    ) -> ProviderResult<usize> {
        let changesets = self
            .tx
            .cursor_read::<tables::AccountChangeSets>()?
            .walk_range(range)?
            .collect::<Result<Vec<_>, _>>()?;
        self.unwind_account_history_indices(changesets.iter())
    }

    fn insert_account_history_index(
        &self,
        account_transitions: impl IntoIterator<Item = (Address, impl IntoIterator<Item = u64>)>,
    ) -> ProviderResult<()> {
        self.append_history_index::<_, tables::AccountsHistory>(
            account_transitions,
            ShardedKey::new,
        )
    }

    fn unwind_storage_history_indices(
        &self,
        changesets: impl Iterator<Item = (BlockNumberAddress, StorageEntry)>,
    ) -> ProviderResult<usize> {
        let mut storage_changesets = changesets
            .into_iter()
            .map(|(BlockNumberAddress((bn, address)), storage)| (address, storage.key, bn))
            .collect::<Vec<_>>();
        storage_changesets.sort_by_key(|(address, key, _)| (*address, *key));

        let mut cursor = self.tx.cursor_write::<tables::StoragesHistory>()?;
        for &(address, storage_key, rem_index) in &storage_changesets {
            let partial_shard = unwind_history_shards::<_, tables::StoragesHistory, _>(
                &mut cursor,
                StorageShardedKey::last(address, storage_key),
                rem_index,
                |storage_sharded_key| {
                    storage_sharded_key.address == address &&
                        storage_sharded_key.sharded_key.key == storage_key
                },
            )?;

            // Check the last returned partial shard.
            // If it's not empty, the shard needs to be reinserted.
            if !partial_shard.is_empty() {
                cursor.insert(
                    StorageShardedKey::last(address, storage_key),
                    &BlockNumberList::new_pre_sorted(partial_shard),
                )?;
            }
        }

        let changesets = storage_changesets.len();
        Ok(changesets)
    }

    fn unwind_storage_history_indices_range(
        &self,
        range: impl RangeBounds<BlockNumberAddress>,
    ) -> ProviderResult<usize> {
        let changesets = self
            .tx
            .cursor_read::<tables::StorageChangeSets>()?
            .walk_range(range)?
            .collect::<Result<Vec<_>, _>>()?;
        self.unwind_storage_history_indices(changesets.into_iter())
    }

    fn insert_storage_history_index(
        &self,
        storage_transitions: impl IntoIterator<Item = ((Address, B256), impl IntoIterator<Item = u64>)>,
    ) -> ProviderResult<()> {
        self.append_history_index::<_, tables::StoragesHistory>(
            storage_transitions,
            |(address, storage_key), highest_block_number| {
                StorageShardedKey::new(address, storage_key, highest_block_number)
            },
        )
    }

    fn update_history_indices(&self, range: RangeInclusive<BlockNumber>) -> ProviderResult<()> {
        // account history stage
        {
            let indices = self.changed_accounts_and_blocks_with_range(range.clone())?;
            self.insert_account_history_index(indices)?;
        }

        // storage history stage
        {
            let indices = self.changed_storages_and_blocks_with_range(range)?;
            self.insert_storage_history_index(indices)?;
        }

        Ok(())
    }
}

impl<TX: DbTxMut + DbTx + 'static, N: NodeTypesForProvider + 'static> BlockExecutionWriter
    for DatabaseProvider<TX, N>
{
    fn take_block_and_execution_above(
        &self,
        block: BlockNumber,
    ) -> ProviderResult<Chain<Self::Primitives>> {
        let range = block + 1..=self.last_block_number()?;

        self.unwind_trie_state_from(block + 1)?;

        // get execution res
        let execution_state = self.take_state_above(block)?;

        let blocks = self.recovered_block_range(range)?;

        // remove block bodies it is needed for both get block range and get block execution results
        // that is why it is deleted afterwards.
        self.remove_blocks_above(block)?;

        // Update pipeline progress
        self.update_pipeline_stages(block, true)?;

        Ok(Chain::new(blocks, execution_state, None))
    }

    fn remove_block_and_execution_above(&self, block: BlockNumber) -> ProviderResult<()> {
        self.unwind_trie_state_from(block + 1)?;

        // remove execution res
        self.remove_state_above(block)?;

        // remove block bodies it is needed for both get block range and get block execution results
        // that is why it is deleted afterwards.
        self.remove_blocks_above(block)?;

        // Update pipeline progress
        self.update_pipeline_stages(block, true)?;

        Ok(())
    }
}

impl<TX: DbTxMut + DbTx + 'static, N: NodeTypesForProvider + 'static> BlockWriter
    for DatabaseProvider<TX, N>
{
    type Block = BlockTy<N>;
    type Receipt = ReceiptTy<N>;

    /// Inserts the block into the database, always modifying the following static file segments and
    /// tables:
    /// * [`StaticFileSegment::Headers`]
    /// * [`tables::HeaderNumbers`]
    /// * [`tables::BlockBodyIndices`]
    ///
    /// If there are transactions in the block, the following static file segments and tables will
    /// be modified:
    /// * [`StaticFileSegment::Transactions`]
    /// * [`tables::TransactionBlocks`]
    ///
    /// If ommers are not empty, this will modify [`BlockOmmers`](tables::BlockOmmers).
    /// If withdrawals are not empty, this will modify
    /// [`BlockWithdrawals`](tables::BlockWithdrawals).
    ///
    /// If the provider has __not__ configured full sender pruning, this will modify either:
    /// * [`StaticFileSegment::TransactionSenders`] (if `static_files_v2_enabled` flag is enabled)
    /// * [`TransactionSenders`](tables::TransactionSenders) (if `static_files_v2_enabled` flag is
    ///   disabled)
    ///
    /// If the provider has __not__ configured full transaction lookup pruning, this will modify
    /// [`TransactionHashNumbers`](tables::TransactionHashNumbers).
    fn insert_block(
        &self,
        block: RecoveredBlock<Self::Block>,
    ) -> ProviderResult<StoredBlockBodyIndices> {
        let block_number = block.number();

        let mut durations_recorder = metrics::DurationsRecorder::default();

        self.static_file_provider
            .get_writer(block_number, StaticFileSegment::Headers)?
            .append_header(block.header(), &block.hash())?;

        self.tx.put::<tables::HeaderNumbers>(block.hash(), block_number)?;
        durations_recorder.record_relative(metrics::Action::InsertHeaderNumbers);

        let mut next_tx_num = self
            .tx
            .cursor_read::<tables::TransactionBlocks>()?
            .last()?
            .map(|(n, _)| n + 1)
            .unwrap_or_default();
        durations_recorder.record_relative(metrics::Action::GetNextTxNum);
        let first_tx_num = next_tx_num;

        let tx_count = block.body().transaction_count() as u64;

        // Ensures we have all the senders for the block's transactions.
        let mut senders_writer = if self.storage_settings.read().senders_in_static_files {
            WriteDestination::StaticFile(
                self.static_file_provider
                    .get_writer(block.number(), StaticFileSegment::TransactionSenders)?,
            )
        } else {
            WriteDestination::Database(self.tx.cursor_write::<tables::TransactionSenders>()?)
        };
        for (transaction, sender) in block.body().transactions_iter().zip(block.senders_iter()) {
            let hash = transaction.tx_hash();

            if self.prune_modes.sender_recovery.as_ref().is_none_or(|m| !m.is_full()) {
                senders_writer.append_sender(next_tx_num, sender)?;
            }

            if self.prune_modes.transaction_lookup.is_none_or(|m| !m.is_full()) {
                self.tx.put::<tables::TransactionHashNumbers>(*hash, next_tx_num)?;
            }
            next_tx_num += 1;
        }

        self.append_block_bodies(vec![(block_number, Some(block.into_body()))])?;

        debug!(
            target: "providers::db",
            ?block_number,
            actions = ?durations_recorder.actions,
            "Inserted block"
        );

        Ok(StoredBlockBodyIndices { first_tx_num, tx_count })
    }

    fn append_block_bodies(
        &self,
        bodies: Vec<(BlockNumber, Option<BodyTy<N>>)>,
    ) -> ProviderResult<()> {
        let Some(from_block) = bodies.first().map(|(block, _)| *block) else { return Ok(()) };

        // Initialize writer if we will be writing transactions to staticfiles
        let mut tx_writer =
            self.static_file_provider.get_writer(from_block, StaticFileSegment::Transactions)?;

        let mut block_indices_cursor = self.tx.cursor_write::<tables::BlockBodyIndices>()?;
        let mut tx_block_cursor = self.tx.cursor_write::<tables::TransactionBlocks>()?;

        // Get id for the next tx_num or zero if there are no transactions.
        let mut next_tx_num = tx_block_cursor.last()?.map(|(id, _)| id + 1).unwrap_or_default();

        for (block_number, body) in &bodies {
            // Increment block on static file header.
            tx_writer.increment_block(*block_number)?;

            let tx_count = body.as_ref().map(|b| b.transactions().len() as u64).unwrap_or_default();
            let block_indices = StoredBlockBodyIndices { first_tx_num: next_tx_num, tx_count };

            let mut durations_recorder = metrics::DurationsRecorder::default();

            // insert block meta
            block_indices_cursor.append(*block_number, &block_indices)?;

            durations_recorder.record_relative(metrics::Action::InsertBlockBodyIndices);

            let Some(body) = body else { continue };

            // write transaction block index
            if !body.transactions().is_empty() {
                tx_block_cursor.append(block_indices.last_tx_num(), block_number)?;
                durations_recorder.record_relative(metrics::Action::InsertTransactionBlocks);
            }

            // write transactions
            for transaction in body.transactions() {
                tx_writer.append_transaction(next_tx_num, transaction)?;

                // Increment transaction id for each transaction.
                next_tx_num += 1;
            }
        }

        self.storage.writer().write_block_bodies(self, bodies)?;

        Ok(())
    }

    fn remove_blocks_above(&self, block: BlockNumber) -> ProviderResult<()> {
        // Clean up HeaderNumbers for blocks being removed, we must clear all indexes from MDBX.
        for hash in self.canonical_hashes_range(block + 1, self.last_block_number()? + 1)? {
            self.tx.delete::<tables::HeaderNumbers>(hash, None)?;
        }

        // Get highest static file block for the total block range
        let highest_static_file_block = self
            .static_file_provider()
            .get_highest_static_file_block(StaticFileSegment::Headers)
            .expect("todo: error handling, headers should exist");

        // IMPORTANT: we use `highest_static_file_block.saturating_sub(block_number)` to make sure
        // we remove only what is ABOVE the block.
        //
        // i.e., if the highest static file block is 8, we want to remove above block 5 only, we
        // will have three blocks to remove, which will be block 8, 7, and 6.
        debug!(target: "providers::db", ?block, "Removing static file blocks above block_number");
        self.static_file_provider()
            .get_writer(block, StaticFileSegment::Headers)?
            .prune_headers(highest_static_file_block.saturating_sub(block))?;

        // First transaction to be removed
        let unwind_tx_from = self
            .block_body_indices(block)?
            .map(|b| b.next_tx_num())
            .ok_or(ProviderError::BlockBodyIndicesNotFound(block))?;

        // Last transaction to be removed
        let unwind_tx_to = self
            .tx
            .cursor_read::<tables::BlockBodyIndices>()?
            .last()?
            // shouldn't happen because this was OK above
            .ok_or(ProviderError::BlockBodyIndicesNotFound(block))?
            .1
            .last_tx_num();

        if unwind_tx_from <= unwind_tx_to {
            for (hash, _) in self.transaction_hashes_by_range(unwind_tx_from..(unwind_tx_to + 1))? {
                self.tx.delete::<tables::TransactionHashNumbers>(hash, None)?;
            }
        }

        if self.storage_settings.read().senders_in_static_files {
            let static_file_transaction_sender_num = self
                .static_file_provider
                .get_highest_static_file_tx(StaticFileSegment::TransactionSenders);

            let to_delete = static_file_transaction_sender_num
                .map(|static_num| (static_num + 1).saturating_sub(unwind_tx_from))
                .unwrap_or_default();

            self.static_file_provider
                .latest_writer(StaticFileSegment::Receipts)?
                .prune_transaction_senders(to_delete, unwind_tx_from)?;
        } else {
            self.remove::<tables::TransactionSenders>(unwind_tx_from..)?;
        }

        self.remove_bodies_above(block)?;

        Ok(())
    }

    fn remove_bodies_above(&self, block: BlockNumber) -> ProviderResult<()> {
        self.storage.writer().remove_block_bodies_above(self, block)?;

        // First transaction to be removed
        let unwind_tx_from = self
            .block_body_indices(block)?
            .map(|b| b.next_tx_num())
            .ok_or(ProviderError::BlockBodyIndicesNotFound(block))?;

        self.remove::<tables::BlockBodyIndices>(block + 1..)?;
        self.remove::<tables::TransactionBlocks>(unwind_tx_from..)?;

        let static_file_tx_num =
            self.static_file_provider.get_highest_static_file_tx(StaticFileSegment::Transactions);

        let to_delete = static_file_tx_num
            .map(|static_tx| (static_tx + 1).saturating_sub(unwind_tx_from))
            .unwrap_or_default();

        self.static_file_provider
            .latest_writer(StaticFileSegment::Transactions)?
            .prune_transactions(to_delete, block)?;

        Ok(())
    }

    /// TODO(joshie): this fn should be moved to `UnifiedStorageWriter` eventually
    fn append_blocks_with_state(
        &self,
        blocks: Vec<RecoveredBlock<Self::Block>>,
        execution_outcome: &ExecutionOutcome<Self::Receipt>,
        hashed_state: HashedPostStateSorted,
    ) -> ProviderResult<()> {
        if blocks.is_empty() {
            debug!(target: "providers::db", "Attempted to append empty block range");
            return Ok(())
        }

        // Blocks are not empty, so no need to handle the case of `blocks.first()` being
        // `None`.
        let first_number = blocks[0].number();

        // Blocks are not empty, so no need to handle the case of `blocks.last()` being
        // `None`.
        let last_block_number = blocks[blocks.len() - 1].number();

        let mut durations_recorder = metrics::DurationsRecorder::default();

        // Insert the blocks
        for block in blocks {
            self.insert_block(block)?;
            durations_recorder.record_relative(metrics::Action::InsertBlock);
        }

        self.write_state(execution_outcome, OriginalValuesKnown::No)?;
        durations_recorder.record_relative(metrics::Action::InsertState);

        // insert hashes and intermediate merkle nodes
        self.write_hashed_state(&hashed_state)?;
        durations_recorder.record_relative(metrics::Action::InsertHashes);

        self.update_history_indices(first_number..=last_block_number)?;
        durations_recorder.record_relative(metrics::Action::InsertHistoryIndices);

        // Update pipeline progress
        self.update_pipeline_stages(last_block_number, false)?;
        durations_recorder.record_relative(metrics::Action::UpdatePipelineStages);

        debug!(target: "providers::db", range = ?first_number..=last_block_number, actions = ?durations_recorder.actions, "Appended blocks");

        Ok(())
    }
}

impl<TX: DbTx + 'static, N: NodeTypes> PruneCheckpointReader for DatabaseProvider<TX, N> {
    fn get_prune_checkpoint(
        &self,
        segment: PruneSegment,
    ) -> ProviderResult<Option<PruneCheckpoint>> {
        Ok(self.tx.get::<tables::PruneCheckpoints>(segment)?)
    }

    fn get_prune_checkpoints(&self) -> ProviderResult<Vec<(PruneSegment, PruneCheckpoint)>> {
        Ok(PruneSegment::variants()
            .filter_map(|segment| {
                self.tx
                    .get::<tables::PruneCheckpoints>(segment)
                    .transpose()
                    .map(|chk| chk.map(|chk| (segment, chk)))
            })
            .collect::<Result<_, _>>()?)
    }
}

impl<TX: DbTxMut, N: NodeTypes> PruneCheckpointWriter for DatabaseProvider<TX, N> {
    fn save_prune_checkpoint(
        &self,
        segment: PruneSegment,
        checkpoint: PruneCheckpoint,
    ) -> ProviderResult<()> {
        Ok(self.tx.put::<tables::PruneCheckpoints>(segment, checkpoint)?)
    }
}

impl<TX: DbTx + 'static, N: NodeTypesForProvider> StatsReader for DatabaseProvider<TX, N> {
    fn count_entries<T: Table>(&self) -> ProviderResult<usize> {
        let db_entries = self.tx.entries::<T>()?;
        let static_file_entries = match self.static_file_provider.count_entries::<T>() {
            Ok(entries) => entries,
            Err(ProviderError::UnsupportedProvider) => 0,
            Err(err) => return Err(err),
        };

        Ok(db_entries + static_file_entries)
    }
}

impl<TX: DbTx + 'static, N: NodeTypes> ChainStateBlockReader for DatabaseProvider<TX, N> {
    fn last_finalized_block_number(&self) -> ProviderResult<Option<BlockNumber>> {
        let mut finalized_blocks = self
            .tx
            .cursor_read::<tables::ChainState>()?
            .walk(Some(tables::ChainStateKey::LastFinalizedBlock))?
            .take(1)
            .collect::<Result<BTreeMap<tables::ChainStateKey, BlockNumber>, _>>()?;

        let last_finalized_block_number = finalized_blocks.pop_first().map(|pair| pair.1);
        Ok(last_finalized_block_number)
    }

    fn last_safe_block_number(&self) -> ProviderResult<Option<BlockNumber>> {
        let mut finalized_blocks = self
            .tx
            .cursor_read::<tables::ChainState>()?
            .walk(Some(tables::ChainStateKey::LastSafeBlock))?
            .take(1)
            .collect::<Result<BTreeMap<tables::ChainStateKey, BlockNumber>, _>>()?;

        let last_finalized_block_number = finalized_blocks.pop_first().map(|pair| pair.1);
        Ok(last_finalized_block_number)
    }
}

impl<TX: DbTxMut, N: NodeTypes> ChainStateBlockWriter for DatabaseProvider<TX, N> {
    fn save_finalized_block_number(&self, block_number: BlockNumber) -> ProviderResult<()> {
        Ok(self
            .tx
            .put::<tables::ChainState>(tables::ChainStateKey::LastFinalizedBlock, block_number)?)
    }

    fn save_safe_block_number(&self, block_number: BlockNumber) -> ProviderResult<()> {
        Ok(self.tx.put::<tables::ChainState>(tables::ChainStateKey::LastSafeBlock, block_number)?)
    }
}

impl<TX: DbTx + 'static, N: NodeTypes + 'static> DBProvider for DatabaseProvider<TX, N> {
    type Tx = TX;

    fn tx_ref(&self) -> &Self::Tx {
        &self.tx
    }

    fn tx_mut(&mut self) -> &mut Self::Tx {
        &mut self.tx
    }

    fn into_tx(self) -> Self::Tx {
        self.tx
    }

    fn prune_modes_ref(&self) -> &PruneModes {
        self.prune_modes_ref()
    }

    /// Commit database transaction and static files.
    fn commit(self) -> ProviderResult<bool> {
        // For unwinding it makes more sense to commit the database first, since if
        // it is interrupted before the static files commit, we can just
        // truncate the static files according to the
        // checkpoints on the next start-up.
        if self.static_file_provider.has_unwind_queued() {
            self.tx.commit()?;
            self.static_file_provider.commit()?;
        } else {
            self.static_file_provider.commit()?;
            self.tx.commit()?;
        }

        Ok(true)
    }
}

impl<TX: DbTx, N: NodeTypes> MetadataProvider for DatabaseProvider<TX, N> {
    fn get_metadata(&self, key: &str) -> ProviderResult<Option<Vec<u8>>> {
        self.tx.get::<tables::Metadata>(key.to_string()).map_err(Into::into)
    }
}

impl<TX: DbTxMut, N: NodeTypes> MetadataWriter for DatabaseProvider<TX, N> {
    fn write_metadata(&self, key: &str, value: Vec<u8>) -> ProviderResult<()> {
        self.tx.put::<tables::Metadata>(key.to_string(), value).map_err(Into::into)
    }
}

impl<TX: Send + Sync, N: NodeTypes> StorageSettingsCache for DatabaseProvider<TX, N> {
    fn cached_storage_settings(&self) -> StorageSettings {
        *self.storage_settings.read()
    }

    fn set_storage_settings_cache(&self, settings: StorageSettings) {
        *self.storage_settings.write() = settings;
    }
}

#[cfg(test)]
mod tests {
    use super::*;
    use crate::{
        test_utils::{blocks::BlockchainTestData, create_test_provider_factory},
        BlockWriter,
    };
    use reth_testing_utils::generators::{self, random_block, BlockParams};

    #[test]
    fn test_receipts_by_block_range_empty_range() {
        let factory = create_test_provider_factory();
        let provider = factory.provider().unwrap();

        // empty range should return empty vec
        let start = 10u64;
        let end = 9u64;
        let result = provider.receipts_by_block_range(start..=end).unwrap();
        assert_eq!(result, Vec::<Vec<reth_ethereum_primitives::Receipt>>::new());
    }

    #[test]
    fn test_receipts_by_block_range_nonexistent_blocks() {
        let factory = create_test_provider_factory();
        let provider = factory.provider().unwrap();

        // non-existent blocks should return empty vecs for each block
        let result = provider.receipts_by_block_range(10..=12).unwrap();
        assert_eq!(result, vec![vec![], vec![], vec![]]);
    }

    #[test]
    fn test_receipts_by_block_range_single_block() {
        let factory = create_test_provider_factory();
        let data = BlockchainTestData::default();

        let provider_rw = factory.provider_rw().unwrap();
        provider_rw.insert_block(data.genesis.clone().try_recover().unwrap()).unwrap();
        provider_rw
            .write_state(
                &ExecutionOutcome { first_block: 0, receipts: vec![vec![]], ..Default::default() },
                crate::OriginalValuesKnown::No,
            )
            .unwrap();
        provider_rw.insert_block(data.blocks[0].0.clone()).unwrap();
        provider_rw.write_state(&data.blocks[0].1, crate::OriginalValuesKnown::No).unwrap();
        provider_rw.commit().unwrap();

        let provider = factory.provider().unwrap();
        let result = provider.receipts_by_block_range(1..=1).unwrap();

        // should have one vec with one receipt
        assert_eq!(result.len(), 1);
        assert_eq!(result[0].len(), 1);
        assert_eq!(result[0][0], data.blocks[0].1.receipts()[0][0]);
    }

    #[test]
    fn test_receipts_by_block_range_multiple_blocks() {
        let factory = create_test_provider_factory();
        let data = BlockchainTestData::default();

        let provider_rw = factory.provider_rw().unwrap();
        provider_rw.insert_block(data.genesis.clone().try_recover().unwrap()).unwrap();
        provider_rw
            .write_state(
                &ExecutionOutcome { first_block: 0, receipts: vec![vec![]], ..Default::default() },
                crate::OriginalValuesKnown::No,
            )
            .unwrap();
        for i in 0..3 {
            provider_rw.insert_block(data.blocks[i].0.clone()).unwrap();
            provider_rw.write_state(&data.blocks[i].1, crate::OriginalValuesKnown::No).unwrap();
        }
        provider_rw.commit().unwrap();

        let provider = factory.provider().unwrap();
        let result = provider.receipts_by_block_range(1..=3).unwrap();

        // should have 3 vecs, each with one receipt
        assert_eq!(result.len(), 3);
        for (i, block_receipts) in result.iter().enumerate() {
            assert_eq!(block_receipts.len(), 1);
            assert_eq!(block_receipts[0], data.blocks[i].1.receipts()[0][0]);
        }
    }

    #[test]
    fn test_receipts_by_block_range_blocks_with_varying_tx_counts() {
        let factory = create_test_provider_factory();
        let data = BlockchainTestData::default();

        let provider_rw = factory.provider_rw().unwrap();
        provider_rw.insert_block(data.genesis.clone().try_recover().unwrap()).unwrap();
        provider_rw
            .write_state(
                &ExecutionOutcome { first_block: 0, receipts: vec![vec![]], ..Default::default() },
                crate::OriginalValuesKnown::No,
            )
            .unwrap();

        // insert blocks 1-3 with receipts
        for i in 0..3 {
            provider_rw.insert_block(data.blocks[i].0.clone()).unwrap();
            provider_rw.write_state(&data.blocks[i].1, crate::OriginalValuesKnown::No).unwrap();
        }
        provider_rw.commit().unwrap();

        let provider = factory.provider().unwrap();
        let result = provider.receipts_by_block_range(1..=3).unwrap();

        // verify each block has one receipt
        assert_eq!(result.len(), 3);
        for block_receipts in &result {
            assert_eq!(block_receipts.len(), 1);
        }
    }

    #[test]
    fn test_receipts_by_block_range_partial_range() {
        let factory = create_test_provider_factory();
        let data = BlockchainTestData::default();

        let provider_rw = factory.provider_rw().unwrap();
        provider_rw.insert_block(data.genesis.clone().try_recover().unwrap()).unwrap();
        provider_rw
            .write_state(
                &ExecutionOutcome { first_block: 0, receipts: vec![vec![]], ..Default::default() },
                crate::OriginalValuesKnown::No,
            )
            .unwrap();
        for i in 0..3 {
            provider_rw.insert_block(data.blocks[i].0.clone()).unwrap();
            provider_rw.write_state(&data.blocks[i].1, crate::OriginalValuesKnown::No).unwrap();
        }
        provider_rw.commit().unwrap();

        let provider = factory.provider().unwrap();

        // request range that includes both existing and non-existing blocks
        let result = provider.receipts_by_block_range(2..=5).unwrap();
        assert_eq!(result.len(), 4);

        // blocks 2-3 should have receipts, blocks 4-5 should be empty
        assert_eq!(result[0].len(), 1); // block 2
        assert_eq!(result[1].len(), 1); // block 3
        assert_eq!(result[2].len(), 0); // block 4 (doesn't exist)
        assert_eq!(result[3].len(), 0); // block 5 (doesn't exist)

        assert_eq!(result[0][0], data.blocks[1].1.receipts()[0][0]);
        assert_eq!(result[1][0], data.blocks[2].1.receipts()[0][0]);
    }

    #[test]
    fn test_receipts_by_block_range_all_empty_blocks() {
        let factory = create_test_provider_factory();
        let mut rng = generators::rng();

        // create blocks with no transactions
        let mut blocks = Vec::new();
        for i in 0..3 {
            let block =
                random_block(&mut rng, i, BlockParams { tx_count: Some(0), ..Default::default() });
            blocks.push(block);
        }

        let provider_rw = factory.provider_rw().unwrap();
        for block in blocks {
            provider_rw.insert_block(block.try_recover().unwrap()).unwrap();
        }
        provider_rw.commit().unwrap();

        let provider = factory.provider().unwrap();
        let result = provider.receipts_by_block_range(1..=3).unwrap();

        assert_eq!(result.len(), 3);
        for block_receipts in result {
            assert_eq!(block_receipts.len(), 0);
        }
    }

    #[test]
    fn test_receipts_by_block_range_consistency_with_individual_calls() {
        let factory = create_test_provider_factory();
        let data = BlockchainTestData::default();

        let provider_rw = factory.provider_rw().unwrap();
        provider_rw.insert_block(data.genesis.clone().try_recover().unwrap()).unwrap();
        provider_rw
            .write_state(
                &ExecutionOutcome { first_block: 0, receipts: vec![vec![]], ..Default::default() },
                crate::OriginalValuesKnown::No,
            )
            .unwrap();
        for i in 0..3 {
            provider_rw.insert_block(data.blocks[i].0.clone()).unwrap();
            provider_rw.write_state(&data.blocks[i].1, crate::OriginalValuesKnown::No).unwrap();
        }
        provider_rw.commit().unwrap();

        let provider = factory.provider().unwrap();

        // get receipts using block range method
        let range_result = provider.receipts_by_block_range(1..=3).unwrap();

        // get receipts using individual block calls
        let mut individual_results = Vec::new();
        for block_num in 1..=3 {
            let receipts =
                provider.receipts_by_block(block_num.into()).unwrap().unwrap_or_default();
            individual_results.push(receipts);
        }

        assert_eq!(range_result, individual_results);
    }

    #[test]
    fn test_write_trie_changesets() {
        use reth_db_api::models::BlockNumberHashedAddress;
        use reth_trie::{BranchNodeCompact, StorageTrieEntry};

        let factory = create_test_provider_factory();
        let provider_rw = factory.provider_rw().unwrap();

        let block_number = 1u64;

        // Create some test nibbles and nodes
        let account_nibbles1 = Nibbles::from_nibbles([0x1, 0x2, 0x3, 0x4]);
        let account_nibbles2 = Nibbles::from_nibbles([0x5, 0x6, 0x7, 0x8]);

        let node1 = BranchNodeCompact::new(
            0b1111_1111_1111_1111, // state_mask
            0b0000_0000_0000_0000, // tree_mask
            0b0000_0000_0000_0000, // hash_mask
            vec![],                // hashes
            None,                  // root hash
        );

        // Pre-populate AccountsTrie with a node that will be updated (for account_nibbles1)
        {
            let mut cursor = provider_rw.tx_ref().cursor_write::<tables::AccountsTrie>().unwrap();
            cursor.insert(StoredNibbles(account_nibbles1), &node1).unwrap();
        }

        // Create account trie updates: one Some (update) and one None (removal)
        let account_nodes = vec![
            (account_nibbles1, Some(node1.clone())), // This will update existing node
            (account_nibbles2, None),                // This will be a removal (no existing node)
        ];

        // Create storage trie updates
        let storage_address1 = B256::from([1u8; 32]); // Normal storage trie
        let storage_address2 = B256::from([2u8; 32]); // Wiped storage trie

        let storage_nibbles1 = Nibbles::from_nibbles([0xa, 0xb]);
        let storage_nibbles2 = Nibbles::from_nibbles([0xc, 0xd]);
        let storage_nibbles3 = Nibbles::from_nibbles([0xe, 0xf]);

        let storage_node1 = BranchNodeCompact::new(
            0b1111_0000_0000_0000,
            0b0000_0000_0000_0000,
            0b0000_0000_0000_0000,
            vec![],
            None,
        );

        let storage_node2 = BranchNodeCompact::new(
            0b0000_1111_0000_0000,
            0b0000_0000_0000_0000,
            0b0000_0000_0000_0000,
            vec![],
            None,
        );

        // Create an old version of storage_node1 to prepopulate
        let storage_node1_old = BranchNodeCompact::new(
            0b1010_0000_0000_0000, // Different mask to show it's an old value
            0b0000_0000_0000_0000,
            0b0000_0000_0000_0000,
            vec![],
            None,
        );

        // Pre-populate StoragesTrie for normal storage (storage_address1)
        {
            let mut cursor =
                provider_rw.tx_ref().cursor_dup_write::<tables::StoragesTrie>().unwrap();
            // Add node that will be updated (storage_nibbles1) with old value
            let entry = StorageTrieEntry {
                nibbles: StoredNibblesSubKey(storage_nibbles1),
                node: storage_node1_old.clone(),
            };
            cursor.upsert(storage_address1, &entry).unwrap();
        }

        // Pre-populate StoragesTrie for wiped storage (storage_address2)
        {
            let mut cursor =
                provider_rw.tx_ref().cursor_dup_write::<tables::StoragesTrie>().unwrap();
            // Add node that will be updated (storage_nibbles1)
            let entry1 = StorageTrieEntry {
                nibbles: StoredNibblesSubKey(storage_nibbles1),
                node: storage_node1.clone(),
            };
            cursor.upsert(storage_address2, &entry1).unwrap();
            // Add node that won't be updated but exists (storage_nibbles3)
            let entry3 = StorageTrieEntry {
                nibbles: StoredNibblesSubKey(storage_nibbles3),
                node: storage_node2.clone(),
            };
            cursor.upsert(storage_address2, &entry3).unwrap();
        }

        // Normal storage trie: one Some (update) and one None (new)
        let storage_trie1 = StorageTrieUpdatesSorted {
            is_deleted: false,
            storage_nodes: vec![
                (storage_nibbles1, Some(storage_node1.clone())), // This will update existing node
                (storage_nibbles2, None),                        // This is a new node
            ],
        };

        // Wiped storage trie
        let storage_trie2 = StorageTrieUpdatesSorted {
            is_deleted: true,
            storage_nodes: vec![
                (storage_nibbles1, Some(storage_node1.clone())), // Updated node already in db
                (storage_nibbles2, Some(storage_node2.clone())), /* Updated node not in db
                                                                  * storage_nibbles3 is in db
                                                                  * but not updated */
            ],
        };

        let mut storage_tries = B256Map::default();
        storage_tries.insert(storage_address1, storage_trie1);
        storage_tries.insert(storage_address2, storage_trie2);

        let trie_updates = TrieUpdatesSorted::new(account_nodes, storage_tries);

        // Write the changesets
        let num_written =
            provider_rw.write_trie_changesets(block_number, &trie_updates, None).unwrap();

        // Verify number of entries written
        // Account changesets: 2 (one update, one removal)
        // Storage changesets:
        //   - Normal storage: 2 (one update, one removal)
        //   - Wiped storage: 3 (two updated, one existing not updated)
        // Total: 2 + 2 + 3 = 7
        assert_eq!(num_written, 7);

        // Verify account changesets were written correctly
        {
            let mut cursor =
                provider_rw.tx_ref().cursor_dup_read::<tables::AccountsTrieChangeSets>().unwrap();

            // Get all entries for this block to see what was written
            let all_entries = cursor
                .walk_dup(Some(block_number), None)
                .unwrap()
                .collect::<Result<Vec<_>, _>>()
                .unwrap();

            // Assert the full value of all_entries in a single assert_eq
            assert_eq!(
                all_entries,
                vec![
                    (
                        block_number,
                        TrieChangeSetsEntry {
                            nibbles: StoredNibblesSubKey(account_nibbles1),
                            node: Some(node1),
                        }
                    ),
                    (
                        block_number,
                        TrieChangeSetsEntry {
                            nibbles: StoredNibblesSubKey(account_nibbles2),
                            node: None,
                        }
                    ),
                ]
            );
        }

        // Verify storage changesets were written correctly
        {
            let mut cursor =
                provider_rw.tx_ref().cursor_dup_read::<tables::StoragesTrieChangeSets>().unwrap();

            // Check normal storage trie changesets
            let key1 = BlockNumberHashedAddress((block_number, storage_address1));
            let entries1 =
                cursor.walk_dup(Some(key1), None).unwrap().collect::<Result<Vec<_>, _>>().unwrap();

            assert_eq!(
                entries1,
                vec![
                    (
                        key1,
                        TrieChangeSetsEntry {
                            nibbles: StoredNibblesSubKey(storage_nibbles1),
                            node: Some(storage_node1_old), // Old value that was prepopulated
                        }
                    ),
                    (
                        key1,
                        TrieChangeSetsEntry {
                            nibbles: StoredNibblesSubKey(storage_nibbles2),
                            node: None, // New node, no previous value
                        }
                    ),
                ]
            );

            // Check wiped storage trie changesets
            let key2 = BlockNumberHashedAddress((block_number, storage_address2));
            let entries2 =
                cursor.walk_dup(Some(key2), None).unwrap().collect::<Result<Vec<_>, _>>().unwrap();

            assert_eq!(
                entries2,
                vec![
                    (
                        key2,
                        TrieChangeSetsEntry {
                            nibbles: StoredNibblesSubKey(storage_nibbles1),
                            node: Some(storage_node1), // Was in db, so has old value
                        }
                    ),
                    (
                        key2,
                        TrieChangeSetsEntry {
                            nibbles: StoredNibblesSubKey(storage_nibbles2),
                            node: None, // Was not in db
                        }
                    ),
                    (
                        key2,
                        TrieChangeSetsEntry {
                            nibbles: StoredNibblesSubKey(storage_nibbles3),
                            node: Some(storage_node2), // Existing node in wiped storage
                        }
                    ),
                ]
            );
        }

        provider_rw.commit().unwrap();
    }

    #[test]
    fn test_write_trie_changesets_with_overlay() {
        use reth_db_api::models::BlockNumberHashedAddress;
        use reth_trie::BranchNodeCompact;

        let factory = create_test_provider_factory();
        let provider_rw = factory.provider_rw().unwrap();

        let block_number = 1u64;

        // Create some test nibbles and nodes
        let account_nibbles1 = Nibbles::from_nibbles([0x1, 0x2, 0x3, 0x4]);
        let account_nibbles2 = Nibbles::from_nibbles([0x5, 0x6, 0x7, 0x8]);

        let node1 = BranchNodeCompact::new(
            0b1111_1111_1111_1111, // state_mask
            0b0000_0000_0000_0000, // tree_mask
            0b0000_0000_0000_0000, // hash_mask
            vec![],                // hashes
            None,                  // root hash
        );

        // NOTE: Unlike the previous test, we're NOT pre-populating the database
        // All node values will come from the overlay

        // Create the overlay with existing values that would normally be in the DB
        let node1_old = BranchNodeCompact::new(
            0b1010_1010_1010_1010, // Different mask to show it's the overlay "existing" value
            0b0000_0000_0000_0000,
            0b0000_0000_0000_0000,
            vec![],
            None,
        );

        // Create overlay account nodes
        let overlay_account_nodes = vec![
            (account_nibbles1, Some(node1_old.clone())), // This simulates existing node in overlay
        ];

        // Create account trie updates: one Some (update) and one None (removal)
        let account_nodes = vec![
            (account_nibbles1, Some(node1)), // This will update overlay node
            (account_nibbles2, None),        // This will be a removal (no existing node)
        ];

        // Create storage trie updates
        let storage_address1 = B256::from([1u8; 32]); // Normal storage trie
        let storage_address2 = B256::from([2u8; 32]); // Wiped storage trie

        let storage_nibbles1 = Nibbles::from_nibbles([0xa, 0xb]);
        let storage_nibbles2 = Nibbles::from_nibbles([0xc, 0xd]);
        let storage_nibbles3 = Nibbles::from_nibbles([0xe, 0xf]);

        let storage_node1 = BranchNodeCompact::new(
            0b1111_0000_0000_0000,
            0b0000_0000_0000_0000,
            0b0000_0000_0000_0000,
            vec![],
            None,
        );

        let storage_node2 = BranchNodeCompact::new(
            0b0000_1111_0000_0000,
            0b0000_0000_0000_0000,
            0b0000_0000_0000_0000,
            vec![],
            None,
        );

        // Create old versions for overlay
        let storage_node1_old = BranchNodeCompact::new(
            0b1010_0000_0000_0000, // Different mask to show it's an old value
            0b0000_0000_0000_0000,
            0b0000_0000_0000_0000,
            vec![],
            None,
        );

        // Create overlay storage nodes
        let mut overlay_storage_tries = B256Map::default();

        // Overlay for normal storage (storage_address1)
        let overlay_storage_trie1 = StorageTrieUpdatesSorted {
            is_deleted: false,
            storage_nodes: vec![
                (storage_nibbles1, Some(storage_node1_old.clone())), /* Simulates existing in
                                                                      * overlay */
            ],
        };

        // Overlay for wiped storage (storage_address2)
        let overlay_storage_trie2 = StorageTrieUpdatesSorted {
            is_deleted: false,
            storage_nodes: vec![
                (storage_nibbles1, Some(storage_node1.clone())), // Existing in overlay
                (storage_nibbles3, Some(storage_node2.clone())), // Also existing in overlay
            ],
        };

        overlay_storage_tries.insert(storage_address1, overlay_storage_trie1);
        overlay_storage_tries.insert(storage_address2, overlay_storage_trie2);

        let overlay = TrieUpdatesSorted::new(overlay_account_nodes, overlay_storage_tries);

        // Normal storage trie: one Some (update) and one None (new)
        let storage_trie1 = StorageTrieUpdatesSorted {
            is_deleted: false,
            storage_nodes: vec![
                (storage_nibbles1, Some(storage_node1.clone())), // This will update overlay node
                (storage_nibbles2, None),                        // This is a new node
            ],
        };

        // Wiped storage trie
        let storage_trie2 = StorageTrieUpdatesSorted {
            is_deleted: true,
            storage_nodes: vec![
                (storage_nibbles1, Some(storage_node1.clone())), // Updated node from overlay
                (storage_nibbles2, Some(storage_node2.clone())), /* Updated node not in overlay
                                                                  * storage_nibbles3 is in
                                                                  * overlay
                                                                  * but not updated */
            ],
        };

        let mut storage_tries = B256Map::default();
        storage_tries.insert(storage_address1, storage_trie1);
        storage_tries.insert(storage_address2, storage_trie2);

        let trie_updates = TrieUpdatesSorted::new(account_nodes, storage_tries);

        // Write the changesets WITH OVERLAY
        let num_written =
            provider_rw.write_trie_changesets(block_number, &trie_updates, Some(&overlay)).unwrap();

        // Verify number of entries written
        // Account changesets: 2 (one update from overlay, one removal)
        // Storage changesets:
        //   - Normal storage: 2 (one update from overlay, one new)
        //   - Wiped storage: 3 (two updated, one existing from overlay not updated)
        // Total: 2 + 2 + 3 = 7
        assert_eq!(num_written, 7);

        // Verify account changesets were written correctly
        {
            let mut cursor =
                provider_rw.tx_ref().cursor_dup_read::<tables::AccountsTrieChangeSets>().unwrap();

            // Get all entries for this block to see what was written
            let all_entries = cursor
                .walk_dup(Some(block_number), None)
                .unwrap()
                .collect::<Result<Vec<_>, _>>()
                .unwrap();

            // Assert the full value of all_entries in a single assert_eq
            assert_eq!(
                all_entries,
                vec![
                    (
                        block_number,
                        TrieChangeSetsEntry {
                            nibbles: StoredNibblesSubKey(account_nibbles1),
                            node: Some(node1_old), // Value from overlay, not DB
                        }
                    ),
                    (
                        block_number,
                        TrieChangeSetsEntry {
                            nibbles: StoredNibblesSubKey(account_nibbles2),
                            node: None,
                        }
                    ),
                ]
            );
        }

        // Verify storage changesets were written correctly
        {
            let mut cursor =
                provider_rw.tx_ref().cursor_dup_read::<tables::StoragesTrieChangeSets>().unwrap();

            // Check normal storage trie changesets
            let key1 = BlockNumberHashedAddress((block_number, storage_address1));
            let entries1 =
                cursor.walk_dup(Some(key1), None).unwrap().collect::<Result<Vec<_>, _>>().unwrap();

            assert_eq!(
                entries1,
                vec![
                    (
                        key1,
                        TrieChangeSetsEntry {
                            nibbles: StoredNibblesSubKey(storage_nibbles1),
                            node: Some(storage_node1_old), // Old value from overlay
                        }
                    ),
                    (
                        key1,
                        TrieChangeSetsEntry {
                            nibbles: StoredNibblesSubKey(storage_nibbles2),
                            node: None, // New node, no previous value
                        }
                    ),
                ]
            );

            // Check wiped storage trie changesets
            let key2 = BlockNumberHashedAddress((block_number, storage_address2));
            let entries2 =
                cursor.walk_dup(Some(key2), None).unwrap().collect::<Result<Vec<_>, _>>().unwrap();

            assert_eq!(
                entries2,
                vec![
                    (
                        key2,
                        TrieChangeSetsEntry {
                            nibbles: StoredNibblesSubKey(storage_nibbles1),
                            node: Some(storage_node1), // Value from overlay
                        }
                    ),
                    (
                        key2,
                        TrieChangeSetsEntry {
                            nibbles: StoredNibblesSubKey(storage_nibbles2),
                            node: None, // Was not in overlay
                        }
                    ),
                    (
                        key2,
                        TrieChangeSetsEntry {
                            nibbles: StoredNibblesSubKey(storage_nibbles3),
                            node: Some(storage_node2), /* Existing node from overlay in wiped
                                                        * storage */
                        }
                    ),
                ]
            );
        }

        provider_rw.commit().unwrap();
    }

    #[test]
    fn test_clear_trie_changesets_from() {
        use alloy_primitives::hex_literal::hex;
        use reth_db_api::models::BlockNumberHashedAddress;
        use reth_trie::{BranchNodeCompact, StoredNibblesSubKey, TrieChangeSetsEntry};

        let factory = create_test_provider_factory();

        // Create some test data for different block numbers
        let block1 = 100u64;
        let block2 = 101u64;
        let block3 = 102u64;
        let block4 = 103u64;
        let block5 = 104u64;

        // Create test addresses for storage changesets
        let storage_address1 =
            B256::from(hex!("1111111111111111111111111111111111111111111111111111111111111111"));
        let storage_address2 =
            B256::from(hex!("2222222222222222222222222222222222222222222222222222222222222222"));

        // Create test nibbles
        let nibbles1 = StoredNibblesSubKey(Nibbles::from_nibbles([0x1, 0x2, 0x3]));
        let nibbles2 = StoredNibblesSubKey(Nibbles::from_nibbles([0x4, 0x5, 0x6]));
        let nibbles3 = StoredNibblesSubKey(Nibbles::from_nibbles([0x7, 0x8, 0x9]));

        // Create test nodes
        let node1 = BranchNodeCompact::new(
            0b1111_1111_1111_1111,
            0b1111_1111_1111_1111,
            0b0000_0000_0000_0001,
            vec![B256::from(hex!(
                "1234567890abcdef1234567890abcdef1234567890abcdef1234567890abcdef"
            ))],
            None,
        );
        let node2 = BranchNodeCompact::new(
            0b1111_1111_1111_1110,
            0b1111_1111_1111_1110,
            0b0000_0000_0000_0010,
            vec![B256::from(hex!(
                "abcdef1234567890abcdef1234567890abcdef1234567890abcdef1234567890"
            ))],
            Some(B256::from(hex!(
                "deadbeefdeadbeefdeadbeefdeadbeefdeadbeefdeadbeefdeadbeefdeadbeef"
            ))),
        );

        // Populate AccountsTrieChangeSets with data across multiple blocks
        {
            let provider_rw = factory.provider_rw().unwrap();
            let mut cursor =
                provider_rw.tx_ref().cursor_dup_write::<tables::AccountsTrieChangeSets>().unwrap();

            // Block 100: 2 entries (will be kept - before start block)
            cursor
                .upsert(
                    block1,
                    &TrieChangeSetsEntry { nibbles: nibbles1.clone(), node: Some(node1.clone()) },
                )
                .unwrap();
            cursor
                .upsert(block1, &TrieChangeSetsEntry { nibbles: nibbles2.clone(), node: None })
                .unwrap();

            // Block 101: 3 entries with duplicates (will be deleted - from this block onwards)
            cursor
                .upsert(
                    block2,
                    &TrieChangeSetsEntry { nibbles: nibbles1.clone(), node: Some(node2.clone()) },
                )
                .unwrap();
            cursor
                .upsert(
                    block2,
                    &TrieChangeSetsEntry { nibbles: nibbles1.clone(), node: Some(node1.clone()) },
                )
                .unwrap(); // duplicate key
            cursor
                .upsert(block2, &TrieChangeSetsEntry { nibbles: nibbles3.clone(), node: None })
                .unwrap();

            // Block 102: 2 entries (will be deleted - after start block)
            cursor
                .upsert(
                    block3,
                    &TrieChangeSetsEntry { nibbles: nibbles2.clone(), node: Some(node1.clone()) },
                )
                .unwrap();
            cursor
                .upsert(
                    block3,
                    &TrieChangeSetsEntry { nibbles: nibbles3.clone(), node: Some(node2.clone()) },
                )
                .unwrap();

            // Block 103: 1 entry (will be deleted - after start block)
            cursor
                .upsert(block4, &TrieChangeSetsEntry { nibbles: nibbles1.clone(), node: None })
                .unwrap();

            // Block 104: 2 entries (will be deleted - after start block)
            cursor
                .upsert(
                    block5,
                    &TrieChangeSetsEntry { nibbles: nibbles2.clone(), node: Some(node2.clone()) },
                )
                .unwrap();
            cursor
                .upsert(block5, &TrieChangeSetsEntry { nibbles: nibbles3.clone(), node: None })
                .unwrap();

            provider_rw.commit().unwrap();
        }

        // Populate StoragesTrieChangeSets with data across multiple blocks
        {
            let provider_rw = factory.provider_rw().unwrap();
            let mut cursor =
                provider_rw.tx_ref().cursor_dup_write::<tables::StoragesTrieChangeSets>().unwrap();

            // Block 100, address1: 2 entries (will be kept - before start block)
            let key1_block1 = BlockNumberHashedAddress((block1, storage_address1));
            cursor
                .upsert(
                    key1_block1,
                    &TrieChangeSetsEntry { nibbles: nibbles1.clone(), node: Some(node1.clone()) },
                )
                .unwrap();
            cursor
                .upsert(key1_block1, &TrieChangeSetsEntry { nibbles: nibbles2.clone(), node: None })
                .unwrap();

            // Block 101, address1: 3 entries with duplicates (will be deleted - from this block
            // onwards)
            let key1_block2 = BlockNumberHashedAddress((block2, storage_address1));
            cursor
                .upsert(
                    key1_block2,
                    &TrieChangeSetsEntry { nibbles: nibbles1.clone(), node: Some(node2.clone()) },
                )
                .unwrap();
            cursor
                .upsert(key1_block2, &TrieChangeSetsEntry { nibbles: nibbles1.clone(), node: None })
                .unwrap(); // duplicate key
            cursor
                .upsert(
                    key1_block2,
                    &TrieChangeSetsEntry { nibbles: nibbles2.clone(), node: Some(node1.clone()) },
                )
                .unwrap();

            // Block 102, address2: 2 entries (will be deleted - after start block)
            let key2_block3 = BlockNumberHashedAddress((block3, storage_address2));
            cursor
                .upsert(
                    key2_block3,
                    &TrieChangeSetsEntry { nibbles: nibbles2.clone(), node: Some(node2.clone()) },
                )
                .unwrap();
            cursor
                .upsert(key2_block3, &TrieChangeSetsEntry { nibbles: nibbles3.clone(), node: None })
                .unwrap();

            // Block 103, address1: 2 entries with duplicate (will be deleted - after start block)
            let key1_block4 = BlockNumberHashedAddress((block4, storage_address1));
            cursor
                .upsert(
                    key1_block4,
                    &TrieChangeSetsEntry { nibbles: nibbles3.clone(), node: Some(node1) },
                )
                .unwrap();
            cursor
                .upsert(
                    key1_block4,
                    &TrieChangeSetsEntry { nibbles: nibbles3, node: Some(node2.clone()) },
                )
                .unwrap(); // duplicate key

            // Block 104, address2: 2 entries (will be deleted - after start block)
            let key2_block5 = BlockNumberHashedAddress((block5, storage_address2));
            cursor
                .upsert(key2_block5, &TrieChangeSetsEntry { nibbles: nibbles1, node: None })
                .unwrap();
            cursor
                .upsert(key2_block5, &TrieChangeSetsEntry { nibbles: nibbles2, node: Some(node2) })
                .unwrap();

            provider_rw.commit().unwrap();
        }

        // Clear all changesets from block 101 onwards
        {
            let provider_rw = factory.provider_rw().unwrap();
            provider_rw.clear_trie_changesets_from(block2).unwrap();
            provider_rw.commit().unwrap();
        }

        // Verify AccountsTrieChangeSets after clearing
        {
            let provider = factory.provider().unwrap();
            let mut cursor =
                provider.tx_ref().cursor_dup_read::<tables::AccountsTrieChangeSets>().unwrap();

            // Block 100 should still exist (before range)
            let block1_entries = cursor
                .walk_dup(Some(block1), None)
                .unwrap()
                .collect::<Result<Vec<_>, _>>()
                .unwrap();
            assert_eq!(block1_entries.len(), 2, "Block 100 entries should be preserved");
            assert_eq!(block1_entries[0].0, block1);
            assert_eq!(block1_entries[1].0, block1);

            // Blocks 101-104 should be deleted
            let block2_entries = cursor
                .walk_dup(Some(block2), None)
                .unwrap()
                .collect::<Result<Vec<_>, _>>()
                .unwrap();
            assert!(block2_entries.is_empty(), "Block 101 entries should be deleted");

            let block3_entries = cursor
                .walk_dup(Some(block3), None)
                .unwrap()
                .collect::<Result<Vec<_>, _>>()
                .unwrap();
            assert!(block3_entries.is_empty(), "Block 102 entries should be deleted");

            let block4_entries = cursor
                .walk_dup(Some(block4), None)
                .unwrap()
                .collect::<Result<Vec<_>, _>>()
                .unwrap();
            assert!(block4_entries.is_empty(), "Block 103 entries should be deleted");

            // Block 104 should also be deleted
            let block5_entries = cursor
                .walk_dup(Some(block5), None)
                .unwrap()
                .collect::<Result<Vec<_>, _>>()
                .unwrap();
            assert!(block5_entries.is_empty(), "Block 104 entries should be deleted");
        }

        // Verify StoragesTrieChangeSets after clearing
        {
            let provider = factory.provider().unwrap();
            let mut cursor =
                provider.tx_ref().cursor_dup_read::<tables::StoragesTrieChangeSets>().unwrap();

            // Block 100 entries should still exist (before range)
            let key1_block1 = BlockNumberHashedAddress((block1, storage_address1));
            let block1_entries = cursor
                .walk_dup(Some(key1_block1), None)
                .unwrap()
                .collect::<Result<Vec<_>, _>>()
                .unwrap();
            assert_eq!(block1_entries.len(), 2, "Block 100 storage entries should be preserved");

            // Blocks 101-104 entries should be deleted
            let key1_block2 = BlockNumberHashedAddress((block2, storage_address1));
            let block2_entries = cursor
                .walk_dup(Some(key1_block2), None)
                .unwrap()
                .collect::<Result<Vec<_>, _>>()
                .unwrap();
            assert!(block2_entries.is_empty(), "Block 101 storage entries should be deleted");

            let key2_block3 = BlockNumberHashedAddress((block3, storage_address2));
            let block3_entries = cursor
                .walk_dup(Some(key2_block3), None)
                .unwrap()
                .collect::<Result<Vec<_>, _>>()
                .unwrap();
            assert!(block3_entries.is_empty(), "Block 102 storage entries should be deleted");

            let key1_block4 = BlockNumberHashedAddress((block4, storage_address1));
            let block4_entries = cursor
                .walk_dup(Some(key1_block4), None)
                .unwrap()
                .collect::<Result<Vec<_>, _>>()
                .unwrap();
            assert!(block4_entries.is_empty(), "Block 103 storage entries should be deleted");

            // Block 104 entries should also be deleted
            let key2_block5 = BlockNumberHashedAddress((block5, storage_address2));
            let block5_entries = cursor
                .walk_dup(Some(key2_block5), None)
                .unwrap()
                .collect::<Result<Vec<_>, _>>()
                .unwrap();
            assert!(block5_entries.is_empty(), "Block 104 storage entries should be deleted");
        }
    }

    #[test]
    fn test_write_trie_updates_sorted() {
        use reth_trie::{
            updates::{StorageTrieUpdatesSorted, TrieUpdatesSorted},
            BranchNodeCompact, StorageTrieEntry,
        };

        let factory = create_test_provider_factory();
        let provider_rw = factory.provider_rw().unwrap();

        // Pre-populate account trie with data that will be deleted
        {
            let tx = provider_rw.tx_ref();
            let mut cursor = tx.cursor_write::<tables::AccountsTrie>().unwrap();

            // Add account node that will be deleted
            let to_delete = StoredNibbles(Nibbles::from_nibbles([0x3, 0x4]));
            cursor
                .upsert(
                    to_delete,
                    &BranchNodeCompact::new(
                        0b1010_1010_1010_1010, // state_mask
                        0b0000_0000_0000_0000, // tree_mask
                        0b0000_0000_0000_0000, // hash_mask
                        vec![],
                        None,
                    ),
                )
                .unwrap();

            // Add account node that will be updated
            let to_update = StoredNibbles(Nibbles::from_nibbles([0x1, 0x2]));
            cursor
                .upsert(
                    to_update,
                    &BranchNodeCompact::new(
                        0b0101_0101_0101_0101, // old state_mask (will be updated)
                        0b0000_0000_0000_0000, // tree_mask
                        0b0000_0000_0000_0000, // hash_mask
                        vec![],
                        None,
                    ),
                )
                .unwrap();
        }

        // Pre-populate storage tries with data
        let storage_address1 = B256::from([1u8; 32]);
        let storage_address2 = B256::from([2u8; 32]);
        {
            let tx = provider_rw.tx_ref();
            let mut storage_cursor = tx.cursor_dup_write::<tables::StoragesTrie>().unwrap();

            // Add storage nodes for address1 (one will be deleted)
            storage_cursor
                .upsert(
                    storage_address1,
                    &StorageTrieEntry {
                        nibbles: StoredNibblesSubKey(Nibbles::from_nibbles([0x2, 0x0])),
                        node: BranchNodeCompact::new(
                            0b0011_0011_0011_0011, // will be deleted
                            0b0000_0000_0000_0000,
                            0b0000_0000_0000_0000,
                            vec![],
                            None,
                        ),
                    },
                )
                .unwrap();

            // Add storage nodes for address2 (will be wiped)
            storage_cursor
                .upsert(
                    storage_address2,
                    &StorageTrieEntry {
                        nibbles: StoredNibblesSubKey(Nibbles::from_nibbles([0xa, 0xb])),
                        node: BranchNodeCompact::new(
                            0b1100_1100_1100_1100, // will be wiped
                            0b0000_0000_0000_0000,
                            0b0000_0000_0000_0000,
                            vec![],
                            None,
                        ),
                    },
                )
                .unwrap();
            storage_cursor
                .upsert(
                    storage_address2,
                    &StorageTrieEntry {
                        nibbles: StoredNibblesSubKey(Nibbles::from_nibbles([0xc, 0xd])),
                        node: BranchNodeCompact::new(
                            0b0011_1100_0011_1100, // will be wiped
                            0b0000_0000_0000_0000,
                            0b0000_0000_0000_0000,
                            vec![],
                            None,
                        ),
                    },
                )
                .unwrap();
        }

        // Create sorted account trie updates
        let account_nodes = vec![
            (
                Nibbles::from_nibbles([0x1, 0x2]),
                Some(BranchNodeCompact::new(
                    0b1111_1111_1111_1111, // state_mask (updated)
                    0b0000_0000_0000_0000, // tree_mask
                    0b0000_0000_0000_0000, // hash_mask (no hashes)
                    vec![],
                    None,
                )),
            ),
            (Nibbles::from_nibbles([0x3, 0x4]), None), // Deletion
            (
                Nibbles::from_nibbles([0x5, 0x6]),
                Some(BranchNodeCompact::new(
                    0b1111_1111_1111_1111, // state_mask
                    0b0000_0000_0000_0000, // tree_mask
                    0b0000_0000_0000_0000, // hash_mask (no hashes)
                    vec![],
                    None,
                )),
            ),
        ];

        // Create sorted storage trie updates
        let storage_trie1 = StorageTrieUpdatesSorted {
            is_deleted: false,
            storage_nodes: vec![
                (
                    Nibbles::from_nibbles([0x1, 0x0]),
                    Some(BranchNodeCompact::new(
                        0b1111_0000_0000_0000, // state_mask
                        0b0000_0000_0000_0000, // tree_mask
                        0b0000_0000_0000_0000, // hash_mask (no hashes)
                        vec![],
                        None,
                    )),
                ),
                (Nibbles::from_nibbles([0x2, 0x0]), None), // Deletion of existing node
            ],
        };

        let storage_trie2 = StorageTrieUpdatesSorted {
            is_deleted: true, // Wipe all storage for this address
            storage_nodes: vec![],
        };

        let mut storage_tries = B256Map::default();
        storage_tries.insert(storage_address1, storage_trie1);
        storage_tries.insert(storage_address2, storage_trie2);

        let trie_updates = TrieUpdatesSorted::new(account_nodes, storage_tries);

        // Write the sorted trie updates
        let num_entries = provider_rw.write_trie_updates_sorted(&trie_updates).unwrap();

        // We should have 2 account insertions + 1 account deletion + 1 storage insertion + 1
        // storage deletion = 5
        assert_eq!(num_entries, 5);

        // Verify account trie updates were written correctly
        let tx = provider_rw.tx_ref();
        let mut cursor = tx.cursor_read::<tables::AccountsTrie>().unwrap();

        // Check first account node was updated
        let nibbles1 = StoredNibbles(Nibbles::from_nibbles([0x1, 0x2]));
        let entry1 = cursor.seek_exact(nibbles1).unwrap();
        assert!(entry1.is_some(), "Updated account node should exist");
        let expected_mask = reth_trie::TrieMask::new(0b1111_1111_1111_1111);
        assert_eq!(
            entry1.unwrap().1.state_mask,
            expected_mask,
            "Account node should have updated state_mask"
        );

        // Check deleted account node no longer exists
        let nibbles2 = StoredNibbles(Nibbles::from_nibbles([0x3, 0x4]));
        let entry2 = cursor.seek_exact(nibbles2).unwrap();
        assert!(entry2.is_none(), "Deleted account node should not exist");

        // Check new account node exists
        let nibbles3 = StoredNibbles(Nibbles::from_nibbles([0x5, 0x6]));
        let entry3 = cursor.seek_exact(nibbles3).unwrap();
        assert!(entry3.is_some(), "New account node should exist");

        // Verify storage trie updates were written correctly
        let mut storage_cursor = tx.cursor_dup_read::<tables::StoragesTrie>().unwrap();

        // Check storage for address1
        let storage_entries1: Vec<_> = storage_cursor
            .walk_dup(Some(storage_address1), None)
            .unwrap()
            .collect::<Result<Vec<_>, _>>()
            .unwrap();
        assert_eq!(
            storage_entries1.len(),
            1,
            "Storage address1 should have 1 entry after deletion"
        );
        assert_eq!(
            storage_entries1[0].1.nibbles.0,
            Nibbles::from_nibbles([0x1, 0x0]),
            "Remaining entry should be [0x1, 0x0]"
        );

        // Check storage for address2 was wiped
        let storage_entries2: Vec<_> = storage_cursor
            .walk_dup(Some(storage_address2), None)
            .unwrap()
            .collect::<Result<Vec<_>, _>>()
            .unwrap();
        assert_eq!(storage_entries2.len(), 0, "Storage address2 should be empty after wipe");

        provider_rw.commit().unwrap();
    }

    #[test]
    fn test_get_block_trie_updates() {
        use reth_db_api::models::BlockNumberHashedAddress;
        use reth_trie::{BranchNodeCompact, StorageTrieEntry};

        let factory = create_test_provider_factory();
        let provider_rw = factory.provider_rw().unwrap();

        let target_block = 2u64;
        let next_block = 3u64;

        // Create test nibbles and nodes for accounts
        let account_nibbles1 = Nibbles::from_nibbles([0x1, 0x2, 0x3, 0x4]);
        let account_nibbles2 = Nibbles::from_nibbles([0x5, 0x6, 0x7, 0x8]);
        let account_nibbles3 = Nibbles::from_nibbles([0x9, 0xa, 0xb, 0xc]);

        let node1 = BranchNodeCompact::new(
            0b1111_1111_0000_0000,
            0b0000_0000_0000_0000,
            0b0000_0000_0000_0000,
            vec![],
            None,
        );

        let node2 = BranchNodeCompact::new(
            0b0000_0000_1111_1111,
            0b0000_0000_0000_0000,
            0b0000_0000_0000_0000,
            vec![],
            None,
        );

        let node3 = BranchNodeCompact::new(
            0b1010_1010_1010_1010,
            0b0000_0000_0000_0000,
            0b0000_0000_0000_0000,
            vec![],
            None,
        );

        // Pre-populate AccountsTrie with nodes that will be the final state
        {
            let mut cursor = provider_rw.tx_ref().cursor_write::<tables::AccountsTrie>().unwrap();
            cursor.insert(StoredNibbles(account_nibbles1), &node1).unwrap();
            cursor.insert(StoredNibbles(account_nibbles2), &node2).unwrap();
            // account_nibbles3 will be deleted (not in final state)
        }

        // Insert trie changesets for target_block
        {
            let mut cursor =
                provider_rw.tx_ref().cursor_dup_write::<tables::AccountsTrieChangeSets>().unwrap();
            // nibbles1 was updated in target_block (old value stored)
            cursor
                .append_dup(
                    target_block,
                    TrieChangeSetsEntry {
                        nibbles: StoredNibblesSubKey(account_nibbles1),
                        node: Some(BranchNodeCompact::new(
                            0b1111_0000_0000_0000, // old value
                            0b0000_0000_0000_0000,
                            0b0000_0000_0000_0000,
                            vec![],
                            None,
                        )),
                    },
                )
                .unwrap();
            // nibbles2 was created in target_block (no old value)
            cursor
                .append_dup(
                    target_block,
                    TrieChangeSetsEntry {
                        nibbles: StoredNibblesSubKey(account_nibbles2),
                        node: None,
                    },
                )
                .unwrap();
        }

        // Insert trie changesets for next_block (to test overlay)
        {
            let mut cursor =
                provider_rw.tx_ref().cursor_dup_write::<tables::AccountsTrieChangeSets>().unwrap();
            // nibbles3 was deleted in next_block (old value stored)
            cursor
                .append_dup(
                    next_block,
                    TrieChangeSetsEntry {
                        nibbles: StoredNibblesSubKey(account_nibbles3),
                        node: Some(node3),
                    },
                )
                .unwrap();
        }

        // Storage trie updates
        let storage_address1 = B256::from([1u8; 32]);
        let storage_nibbles1 = Nibbles::from_nibbles([0xa, 0xb]);
        let storage_nibbles2 = Nibbles::from_nibbles([0xc, 0xd]);

        let storage_node1 = BranchNodeCompact::new(
            0b1111_1111_1111_0000,
            0b0000_0000_0000_0000,
            0b0000_0000_0000_0000,
            vec![],
            None,
        );

        let storage_node2 = BranchNodeCompact::new(
            0b0101_0101_0101_0101,
            0b0000_0000_0000_0000,
            0b0000_0000_0000_0000,
            vec![],
            None,
        );

        // Pre-populate StoragesTrie with final state
        {
            let mut cursor =
                provider_rw.tx_ref().cursor_dup_write::<tables::StoragesTrie>().unwrap();
            cursor
                .upsert(
                    storage_address1,
                    &StorageTrieEntry {
                        nibbles: StoredNibblesSubKey(storage_nibbles1),
                        node: storage_node1.clone(),
                    },
                )
                .unwrap();
            // storage_nibbles2 was deleted in next_block, so it's not in final state
        }

        // Insert storage trie changesets for target_block
        {
            let mut cursor =
                provider_rw.tx_ref().cursor_dup_write::<tables::StoragesTrieChangeSets>().unwrap();
            let key = BlockNumberHashedAddress((target_block, storage_address1));

            // storage_nibbles1 was updated
            cursor
                .append_dup(
                    key,
                    TrieChangeSetsEntry {
                        nibbles: StoredNibblesSubKey(storage_nibbles1),
                        node: Some(BranchNodeCompact::new(
                            0b0000_0000_1111_1111, // old value
                            0b0000_0000_0000_0000,
                            0b0000_0000_0000_0000,
                            vec![],
                            None,
                        )),
                    },
                )
                .unwrap();

            // storage_nibbles2 was created
            cursor
                .append_dup(
                    key,
                    TrieChangeSetsEntry {
                        nibbles: StoredNibblesSubKey(storage_nibbles2),
                        node: None,
                    },
                )
                .unwrap();
        }

        // Insert storage trie changesets for next_block (to test overlay)
        {
            let mut cursor =
                provider_rw.tx_ref().cursor_dup_write::<tables::StoragesTrieChangeSets>().unwrap();
            let key = BlockNumberHashedAddress((next_block, storage_address1));

            // storage_nibbles2 was deleted in next_block
            cursor
                .append_dup(
                    key,
                    TrieChangeSetsEntry {
                        nibbles: StoredNibblesSubKey(storage_nibbles2),
                        node: Some(BranchNodeCompact::new(
                            0b0101_0101_0101_0101, // value that was deleted
                            0b0000_0000_0000_0000,
                            0b0000_0000_0000_0000,
                            vec![],
                            None,
                        )),
                    },
                )
                .unwrap();
        }

        provider_rw.commit().unwrap();

        // Now test get_block_trie_updates
        let provider = factory.provider().unwrap();
        let result = provider.get_block_trie_updates(target_block).unwrap();

        // Verify account trie updates
        assert_eq!(result.account_nodes_ref().len(), 2, "Should have 2 account trie updates");

        // Check nibbles1 - should have the current value (node1)
        let nibbles1_update = result
            .account_nodes_ref()
            .iter()
            .find(|(n, _)| n == &account_nibbles1)
            .expect("Should find nibbles1");
        assert!(nibbles1_update.1.is_some(), "nibbles1 should have a value");
        assert_eq!(
            nibbles1_update.1.as_ref().unwrap().state_mask,
            node1.state_mask,
            "nibbles1 should have current value"
        );

        // Check nibbles2 - should have the current value (node2)
        let nibbles2_update = result
            .account_nodes_ref()
            .iter()
            .find(|(n, _)| n == &account_nibbles2)
            .expect("Should find nibbles2");
        assert!(nibbles2_update.1.is_some(), "nibbles2 should have a value");
        assert_eq!(
            nibbles2_update.1.as_ref().unwrap().state_mask,
            node2.state_mask,
            "nibbles2 should have current value"
        );

        // nibbles3 should NOT be in the result (it was changed in next_block, not target_block)
        assert!(
            !result.account_nodes_ref().iter().any(|(n, _)| n == &account_nibbles3),
            "nibbles3 should not be in target_block updates"
        );

        // Verify storage trie updates
        assert_eq!(result.storage_tries_ref().len(), 1, "Should have 1 storage trie");
        let storage_updates = result
            .storage_tries_ref()
            .get(&storage_address1)
            .expect("Should have storage updates for address1");

        assert_eq!(storage_updates.storage_nodes.len(), 2, "Should have 2 storage node updates");

        // Check storage_nibbles1 - should have current value
        let storage1_update = storage_updates
            .storage_nodes
            .iter()
            .find(|(n, _)| n == &storage_nibbles1)
            .expect("Should find storage_nibbles1");
        assert!(storage1_update.1.is_some(), "storage_nibbles1 should have a value");
        assert_eq!(
            storage1_update.1.as_ref().unwrap().state_mask,
            storage_node1.state_mask,
            "storage_nibbles1 should have current value"
        );

        // Check storage_nibbles2 - was created in target_block, will be deleted in next_block
        // So it should have a value (the value that will be deleted)
        let storage2_update = storage_updates
            .storage_nodes
            .iter()
            .find(|(n, _)| n == &storage_nibbles2)
            .expect("Should find storage_nibbles2");
        assert!(
            storage2_update.1.is_some(),
            "storage_nibbles2 should have a value (the node that will be deleted in next block)"
        );
        assert_eq!(
            storage2_update.1.as_ref().unwrap().state_mask,
            storage_node2.state_mask,
            "storage_nibbles2 should have the value that was created and will be deleted"
        );
    }
}<|MERGE_RESOLUTION|>--- conflicted
+++ resolved
@@ -13,21 +13,12 @@
     },
     AccountReader, BlockBodyWriter, BlockExecutionWriter, BlockHashReader, BlockNumReader,
     BlockReader, BlockWriter, BundleStateInit, ChainStateBlockReader, ChainStateBlockWriter,
-<<<<<<< HEAD
-    DBProvider, HashingWriter, HeaderProvider, HeaderSyncGapProvider, HistoricalStateProvider,
-    HistoricalStateProviderRef, HistoryWriter, LatestStateProvider, LatestStateProviderRef,
-    OriginalValuesKnown, ProviderError, PruneCheckpointReader, PruneCheckpointWriter, RevertsInit,
-    StageCheckpointReader, StateProviderBox, StateWriter, StaticFileProviderFactory, StatsReader,
-    StorageReader, StorageTrieWriter, TransactionVariant, TransactionsProvider,
-    TransactionsProviderExt, TrieReader, TrieWriter, WriteDestination,
-=======
     DBProvider, EitherWriter, HashingWriter, HeaderProvider, HeaderSyncGapProvider,
     HistoricalStateProvider, HistoricalStateProviderRef, HistoryWriter, LatestStateProvider,
     LatestStateProviderRef, OriginalValuesKnown, ProviderError, PruneCheckpointReader,
     PruneCheckpointWriter, RevertsInit, StageCheckpointReader, StateProviderBox, StateWriter,
     StaticFileProviderFactory, StatsReader, StorageReader, StorageTrieWriter, TransactionVariant,
     TransactionsProvider, TransactionsProviderExt, TrieReader, TrieWriter,
->>>>>>> 7997cd42
 };
 use alloy_consensus::{
     transaction::{SignerRecoverable, TransactionMeta, TxHashRef},
@@ -1628,16 +1619,6 @@
             ));
         }
 
-<<<<<<< HEAD
-        let has_receipts_pruning = self.prune_modes.has_receipts_pruning();
-
-        let mut receipts_writer = if has_receipts_pruning {
-            WriteDestination::Database(self.tx.cursor_write::<tables::Receipts<Self::Receipt>>()?)
-        } else {
-            WriteDestination::StaticFile(
-                self.static_file_provider.get_writer(first_block, StaticFileSegment::Receipts)?,
-            )
-=======
         // Write receipts to static files only if they're explicitly enabled or we don't have
         // receipts pruning
         let mut receipts_writer = if self.storage_settings.read().receipts_in_static_files ||
@@ -1648,7 +1629,6 @@
             )
         } else {
             EitherWriter::Database(self.tx.cursor_write::<tables::Receipts<Self::Receipt>>()?)
->>>>>>> 7997cd42
         };
 
         // All receipts from the last 128 blocks are required for blockchain tree, even with
@@ -2840,12 +2820,12 @@
 
         // Ensures we have all the senders for the block's transactions.
         let mut senders_writer = if self.storage_settings.read().senders_in_static_files {
-            WriteDestination::StaticFile(
+            EitherWriter::StaticFile(
                 self.static_file_provider
                     .get_writer(block.number(), StaticFileSegment::TransactionSenders)?,
             )
         } else {
-            WriteDestination::Database(self.tx.cursor_write::<tables::TransactionSenders>()?)
+            EitherWriter::Database(self.tx.cursor_write::<tables::TransactionSenders>()?)
         };
         for (transaction, sender) in block.body().transactions_iter().zip(block.senders_iter()) {
             let hash = transaction.tx_hash();
