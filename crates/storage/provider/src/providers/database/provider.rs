--- conflicted
+++ resolved
@@ -48,13 +48,8 @@
 use reth_network_p2p::headers::downloader::SyncTarget;
 use reth_node_types::{BlockTy, BodyTy, NodeTypes, TxTy};
 use reth_primitives::{
-<<<<<<< HEAD
-    Account, Block, BlockExt, BlockWithSenders, Bytecode, GotExpected, Receipt, SealedBlock,
-    SealedBlockFor, SealedBlockWithSenders, SealedHeader, StaticFileSegment, StorageEntry,
-=======
     Account, Block, BlockBody, BlockExt, BlockWithSenders, Bytecode, GotExpected, Receipt,
     SealedBlock, SealedBlockWithSenders, SealedHeader, StaticFileSegment, StorageEntry,
->>>>>>> 9f37d40b
     TransactionMeta, TransactionSignedNoHash,
 };
 use reth_primitives_traits::{Block as _, BlockBody as _, SignedTransaction};
@@ -524,11 +519,7 @@
         N::ChainSpec: EthereumHardforks,
         H: AsRef<Header>,
         HF: FnOnce(BlockNumber) -> ProviderResult<Option<H>>,
-<<<<<<< HEAD
         BF: FnOnce(H, BodyTy<N>, Vec<Address>) -> ProviderResult<Option<B>>,
-=======
-        BF: FnOnce(H, BlockBody, Vec<Address>) -> ProviderResult<Option<B>>,
->>>>>>> 9f37d40b
     {
         let Some(block_number) = self.convert_hash_or_number(id)? else { return Ok(None) };
         let Some(header) = header_by_number(block_number)? else { return Ok(None) };
@@ -578,11 +569,7 @@
         N::ChainSpec: EthereumHardforks,
         H: AsRef<Header>,
         HF: FnOnce(RangeInclusive<BlockNumber>) -> ProviderResult<Vec<H>>,
-<<<<<<< HEAD
         F: FnMut(H, BodyTy<N>, Range<TxNumber>) -> ProviderResult<R>,
-=======
-        F: FnMut(H, BlockBody, Range<TxNumber>) -> ProviderResult<R>,
->>>>>>> 9f37d40b
     {
         if range.is_empty() {
             return Ok(Vec::new())
@@ -650,11 +637,7 @@
         N::ChainSpec: EthereumHardforks,
         H: AsRef<Header>,
         HF: Fn(RangeInclusive<BlockNumber>) -> ProviderResult<Vec<H>>,
-<<<<<<< HEAD
         BF: Fn(H, BodyTy<N>, Vec<Address>) -> ProviderResult<B>,
-=======
-        BF: Fn(H, BlockBody, Vec<Address>) -> ProviderResult<B>,
->>>>>>> 9f37d40b
     {
         let mut senders_cursor = self.tx.cursor_read::<tables::TransactionSenders>()?;
 
@@ -668,11 +651,7 @@
                         .walk_range(tx_range.clone())?
                         .collect::<Result<HashMap<_, _>, _>>()?;
 
-<<<<<<< HEAD
                 let mut senders = Vec::with_capacity(body.transactions().len());
-=======
-                let mut senders = Vec::with_capacity(body.transactions.len());
->>>>>>> 9f37d40b
                 for (tx_num, tx) in tx_range.zip(body.transactions()) {
                     match known_senders.get(&tx_num) {
                         None => {
@@ -1312,11 +1291,7 @@
             transaction_kind,
             |block_number| self.header_by_number(block_number),
             |header, body, senders| {
-<<<<<<< HEAD
                 Self::Block::new(header, body)
-=======
-                Block { header, body }
->>>>>>> 9f37d40b
                     // Note: we're using unchecked here because we know the block contains valid txs
                     // wrt to its height and can ignore the s value check so pre
                     // EIP-2 txs are allowed
@@ -1348,19 +1323,11 @@
         )
     }
 
-<<<<<<< HEAD
     fn block_range(&self, range: RangeInclusive<BlockNumber>) -> ProviderResult<Vec<Self::Block>> {
         self.block_range(
             range,
             |range| self.headers_range(range),
             |header, body, _| Ok(Self::Block::new(header, body)),
-=======
-    fn block_range(&self, range: RangeInclusive<BlockNumber>) -> ProviderResult<Vec<Block>> {
-        self.block_range(
-            range,
-            |range| self.headers_range(range),
-            |header, body, _| Ok(Block { header, body }),
->>>>>>> 9f37d40b
         )
     }
 
@@ -1372,11 +1339,7 @@
             range,
             |range| self.headers_range(range),
             |header, body, senders| {
-<<<<<<< HEAD
                 Self::Block::new(header, body)
-=======
-                Block { header, body }
->>>>>>> 9f37d40b
                     .try_with_senders_unchecked(senders)
                     .map_err(|_| ProviderError::SenderRecoveryError)
             },
