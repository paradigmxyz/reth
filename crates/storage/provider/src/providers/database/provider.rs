use crate::{
    bundle_state::{BundleStateInit, HashedStateChanges, RevertsInit},
    providers::{database::metrics, static_file::StaticFileWriter, StaticFileProvider},
    to_range,
    traits::{
        AccountExtReader, BlockSource, ChangeSetReader, ReceiptProvider, StageCheckpointWriter,
    },
    AccountReader, BlockExecutionReader, BlockExecutionWriter, BlockHashReader, BlockNumReader,
    BlockReader, BlockWriter, EvmEnvProvider, FinalizedBlockReader, FinalizedBlockWriter,
    HashingWriter, HeaderProvider, HeaderSyncGap, HeaderSyncGapProvider, HistoricalStateProvider,
    HistoryWriter, LatestStateProvider, OriginalValuesKnown, ProviderError, PruneCheckpointReader,
    PruneCheckpointWriter, RequestsProvider, StageCheckpointReader, StateProviderBox, StateWriter,
    StatsReader, StorageReader, TransactionVariant, TransactionsProvider, TransactionsProviderExt,
    WithdrawalsProvider,
};
use itertools::{izip, Itertools};
use reth_chainspec::{ChainInfo, ChainSpec, EthereumHardforks};
use reth_db::{tables, BlockNumberList};
use reth_db_api::{
    common::KeyValue,
    cursor::{DbCursorRO, DbCursorRW, DbDupCursorRO, RangeWalker},
    database::Database,
    models::{
        sharded_key, storage_sharded_key::StorageShardedKey, AccountBeforeTx, BlockNumberAddress,
        ShardedKey, StoredBlockBodyIndices, StoredBlockOmmers, StoredBlockWithdrawals,
    },
    table::{Table, TableRow},
    transaction::{DbTx, DbTxMut},
    DatabaseError,
};
use reth_evm::ConfigureEvmEnv;
use reth_execution_types::{Chain, ExecutionOutcome};
use reth_network_p2p::headers::downloader::SyncTarget;
use reth_primitives::{
    keccak256, Account, Address, Block, BlockHash, BlockHashOrNumber, BlockNumber,
    BlockWithSenders, GotExpected, Header, Receipt, Requests, SealedBlock, SealedBlockWithSenders,
    SealedHeader, StaticFileSegment, StorageEntry, TransactionMeta, TransactionSigned,
    TransactionSignedEcRecovered, TransactionSignedNoHash, TxHash, TxNumber, Withdrawal,
    Withdrawals, B256, U256,
};
use reth_prune_types::{PruneCheckpoint, PruneLimiter, PruneModes, PruneSegment};
use reth_stages_types::{StageCheckpoint, StageId};
use reth_storage_errors::provider::{ProviderResult, RootMismatch};
use reth_trie::{
    prefix_set::{PrefixSet, PrefixSetMut, TriePrefixSets},
    updates::TrieUpdates,
    HashedPostState, Nibbles, StateRoot,
};
use revm::primitives::{BlockEnv, CfgEnvWithHandlerCfg};
use std::{
    cmp::Ordering,
    collections::{hash_map, BTreeMap, BTreeSet, HashMap, HashSet},
    fmt::Debug,
    ops::{Bound, Deref, DerefMut, Range, RangeBounds, RangeInclusive},
    sync::{mpsc, Arc},
    time::{Duration, Instant},
};
use tokio::sync::watch;
use tracing::{debug, error, warn};

/// A [`DatabaseProvider`] that holds a read-only database transaction.
pub type DatabaseProviderRO<DB> = DatabaseProvider<<DB as Database>::TX>;

/// A [`DatabaseProvider`] that holds a read-write database transaction.
///
/// Ideally this would be an alias type. However, there's some weird compiler error (<https://github.com/rust-lang/rust/issues/102211>), that forces us to wrap this in a struct instead.
/// Once that issue is solved, we can probably revert back to being an alias type.
#[derive(Debug)]
pub struct DatabaseProviderRW<DB: Database>(pub DatabaseProvider<<DB as Database>::TXMut>);

impl<DB: Database> Deref for DatabaseProviderRW<DB> {
    type Target = DatabaseProvider<<DB as Database>::TXMut>;

    fn deref(&self) -> &Self::Target {
        &self.0
    }
}

impl<DB: Database> DerefMut for DatabaseProviderRW<DB> {
    fn deref_mut(&mut self) -> &mut Self::Target {
        &mut self.0
    }
}

impl<DB: Database> DatabaseProviderRW<DB> {
    /// Commit database transaction and static file if it exists.
    pub fn commit(self) -> ProviderResult<bool> {
        self.0.commit()
    }

    /// Consume `DbTx` or `DbTxMut`.
    pub fn into_tx(self) -> <DB as Database>::TXMut {
        self.0.into_tx()
    }
}

/// A provider struct that fetches data from the database.
/// Wrapper around [`DbTx`] and [`DbTxMut`]. Example: [`HeaderProvider`] [`BlockHashReader`]
#[derive(Debug)]
pub struct DatabaseProvider<TX> {
    /// Database transaction.
    tx: TX,
    /// Chain spec
    chain_spec: Arc<ChainSpec>,
    /// Static File provider
    static_file_provider: StaticFileProvider,
    /// Pruning configuration
    prune_modes: PruneModes,
}

impl<TX> DatabaseProvider<TX> {
    /// Returns a static file provider
    pub const fn static_file_provider(&self) -> &StaticFileProvider {
        &self.static_file_provider
    }
}

impl<TX: DbTxMut> DatabaseProvider<TX> {
    /// Creates a provider with an inner read-write transaction.
    pub const fn new_rw(
        tx: TX,
        chain_spec: Arc<ChainSpec>,
        static_file_provider: StaticFileProvider,
        prune_modes: PruneModes,
    ) -> Self {
        Self { tx, chain_spec, static_file_provider, prune_modes }
    }
}

impl<TX: DbTx + 'static> DatabaseProvider<TX> {
    /// Storage provider for state at that given block
    pub fn state_provider_by_block_number(
        self,
        mut block_number: BlockNumber,
    ) -> ProviderResult<StateProviderBox> {
        if block_number == self.best_block_number().unwrap_or_default() &&
            block_number == self.last_block_number().unwrap_or_default()
        {
            return Ok(Box::new(LatestStateProvider::new(self.tx, self.static_file_provider)))
        }

        // +1 as the changeset that we want is the one that was applied after this block.
        block_number += 1;

        let account_history_prune_checkpoint =
            self.get_prune_checkpoint(PruneSegment::AccountHistory)?;
        let storage_history_prune_checkpoint =
            self.get_prune_checkpoint(PruneSegment::StorageHistory)?;

        let mut state_provider =
            HistoricalStateProvider::new(self.tx, block_number, self.static_file_provider);

        // If we pruned account or storage history, we can't return state on every historical block.
        // Instead, we should cap it at the latest prune checkpoint for corresponding prune segment.
        if let Some(prune_checkpoint_block_number) =
            account_history_prune_checkpoint.and_then(|checkpoint| checkpoint.block_number)
        {
            state_provider = state_provider.with_lowest_available_account_history_block_number(
                prune_checkpoint_block_number + 1,
            );
        }
        if let Some(prune_checkpoint_block_number) =
            storage_history_prune_checkpoint.and_then(|checkpoint| checkpoint.block_number)
        {
            state_provider = state_provider.with_lowest_available_storage_history_block_number(
                prune_checkpoint_block_number + 1,
            );
        }

        Ok(Box::new(state_provider))
    }
}

impl<DB: Database> DatabaseProviderRW<DB> {
    // TODO: uncomment below, once `reth debug_cmd` has been feature gated with dev.
    // #[cfg(any(test, feature = "test-utils"))]
    /// Inserts an historical block. **Used for setting up test environments**
    pub fn insert_historical_block(
        &self,
        block: SealedBlockWithSenders,
    ) -> ProviderResult<StoredBlockBodyIndices> {
        let ttd = if block.number == 0 {
            block.difficulty
        } else {
            let parent_block_number = block.number - 1;
            let parent_ttd = self.header_td_by_number(parent_block_number)?.unwrap_or_default();
            parent_ttd + block.difficulty
        };

        let mut writer = self.static_file_provider.latest_writer(StaticFileSegment::Headers)?;

        // Backfill: some tests start at a forward block number, but static files require no gaps.
        let segment_header = writer.user_header();
        if segment_header.block_end().is_none() && segment_header.expected_block_start() == 0 {
            for block_number in 0..block.number {
                let mut prev = block.header.clone().unseal();
                prev.number = block_number;
                writer.append_header(prev, U256::ZERO, B256::ZERO)?;
            }
        }

        writer.append_header(block.header.as_ref().clone(), ttd, block.hash())?;

        self.insert_block(block)
    }
}

/// For a given key, unwind all history shards that are below the given block number.
///
/// S - Sharded key subtype.
/// T - Table to walk over.
/// C - Cursor implementation.
///
/// This function walks the entries from the given start key and deletes all shards that belong to
/// the key and are below the given block number.
///
/// The boundary shard (the shard is split by the block number) is removed from the database. Any
/// indices that are above the block number are filtered out. The boundary shard is returned for
/// reinsertion (if it's not empty).
fn unwind_history_shards<S, T, C>(
    cursor: &mut C,
    start_key: T::Key,
    block_number: BlockNumber,
    mut shard_belongs_to_key: impl FnMut(&T::Key) -> bool,
) -> ProviderResult<Vec<u64>>
where
    T: Table<Value = BlockNumberList>,
    T::Key: AsRef<ShardedKey<S>>,
    C: DbCursorRO<T> + DbCursorRW<T>,
{
    let mut item = cursor.seek_exact(start_key)?;
    while let Some((sharded_key, list)) = item {
        // If the shard does not belong to the key, break.
        if !shard_belongs_to_key(&sharded_key) {
            break
        }
        cursor.delete_current()?;

        // Check the first item.
        // If it is greater or eq to the block number, delete it.
        let first = list.iter().next().expect("List can't be empty");
        if first >= block_number {
            item = cursor.prev()?;
            continue
        } else if block_number <= sharded_key.as_ref().highest_block_number {
            // Filter out all elements greater than block number.
            return Ok(list.iter().take_while(|i| *i < block_number).collect::<Vec<_>>())
        } else {
            return Ok(list.iter().collect::<Vec<_>>())
        }
    }

    Ok(Vec::new())
}

impl<TX: DbTx> DatabaseProvider<TX> {
    /// Creates a provider with an inner read-only transaction.
    pub const fn new(
        tx: TX,
        chain_spec: Arc<ChainSpec>,
        static_file_provider: StaticFileProvider,
        prune_modes: PruneModes,
    ) -> Self {
        Self { tx, chain_spec, static_file_provider, prune_modes }
    }

    /// Consume `DbTx` or `DbTxMut`.
    pub fn into_tx(self) -> TX {
        self.tx
    }

    /// Pass `DbTx` or `DbTxMut` mutable reference.
    pub fn tx_mut(&mut self) -> &mut TX {
        &mut self.tx
    }

    /// Pass `DbTx` or `DbTxMut` immutable reference.
    pub const fn tx_ref(&self) -> &TX {
        &self.tx
    }

    /// Returns a reference to the [`ChainSpec`].
    pub fn chain_spec(&self) -> &ChainSpec {
        &self.chain_spec
    }

    /// Disables long-lived read transaction safety guarantees for leaks prevention and
    /// observability improvements.
    ///
    /// CAUTION: In most of the cases, you want the safety guarantees for long read transactions
    /// enabled. Use this only if you're sure that no write transaction is open in parallel, meaning
    /// that Reth as a node is offline and not progressing.
    pub fn disable_long_read_transaction_safety(mut self) -> Self {
        self.tx.disable_long_read_transaction_safety();
        self
    }

    /// Return full table as Vec
    pub fn table<T: Table>(&self) -> Result<Vec<KeyValue<T>>, DatabaseError>
    where
        T::Key: Default + Ord,
    {
        self.tx
            .cursor_read::<T>()?
            .walk(Some(T::Key::default()))?
            .collect::<Result<Vec<_>, DatabaseError>>()
    }

    /// Return a list of entries from the table, based on the given range.
    #[inline]
    pub fn get<T: Table>(
        &self,
        range: impl RangeBounds<T::Key>,
    ) -> Result<Vec<KeyValue<T>>, DatabaseError> {
        self.tx.cursor_read::<T>()?.walk_range(range)?.collect::<Result<Vec<_>, _>>()
    }

    /// Iterates over read only values in the given table and collects them into a vector.
    ///
    /// Early-returns if the range is empty, without opening a cursor transaction.
    fn cursor_read_collect<T: Table<Key = u64>>(
        &self,
        range: impl RangeBounds<T::Key>,
    ) -> ProviderResult<Vec<T::Value>> {
        let capacity = match range_size_hint(&range) {
            Some(0) | None => return Ok(Vec::new()),
            Some(capacity) => capacity,
        };
        let mut cursor = self.tx.cursor_read::<T>()?;
        self.cursor_collect_with_capacity(&mut cursor, range, capacity)
    }

    /// Iterates over read only values in the given table and collects them into a vector.
    fn cursor_collect<T: Table<Key = u64>>(
        &self,
        cursor: &mut impl DbCursorRO<T>,
        range: impl RangeBounds<T::Key>,
    ) -> ProviderResult<Vec<T::Value>> {
        let capacity = range_size_hint(&range).unwrap_or(0);
        self.cursor_collect_with_capacity(cursor, range, capacity)
    }

    fn cursor_collect_with_capacity<T: Table<Key = u64>>(
        &self,
        cursor: &mut impl DbCursorRO<T>,
        range: impl RangeBounds<T::Key>,
        capacity: usize,
    ) -> ProviderResult<Vec<T::Value>> {
        let mut items = Vec::with_capacity(capacity);
        for entry in cursor.walk_range(range)? {
            items.push(entry?.1);
        }
        Ok(items)
    }

    fn transactions_by_tx_range_with_cursor<C>(
        &self,
        range: impl RangeBounds<TxNumber>,
        cursor: &mut C,
    ) -> ProviderResult<Vec<TransactionSignedNoHash>>
    where
        C: DbCursorRO<tables::Transactions>,
    {
        self.static_file_provider.get_range_with_static_file_or_database(
            StaticFileSegment::Transactions,
            to_range(range),
            |static_file, range, _| static_file.transactions_by_tx_range(range),
            |range, _| self.cursor_collect(cursor, range),
            |_| true,
        )
    }

    fn block_with_senders<H, HF, B, BF>(
        &self,
        id: BlockHashOrNumber,
        transaction_kind: TransactionVariant,
        header_by_number: HF,
        construct_block: BF,
    ) -> ProviderResult<Option<B>>
    where
        H: AsRef<Header>,
        HF: FnOnce(BlockNumber) -> ProviderResult<Option<H>>,
        BF: FnOnce(
            H,
            Vec<TransactionSigned>,
            Vec<Address>,
            Vec<Header>,
            Option<Withdrawals>,
            Option<Requests>,
        ) -> ProviderResult<Option<B>>,
    {
        let Some(block_number) = self.convert_hash_or_number(id)? else { return Ok(None) };
        let Some(header) = header_by_number(block_number)? else { return Ok(None) };

        let ommers = self.ommers(block_number.into())?.unwrap_or_default();
        let withdrawals =
            self.withdrawals_by_block(block_number.into(), header.as_ref().timestamp)?;
        let requests = self.requests_by_block(block_number.into(), header.as_ref().timestamp)?;

        // Get the block body
        //
        // If the body indices are not found, this means that the transactions either do not exist
        // in the database yet, or they do exit but are not indexed. If they exist but are not
        // indexed, we don't have enough information to return the block anyways, so we return
        // `None`.
        let Some(body) = self.block_body_indices(block_number)? else { return Ok(None) };

        let tx_range = body.tx_num_range();

        let (transactions, senders) = if tx_range.is_empty() {
            (vec![], vec![])
        } else {
            (self.transactions_by_tx_range(tx_range.clone())?, self.senders_by_tx_range(tx_range)?)
        };

        let body = transactions
            .into_iter()
            .map(|tx| match transaction_kind {
                TransactionVariant::NoHash => TransactionSigned {
                    // Caller explicitly asked for no hash, so we don't calculate it
                    hash: B256::ZERO,
                    signature: tx.signature,
                    transaction: tx.transaction,
                },
                TransactionVariant::WithHash => tx.with_hash(),
            })
            .collect();

        construct_block(header, body, senders, ommers, withdrawals, requests)
    }

    /// Returns a range of blocks from the database.
    ///
    /// Uses the provided `headers_range` to get the headers for the range, and `assemble_block` to
    /// construct blocks from the following inputs:
    ///     – Header
    ///     - Range of transaction numbers
    ///     – Ommers
    ///     – Withdrawals
    ///     – Requests
    ///     – Senders
    fn block_range<F, H, HF, R>(
        &self,
        range: RangeInclusive<BlockNumber>,
        headers_range: HF,
        mut assemble_block: F,
    ) -> ProviderResult<Vec<R>>
    where
        H: AsRef<Header>,
        HF: FnOnce(RangeInclusive<BlockNumber>) -> ProviderResult<Vec<H>>,
        F: FnMut(
            H,
            Range<TxNumber>,
            Vec<Header>,
            Option<Withdrawals>,
            Option<Requests>,
        ) -> ProviderResult<R>,
    {
        if range.is_empty() {
            return Ok(Vec::new())
        }

        let len = range.end().saturating_sub(*range.start()) as usize;
        let mut blocks = Vec::with_capacity(len);

        let headers = headers_range(range)?;
        let mut ommers_cursor = self.tx.cursor_read::<tables::BlockOmmers>()?;
        let mut withdrawals_cursor = self.tx.cursor_read::<tables::BlockWithdrawals>()?;
        let mut requests_cursor = self.tx.cursor_read::<tables::BlockRequests>()?;
        let mut block_body_cursor = self.tx.cursor_read::<tables::BlockBodyIndices>()?;

        for header in headers {
            let header_ref = header.as_ref();
            // If the body indices are not found, this means that the transactions either do
            // not exist in the database yet, or they do exit but are
            // not indexed. If they exist but are not indexed, we don't
            // have enough information to return the block anyways, so
            // we skip the block.
            if let Some((_, block_body_indices)) =
                block_body_cursor.seek_exact(header_ref.number)?
            {
                let tx_range = block_body_indices.tx_num_range();

                // If we are past shanghai, then all blocks should have a withdrawal list,
                // even if empty
                let withdrawals =
                    if self.chain_spec.is_shanghai_active_at_timestamp(header_ref.timestamp) {
                        Some(
                            withdrawals_cursor
                                .seek_exact(header_ref.number)?
                                .map(|(_, w)| w.withdrawals)
                                .unwrap_or_default(),
                        )
                    } else {
                        None
                    };
                let requests =
                    if self.chain_spec.is_prague_active_at_timestamp(header_ref.timestamp) {
                        Some(requests_cursor.seek_exact(header_ref.number)?.unwrap_or_default().1)
                    } else {
                        None
                    };
                let ommers =
                    if self.chain_spec.final_paris_total_difficulty(header_ref.number).is_some() {
                        Vec::new()
                    } else {
                        ommers_cursor
                            .seek_exact(header_ref.number)?
                            .map(|(_, o)| o.ommers)
                            .unwrap_or_default()
                    };

                if let Ok(b) = assemble_block(header, tx_range, ommers, withdrawals, requests) {
                    blocks.push(b);
                }
            }
        }

        Ok(blocks)
    }

    /// Returns a range of blocks from the database, along with the senders of each
    /// transaction in the blocks.
    ///
    /// Uses the provided `headers_range` to get the headers for the range, and `assemble_block` to
    /// construct blocks from the following inputs:
    ///     – Header
    ///     - Transactions
    ///     – Ommers
    ///     – Withdrawals
    ///     – Requests
    ///     – Senders
    fn block_with_senders_range<H, HF, B, BF>(
        &self,
        range: RangeInclusive<BlockNumber>,
        headers_range: HF,
        assemble_block: BF,
    ) -> ProviderResult<Vec<B>>
    where
        H: AsRef<Header>,
        HF: Fn(RangeInclusive<BlockNumber>) -> ProviderResult<Vec<H>>,
        BF: Fn(
            H,
            Vec<TransactionSigned>,
            Vec<Header>,
            Option<Withdrawals>,
            Option<Requests>,
            Vec<Address>,
        ) -> ProviderResult<B>,
    {
        let mut tx_cursor = self.tx.cursor_read::<tables::Transactions>()?;
        let mut senders_cursor = self.tx.cursor_read::<tables::TransactionSenders>()?;

        self.block_range(range, headers_range, |header, tx_range, ommers, withdrawals, requests| {
            let (body, senders) = if tx_range.is_empty() {
                (Vec::new(), Vec::new())
            } else {
                let body = self
                    .transactions_by_tx_range_with_cursor(tx_range.clone(), &mut tx_cursor)?
                    .into_iter()
                    .map(Into::into)
                    .collect::<Vec<TransactionSigned>>();
                // fetch senders from the senders table
                let known_senders =
                    senders_cursor
                        .walk_range(tx_range.clone())?
                        .collect::<Result<HashMap<_, _>, _>>()?;

                let mut senders = Vec::with_capacity(body.len());
                for (tx_num, tx) in tx_range.zip(body.iter()) {
                    match known_senders.get(&tx_num) {
                        None => {
                            // recover the sender from the transaction if not found
                            let sender = tx
                                .recover_signer_unchecked()
                                .ok_or_else(|| ProviderError::SenderRecoveryError)?;
                            senders.push(sender);
                        }
                        Some(sender) => senders.push(*sender),
                    }
                }

                (body, senders)
            };

            assemble_block(header, body, ommers, withdrawals, requests, senders)
        })
    }

    /// Get requested blocks transaction with senders
    pub(crate) fn get_block_transaction_range(
        &self,
        range: impl RangeBounds<BlockNumber> + Clone,
    ) -> ProviderResult<Vec<(BlockNumber, Vec<TransactionSignedEcRecovered>)>> {
        // Raad range of block bodies to get all transactions id's of this range.
        let block_bodies = self.get::<tables::BlockBodyIndices>(range)?;

        if block_bodies.is_empty() {
            return Ok(Vec::new())
        }

        // Compute the first and last tx ID in the range
        let first_transaction = block_bodies.first().expect("If we have headers").1.first_tx_num();
        let last_transaction = block_bodies.last().expect("Not empty").1.last_tx_num();

        // If this is the case then all of the blocks in the range are empty
        if last_transaction < first_transaction {
            return Ok(block_bodies.into_iter().map(|(n, _)| (n, Vec::new())).collect())
        }

        // Get transactions and senders
        let transactions = self
            .get::<tables::Transactions>(first_transaction..=last_transaction)?
            .into_iter()
            .map(|(id, tx)| (id, tx.into()))
            .collect::<Vec<(u64, TransactionSigned)>>();

        let mut senders =
            self.get::<tables::TransactionSenders>(first_transaction..=last_transaction)?;

        // Recover senders manually if not found in db
        // NOTE: Transactions are always guaranteed to be in the database whereas
        // senders might be pruned.
        if senders.len() != transactions.len() {
            if senders.len() > transactions.len() {
                error!(target: "providers::db", senders=%senders.len(), transactions=%transactions.len(),
                    first_tx=%first_transaction, last_tx=%last_transaction,
                    "unexpected senders and transactions mismatch");
            }
            let missing = transactions.len().saturating_sub(senders.len());
            senders.reserve(missing);
            // Find all missing senders, their corresponding tx numbers and indexes to the original
            // `senders` vector at which the recovered senders will be inserted.
            let mut missing_senders = Vec::with_capacity(missing);
            {
                let mut senders = senders.iter().peekable();

                // `transactions` contain all entries. `senders` contain _some_ of the senders for
                // these transactions. Both are sorted and indexed by `TxNumber`.
                //
                // The general idea is to iterate on both `transactions` and `senders`, and advance
                // the `senders` iteration only if it matches the current `transactions` entry's
                // `TxNumber`. Otherwise, add the transaction to the list of missing senders.
                for (i, (tx_number, transaction)) in transactions.iter().enumerate() {
                    if let Some((sender_tx_number, _)) = senders.peek() {
                        if sender_tx_number == tx_number {
                            // If current sender's `TxNumber` matches current transaction's
                            // `TxNumber`, advance the senders iterator.
                            senders.next();
                        } else {
                            // If current sender's `TxNumber` doesn't match current transaction's
                            // `TxNumber`, add it to missing senders.
                            missing_senders.push((i, tx_number, transaction));
                        }
                    } else {
                        // If there's no more senders left, but we're still iterating over
                        // transactions, add them to missing senders
                        missing_senders.push((i, tx_number, transaction));
                    }
                }
            }

            // Recover senders
            let recovered_senders = TransactionSigned::recover_signers(
                missing_senders.iter().map(|(_, _, tx)| *tx).collect::<Vec<_>>(),
                missing_senders.len(),
            )
            .ok_or(ProviderError::SenderRecoveryError)?;

            // Insert recovered senders along with tx numbers at the corresponding indexes to the
            // original `senders` vector
            for ((i, tx_number, _), sender) in missing_senders.into_iter().zip(recovered_senders) {
                // Insert will put recovered senders at necessary positions and shift the rest
                senders.insert(i, (*tx_number, sender));
            }

            // Debug assertions which are triggered during the test to ensure that all senders are
            // present and sorted
            debug_assert_eq!(senders.len(), transactions.len(), "missing one or more senders");
            debug_assert!(
                senders.iter().tuple_windows().all(|(a, b)| a.0 < b.0),
                "senders not sorted"
            );
        }

        // Merge transaction into blocks
        let mut block_tx = Vec::with_capacity(block_bodies.len());
        let mut senders = senders.into_iter();
        let mut transactions = transactions.into_iter();
        for (block_number, block_body) in block_bodies {
            let mut one_block_tx = Vec::with_capacity(block_body.tx_count as usize);
            for _ in block_body.tx_num_range() {
                let tx = transactions.next();
                let sender = senders.next();

                let recovered = match (tx, sender) {
                    (Some((tx_id, tx)), Some((sender_tx_id, sender))) => {
                        if tx_id != sender_tx_id {
                            Err(ProviderError::MismatchOfTransactionAndSenderId { tx_id })
                        } else {
                            Ok(TransactionSignedEcRecovered::from_signed_transaction(tx, sender))
                        }
                    }
                    (Some((tx_id, _)), _) | (_, Some((tx_id, _))) => {
                        Err(ProviderError::MismatchOfTransactionAndSenderId { tx_id })
                    }
                    (None, None) => Err(ProviderError::BlockBodyTransactionCount),
                }?;
                one_block_tx.push(recovered)
            }
            block_tx.push((block_number, one_block_tx));
        }

        Ok(block_tx)
    }

    /// Get the given range of blocks.
    pub fn get_block_range(
        &self,
        range: impl RangeBounds<BlockNumber> + Clone,
    ) -> ProviderResult<Vec<SealedBlockWithSenders>> {
        // For blocks we need:
        //
        // - Headers
        // - Bodies (transactions)
        // - Uncles/ommers
        // - Withdrawals
        // - Requests
        // - Signers

        let block_headers = self.get::<tables::Headers>(range.clone())?;
        if block_headers.is_empty() {
            return Ok(Vec::new())
        }

        let block_header_hashes = self.get::<tables::CanonicalHeaders>(range.clone())?;
        let block_ommers = self.get::<tables::BlockOmmers>(range.clone())?;
        let block_withdrawals = self.get::<tables::BlockWithdrawals>(range.clone())?;
        let block_requests = self.get::<tables::BlockRequests>(range.clone())?;

        let block_tx = self.get_block_transaction_range(range)?;

        // merge all into block
        let block_header_iter = block_headers.into_iter();
        let block_header_hashes_iter = block_header_hashes.into_iter();
        let block_tx_iter = block_tx.into_iter();

        // Ommers can be empty for some blocks
        let mut block_ommers_iter = block_ommers.into_iter();
        let mut block_withdrawals_iter = block_withdrawals.into_iter();
        let mut block_requests_iter = block_requests.into_iter();
        let mut block_ommers = block_ommers_iter.next();
        let mut block_withdrawals = block_withdrawals_iter.next();
        let mut block_requests = block_requests_iter.next();

        let mut blocks = Vec::new();
        for ((main_block_number, header), (_, header_hash), (_, tx)) in
            izip!(block_header_iter.into_iter(), block_header_hashes_iter, block_tx_iter)
        {
            let header = header.seal(header_hash);

            let (body, senders) = tx.into_iter().map(|tx| tx.to_components()).unzip();

            // Ommers can be missing
            let mut ommers = Vec::new();
            if let Some((block_number, _)) = block_ommers.as_ref() {
                if *block_number == main_block_number {
                    ommers = block_ommers.take().unwrap().1.ommers;
                    block_ommers = block_ommers_iter.next();
                }
            };

            // withdrawal can be missing
            let shanghai_is_active =
                self.chain_spec.is_shanghai_active_at_timestamp(header.timestamp);
            let mut withdrawals = Some(Withdrawals::default());
            if shanghai_is_active {
                if let Some((block_number, _)) = block_withdrawals.as_ref() {
                    if *block_number == main_block_number {
                        withdrawals = Some(block_withdrawals.take().unwrap().1.withdrawals);
                        block_withdrawals = block_withdrawals_iter.next();
                    }
                }
            } else {
                withdrawals = None
            }

            // requests can be missing
            let prague_is_active = self.chain_spec.is_prague_active_at_timestamp(header.timestamp);
            let mut requests = Some(Requests::default());
            if prague_is_active {
                if let Some((block_number, _)) = block_requests.as_ref() {
                    if *block_number == main_block_number {
                        requests = Some(block_requests.take().unwrap().1);
                        block_requests = block_requests_iter.next();
                    }
                }
            } else {
                requests = None;
            }

            blocks.push(SealedBlockWithSenders {
                block: SealedBlock { header, body, ommers, withdrawals, requests },
                senders,
            })
        }

        Ok(blocks)
    }

    /// Return the last N blocks of state, recreating the [`ExecutionOutcome`].
    ///
    /// 1. Iterate over the [`BlockBodyIndices`][tables::BlockBodyIndices] table to get all the
    ///    transaction ids.
    /// 2. Iterate over the [`StorageChangeSets`][tables::StorageChangeSets] table and the
    ///    [`AccountChangeSets`][tables::AccountChangeSets] tables in reverse order to reconstruct
    ///    the changesets.
    ///    - In order to have both the old and new values in the changesets, we also access the
    ///      plain state tables.
    /// 3. While iterating over the changeset tables, if we encounter a new account or storage slot,
    ///    we:
    ///     1. Take the old value from the changeset
    ///     2. Take the new value from the plain state
    ///     3. Save the old value to the local state
    /// 4. While iterating over the changeset tables, if we encounter an account/storage slot we
    ///    have seen before we:
    ///     1. Take the old value from the changeset
    ///     2. Take the new value from the local state
    ///     3. Set the local state to the value in the changeset
    pub fn get_state(
        &self,
        range: RangeInclusive<BlockNumber>,
    ) -> ProviderResult<ExecutionOutcome> {
        if range.is_empty() {
            return Ok(ExecutionOutcome::default())
        }
        let start_block_number = *range.start();

        // We are not removing block meta as it is used to get block changesets.
        let block_bodies = self.get::<tables::BlockBodyIndices>(range.clone())?;

        // get transaction receipts
        let from_transaction_num =
            block_bodies.first().expect("already checked if there are blocks").1.first_tx_num();
        let to_transaction_num =
            block_bodies.last().expect("already checked if there are blocks").1.last_tx_num();

        let storage_range = BlockNumberAddress::range(range.clone());

        let storage_changeset = self.get::<tables::StorageChangeSets>(storage_range)?;
        let account_changeset = self.get::<tables::AccountChangeSets>(range)?;

        // iterate previous value and get plain state value to create changeset
        // Double option around Account represent if Account state is know (first option) and
        // account is removed (Second Option)

        let mut state: BundleStateInit = HashMap::new();

        // This is not working for blocks that are not at tip. as plain state is not the last
        // state of end range. We should rename the functions or add support to access
        // History state. Accessing history state can be tricky but we are not gaining
        // anything.
        let mut plain_accounts_cursor = self.tx.cursor_read::<tables::PlainAccountState>()?;
        let mut plain_storage_cursor = self.tx.cursor_dup_read::<tables::PlainStorageState>()?;

        let mut reverts: RevertsInit = HashMap::new();

        // add account changeset changes
        for (block_number, account_before) in account_changeset.into_iter().rev() {
            let AccountBeforeTx { info: old_info, address } = account_before;
            match state.entry(address) {
                hash_map::Entry::Vacant(entry) => {
                    let new_info = plain_accounts_cursor.seek_exact(address)?.map(|kv| kv.1);
                    entry.insert((old_info, new_info, HashMap::new()));
                }
                hash_map::Entry::Occupied(mut entry) => {
                    // overwrite old account state.
                    entry.get_mut().0 = old_info;
                }
            }
            // insert old info into reverts.
            reverts.entry(block_number).or_default().entry(address).or_default().0 = Some(old_info);
        }

        // add storage changeset changes
        for (block_and_address, old_storage) in storage_changeset.into_iter().rev() {
            let BlockNumberAddress((block_number, address)) = block_and_address;
            // get account state or insert from plain state.
            let account_state = match state.entry(address) {
                hash_map::Entry::Vacant(entry) => {
                    let present_info = plain_accounts_cursor.seek_exact(address)?.map(|kv| kv.1);
                    entry.insert((present_info, present_info, HashMap::new()))
                }
                hash_map::Entry::Occupied(entry) => entry.into_mut(),
            };

            // match storage.
            match account_state.2.entry(old_storage.key) {
                hash_map::Entry::Vacant(entry) => {
                    let new_storage = plain_storage_cursor
                        .seek_by_key_subkey(address, old_storage.key)?
                        .filter(|storage| storage.key == old_storage.key)
                        .unwrap_or_default();
                    entry.insert((old_storage.value, new_storage.value));
                }
                hash_map::Entry::Occupied(mut entry) => {
                    entry.get_mut().0 = old_storage.value;
                }
            };

            reverts
                .entry(block_number)
                .or_default()
                .entry(address)
                .or_default()
                .1
                .push(old_storage);
        }

        // iterate over block body and create ExecutionResult
        let mut receipt_iter =
            self.get::<tables::Receipts>(from_transaction_num..=to_transaction_num)?.into_iter();

        let mut receipts = Vec::new();
        // loop break if we are at the end of the blocks.
        for (_, block_body) in block_bodies {
            let mut block_receipts = Vec::with_capacity(block_body.tx_count as usize);
            for _ in block_body.tx_num_range() {
                if let Some((_, receipt)) = receipt_iter.next() {
                    block_receipts.push(Some(receipt));
                }
            }
            receipts.push(block_receipts);
        }

        Ok(ExecutionOutcome::new_init(
            state,
            reverts,
            Vec::new(),
            receipts.into(),
            start_block_number,
            Vec::new(),
        ))
    }
}

impl<TX: DbTxMut + DbTx> DatabaseProvider<TX> {
    /// Commit database transaction.
    pub fn commit(self) -> ProviderResult<bool> {
        Ok(self.tx.commit()?)
    }
    /// Take the last N blocks of state, recreating the [`ExecutionOutcome`].
    ///
    /// The latest state will be unwound and returned back with all the blocks
    ///
    /// 1. Iterate over the [`BlockBodyIndices`][tables::BlockBodyIndices] table to get all the
    ///    transaction ids.
    /// 2. Iterate over the [`StorageChangeSets`][tables::StorageChangeSets] table and the
    ///    [`AccountChangeSets`][tables::AccountChangeSets] tables in reverse order to reconstruct
    ///    the changesets.
    ///    - In order to have both the old and new values in the changesets, we also access the
    ///      plain state tables.
    /// 3. While iterating over the changeset tables, if we encounter a new account or storage slot,
    ///    we:
    ///     1. Take the old value from the changeset
    ///     2. Take the new value from the plain state
    ///     3. Save the old value to the local state
    /// 4. While iterating over the changeset tables, if we encounter an account/storage slot we
    ///    have seen before we:
    ///     1. Take the old value from the changeset
    ///     2. Take the new value from the local state
    ///     3. Set the local state to the value in the changeset
    pub fn take_state(
        &self,
        range: RangeInclusive<BlockNumber>,
    ) -> ProviderResult<ExecutionOutcome> {
        if range.is_empty() {
            return Ok(ExecutionOutcome::default())
        }
        let start_block_number = *range.start();

        // We are not removing block meta as it is used to get block changesets.
        let block_bodies = self.get::<tables::BlockBodyIndices>(range.clone())?;

        // get transaction receipts
        let from_transaction_num =
            block_bodies.first().expect("already checked if there are blocks").1.first_tx_num();
        let to_transaction_num =
            block_bodies.last().expect("already checked if there are blocks").1.last_tx_num();

        let storage_range = BlockNumberAddress::range(range.clone());

        let storage_changeset = self.take::<tables::StorageChangeSets>(storage_range)?;
        let account_changeset = self.take::<tables::AccountChangeSets>(range)?;

        // iterate previous value and get plain state value to create changeset
        // Double option around Account represent if Account state is know (first option) and
        // account is removed (Second Option)

        let mut state: BundleStateInit = HashMap::new();

        // This is not working for blocks that are not at tip. as plain state is not the last
        // state of end range. We should rename the functions or add support to access
        // History state. Accessing history state can be tricky but we are not gaining
        // anything.
        let mut plain_accounts_cursor = self.tx.cursor_write::<tables::PlainAccountState>()?;
        let mut plain_storage_cursor = self.tx.cursor_dup_write::<tables::PlainStorageState>()?;

        let mut reverts: RevertsInit = HashMap::new();

        // add account changeset changes
        for (block_number, account_before) in account_changeset.into_iter().rev() {
            let AccountBeforeTx { info: old_info, address } = account_before;
            match state.entry(address) {
                hash_map::Entry::Vacant(entry) => {
                    let new_info = plain_accounts_cursor.seek_exact(address)?.map(|kv| kv.1);
                    entry.insert((old_info, new_info, HashMap::new()));
                }
                hash_map::Entry::Occupied(mut entry) => {
                    // overwrite old account state.
                    entry.get_mut().0 = old_info;
                }
            }
            // insert old info into reverts.
            reverts.entry(block_number).or_default().entry(address).or_default().0 = Some(old_info);
        }

        // add storage changeset changes
        for (block_and_address, old_storage) in storage_changeset.into_iter().rev() {
            let BlockNumberAddress((block_number, address)) = block_and_address;
            // get account state or insert from plain state.
            let account_state = match state.entry(address) {
                hash_map::Entry::Vacant(entry) => {
                    let present_info = plain_accounts_cursor.seek_exact(address)?.map(|kv| kv.1);
                    entry.insert((present_info, present_info, HashMap::new()))
                }
                hash_map::Entry::Occupied(entry) => entry.into_mut(),
            };

            // match storage.
            match account_state.2.entry(old_storage.key) {
                hash_map::Entry::Vacant(entry) => {
                    let new_storage = plain_storage_cursor
                        .seek_by_key_subkey(address, old_storage.key)?
                        .filter(|storage| storage.key == old_storage.key)
                        .unwrap_or_default();
                    entry.insert((old_storage.value, new_storage.value));
                }
                hash_map::Entry::Occupied(mut entry) => {
                    entry.get_mut().0 = old_storage.value;
                }
            };

            reverts
                .entry(block_number)
                .or_default()
                .entry(address)
                .or_default()
                .1
                .push(old_storage);
        }

        // iterate over local plain state remove all account and all storages.
        for (address, (old_account, new_account, storage)) in &state {
            // revert account if needed.
            if old_account != new_account {
                let existing_entry = plain_accounts_cursor.seek_exact(*address)?;
                if let Some(account) = old_account {
                    plain_accounts_cursor.upsert(*address, *account)?;
                } else if existing_entry.is_some() {
                    plain_accounts_cursor.delete_current()?;
                }
            }

            // revert storages
            for (storage_key, (old_storage_value, _new_storage_value)) in storage {
                let storage_entry = StorageEntry { key: *storage_key, value: *old_storage_value };
                // delete previous value
                // TODO: This does not use dupsort features
                if plain_storage_cursor
                    .seek_by_key_subkey(*address, *storage_key)?
                    .filter(|s| s.key == *storage_key)
                    .is_some()
                {
                    plain_storage_cursor.delete_current()?
                }

                // insert value if needed
                if *old_storage_value != U256::ZERO {
                    plain_storage_cursor.upsert(*address, storage_entry)?;
                }
            }
        }

        // iterate over block body and create ExecutionResult
        let mut receipt_iter =
            self.take::<tables::Receipts>(from_transaction_num..=to_transaction_num)?.into_iter();

        let mut receipts = Vec::new();
        // loop break if we are at the end of the blocks.
        for (_, block_body) in block_bodies {
            let mut block_receipts = Vec::with_capacity(block_body.tx_count as usize);
            for _ in block_body.tx_num_range() {
                if let Some((_, receipt)) = receipt_iter.next() {
                    block_receipts.push(Some(receipt));
                }
            }
            receipts.push(block_receipts);
        }

        Ok(ExecutionOutcome::new_init(
            state,
            reverts,
            Vec::new(),
            receipts.into(),
            start_block_number,
            Vec::new(),
        ))
    }

    /// Remove list of entries from the table. Returns the number of entries removed.
    #[inline]
    pub fn remove<T: Table>(
        &self,
        range: impl RangeBounds<T::Key>,
    ) -> Result<usize, DatabaseError> {
        let mut entries = 0;
        let mut cursor_write = self.tx.cursor_write::<T>()?;
        let mut walker = cursor_write.walk_range(range)?;
        while walker.next().transpose()?.is_some() {
            walker.delete_current()?;
            entries += 1;
        }
        Ok(entries)
    }

    /// Return a list of entries from the table, and remove them, based on the given range.
    #[inline]
    pub fn take<T: Table>(
        &self,
        range: impl RangeBounds<T::Key>,
    ) -> Result<Vec<KeyValue<T>>, DatabaseError> {
        let mut cursor_write = self.tx.cursor_write::<T>()?;
        let mut walker = cursor_write.walk_range(range)?;
        let mut items = Vec::new();
        while let Some(i) = walker.next().transpose()? {
            walker.delete_current()?;
            items.push(i)
        }
        Ok(items)
    }

    /// Remove requested block transactions, without returning them.
    ///
    /// This will remove block data for the given range from the following tables:
    /// * [`BlockBodyIndices`](tables::BlockBodyIndices)
    /// * [`Transactions`](tables::Transactions)
    /// * [`TransactionSenders`](tables::TransactionSenders)
    /// * [`TransactionHashNumbers`](tables::TransactionHashNumbers)
    /// * [`TransactionBlocks`](tables::TransactionBlocks)
    pub fn remove_block_transaction_range(
        &self,
        range: impl RangeBounds<BlockNumber> + Clone,
    ) -> ProviderResult<()> {
        // Raad range of block bodies to get all transactions id's of this range.
        let block_bodies = self.take::<tables::BlockBodyIndices>(range)?;

        if block_bodies.is_empty() {
            return Ok(())
        }

        // Compute the first and last tx ID in the range
        let first_transaction = block_bodies.first().expect("If we have headers").1.first_tx_num();
        let last_transaction = block_bodies.last().expect("Not empty").1.last_tx_num();

        // If this is the case then all of the blocks in the range are empty
        if last_transaction < first_transaction {
            return Ok(())
        }

        // Get transactions so we can then remove
        let transactions = self
            .take::<tables::Transactions>(first_transaction..=last_transaction)?
            .into_iter()
            .map(|(id, tx)| (id, tx.into()))
            .collect::<Vec<(u64, TransactionSigned)>>();

        // remove senders
        self.remove::<tables::TransactionSenders>(first_transaction..=last_transaction)?;

        // Remove TransactionHashNumbers
        let mut tx_hash_cursor = self.tx.cursor_write::<tables::TransactionHashNumbers>()?;
        for (_, tx) in &transactions {
            if tx_hash_cursor.seek_exact(tx.hash())?.is_some() {
                tx_hash_cursor.delete_current()?;
            }
        }

        // Remove TransactionBlocks index if there are transaction present
        if !transactions.is_empty() {
            let tx_id_range = transactions.first().unwrap().0..=transactions.last().unwrap().0;
            self.remove::<tables::TransactionBlocks>(tx_id_range)?;
        }

        Ok(())
    }

    /// Get requested blocks transaction with senders, also removing them from the database
    ///
    /// This will remove block data for the given range from the following tables:
    /// * [`BlockBodyIndices`](tables::BlockBodyIndices)
    /// * [`Transactions`](tables::Transactions)
    /// * [`TransactionSenders`](tables::TransactionSenders)
    /// * [`TransactionHashNumbers`](tables::TransactionHashNumbers)
    /// * [`TransactionBlocks`](tables::TransactionBlocks)
    pub fn take_block_transaction_range(
        &self,
        range: impl RangeBounds<BlockNumber> + Clone,
    ) -> ProviderResult<Vec<(BlockNumber, Vec<TransactionSignedEcRecovered>)>> {
        // Raad range of block bodies to get all transactions id's of this range.
        let block_bodies = self.get::<tables::BlockBodyIndices>(range)?;

        if block_bodies.is_empty() {
            return Ok(Vec::new())
        }

        // Compute the first and last tx ID in the range
        let first_transaction = block_bodies.first().expect("If we have headers").1.first_tx_num();
        let last_transaction = block_bodies.last().expect("Not empty").1.last_tx_num();

        // If this is the case then all of the blocks in the range are empty
        if last_transaction < first_transaction {
            return Ok(block_bodies.into_iter().map(|(n, _)| (n, Vec::new())).collect())
        }

        // Get transactions and senders
        let transactions = self
            .take::<tables::Transactions>(first_transaction..=last_transaction)?
            .into_iter()
            .map(|(id, tx)| (id, tx.into()))
            .collect::<Vec<(u64, TransactionSigned)>>();

        let mut senders =
            self.take::<tables::TransactionSenders>(first_transaction..=last_transaction)?;

        // Recover senders manually if not found in db
        // NOTE: Transactions are always guaranteed to be in the database whereas
        // senders might be pruned.
        if senders.len() != transactions.len() {
            if senders.len() > transactions.len() {
                error!(target: "providers::db", senders=%senders.len(), transactions=%transactions.len(),
                    first_tx=%first_transaction, last_tx=%last_transaction,
                    "unexpected senders and transactions mismatch");
            }
            let missing = transactions.len().saturating_sub(senders.len());
            senders.reserve(missing);
            // Find all missing senders, their corresponding tx numbers and indexes to the original
            // `senders` vector at which the recovered senders will be inserted.
            let mut missing_senders = Vec::with_capacity(missing);
            {
                let mut senders = senders.iter().peekable();

                // `transactions` contain all entries. `senders` contain _some_ of the senders for
                // these transactions. Both are sorted and indexed by `TxNumber`.
                //
                // The general idea is to iterate on both `transactions` and `senders`, and advance
                // the `senders` iteration only if it matches the current `transactions` entry's
                // `TxNumber`. Otherwise, add the transaction to the list of missing senders.
                for (i, (tx_number, transaction)) in transactions.iter().enumerate() {
                    if let Some((sender_tx_number, _)) = senders.peek() {
                        if sender_tx_number == tx_number {
                            // If current sender's `TxNumber` matches current transaction's
                            // `TxNumber`, advance the senders iterator.
                            senders.next();
                        } else {
                            // If current sender's `TxNumber` doesn't match current transaction's
                            // `TxNumber`, add it to missing senders.
                            missing_senders.push((i, tx_number, transaction));
                        }
                    } else {
                        // If there's no more senders left, but we're still iterating over
                        // transactions, add them to missing senders
                        missing_senders.push((i, tx_number, transaction));
                    }
                }
            }

            // Recover senders
            let recovered_senders = TransactionSigned::recover_signers(
                missing_senders.iter().map(|(_, _, tx)| *tx).collect::<Vec<_>>(),
                missing_senders.len(),
            )
            .ok_or(ProviderError::SenderRecoveryError)?;

            // Insert recovered senders along with tx numbers at the corresponding indexes to the
            // original `senders` vector
            for ((i, tx_number, _), sender) in missing_senders.into_iter().zip(recovered_senders) {
                // Insert will put recovered senders at necessary positions and shift the rest
                senders.insert(i, (*tx_number, sender));
            }

            // Debug assertions which are triggered during the test to ensure that all senders are
            // present and sorted
            debug_assert_eq!(senders.len(), transactions.len(), "missing one or more senders");
            debug_assert!(
                senders.iter().tuple_windows().all(|(a, b)| a.0 < b.0),
                "senders not sorted"
            );
        }

        // Remove TransactionHashNumbers
        let mut tx_hash_cursor = self.tx.cursor_write::<tables::TransactionHashNumbers>()?;
        for (_, tx) in &transactions {
            if tx_hash_cursor.seek_exact(tx.hash())?.is_some() {
                tx_hash_cursor.delete_current()?;
            }
        }

        // Remove TransactionBlocks index if there are transaction present
        if !transactions.is_empty() {
            let tx_id_range = transactions.first().unwrap().0..=transactions.last().unwrap().0;
            self.remove::<tables::TransactionBlocks>(tx_id_range)?;
        }

        // Merge transaction into blocks
        let mut block_tx = Vec::with_capacity(block_bodies.len());
        let mut senders = senders.into_iter();
        let mut transactions = transactions.into_iter();
        for (block_number, block_body) in block_bodies {
            let mut one_block_tx = Vec::with_capacity(block_body.tx_count as usize);
            for _ in block_body.tx_num_range() {
                let tx = transactions.next();
                let sender = senders.next();

                let recovered = match (tx, sender) {
                    (Some((tx_id, tx)), Some((sender_tx_id, sender))) => {
                        if tx_id != sender_tx_id {
                            Err(ProviderError::MismatchOfTransactionAndSenderId { tx_id })
                        } else {
                            Ok(TransactionSignedEcRecovered::from_signed_transaction(tx, sender))
                        }
                    }
                    (Some((tx_id, _)), _) | (_, Some((tx_id, _))) => {
                        Err(ProviderError::MismatchOfTransactionAndSenderId { tx_id })
                    }
                    (None, None) => Err(ProviderError::BlockBodyTransactionCount),
                }?;
                one_block_tx.push(recovered)
            }
            block_tx.push((block_number, one_block_tx));
        }

        Ok(block_tx)
    }

    /// Remove the given range of blocks, without returning any of the blocks.
    ///
    /// This will remove block data for the given range from the following tables:
    /// * [`HeaderNumbers`](tables::HeaderNumbers)
    /// * [`CanonicalHeaders`](tables::CanonicalHeaders)
    /// * [`BlockOmmers`](tables::BlockOmmers)
    /// * [`BlockWithdrawals`](tables::BlockWithdrawals)
    /// * [`BlockRequests`](tables::BlockRequests)
    /// * [`HeaderTerminalDifficulties`](tables::HeaderTerminalDifficulties)
    ///
    /// This will also remove transaction data according to
    /// [`remove_block_transaction_range`](Self::remove_block_transaction_range).
    pub fn remove_block_range(
        &self,
        range: impl RangeBounds<BlockNumber> + Clone,
    ) -> ProviderResult<()> {
        let block_headers = self.remove::<tables::Headers>(range.clone())?;
        if block_headers == 0 {
            return Ok(())
        }

        self.unwind_table_by_walker::<tables::CanonicalHeaders, tables::HeaderNumbers>(
            range.clone(),
        )?;
        self.remove::<tables::CanonicalHeaders>(range.clone())?;
        self.remove::<tables::BlockOmmers>(range.clone())?;
        self.remove::<tables::BlockWithdrawals>(range.clone())?;
        self.remove::<tables::BlockRequests>(range.clone())?;
        self.remove_block_transaction_range(range.clone())?;
        self.remove::<tables::HeaderTerminalDifficulties>(range)?;

        Ok(())
    }

    /// Remove the given range of blocks, and return them.
    ///
    /// This will remove block data for the given range from the following tables:
    /// * [`HeaderNumbers`](tables::HeaderNumbers)
    /// * [`CanonicalHeaders`](tables::CanonicalHeaders)
    /// * [`BlockOmmers`](tables::BlockOmmers)
    /// * [`BlockWithdrawals`](tables::BlockWithdrawals)
    /// * [`BlockRequests`](tables::BlockRequests)
    /// * [`HeaderTerminalDifficulties`](tables::HeaderTerminalDifficulties)
    ///
    /// This will also remove transaction data according to
    /// [`take_block_transaction_range`](Self::take_block_transaction_range).
    pub fn take_block_range(
        &self,
        range: impl RangeBounds<BlockNumber> + Clone,
    ) -> ProviderResult<Vec<SealedBlockWithSenders>> {
        // For blocks we need:
        //
        // - Headers
        // - Bodies (transactions)
        // - Uncles/ommers
        // - Withdrawals
        // - Requests
        // - Signers

        let block_headers = self.take::<tables::Headers>(range.clone())?;
        if block_headers.is_empty() {
            return Ok(Vec::new())
        }

        self.unwind_table_by_walker::<tables::CanonicalHeaders, tables::HeaderNumbers>(
            range.clone(),
        )?;
        let block_header_hashes = self.take::<tables::CanonicalHeaders>(range.clone())?;
        let block_ommers = self.take::<tables::BlockOmmers>(range.clone())?;
        let block_withdrawals = self.take::<tables::BlockWithdrawals>(range.clone())?;
        let block_requests = self.take::<tables::BlockRequests>(range.clone())?;
        let block_tx = self.take_block_transaction_range(range.clone())?;

        // rm HeaderTerminalDifficulties
        self.remove::<tables::HeaderTerminalDifficulties>(range)?;

        // merge all into block
        let block_header_iter = block_headers.into_iter();
        let block_header_hashes_iter = block_header_hashes.into_iter();
        let block_tx_iter = block_tx.into_iter();

        // Ommers can be empty for some blocks
        let mut block_ommers_iter = block_ommers.into_iter();
        let mut block_withdrawals_iter = block_withdrawals.into_iter();
        let mut block_requests_iter = block_requests.into_iter();
        let mut block_ommers = block_ommers_iter.next();
        let mut block_withdrawals = block_withdrawals_iter.next();
        let mut block_requests = block_requests_iter.next();

        let mut blocks = Vec::new();
        for ((main_block_number, header), (_, header_hash), (_, tx)) in
            izip!(block_header_iter.into_iter(), block_header_hashes_iter, block_tx_iter)
        {
            let header = header.seal(header_hash);

            let (body, senders) = tx.into_iter().map(|tx| tx.to_components()).unzip();

            // Ommers can be missing
            let mut ommers = Vec::new();
            if let Some((block_number, _)) = block_ommers.as_ref() {
                if *block_number == main_block_number {
                    ommers = block_ommers.take().unwrap().1.ommers;
                    block_ommers = block_ommers_iter.next();
                }
            };

            // withdrawal can be missing
            let shanghai_is_active =
                self.chain_spec.is_shanghai_active_at_timestamp(header.timestamp);
            let mut withdrawals = Some(Withdrawals::default());
            if shanghai_is_active {
                if let Some((block_number, _)) = block_withdrawals.as_ref() {
                    if *block_number == main_block_number {
                        withdrawals = Some(block_withdrawals.take().unwrap().1.withdrawals);
                        block_withdrawals = block_withdrawals_iter.next();
                    }
                }
            } else {
                withdrawals = None
            }

            // requests can be missing
            let prague_is_active = self.chain_spec.is_prague_active_at_timestamp(header.timestamp);
            let mut requests = Some(Requests::default());
            if prague_is_active {
                if let Some((block_number, _)) = block_requests.as_ref() {
                    if *block_number == main_block_number {
                        requests = Some(block_requests.take().unwrap().1);
                        block_requests = block_requests_iter.next();
                    }
                }
            } else {
                requests = None;
            }

            blocks.push(SealedBlockWithSenders {
                block: SealedBlock { header, body, ommers, withdrawals, requests },
                senders,
            })
        }

        Ok(blocks)
    }

    /// Unwind table by some number key.
    /// Returns number of rows unwound.
    ///
    /// Note: Key is not inclusive and specified key would stay in db.
    #[inline]
    pub fn unwind_table_by_num<T>(&self, num: u64) -> Result<usize, DatabaseError>
    where
        T: Table<Key = u64>,
    {
        self.unwind_table::<T, _>(num, |key| key)
    }

    /// Unwind the table to a provided number key.
    /// Returns number of rows unwound.
    ///
    /// Note: Key is not inclusive and specified key would stay in db.
    pub(crate) fn unwind_table<T, F>(
        &self,
        key: u64,
        mut selector: F,
    ) -> Result<usize, DatabaseError>
    where
        T: Table,
        F: FnMut(T::Key) -> u64,
    {
        let mut cursor = self.tx.cursor_write::<T>()?;
        let mut reverse_walker = cursor.walk_back(None)?;
        let mut deleted = 0;

        while let Some(Ok((entry_key, _))) = reverse_walker.next() {
            if selector(entry_key.clone()) <= key {
                break
            }
            reverse_walker.delete_current()?;
            deleted += 1;
        }

        Ok(deleted)
    }

    /// Unwind a table forward by a [`Walker`][reth_db_api::cursor::Walker] on another table
    pub fn unwind_table_by_walker<T1, T2>(
        &self,
        range: impl RangeBounds<T1::Key>,
    ) -> Result<(), DatabaseError>
    where
        T1: Table,
        T2: Table<Key = T1::Value>,
    {
        let mut cursor = self.tx.cursor_write::<T1>()?;
        let mut walker = cursor.walk_range(range)?;
        while let Some((_, value)) = walker.next().transpose()? {
            self.tx.delete::<T2>(value, None)?;
        }
        Ok(())
    }

    /// Prune the table for the specified pre-sorted key iterator.
    ///
    /// Returns number of rows pruned.
    pub fn prune_table_with_iterator<T: Table>(
        &self,
        keys: impl IntoIterator<Item = T::Key>,
        limiter: &mut PruneLimiter,
        mut delete_callback: impl FnMut(TableRow<T>),
    ) -> Result<(usize, bool), DatabaseError> {
        let mut cursor = self.tx.cursor_write::<T>()?;
        let mut keys = keys.into_iter();

        let mut deleted_entries = 0;

        for key in &mut keys {
            if limiter.is_limit_reached() {
                debug!(
                    target: "providers::db",
                    ?limiter,
                    deleted_entries_limit = %limiter.is_deleted_entries_limit_reached(),
                    time_limit = %limiter.is_time_limit_reached(),
                    table = %T::NAME,
                    "Pruning limit reached"
                );
                break
            }

            let row = cursor.seek_exact(key)?;
            if let Some(row) = row {
                cursor.delete_current()?;
                limiter.increment_deleted_entries_count();
                deleted_entries += 1;
                delete_callback(row);
            }
        }

        let done = keys.next().is_none();
        Ok((deleted_entries, done))
    }

    /// Prune the table for the specified key range.
    ///
    /// Returns number of rows pruned.
    pub fn prune_table_with_range<T: Table>(
        &self,
        keys: impl RangeBounds<T::Key> + Clone + Debug,
        limiter: &mut PruneLimiter,
        mut skip_filter: impl FnMut(&TableRow<T>) -> bool,
        mut delete_callback: impl FnMut(TableRow<T>),
    ) -> Result<(usize, bool), DatabaseError> {
        let mut cursor = self.tx.cursor_write::<T>()?;
        let mut walker = cursor.walk_range(keys)?;

        let mut deleted_entries = 0;

        let done = loop {
            // check for time out must be done in this scope since it's not done in
            // `prune_table_with_range_step`
            if limiter.is_limit_reached() {
                debug!(
                    target: "providers::db",
                    ?limiter,
                    deleted_entries_limit = %limiter.is_deleted_entries_limit_reached(),
                    time_limit = %limiter.is_time_limit_reached(),
                    table = %T::NAME,
                    "Pruning limit reached"
                );
                break false
            }

            let done = self.prune_table_with_range_step(
                &mut walker,
                limiter,
                &mut skip_filter,
                &mut delete_callback,
            )?;

            if done {
                break true
            } else {
                deleted_entries += 1;
            }
        };

        Ok((deleted_entries, done))
    }

    /// Steps once with the given walker and prunes the entry in the table.
    ///
    /// Returns `true` if the walker is finished, `false` if it may have more data to prune.
    ///
    /// CAUTION: Pruner limits are not checked. This allows for a clean exit of a prune run that's
    /// pruning different tables concurrently, by letting them step to the same height before
    /// timing out.
    pub fn prune_table_with_range_step<T: Table>(
        &self,
        walker: &mut RangeWalker<'_, T, <TX as DbTxMut>::CursorMut<T>>,
        limiter: &mut PruneLimiter,
        skip_filter: &mut impl FnMut(&TableRow<T>) -> bool,
        delete_callback: &mut impl FnMut(TableRow<T>),
    ) -> Result<bool, DatabaseError> {
        let Some(res) = walker.next() else { return Ok(true) };

        let row = res?;

        if !skip_filter(&row) {
            walker.delete_current()?;
            limiter.increment_deleted_entries_count();
            delete_callback(row);
        }

        Ok(false)
    }

    /// Load shard and remove it. If list is empty, last shard was full or
    /// there are no shards at all.
    fn take_shard<T>(&self, key: T::Key) -> ProviderResult<Vec<u64>>
    where
        T: Table<Value = BlockNumberList>,
    {
        let mut cursor = self.tx.cursor_read::<T>()?;
        let shard = cursor.seek_exact(key)?;
        if let Some((shard_key, list)) = shard {
            // delete old shard so new one can be inserted.
            self.tx.delete::<T>(shard_key, None)?;
            let list = list.iter().collect::<Vec<_>>();
            return Ok(list)
        }
        Ok(Vec::new())
    }

    /// Insert history index to the database.
    ///
    /// For each updated partial key, this function removes the last shard from
    /// the database (if any), appends the new indices to it, chunks the resulting integer list and
    /// inserts the new shards back into the database.
    ///
    /// This function is used by history indexing stages.
    fn append_history_index<P, T>(
        &self,
        index_updates: BTreeMap<P, Vec<u64>>,
        mut sharded_key_factory: impl FnMut(P, BlockNumber) -> T::Key,
    ) -> ProviderResult<()>
    where
        P: Copy,
        T: Table<Value = BlockNumberList>,
    {
        for (partial_key, indices) in index_updates {
            let last_shard = self.take_shard::<T>(sharded_key_factory(partial_key, u64::MAX))?;
            // chunk indices and insert them in shards of N size.
            let indices = last_shard.iter().chain(indices.iter());
            let chunks = indices
                .chunks(sharded_key::NUM_OF_INDICES_IN_SHARD)
                .into_iter()
                .map(|chunks| chunks.copied().collect())
                .collect::<Vec<Vec<_>>>();

            let mut chunks = chunks.into_iter().peekable();
            while let Some(list) = chunks.next() {
                let highest_block_number = if chunks.peek().is_some() {
                    *list.last().expect("`chunks` does not return empty list")
                } else {
                    // Insert last list with u64::MAX
                    u64::MAX
                };
                self.tx.put::<T>(
                    sharded_key_factory(partial_key, highest_block_number),
                    BlockNumberList::new_pre_sorted(list),
                )?;
            }
        }
        Ok(())
    }
}

impl<TX: DbTx> AccountReader for DatabaseProvider<TX> {
    fn basic_account(&self, address: Address) -> ProviderResult<Option<Account>> {
        Ok(self.tx.get::<tables::PlainAccountState>(address)?)
    }
}

impl<TX: DbTx> AccountExtReader for DatabaseProvider<TX> {
    fn changed_accounts_with_range(
        &self,
        range: impl RangeBounds<BlockNumber>,
    ) -> ProviderResult<BTreeSet<Address>> {
        self.tx
            .cursor_read::<tables::AccountChangeSets>()?
            .walk_range(range)?
            .map(|entry| {
                entry.map(|(_, account_before)| account_before.address).map_err(Into::into)
            })
            .collect()
    }

    fn basic_accounts(
        &self,
        iter: impl IntoIterator<Item = Address>,
    ) -> ProviderResult<Vec<(Address, Option<Account>)>> {
        let mut plain_accounts = self.tx.cursor_read::<tables::PlainAccountState>()?;
        Ok(iter
            .into_iter()
            .map(|address| plain_accounts.seek_exact(address).map(|a| (address, a.map(|(_, v)| v))))
            .collect::<Result<Vec<_>, _>>()?)
    }

    fn changed_accounts_and_blocks_with_range(
        &self,
        range: RangeInclusive<BlockNumber>,
    ) -> ProviderResult<BTreeMap<Address, Vec<u64>>> {
        let mut changeset_cursor = self.tx.cursor_read::<tables::AccountChangeSets>()?;

        let account_transitions = changeset_cursor.walk_range(range)?.try_fold(
            BTreeMap::new(),
            |mut accounts: BTreeMap<Address, Vec<u64>>, entry| -> ProviderResult<_> {
                let (index, account) = entry?;
                accounts.entry(account.address).or_default().push(index);
                Ok(accounts)
            },
        )?;

        Ok(account_transitions)
    }
}

impl<TX: DbTx> ChangeSetReader for DatabaseProvider<TX> {
    fn account_block_changeset(
        &self,
        block_number: BlockNumber,
    ) -> ProviderResult<Vec<AccountBeforeTx>> {
        let range = block_number..=block_number;
        self.tx
            .cursor_read::<tables::AccountChangeSets>()?
            .walk_range(range)?
            .map(|result| -> ProviderResult<_> {
                let (_, account_before) = result?;
                Ok(account_before)
            })
            .collect()
    }
}

impl<TX: DbTx> HeaderSyncGapProvider for DatabaseProvider<TX> {
    fn sync_gap(
        &self,
        tip: watch::Receiver<B256>,
        highest_uninterrupted_block: BlockNumber,
    ) -> ProviderResult<HeaderSyncGap> {
        let static_file_provider = self.static_file_provider();

        // Make sure Headers static file is at the same height. If it's further, this
        // input execution was interrupted previously and we need to unwind the static file.
        let next_static_file_block_num = static_file_provider
            .get_highest_static_file_block(StaticFileSegment::Headers)
            .map(|id| id + 1)
            .unwrap_or_default();
        let next_block = highest_uninterrupted_block + 1;

        match next_static_file_block_num.cmp(&next_block) {
            // The node shutdown between an executed static file commit and before the database
            // commit, so we need to unwind the static files.
            Ordering::Greater => {
                let mut static_file_producer =
                    static_file_provider.latest_writer(StaticFileSegment::Headers)?;
                static_file_producer.prune_headers(next_static_file_block_num - next_block)?;
                // Since this is a database <-> static file inconsistency, we commit the change
                // straight away.
                static_file_producer.commit()?
            }
            Ordering::Less => {
                // There's either missing or corrupted files.
                return Err(ProviderError::HeaderNotFound(next_static_file_block_num.into()))
            }
            Ordering::Equal => {}
        }

        let local_head = static_file_provider
            .sealed_header(highest_uninterrupted_block)?
            .ok_or_else(|| ProviderError::HeaderNotFound(highest_uninterrupted_block.into()))?;

        let target = SyncTarget::Tip(*tip.borrow());

        Ok(HeaderSyncGap { local_head, target })
    }
}

impl<TX: DbTx> HeaderProvider for DatabaseProvider<TX> {
    fn header(&self, block_hash: &BlockHash) -> ProviderResult<Option<Header>> {
        if let Some(num) = self.block_number(*block_hash)? {
            Ok(self.header_by_number(num)?)
        } else {
            Ok(None)
        }
    }

    fn header_by_number(&self, num: BlockNumber) -> ProviderResult<Option<Header>> {
        self.static_file_provider.get_with_static_file_or_database(
            StaticFileSegment::Headers,
            num,
            |static_file| static_file.header_by_number(num),
            || Ok(self.tx.get::<tables::Headers>(num)?),
        )
    }

    fn header_td(&self, block_hash: &BlockHash) -> ProviderResult<Option<U256>> {
        if let Some(num) = self.block_number(*block_hash)? {
            self.header_td_by_number(num)
        } else {
            Ok(None)
        }
    }

    fn header_td_by_number(&self, number: BlockNumber) -> ProviderResult<Option<U256>> {
        if let Some(td) = self.chain_spec.final_paris_total_difficulty(number) {
            // if this block is higher than the final paris(merge) block, return the final paris
            // difficulty
            return Ok(Some(td))
        }

        self.static_file_provider.get_with_static_file_or_database(
            StaticFileSegment::Headers,
            number,
            |static_file| static_file.header_td_by_number(number),
            || Ok(self.tx.get::<tables::HeaderTerminalDifficulties>(number)?.map(|td| td.0)),
        )
    }

    fn headers_range(&self, range: impl RangeBounds<BlockNumber>) -> ProviderResult<Vec<Header>> {
        self.static_file_provider.get_range_with_static_file_or_database(
            StaticFileSegment::Headers,
            to_range(range),
            |static_file, range, _| static_file.headers_range(range),
            |range, _| self.cursor_read_collect::<tables::Headers>(range).map_err(Into::into),
            |_| true,
        )
    }

    fn sealed_header(&self, number: BlockNumber) -> ProviderResult<Option<SealedHeader>> {
        self.static_file_provider.get_with_static_file_or_database(
            StaticFileSegment::Headers,
            number,
            |static_file| static_file.sealed_header(number),
            || {
                if let Some(header) = self.header_by_number(number)? {
                    let hash = self
                        .block_hash(number)?
                        .ok_or_else(|| ProviderError::HeaderNotFound(number.into()))?;
                    Ok(Some(header.seal(hash)))
                } else {
                    Ok(None)
                }
            },
        )
    }

    fn sealed_headers_while(
        &self,
        range: impl RangeBounds<BlockNumber>,
        predicate: impl FnMut(&SealedHeader) -> bool,
    ) -> ProviderResult<Vec<SealedHeader>> {
        self.static_file_provider.get_range_with_static_file_or_database(
            StaticFileSegment::Headers,
            to_range(range),
            |static_file, range, predicate| static_file.sealed_headers_while(range, predicate),
            |range, mut predicate| {
                let mut headers = vec![];
                for entry in self.tx.cursor_read::<tables::Headers>()?.walk_range(range)? {
                    let (number, header) = entry?;
                    let hash = self
                        .block_hash(number)?
                        .ok_or_else(|| ProviderError::HeaderNotFound(number.into()))?;
                    let sealed = header.seal(hash);
                    if !predicate(&sealed) {
                        break
                    }
                    headers.push(sealed);
                }
                Ok(headers)
            },
            predicate,
        )
    }
}

impl<TX: DbTx> BlockHashReader for DatabaseProvider<TX> {
    fn block_hash(&self, number: u64) -> ProviderResult<Option<B256>> {
        self.static_file_provider.get_with_static_file_or_database(
            StaticFileSegment::Headers,
            number,
            |static_file| static_file.block_hash(number),
            || Ok(self.tx.get::<tables::CanonicalHeaders>(number)?),
        )
    }

    fn canonical_hashes_range(
        &self,
        start: BlockNumber,
        end: BlockNumber,
    ) -> ProviderResult<Vec<B256>> {
        self.static_file_provider.get_range_with_static_file_or_database(
            StaticFileSegment::Headers,
            start..end,
            |static_file, range, _| static_file.canonical_hashes_range(range.start, range.end),
            |range, _| {
                self.cursor_read_collect::<tables::CanonicalHeaders>(range).map_err(Into::into)
            },
            |_| true,
        )
    }
}

impl<TX: DbTx> BlockNumReader for DatabaseProvider<TX> {
    fn chain_info(&self) -> ProviderResult<ChainInfo> {
        let best_number = self.best_block_number()?;
        let best_hash = self.block_hash(best_number)?.unwrap_or_default();
        Ok(ChainInfo { best_hash, best_number })
    }

    fn best_block_number(&self) -> ProviderResult<BlockNumber> {
        Ok(self
            .get_stage_checkpoint(StageId::Finish)?
            .map(|checkpoint| checkpoint.block_number)
            .unwrap_or_default())
    }

    fn last_block_number(&self) -> ProviderResult<BlockNumber> {
        Ok(self
            .tx
            .cursor_read::<tables::CanonicalHeaders>()?
            .last()?
            .map(|(num, _)| num)
            .max(
                self.static_file_provider.get_highest_static_file_block(StaticFileSegment::Headers),
            )
            .unwrap_or_default())
    }

    fn block_number(&self, hash: B256) -> ProviderResult<Option<BlockNumber>> {
        Ok(self.tx.get::<tables::HeaderNumbers>(hash)?)
    }
}

impl<TX: DbTx> BlockReader for DatabaseProvider<TX> {
    fn find_block_by_hash(&self, hash: B256, source: BlockSource) -> ProviderResult<Option<Block>> {
        if source.is_database() {
            self.block(hash.into())
        } else {
            Ok(None)
        }
    }

    /// Returns the block with matching number from database.
    ///
    /// If the header for this block is not found, this returns `None`.
    /// If the header is found, but the transactions either do not exist, or are not indexed, this
    /// will return None.
    fn block(&self, id: BlockHashOrNumber) -> ProviderResult<Option<Block>> {
        if let Some(number) = self.convert_hash_or_number(id)? {
            if let Some(header) = self.header_by_number(number)? {
                let withdrawals = self.withdrawals_by_block(number.into(), header.timestamp)?;
                let ommers = self.ommers(number.into())?.unwrap_or_default();
                let requests = self.requests_by_block(number.into(), header.timestamp)?;
                // If the body indices are not found, this means that the transactions either do not
                // exist in the database yet, or they do exit but are not indexed.
                // If they exist but are not indexed, we don't have enough
                // information to return the block anyways, so we return `None`.
                let transactions = match self.transactions_by_block(number.into())? {
                    Some(transactions) => transactions,
                    None => return Ok(None),
                };

                return Ok(Some(Block { header, body: transactions, ommers, withdrawals, requests }))
            }
        }

        Ok(None)
    }

    fn pending_block(&self) -> ProviderResult<Option<SealedBlock>> {
        Ok(None)
    }

    fn pending_block_with_senders(&self) -> ProviderResult<Option<SealedBlockWithSenders>> {
        Ok(None)
    }

    fn pending_block_and_receipts(&self) -> ProviderResult<Option<(SealedBlock, Vec<Receipt>)>> {
        Ok(None)
    }

    fn ommers(&self, id: BlockHashOrNumber) -> ProviderResult<Option<Vec<Header>>> {
        if let Some(number) = self.convert_hash_or_number(id)? {
            // If the Paris (Merge) hardfork block is known and block is after it, return empty
            // ommers.
            if self.chain_spec.final_paris_total_difficulty(number).is_some() {
                return Ok(Some(Vec::new()))
            }

            let ommers = self.tx.get::<tables::BlockOmmers>(number)?.map(|o| o.ommers);
            return Ok(ommers)
        }

        Ok(None)
    }

    fn block_body_indices(&self, num: u64) -> ProviderResult<Option<StoredBlockBodyIndices>> {
        Ok(self.tx.get::<tables::BlockBodyIndices>(num)?)
    }

    /// Returns the block with senders with matching number or hash from database.
    ///
    /// **NOTE: The transactions have invalid hashes, since they would need to be calculated on the
    /// spot, and we want fast querying.**
    ///
    /// If the header for this block is not found, this returns `None`.
    /// If the header is found, but the transactions either do not exist, or are not indexed, this
    /// will return None.
    fn block_with_senders(
        &self,
        id: BlockHashOrNumber,
        transaction_kind: TransactionVariant,
    ) -> ProviderResult<Option<BlockWithSenders>> {
        self.block_with_senders(
            id,
            transaction_kind,
            |block_number| self.header_by_number(block_number),
            |header, body, senders, ommers, withdrawals, requests| {
                Block { header, body, ommers, withdrawals, requests }
                    // Note: we're using unchecked here because we know the block contains valid txs
                    // wrt to its height and can ignore the s value check so pre
                    // EIP-2 txs are allowed
                    .try_with_senders_unchecked(senders)
                    .map(Some)
                    .map_err(|_| ProviderError::SenderRecoveryError)
            },
        )
    }

    fn sealed_block_with_senders(
        &self,
        id: BlockHashOrNumber,
        transaction_kind: TransactionVariant,
    ) -> ProviderResult<Option<SealedBlockWithSenders>> {
        self.block_with_senders(
            id,
            transaction_kind,
            |block_number| self.sealed_header(block_number),
            |header, body, senders, ommers, withdrawals, requests| {
                SealedBlock { header, body, ommers, withdrawals, requests }
                    // Note: we're using unchecked here because we know the block contains valid txs
                    // wrt to its height and can ignore the s value check so pre
                    // EIP-2 txs are allowed
                    .try_with_senders_unchecked(senders)
                    .map(Some)
                    .map_err(|_| ProviderError::SenderRecoveryError)
            },
        )
    }

    fn block_range(&self, range: RangeInclusive<BlockNumber>) -> ProviderResult<Vec<Block>> {
        let mut tx_cursor = self.tx.cursor_read::<tables::Transactions>()?;
        self.block_range(
            range,
            |range| self.headers_range(range),
            |header, tx_range, ommers, withdrawals, requests| {
                let body = if tx_range.is_empty() {
                    Vec::new()
                } else {
                    self.transactions_by_tx_range_with_cursor(tx_range, &mut tx_cursor)?
                        .into_iter()
                        .map(Into::into)
                        .collect()
                };
                Ok(Block { header, body, ommers, withdrawals, requests })
            },
        )
    }

    fn block_with_senders_range(
        &self,
        range: RangeInclusive<BlockNumber>,
    ) -> ProviderResult<Vec<BlockWithSenders>> {
        self.block_with_senders_range(
            range,
            |range| self.headers_range(range),
            |header, body, ommers, withdrawals, requests, senders| {
                Block { header, body, ommers, withdrawals, requests }
                    .try_with_senders_unchecked(senders)
                    .map_err(|_| ProviderError::SenderRecoveryError)
            },
        )
    }

    fn sealed_block_with_senders_range(
        &self,
        range: RangeInclusive<BlockNumber>,
    ) -> ProviderResult<Vec<SealedBlockWithSenders>> {
        self.block_with_senders_range(
            range,
            |range| self.sealed_headers_range(range),
            |header, body, ommers, withdrawals, requests, senders| {
                SealedBlockWithSenders::new(
                    SealedBlock { header, body, ommers, withdrawals, requests },
                    senders,
                )
                .ok_or(ProviderError::SenderRecoveryError)
            },
        )
    }
}

impl<TX: DbTx> TransactionsProviderExt for DatabaseProvider<TX> {
    /// Recovers transaction hashes by walking through `Transactions` table and
    /// calculating them in a parallel manner. Returned unsorted.
    fn transaction_hashes_by_range(
        &self,
        tx_range: Range<TxNumber>,
    ) -> ProviderResult<Vec<(TxHash, TxNumber)>> {
        self.static_file_provider.get_range_with_static_file_or_database(
            StaticFileSegment::Transactions,
            tx_range,
            |static_file, range, _| static_file.transaction_hashes_by_range(range),
            |tx_range, _| {
                let mut tx_cursor = self.tx.cursor_read::<tables::Transactions>()?;
                let tx_range_size = tx_range.clone().count();
                let tx_walker = tx_cursor.walk_range(tx_range)?;

                let chunk_size = (tx_range_size / rayon::current_num_threads()).max(1);
                let mut channels = Vec::with_capacity(chunk_size);
                let mut transaction_count = 0;

                #[inline]
                fn calculate_hash(
                    entry: Result<(TxNumber, TransactionSignedNoHash), DatabaseError>,
                    rlp_buf: &mut Vec<u8>,
                ) -> Result<(B256, TxNumber), Box<ProviderError>> {
                    let (tx_id, tx) = entry.map_err(|e| Box::new(e.into()))?;
                    tx.transaction.encode_with_signature(&tx.signature, rlp_buf, false);
                    Ok((keccak256(rlp_buf), tx_id))
                }

                for chunk in &tx_walker.chunks(chunk_size) {
                    let (tx, rx) = mpsc::channel();
                    channels.push(rx);

                    // Note: Unfortunate side-effect of how chunk is designed in itertools (it is
                    // not Send)
                    let chunk: Vec<_> = chunk.collect();
                    transaction_count += chunk.len();

                    // Spawn the task onto the global rayon pool
                    // This task will send the results through the channel after it has calculated
                    // the hash.
                    rayon::spawn(move || {
                        let mut rlp_buf = Vec::with_capacity(128);
                        for entry in chunk {
                            rlp_buf.clear();
                            let _ = tx.send(calculate_hash(entry, &mut rlp_buf));
                        }
                    });
                }
                let mut tx_list = Vec::with_capacity(transaction_count);

                // Iterate over channels and append the tx hashes unsorted
                for channel in channels {
                    while let Ok(tx) = channel.recv() {
                        let (tx_hash, tx_id) = tx.map_err(|boxed| *boxed)?;
                        tx_list.push((tx_hash, tx_id));
                    }
                }

                Ok(tx_list)
            },
            |_| true,
        )
    }
}

// Calculates the hash of the given transaction
impl<TX: DbTx> TransactionsProvider for DatabaseProvider<TX> {
    fn transaction_id(&self, tx_hash: TxHash) -> ProviderResult<Option<TxNumber>> {
        Ok(self.tx.get::<tables::TransactionHashNumbers>(tx_hash)?)
    }

    fn transaction_by_id(&self, id: TxNumber) -> ProviderResult<Option<TransactionSigned>> {
        self.static_file_provider.get_with_static_file_or_database(
            StaticFileSegment::Transactions,
            id,
            |static_file| static_file.transaction_by_id(id),
            || Ok(self.tx.get::<tables::Transactions>(id)?.map(Into::into)),
        )
    }

    fn transaction_by_id_no_hash(
        &self,
        id: TxNumber,
    ) -> ProviderResult<Option<TransactionSignedNoHash>> {
        self.static_file_provider.get_with_static_file_or_database(
            StaticFileSegment::Transactions,
            id,
            |static_file| static_file.transaction_by_id_no_hash(id),
            || Ok(self.tx.get::<tables::Transactions>(id)?),
        )
    }

    fn transaction_by_hash(&self, hash: TxHash) -> ProviderResult<Option<TransactionSigned>> {
        if let Some(id) = self.transaction_id(hash)? {
            Ok(self.transaction_by_id_no_hash(id)?.map(|tx| TransactionSigned {
                hash,
                signature: tx.signature,
                transaction: tx.transaction,
            }))
        } else {
            Ok(None)
        }
        .map(|tx| tx.map(Into::into))
    }

    fn transaction_by_hash_with_meta(
        &self,
        tx_hash: TxHash,
    ) -> ProviderResult<Option<(TransactionSigned, TransactionMeta)>> {
        let mut transaction_cursor = self.tx.cursor_read::<tables::TransactionBlocks>()?;
        if let Some(transaction_id) = self.transaction_id(tx_hash)? {
            if let Some(tx) = self.transaction_by_id_no_hash(transaction_id)? {
                let transaction = TransactionSigned {
                    hash: tx_hash,
                    signature: tx.signature,
                    transaction: tx.transaction,
                };
                if let Some(block_number) =
                    transaction_cursor.seek(transaction_id).map(|b| b.map(|(_, bn)| bn))?
                {
                    if let Some(sealed_header) = self.sealed_header(block_number)? {
                        let (header, block_hash) = sealed_header.split();
                        if let Some(block_body) = self.block_body_indices(block_number)? {
                            // the index of the tx in the block is the offset:
                            // len([start..tx_id])
                            // NOTE: `transaction_id` is always `>=` the block's first
                            // index
                            let index = transaction_id - block_body.first_tx_num();

                            let meta = TransactionMeta {
                                tx_hash,
                                index,
                                block_hash,
                                block_number,
                                base_fee: header.base_fee_per_gas,
                                excess_blob_gas: header.excess_blob_gas,
                                timestamp: header.timestamp,
                            };

                            return Ok(Some((transaction, meta)))
                        }
                    }
                }
            }
        }

        Ok(None)
    }

    fn transaction_block(&self, id: TxNumber) -> ProviderResult<Option<BlockNumber>> {
        let mut cursor = self.tx.cursor_read::<tables::TransactionBlocks>()?;
        Ok(cursor.seek(id)?.map(|(_, bn)| bn))
    }

    fn transactions_by_block(
        &self,
        id: BlockHashOrNumber,
    ) -> ProviderResult<Option<Vec<TransactionSigned>>> {
        let mut tx_cursor = self.tx.cursor_read::<tables::Transactions>()?;

        if let Some(block_number) = self.convert_hash_or_number(id)? {
            if let Some(body) = self.block_body_indices(block_number)? {
                let tx_range = body.tx_num_range();
                return if tx_range.is_empty() {
                    Ok(Some(Vec::new()))
                } else {
                    Ok(Some(
                        self.transactions_by_tx_range_with_cursor(tx_range, &mut tx_cursor)?
                            .into_iter()
                            .map(Into::into)
                            .collect(),
                    ))
                }
            }
        }
        Ok(None)
    }

    fn transactions_by_block_range(
        &self,
        range: impl RangeBounds<BlockNumber>,
    ) -> ProviderResult<Vec<Vec<TransactionSigned>>> {
        let mut tx_cursor = self.tx.cursor_read::<tables::Transactions>()?;
        let mut results = Vec::new();
        let mut body_cursor = self.tx.cursor_read::<tables::BlockBodyIndices>()?;
        for entry in body_cursor.walk_range(range)? {
            let (_, body) = entry?;
            let tx_num_range = body.tx_num_range();
            if tx_num_range.is_empty() {
                results.push(Vec::new());
            } else {
                results.push(
                    self.transactions_by_tx_range_with_cursor(tx_num_range, &mut tx_cursor)?
                        .into_iter()
                        .map(Into::into)
                        .collect(),
                );
            }
        }
        Ok(results)
    }

    fn transactions_by_tx_range(
        &self,
        range: impl RangeBounds<TxNumber>,
    ) -> ProviderResult<Vec<TransactionSignedNoHash>> {
        self.transactions_by_tx_range_with_cursor(
            range,
            &mut self.tx.cursor_read::<tables::Transactions>()?,
        )
    }

    fn senders_by_tx_range(
        &self,
        range: impl RangeBounds<TxNumber>,
    ) -> ProviderResult<Vec<Address>> {
        self.cursor_read_collect::<tables::TransactionSenders>(range).map_err(Into::into)
    }

    fn transaction_sender(&self, id: TxNumber) -> ProviderResult<Option<Address>> {
        Ok(self.tx.get::<tables::TransactionSenders>(id)?)
    }
}

impl<TX: DbTx> ReceiptProvider for DatabaseProvider<TX> {
    fn receipt(&self, id: TxNumber) -> ProviderResult<Option<Receipt>> {
        self.static_file_provider.get_with_static_file_or_database(
            StaticFileSegment::Receipts,
            id,
            |static_file| static_file.receipt(id),
            || Ok(self.tx.get::<tables::Receipts>(id)?),
        )
    }

    fn receipt_by_hash(&self, hash: TxHash) -> ProviderResult<Option<Receipt>> {
        if let Some(id) = self.transaction_id(hash)? {
            self.receipt(id)
        } else {
            Ok(None)
        }
    }

    fn receipts_by_block(&self, block: BlockHashOrNumber) -> ProviderResult<Option<Vec<Receipt>>> {
        if let Some(number) = self.convert_hash_or_number(block)? {
            if let Some(body) = self.block_body_indices(number)? {
                let tx_range = body.tx_num_range();
                return if tx_range.is_empty() {
                    Ok(Some(Vec::new()))
                } else {
                    self.receipts_by_tx_range(tx_range).map(Some)
                }
            }
        }
        Ok(None)
    }

    fn receipts_by_tx_range(
        &self,
        range: impl RangeBounds<TxNumber>,
    ) -> ProviderResult<Vec<Receipt>> {
        self.static_file_provider.get_range_with_static_file_or_database(
            StaticFileSegment::Receipts,
            to_range(range),
            |static_file, range, _| static_file.receipts_by_tx_range(range),
            |range, _| self.cursor_read_collect::<tables::Receipts>(range).map_err(Into::into),
            |_| true,
        )
    }
}

impl<TX: DbTx> WithdrawalsProvider for DatabaseProvider<TX> {
    fn withdrawals_by_block(
        &self,
        id: BlockHashOrNumber,
        timestamp: u64,
    ) -> ProviderResult<Option<Withdrawals>> {
        if self.chain_spec.is_shanghai_active_at_timestamp(timestamp) {
            if let Some(number) = self.convert_hash_or_number(id)? {
                // If we are past shanghai, then all blocks should have a withdrawal list, even if
                // empty
                let withdrawals = self
                    .tx
                    .get::<tables::BlockWithdrawals>(number)
                    .map(|w| w.map(|w| w.withdrawals))?
                    .unwrap_or_default();
                return Ok(Some(withdrawals))
            }
        }
        Ok(None)
    }

    fn latest_withdrawal(&self) -> ProviderResult<Option<Withdrawal>> {
        let latest_block_withdrawal = self.tx.cursor_read::<tables::BlockWithdrawals>()?.last()?;
        Ok(latest_block_withdrawal
            .and_then(|(_, mut block_withdrawal)| block_withdrawal.withdrawals.pop()))
    }
}

impl<TX: DbTx> RequestsProvider for DatabaseProvider<TX> {
    fn requests_by_block(
        &self,
        id: BlockHashOrNumber,
        timestamp: u64,
    ) -> ProviderResult<Option<Requests>> {
        if self.chain_spec.is_prague_active_at_timestamp(timestamp) {
            if let Some(number) = self.convert_hash_or_number(id)? {
                // If we are past Prague, then all blocks should have a requests list, even if
                // empty
                let requests = self.tx.get::<tables::BlockRequests>(number)?.unwrap_or_default();
                return Ok(Some(requests))
            }
        }
        Ok(None)
    }
}

impl<TX: DbTx> EvmEnvProvider for DatabaseProvider<TX> {
    fn fill_env_at<EvmConfig>(
        &self,
        cfg: &mut CfgEnvWithHandlerCfg,
        block_env: &mut BlockEnv,
        at: BlockHashOrNumber,
        evm_config: EvmConfig,
    ) -> ProviderResult<()>
    where
        EvmConfig: ConfigureEvmEnv,
    {
        let hash = self.convert_number(at)?.ok_or(ProviderError::HeaderNotFound(at))?;
        let header = self.header(&hash)?.ok_or(ProviderError::HeaderNotFound(at))?;
        self.fill_env_with_header(cfg, block_env, &header, evm_config)
    }

    fn fill_env_with_header<EvmConfig>(
        &self,
        cfg: &mut CfgEnvWithHandlerCfg,
        block_env: &mut BlockEnv,
        header: &Header,
        evm_config: EvmConfig,
    ) -> ProviderResult<()>
    where
        EvmConfig: ConfigureEvmEnv,
    {
        let total_difficulty = self
            .header_td_by_number(header.number)?
            .ok_or_else(|| ProviderError::HeaderNotFound(header.number.into()))?;
        evm_config.fill_cfg_and_block_env(
            cfg,
            block_env,
            &self.chain_spec,
            header,
            total_difficulty,
        );
        Ok(())
    }

    fn fill_cfg_env_at<EvmConfig>(
        &self,
        cfg: &mut CfgEnvWithHandlerCfg,
        at: BlockHashOrNumber,
        evm_config: EvmConfig,
    ) -> ProviderResult<()>
    where
        EvmConfig: ConfigureEvmEnv,
    {
        let hash = self.convert_number(at)?.ok_or(ProviderError::HeaderNotFound(at))?;
        let header = self.header(&hash)?.ok_or(ProviderError::HeaderNotFound(at))?;
        self.fill_cfg_env_with_header(cfg, &header, evm_config)
    }

    fn fill_cfg_env_with_header<EvmConfig>(
        &self,
        cfg: &mut CfgEnvWithHandlerCfg,
        header: &Header,
        evm_config: EvmConfig,
    ) -> ProviderResult<()>
    where
        EvmConfig: ConfigureEvmEnv,
    {
        let total_difficulty = self
            .header_td_by_number(header.number)?
            .ok_or_else(|| ProviderError::HeaderNotFound(header.number.into()))?;
        evm_config.fill_cfg_env(cfg, &self.chain_spec, header, total_difficulty);
        Ok(())
    }
}

impl<TX: DbTx> StageCheckpointReader for DatabaseProvider<TX> {
    fn get_stage_checkpoint(&self, id: StageId) -> ProviderResult<Option<StageCheckpoint>> {
        Ok(self.tx.get::<tables::StageCheckpoints>(id.to_string())?)
    }

    /// Get stage checkpoint progress.
    fn get_stage_checkpoint_progress(&self, id: StageId) -> ProviderResult<Option<Vec<u8>>> {
        Ok(self.tx.get::<tables::StageCheckpointProgresses>(id.to_string())?)
    }
}

impl<TX: DbTxMut> StageCheckpointWriter for DatabaseProvider<TX> {
    /// Save stage checkpoint.
    fn save_stage_checkpoint(
        &self,
        id: StageId,
        checkpoint: StageCheckpoint,
    ) -> ProviderResult<()> {
        Ok(self.tx.put::<tables::StageCheckpoints>(id.to_string(), checkpoint)?)
    }

    /// Save stage checkpoint progress.
    fn save_stage_checkpoint_progress(
        &self,
        id: StageId,
        checkpoint: Vec<u8>,
    ) -> ProviderResult<()> {
        Ok(self.tx.put::<tables::StageCheckpointProgresses>(id.to_string(), checkpoint)?)
    }

    fn update_pipeline_stages(
        &self,
        block_number: BlockNumber,
        drop_stage_checkpoint: bool,
    ) -> ProviderResult<()> {
        // iterate over all existing stages in the table and update its progress.
        let mut cursor = self.tx.cursor_write::<tables::StageCheckpoints>()?;
        for stage_id in StageId::ALL {
            let (_, checkpoint) = cursor.seek_exact(stage_id.to_string())?.unwrap_or_default();
            cursor.upsert(
                stage_id.to_string(),
                StageCheckpoint {
                    block_number,
                    ..if drop_stage_checkpoint { Default::default() } else { checkpoint }
                },
            )?;
        }

        Ok(())
    }
}

impl<TX: DbTx> StorageReader for DatabaseProvider<TX> {
    fn plain_state_storages(
        &self,
        addresses_with_keys: impl IntoIterator<Item = (Address, impl IntoIterator<Item = B256>)>,
    ) -> ProviderResult<Vec<(Address, Vec<StorageEntry>)>> {
        let mut plain_storage = self.tx.cursor_dup_read::<tables::PlainStorageState>()?;

        addresses_with_keys
            .into_iter()
            .map(|(address, storage)| {
                storage
                    .into_iter()
                    .map(|key| -> ProviderResult<_> {
                        Ok(plain_storage
                            .seek_by_key_subkey(address, key)?
                            .filter(|v| v.key == key)
                            .unwrap_or_else(|| StorageEntry { key, value: Default::default() }))
                    })
                    .collect::<ProviderResult<Vec<_>>>()
                    .map(|storage| (address, storage))
            })
            .collect::<ProviderResult<Vec<(_, _)>>>()
    }

    fn changed_storages_with_range(
        &self,
        range: RangeInclusive<BlockNumber>,
    ) -> ProviderResult<BTreeMap<Address, BTreeSet<B256>>> {
        self.tx
            .cursor_read::<tables::StorageChangeSets>()?
            .walk_range(BlockNumberAddress::range(range))?
            // fold all storages and save its old state so we can remove it from HashedStorage
            // it is needed as it is dup table.
            .try_fold(BTreeMap::new(), |mut accounts: BTreeMap<Address, BTreeSet<B256>>, entry| {
                let (BlockNumberAddress((_, address)), storage_entry) = entry?;
                accounts.entry(address).or_default().insert(storage_entry.key);
                Ok(accounts)
            })
    }

    fn changed_storages_and_blocks_with_range(
        &self,
        range: RangeInclusive<BlockNumber>,
    ) -> ProviderResult<BTreeMap<(Address, B256), Vec<u64>>> {
        let mut changeset_cursor = self.tx.cursor_read::<tables::StorageChangeSets>()?;

        let storage_changeset_lists =
            changeset_cursor.walk_range(BlockNumberAddress::range(range))?.try_fold(
                BTreeMap::new(),
                |mut storages: BTreeMap<(Address, B256), Vec<u64>>, entry| -> ProviderResult<_> {
                    let (index, storage) = entry?;
                    storages
                        .entry((index.address(), storage.key))
                        .or_default()
                        .push(index.block_number());
                    Ok(storages)
                },
            )?;

        Ok(storage_changeset_lists)
    }
}

impl<TX: DbTxMut + DbTx> HashingWriter for DatabaseProvider<TX> {
    fn unwind_account_hashing(
        &self,
        range: RangeInclusive<BlockNumber>,
    ) -> ProviderResult<BTreeMap<B256, Option<Account>>> {
        // Aggregate all block changesets and make a list of accounts that have been changed.
        // Note that collecting and then reversing the order is necessary to ensure that the
        // changes are applied in the correct order.
        let hashed_accounts = self
            .tx
            .cursor_read::<tables::AccountChangeSets>()?
            .walk_range(range)?
            .map(|entry| entry.map(|(_, e)| (keccak256(e.address), e.info)))
            .collect::<Result<Vec<_>, _>>()?
            .into_iter()
            .rev()
            .collect::<BTreeMap<_, _>>();

        // Apply values to HashedState, and remove the account if it's None.
        let mut hashed_accounts_cursor = self.tx.cursor_write::<tables::HashedAccounts>()?;
        for (hashed_address, account) in &hashed_accounts {
            if let Some(account) = account {
                hashed_accounts_cursor.upsert(*hashed_address, *account)?;
            } else if hashed_accounts_cursor.seek_exact(*hashed_address)?.is_some() {
                hashed_accounts_cursor.delete_current()?;
            }
        }

        Ok(hashed_accounts)
    }

    fn insert_account_for_hashing(
        &self,
        accounts: impl IntoIterator<Item = (Address, Option<Account>)>,
    ) -> ProviderResult<BTreeMap<B256, Option<Account>>> {
        let mut hashed_accounts_cursor = self.tx.cursor_write::<tables::HashedAccounts>()?;
        let hashed_accounts =
            accounts.into_iter().map(|(ad, ac)| (keccak256(ad), ac)).collect::<BTreeMap<_, _>>();
        for (hashed_address, account) in &hashed_accounts {
            if let Some(account) = account {
                hashed_accounts_cursor.upsert(*hashed_address, *account)?;
            } else if hashed_accounts_cursor.seek_exact(*hashed_address)?.is_some() {
                hashed_accounts_cursor.delete_current()?;
            }
        }
        Ok(hashed_accounts)
    }

    fn unwind_storage_hashing(
        &self,
        range: Range<BlockNumberAddress>,
    ) -> ProviderResult<HashMap<B256, BTreeSet<B256>>> {
        // Aggregate all block changesets and make list of accounts that have been changed.
        let mut changesets = self.tx.cursor_read::<tables::StorageChangeSets>()?;
        let mut hashed_storages = changesets
            .walk_range(range)?
            .map(|entry| {
                entry.map(|(BlockNumberAddress((_, address)), storage_entry)| {
                    (keccak256(address), keccak256(storage_entry.key), storage_entry.value)
                })
            })
            .collect::<Result<Vec<_>, _>>()?;
        hashed_storages.sort_by_key(|(ha, hk, _)| (*ha, *hk));

        // Apply values to HashedState, and remove the account if it's None.
        let mut hashed_storage_keys: HashMap<B256, BTreeSet<B256>> = HashMap::new();
        let mut hashed_storage = self.tx.cursor_dup_write::<tables::HashedStorages>()?;
        for (hashed_address, key, value) in hashed_storages.into_iter().rev() {
            hashed_storage_keys.entry(hashed_address).or_default().insert(key);

            if hashed_storage
                .seek_by_key_subkey(hashed_address, key)?
                .filter(|entry| entry.key == key)
                .is_some()
            {
                hashed_storage.delete_current()?;
            }

            if value != U256::ZERO {
                hashed_storage.upsert(hashed_address, StorageEntry { key, value })?;
            }
        }
        Ok(hashed_storage_keys)
    }

    fn insert_storage_for_hashing(
        &self,
        storages: impl IntoIterator<Item = (Address, impl IntoIterator<Item = StorageEntry>)>,
    ) -> ProviderResult<HashMap<B256, BTreeSet<B256>>> {
        // hash values
        let hashed_storages =
            storages.into_iter().fold(BTreeMap::new(), |mut map, (address, storage)| {
                let storage = storage.into_iter().fold(BTreeMap::new(), |mut map, entry| {
                    map.insert(keccak256(entry.key), entry.value);
                    map
                });
                map.insert(keccak256(address), storage);
                map
            });

        let hashed_storage_keys =
            HashMap::from_iter(hashed_storages.iter().map(|(hashed_address, entries)| {
                (*hashed_address, BTreeSet::from_iter(entries.keys().copied()))
            }));

        let mut hashed_storage_cursor = self.tx.cursor_dup_write::<tables::HashedStorages>()?;
        // Hash the address and key and apply them to HashedStorage (if Storage is None
        // just remove it);
        hashed_storages.into_iter().try_for_each(|(hashed_address, storage)| {
            storage.into_iter().try_for_each(|(key, value)| -> ProviderResult<()> {
                if hashed_storage_cursor
                    .seek_by_key_subkey(hashed_address, key)?
                    .filter(|entry| entry.key == key)
                    .is_some()
                {
                    hashed_storage_cursor.delete_current()?;
                }

                if value != U256::ZERO {
                    hashed_storage_cursor.upsert(hashed_address, StorageEntry { key, value })?;
                }
                Ok(())
            })
        })?;

        Ok(hashed_storage_keys)
    }

    fn insert_hashes(
        &self,
        range: RangeInclusive<BlockNumber>,
        end_block_hash: B256,
        expected_state_root: B256,
    ) -> ProviderResult<()> {
        // Initialize prefix sets.
        let mut account_prefix_set = PrefixSetMut::default();
        let mut storage_prefix_sets: HashMap<B256, PrefixSetMut> = HashMap::default();
        let mut destroyed_accounts = HashSet::default();

        let mut durations_recorder = metrics::DurationsRecorder::default();

        // storage hashing stage
        {
            let lists = self.changed_storages_with_range(range.clone())?;
            let storages = self.plain_state_storages(lists)?;
            let storage_entries = self.insert_storage_for_hashing(storages)?;
            for (hashed_address, hashed_slots) in storage_entries {
                account_prefix_set.insert(Nibbles::unpack(hashed_address));
                for slot in hashed_slots {
                    storage_prefix_sets
                        .entry(hashed_address)
                        .or_default()
                        .insert(Nibbles::unpack(slot));
                }
            }
        }
        durations_recorder.record_relative(metrics::Action::InsertStorageHashing);

        // account hashing stage
        {
            let lists = self.changed_accounts_with_range(range.clone())?;
            let accounts = self.basic_accounts(lists)?;
            let hashed_addresses = self.insert_account_for_hashing(accounts)?;
            for (hashed_address, account) in hashed_addresses {
                account_prefix_set.insert(Nibbles::unpack(hashed_address));
                if account.is_none() {
                    destroyed_accounts.insert(hashed_address);
                }
            }
        }
        durations_recorder.record_relative(metrics::Action::InsertAccountHashing);

        // merkle tree
        {
            // This is the same as `StateRoot::incremental_root_with_updates`, only the prefix sets
            // are pre-loaded.
            let prefix_sets = TriePrefixSets {
                account_prefix_set: account_prefix_set.freeze(),
                storage_prefix_sets: storage_prefix_sets
                    .into_iter()
                    .map(|(k, v)| (k, v.freeze()))
                    .collect(),
                destroyed_accounts,
            };
            let (state_root, trie_updates) = StateRoot::from_tx(&self.tx)
                .with_prefix_sets(prefix_sets)
                .root_with_updates()
                .map_err(Into::<reth_db::DatabaseError>::into)?;
            if state_root != expected_state_root {
                return Err(ProviderError::StateRootMismatch(Box::new(RootMismatch {
                    root: GotExpected { got: state_root, expected: expected_state_root },
                    block_number: *range.end(),
                    block_hash: end_block_hash,
                })))
            }
            trie_updates.write_to_database(&self.tx)?;
        }
        durations_recorder.record_relative(metrics::Action::InsertMerkleTree);

        debug!(target: "providers::db", ?range, actions = ?durations_recorder.actions, "Inserted hashes");

        Ok(())
    }
}

impl<TX: DbTxMut + DbTx> HistoryWriter for DatabaseProvider<TX> {
    fn unwind_account_history_indices(
        &self,
        range: RangeInclusive<BlockNumber>,
    ) -> ProviderResult<usize> {
        let mut last_indices = self
            .tx
            .cursor_read::<tables::AccountChangeSets>()?
            .walk_range(range)?
            .map(|entry| entry.map(|(index, account)| (account.address, index)))
            .collect::<Result<Vec<_>, _>>()?;
        last_indices.sort_by_key(|(a, _)| *a);

        // Unwind the account history index.
        let mut cursor = self.tx.cursor_write::<tables::AccountsHistory>()?;
        for &(address, rem_index) in &last_indices {
            let partial_shard = unwind_history_shards::<_, tables::AccountsHistory, _>(
                &mut cursor,
                ShardedKey::last(address),
                rem_index,
                |sharded_key| sharded_key.key == address,
            )?;

            // Check the last returned partial shard.
            // If it's not empty, the shard needs to be reinserted.
            if !partial_shard.is_empty() {
                cursor.insert(
                    ShardedKey::last(address),
                    BlockNumberList::new_pre_sorted(partial_shard),
                )?;
            }
        }

        let changesets = last_indices.len();
        Ok(changesets)
    }

    fn insert_account_history_index(
        &self,
        account_transitions: BTreeMap<Address, Vec<u64>>,
    ) -> ProviderResult<()> {
        self.append_history_index::<_, tables::AccountsHistory>(
            account_transitions,
            ShardedKey::new,
        )
    }

    fn unwind_storage_history_indices(
        &self,
        range: Range<BlockNumberAddress>,
    ) -> ProviderResult<usize> {
        let mut storage_changesets = self
            .tx
            .cursor_read::<tables::StorageChangeSets>()?
            .walk_range(range)?
            .map(|entry| {
                entry.map(|(BlockNumberAddress((bn, address)), storage)| (address, storage.key, bn))
            })
            .collect::<Result<Vec<_>, _>>()?;
        storage_changesets.sort_by_key(|(address, key, _)| (*address, *key));

        let mut cursor = self.tx.cursor_write::<tables::StoragesHistory>()?;
        for &(address, storage_key, rem_index) in &storage_changesets {
            let partial_shard = unwind_history_shards::<_, tables::StoragesHistory, _>(
                &mut cursor,
                StorageShardedKey::last(address, storage_key),
                rem_index,
                |storage_sharded_key| {
                    storage_sharded_key.address == address &&
                        storage_sharded_key.sharded_key.key == storage_key
                },
            )?;

            // Check the last returned partial shard.
            // If it's not empty, the shard needs to be reinserted.
            if !partial_shard.is_empty() {
                cursor.insert(
                    StorageShardedKey::last(address, storage_key),
                    BlockNumberList::new_pre_sorted(partial_shard),
                )?;
            }
        }

        let changesets = storage_changesets.len();
        Ok(changesets)
    }

    fn insert_storage_history_index(
        &self,
        storage_transitions: BTreeMap<(Address, B256), Vec<u64>>,
    ) -> ProviderResult<()> {
        self.append_history_index::<_, tables::StoragesHistory>(
            storage_transitions,
            |(address, storage_key), highest_block_number| {
                StorageShardedKey::new(address, storage_key, highest_block_number)
            },
        )
    }

    fn update_history_indices(&self, range: RangeInclusive<BlockNumber>) -> ProviderResult<()> {
        // account history stage
        {
            let indices = self.changed_accounts_and_blocks_with_range(range.clone())?;
            self.insert_account_history_index(indices)?;
        }

        // storage history stage
        {
            let indices = self.changed_storages_and_blocks_with_range(range)?;
            self.insert_storage_history_index(indices)?;
        }

        Ok(())
    }
}

<<<<<<< HEAD
impl<TX: DbTx> BlockExecutionReader for DatabaseProvider<TX> {
=======
impl<DB: Database> BlockExecutionWriter for DatabaseProviderRW<DB> {
>>>>>>> 22df39a1
    fn get_block_and_execution_range(
        &self,
        range: RangeInclusive<BlockNumber>,
    ) -> ProviderResult<Chain> {
        // get blocks
        let blocks = self.get_block_range(range.clone())?;

        // get execution res
        let execution_state = self.get_state(range)?;

        Ok(Chain::new(blocks, execution_state, None))
    }
}

impl<TX: DbTxMut + DbTx> BlockExecutionWriter for DatabaseProvider<TX> {
    fn take_block_and_execution_range(
        &self,
        range: RangeInclusive<BlockNumber>,
    ) -> ProviderResult<Chain> {
        let storage_range = BlockNumberAddress::range(range.clone());

        // Unwind account hashes. Add changed accounts to account prefix set.
        let hashed_addresses = self.unwind_account_hashing(range.clone())?;
        let mut account_prefix_set = PrefixSetMut::with_capacity(hashed_addresses.len());
        let mut destroyed_accounts = HashSet::default();
        for (hashed_address, account) in hashed_addresses {
            account_prefix_set.insert(Nibbles::unpack(hashed_address));
            if account.is_none() {
                destroyed_accounts.insert(hashed_address);
            }
        }

        // Unwind account history indices.
        self.unwind_account_history_indices(range.clone())?;

        // Unwind storage hashes. Add changed account and storage keys to corresponding prefix
        // sets.
        let mut storage_prefix_sets = HashMap::<B256, PrefixSet>::default();
        let storage_entries = self.unwind_storage_hashing(storage_range.clone())?;
        for (hashed_address, hashed_slots) in storage_entries {
            account_prefix_set.insert(Nibbles::unpack(hashed_address));
            let mut storage_prefix_set = PrefixSetMut::with_capacity(hashed_slots.len());
            for slot in hashed_slots {
                storage_prefix_set.insert(Nibbles::unpack(slot));
            }
            storage_prefix_sets.insert(hashed_address, storage_prefix_set.freeze());
        }

        // Unwind storage history indices.
        self.unwind_storage_history_indices(storage_range)?;

        // Calculate the reverted merkle root.
        // This is the same as `StateRoot::incremental_root_with_updates`, only the prefix sets
        // are pre-loaded.
        let prefix_sets = TriePrefixSets {
            account_prefix_set: account_prefix_set.freeze(),
            storage_prefix_sets,
            destroyed_accounts,
        };
        let (new_state_root, trie_updates) = StateRoot::from_tx(&self.tx)
            .with_prefix_sets(prefix_sets)
            .root_with_updates()
            .map_err(Into::<reth_db::DatabaseError>::into)?;

        let parent_number = range.start().saturating_sub(1);
        let parent_state_root = self
            .header_by_number(parent_number)?
            .ok_or_else(|| ProviderError::HeaderNotFound(parent_number.into()))?
            .state_root;

        // state root should be always correct as we are reverting state.
        // but for sake of double verification we will check it again.
        if new_state_root != parent_state_root {
            let parent_hash = self
                .block_hash(parent_number)?
                .ok_or_else(|| ProviderError::HeaderNotFound(parent_number.into()))?;
            return Err(ProviderError::UnwindStateRootMismatch(Box::new(RootMismatch {
                root: GotExpected { got: new_state_root, expected: parent_state_root },
                block_number: parent_number,
                block_hash: parent_hash,
            })))
        }
        trie_updates.write_to_database(&self.tx)?;

        // get blocks
        let blocks = self.take_block_range(range.clone())?;
        let unwind_to = blocks.first().map(|b| b.number.saturating_sub(1));

        // get execution res
        let execution_state = self.take_state(range.clone())?;

        // remove block bodies it is needed for both get block range and get block execution results
        // that is why it is deleted afterwards.
        self.remove::<tables::BlockBodyIndices>(range)?;

        // Update pipeline progress
        if let Some(fork_number) = unwind_to {
            self.update_pipeline_stages(fork_number, true)?;
        }

        Ok(Chain::new(blocks, execution_state, None))
    }
}

impl<DB: Database> BlockWriter for DatabaseProviderRW<DB> {
    fn insert_block(
        &self,
        block: SealedBlockWithSenders,
    ) -> ProviderResult<StoredBlockBodyIndices> {
        let block_number = block.number;

        let mut durations_recorder = metrics::DurationsRecorder::default();

        self.tx.put::<tables::CanonicalHeaders>(block_number, block.hash())?;
        durations_recorder.record_relative(metrics::Action::InsertCanonicalHeaders);

        // Put header with canonical hashes.
        self.tx.put::<tables::Headers>(block_number, block.header.as_ref().clone())?;
        durations_recorder.record_relative(metrics::Action::InsertHeaders);

        self.tx.put::<tables::HeaderNumbers>(block.hash(), block_number)?;
        durations_recorder.record_relative(metrics::Action::InsertHeaderNumbers);

        // total difficulty
        let ttd = if block_number == 0 {
            block.difficulty
        } else {
            let parent_block_number = block_number - 1;
            let parent_ttd = self.header_td_by_number(parent_block_number)?.unwrap_or_default();
            durations_recorder.record_relative(metrics::Action::GetParentTD);
            parent_ttd + block.difficulty
        };

        self.tx.put::<tables::HeaderTerminalDifficulties>(block_number, ttd.into())?;
        durations_recorder.record_relative(metrics::Action::InsertHeaderTerminalDifficulties);

        // insert body ommers data
        if !block.ommers.is_empty() {
            self.tx.put::<tables::BlockOmmers>(
                block_number,
                StoredBlockOmmers { ommers: block.block.ommers },
            )?;
            durations_recorder.record_relative(metrics::Action::InsertBlockOmmers);
        }

        let mut next_tx_num = self
            .tx
            .cursor_read::<tables::TransactionBlocks>()?
            .last()?
            .map(|(n, _)| n + 1)
            .unwrap_or_default();
        durations_recorder.record_relative(metrics::Action::GetNextTxNum);
        let first_tx_num = next_tx_num;

        let tx_count = block.block.body.len() as u64;

        // Ensures we have all the senders for the block's transactions.
        let mut tx_senders_elapsed = Duration::default();
        let mut transactions_elapsed = Duration::default();
        let mut tx_hash_numbers_elapsed = Duration::default();

        for (transaction, sender) in block.block.body.into_iter().zip(block.senders.iter()) {
            let hash = transaction.hash();

            if self
                .prune_modes
                .sender_recovery
                .as_ref()
                .filter(|prune_mode| prune_mode.is_full())
                .is_none()
            {
                let start = Instant::now();
                self.tx.put::<tables::TransactionSenders>(next_tx_num, *sender)?;
                tx_senders_elapsed += start.elapsed();
            }

            let start = Instant::now();
            self.tx.put::<tables::Transactions>(next_tx_num, transaction.into())?;
            let elapsed = start.elapsed();
            if elapsed > Duration::from_secs(1) {
                warn!(
                    target: "providers::db",
                    ?block_number,
                    tx_num = %next_tx_num,
                    hash = %hash,
                    ?elapsed,
                    "Transaction insertion took too long"
                );
            }
            transactions_elapsed += elapsed;

            if self
                .prune_modes
                .transaction_lookup
                .filter(|prune_mode| prune_mode.is_full())
                .is_none()
            {
                let start = Instant::now();
                self.tx.put::<tables::TransactionHashNumbers>(hash, next_tx_num)?;
                tx_hash_numbers_elapsed += start.elapsed();
            }
            next_tx_num += 1;
        }
        durations_recorder
            .record_duration(metrics::Action::InsertTransactionSenders, tx_senders_elapsed);
        durations_recorder
            .record_duration(metrics::Action::InsertTransactions, transactions_elapsed);
        durations_recorder.record_duration(
            metrics::Action::InsertTransactionHashNumbers,
            tx_hash_numbers_elapsed,
        );

        if let Some(withdrawals) = block.block.withdrawals {
            if !withdrawals.is_empty() {
                self.tx.put::<tables::BlockWithdrawals>(
                    block_number,
                    StoredBlockWithdrawals { withdrawals },
                )?;
                durations_recorder.record_relative(metrics::Action::InsertBlockWithdrawals);
            }
        }

        if let Some(requests) = block.block.requests {
            if !requests.0.is_empty() {
                self.tx.put::<tables::BlockRequests>(block_number, requests)?;
                durations_recorder.record_relative(metrics::Action::InsertBlockRequests);
            }
        }

        let block_indices = StoredBlockBodyIndices { first_tx_num, tx_count };
        self.tx.put::<tables::BlockBodyIndices>(block_number, block_indices.clone())?;
        durations_recorder.record_relative(metrics::Action::InsertBlockBodyIndices);

        if !block_indices.is_empty() {
            self.tx.put::<tables::TransactionBlocks>(block_indices.last_tx_num(), block_number)?;
            durations_recorder.record_relative(metrics::Action::InsertTransactionBlocks);
        }

        debug!(
            target: "providers::db",
            ?block_number,
            actions = ?durations_recorder.actions,
            "Inserted block"
        );

        Ok(block_indices)
    }

    fn append_blocks_with_state(
        &self,
        blocks: Vec<SealedBlockWithSenders>,
        execution_outcome: ExecutionOutcome,
        hashed_state: HashedPostState,
        trie_updates: TrieUpdates,
    ) -> ProviderResult<()> {
        if blocks.is_empty() {
            debug!(target: "providers::db", "Attempted to append empty block range");
            return Ok(())
        }

        let first_number = blocks.first().unwrap().number;

        let last = blocks.last().unwrap();
        let last_block_number = last.number;

        let mut durations_recorder = metrics::DurationsRecorder::default();

        // Insert the blocks
        for block in blocks {
            self.insert_block(block)?;
            durations_recorder.record_relative(metrics::Action::InsertBlock);
        }

        // Write state and changesets to the database.
        // Must be written after blocks because of the receipt lookup.
        execution_outcome.write_to_storage(self, None, OriginalValuesKnown::No)?;
        durations_recorder.record_relative(metrics::Action::InsertState);

        // insert hashes and intermediate merkle nodes
        {
            HashedStateChanges(hashed_state).write_to_db(&self.tx)?;
            trie_updates.write_to_database(&self.tx)?;
        }
        durations_recorder.record_relative(metrics::Action::InsertHashes);

        self.update_history_indices(first_number..=last_block_number)?;
        durations_recorder.record_relative(metrics::Action::InsertHistoryIndices);

        // Update pipeline progress
        self.update_pipeline_stages(last_block_number, false)?;
        durations_recorder.record_relative(metrics::Action::UpdatePipelineStages);

        debug!(target: "providers::db", range = ?first_number..=last_block_number, actions = ?durations_recorder.actions, "Appended blocks");

        Ok(())
    }
}

impl<TX: DbTx> PruneCheckpointReader for DatabaseProvider<TX> {
    fn get_prune_checkpoint(
        &self,
        segment: PruneSegment,
    ) -> ProviderResult<Option<PruneCheckpoint>> {
        Ok(self.tx.get::<tables::PruneCheckpoints>(segment)?)
    }
}

impl<TX: DbTxMut> PruneCheckpointWriter for DatabaseProvider<TX> {
    fn save_prune_checkpoint(
        &self,
        segment: PruneSegment,
        checkpoint: PruneCheckpoint,
    ) -> ProviderResult<()> {
        Ok(self.tx.put::<tables::PruneCheckpoints>(segment, checkpoint)?)
    }
}

impl<TX: DbTx> StatsReader for DatabaseProvider<TX> {
    fn count_entries<T: Table>(&self) -> ProviderResult<usize> {
        let db_entries = self.tx.entries::<T>()?;
        let static_file_entries = match self.static_file_provider.count_entries::<T>() {
            Ok(entries) => entries,
            Err(ProviderError::UnsupportedProvider) => 0,
            Err(err) => return Err(err),
        };

        Ok(db_entries + static_file_entries)
    }
}

impl<TX: DbTx> FinalizedBlockReader for DatabaseProvider<TX> {
    fn last_finalized_block_number(&self) -> ProviderResult<BlockNumber> {
        let mut finalized_blocks = self
            .tx
            .cursor_read::<tables::ChainState>()?
            .walk(Some(tables::ChainStateKey::LastFinalizedBlock))?
            .take(1)
            .collect::<Result<BTreeMap<tables::ChainStateKey, BlockNumber>, _>>()?;

        let last_finalized_block_number = finalized_blocks
            .pop_first()
            .unwrap_or((tables::ChainStateKey::LastFinalizedBlock, 0_u64));
        Ok(last_finalized_block_number.1)
    }
}

impl<TX: DbTxMut> FinalizedBlockWriter for DatabaseProvider<TX> {
    fn save_finalized_block_number(&self, block_number: BlockNumber) -> ProviderResult<()> {
        Ok(self
            .tx
            .put::<tables::ChainState>(tables::ChainStateKey::LastFinalizedBlock, block_number)?)
    }
}

fn range_size_hint(range: &impl RangeBounds<TxNumber>) -> Option<usize> {
    let start = match range.start_bound().cloned() {
        Bound::Included(start) => start,
        Bound::Excluded(start) => start.checked_add(1)?,
        Bound::Unbounded => 0,
    };
    let end = match range.end_bound().cloned() {
        Bound::Included(end) => end.saturating_add(1),
        Bound::Excluded(end) => end,
        Bound::Unbounded => return None,
    };
    end.checked_sub(start).map(|x| x as _)
}<|MERGE_RESOLUTION|>--- conflicted
+++ resolved
@@ -2989,11 +2989,7 @@
     }
 }
 
-<<<<<<< HEAD
 impl<TX: DbTx> BlockExecutionReader for DatabaseProvider<TX> {
-=======
-impl<DB: Database> BlockExecutionWriter for DatabaseProviderRW<DB> {
->>>>>>> 22df39a1
     fn get_block_and_execution_range(
         &self,
         range: RangeInclusive<BlockNumber>,
@@ -3008,7 +3004,7 @@
     }
 }
 
-impl<TX: DbTxMut + DbTx> BlockExecutionWriter for DatabaseProvider<TX> {
+impl<DB: Database> BlockExecutionWriter for DatabaseProviderRW<DB> {
     fn take_block_and_execution_range(
         &self,
         range: RangeInclusive<BlockNumber>,
