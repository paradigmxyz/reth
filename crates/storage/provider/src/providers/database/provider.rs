use crate::{
    bundle_state::{BundleStateInit, BundleStateWithReceipts, RevertsInit},
    traits::{
        AccountExtReader, BlockSource, ChangeSetReader, ReceiptProvider, StageCheckpointWriter,
    },
    AccountReader, BlockExecutionWriter, BlockHashReader, BlockNumReader, BlockReader, BlockWriter,
    Chain, EvmEnvProvider, HashingWriter, HeaderProvider, HistoryWriter, OriginalValuesKnown,
    ProviderError, PruneCheckpointReader, PruneCheckpointWriter, StageCheckpointReader,
    StorageReader, TransactionsProvider, TransactionsProviderExt, WithdrawalsProvider,
};
use itertools::{izip, Itertools};
use reth_db::{
    common::KeyValue,
    cursor::{DbCursorRO, DbCursorRW, DbDupCursorRO},
    database::{Database, DatabaseGAT},
    models::{
        sharded_key, storage_sharded_key::StorageShardedKey, AccountBeforeTx, BlockNumberAddress,
        ShardedKey, StoredBlockBodyIndices, StoredBlockOmmers, StoredBlockWithdrawals,
    },
    table::{Table, TableRow},
    tables,
    transaction::{DbTx, DbTxMut},
    BlockNumberList, DatabaseError,
};
use reth_interfaces::{
    executor::{BlockExecutionError, BlockValidationError},
    RethResult,
};
use reth_primitives::{
    keccak256,
    stage::{StageCheckpoint, StageId},
    trie::Nibbles,
    Account, Address, Block, BlockHash, BlockHashOrNumber, BlockNumber, BlockWithSenders,
    ChainInfo, ChainSpec, Hardfork, Head, Header, PruneCheckpoint, PruneModes, PruneSegment,
    Receipt, SealedBlock, SealedBlockWithSenders, SealedHeader, StorageEntry, TransactionMeta,
    TransactionSigned, TransactionSignedEcRecovered, TransactionSignedNoHash, TxHash, TxNumber,
    Withdrawal, B256, U256,
};
use reth_revm_primitives::{
    config::revm_spec,
    env::{fill_block_env, fill_cfg_and_block_env, fill_cfg_env},
};
use reth_trie::{prefix_set::PrefixSetMut, StateRoot};
use revm::primitives::{BlockEnv, CfgEnv, SpecId};
use std::{
    collections::{hash_map, BTreeMap, BTreeSet, HashMap, HashSet},
    fmt::Debug,
    ops::{Deref, DerefMut, Range, RangeBounds, RangeInclusive},
    sync::Arc,
};

/// A [`DatabaseProvider`] that holds a read-only database transaction.
pub type DatabaseProviderRO<'this, DB> = DatabaseProvider<<DB as DatabaseGAT<'this>>::TX>;

/// A [`DatabaseProvider`] that holds a read-write database transaction.
///
/// Ideally this would be an alias type. However, there's some weird compiler error (<https://github.com/rust-lang/rust/issues/102211>), that forces us to wrap this in a struct instead.
/// Once that issue is solved, we can probably revert back to being an alias type.
#[derive(Debug)]
pub struct DatabaseProviderRW<'this, DB: Database>(
    pub DatabaseProvider<<DB as DatabaseGAT<'this>>::TXMut>,
);

impl<'this, DB: Database> Deref for DatabaseProviderRW<'this, DB> {
    type Target = DatabaseProvider<<DB as DatabaseGAT<'this>>::TXMut>;

    fn deref(&self) -> &Self::Target {
        &self.0
    }
}

impl<DB: Database> DerefMut for DatabaseProviderRW<'_, DB> {
    fn deref_mut(&mut self) -> &mut Self::Target {
        &mut self.0
    }
}

impl<'this, DB: Database> DatabaseProviderRW<'this, DB> {
    /// Commit database transaction
    pub fn commit(self) -> RethResult<bool> {
        self.0.commit()
    }

    /// Consume `DbTx` or `DbTxMut`.
    pub fn into_tx(self) -> <DB as DatabaseGAT<'this>>::TXMut {
        self.0.into_tx()
    }
}

/// A provider struct that fetchs data from the database.
/// Wrapper around [`DbTx`] and [`DbTxMut`]. Example: [`HeaderProvider`] [`BlockHashReader`]
#[derive(Debug)]
pub struct DatabaseProvider<TX> {
    /// Database transaction.
    tx: TX,
    /// Chain spec
    chain_spec: Arc<ChainSpec>,
}

impl<TX: DbTxMut> DatabaseProvider<TX> {
    /// Creates a provider with an inner read-write transaction.
    pub fn new_rw(tx: TX, chain_spec: Arc<ChainSpec>) -> Self {
        Self { tx, chain_spec }
    }
}

/// For a given key, unwind all history shards that are below the given block number.
///
/// S - Sharded key subtype.
/// T - Table to walk over.
/// C - Cursor implementation.
///
/// This function walks the entries from the given start key and deletes all shards that belong to
/// the key and are below the given block number.
///
/// The boundary shard (the shard is split by the block number) is removed from the database. Any
/// indices that are above the block number are filtered out. The boundary shard is returned for
/// reinsertion (if it's not empty).
fn unwind_history_shards<S, T, C>(
    cursor: &mut C,
    start_key: T::Key,
    block_number: BlockNumber,
    mut shard_belongs_to_key: impl FnMut(&T::Key) -> bool,
) -> RethResult<Vec<usize>>
where
    T: Table<Value = BlockNumberList>,
    T::Key: AsRef<ShardedKey<S>>,
    C: DbCursorRO<T> + DbCursorRW<T>,
{
    let mut item = cursor.seek_exact(start_key)?;
    while let Some((sharded_key, list)) = item {
        // If the shard does not belong to the key, break.
        if !shard_belongs_to_key(&sharded_key) {
            break
        }
        cursor.delete_current()?;

        // Check the first item.
        // If it is greater or eq to the block number, delete it.
        let first = list.iter(0).next().expect("List can't be empty");
        if first >= block_number as usize {
            item = cursor.prev()?;
            continue
        } else if block_number <= sharded_key.as_ref().highest_block_number {
            // Filter out all elements greater than block number.
            return Ok(list.iter(0).take_while(|i| *i < block_number as usize).collect::<Vec<_>>())
        } else {
            return Ok(list.iter(0).collect::<Vec<_>>())
        }
    }

    Ok(Vec::new())
}

impl<TX: DbTx> DatabaseProvider<TX> {
    /// Creates a provider with an inner read-only transaction.
    pub fn new(tx: TX, chain_spec: Arc<ChainSpec>) -> Self {
        Self { tx, chain_spec }
    }

    /// Consume `DbTx` or `DbTxMut`.
    pub fn into_tx(self) -> TX {
        self.tx
    }

    /// Pass `DbTx` or `DbTxMut` mutable reference.
    pub fn tx_mut(&mut self) -> &mut TX {
        &mut self.tx
    }

    /// Pass `DbTx` or `DbTxMut` immutable reference.
    pub fn tx_ref(&self) -> &TX {
        &self.tx
    }

    /// Return full table as Vec
    pub fn table<T: Table>(&self) -> Result<Vec<KeyValue<T>>, DatabaseError>
    where
        T::Key: Default + Ord,
    {
        self.tx
            .cursor_read::<T>()?
            .walk(Some(T::Key::default()))?
            .collect::<Result<Vec<_>, DatabaseError>>()
    }
}

impl<TX: DbTxMut + DbTx> DatabaseProvider<TX> {
    /// Commit database transaction.
    pub fn commit(self) -> RethResult<bool> {
        Ok(self.tx.commit()?)
    }

    // TODO(joshie) TEMPORARY should be moved to trait providers

    /// Unwind or peek at last N blocks of state recreating the [`BundleStateWithReceipts`].
    ///
    /// If UNWIND it set to true tip and latest state will be unwind
    /// and returned back with all the blocks
    ///
    /// If UNWIND is false we will just read the state/blocks and return them.
    ///
    /// 1. Iterate over the [BlockBodyIndices][tables::BlockBodyIndices] table to get all
    /// the transaction ids.
    /// 2. Iterate over the [StorageChangeSet][tables::StorageChangeSet] table
    /// and the [AccountChangeSet][tables::AccountChangeSet] tables in reverse order to reconstruct
    /// the changesets.
    ///     - In order to have both the old and new values in the changesets, we also access the
    ///       plain state tables.
    /// 3. While iterating over the changeset tables, if we encounter a new account or storage slot,
    /// we:
    ///     1. Take the old value from the changeset
    ///     2. Take the new value from the plain state
    ///     3. Save the old value to the local state
    /// 4. While iterating over the changeset tables, if we encounter an account/storage slot we
    /// have seen before we:
    ///     1. Take the old value from the changeset
    ///     2. Take the new value from the local state
    ///     3. Set the local state to the value in the changeset
    fn unwind_or_peek_state<const UNWIND: bool>(
        &self,
        range: RangeInclusive<BlockNumber>,
    ) -> RethResult<BundleStateWithReceipts> {
        if range.is_empty() {
            return Ok(BundleStateWithReceipts::default())
        }
        let start_block_number = *range.start();

        // We are not removing block meta as it is used to get block changesets.
        let block_bodies = self.get_or_take::<tables::BlockBodyIndices, false>(range.clone())?;

        // get transaction receipts
        let from_transaction_num =
            block_bodies.first().expect("already checked if there are blocks").1.first_tx_num();
        let to_transaction_num =
            block_bodies.last().expect("already checked if there are blocks").1.last_tx_num();

        let storage_range = BlockNumberAddress::range(range.clone());

        let storage_changeset =
            self.get_or_take::<tables::StorageChangeSet, UNWIND>(storage_range)?;
        let account_changeset = self.get_or_take::<tables::AccountChangeSet, UNWIND>(range)?;

        // iterate previous value and get plain state value to create changeset
        // Double option around Account represent if Account state is know (first option) and
        // account is removed (Second Option)

        let mut state: BundleStateInit = HashMap::new();

        // This is not working for blocks that are not at tip. as plain state is not the last
        // state of end range. We should rename the functions or add support to access
        // History state. Accessing history state can be tricky but we are not gaining
        // anything.
        let mut plain_accounts_cursor = self.tx.cursor_write::<tables::PlainAccountState>()?;
        let mut plain_storage_cursor = self.tx.cursor_dup_write::<tables::PlainStorageState>()?;

        let mut reverts: RevertsInit = HashMap::new();

        // add account changeset changes
        for (block_number, account_before) in account_changeset.into_iter().rev() {
            let AccountBeforeTx { info: old_info, address } = account_before;
            match state.entry(address) {
                hash_map::Entry::Vacant(entry) => {
                    let new_info = plain_accounts_cursor.seek_exact(address)?.map(|kv| kv.1);
                    entry.insert((old_info, new_info, HashMap::new()));
                }
                hash_map::Entry::Occupied(mut entry) => {
                    // overwrite old account state.
                    entry.get_mut().0 = old_info;
                }
            }
            // insert old info into reverts.
            reverts.entry(block_number).or_default().entry(address).or_default().0 = Some(old_info);
        }

        // add storage changeset changes
        for (block_and_address, old_storage) in storage_changeset.into_iter().rev() {
            let BlockNumberAddress((block_number, address)) = block_and_address;
            // get account state or insert from plain state.
            let account_state = match state.entry(address) {
                hash_map::Entry::Vacant(entry) => {
                    let present_info = plain_accounts_cursor.seek_exact(address)?.map(|kv| kv.1);
                    entry.insert((present_info, present_info, HashMap::new()))
                }
                hash_map::Entry::Occupied(entry) => entry.into_mut(),
            };

            // match storage.
            match account_state.2.entry(old_storage.key) {
                hash_map::Entry::Vacant(entry) => {
                    let new_storage = plain_storage_cursor
                        .seek_by_key_subkey(address, old_storage.key)?
                        .filter(|storage| storage.key == old_storage.key)
                        .unwrap_or_default();
                    entry.insert((old_storage.value, new_storage.value));
                }
                hash_map::Entry::Occupied(mut entry) => {
                    entry.get_mut().0 = old_storage.value;
                }
            };

            reverts
                .entry(block_number)
                .or_default()
                .entry(address)
                .or_default()
                .1
                .push(old_storage);
        }

        if UNWIND {
            // iterate over local plain state remove all account and all storages.
            for (address, (old_account, new_account, storage)) in state.iter() {
                // revert account if needed.
                if old_account != new_account {
                    let existing_entry = plain_accounts_cursor.seek_exact(*address)?;
                    if let Some(account) = old_account {
                        plain_accounts_cursor.upsert(*address, *account)?;
                    } else if existing_entry.is_some() {
                        plain_accounts_cursor.delete_current()?;
                    }
                }

                // revert storages
                for (storage_key, (old_storage_value, _new_storage_value)) in storage {
                    let storage_entry =
                        StorageEntry { key: *storage_key, value: *old_storage_value };
                    // delete previous value
                    // TODO: This does not use dupsort features
                    if plain_storage_cursor
                        .seek_by_key_subkey(*address, *storage_key)?
                        .filter(|s| s.key == *storage_key)
                        .is_some()
                    {
                        plain_storage_cursor.delete_current()?
                    }

                    // insert value if needed
                    if *old_storage_value != U256::ZERO {
                        plain_storage_cursor.upsert(*address, storage_entry)?;
                    }
                }
            }
        }

        // iterate over block body and create ExecutionResult
        let mut receipt_iter = self
            .get_or_take::<tables::Receipts, UNWIND>(from_transaction_num..=to_transaction_num)?
            .into_iter();

        let mut receipts = Vec::new();
        // loop break if we are at the end of the blocks.
        for (_, block_body) in block_bodies.into_iter() {
            let mut block_receipts = Vec::with_capacity(block_body.tx_count as usize);
            for _ in block_body.tx_num_range() {
                if let Some((_, receipt)) = receipt_iter.next() {
                    block_receipts.push(Some(receipt));
                }
            }
            receipts.push(block_receipts);
        }

        Ok(BundleStateWithReceipts::new_init(
            state,
            reverts,
            Vec::new(),
            reth_primitives::Receipts::from_vec(receipts),
            start_block_number,
        ))
    }

    /// Return list of entries from table
    ///
    /// If TAKE is true, opened cursor would be write and it would delete all values from db.
    #[inline]
    pub fn get_or_take<T: Table, const TAKE: bool>(
        &self,
        range: impl RangeBounds<T::Key>,
    ) -> Result<Vec<KeyValue<T>>, DatabaseError> {
        if TAKE {
            let mut cursor_write = self.tx.cursor_write::<T>()?;
            let mut walker = cursor_write.walk_range(range)?;
            let mut items = Vec::new();
            while let Some(i) = walker.next().transpose()? {
                walker.delete_current()?;
                items.push(i)
            }
            Ok(items)
        } else {
            self.tx.cursor_read::<T>()?.walk_range(range)?.collect::<Result<Vec<_>, _>>()
        }
    }

    /// Get requested blocks transaction with signer
    pub(crate) fn get_take_block_transaction_range<const TAKE: bool>(
        &self,
        range: impl RangeBounds<BlockNumber> + Clone,
    ) -> RethResult<Vec<(BlockNumber, Vec<TransactionSignedEcRecovered>)>> {
        // Raad range of block bodies to get all transactions id's of this range.
        let block_bodies = self.get_or_take::<tables::BlockBodyIndices, false>(range)?;

        if block_bodies.is_empty() {
            return Ok(Vec::new())
        }

        // Compute the first and last tx ID in the range
        let first_transaction = block_bodies.first().expect("If we have headers").1.first_tx_num();
        let last_transaction = block_bodies.last().expect("Not empty").1.last_tx_num();

        // If this is the case then all of the blocks in the range are empty
        if last_transaction < first_transaction {
            return Ok(block_bodies.into_iter().map(|(n, _)| (n, Vec::new())).collect())
        }

        // Get transactions and senders
        let transactions = self
            .get_or_take::<tables::Transactions, TAKE>(first_transaction..=last_transaction)?
            .into_iter()
            .map(|(id, tx)| (id, tx.into()))
            .collect::<Vec<(u64, TransactionSigned)>>();

        let mut senders =
            self.get_or_take::<tables::TxSenders, TAKE>(first_transaction..=last_transaction)?;

        // Recover senders manually if not found in db
        // SAFETY: Transactions are always guaranteed to be in the database whereas
        // senders might be pruned.
        if senders.len() != transactions.len() {
            senders.reserve(transactions.len() - senders.len());
            // Find all missing senders, their corresponding tx numbers and indexes to the original
            // `senders` vector at which the recovered senders will be inserted.
            let mut missing_senders = Vec::with_capacity(transactions.len() - senders.len());
            {
                let mut senders = senders.iter().peekable();

                // `transactions` contain all entries. `senders` contain _some_ of the senders for
                // these transactions. Both are sorted and indexed by `TxNumber`.
                //
                // The general idea is to iterate on both `transactions` and `senders`, and advance
                // the `senders` iteration only if it matches the current `transactions` entry's
                // `TxNumber`. Otherwise, add the transaction to the list of missing senders.
                for (i, (tx_number, transaction)) in transactions.iter().enumerate() {
                    if let Some((sender_tx_number, _)) = senders.peek() {
                        if sender_tx_number == tx_number {
                            // If current sender's `TxNumber` matches current transaction's
                            // `TxNumber`, advance the senders iterator.
                            senders.next();
                        } else {
                            // If current sender's `TxNumber` doesn't match current transaction's
                            // `TxNumber`, add it to missing senders.
                            missing_senders.push((i, tx_number, transaction));
                        }
                    } else {
                        // If there's no more senders left, but we're still iterating over
                        // transactions, add them to missing senders
                        missing_senders.push((i, tx_number, transaction));
                    }
                }
            }

            // Recover senders
            let recovered_senders = TransactionSigned::recover_signers(
                missing_senders.iter().map(|(_, _, tx)| *tx).collect::<Vec<_>>(),
                missing_senders.len(),
            )
            .ok_or(BlockExecutionError::Validation(BlockValidationError::SenderRecoveryError))?;

            // Insert recovered senders along with tx numbers at the corresponding indexes to the
            // original `senders` vector
            for ((i, tx_number, _), sender) in missing_senders.into_iter().zip(recovered_senders) {
                // Insert will put recovered senders at necessary positions and shift the rest
                senders.insert(i, (*tx_number, sender));
            }

            // Debug assertions which are triggered during the test to ensure that all senders are
            // present and sorted
            debug_assert_eq!(senders.len(), transactions.len(), "missing one or more senders");
            debug_assert!(
                senders.iter().tuple_windows().all(|(a, b)| a.0 < b.0),
                "senders not sorted"
            );
        }

        if TAKE {
            // Remove TxHashNumber
            let mut tx_hash_cursor = self.tx.cursor_write::<tables::TxHashNumber>()?;
            for (_, tx) in transactions.iter() {
                if tx_hash_cursor.seek_exact(tx.hash())?.is_some() {
                    tx_hash_cursor.delete_current()?;
                }
            }

            // Remove TransactionBlock index if there are transaction present
            if !transactions.is_empty() {
                let tx_id_range = transactions.first().unwrap().0..=transactions.last().unwrap().0;
                self.get_or_take::<tables::TransactionBlock, TAKE>(tx_id_range)?;
            }
        }

        // Merge transaction into blocks
        let mut block_tx = Vec::with_capacity(block_bodies.len());
        let mut senders = senders.into_iter();
        let mut transactions = transactions.into_iter();
        for (block_number, block_body) in block_bodies {
            let mut one_block_tx = Vec::with_capacity(block_body.tx_count as usize);
            for _ in block_body.tx_num_range() {
                let tx = transactions.next();
                let sender = senders.next();

                let recovered = match (tx, sender) {
                    (Some((tx_id, tx)), Some((sender_tx_id, sender))) => {
                        if tx_id != sender_tx_id {
                            Err(ProviderError::MismatchOfTransactionAndSenderId { tx_id })
                        } else {
                            Ok(TransactionSignedEcRecovered::from_signed_transaction(tx, sender))
                        }
                    }
                    (Some((tx_id, _)), _) | (_, Some((tx_id, _))) => {
                        Err(ProviderError::MismatchOfTransactionAndSenderId { tx_id })
                    }
                    (None, None) => Err(ProviderError::BlockBodyTransactionCount),
                }?;
                one_block_tx.push(recovered)
            }
            block_tx.push((block_number, one_block_tx));
        }

        Ok(block_tx)
    }

    /// Return range of blocks and its execution result
    fn get_take_block_range<const TAKE: bool>(
        &self,
        chain_spec: &ChainSpec,
        range: impl RangeBounds<BlockNumber> + Clone,
    ) -> RethResult<Vec<SealedBlockWithSenders>> {
        // For block we need Headers, Bodies, Uncles, withdrawals, Transactions, Signers

        let block_headers = self.get_or_take::<tables::Headers, TAKE>(range.clone())?;
        if block_headers.is_empty() {
            return Ok(Vec::new())
        }

        let block_header_hashes =
            self.get_or_take::<tables::CanonicalHeaders, TAKE>(range.clone())?;
        let block_ommers = self.get_or_take::<tables::BlockOmmers, TAKE>(range.clone())?;
        let block_withdrawals =
            self.get_or_take::<tables::BlockWithdrawals, TAKE>(range.clone())?;

        let block_tx = self.get_take_block_transaction_range::<TAKE>(range.clone())?;

        if TAKE {
            // rm HeaderTD
            self.get_or_take::<tables::HeaderTD, TAKE>(range)?;
            // rm HeaderNumbers
            let mut header_number_cursor = self.tx.cursor_write::<tables::HeaderNumbers>()?;
            for (_, hash) in block_header_hashes.iter() {
                if header_number_cursor.seek_exact(*hash)?.is_some() {
                    header_number_cursor.delete_current()?;
                }
            }
        }

        // merge all into block
        let block_header_iter = block_headers.into_iter();
        let block_header_hashes_iter = block_header_hashes.into_iter();
        let block_tx_iter = block_tx.into_iter();

        // Ommers can be empty for some blocks
        let mut block_ommers_iter = block_ommers.into_iter();
        let mut block_withdrawals_iter = block_withdrawals.into_iter();
        let mut block_ommers = block_ommers_iter.next();
        let mut block_withdrawals = block_withdrawals_iter.next();

        let mut blocks = Vec::new();
        for ((main_block_number, header), (_, header_hash), (_, tx)) in
            izip!(block_header_iter.into_iter(), block_header_hashes_iter, block_tx_iter)
        {
            let header = header.seal(header_hash);

            let (body, senders) = tx.into_iter().map(|tx| tx.to_components()).unzip();

            // Ommers can be missing
            let mut ommers = Vec::new();
            if let Some((block_number, _)) = block_ommers.as_ref() {
                if *block_number == main_block_number {
                    ommers = block_ommers.take().unwrap().1.ommers;
                    block_ommers = block_ommers_iter.next();
                }
            };

            // withdrawal can be missing
            let shanghai_is_active =
                chain_spec.fork(Hardfork::Shanghai).active_at_timestamp(header.timestamp);
            let mut withdrawals = Some(Vec::new());
            if shanghai_is_active {
                if let Some((block_number, _)) = block_withdrawals.as_ref() {
                    if *block_number == main_block_number {
                        withdrawals = Some(block_withdrawals.take().unwrap().1.withdrawals);
                        block_withdrawals = block_withdrawals_iter.next();
                    }
                }
            } else {
                withdrawals = None
            }

            blocks.push(SealedBlockWithSenders {
                block: SealedBlock { header, body, ommers, withdrawals },
                senders,
            })
        }

        Ok(blocks)
    }

    /// Unwind table by some number key.
    /// Returns number of rows unwound.
    ///
    /// Note: Key is not inclusive and specified key would stay in db.
    #[inline]
    pub fn unwind_table_by_num<T>(&self, num: u64) -> Result<usize, DatabaseError>
    where
        T: Table<Key = u64>,
    {
        self.unwind_table::<T, _>(num, |key| key)
    }

    /// Unwind the table to a provided number key.
    /// Returns number of rows unwound.
    ///
    /// Note: Key is not inclusive and specified key would stay in db.
    pub(crate) fn unwind_table<T, F>(
        &self,
        key: u64,
        mut selector: F,
    ) -> Result<usize, DatabaseError>
    where
        T: Table,
        F: FnMut(T::Key) -> u64,
    {
        let mut cursor = self.tx.cursor_write::<T>()?;
        let mut reverse_walker = cursor.walk_back(None)?;
        let mut deleted = 0;

        while let Some(Ok((entry_key, _))) = reverse_walker.next() {
            if selector(entry_key.clone()) <= key {
                break
            }
            reverse_walker.delete_current()?;
            deleted += 1;
        }

        Ok(deleted)
    }

    /// Unwind a table forward by a [Walker][reth_db::abstraction::cursor::Walker] on another table
    pub fn unwind_table_by_walker<T1, T2>(&self, start_at: T1::Key) -> Result<(), DatabaseError>
    where
        T1: Table,
        T2: Table<Key = T1::Value>,
    {
        let mut cursor = self.tx.cursor_write::<T1>()?;
        let mut walker = cursor.walk(Some(start_at))?;
        while let Some((_, value)) = walker.next().transpose()? {
            self.tx.delete::<T2>(value, None)?;
        }
        Ok(())
    }

    /// Prune the table for the specified pre-sorted key iterator.
    ///
    /// Returns number of rows pruned.
    pub fn prune_table_with_iterator<T: Table>(
        &self,
        keys: impl IntoIterator<Item = T::Key>,
        limit: usize,
        mut delete_callback: impl FnMut(TableRow<T>),
    ) -> Result<(usize, bool), DatabaseError> {
        let mut cursor = self.tx.cursor_write::<T>()?;
        let mut deleted = 0;

        let mut keys = keys.into_iter();

        if limit != 0 {
            for key in &mut keys {
                let row = cursor.seek_exact(key.clone())?;
                if let Some(row) = row {
                    cursor.delete_current()?;
                    deleted += 1;
                    delete_callback(row);
                }

                if deleted == limit {
                    break
                }
            }
        }

        Ok((deleted, keys.next().is_none()))
    }

    /// Prune the table for the specified key range.
    ///
    /// Returns number of rows pruned.
    pub fn prune_table_with_range<T: Table>(
        &self,
        keys: impl RangeBounds<T::Key> + Clone + Debug,
        limit: usize,
        mut skip_filter: impl FnMut(&TableRow<T>) -> bool,
        mut delete_callback: impl FnMut(TableRow<T>),
    ) -> Result<(usize, bool), DatabaseError> {
        let mut cursor = self.tx.cursor_write::<T>()?;
        let mut walker = cursor.walk_range(keys)?;
        let mut deleted = 0;

        if limit != 0 {
            while let Some(row) = walker.next().transpose()? {
                if !skip_filter(&row) {
                    walker.delete_current()?;
                    deleted += 1;
                    delete_callback(row);
                }

                if deleted == limit {
                    break
                }
            }
        }

        Ok((deleted, walker.next().transpose()?.is_none()))
    }

    /// Load shard and remove it. If list is empty, last shard was full or
    /// there are no shards at all.
    fn take_shard<T>(&self, key: T::Key) -> RethResult<Vec<u64>>
    where
        T: Table<Value = BlockNumberList>,
    {
        let mut cursor = self.tx.cursor_read::<T>()?;
        let shard = cursor.seek_exact(key)?;
        if let Some((shard_key, list)) = shard {
            // delete old shard so new one can be inserted.
            self.tx.delete::<T>(shard_key, None)?;
            let list = list.iter(0).map(|i| i as u64).collect::<Vec<_>>();
            return Ok(list)
        }
        Ok(Vec::new())
    }

    /// Insert history index to the database.
    ///
    /// For each updated partial key, this function removes the last shard from
    /// the database (if any), appends the new indices to it, chunks the resulting integer list and
    /// inserts the new shards back into the database.
    ///
    /// This function is used by history indexing stages.
    fn append_history_index<P, T>(
        &self,
        index_updates: BTreeMap<P, Vec<u64>>,
        mut sharded_key_factory: impl FnMut(P, BlockNumber) -> T::Key,
    ) -> RethResult<()>
    where
        P: Copy,
        T: Table<Value = BlockNumberList>,
    {
        for (partial_key, indices) in index_updates {
            let last_shard = self.take_shard::<T>(sharded_key_factory(partial_key, u64::MAX))?;
            // chunk indices and insert them in shards of N size.
            let indices = last_shard.iter().chain(indices.iter());
            let chunks = indices
                .chunks(sharded_key::NUM_OF_INDICES_IN_SHARD)
                .into_iter()
                .map(|chunks| chunks.map(|i| *i as usize).collect::<Vec<usize>>())
                .collect::<Vec<_>>();

            let mut chunks = chunks.into_iter().peekable();
            while let Some(list) = chunks.next() {
                let highest_block_number = if chunks.peek().is_some() {
                    *list.last().expect("`chunks` does not return empty list") as u64
                } else {
                    // Insert last list with u64::MAX
                    u64::MAX
                };
                self.tx.put::<T>(
                    sharded_key_factory(partial_key, highest_block_number),
                    BlockNumberList::new_pre_sorted(list),
                )?;
            }
        }
        Ok(())
    }
}

impl<TX: DbTx> AccountReader for DatabaseProvider<TX> {
    fn basic_account(&self, address: Address) -> RethResult<Option<Account>> {
        Ok(self.tx.get::<tables::PlainAccountState>(address)?)
    }
}

impl<TX: DbTx> AccountExtReader for DatabaseProvider<TX> {
    fn changed_accounts_with_range(
        &self,
        range: impl RangeBounds<BlockNumber>,
    ) -> RethResult<BTreeSet<Address>> {
        self.tx
            .cursor_read::<tables::AccountChangeSet>()?
            .walk_range(range)?
            .map(|entry| {
                entry.map(|(_, account_before)| account_before.address).map_err(Into::into)
            })
            .collect()
    }

    fn basic_accounts(
        &self,
        iter: impl IntoIterator<Item = Address>,
    ) -> RethResult<Vec<(Address, Option<Account>)>> {
        let mut plain_accounts = self.tx.cursor_read::<tables::PlainAccountState>()?;
        Ok(iter
            .into_iter()
            .map(|address| plain_accounts.seek_exact(address).map(|a| (address, a.map(|(_, v)| v))))
            .collect::<Result<Vec<_>, _>>()?)
    }

    fn changed_accounts_and_blocks_with_range(
        &self,
        range: RangeInclusive<BlockNumber>,
    ) -> RethResult<BTreeMap<Address, Vec<u64>>> {
        let mut changeset_cursor = self.tx.cursor_read::<tables::AccountChangeSet>()?;

        let account_transitions = changeset_cursor.walk_range(range)?.try_fold(
            BTreeMap::new(),
            |mut accounts: BTreeMap<Address, Vec<u64>>, entry| -> RethResult<_> {
                let (index, account) = entry?;
                accounts.entry(account.address).or_default().push(index);
                Ok(accounts)
            },
        )?;

        Ok(account_transitions)
    }
}

impl<TX: DbTx> ChangeSetReader for DatabaseProvider<TX> {
    fn account_block_changeset(
        &self,
        block_number: BlockNumber,
    ) -> RethResult<Vec<AccountBeforeTx>> {
        let range = block_number..=block_number;
        self.tx
            .cursor_read::<tables::AccountChangeSet>()?
            .walk_range(range)?
            .map(|result| -> RethResult<_> {
                let (_, account_before) = result?;
                Ok(account_before)
            })
            .collect()
    }
}

impl<TX: DbTx> HeaderProvider for DatabaseProvider<TX> {
    fn header(&self, block_hash: &BlockHash) -> RethResult<Option<Header>> {
        if let Some(num) = self.block_number(*block_hash)? {
            Ok(self.header_by_number(num)?)
        } else {
            Ok(None)
        }
    }

    fn header_by_number(&self, num: BlockNumber) -> RethResult<Option<Header>> {
        Ok(self.tx.get::<tables::Headers>(num)?)
    }

    fn header_td(&self, block_hash: &BlockHash) -> RethResult<Option<U256>> {
        if let Some(num) = self.block_number(*block_hash)? {
            self.header_td_by_number(num)
        } else {
            Ok(None)
        }
    }

    fn header_td_by_number(&self, number: BlockNumber) -> RethResult<Option<U256>> {
        if let Some(td) = self.chain_spec.final_paris_total_difficulty(number) {
            // if this block is higher than the final paris(merge) block, return the final paris
            // difficulty
            return Ok(Some(td))
        }

        Ok(self.tx.get::<tables::HeaderTD>(number)?.map(|td| td.0))
    }

    fn headers_range(&self, range: impl RangeBounds<BlockNumber>) -> RethResult<Vec<Header>> {
        let mut cursor = self.tx.cursor_read::<tables::Headers>()?;
        cursor
            .walk_range(range)?
            .map(|result| result.map(|(_, header)| header).map_err(Into::into))
            .collect::<RethResult<Vec<_>>>()
    }

    fn sealed_headers_range(
        &self,
        range: impl RangeBounds<BlockNumber>,
    ) -> RethResult<Vec<SealedHeader>> {
        let mut headers = vec![];
        for entry in self.tx.cursor_read::<tables::Headers>()?.walk_range(range)? {
            let (number, header) = entry?;
            let hash = self
                .block_hash(number)?
                .ok_or_else(|| ProviderError::HeaderNotFound(number.into()))?;
            headers.push(header.seal(hash));
        }
        Ok(headers)
    }

    fn sealed_header(&self, number: BlockNumber) -> RethResult<Option<SealedHeader>> {
        if let Some(header) = self.header_by_number(number)? {
            let hash = self
                .block_hash(number)?
                .ok_or_else(|| ProviderError::HeaderNotFound(number.into()))?;
            Ok(Some(header.seal(hash)))
        } else {
            Ok(None)
        }
    }
}

impl<TX: DbTx> BlockHashReader for DatabaseProvider<TX> {
    fn block_hash(&self, number: u64) -> RethResult<Option<B256>> {
        Ok(self.tx.get::<tables::CanonicalHeaders>(number)?)
    }

    fn canonical_hashes_range(
        &self,
        start: BlockNumber,
        end: BlockNumber,
    ) -> RethResult<Vec<B256>> {
        let range = start..end;
        let mut cursor = self.tx.cursor_read::<tables::CanonicalHeaders>()?;
        cursor
            .walk_range(range)?
            .map(|result| result.map(|(_, hash)| hash).map_err(Into::into))
            .collect::<RethResult<Vec<_>>>()
    }
}

impl<TX: DbTx> BlockNumReader for DatabaseProvider<TX> {
    fn chain_info(&self) -> RethResult<ChainInfo> {
        let best_number = self.best_block_number()?;
        let best_hash = self.block_hash(best_number)?.unwrap_or_default();
        Ok(ChainInfo { best_hash, best_number })
    }

    fn best_block_number(&self) -> RethResult<BlockNumber> {
        Ok(self
            .get_stage_checkpoint(StageId::Finish)?
            .map(|checkpoint| checkpoint.block_number)
            .unwrap_or_default())
    }

    fn last_block_number(&self) -> RethResult<BlockNumber> {
        Ok(self.tx.cursor_read::<tables::CanonicalHeaders>()?.last()?.unwrap_or_default().0)
    }

    fn block_number(&self, hash: B256) -> RethResult<Option<BlockNumber>> {
        Ok(self.tx.get::<tables::HeaderNumbers>(hash)?)
    }
}

impl<TX: DbTx> BlockReader for DatabaseProvider<TX> {
    fn find_block_by_hash(&self, hash: B256, source: BlockSource) -> RethResult<Option<Block>> {
        if source.is_database() {
            self.block(hash.into())
        } else {
            Ok(None)
        }
    }

    /// Returns the block with matching number from database.
    ///
    /// If the header for this block is not found, this returns `None`.
    /// If the header is found, but the transactions either do not exist, or are not indexed, this
    /// will return None.
    fn block(&self, id: BlockHashOrNumber) -> RethResult<Option<Block>> {
        if let Some(number) = self.convert_hash_or_number(id)? {
            if let Some(header) = self.header_by_number(number)? {
                let withdrawals = self.withdrawals_by_block(number.into(), header.timestamp)?;
                let ommers = self.ommers(number.into())?.unwrap_or_default();
                // If the body indices are not found, this means that the transactions either do not
                // exist in the database yet, or they do exit but are not indexed.
                // If they exist but are not indexed, we don't have enough
                // information to return the block anyways, so we return `None`.
                let transactions = match self.transactions_by_block(number.into())? {
                    Some(transactions) => transactions,
                    None => return Ok(None),
                };

                return Ok(Some(Block { header, body: transactions, ommers, withdrawals }))
            }
        }

        Ok(None)
    }

    fn pending_block(&self) -> RethResult<Option<SealedBlock>> {
        Ok(None)
    }

    fn pending_block_and_receipts(&self) -> RethResult<Option<(SealedBlock, Vec<Receipt>)>> {
        Ok(None)
    }

    fn ommers(&self, id: BlockHashOrNumber) -> RethResult<Option<Vec<Header>>> {
        if let Some(number) = self.convert_hash_or_number(id)? {
            // If the Paris (Merge) hardfork block is known and block is after it, return empty
            // ommers.
            if self.chain_spec.final_paris_total_difficulty(number).is_some() {
                return Ok(Some(Vec::new()))
            }

            let ommers = self.tx.get::<tables::BlockOmmers>(number)?.map(|o| o.ommers);
            return Ok(ommers)
        }

        Ok(None)
    }

    fn block_body_indices(&self, num: u64) -> RethResult<Option<StoredBlockBodyIndices>> {
        Ok(self.tx.get::<tables::BlockBodyIndices>(num)?)
    }

    /// Returns the block with senders with matching number from database.
    ///
    /// **NOTE: The transactions have invalid hashes, since they would need to be calculated on the
    /// spot, and we want fast querying.**
    ///
    /// If the header for this block is not found, this returns `None`.
    /// If the header is found, but the transactions either do not exist, or are not indexed, this
    /// will return None.
    fn block_with_senders(
        &self,
        block_number: BlockNumber,
    ) -> RethResult<Option<BlockWithSenders>> {
        let Some(header) = self.header_by_number(block_number)? else { return Ok(None) };

        let ommers = self.ommers(block_number.into())?.unwrap_or_default();
        let withdrawals = self.withdrawals_by_block(block_number.into(), header.timestamp)?;

        // Get the block body
        //
        // If the body indices are not found, this means that the transactions either do not exist
        // in the database yet, or they do exit but are not indexed. If they exist but are not
        // indexed, we don't have enough information to return the block anyways, so we return
        // `None`.
        let body = match self.block_body_indices(block_number)? {
            Some(body) => body,
            None => return Ok(None),
        };

        let tx_range = body.tx_num_range();

        let (transactions, senders) = if tx_range.is_empty() {
            (vec![], vec![])
        } else {
            (self.transactions_by_tx_range(tx_range.clone())?, self.senders_by_tx_range(tx_range)?)
        };

        let body = transactions
            .into_iter()
            .map(|tx| {
                TransactionSigned {
                    // TODO: This is the fastest way right now to make everything just work with
                    // a dummy transaction hash.
                    hash: Default::default(),
                    signature: tx.signature,
                    transaction: tx.transaction,
                }
            })
            .collect();

        Ok(Some(Block { header, body, ommers, withdrawals }.with_senders(senders)))
    }

    fn block_range(&self, range: RangeInclusive<BlockNumber>) -> RethResult<Vec<Block>> {
        if range.is_empty() {
            return Ok(Vec::new())
        }

        let len = range.end().saturating_sub(*range.start()) as usize;
        let mut blocks = Vec::with_capacity(len);

        let mut headers_cursor = self.tx.cursor_read::<tables::Headers>()?;
        let mut ommers_cursor = self.tx.cursor_read::<tables::BlockOmmers>()?;
        let mut withdrawals_cursor = self.tx.cursor_read::<tables::BlockWithdrawals>()?;
        let mut block_body_cursor = self.tx.cursor_read::<tables::BlockBodyIndices>()?;
        let mut tx_cursor = self.tx.cursor_read::<tables::Transactions>()?;

        for num in range {
            if let Some((_, header)) = headers_cursor.seek_exact(num)? {
                // If the body indices are not found, this means that the transactions either do
                // not exist in the database yet, or they do exit but are
                // not indexed. If they exist but are not indexed, we don't
                // have enough information to return the block anyways, so
                // we skip the block.
                if let Some((_, block_body_indices)) = block_body_cursor.seek_exact(num)? {
                    let tx_range = block_body_indices.tx_num_range();
                    let body = if tx_range.is_empty() {
                        Vec::new()
                    } else {
                        tx_cursor
                            .walk_range(tx_range)?
                            .map(|result| result.map(|(_, tx)| tx.into()))
                            .collect::<Result<Vec<_>, _>>()?
                    };

                    // If we are past shanghai, then all blocks should have a withdrawal list,
                    // even if empty
                    let withdrawals =
                        if self.chain_spec.is_shanghai_active_at_timestamp(header.timestamp) {
                            Some(
                                withdrawals_cursor
                                    .seek_exact(num)?
                                    .map(|(_, w)| w.withdrawals)
                                    .unwrap_or_default(),
                            )
                        } else {
                            None
                        };
                    let ommers = if self.chain_spec.final_paris_total_difficulty(num).is_some() {
                        Vec::new()
                    } else {
                        ommers_cursor.seek_exact(num)?.map(|(_, o)| o.ommers).unwrap_or_default()
                    };

                    blocks.push(Block { header, body, ommers, withdrawals });
                }
            }
        }
        Ok(blocks)
    }
}

<<<<<<< HEAD
impl<'this, TX: DbTx<'this>> TransactionsProviderExt for DatabaseProvider<'this, TX> {}

impl<'this, TX: DbTx<'this>> TransactionsProvider for DatabaseProvider<'this, TX> {
=======
impl<TX: DbTx> TransactionsProvider for DatabaseProvider<TX> {
>>>>>>> 78f666e6
    fn transaction_id(&self, tx_hash: TxHash) -> RethResult<Option<TxNumber>> {
        Ok(self.tx.get::<tables::TxHashNumber>(tx_hash)?)
    }

    fn transaction_by_id(&self, id: TxNumber) -> RethResult<Option<TransactionSigned>> {
        Ok(self.tx.get::<tables::Transactions>(id)?.map(Into::into))
    }

    fn transaction_by_id_no_hash(
        &self,
        id: TxNumber,
    ) -> RethResult<Option<TransactionSignedNoHash>> {
        Ok(self.tx.get::<tables::Transactions>(id)?)
    }

    fn transaction_by_hash(&self, hash: TxHash) -> RethResult<Option<TransactionSigned>> {
        if let Some(id) = self.transaction_id(hash)? {
            Ok(self.transaction_by_id_no_hash(id)?.map(|tx| TransactionSigned {
                hash,
                signature: tx.signature,
                transaction: tx.transaction,
            }))
        } else {
            Ok(None)
        }
        .map(|tx| tx.map(Into::into))
    }

    fn transaction_by_hash_with_meta(
        &self,
        tx_hash: TxHash,
    ) -> RethResult<Option<(TransactionSigned, TransactionMeta)>> {
        let mut transaction_cursor = self.tx.cursor_read::<tables::TransactionBlock>()?;
        if let Some(transaction_id) = self.transaction_id(tx_hash)? {
            if let Some(tx) = self.transaction_by_id_no_hash(transaction_id)? {
                let transaction = TransactionSigned {
                    hash: tx_hash,
                    signature: tx.signature,
                    transaction: tx.transaction,
                };
                if let Some(block_number) =
                    transaction_cursor.seek(transaction_id).map(|b| b.map(|(_, bn)| bn))?
                {
                    if let Some(sealed_header) = self.sealed_header(block_number)? {
                        let (header, block_hash) = sealed_header.split();
                        if let Some(block_body) = self.block_body_indices(block_number)? {
                            // the index of the tx in the block is the offset:
                            // len([start..tx_id])
                            // SAFETY: `transaction_id` is always `>=` the block's first
                            // index
                            let index = transaction_id - block_body.first_tx_num();

                            let meta = TransactionMeta {
                                tx_hash,
                                index,
                                block_hash,
                                block_number,
                                base_fee: header.base_fee_per_gas,
                                excess_blob_gas: header.excess_blob_gas,
                            };

                            return Ok(Some((transaction, meta)))
                        }
                    }
                }
            }
        }

        Ok(None)
    }

    fn transaction_block(&self, id: TxNumber) -> RethResult<Option<BlockNumber>> {
        let mut cursor = self.tx.cursor_read::<tables::TransactionBlock>()?;
        Ok(cursor.seek(id)?.map(|(_, bn)| bn))
    }

    fn transactions_by_block(
        &self,
        id: BlockHashOrNumber,
    ) -> RethResult<Option<Vec<TransactionSigned>>> {
        let mut tx_cursor = self.tx.cursor_read::<tables::Transactions>()?;
        if let Some(block_number) = self.convert_hash_or_number(id)? {
            if let Some(body) = self.block_body_indices(block_number)? {
                let tx_range = body.tx_num_range();
                return if tx_range.is_empty() {
                    Ok(Some(Vec::new()))
                } else {
                    let transactions = tx_cursor
                        .walk_range(tx_range)?
                        .map(|result| result.map(|(_, tx)| tx.into()))
                        .collect::<Result<Vec<_>, _>>()?;
                    Ok(Some(transactions))
                }
            }
        }
        Ok(None)
    }

    fn transactions_by_block_range(
        &self,
        range: impl RangeBounds<BlockNumber>,
    ) -> RethResult<Vec<Vec<TransactionSigned>>> {
        let mut results = Vec::new();
        let mut body_cursor = self.tx.cursor_read::<tables::BlockBodyIndices>()?;
        let mut tx_cursor = self.tx.cursor_read::<tables::Transactions>()?;
        for entry in body_cursor.walk_range(range)? {
            let (_, body) = entry?;
            let tx_num_range = body.tx_num_range();
            if tx_num_range.is_empty() {
                results.push(Vec::new());
            } else {
                results.push(
                    tx_cursor
                        .walk_range(tx_num_range)?
                        .map(|result| result.map(|(_, tx)| tx.into()))
                        .collect::<Result<Vec<_>, _>>()?,
                );
            }
        }
        Ok(results)
    }

    fn transactions_by_tx_range(
        &self,
        range: impl RangeBounds<TxNumber>,
    ) -> RethResult<Vec<TransactionSignedNoHash>> {
        Ok(self
            .tx
            .cursor_read::<tables::Transactions>()?
            .walk_range(range)?
            .map(|entry| entry.map(|tx| tx.1))
            .collect::<Result<Vec<_>, _>>()?)
    }

    fn senders_by_tx_range(&self, range: impl RangeBounds<TxNumber>) -> RethResult<Vec<Address>> {
        Ok(self
            .tx
            .cursor_read::<tables::TxSenders>()?
            .walk_range(range)?
            .map(|entry| entry.map(|sender| sender.1))
            .collect::<Result<Vec<_>, _>>()?)
    }

    fn transaction_sender(&self, id: TxNumber) -> RethResult<Option<Address>> {
        Ok(self.tx.get::<tables::TxSenders>(id)?)
    }
}

impl<TX: DbTx> ReceiptProvider for DatabaseProvider<TX> {
    fn receipt(&self, id: TxNumber) -> RethResult<Option<Receipt>> {
        Ok(self.tx.get::<tables::Receipts>(id)?)
    }

    fn receipt_by_hash(&self, hash: TxHash) -> RethResult<Option<Receipt>> {
        if let Some(id) = self.transaction_id(hash)? {
            self.receipt(id)
        } else {
            Ok(None)
        }
    }

    fn receipts_by_block(&self, block: BlockHashOrNumber) -> RethResult<Option<Vec<Receipt>>> {
        if let Some(number) = self.convert_hash_or_number(block)? {
            if let Some(body) = self.block_body_indices(number)? {
                let tx_range = body.tx_num_range();
                return if tx_range.is_empty() {
                    Ok(Some(Vec::new()))
                } else {
                    let mut receipts_cursor = self.tx.cursor_read::<tables::Receipts>()?;
                    let receipts = receipts_cursor
                        .walk_range(tx_range)?
                        .map(|result| result.map(|(_, receipt)| receipt))
                        .collect::<Result<Vec<_>, _>>()?;
                    Ok(Some(receipts))
                }
            }
        }
        Ok(None)
    }
}

impl<TX: DbTx> WithdrawalsProvider for DatabaseProvider<TX> {
    fn withdrawals_by_block(
        &self,
        id: BlockHashOrNumber,
        timestamp: u64,
    ) -> RethResult<Option<Vec<Withdrawal>>> {
        if self.chain_spec.is_shanghai_active_at_timestamp(timestamp) {
            if let Some(number) = self.convert_hash_or_number(id)? {
                // If we are past shanghai, then all blocks should have a withdrawal list, even if
                // empty
                let withdrawals = self
                    .tx
                    .get::<tables::BlockWithdrawals>(number)
                    .map(|w| w.map(|w| w.withdrawals))?
                    .unwrap_or_default();
                return Ok(Some(withdrawals))
            }
        }
        Ok(None)
    }

    fn latest_withdrawal(&self) -> RethResult<Option<Withdrawal>> {
        let latest_block_withdrawal = self.tx.cursor_read::<tables::BlockWithdrawals>()?.last()?;
        Ok(latest_block_withdrawal
            .and_then(|(_, mut block_withdrawal)| block_withdrawal.withdrawals.pop()))
    }
}

impl<TX: DbTx> EvmEnvProvider for DatabaseProvider<TX> {
    fn fill_env_at(
        &self,
        cfg: &mut CfgEnv,
        block_env: &mut BlockEnv,
        at: BlockHashOrNumber,
    ) -> RethResult<()> {
        let hash = self.convert_number(at)?.ok_or(ProviderError::HeaderNotFound(at))?;
        let header = self.header(&hash)?.ok_or(ProviderError::HeaderNotFound(at))?;
        self.fill_env_with_header(cfg, block_env, &header)
    }

    fn fill_env_with_header(
        &self,
        cfg: &mut CfgEnv,
        block_env: &mut BlockEnv,
        header: &Header,
    ) -> RethResult<()> {
        let total_difficulty = self
            .header_td_by_number(header.number)?
            .ok_or_else(|| ProviderError::HeaderNotFound(header.number.into()))?;
        fill_cfg_and_block_env(cfg, block_env, &self.chain_spec, header, total_difficulty);
        Ok(())
    }

    fn fill_block_env_at(&self, block_env: &mut BlockEnv, at: BlockHashOrNumber) -> RethResult<()> {
        let hash = self.convert_number(at)?.ok_or(ProviderError::HeaderNotFound(at))?;
        let header = self.header(&hash)?.ok_or(ProviderError::HeaderNotFound(at))?;

        self.fill_block_env_with_header(block_env, &header)
    }

    fn fill_block_env_with_header(
        &self,
        block_env: &mut BlockEnv,
        header: &Header,
    ) -> RethResult<()> {
        let total_difficulty = self
            .header_td_by_number(header.number)?
            .ok_or_else(|| ProviderError::HeaderNotFound(header.number.into()))?;
        let spec_id = revm_spec(
            &self.chain_spec,
            Head {
                number: header.number,
                timestamp: header.timestamp,
                difficulty: header.difficulty,
                total_difficulty,
                // Not required
                hash: Default::default(),
            },
        );
        let after_merge = spec_id >= SpecId::MERGE;
        fill_block_env(block_env, &self.chain_spec, header, after_merge);
        Ok(())
    }

    fn fill_cfg_env_at(&self, cfg: &mut CfgEnv, at: BlockHashOrNumber) -> RethResult<()> {
        let hash = self.convert_number(at)?.ok_or(ProviderError::HeaderNotFound(at))?;
        let header = self.header(&hash)?.ok_or(ProviderError::HeaderNotFound(at))?;
        self.fill_cfg_env_with_header(cfg, &header)
    }

    fn fill_cfg_env_with_header(&self, cfg: &mut CfgEnv, header: &Header) -> RethResult<()> {
        let total_difficulty = self
            .header_td_by_number(header.number)?
            .ok_or_else(|| ProviderError::HeaderNotFound(header.number.into()))?;
        fill_cfg_env(cfg, &self.chain_spec, header, total_difficulty);
        Ok(())
    }
}

impl<TX: DbTx> StageCheckpointReader for DatabaseProvider<TX> {
    fn get_stage_checkpoint(&self, id: StageId) -> RethResult<Option<StageCheckpoint>> {
        Ok(self.tx.get::<tables::SyncStage>(id.to_string())?)
    }

    /// Get stage checkpoint progress.
    fn get_stage_checkpoint_progress(&self, id: StageId) -> RethResult<Option<Vec<u8>>> {
        Ok(self.tx.get::<tables::SyncStageProgress>(id.to_string())?)
    }
}

impl<TX: DbTxMut> StageCheckpointWriter for DatabaseProvider<TX> {
    /// Save stage checkpoint progress.
    fn save_stage_checkpoint_progress(&self, id: StageId, checkpoint: Vec<u8>) -> RethResult<()> {
        Ok(self.tx.put::<tables::SyncStageProgress>(id.to_string(), checkpoint)?)
    }

    /// Save stage checkpoint.
    fn save_stage_checkpoint(&self, id: StageId, checkpoint: StageCheckpoint) -> RethResult<()> {
        Ok(self.tx.put::<tables::SyncStage>(id.to_string(), checkpoint)?)
    }

    fn update_pipeline_stages(
        &self,
        block_number: BlockNumber,
        drop_stage_checkpoint: bool,
    ) -> RethResult<()> {
        // iterate over all existing stages in the table and update its progress.
        let mut cursor = self.tx.cursor_write::<tables::SyncStage>()?;
        for stage_id in StageId::ALL {
            let (_, checkpoint) = cursor.seek_exact(stage_id.to_string())?.unwrap_or_default();
            cursor.upsert(
                stage_id.to_string(),
                StageCheckpoint {
                    block_number,
                    ..if drop_stage_checkpoint { Default::default() } else { checkpoint }
                },
            )?;
        }

        Ok(())
    }
}

impl<TX: DbTx> StorageReader for DatabaseProvider<TX> {
    fn plainstate_storages(
        &self,
        addresses_with_keys: impl IntoIterator<Item = (Address, impl IntoIterator<Item = B256>)>,
    ) -> RethResult<Vec<(Address, Vec<StorageEntry>)>> {
        let mut plain_storage = self.tx.cursor_dup_read::<tables::PlainStorageState>()?;

        addresses_with_keys
            .into_iter()
            .map(|(address, storage)| {
                storage
                    .into_iter()
                    .map(|key| -> RethResult<_> {
                        Ok(plain_storage
                            .seek_by_key_subkey(address, key)?
                            .filter(|v| v.key == key)
                            .unwrap_or_else(|| StorageEntry { key, value: Default::default() }))
                    })
                    .collect::<RethResult<Vec<_>>>()
                    .map(|storage| (address, storage))
            })
            .collect::<RethResult<Vec<(_, _)>>>()
    }

    fn changed_storages_with_range(
        &self,
        range: RangeInclusive<BlockNumber>,
    ) -> RethResult<BTreeMap<Address, BTreeSet<B256>>> {
        self.tx
            .cursor_read::<tables::StorageChangeSet>()?
            .walk_range(BlockNumberAddress::range(range))?
            // fold all storages and save its old state so we can remove it from HashedStorage
            // it is needed as it is dup table.
            .try_fold(BTreeMap::new(), |mut accounts: BTreeMap<Address, BTreeSet<B256>>, entry| {
                let (BlockNumberAddress((_, address)), storage_entry) = entry?;
                accounts.entry(address).or_default().insert(storage_entry.key);
                Ok(accounts)
            })
    }

    fn changed_storages_and_blocks_with_range(
        &self,
        range: RangeInclusive<BlockNumber>,
    ) -> RethResult<BTreeMap<(Address, B256), Vec<u64>>> {
        let mut changeset_cursor = self.tx.cursor_read::<tables::StorageChangeSet>()?;

        let storage_changeset_lists =
            changeset_cursor.walk_range(BlockNumberAddress::range(range))?.try_fold(
                BTreeMap::new(),
                |mut storages: BTreeMap<(Address, B256), Vec<u64>>, entry| -> RethResult<_> {
                    let (index, storage) = entry?;
                    storages
                        .entry((index.address(), storage.key))
                        .or_default()
                        .push(index.block_number());
                    Ok(storages)
                },
            )?;

        Ok(storage_changeset_lists)
    }
}

impl<TX: DbTxMut + DbTx> HashingWriter for DatabaseProvider<TX> {
    fn insert_hashes(
        &self,
        range: RangeInclusive<BlockNumber>,
        end_block_hash: B256,
        expected_state_root: B256,
    ) -> RethResult<()> {
        // Initialize prefix sets.
        let mut account_prefix_set = PrefixSetMut::default();
        let mut storage_prefix_set: HashMap<B256, PrefixSetMut> = HashMap::default();
        let mut destroyed_accounts = HashSet::default();

        // storage hashing stage
        {
            let lists = self.changed_storages_with_range(range.clone())?;
            let storages = self.plainstate_storages(lists)?;
            let storage_entries = self.insert_storage_for_hashing(storages)?;
            for (hashed_address, hashed_slots) in storage_entries {
                account_prefix_set.insert(Nibbles::unpack(hashed_address));
                for slot in hashed_slots {
                    storage_prefix_set
                        .entry(hashed_address)
                        .or_default()
                        .insert(Nibbles::unpack(slot));
                }
            }
        }

        // account hashing stage
        {
            let lists = self.changed_accounts_with_range(range.clone())?;
            let accounts = self.basic_accounts(lists)?;
            let hashed_addresses = self.insert_account_for_hashing(accounts)?;
            for (hashed_address, account) in hashed_addresses {
                account_prefix_set.insert(Nibbles::unpack(hashed_address));
                if account.is_none() {
                    destroyed_accounts.insert(hashed_address);
                }
            }
        }

        // merkle tree
        {
            // This is the same as `StateRoot::incremental_root_with_updates`, only the prefix sets
            // are pre-loaded.
            let (state_root, trie_updates) = StateRoot::new(&self.tx)
                .with_changed_account_prefixes(account_prefix_set.freeze())
                .with_changed_storage_prefixes(
                    storage_prefix_set.into_iter().map(|(k, v)| (k, v.freeze())).collect(),
                )
                .with_destroyed_accounts(destroyed_accounts)
                .root_with_updates()
                .map_err(Into::<reth_db::DatabaseError>::into)?;
            if state_root != expected_state_root {
                return Err(ProviderError::StateRootMismatch {
                    got: state_root,
                    expected: expected_state_root,
                    block_number: *range.end(),
                    block_hash: end_block_hash,
                }
                .into())
            }
            trie_updates.flush(&self.tx)?;
        }
        Ok(())
    }

    fn unwind_storage_hashing(
        &self,
        range: Range<BlockNumberAddress>,
    ) -> RethResult<HashMap<B256, BTreeSet<B256>>> {
        let mut hashed_storage = self.tx.cursor_dup_write::<tables::HashedStorage>()?;

        // Aggregate all block changesets and make list of accounts that have been changed.
        let hashed_storages = self
            .tx
            .cursor_read::<tables::StorageChangeSet>()?
            .walk_range(range)?
            .collect::<Result<Vec<_>, _>>()?
            .into_iter()
            .rev()
            // fold all account to get the old balance/nonces and account that needs to be removed
            .fold(
                BTreeMap::new(),
                |mut accounts: BTreeMap<(Address, B256), U256>,
                 (BlockNumberAddress((_, address)), storage_entry)| {
                    accounts.insert((address, storage_entry.key), storage_entry.value);
                    accounts
                },
            )
            .into_iter()
            // hash addresses and collect it inside sorted BTreeMap.
            // We are doing keccak only once per address.
            .map(|((address, key), value)| ((keccak256(address), keccak256(key)), value))
            .collect::<BTreeMap<_, _>>();

        let mut hashed_storage_keys: HashMap<B256, BTreeSet<B256>> = HashMap::default();
        for (hashed_address, hashed_slot) in hashed_storages.keys() {
            hashed_storage_keys.entry(*hashed_address).or_default().insert(*hashed_slot);
        }

        hashed_storages
            .into_iter()
            // Apply values to HashedStorage (if Value is zero just remove it);
            .try_for_each(|((hashed_address, key), value)| -> RethResult<()> {
                if hashed_storage
                    .seek_by_key_subkey(hashed_address, key)?
                    .filter(|entry| entry.key == key)
                    .is_some()
                {
                    hashed_storage.delete_current()?;
                }

                if value != U256::ZERO {
                    hashed_storage.upsert(hashed_address, StorageEntry { key, value })?;
                }
                Ok(())
            })?;

        Ok(hashed_storage_keys)
    }

    fn insert_storage_for_hashing(
        &self,
        storages: impl IntoIterator<Item = (Address, impl IntoIterator<Item = StorageEntry>)>,
    ) -> RethResult<HashMap<B256, BTreeSet<B256>>> {
        // hash values
        let hashed_storages =
            storages.into_iter().fold(BTreeMap::new(), |mut map, (address, storage)| {
                let storage = storage.into_iter().fold(BTreeMap::new(), |mut map, entry| {
                    map.insert(keccak256(entry.key), entry.value);
                    map
                });
                map.insert(keccak256(address), storage);
                map
            });

        let hashed_storage_keys =
            HashMap::from_iter(hashed_storages.iter().map(|(hashed_address, entries)| {
                (*hashed_address, BTreeSet::from_iter(entries.keys().copied()))
            }));

        let mut hashed_storage_cursor = self.tx.cursor_dup_write::<tables::HashedStorage>()?;
        // Hash the address and key and apply them to HashedStorage (if Storage is None
        // just remove it);
        hashed_storages.into_iter().try_for_each(|(hashed_address, storage)| {
            storage.into_iter().try_for_each(|(key, value)| -> RethResult<()> {
                if hashed_storage_cursor
                    .seek_by_key_subkey(hashed_address, key)?
                    .filter(|entry| entry.key == key)
                    .is_some()
                {
                    hashed_storage_cursor.delete_current()?;
                }

                if value != U256::ZERO {
                    hashed_storage_cursor.upsert(hashed_address, StorageEntry { key, value })?;
                }
                Ok(())
            })
        })?;

        Ok(hashed_storage_keys)
    }

    fn unwind_account_hashing(
        &self,
        range: RangeInclusive<BlockNumber>,
    ) -> RethResult<BTreeMap<B256, Option<Account>>> {
        let mut hashed_accounts_cursor = self.tx.cursor_write::<tables::HashedAccount>()?;

        // Aggregate all block changesets and make a list of accounts that have been changed.
        let hashed_accounts = self
            .tx
            .cursor_read::<tables::AccountChangeSet>()?
            .walk_range(range)?
            .collect::<Result<Vec<_>, _>>()?
            .into_iter()
            .rev()
            // fold all account to get the old balance/nonces and account that needs to be removed
            .fold(
                BTreeMap::new(),
                |mut accounts: BTreeMap<Address, Option<Account>>, (_, account_before)| {
                    accounts.insert(account_before.address, account_before.info);
                    accounts
                },
            )
            .into_iter()
            // hash addresses and collect it inside sorted BTreeMap.
            // We are doing keccak only once per address.
            .map(|(address, account)| (keccak256(address), account))
            .collect::<BTreeMap<_, _>>();

        hashed_accounts
            .iter()
            // Apply values to HashedState (if Account is None remove it);
            .try_for_each(|(hashed_address, account)| -> RethResult<()> {
                if let Some(account) = account {
                    hashed_accounts_cursor.upsert(*hashed_address, *account)?;
                } else if hashed_accounts_cursor.seek_exact(*hashed_address)?.is_some() {
                    hashed_accounts_cursor.delete_current()?;
                }
                Ok(())
            })?;

        Ok(hashed_accounts)
    }

    fn insert_account_for_hashing(
        &self,
        accounts: impl IntoIterator<Item = (Address, Option<Account>)>,
    ) -> RethResult<BTreeMap<B256, Option<Account>>> {
        let mut hashed_accounts_cursor = self.tx.cursor_write::<tables::HashedAccount>()?;

        let hashed_accounts = accounts.into_iter().fold(
            BTreeMap::new(),
            |mut map: BTreeMap<B256, Option<Account>>, (address, account)| {
                map.insert(keccak256(address), account);
                map
            },
        );

        hashed_accounts.iter().try_for_each(|(hashed_address, account)| -> RethResult<()> {
            if let Some(account) = account {
                hashed_accounts_cursor.upsert(*hashed_address, *account)?
            } else if hashed_accounts_cursor.seek_exact(*hashed_address)?.is_some() {
                hashed_accounts_cursor.delete_current()?;
            }
            Ok(())
        })?;

        Ok(hashed_accounts)
    }
}

impl<TX: DbTxMut + DbTx> HistoryWriter for DatabaseProvider<TX> {
    fn calculate_history_indices(&self, range: RangeInclusive<BlockNumber>) -> RethResult<()> {
        // account history stage
        {
            let indices = self.changed_accounts_and_blocks_with_range(range.clone())?;
            self.insert_account_history_index(indices)?;
        }

        // storage history stage
        {
            let indices = self.changed_storages_and_blocks_with_range(range)?;
            self.insert_storage_history_index(indices)?;
        }

        Ok(())
    }

    fn insert_storage_history_index(
        &self,
        storage_transitions: BTreeMap<(Address, B256), Vec<u64>>,
    ) -> RethResult<()> {
        self.append_history_index::<_, tables::StorageHistory>(
            storage_transitions,
            |(address, storage_key), highest_block_number| {
                StorageShardedKey::new(address, storage_key, highest_block_number)
            },
        )
    }

    fn insert_account_history_index(
        &self,
        account_transitions: BTreeMap<Address, Vec<u64>>,
    ) -> RethResult<()> {
        self.append_history_index::<_, tables::AccountHistory>(account_transitions, ShardedKey::new)
    }

    fn unwind_storage_history_indices(
        &self,
        range: Range<BlockNumberAddress>,
    ) -> RethResult<usize> {
        let storage_changesets = self
            .tx
            .cursor_read::<tables::StorageChangeSet>()?
            .walk_range(range)?
            .collect::<Result<Vec<_>, _>>()?;
        let changesets = storage_changesets.len();

        let last_indices = storage_changesets
            .into_iter()
            // reverse so we can get lowest block number where we need to unwind account.
            .rev()
            // fold all storages and get last block number
            .fold(
                BTreeMap::new(),
                |mut accounts: BTreeMap<(Address, B256), u64>, (index, storage)| {
                    // we just need address and lowest block number.
                    accounts.insert((index.address(), storage.key), index.block_number());
                    accounts
                },
            );

        let mut cursor = self.tx.cursor_write::<tables::StorageHistory>()?;
        for ((address, storage_key), rem_index) in last_indices {
            let partial_shard = unwind_history_shards::<_, tables::StorageHistory, _>(
                &mut cursor,
                StorageShardedKey::last(address, storage_key),
                rem_index,
                |storage_sharded_key| {
                    storage_sharded_key.address == address &&
                        storage_sharded_key.sharded_key.key == storage_key
                },
            )?;

            // Check the last returned partial shard.
            // If it's not empty, the shard needs to be reinserted.
            if !partial_shard.is_empty() {
                cursor.insert(
                    StorageShardedKey::last(address, storage_key),
                    BlockNumberList::new_pre_sorted(partial_shard),
                )?;
            }
        }

        Ok(changesets)
    }

    fn unwind_account_history_indices(
        &self,
        range: RangeInclusive<BlockNumber>,
    ) -> RethResult<usize> {
        let account_changeset = self
            .tx
            .cursor_read::<tables::AccountChangeSet>()?
            .walk_range(range)?
            .collect::<Result<Vec<_>, _>>()?;
        let changesets = account_changeset.len();

        let last_indices = account_changeset
            .into_iter()
            // reverse so we can get lowest block number where we need to unwind account.
            .rev()
            // fold all account and get last block number
            .fold(BTreeMap::new(), |mut accounts: BTreeMap<Address, u64>, (index, account)| {
                // we just need address and lowest block number.
                accounts.insert(account.address, index);
                accounts
            });

        // Unwind the account history index.
        let mut cursor = self.tx.cursor_write::<tables::AccountHistory>()?;
        for (address, rem_index) in last_indices {
            let partial_shard = unwind_history_shards::<_, tables::AccountHistory, _>(
                &mut cursor,
                ShardedKey::last(address),
                rem_index,
                |sharded_key| sharded_key.key == address,
            )?;

            // Check the last returned partial shard.
            // If it's not empty, the shard needs to be reinserted.
            if !partial_shard.is_empty() {
                cursor.insert(
                    ShardedKey::last(address),
                    BlockNumberList::new_pre_sorted(partial_shard),
                )?;
            }
        }

        Ok(changesets)
    }
}

impl<TX: DbTxMut + DbTx> BlockExecutionWriter for DatabaseProvider<TX> {
    /// Return range of blocks and its execution result
    fn get_or_take_block_and_execution_range<const TAKE: bool>(
        &self,
        chain_spec: &ChainSpec,
        range: RangeInclusive<BlockNumber>,
    ) -> RethResult<Chain> {
        if TAKE {
            let storage_range = BlockNumberAddress::range(range.clone());

            // Initialize prefix sets.
            let mut account_prefix_set = PrefixSetMut::default();
            let mut storage_prefix_set: HashMap<B256, PrefixSetMut> = HashMap::default();
            let mut destroyed_accounts = HashSet::default();

            // Unwind account hashes. Add changed accounts to account prefix set.
            let hashed_addresses = self.unwind_account_hashing(range.clone())?;
            for (hashed_address, account) in hashed_addresses {
                account_prefix_set.insert(Nibbles::unpack(hashed_address));
                if account.is_none() {
                    destroyed_accounts.insert(hashed_address);
                }
            }

            // Unwind account history indices.
            self.unwind_account_history_indices(range.clone())?;

            // Unwind storage hashes. Add changed account and storage keys to corresponding prefix
            // sets.
            let storage_entries = self.unwind_storage_hashing(storage_range.clone())?;
            for (hashed_address, hashed_slots) in storage_entries {
                account_prefix_set.insert(Nibbles::unpack(hashed_address));
                for slot in hashed_slots {
                    storage_prefix_set
                        .entry(hashed_address)
                        .or_default()
                        .insert(Nibbles::unpack(slot));
                }
            }

            // Unwind storage history indices.
            self.unwind_storage_history_indices(storage_range)?;

            // Calculate the reverted merkle root.
            // This is the same as `StateRoot::incremental_root_with_updates`, only the prefix sets
            // are pre-loaded.
            let (new_state_root, trie_updates) = StateRoot::new(&self.tx)
                .with_changed_account_prefixes(account_prefix_set.freeze())
                .with_changed_storage_prefixes(
                    storage_prefix_set.into_iter().map(|(k, v)| (k, v.freeze())).collect(),
                )
                .with_destroyed_accounts(destroyed_accounts)
                .root_with_updates()
                .map_err(Into::<reth_db::DatabaseError>::into)?;

            let parent_number = range.start().saturating_sub(1);
            let parent_state_root = self
                .header_by_number(parent_number)?
                .ok_or_else(|| ProviderError::HeaderNotFound(parent_number.into()))?
                .state_root;

            // state root should be always correct as we are reverting state.
            // but for sake of double verification we will check it again.
            if new_state_root != parent_state_root {
                let parent_hash = self
                    .block_hash(parent_number)?
                    .ok_or_else(|| ProviderError::HeaderNotFound(parent_number.into()))?;
                return Err(ProviderError::UnwindStateRootMismatch {
                    got: new_state_root,
                    expected: parent_state_root,
                    block_number: parent_number,
                    block_hash: parent_hash,
                }
                .into())
            }
            trie_updates.flush(&self.tx)?;
        }
        // get blocks
        let blocks = self.get_take_block_range::<TAKE>(chain_spec, range.clone())?;
        let unwind_to = blocks.first().map(|b| b.number.saturating_sub(1));
        // get execution res
        let execution_state = self.unwind_or_peek_state::<TAKE>(range.clone())?;

        // remove block bodies it is needed for both get block range and get block execution results
        // that is why it is deleted afterwards.
        if TAKE {
            // rm block bodies
            self.get_or_take::<tables::BlockBodyIndices, TAKE>(range)?;

            // Update pipeline progress
            if let Some(fork_number) = unwind_to {
                self.update_pipeline_stages(fork_number, true)?;
            }
        }

        Ok(Chain::new(blocks, execution_state))
    }
}

impl<TX: DbTxMut + DbTx> BlockWriter for DatabaseProvider<TX> {
    fn insert_block(
        &self,
        block: SealedBlock,
        senders: Option<Vec<Address>>,
        prune_modes: Option<&PruneModes>,
    ) -> RethResult<StoredBlockBodyIndices> {
        let block_number = block.number;
        self.tx.put::<tables::CanonicalHeaders>(block.number, block.hash())?;
        // Put header with canonical hashes.
        self.tx.put::<tables::Headers>(block.number, block.header.as_ref().clone())?;
        self.tx.put::<tables::HeaderNumbers>(block.hash(), block.number)?;

        // total difficulty
        let ttd = if block.number == 0 {
            block.difficulty
        } else {
            let parent_block_number = block.number - 1;
            let parent_ttd = self.header_td_by_number(parent_block_number)?.unwrap_or_default();
            parent_ttd + block.difficulty
        };

        self.tx.put::<tables::HeaderTD>(block.number, ttd.into())?;

        // insert body ommers data
        if !block.ommers.is_empty() {
            self.tx.put::<tables::BlockOmmers>(
                block.number,
                StoredBlockOmmers { ommers: block.ommers },
            )?;
        }

        let mut next_tx_num = self
            .tx
            .cursor_read::<tables::Transactions>()?
            .last()?
            .map(|(n, _)| n + 1)
            .unwrap_or_default();
        let first_tx_num = next_tx_num;

        let tx_count = block.body.len() as u64;

        let senders_len = senders.as_ref().map(|s| s.len());
        let tx_iter = if Some(block.body.len()) == senders_len {
            block.body.into_iter().zip(senders.unwrap()).collect::<Vec<(_, _)>>()
        } else {
            let senders = TransactionSigned::recover_signers(&block.body, block.body.len()).ok_or(
                BlockExecutionError::Validation(BlockValidationError::SenderRecoveryError),
            )?;
            debug_assert_eq!(senders.len(), block.body.len(), "missing one or more senders");
            block.body.into_iter().zip(senders).collect()
        };

        for (transaction, sender) in tx_iter {
            let hash = transaction.hash();

            if prune_modes
                .and_then(|modes| modes.sender_recovery)
                .filter(|prune_mode| prune_mode.is_full())
                .is_none()
            {
                self.tx.put::<tables::TxSenders>(next_tx_num, sender)?;
            }

            self.tx.put::<tables::Transactions>(next_tx_num, transaction.into())?;

            if prune_modes
                .and_then(|modes| modes.transaction_lookup)
                .filter(|prune_mode| prune_mode.is_full())
                .is_none()
            {
                self.tx.put::<tables::TxHashNumber>(hash, next_tx_num)?;
            }
            next_tx_num += 1;
        }

        if let Some(withdrawals) = block.withdrawals {
            if !withdrawals.is_empty() {
                self.tx.put::<tables::BlockWithdrawals>(
                    block_number,
                    StoredBlockWithdrawals { withdrawals },
                )?;
            }
        }

        let block_indices = StoredBlockBodyIndices { first_tx_num, tx_count };
        self.tx.put::<tables::BlockBodyIndices>(block_number, block_indices.clone())?;

        if !block_indices.is_empty() {
            self.tx.put::<tables::TransactionBlock>(block_indices.last_tx_num(), block_number)?;
        }

        Ok(block_indices)
    }

    fn append_blocks_with_bundle_state(
        &self,
        blocks: Vec<SealedBlockWithSenders>,
        state: BundleStateWithReceipts,
        prune_modes: Option<&PruneModes>,
    ) -> RethResult<()> {
        if blocks.is_empty() {
            return Ok(())
        }
        let new_tip = blocks.last().unwrap();
        let new_tip_number = new_tip.number;

        let first_number = blocks.first().unwrap().number;

        let last = blocks.last().unwrap();
        let last_block_number = last.number;
        let last_block_hash = last.hash();
        let expected_state_root = last.state_root;

        // Insert the blocks
        for block in blocks {
            let (block, senders) = block.into_components();
            self.insert_block(block, Some(senders), prune_modes)?;
        }

        // Write state and changesets to the database.
        // Must be written after blocks because of the receipt lookup.
        state.write_to_db(self.tx_ref(), OriginalValuesKnown::No)?;

        self.insert_hashes(first_number..=last_block_number, last_block_hash, expected_state_root)?;

        self.calculate_history_indices(first_number..=last_block_number)?;

        // Update pipeline progress
        self.update_pipeline_stages(new_tip_number, false)?;

        Ok(())
    }
}

impl<TX: DbTx> PruneCheckpointReader for DatabaseProvider<TX> {
    fn get_prune_checkpoint(&self, segment: PruneSegment) -> RethResult<Option<PruneCheckpoint>> {
        Ok(self.tx.get::<tables::PruneCheckpoints>(segment)?)
    }
}

impl<TX: DbTxMut> PruneCheckpointWriter for DatabaseProvider<TX> {
    fn save_prune_checkpoint(
        &self,
        segment: PruneSegment,
        checkpoint: PruneCheckpoint,
    ) -> RethResult<()> {
        Ok(self.tx.put::<tables::PruneCheckpoints>(segment, checkpoint)?)
    }
}<|MERGE_RESOLUTION|>--- conflicted
+++ resolved
@@ -1139,13 +1139,9 @@
     }
 }
 
-<<<<<<< HEAD
-impl<'this, TX: DbTx<'this>> TransactionsProviderExt for DatabaseProvider<'this, TX> {}
-
-impl<'this, TX: DbTx<'this>> TransactionsProvider for DatabaseProvider<'this, TX> {
-=======
+impl<TX: DbTx> TransactionsProviderExt for DatabaseProvider<TX> {}
+
 impl<TX: DbTx> TransactionsProvider for DatabaseProvider<TX> {
->>>>>>> 78f666e6
     fn transaction_id(&self, tx_hash: TxHash) -> RethResult<Option<TxNumber>> {
         Ok(self.tx.get::<tables::TxHashNumber>(tx_hash)?)
     }
