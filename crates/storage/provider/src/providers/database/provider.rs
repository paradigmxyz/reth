use crate::{
    changesets_utils::{
        storage_trie_wiped_changeset_iter, StorageRevertsIter, StorageTrieCurrentValuesIter,
    },
    providers::{
        database::{chain::ChainStorage, metrics},
        static_file::StaticFileWriter,
        NodeTypesForProvider, StaticFileProvider,
    },
    to_range,
    traits::{
        AccountExtReader, BlockSource, ChangeSetReader, ReceiptProvider, StageCheckpointWriter,
    },
    AccountReader, BlockBodyWriter, BlockExecutionWriter, BlockHashReader, BlockNumReader,
    BlockReader, BlockWriter, BundleStateInit, ChainStateBlockReader, ChainStateBlockWriter,
    DBProvider, EitherWriter, HashingWriter, HeaderProvider, HeaderSyncGapProvider,
    HistoricalStateProvider, HistoricalStateProviderRef, HistoryWriter, LatestStateProvider,
    LatestStateProviderRef, OriginalValuesKnown, ProviderError, PruneCheckpointReader,
    PruneCheckpointWriter, RevertsInit, StageCheckpointReader, StateProviderBox, StateWriter,
    StaticFileProviderFactory, StatsReader, StorageReader, StorageTrieWriter, TransactionVariant,
    TransactionsProvider, TransactionsProviderExt, TrieReader, TrieWriter,
};
use alloy_consensus::{
    transaction::{SignerRecoverable, TransactionMeta, TxHashRef},
    BlockHeader, TxReceipt,
};
use alloy_eips::BlockHashOrNumber;
use alloy_primitives::{
    keccak256,
    map::{hash_map, B256Map, HashMap, HashSet},
    Address, BlockHash, BlockNumber, TxHash, TxNumber, B256,
};
use itertools::Itertools;
use parking_lot::RwLock;
use rayon::slice::ParallelSliceMut;
use reth_chain_state::ExecutedBlock;
use reth_chainspec::{ChainInfo, ChainSpecProvider, EthChainSpec};
use reth_db_api::{
    cursor::{DbCursorRO, DbCursorRW, DbDupCursorRO, DbDupCursorRW},
    database::Database,
    models::{
        sharded_key, storage_sharded_key::StorageShardedKey, AccountBeforeTx, BlockNumberAddress,
        BlockNumberHashedAddress, ShardedKey, StorageSettings, StoredBlockBodyIndices,
    },
    table::Table,
    tables,
    transaction::{DbTx, DbTxMut},
    BlockNumberList, PlainAccountState, PlainStorageState,
};
use reth_execution_types::{Chain, ExecutionOutcome};
use reth_node_types::{BlockTy, BodyTy, HeaderTy, NodeTypes, ReceiptTy, TxTy};
use reth_primitives_traits::{
    Account, Block as _, BlockBody as _, Bytecode, RecoveredBlock, SealedHeader, StorageEntry,
};
use reth_prune_types::{
    PruneCheckpoint, PruneMode, PruneModes, PruneSegment, MINIMUM_PRUNING_DISTANCE,
};
use reth_stages_types::{StageCheckpoint, StageId};
use reth_static_file_types::StaticFileSegment;
use reth_storage_api::{
    BlockBodyIndicesProvider, BlockBodyReader, MetadataProvider, MetadataWriter,
    NodePrimitivesProvider, StateProvider, StorageChangeSetReader, StorageSettingsCache,
    TryIntoHistoricalStateProvider,
};
use reth_storage_errors::provider::ProviderResult;
use reth_trie::{
    trie_cursor::{
        InMemoryTrieCursor, InMemoryTrieCursorFactory, TrieCursor, TrieCursorFactory,
        TrieCursorIter,
    },
    updates::{StorageTrieUpdatesSorted, TrieUpdatesSorted},
    HashedPostState, HashedPostStateSorted, StoredNibbles, StoredNibblesSubKey,
    TrieChangeSetsEntry,
};
use reth_trie_db::{
    DatabaseAccountTrieCursor, DatabaseStorageTrieCursor, DatabaseTrieCursorFactory,
};
use revm_database::states::{
    PlainStateReverts, PlainStorageChangeset, PlainStorageRevert, StateChangeset,
};
use std::{
    cmp::Ordering,
    collections::{BTreeMap, BTreeSet},
    fmt::Debug,
    ops::{Deref, DerefMut, Range, RangeBounds, RangeFrom, RangeInclusive},
    sync::Arc,
};
use tracing::{debug, trace};

/// A [`DatabaseProvider`] that holds a read-only database transaction.
pub type DatabaseProviderRO<DB, N> = DatabaseProvider<<DB as Database>::TX, N>;

/// A [`DatabaseProvider`] that holds a read-write database transaction.
///
/// Ideally this would be an alias type. However, there's some weird compiler error (<https://github.com/rust-lang/rust/issues/102211>), that forces us to wrap this in a struct instead.
/// Once that issue is solved, we can probably revert back to being an alias type.
#[derive(Debug)]
pub struct DatabaseProviderRW<DB: Database, N: NodeTypes>(
    pub DatabaseProvider<<DB as Database>::TXMut, N>,
);

impl<DB: Database, N: NodeTypes> Deref for DatabaseProviderRW<DB, N> {
    type Target = DatabaseProvider<<DB as Database>::TXMut, N>;

    fn deref(&self) -> &Self::Target {
        &self.0
    }
}

impl<DB: Database, N: NodeTypes> DerefMut for DatabaseProviderRW<DB, N> {
    fn deref_mut(&mut self) -> &mut Self::Target {
        &mut self.0
    }
}

impl<DB: Database, N: NodeTypes> AsRef<DatabaseProvider<<DB as Database>::TXMut, N>>
    for DatabaseProviderRW<DB, N>
{
    fn as_ref(&self) -> &DatabaseProvider<<DB as Database>::TXMut, N> {
        &self.0
    }
}

impl<DB: Database, N: NodeTypes + 'static> DatabaseProviderRW<DB, N> {
    /// Commit database transaction and static file if it exists.
    pub fn commit(self) -> ProviderResult<bool> {
        self.0.commit()
    }

    /// Consume `DbTx` or `DbTxMut`.
    pub fn into_tx(self) -> <DB as Database>::TXMut {
        self.0.into_tx()
    }

    /// Override the minimum pruning distance for testing purposes.
    #[cfg(any(test, feature = "test-utils"))]
    pub const fn with_minimum_pruning_distance(mut self, distance: u64) -> Self {
        self.0.minimum_pruning_distance = distance;
        self
    }
}

impl<DB: Database, N: NodeTypes> From<DatabaseProviderRW<DB, N>>
    for DatabaseProvider<<DB as Database>::TXMut, N>
{
    fn from(provider: DatabaseProviderRW<DB, N>) -> Self {
        provider.0
    }
}

/// A provider struct that fetches data from the database.
/// Wrapper around [`DbTx`] and [`DbTxMut`]. Example: [`HeaderProvider`] [`BlockHashReader`]
#[derive(Debug)]
pub struct DatabaseProvider<TX, N: NodeTypes> {
    /// Database transaction.
    tx: TX,
    /// Chain spec
    chain_spec: Arc<N::ChainSpec>,
    /// Static File provider
    static_file_provider: StaticFileProvider<N::Primitives>,
    /// Pruning configuration
    prune_modes: PruneModes,
    /// Node storage handler.
    storage: Arc<N::Storage>,
    /// Storage configuration settings for this node
    storage_settings: Arc<RwLock<StorageSettings>>,
    /// Minimum distance from tip required for pruning
    minimum_pruning_distance: u64,
}

impl<TX, N: NodeTypes> DatabaseProvider<TX, N> {
    /// Returns reference to prune modes.
    pub const fn prune_modes_ref(&self) -> &PruneModes {
        &self.prune_modes
    }
}

impl<TX: DbTx + 'static, N: NodeTypes> DatabaseProvider<TX, N> {
    /// State provider for latest state
    pub fn latest<'a>(&'a self) -> Box<dyn StateProvider + 'a> {
        trace!(target: "providers::db", "Returning latest state provider");
        Box::new(LatestStateProviderRef::new(self))
    }

    /// Storage provider for state at that given block hash
    pub fn history_by_block_hash<'a>(
        &'a self,
        block_hash: BlockHash,
    ) -> ProviderResult<Box<dyn StateProvider + 'a>> {
        let mut block_number =
            self.block_number(block_hash)?.ok_or(ProviderError::BlockHashNotFound(block_hash))?;
        if block_number == self.best_block_number().unwrap_or_default() &&
            block_number == self.last_block_number().unwrap_or_default()
        {
            return Ok(Box::new(LatestStateProviderRef::new(self)))
        }

        // +1 as the changeset that we want is the one that was applied after this block.
        block_number += 1;

        let account_history_prune_checkpoint =
            self.get_prune_checkpoint(PruneSegment::AccountHistory)?;
        let storage_history_prune_checkpoint =
            self.get_prune_checkpoint(PruneSegment::StorageHistory)?;

        let mut state_provider = HistoricalStateProviderRef::new(self, block_number);

        // If we pruned account or storage history, we can't return state on every historical block.
        // Instead, we should cap it at the latest prune checkpoint for corresponding prune segment.
        if let Some(prune_checkpoint_block_number) =
            account_history_prune_checkpoint.and_then(|checkpoint| checkpoint.block_number)
        {
            state_provider = state_provider.with_lowest_available_account_history_block_number(
                prune_checkpoint_block_number + 1,
            );
        }
        if let Some(prune_checkpoint_block_number) =
            storage_history_prune_checkpoint.and_then(|checkpoint| checkpoint.block_number)
        {
            state_provider = state_provider.with_lowest_available_storage_history_block_number(
                prune_checkpoint_block_number + 1,
            );
        }

        Ok(Box::new(state_provider))
    }

    #[cfg(feature = "test-utils")]
    /// Sets the prune modes for provider.
    pub fn set_prune_modes(&mut self, prune_modes: PruneModes) {
        self.prune_modes = prune_modes;
    }
}

impl<TX, N: NodeTypes> NodePrimitivesProvider for DatabaseProvider<TX, N> {
    type Primitives = N::Primitives;
}

impl<TX, N: NodeTypes> StaticFileProviderFactory for DatabaseProvider<TX, N> {
    /// Returns a static file provider
    fn static_file_provider(&self) -> StaticFileProvider<Self::Primitives> {
        self.static_file_provider.clone()
    }

    fn get_static_file_writer(
        &self,
        block: BlockNumber,
        segment: StaticFileSegment,
    ) -> ProviderResult<crate::providers::StaticFileProviderRWRefMut<'_, Self::Primitives>> {
        self.static_file_provider.get_writer(block, segment)
    }
}

impl<TX: Debug + Send + Sync, N: NodeTypes<ChainSpec: EthChainSpec + 'static>> ChainSpecProvider
    for DatabaseProvider<TX, N>
{
    type ChainSpec = N::ChainSpec;

    fn chain_spec(&self) -> Arc<Self::ChainSpec> {
        self.chain_spec.clone()
    }
}

impl<TX: DbTxMut, N: NodeTypes> DatabaseProvider<TX, N> {
    /// Creates a provider with an inner read-write transaction.
    pub const fn new_rw(
        tx: TX,
        chain_spec: Arc<N::ChainSpec>,
        static_file_provider: StaticFileProvider<N::Primitives>,
        prune_modes: PruneModes,
        storage: Arc<N::Storage>,
        storage_settings: Arc<RwLock<StorageSettings>>,
    ) -> Self {
        Self {
            tx,
            chain_spec,
            static_file_provider,
            prune_modes,
            storage,
            storage_settings,
            minimum_pruning_distance: MINIMUM_PRUNING_DISTANCE,
        }
    }
}

impl<TX, N: NodeTypes> AsRef<Self> for DatabaseProvider<TX, N> {
    fn as_ref(&self) -> &Self {
        self
    }
}

impl<TX: DbTx + DbTxMut + 'static, N: NodeTypesForProvider> DatabaseProvider<TX, N> {
    /// Writes executed blocks and state to storage.
    pub fn save_blocks(&self, blocks: Vec<ExecutedBlock<N::Primitives>>) -> ProviderResult<()> {
        if blocks.is_empty() {
            debug!(target: "providers::db", "Attempted to write empty block range");
            return Ok(())
        }

        // NOTE: checked non-empty above
        let first_block = blocks.first().unwrap().recovered_block();

        let last_block = blocks.last().unwrap().recovered_block();
        let first_number = first_block.number();
        let last_block_number = last_block.number();

        debug!(target: "providers::db", block_count = %blocks.len(), "Writing blocks and execution data to storage");

        let mut aggregated_hashed_state = HashedPostState::default();
        let mut aggregated_trie_updates_sorted = TrieUpdatesSorted::default();

        // TODO: Do performant / batched writes for each type of object
        // instead of a loop over all blocks,
        // meaning:
        //  * blocks
        //  * state
        //  * hashed state (already done)
        //  * trie updates sorted (already done)
        //  * indices (already done basically)
        // Insert the blocks
        for ExecutedBlock { recovered_block, execution_output, hashed_state, trie_updates } in
            blocks
        {
            let block_number = recovered_block.number();
            self.insert_block(Arc::unwrap_or_clone(recovered_block))?;

            // Write state and changesets to the database.
            // Must be written after blocks because of the receipt lookup.
            self.write_state(&execution_output, OriginalValuesKnown::No)?;

            aggregated_hashed_state.extend(Arc::unwrap_or_clone(hashed_state));

            // sort trie updates and insert changesets
            let trie_updates_sorted = (*trie_updates).clone().into_sorted();
            self.write_trie_changesets(block_number, &trie_updates_sorted, None)?;
            aggregated_trie_updates_sorted.extend_ref(&trie_updates_sorted);
        }

        // batch insert hashes
        if !aggregated_hashed_state.is_empty() {
            self.write_hashed_state(&aggregated_hashed_state.into_sorted())?;
        }

        // batch write trie updates sorted
        self.write_trie_updates_sorted(&aggregated_trie_updates_sorted)?;

        // update history indices
        self.update_history_indices(first_number..=last_block_number)?;

        // Update pipeline progress
        self.update_pipeline_stages(last_block_number, false)?;

        debug!(target: "providers::db", range = ?first_number..=last_block_number, "Appended block data");

        Ok(())
    }

    /// Unwinds trie state starting at and including the given block.
    ///
    /// This includes calculating the resulted state root and comparing it with the parent block
    /// state root.
    pub fn unwind_trie_state_from(&self, from: BlockNumber) -> ProviderResult<()> {
        let changed_accounts = self
            .tx
            .cursor_read::<tables::AccountChangeSets>()?
            .walk_range(from..)?
            .collect::<Result<Vec<_>, _>>()?;

        // Unwind account hashes.
        self.unwind_account_hashing(changed_accounts.iter())?;

        // Unwind account history indices.
        self.unwind_account_history_indices(changed_accounts.iter())?;

        let storage_start = BlockNumberAddress((from, Address::ZERO));
        let changed_storages = self
            .tx
            .cursor_read::<tables::StorageChangeSets>()?
            .walk_range(storage_start..)?
            .collect::<Result<Vec<_>, _>>()?;

        // Unwind storage hashes.
        self.unwind_storage_hashing(changed_storages.iter().copied())?;

        // Unwind storage history indices.
        self.unwind_storage_history_indices(changed_storages.iter().copied())?;

        // Unwind accounts/storages trie tables using the revert.
        let trie_revert = self.trie_reverts(from)?;
        self.write_trie_updates_sorted(&trie_revert)?;

        // Clear trie changesets which have been unwound.
        self.clear_trie_changesets_from(from)?;

        Ok(())
    }

    /// Removes receipts from all transactions starting with provided number (inclusive).
    fn remove_receipts_from(
        &self,
        from_tx: TxNumber,
        last_block: BlockNumber,
    ) -> ProviderResult<()> {
        // iterate over block body and remove receipts
        self.remove::<tables::Receipts<ReceiptTy<N>>>(from_tx..)?;

        if EitherWriter::receipts_destination(self).is_static_file() {
            let static_file_receipt_num =
                self.static_file_provider.get_highest_static_file_tx(StaticFileSegment::Receipts);

            let to_delete = static_file_receipt_num
                .map(|static_num| (static_num + 1).saturating_sub(from_tx))
                .unwrap_or_default();

            self.static_file_provider
                .latest_writer(StaticFileSegment::Receipts)?
                .prune_receipts(to_delete, last_block)?;
        }

        Ok(())
    }
}

impl<TX: DbTx + 'static, N: NodeTypes> TryIntoHistoricalStateProvider for DatabaseProvider<TX, N> {
    fn try_into_history_at_block(
        self,
        mut block_number: BlockNumber,
    ) -> ProviderResult<StateProviderBox> {
        // if the block number is the same as the currently best block number on disk we can use the
        // latest state provider here
        if block_number == self.best_block_number().unwrap_or_default() {
            return Ok(Box::new(LatestStateProvider::new(self)))
        }

        // +1 as the changeset that we want is the one that was applied after this block.
        block_number += 1;

        let account_history_prune_checkpoint =
            self.get_prune_checkpoint(PruneSegment::AccountHistory)?;
        let storage_history_prune_checkpoint =
            self.get_prune_checkpoint(PruneSegment::StorageHistory)?;

        let mut state_provider = HistoricalStateProvider::new(self, block_number);

        // If we pruned account or storage history, we can't return state on every historical block.
        // Instead, we should cap it at the latest prune checkpoint for corresponding prune segment.
        if let Some(prune_checkpoint_block_number) =
            account_history_prune_checkpoint.and_then(|checkpoint| checkpoint.block_number)
        {
            state_provider = state_provider.with_lowest_available_account_history_block_number(
                prune_checkpoint_block_number + 1,
            );
        }
        if let Some(prune_checkpoint_block_number) =
            storage_history_prune_checkpoint.and_then(|checkpoint| checkpoint.block_number)
        {
            state_provider = state_provider.with_lowest_available_storage_history_block_number(
                prune_checkpoint_block_number + 1,
            );
        }

        Ok(Box::new(state_provider))
    }
}

/// For a given key, unwind all history shards that contain block numbers at or above the given
/// block number.
///
/// S - Sharded key subtype.
/// T - Table to walk over.
/// C - Cursor implementation.
///
/// This function walks the entries from the given start key and deletes all shards that belong to
/// the key and contain block numbers at or above the given block number. Shards entirely below
/// the block number are preserved.
///
/// The boundary shard (the shard that spans across the block number) is removed from the database.
/// Any indices that are below the block number are filtered out and returned for reinsertion.
/// The boundary shard is returned for reinsertion (if it's not empty).
fn unwind_history_shards<S, T, C>(
    cursor: &mut C,
    start_key: T::Key,
    block_number: BlockNumber,
    mut shard_belongs_to_key: impl FnMut(&T::Key) -> bool,
) -> ProviderResult<Vec<u64>>
where
    T: Table<Value = BlockNumberList>,
    T::Key: AsRef<ShardedKey<S>>,
    C: DbCursorRO<T> + DbCursorRW<T>,
{
    // Start from the given key and iterate through shards
    let mut item = cursor.seek_exact(start_key)?;
    while let Some((sharded_key, list)) = item {
        // If the shard does not belong to the key, break.
        if !shard_belongs_to_key(&sharded_key) {
            break
        }

        // Always delete the current shard from the database first
        // We'll decide later what (if anything) to reinsert
        cursor.delete_current()?;

        // Get the first (lowest) block number in this shard
        // All block numbers in a shard are sorted in ascending order
        let first = list.iter().next().expect("List can't be empty");

        // Case 1: Entire shard is at or above the unwinding point
        // Keep it deleted (don't return anything for reinsertion)
        if first >= block_number {
            item = cursor.prev()?;
            continue
        }
        // Case 2: This is a boundary shard (spans across the unwinding point)
        // The shard contains some blocks below and some at/above the unwinding point
        else if block_number <= sharded_key.as_ref().highest_block_number {
            // Return only the block numbers that are below the unwinding point
            // These will be reinserted to preserve the historical data
            return Ok(list.iter().take_while(|i| *i < block_number).collect::<Vec<_>>())
        }
        // Case 3: Entire shard is below the unwinding point
        // Return all block numbers for reinsertion (preserve entire shard)
        return Ok(list.iter().collect::<Vec<_>>())
    }

    // No shards found or all processed
    Ok(Vec::new())
}

impl<TX: DbTx + 'static, N: NodeTypesForProvider> DatabaseProvider<TX, N> {
    /// Creates a provider with an inner read-only transaction.
    pub const fn new(
        tx: TX,
        chain_spec: Arc<N::ChainSpec>,
        static_file_provider: StaticFileProvider<N::Primitives>,
        prune_modes: PruneModes,
        storage: Arc<N::Storage>,
        storage_settings: Arc<RwLock<StorageSettings>>,
    ) -> Self {
        Self {
            tx,
            chain_spec,
            static_file_provider,
            prune_modes,
            storage,
            storage_settings,
            minimum_pruning_distance: MINIMUM_PRUNING_DISTANCE,
        }
    }

    /// Consume `DbTx` or `DbTxMut`.
    pub fn into_tx(self) -> TX {
        self.tx
    }

    /// Pass `DbTx` or `DbTxMut` mutable reference.
    pub const fn tx_mut(&mut self) -> &mut TX {
        &mut self.tx
    }

    /// Pass `DbTx` or `DbTxMut` immutable reference.
    pub const fn tx_ref(&self) -> &TX {
        &self.tx
    }

    /// Returns a reference to the chain specification.
    pub fn chain_spec(&self) -> &N::ChainSpec {
        &self.chain_spec
    }
}

impl<TX: DbTx + 'static, N: NodeTypesForProvider> DatabaseProvider<TX, N> {
    fn recovered_block<H, HF, B, BF>(
        &self,
        id: BlockHashOrNumber,
        _transaction_kind: TransactionVariant,
        header_by_number: HF,
        construct_block: BF,
    ) -> ProviderResult<Option<B>>
    where
        H: AsRef<HeaderTy<N>>,
        HF: FnOnce(BlockNumber) -> ProviderResult<Option<H>>,
        BF: FnOnce(H, BodyTy<N>, Vec<Address>) -> ProviderResult<Option<B>>,
    {
        let Some(block_number) = self.convert_hash_or_number(id)? else { return Ok(None) };
        let Some(header) = header_by_number(block_number)? else { return Ok(None) };

        // Get the block body
        //
        // If the body indices are not found, this means that the transactions either do not exist
        // in the database yet, or they do exit but are not indexed. If they exist but are not
        // indexed, we don't have enough information to return the block anyways, so we return
        // `None`.
        let Some(body) = self.block_body_indices(block_number)? else { return Ok(None) };

        let tx_range = body.tx_num_range();

        let (transactions, senders) = if tx_range.is_empty() {
            (vec![], vec![])
        } else {
            (self.transactions_by_tx_range(tx_range.clone())?, self.senders_by_tx_range(tx_range)?)
        };

        let body = self
            .storage
            .reader()
            .read_block_bodies(self, vec![(header.as_ref(), transactions)])?
            .pop()
            .ok_or(ProviderError::InvalidStorageOutput)?;

        construct_block(header, body, senders)
    }

    /// Returns a range of blocks from the database.
    ///
    /// Uses the provided `headers_range` to get the headers for the range, and `assemble_block` to
    /// construct blocks from the following inputs:
    ///     – Header
    ///     - Range of transaction numbers
    ///     – Ommers
    ///     – Withdrawals
    ///     – Senders
    fn block_range<F, H, HF, R>(
        &self,
        range: RangeInclusive<BlockNumber>,
        headers_range: HF,
        mut assemble_block: F,
    ) -> ProviderResult<Vec<R>>
    where
        H: AsRef<HeaderTy<N>>,
        HF: FnOnce(RangeInclusive<BlockNumber>) -> ProviderResult<Vec<H>>,
        F: FnMut(H, BodyTy<N>, Range<TxNumber>) -> ProviderResult<R>,
    {
        if range.is_empty() {
            return Ok(Vec::new())
        }

        let len = range.end().saturating_sub(*range.start()) as usize;
        let mut blocks = Vec::with_capacity(len);

        let headers = headers_range(range.clone())?;

        // If the body indices are not found, this means that the transactions either do
        // not exist in the database yet, or they do exit but are
        // not indexed. If they exist but are not indexed, we don't
        // have enough information to return the block anyways, so
        // we skip the block.
        let present_headers = self
            .block_body_indices_range(range)?
            .into_iter()
            .map(|b| b.tx_num_range())
            .zip(headers)
            .collect::<Vec<_>>();

        let mut inputs = Vec::new();
        for (tx_range, header) in &present_headers {
            let transactions = if tx_range.is_empty() {
                Vec::new()
            } else {
                self.transactions_by_tx_range(tx_range.clone())?
            };

            inputs.push((header.as_ref(), transactions));
        }

        let bodies = self.storage.reader().read_block_bodies(self, inputs)?;

        for ((tx_range, header), body) in present_headers.into_iter().zip(bodies) {
            blocks.push(assemble_block(header, body, tx_range)?);
        }

        Ok(blocks)
    }

    /// Returns a range of blocks from the database, along with the senders of each
    /// transaction in the blocks.
    ///
    /// Uses the provided `headers_range` to get the headers for the range, and `assemble_block` to
    /// construct blocks from the following inputs:
    ///     – Header
    ///     - Transactions
    ///     – Ommers
    ///     – Withdrawals
    ///     – Senders
    fn block_with_senders_range<H, HF, B, BF>(
        &self,
        range: RangeInclusive<BlockNumber>,
        headers_range: HF,
        assemble_block: BF,
    ) -> ProviderResult<Vec<B>>
    where
        H: AsRef<HeaderTy<N>>,
        HF: Fn(RangeInclusive<BlockNumber>) -> ProviderResult<Vec<H>>,
        BF: Fn(H, BodyTy<N>, Vec<Address>) -> ProviderResult<B>,
    {
        let mut senders_cursor = self.tx.cursor_read::<tables::TransactionSenders>()?;

        self.block_range(range, headers_range, |header, body, tx_range| {
            let senders = if tx_range.is_empty() {
                Vec::new()
            } else {
                // fetch senders from the senders table
                let known_senders =
                    senders_cursor
                        .walk_range(tx_range.clone())?
                        .collect::<Result<HashMap<_, _>, _>>()?;

                let mut senders = Vec::with_capacity(body.transactions().len());
                for (tx_num, tx) in tx_range.zip(body.transactions()) {
                    match known_senders.get(&tx_num) {
                        None => {
                            // recover the sender from the transaction if not found
                            let sender = tx.recover_signer_unchecked()?;
                            senders.push(sender);
                        }
                        Some(sender) => senders.push(*sender),
                    }
                }

                senders
            };

            assemble_block(header, body, senders)
        })
    }

    /// Populate a [`BundleStateInit`] and [`RevertsInit`] using cursors over the
    /// [`PlainAccountState`] and [`PlainStorageState`] tables, based on the given storage and
    /// account changesets.
    fn populate_bundle_state<A, S>(
        &self,
        account_changeset: Vec<(u64, AccountBeforeTx)>,
        storage_changeset: Vec<(BlockNumberAddress, StorageEntry)>,
        plain_accounts_cursor: &mut A,
        plain_storage_cursor: &mut S,
    ) -> ProviderResult<(BundleStateInit, RevertsInit)>
    where
        A: DbCursorRO<PlainAccountState>,
        S: DbDupCursorRO<PlainStorageState>,
    {
        // iterate previous value and get plain state value to create changeset
        // Double option around Account represent if Account state is know (first option) and
        // account is removed (Second Option)
        let mut state: BundleStateInit = HashMap::default();

        // This is not working for blocks that are not at tip. as plain state is not the last
        // state of end range. We should rename the functions or add support to access
        // History state. Accessing history state can be tricky but we are not gaining
        // anything.

        let mut reverts: RevertsInit = HashMap::default();

        // add account changeset changes
        for (block_number, account_before) in account_changeset.into_iter().rev() {
            let AccountBeforeTx { info: old_info, address } = account_before;
            match state.entry(address) {
                hash_map::Entry::Vacant(entry) => {
                    let new_info = plain_accounts_cursor.seek_exact(address)?.map(|kv| kv.1);
                    entry.insert((old_info, new_info, HashMap::default()));
                }
                hash_map::Entry::Occupied(mut entry) => {
                    // overwrite old account state.
                    entry.get_mut().0 = old_info;
                }
            }
            // insert old info into reverts.
            reverts.entry(block_number).or_default().entry(address).or_default().0 = Some(old_info);
        }

        // add storage changeset changes
        for (block_and_address, old_storage) in storage_changeset.into_iter().rev() {
            let BlockNumberAddress((block_number, address)) = block_and_address;
            // get account state or insert from plain state.
            let account_state = match state.entry(address) {
                hash_map::Entry::Vacant(entry) => {
                    let present_info = plain_accounts_cursor.seek_exact(address)?.map(|kv| kv.1);
                    entry.insert((present_info, present_info, HashMap::default()))
                }
                hash_map::Entry::Occupied(entry) => entry.into_mut(),
            };

            // match storage.
            match account_state.2.entry(old_storage.key) {
                hash_map::Entry::Vacant(entry) => {
                    let new_storage = plain_storage_cursor
                        .seek_by_key_subkey(address, old_storage.key)?
                        .filter(|storage| storage.key == old_storage.key)
                        .unwrap_or_default();
                    entry.insert((old_storage.value, new_storage.value));
                }
                hash_map::Entry::Occupied(mut entry) => {
                    entry.get_mut().0 = old_storage.value;
                }
            };

            reverts
                .entry(block_number)
                .or_default()
                .entry(address)
                .or_default()
                .1
                .push(old_storage);
        }

        Ok((state, reverts))
    }
}

impl<TX: DbTxMut + DbTx + 'static, N: NodeTypes> DatabaseProvider<TX, N> {
    /// Load shard and remove it. If list is empty, last shard was full or
    /// there are no shards at all.
    fn take_shard<T>(
        &self,
        cursor: &mut <TX as DbTxMut>::CursorMut<T>,
        key: T::Key,
    ) -> ProviderResult<Vec<u64>>
    where
        T: Table<Value = BlockNumberList>,
    {
        if let Some((_, list)) = cursor.seek_exact(key)? {
            // delete old shard so new one can be inserted.
            cursor.delete_current()?;
            let list = list.iter().collect::<Vec<_>>();
            return Ok(list)
        }
        Ok(Vec::new())
    }

    /// Insert history index to the database.
    ///
    /// For each updated partial key, this function removes the last shard from
    /// the database (if any), appends the new indices to it, chunks the resulting integer list and
    /// inserts the new shards back into the database.
    ///
    /// This function is used by history indexing stages.
    fn append_history_index<P, T>(
        &self,
        index_updates: impl IntoIterator<Item = (P, impl IntoIterator<Item = u64>)>,
        mut sharded_key_factory: impl FnMut(P, BlockNumber) -> T::Key,
    ) -> ProviderResult<()>
    where
        P: Copy,
        T: Table<Value = BlockNumberList>,
    {
        let mut cursor = self.tx.cursor_write::<T>()?;
        for (partial_key, indices) in index_updates {
            let mut last_shard =
                self.take_shard::<T>(&mut cursor, sharded_key_factory(partial_key, u64::MAX))?;
            last_shard.extend(indices);
            // Chunk indices and insert them in shards of N size.
            let mut chunks = last_shard.chunks(sharded_key::NUM_OF_INDICES_IN_SHARD).peekable();
            while let Some(list) = chunks.next() {
                let highest_block_number = if chunks.peek().is_some() {
                    *list.last().expect("`chunks` does not return empty list")
                } else {
                    // Insert last list with `u64::MAX`.
                    u64::MAX
                };
                cursor.insert(
                    sharded_key_factory(partial_key, highest_block_number),
                    &BlockNumberList::new_pre_sorted(list.iter().copied()),
                )?;
            }
        }
        Ok(())
    }
}

impl<TX: DbTx, N: NodeTypes> AccountReader for DatabaseProvider<TX, N> {
    fn basic_account(&self, address: &Address) -> ProviderResult<Option<Account>> {
        Ok(self.tx.get_by_encoded_key::<tables::PlainAccountState>(address)?)
    }
}

impl<TX: DbTx, N: NodeTypes> AccountExtReader for DatabaseProvider<TX, N> {
    fn changed_accounts_with_range(
        &self,
        range: impl RangeBounds<BlockNumber>,
    ) -> ProviderResult<BTreeSet<Address>> {
        self.tx
            .cursor_read::<tables::AccountChangeSets>()?
            .walk_range(range)?
            .map(|entry| {
                entry.map(|(_, account_before)| account_before.address).map_err(Into::into)
            })
            .collect()
    }

    fn basic_accounts(
        &self,
        iter: impl IntoIterator<Item = Address>,
    ) -> ProviderResult<Vec<(Address, Option<Account>)>> {
        let mut plain_accounts = self.tx.cursor_read::<tables::PlainAccountState>()?;
        Ok(iter
            .into_iter()
            .map(|address| plain_accounts.seek_exact(address).map(|a| (address, a.map(|(_, v)| v))))
            .collect::<Result<Vec<_>, _>>()?)
    }

    fn changed_accounts_and_blocks_with_range(
        &self,
        range: RangeInclusive<BlockNumber>,
    ) -> ProviderResult<BTreeMap<Address, Vec<u64>>> {
        let mut changeset_cursor = self.tx.cursor_read::<tables::AccountChangeSets>()?;

        let account_transitions = changeset_cursor.walk_range(range)?.try_fold(
            BTreeMap::new(),
            |mut accounts: BTreeMap<Address, Vec<u64>>, entry| -> ProviderResult<_> {
                let (index, account) = entry?;
                accounts.entry(account.address).or_default().push(index);
                Ok(accounts)
            },
        )?;

        Ok(account_transitions)
    }
}

impl<TX: DbTx, N: NodeTypes> StorageChangeSetReader for DatabaseProvider<TX, N> {
    fn storage_changeset(
        &self,
        block_number: BlockNumber,
    ) -> ProviderResult<Vec<(BlockNumberAddress, StorageEntry)>> {
        let range = block_number..=block_number;
        let storage_range = BlockNumberAddress::range(range);
        self.tx
            .cursor_dup_read::<tables::StorageChangeSets>()?
            .walk_range(storage_range)?
            .map(|result| -> ProviderResult<_> { Ok(result?) })
            .collect()
    }
}

impl<TX: DbTx, N: NodeTypes> ChangeSetReader for DatabaseProvider<TX, N> {
    fn account_block_changeset(
        &self,
        block_number: BlockNumber,
    ) -> ProviderResult<Vec<AccountBeforeTx>> {
        let range = block_number..=block_number;
        self.tx
            .cursor_read::<tables::AccountChangeSets>()?
            .walk_range(range)?
            .map(|result| -> ProviderResult<_> {
                let (_, account_before) = result?;
                Ok(account_before)
            })
            .collect()
    }

    fn get_account_before_block(
        &self,
        block_number: BlockNumber,
        address: Address,
    ) -> ProviderResult<Option<AccountBeforeTx>> {
        self.tx
            .cursor_dup_read::<tables::AccountChangeSets>()?
            .seek_by_key_subkey(block_number, address)?
            .filter(|acc| acc.address == address)
            .map(Ok)
            .transpose()
    }
}

impl<TX: DbTx + 'static, N: NodeTypesForProvider> HeaderSyncGapProvider
    for DatabaseProvider<TX, N>
{
    type Header = HeaderTy<N>;

    fn local_tip_header(
        &self,
        highest_uninterrupted_block: BlockNumber,
    ) -> ProviderResult<SealedHeader<Self::Header>> {
        let static_file_provider = self.static_file_provider();

        // Make sure Headers static file is at the same height. If it's further, this
        // input execution was interrupted previously and we need to unwind the static file.
        let next_static_file_block_num = static_file_provider
            .get_highest_static_file_block(StaticFileSegment::Headers)
            .map(|id| id + 1)
            .unwrap_or_default();
        let next_block = highest_uninterrupted_block + 1;

        match next_static_file_block_num.cmp(&next_block) {
            // The node shutdown between an executed static file commit and before the database
            // commit, so we need to unwind the static files.
            Ordering::Greater => {
                let mut static_file_producer =
                    static_file_provider.latest_writer(StaticFileSegment::Headers)?;
                static_file_producer.prune_headers(next_static_file_block_num - next_block)?;
                // Since this is a database <-> static file inconsistency, we commit the change
                // straight away.
                static_file_producer.commit()?
            }
            Ordering::Less => {
                // There's either missing or corrupted files.
                return Err(ProviderError::HeaderNotFound(next_static_file_block_num.into()))
            }
            Ordering::Equal => {}
        }

        let local_head = static_file_provider
            .sealed_header(highest_uninterrupted_block)?
            .ok_or_else(|| ProviderError::HeaderNotFound(highest_uninterrupted_block.into()))?;

        Ok(local_head)
    }
}

impl<TX: DbTx + 'static, N: NodeTypesForProvider> HeaderProvider for DatabaseProvider<TX, N> {
    type Header = HeaderTy<N>;

    fn header(&self, block_hash: BlockHash) -> ProviderResult<Option<Self::Header>> {
        if let Some(num) = self.block_number(block_hash)? {
            Ok(self.header_by_number(num)?)
        } else {
            Ok(None)
        }
    }

    fn header_by_number(&self, num: BlockNumber) -> ProviderResult<Option<Self::Header>> {
        self.static_file_provider.header_by_number(num)
    }

    fn headers_range(
        &self,
        range: impl RangeBounds<BlockNumber>,
    ) -> ProviderResult<Vec<Self::Header>> {
        self.static_file_provider.headers_range(range)
    }

    fn sealed_header(
        &self,
        number: BlockNumber,
    ) -> ProviderResult<Option<SealedHeader<Self::Header>>> {
        self.static_file_provider.sealed_header(number)
    }

    fn sealed_headers_while(
        &self,
        range: impl RangeBounds<BlockNumber>,
        predicate: impl FnMut(&SealedHeader<Self::Header>) -> bool,
    ) -> ProviderResult<Vec<SealedHeader<Self::Header>>> {
        self.static_file_provider.sealed_headers_while(range, predicate)
    }
}

impl<TX: DbTx + 'static, N: NodeTypes> BlockHashReader for DatabaseProvider<TX, N> {
    fn block_hash(&self, number: u64) -> ProviderResult<Option<B256>> {
        self.static_file_provider.block_hash(number)
    }

    fn canonical_hashes_range(
        &self,
        start: BlockNumber,
        end: BlockNumber,
    ) -> ProviderResult<Vec<B256>> {
        self.static_file_provider.canonical_hashes_range(start, end)
    }
}

impl<TX: DbTx + 'static, N: NodeTypes> BlockNumReader for DatabaseProvider<TX, N> {
    fn chain_info(&self) -> ProviderResult<ChainInfo> {
        let best_number = self.best_block_number()?;
        let best_hash = self.block_hash(best_number)?.unwrap_or_default();
        Ok(ChainInfo { best_hash, best_number })
    }

    fn best_block_number(&self) -> ProviderResult<BlockNumber> {
        // The best block number is tracked via the finished stage which gets updated in the same tx
        // when new blocks committed
        Ok(self
            .get_stage_checkpoint(StageId::Finish)?
            .map(|checkpoint| checkpoint.block_number)
            .unwrap_or_default())
    }

    fn last_block_number(&self) -> ProviderResult<BlockNumber> {
        self.static_file_provider.last_block_number()
    }

    fn block_number(&self, hash: B256) -> ProviderResult<Option<BlockNumber>> {
        Ok(self.tx.get::<tables::HeaderNumbers>(hash)?)
    }
}

impl<TX: DbTx + 'static, N: NodeTypesForProvider> BlockReader for DatabaseProvider<TX, N> {
    type Block = BlockTy<N>;

    fn find_block_by_hash(
        &self,
        hash: B256,
        source: BlockSource,
    ) -> ProviderResult<Option<Self::Block>> {
        if source.is_canonical() {
            self.block(hash.into())
        } else {
            Ok(None)
        }
    }

    /// Returns the block with matching number from database.
    ///
    /// If the header for this block is not found, this returns `None`.
    /// If the header is found, but the transactions either do not exist, or are not indexed, this
    /// will return None.
    fn block(&self, id: BlockHashOrNumber) -> ProviderResult<Option<Self::Block>> {
        if let Some(number) = self.convert_hash_or_number(id)? &&
            let Some(header) = self.header_by_number(number)?
        {
            // If the body indices are not found, this means that the transactions either do not
            // exist in the database yet, or they do exit but are not indexed.
            // If they exist but are not indexed, we don't have enough
            // information to return the block anyways, so we return `None`.
            let Some(transactions) = self.transactions_by_block(number.into())? else {
                return Ok(None)
            };

            let body = self
                .storage
                .reader()
                .read_block_bodies(self, vec![(&header, transactions)])?
                .pop()
                .ok_or(ProviderError::InvalidStorageOutput)?;

            return Ok(Some(Self::Block::new(header, body)))
        }

        Ok(None)
    }

    fn pending_block(&self) -> ProviderResult<Option<RecoveredBlock<Self::Block>>> {
        Ok(None)
    }

    fn pending_block_and_receipts(
        &self,
    ) -> ProviderResult<Option<(RecoveredBlock<Self::Block>, Vec<Self::Receipt>)>> {
        Ok(None)
    }

    /// Returns the block with senders with matching number or hash from database.
    ///
    /// **NOTE: The transactions have invalid hashes, since they would need to be calculated on the
    /// spot, and we want fast querying.**
    ///
    /// If the header for this block is not found, this returns `None`.
    /// If the header is found, but the transactions either do not exist, or are not indexed, this
    /// will return None.
    fn recovered_block(
        &self,
        id: BlockHashOrNumber,
        transaction_kind: TransactionVariant,
    ) -> ProviderResult<Option<RecoveredBlock<Self::Block>>> {
        self.recovered_block(
            id,
            transaction_kind,
            |block_number| self.header_by_number(block_number),
            |header, body, senders| {
                Self::Block::new(header, body)
                    // Note: we're using unchecked here because we know the block contains valid txs
                    // wrt to its height and can ignore the s value check so pre
                    // EIP-2 txs are allowed
                    .try_into_recovered_unchecked(senders)
                    .map(Some)
                    .map_err(|_| ProviderError::SenderRecoveryError)
            },
        )
    }

    fn sealed_block_with_senders(
        &self,
        id: BlockHashOrNumber,
        transaction_kind: TransactionVariant,
    ) -> ProviderResult<Option<RecoveredBlock<Self::Block>>> {
        self.recovered_block(
            id,
            transaction_kind,
            |block_number| self.sealed_header(block_number),
            |header, body, senders| {
                Self::Block::new_sealed(header, body)
                    // Note: we're using unchecked here because we know the block contains valid txs
                    // wrt to its height and can ignore the s value check so pre
                    // EIP-2 txs are allowed
                    .try_with_senders_unchecked(senders)
                    .map(Some)
                    .map_err(|_| ProviderError::SenderRecoveryError)
            },
        )
    }

    fn block_range(&self, range: RangeInclusive<BlockNumber>) -> ProviderResult<Vec<Self::Block>> {
        self.block_range(
            range,
            |range| self.headers_range(range),
            |header, body, _| Ok(Self::Block::new(header, body)),
        )
    }

    fn block_with_senders_range(
        &self,
        range: RangeInclusive<BlockNumber>,
    ) -> ProviderResult<Vec<RecoveredBlock<Self::Block>>> {
        self.block_with_senders_range(
            range,
            |range| self.headers_range(range),
            |header, body, senders| {
                Self::Block::new(header, body)
                    .try_into_recovered_unchecked(senders)
                    .map_err(|_| ProviderError::SenderRecoveryError)
            },
        )
    }

    fn recovered_block_range(
        &self,
        range: RangeInclusive<BlockNumber>,
    ) -> ProviderResult<Vec<RecoveredBlock<Self::Block>>> {
        self.block_with_senders_range(
            range,
            |range| self.sealed_headers_range(range),
            |header, body, senders| {
                Self::Block::new_sealed(header, body)
                    .try_with_senders(senders)
                    .map_err(|_| ProviderError::SenderRecoveryError)
            },
        )
    }

    fn block_by_transaction_id(&self, id: TxNumber) -> ProviderResult<Option<BlockNumber>> {
        Ok(self
            .tx
            .cursor_read::<tables::TransactionBlocks>()?
            .seek(id)
            .map(|b| b.map(|(_, bn)| bn))?)
    }
}

impl<TX: DbTx + 'static, N: NodeTypesForProvider> TransactionsProviderExt
    for DatabaseProvider<TX, N>
{
    /// Recovers transaction hashes by walking through `Transactions` table and
    /// calculating them in a parallel manner. Returned unsorted.
    fn transaction_hashes_by_range(
        &self,
        tx_range: Range<TxNumber>,
    ) -> ProviderResult<Vec<(TxHash, TxNumber)>> {
        self.static_file_provider.transaction_hashes_by_range(tx_range)
    }
}

// Calculates the hash of the given transaction
impl<TX: DbTx + 'static, N: NodeTypesForProvider> TransactionsProvider for DatabaseProvider<TX, N> {
    type Transaction = TxTy<N>;

    fn transaction_id(&self, tx_hash: TxHash) -> ProviderResult<Option<TxNumber>> {
        Ok(self.tx.get::<tables::TransactionHashNumbers>(tx_hash)?)
    }

    fn transaction_by_id(&self, id: TxNumber) -> ProviderResult<Option<Self::Transaction>> {
        self.static_file_provider.transaction_by_id(id)
    }

    fn transaction_by_id_unhashed(
        &self,
        id: TxNumber,
    ) -> ProviderResult<Option<Self::Transaction>> {
        self.static_file_provider.transaction_by_id_unhashed(id)
    }

    fn transaction_by_hash(&self, hash: TxHash) -> ProviderResult<Option<Self::Transaction>> {
        if let Some(id) = self.transaction_id(hash)? {
            Ok(self.transaction_by_id_unhashed(id)?)
        } else {
            Ok(None)
        }
    }

    fn transaction_by_hash_with_meta(
        &self,
        tx_hash: TxHash,
    ) -> ProviderResult<Option<(Self::Transaction, TransactionMeta)>> {
        if let Some(transaction_id) = self.transaction_id(tx_hash)? &&
            let Some(transaction) = self.transaction_by_id_unhashed(transaction_id)? &&
            let Some(block_number) = self.block_by_transaction_id(transaction_id)? &&
            let Some(sealed_header) = self.sealed_header(block_number)?
        {
            let (header, block_hash) = sealed_header.split();
            if let Some(block_body) = self.block_body_indices(block_number)? {
                // the index of the tx in the block is the offset:
                // len([start..tx_id])
                // NOTE: `transaction_id` is always `>=` the block's first
                // index
                let index = transaction_id - block_body.first_tx_num();

                let meta = TransactionMeta {
                    tx_hash,
                    index,
                    block_hash,
                    block_number,
                    base_fee: header.base_fee_per_gas(),
                    excess_blob_gas: header.excess_blob_gas(),
                    timestamp: header.timestamp(),
                };

                return Ok(Some((transaction, meta)))
            }
        }

        Ok(None)
    }

    fn transactions_by_block(
        &self,
        id: BlockHashOrNumber,
    ) -> ProviderResult<Option<Vec<Self::Transaction>>> {
        if let Some(block_number) = self.convert_hash_or_number(id)? &&
            let Some(body) = self.block_body_indices(block_number)?
        {
            let tx_range = body.tx_num_range();
            return if tx_range.is_empty() {
                Ok(Some(Vec::new()))
            } else {
                self.transactions_by_tx_range(tx_range).map(Some)
            }
        }
        Ok(None)
    }

    fn transactions_by_block_range(
        &self,
        range: impl RangeBounds<BlockNumber>,
    ) -> ProviderResult<Vec<Vec<Self::Transaction>>> {
        let range = to_range(range);

        self.block_body_indices_range(range.start..=range.end.saturating_sub(1))?
            .into_iter()
            .map(|body| {
                let tx_num_range = body.tx_num_range();
                if tx_num_range.is_empty() {
                    Ok(Vec::new())
                } else {
                    self.transactions_by_tx_range(tx_num_range)
                }
            })
            .collect()
    }

    fn transactions_by_tx_range(
        &self,
        range: impl RangeBounds<TxNumber>,
    ) -> ProviderResult<Vec<Self::Transaction>> {
        self.static_file_provider.transactions_by_tx_range(range)
    }

    fn senders_by_tx_range(
        &self,
        range: impl RangeBounds<TxNumber>,
    ) -> ProviderResult<Vec<Address>> {
        self.cursor_read_collect::<tables::TransactionSenders>(range)
    }

    fn transaction_sender(&self, id: TxNumber) -> ProviderResult<Option<Address>> {
        Ok(self.tx.get::<tables::TransactionSenders>(id)?)
    }
}

impl<TX: DbTx + 'static, N: NodeTypesForProvider> ReceiptProvider for DatabaseProvider<TX, N> {
    type Receipt = ReceiptTy<N>;

    fn receipt(&self, id: TxNumber) -> ProviderResult<Option<Self::Receipt>> {
        self.static_file_provider.get_with_static_file_or_database(
            StaticFileSegment::Receipts,
            id,
            |static_file| static_file.receipt(id),
            || Ok(self.tx.get::<tables::Receipts<Self::Receipt>>(id)?),
        )
    }

    fn receipt_by_hash(&self, hash: TxHash) -> ProviderResult<Option<Self::Receipt>> {
        if let Some(id) = self.transaction_id(hash)? {
            self.receipt(id)
        } else {
            Ok(None)
        }
    }

    fn receipts_by_block(
        &self,
        block: BlockHashOrNumber,
    ) -> ProviderResult<Option<Vec<Self::Receipt>>> {
        if let Some(number) = self.convert_hash_or_number(block)? &&
            let Some(body) = self.block_body_indices(number)?
        {
            let tx_range = body.tx_num_range();
            return if tx_range.is_empty() {
                Ok(Some(Vec::new()))
            } else {
                self.receipts_by_tx_range(tx_range).map(Some)
            }
        }
        Ok(None)
    }

    fn receipts_by_tx_range(
        &self,
        range: impl RangeBounds<TxNumber>,
    ) -> ProviderResult<Vec<Self::Receipt>> {
        self.static_file_provider.get_range_with_static_file_or_database(
            StaticFileSegment::Receipts,
            to_range(range),
            |static_file, range, _| static_file.receipts_by_tx_range(range),
            |range, _| self.cursor_read_collect::<tables::Receipts<Self::Receipt>>(range),
            |_| true,
        )
    }

    fn receipts_by_block_range(
        &self,
        block_range: RangeInclusive<BlockNumber>,
    ) -> ProviderResult<Vec<Vec<Self::Receipt>>> {
        if block_range.is_empty() {
            return Ok(Vec::new());
        }

        // collect block body indices for each block in the range
        let mut block_body_indices = Vec::new();
        for block_num in block_range {
            if let Some(indices) = self.block_body_indices(block_num)? {
                block_body_indices.push(indices);
            } else {
                // use default indices for missing blocks (empty block)
                block_body_indices.push(StoredBlockBodyIndices::default());
            }
        }

        if block_body_indices.is_empty() {
            return Ok(Vec::new());
        }

        // find blocks with transactions to determine transaction range
        let non_empty_blocks: Vec<_> =
            block_body_indices.iter().filter(|indices| indices.tx_count > 0).collect();

        if non_empty_blocks.is_empty() {
            // all blocks are empty
            return Ok(vec![Vec::new(); block_body_indices.len()]);
        }

        // calculate the overall transaction range
        let first_tx = non_empty_blocks[0].first_tx_num();
        let last_tx = non_empty_blocks[non_empty_blocks.len() - 1].last_tx_num();

        // fetch all receipts in the transaction range
        let all_receipts = self.receipts_by_tx_range(first_tx..=last_tx)?;
        let mut receipts_iter = all_receipts.into_iter();

        // distribute receipts to their respective blocks
        let mut result = Vec::with_capacity(block_body_indices.len());
        for indices in &block_body_indices {
            if indices.tx_count == 0 {
                result.push(Vec::new());
            } else {
                let block_receipts =
                    receipts_iter.by_ref().take(indices.tx_count as usize).collect();
                result.push(block_receipts);
            }
        }

        Ok(result)
    }
}

impl<TX: DbTx + 'static, N: NodeTypesForProvider> BlockBodyIndicesProvider
    for DatabaseProvider<TX, N>
{
    fn block_body_indices(&self, num: u64) -> ProviderResult<Option<StoredBlockBodyIndices>> {
        Ok(self.tx.get::<tables::BlockBodyIndices>(num)?)
    }

    fn block_body_indices_range(
        &self,
        range: RangeInclusive<BlockNumber>,
    ) -> ProviderResult<Vec<StoredBlockBodyIndices>> {
        self.cursor_read_collect::<tables::BlockBodyIndices>(range)
    }
}

impl<TX: DbTx, N: NodeTypes> StageCheckpointReader for DatabaseProvider<TX, N> {
    fn get_stage_checkpoint(&self, id: StageId) -> ProviderResult<Option<StageCheckpoint>> {
        Ok(if let Some(encoded) = id.get_pre_encoded() {
            self.tx.get_by_encoded_key::<tables::StageCheckpoints>(encoded)?
        } else {
            self.tx.get::<tables::StageCheckpoints>(id.to_string())?
        })
    }

    /// Get stage checkpoint progress.
    fn get_stage_checkpoint_progress(&self, id: StageId) -> ProviderResult<Option<Vec<u8>>> {
        Ok(self.tx.get::<tables::StageCheckpointProgresses>(id.to_string())?)
    }

    fn get_all_checkpoints(&self) -> ProviderResult<Vec<(String, StageCheckpoint)>> {
        self.tx
            .cursor_read::<tables::StageCheckpoints>()?
            .walk(None)?
            .collect::<Result<Vec<(String, StageCheckpoint)>, _>>()
            .map_err(ProviderError::Database)
    }
}

impl<TX: DbTxMut, N: NodeTypes> StageCheckpointWriter for DatabaseProvider<TX, N> {
    /// Save stage checkpoint.
    fn save_stage_checkpoint(
        &self,
        id: StageId,
        checkpoint: StageCheckpoint,
    ) -> ProviderResult<()> {
        Ok(self.tx.put::<tables::StageCheckpoints>(id.to_string(), checkpoint)?)
    }

    /// Save stage checkpoint progress.
    fn save_stage_checkpoint_progress(
        &self,
        id: StageId,
        checkpoint: Vec<u8>,
    ) -> ProviderResult<()> {
        Ok(self.tx.put::<tables::StageCheckpointProgresses>(id.to_string(), checkpoint)?)
    }

    fn update_pipeline_stages(
        &self,
        block_number: BlockNumber,
        drop_stage_checkpoint: bool,
    ) -> ProviderResult<()> {
        // iterate over all existing stages in the table and update its progress.
        let mut cursor = self.tx.cursor_write::<tables::StageCheckpoints>()?;
        for stage_id in StageId::ALL {
            let (_, checkpoint) = cursor.seek_exact(stage_id.to_string())?.unwrap_or_default();
            cursor.upsert(
                stage_id.to_string(),
                &StageCheckpoint {
                    block_number,
                    ..if drop_stage_checkpoint { Default::default() } else { checkpoint }
                },
            )?;
        }

        Ok(())
    }
}

impl<TX: DbTx + 'static, N: NodeTypes> StorageReader for DatabaseProvider<TX, N> {
    fn plain_state_storages(
        &self,
        addresses_with_keys: impl IntoIterator<Item = (Address, impl IntoIterator<Item = B256>)>,
    ) -> ProviderResult<Vec<(Address, Vec<StorageEntry>)>> {
        let mut plain_storage = self.tx.cursor_dup_read::<tables::PlainStorageState>()?;

        addresses_with_keys
            .into_iter()
            .map(|(address, storage)| {
                storage
                    .into_iter()
                    .map(|key| -> ProviderResult<_> {
                        Ok(plain_storage
                            .seek_by_key_subkey(address, key)?
                            .filter(|v| v.key == key)
                            .unwrap_or_else(|| StorageEntry { key, value: Default::default() }))
                    })
                    .collect::<ProviderResult<Vec<_>>>()
                    .map(|storage| (address, storage))
            })
            .collect::<ProviderResult<Vec<(_, _)>>>()
    }

    fn changed_storages_with_range(
        &self,
        range: RangeInclusive<BlockNumber>,
    ) -> ProviderResult<BTreeMap<Address, BTreeSet<B256>>> {
        self.tx
            .cursor_read::<tables::StorageChangeSets>()?
            .walk_range(BlockNumberAddress::range(range))?
            // fold all storages and save its old state so we can remove it from HashedStorage
            // it is needed as it is dup table.
            .try_fold(BTreeMap::new(), |mut accounts: BTreeMap<Address, BTreeSet<B256>>, entry| {
                let (BlockNumberAddress((_, address)), storage_entry) = entry?;
                accounts.entry(address).or_default().insert(storage_entry.key);
                Ok(accounts)
            })
    }

    fn changed_storages_and_blocks_with_range(
        &self,
        range: RangeInclusive<BlockNumber>,
    ) -> ProviderResult<BTreeMap<(Address, B256), Vec<u64>>> {
        let mut changeset_cursor = self.tx.cursor_read::<tables::StorageChangeSets>()?;

        let storage_changeset_lists =
            changeset_cursor.walk_range(BlockNumberAddress::range(range))?.try_fold(
                BTreeMap::new(),
                |mut storages: BTreeMap<(Address, B256), Vec<u64>>, entry| -> ProviderResult<_> {
                    let (index, storage) = entry?;
                    storages
                        .entry((index.address(), storage.key))
                        .or_default()
                        .push(index.block_number());
                    Ok(storages)
                },
            )?;

        Ok(storage_changeset_lists)
    }
}

impl<TX: DbTxMut + DbTx + 'static, N: NodeTypesForProvider> StateWriter
    for DatabaseProvider<TX, N>
{
    type Receipt = ReceiptTy<N>;

    fn write_state(
        &self,
        execution_outcome: &ExecutionOutcome<Self::Receipt>,
        is_value_known: OriginalValuesKnown,
    ) -> ProviderResult<()> {
        let first_block = execution_outcome.first_block();
        let block_count = execution_outcome.len() as u64;
        let last_block = execution_outcome.last_block();
        let block_range = first_block..=last_block;

        let tip = self.last_block_number()?.max(last_block);

        let (plain_state, reverts) =
            execution_outcome.bundle.to_plain_state_and_reverts(is_value_known);

        self.write_state_reverts(reverts, first_block)?;
        self.write_state_changes(plain_state)?;

        // Fetch the first transaction number for each block in the range
        let block_indices: Vec<_> = self
            .block_body_indices_range(block_range)?
            .into_iter()
            .map(|b| b.first_tx_num)
            .collect();

        // Ensure all expected blocks are present.
        if block_indices.len() < block_count as usize {
            let missing_blocks = block_count - block_indices.len() as u64;
            return Err(ProviderError::BlockBodyIndicesNotFound(
                last_block.saturating_sub(missing_blocks - 1),
            ));
        }

        let mut receipts_writer = EitherWriter::new_receipts(self, first_block)?;

        let has_contract_log_filter = !self.prune_modes.receipts_log_filter.is_empty();
        let contract_log_pruner = self.prune_modes.receipts_log_filter.group_by_block(tip, None)?;

        let has_contract_log_filter = !self.prune_modes.receipts_log_filter.is_empty();
        let contract_log_pruner = self.prune_modes.receipts_log_filter.group_by_block(tip, None)?;

        // All receipts from the last 128 blocks are required for blockchain tree, even with
        // [`PruneSegment::ContractLogs`].
        //
        // Receipts can only be skipped if we're dealing with legacy nodes that write them to
        // Database, OR if receipts_in_static_files is enabled but no receipts exist in static
        // files yet. Once receipts exist in static files, we must continue writing to maintain
        // continuity and have no gaps.
        let prunable_receipts = (EitherWriter::receipts_destination(self).is_database() ||
            self.static_file_provider()
                .get_highest_static_file_tx(StaticFileSegment::Receipts)
                .is_none()) &&
            PruneMode::Distance(self.minimum_pruning_distance).should_prune(first_block, tip);

        // Prepare set of addresses which logs should not be pruned.
        let mut allowed_addresses: HashSet<Address, _> = HashSet::new();
        for (_, addresses) in contract_log_pruner.range(..first_block) {
            allowed_addresses.extend(addresses.iter().copied());
        }

        // Prepare set of addresses which logs should not be pruned.
        let mut allowed_addresses: HashSet<Address, _> = HashSet::new();
        for (_, addresses) in contract_log_pruner.range(..first_block) {
            allowed_addresses.extend(addresses.iter().copied());
        }

        for (idx, (receipts, first_tx_index)) in
            execution_outcome.receipts.iter().zip(block_indices).enumerate()
        {
            let block_number = first_block + idx as u64;

            // Increment block number for receipts static file writer
            receipts_writer.increment_block(block_number)?;

            // Skip writing receipts if pruning configuration requires us to.
            if prunable_receipts &&
                self.prune_modes
                    .receipts
                    .is_some_and(|mode| mode.should_prune(block_number, tip))
            {
                continue
            }

            // If there are new addresses to retain after this block number, track them
            if let Some(new_addresses) = contract_log_pruner.get(&block_number) {
                allowed_addresses.extend(new_addresses.iter().copied());
            }

            for (idx, receipt) in receipts.iter().enumerate() {
                let receipt_idx = first_tx_index + idx as u64;
                // Skip writing receipt if log filter is active and it does not have any logs to
                // retain
                if prunable_receipts &&
                    has_contract_log_filter &&
                    !receipt.logs().iter().any(|log| allowed_addresses.contains(&log.address))
                {
                    continue
<<<<<<< HEAD
                }

                if let Some(writer) = &mut receipts_static_writer {
                    writer.append_receipt(receipt_idx, receipt)?;
                } else {
                    receipts_cursor.append(receipt_idx, receipt)?;
=======
>>>>>>> c5365de1
                }

                receipts_writer.append_receipt(receipt_idx, receipt)?;
            }
        }

        Ok(())
    }

    fn write_state_reverts(
        &self,
        reverts: PlainStateReverts,
        first_block: BlockNumber,
    ) -> ProviderResult<()> {
        // Write storage changes
        tracing::trace!("Writing storage changes");
        let mut storages_cursor = self.tx_ref().cursor_dup_write::<tables::PlainStorageState>()?;
        let mut storage_changeset_cursor =
            self.tx_ref().cursor_dup_write::<tables::StorageChangeSets>()?;
        for (block_index, mut storage_changes) in reverts.storage.into_iter().enumerate() {
            let block_number = first_block + block_index as BlockNumber;

            tracing::trace!(block_number, "Writing block change");
            // sort changes by address.
            storage_changes.par_sort_unstable_by_key(|a| a.address);
            for PlainStorageRevert { address, wiped, storage_revert } in storage_changes {
                let storage_id = BlockNumberAddress((block_number, address));

                let mut storage = storage_revert
                    .into_iter()
                    .map(|(k, v)| (B256::new(k.to_be_bytes()), v))
                    .collect::<Vec<_>>();
                // sort storage slots by key.
                storage.par_sort_unstable_by_key(|a| a.0);

                // If we are writing the primary storage wipe transition, the pre-existing plain
                // storage state has to be taken from the database and written to storage history.
                // See [StorageWipe::Primary] for more details.
                //
                // TODO(mediocregopher): This could be rewritten in a way which doesn't require
                // collecting wiped entries into a Vec like this, see
                // `write_storage_trie_changesets`.
                let mut wiped_storage = Vec::new();
                if wiped {
                    tracing::trace!(?address, "Wiping storage");
                    if let Some((_, entry)) = storages_cursor.seek_exact(address)? {
                        wiped_storage.push((entry.key, entry.value));
                        while let Some(entry) = storages_cursor.next_dup_val()? {
                            wiped_storage.push((entry.key, entry.value))
                        }
                    }
                }

                tracing::trace!(?address, ?storage, "Writing storage reverts");
                for (key, value) in StorageRevertsIter::new(storage, wiped_storage) {
                    storage_changeset_cursor.append_dup(storage_id, StorageEntry { key, value })?;
                }
            }
        }

        // Write account changes
        tracing::trace!("Writing account changes");
        let mut account_changeset_cursor =
            self.tx_ref().cursor_dup_write::<tables::AccountChangeSets>()?;

        for (block_index, mut account_block_reverts) in reverts.accounts.into_iter().enumerate() {
            let block_number = first_block + block_index as BlockNumber;
            // Sort accounts by address.
            account_block_reverts.par_sort_by_key(|a| a.0);

            for (address, info) in account_block_reverts {
                account_changeset_cursor.append_dup(
                    block_number,
                    AccountBeforeTx { address, info: info.map(Into::into) },
                )?;
            }
        }

        Ok(())
    }

    fn write_state_changes(&self, mut changes: StateChangeset) -> ProviderResult<()> {
        // sort all entries so they can be written to database in more performant way.
        // and take smaller memory footprint.
        changes.accounts.par_sort_by_key(|a| a.0);
        changes.storage.par_sort_by_key(|a| a.address);
        changes.contracts.par_sort_by_key(|a| a.0);

        // Write new account state
        tracing::trace!(len = changes.accounts.len(), "Writing new account state");
        let mut accounts_cursor = self.tx_ref().cursor_write::<tables::PlainAccountState>()?;
        // write account to database.
        for (address, account) in changes.accounts {
            if let Some(account) = account {
                tracing::trace!(?address, "Updating plain state account");
                accounts_cursor.upsert(address, &account.into())?;
            } else if accounts_cursor.seek_exact(address)?.is_some() {
                tracing::trace!(?address, "Deleting plain state account");
                accounts_cursor.delete_current()?;
            }
        }

        // Write bytecode
        tracing::trace!(len = changes.contracts.len(), "Writing bytecodes");
        let mut bytecodes_cursor = self.tx_ref().cursor_write::<tables::Bytecodes>()?;
        for (hash, bytecode) in changes.contracts {
            bytecodes_cursor.upsert(hash, &Bytecode(bytecode))?;
        }

        // Write new storage state and wipe storage if needed.
        tracing::trace!(len = changes.storage.len(), "Writing new storage state");
        let mut storages_cursor = self.tx_ref().cursor_dup_write::<tables::PlainStorageState>()?;
        for PlainStorageChangeset { address, wipe_storage, storage } in changes.storage {
            // Wiping of storage.
            if wipe_storage && storages_cursor.seek_exact(address)?.is_some() {
                storages_cursor.delete_current_duplicates()?;
            }
            // cast storages to B256.
            let mut storage = storage
                .into_iter()
                .map(|(k, value)| StorageEntry { key: k.into(), value })
                .collect::<Vec<_>>();
            // sort storage slots by key.
            storage.par_sort_unstable_by_key(|a| a.key);

            for entry in storage {
                tracing::trace!(?address, ?entry.key, "Updating plain state storage");
                if let Some(db_entry) = storages_cursor.seek_by_key_subkey(address, entry.key)? &&
                    db_entry.key == entry.key
                {
                    storages_cursor.delete_current()?;
                }

                if !entry.value.is_zero() {
                    storages_cursor.upsert(address, &entry)?;
                }
            }
        }

        Ok(())
    }

    fn write_hashed_state(&self, hashed_state: &HashedPostStateSorted) -> ProviderResult<()> {
        // Write hashed account updates.
        let mut hashed_accounts_cursor = self.tx_ref().cursor_write::<tables::HashedAccounts>()?;
        for (hashed_address, account) in hashed_state.accounts() {
            if let Some(account) = account {
                hashed_accounts_cursor.upsert(*hashed_address, account)?;
            } else if hashed_accounts_cursor.seek_exact(*hashed_address)?.is_some() {
                hashed_accounts_cursor.delete_current()?;
            }
        }

        // Write hashed storage changes.
        let sorted_storages = hashed_state.account_storages().iter().sorted_by_key(|(key, _)| *key);
        let mut hashed_storage_cursor =
            self.tx_ref().cursor_dup_write::<tables::HashedStorages>()?;
        for (hashed_address, storage) in sorted_storages {
            if storage.is_wiped() && hashed_storage_cursor.seek_exact(*hashed_address)?.is_some() {
                hashed_storage_cursor.delete_current_duplicates()?;
            }

            for (hashed_slot, value) in storage.storage_slots_ref() {
                let entry = StorageEntry { key: *hashed_slot, value: *value };

                if let Some(db_entry) =
                    hashed_storage_cursor.seek_by_key_subkey(*hashed_address, entry.key)? &&
                    db_entry.key == entry.key
                {
                    hashed_storage_cursor.delete_current()?;
                }

                if !entry.value.is_zero() {
                    hashed_storage_cursor.upsert(*hashed_address, &entry)?;
                }
            }
        }

        Ok(())
    }

    /// Remove the last N blocks of state.
    ///
    /// The latest state will be unwound
    ///
    /// 1. Iterate over the [`BlockBodyIndices`][tables::BlockBodyIndices] table to get all the
    ///    transaction ids.
    /// 2. Iterate over the [`StorageChangeSets`][tables::StorageChangeSets] table and the
    ///    [`AccountChangeSets`][tables::AccountChangeSets] tables in reverse order to reconstruct
    ///    the changesets.
    ///    - In order to have both the old and new values in the changesets, we also access the
    ///      plain state tables.
    /// 3. While iterating over the changeset tables, if we encounter a new account or storage slot,
    ///    we:
    ///     1. Take the old value from the changeset
    ///     2. Take the new value from the plain state
    ///     3. Save the old value to the local state
    /// 4. While iterating over the changeset tables, if we encounter an account/storage slot we
    ///    have seen before we:
    ///     1. Take the old value from the changeset
    ///     2. Take the new value from the local state
    ///     3. Set the local state to the value in the changeset
    fn remove_state_above(&self, block: BlockNumber) -> ProviderResult<()> {
        let range = block + 1..=self.last_block_number()?;

        if range.is_empty() {
            return Ok(());
        }

        // We are not removing block meta as it is used to get block changesets.
        let block_bodies = self.block_body_indices_range(range.clone())?;

        // get transaction receipts
        let from_transaction_num =
            block_bodies.first().expect("already checked if there are blocks").first_tx_num();

        let storage_range = BlockNumberAddress::range(range.clone());

        let storage_changeset = self.take::<tables::StorageChangeSets>(storage_range)?;
        let account_changeset = self.take::<tables::AccountChangeSets>(range)?;

        // This is not working for blocks that are not at tip. as plain state is not the last
        // state of end range. We should rename the functions or add support to access
        // History state. Accessing history state can be tricky but we are not gaining
        // anything.
        let mut plain_accounts_cursor = self.tx.cursor_write::<tables::PlainAccountState>()?;
        let mut plain_storage_cursor = self.tx.cursor_dup_write::<tables::PlainStorageState>()?;

        let (state, _) = self.populate_bundle_state(
            account_changeset,
            storage_changeset,
            &mut plain_accounts_cursor,
            &mut plain_storage_cursor,
        )?;

        // iterate over local plain state remove all account and all storages.
        for (address, (old_account, new_account, storage)) in &state {
            // revert account if needed.
            if old_account != new_account {
                let existing_entry = plain_accounts_cursor.seek_exact(*address)?;
                if let Some(account) = old_account {
                    plain_accounts_cursor.upsert(*address, account)?;
                } else if existing_entry.is_some() {
                    plain_accounts_cursor.delete_current()?;
                }
            }

            // revert storages
            for (storage_key, (old_storage_value, _new_storage_value)) in storage {
                let storage_entry = StorageEntry { key: *storage_key, value: *old_storage_value };
                // delete previous value
                if plain_storage_cursor
                    .seek_by_key_subkey(*address, *storage_key)?
                    .filter(|s| s.key == *storage_key)
                    .is_some()
                {
                    plain_storage_cursor.delete_current()?
                }

                // insert value if needed
                if !old_storage_value.is_zero() {
                    plain_storage_cursor.upsert(*address, &storage_entry)?;
                }
            }
        }

        self.remove_receipts_from(from_transaction_num, block)?;

        Ok(())
    }

    /// Take the last N blocks of state, recreating the [`ExecutionOutcome`].
    ///
    /// The latest state will be unwound and returned back with all the blocks
    ///
    /// 1. Iterate over the [`BlockBodyIndices`][tables::BlockBodyIndices] table to get all the
    ///    transaction ids.
    /// 2. Iterate over the [`StorageChangeSets`][tables::StorageChangeSets] table and the
    ///    [`AccountChangeSets`][tables::AccountChangeSets] tables in reverse order to reconstruct
    ///    the changesets.
    ///    - In order to have both the old and new values in the changesets, we also access the
    ///      plain state tables.
    /// 3. While iterating over the changeset tables, if we encounter a new account or storage slot,
    ///    we:
    ///     1. Take the old value from the changeset
    ///     2. Take the new value from the plain state
    ///     3. Save the old value to the local state
    /// 4. While iterating over the changeset tables, if we encounter an account/storage slot we
    ///    have seen before we:
    ///     1. Take the old value from the changeset
    ///     2. Take the new value from the local state
    ///     3. Set the local state to the value in the changeset
    fn take_state_above(
        &self,
        block: BlockNumber,
    ) -> ProviderResult<ExecutionOutcome<Self::Receipt>> {
        let range = block + 1..=self.last_block_number()?;

        if range.is_empty() {
            return Ok(ExecutionOutcome::default())
        }
        let start_block_number = *range.start();

        // We are not removing block meta as it is used to get block changesets.
        let block_bodies = self.block_body_indices_range(range.clone())?;

        // get transaction receipts
        let from_transaction_num =
            block_bodies.first().expect("already checked if there are blocks").first_tx_num();
        let to_transaction_num =
            block_bodies.last().expect("already checked if there are blocks").last_tx_num();

        let storage_range = BlockNumberAddress::range(range.clone());

        let storage_changeset = self.take::<tables::StorageChangeSets>(storage_range)?;
        let account_changeset = self.take::<tables::AccountChangeSets>(range)?;

        // This is not working for blocks that are not at tip. as plain state is not the last
        // state of end range. We should rename the functions or add support to access
        // History state. Accessing history state can be tricky but we are not gaining
        // anything.
        let mut plain_accounts_cursor = self.tx.cursor_write::<tables::PlainAccountState>()?;
        let mut plain_storage_cursor = self.tx.cursor_dup_write::<tables::PlainStorageState>()?;

        // populate bundle state and reverts from changesets / state cursors, to iterate over,
        // remove, and return later
        let (state, reverts) = self.populate_bundle_state(
            account_changeset,
            storage_changeset,
            &mut plain_accounts_cursor,
            &mut plain_storage_cursor,
        )?;

        // iterate over local plain state remove all account and all storages.
        for (address, (old_account, new_account, storage)) in &state {
            // revert account if needed.
            if old_account != new_account {
                let existing_entry = plain_accounts_cursor.seek_exact(*address)?;
                if let Some(account) = old_account {
                    plain_accounts_cursor.upsert(*address, account)?;
                } else if existing_entry.is_some() {
                    plain_accounts_cursor.delete_current()?;
                }
            }

            // revert storages
            for (storage_key, (old_storage_value, _new_storage_value)) in storage {
                let storage_entry = StorageEntry { key: *storage_key, value: *old_storage_value };
                // delete previous value
                if plain_storage_cursor
                    .seek_by_key_subkey(*address, *storage_key)?
                    .filter(|s| s.key == *storage_key)
                    .is_some()
                {
                    plain_storage_cursor.delete_current()?
                }

                // insert value if needed
                if !old_storage_value.is_zero() {
                    plain_storage_cursor.upsert(*address, &storage_entry)?;
                }
            }
        }

        // Collect receipts into tuples (tx_num, receipt) to correctly handle pruned receipts
        let mut receipts_iter = self
            .static_file_provider
            .get_range_with_static_file_or_database(
                StaticFileSegment::Receipts,
                from_transaction_num..to_transaction_num + 1,
                |static_file, range, _| {
                    static_file
                        .receipts_by_tx_range(range.clone())
                        .map(|r| range.into_iter().zip(r).collect())
                },
                |range, _| {
                    self.tx
                        .cursor_read::<tables::Receipts<Self::Receipt>>()?
                        .walk_range(range)?
                        .map(|r| r.map_err(Into::into))
                        .collect()
                },
                |_| true,
            )?
            .into_iter()
            .peekable();

        let mut receipts = Vec::with_capacity(block_bodies.len());
        // loop break if we are at the end of the blocks.
        for block_body in block_bodies {
            let mut block_receipts = Vec::with_capacity(block_body.tx_count as usize);
            for num in block_body.tx_num_range() {
                if receipts_iter.peek().is_some_and(|(n, _)| *n == num) {
                    block_receipts.push(receipts_iter.next().unwrap().1);
                }
            }
            receipts.push(block_receipts);
        }

        self.remove_receipts_from(from_transaction_num, block)?;

        Ok(ExecutionOutcome::new_init(
            state,
            reverts,
            Vec::new(),
            receipts,
            start_block_number,
            Vec::new(),
        ))
    }
}

impl<TX: DbTxMut + DbTx + 'static, N: NodeTypes> TrieWriter for DatabaseProvider<TX, N> {
    /// Writes trie updates to the database with already sorted updates.
    ///
    /// Returns the number of entries modified.
    fn write_trie_updates_sorted(&self, trie_updates: &TrieUpdatesSorted) -> ProviderResult<usize> {
        if trie_updates.is_empty() {
            return Ok(0)
        }

        // Track the number of inserted entries.
        let mut num_entries = 0;

        let tx = self.tx_ref();
        let mut account_trie_cursor = tx.cursor_write::<tables::AccountsTrie>()?;

        // Process sorted account nodes
        for (key, updated_node) in trie_updates.account_nodes_ref() {
            let nibbles = StoredNibbles(*key);
            match updated_node {
                Some(node) => {
                    if !nibbles.0.is_empty() {
                        num_entries += 1;
                        account_trie_cursor.upsert(nibbles, node)?;
                    }
                }
                None => {
                    num_entries += 1;
                    if account_trie_cursor.seek_exact(nibbles)?.is_some() {
                        account_trie_cursor.delete_current()?;
                    }
                }
            }
        }

        num_entries +=
            self.write_storage_trie_updates_sorted(trie_updates.storage_tries_ref().iter())?;

        Ok(num_entries)
    }

    /// Records the current values of all trie nodes which will be updated using the `TrieUpdates`
    /// into the trie changesets tables.
    ///
    /// The intended usage of this method is to call it _prior_ to calling `write_trie_updates` with
    /// the same `TrieUpdates`.
    ///
    /// Returns the number of keys written.
    fn write_trie_changesets(
        &self,
        block_number: BlockNumber,
        trie_updates: &TrieUpdatesSorted,
        updates_overlay: Option<&TrieUpdatesSorted>,
    ) -> ProviderResult<usize> {
        let mut num_entries = 0;

        let mut changeset_cursor =
            self.tx_ref().cursor_dup_write::<tables::AccountsTrieChangeSets>()?;
        let curr_values_cursor = self.tx_ref().cursor_read::<tables::AccountsTrie>()?;

        // Wrap the cursor in DatabaseAccountTrieCursor
        let mut db_account_cursor = DatabaseAccountTrieCursor::new(curr_values_cursor);

        // Create empty TrieUpdatesSorted for when updates_overlay is None
        let empty_updates = TrieUpdatesSorted::default();
        let overlay = updates_overlay.unwrap_or(&empty_updates);

        // Wrap the cursor in InMemoryTrieCursor with the overlay
        let mut in_memory_account_cursor =
            InMemoryTrieCursor::new_account(&mut db_account_cursor, overlay);

        for (path, _) in trie_updates.account_nodes_ref() {
            num_entries += 1;
            let node = in_memory_account_cursor.seek_exact(*path)?.map(|(_, node)| node);
            changeset_cursor.append_dup(
                block_number,
                TrieChangeSetsEntry { nibbles: StoredNibblesSubKey(*path), node },
            )?;
        }

        let mut storage_updates = trie_updates.storage_tries_ref().iter().collect::<Vec<_>>();
        storage_updates.sort_unstable_by(|a, b| a.0.cmp(b.0));

        num_entries += self.write_storage_trie_changesets(
            block_number,
            storage_updates.into_iter(),
            updates_overlay,
        )?;

        Ok(num_entries)
    }

    fn clear_trie_changesets(&self) -> ProviderResult<()> {
        let tx = self.tx_ref();
        tx.clear::<tables::AccountsTrieChangeSets>()?;
        tx.clear::<tables::StoragesTrieChangeSets>()?;
        Ok(())
    }

    fn clear_trie_changesets_from(&self, from: BlockNumber) -> ProviderResult<()> {
        let tx = self.tx_ref();
        {
            let range = from..;
            let mut cursor = tx.cursor_dup_write::<tables::AccountsTrieChangeSets>()?;
            let mut walker = cursor.walk_range(range)?;

            while walker.next().transpose()?.is_some() {
                walker.delete_current()?;
            }
        }

        {
            let range: RangeFrom<BlockNumberHashedAddress> = (from, B256::ZERO).into()..;
            let mut cursor = tx.cursor_dup_write::<tables::StoragesTrieChangeSets>()?;
            let mut walker = cursor.walk_range(range)?;

            while walker.next().transpose()?.is_some() {
                walker.delete_current()?;
            }
        }

        Ok(())
    }
}

impl<TX: DbTx + 'static, N: NodeTypes> TrieReader for DatabaseProvider<TX, N> {
    fn trie_reverts(&self, from: BlockNumber) -> ProviderResult<TrieUpdatesSorted> {
        let tx = self.tx_ref();

        // Read account trie changes directly into a Vec - data is already sorted by nibbles
        // within each block, and we want the oldest (first) version of each node sorted by path.
        let mut account_nodes = Vec::new();
        let mut seen_account_keys = HashSet::new();
        let mut accounts_cursor = tx.cursor_dup_read::<tables::AccountsTrieChangeSets>()?;

        for entry in accounts_cursor.walk_range(from..)? {
            let (_, TrieChangeSetsEntry { nibbles, node }) = entry?;
            // Only keep the first (oldest) version of each node
            if seen_account_keys.insert(nibbles.0) {
                account_nodes.push((nibbles.0, node));
            }
        }

        account_nodes.sort_by_key(|(path, _)| *path);

        // Read storage trie changes - data is sorted by (block, hashed_address, nibbles)
        // Keep track of seen (address, nibbles) pairs to only keep the oldest version per address,
        // sorted by path.
        let mut storage_tries = B256Map::<Vec<_>>::default();
        let mut seen_storage_keys = HashSet::new();
        let mut storages_cursor = tx.cursor_dup_read::<tables::StoragesTrieChangeSets>()?;

        // Create storage range starting from `from` block
        let storage_range_start = BlockNumberHashedAddress((from, B256::ZERO));

        for entry in storages_cursor.walk_range(storage_range_start..)? {
            let (
                BlockNumberHashedAddress((_, hashed_address)),
                TrieChangeSetsEntry { nibbles, node },
            ) = entry?;

            // Only keep the first (oldest) version of each node for this address
            if seen_storage_keys.insert((hashed_address, nibbles.0)) {
                storage_tries.entry(hashed_address).or_default().push((nibbles.0, node));
            }
        }

        // Convert to StorageTrieUpdatesSorted
        let storage_tries = storage_tries
            .into_iter()
            .map(|(address, mut nodes)| {
                nodes.sort_by_key(|(path, _)| *path);
                (address, StorageTrieUpdatesSorted { storage_nodes: nodes, is_deleted: false })
            })
            .collect();

        Ok(TrieUpdatesSorted::new(account_nodes, storage_tries))
    }

    fn get_block_trie_updates(
        &self,
        block_number: BlockNumber,
    ) -> ProviderResult<TrieUpdatesSorted> {
        let tx = self.tx_ref();

        // Step 1: Get the trie reverts for the state after the target block
        let reverts = self.trie_reverts(block_number + 1)?;

        // Step 2: Create an InMemoryTrieCursorFactory with the reverts
        // This gives us the trie state as it was after the target block was processed
        let db_cursor_factory = DatabaseTrieCursorFactory::new(tx);
        let cursor_factory = InMemoryTrieCursorFactory::new(db_cursor_factory, &reverts);

        // Step 3: Collect all account trie nodes that changed in the target block
        let mut account_nodes = Vec::new();

        // Walk through all account trie changes for this block
        let mut accounts_trie_cursor = tx.cursor_dup_read::<tables::AccountsTrieChangeSets>()?;
        let mut account_cursor = cursor_factory.account_trie_cursor()?;

        for entry in accounts_trie_cursor.walk_dup(Some(block_number), None)? {
            let (_, TrieChangeSetsEntry { nibbles, .. }) = entry?;
            // Look up the current value of this trie node using the overlay cursor
            let node_value = account_cursor.seek_exact(nibbles.0)?.map(|(_, node)| node);
            account_nodes.push((nibbles.0, node_value));
        }

        // Step 4: Collect all storage trie nodes that changed in the target block
        let mut storage_tries = B256Map::default();
        let mut storages_trie_cursor = tx.cursor_dup_read::<tables::StoragesTrieChangeSets>()?;
        let storage_range_start = BlockNumberHashedAddress((block_number, B256::ZERO));
        let storage_range_end = BlockNumberHashedAddress((block_number + 1, B256::ZERO));

        let mut current_hashed_address = None;
        let mut storage_cursor = None;

        for entry in storages_trie_cursor.walk_range(storage_range_start..storage_range_end)? {
            let (
                BlockNumberHashedAddress((_, hashed_address)),
                TrieChangeSetsEntry { nibbles, .. },
            ) = entry?;

            // Check if we need to create a new storage cursor for a different account
            if current_hashed_address != Some(hashed_address) {
                storage_cursor = Some(cursor_factory.storage_trie_cursor(hashed_address)?);
                current_hashed_address = Some(hashed_address);
            }

            // Look up the current value of this storage trie node
            let cursor =
                storage_cursor.as_mut().expect("storage_cursor was just initialized above");
            let node_value = cursor.seek_exact(nibbles.0)?.map(|(_, node)| node);
            storage_tries
                .entry(hashed_address)
                .or_insert_with(|| StorageTrieUpdatesSorted {
                    storage_nodes: Vec::new(),
                    is_deleted: false,
                })
                .storage_nodes
                .push((nibbles.0, node_value));
        }

        Ok(TrieUpdatesSorted::new(account_nodes, storage_tries))
    }
}

impl<TX: DbTxMut + DbTx + 'static, N: NodeTypes> StorageTrieWriter for DatabaseProvider<TX, N> {
    /// Writes storage trie updates from the given storage trie map with already sorted updates.
    ///
    /// Expects the storage trie updates to already be sorted by the hashed address key.
    ///
    /// Returns the number of entries modified.
    fn write_storage_trie_updates_sorted<'a>(
        &self,
        storage_tries: impl Iterator<Item = (&'a B256, &'a StorageTrieUpdatesSorted)>,
    ) -> ProviderResult<usize> {
        let mut num_entries = 0;
        let mut storage_tries = storage_tries.collect::<Vec<_>>();
        storage_tries.sort_unstable_by(|a, b| a.0.cmp(b.0));
        let mut cursor = self.tx_ref().cursor_dup_write::<tables::StoragesTrie>()?;
        for (hashed_address, storage_trie_updates) in storage_tries {
            let mut db_storage_trie_cursor =
                DatabaseStorageTrieCursor::new(cursor, *hashed_address);
            num_entries +=
                db_storage_trie_cursor.write_storage_trie_updates_sorted(storage_trie_updates)?;
            cursor = db_storage_trie_cursor.cursor;
        }

        Ok(num_entries)
    }

    /// Records the current values of all trie nodes which will be updated using the
    /// `StorageTrieUpdates` into the storage trie changesets table.
    ///
    /// The intended usage of this method is to call it _prior_ to calling
    /// `write_storage_trie_updates` with the same set of `StorageTrieUpdates`.
    ///
    /// Returns the number of keys written.
    fn write_storage_trie_changesets<'a>(
        &self,
        block_number: BlockNumber,
        storage_tries: impl Iterator<Item = (&'a B256, &'a StorageTrieUpdatesSorted)>,
        updates_overlay: Option<&TrieUpdatesSorted>,
    ) -> ProviderResult<usize> {
        let mut num_written = 0;

        let mut changeset_cursor =
            self.tx_ref().cursor_dup_write::<tables::StoragesTrieChangeSets>()?;

        // We hold two cursors to the same table because we use them simultaneously when an
        // account's storage is wiped. We keep them outside the for-loop so they can be re-used
        // between accounts.
        let changed_curr_values_cursor = self.tx_ref().cursor_dup_read::<tables::StoragesTrie>()?;
        let wiped_nodes_cursor = self.tx_ref().cursor_dup_read::<tables::StoragesTrie>()?;

        // DatabaseStorageTrieCursor requires ownership of the cursor. The easiest way to deal with
        // this is to create this outer variable with an initial dummy account, and overwrite it on
        // every loop for every real account.
        let mut changed_curr_values_cursor = DatabaseStorageTrieCursor::new(
            changed_curr_values_cursor,
            B256::default(), // Will be set per iteration
        );
        let mut wiped_nodes_cursor = DatabaseStorageTrieCursor::new(
            wiped_nodes_cursor,
            B256::default(), // Will be set per iteration
        );

        // Create empty TrieUpdatesSorted for when updates_overlay is None
        let empty_updates = TrieUpdatesSorted::default();

        for (hashed_address, storage_trie_updates) in storage_tries {
            let changeset_key = BlockNumberHashedAddress((block_number, *hashed_address));

            // Update the hashed address for the cursors
            changed_curr_values_cursor =
                DatabaseStorageTrieCursor::new(changed_curr_values_cursor.cursor, *hashed_address);

            // Get the overlay updates, or use empty updates
            let overlay = updates_overlay.unwrap_or(&empty_updates);

            // Wrap the cursor in InMemoryTrieCursor with the overlay
            let mut in_memory_changed_cursor = InMemoryTrieCursor::new_storage(
                &mut changed_curr_values_cursor,
                overlay,
                *hashed_address,
            );

            // Create an iterator which produces the current values of all updated paths, or None if
            // they are currently unset.
            let curr_values_of_changed = StorageTrieCurrentValuesIter::new(
                storage_trie_updates.storage_nodes.iter().map(|e| e.0),
                &mut in_memory_changed_cursor,
            )?;

            if storage_trie_updates.is_deleted() {
                // Create an iterator that starts from the beginning of the storage trie for this
                // account
                wiped_nodes_cursor =
                    DatabaseStorageTrieCursor::new(wiped_nodes_cursor.cursor, *hashed_address);

                // Wrap the wiped nodes cursor in InMemoryTrieCursor with the overlay
                let mut in_memory_wiped_cursor = InMemoryTrieCursor::new_storage(
                    &mut wiped_nodes_cursor,
                    overlay,
                    *hashed_address,
                );

                let all_nodes = TrieCursorIter::new(&mut in_memory_wiped_cursor);

                for wiped in storage_trie_wiped_changeset_iter(curr_values_of_changed, all_nodes)? {
                    let (path, node) = wiped?;
                    num_written += 1;
                    changeset_cursor.append_dup(
                        changeset_key,
                        TrieChangeSetsEntry { nibbles: StoredNibblesSubKey(path), node },
                    )?;
                }
            } else {
                for curr_value in curr_values_of_changed {
                    let (path, node) = curr_value?;
                    num_written += 1;
                    changeset_cursor.append_dup(
                        changeset_key,
                        TrieChangeSetsEntry { nibbles: StoredNibblesSubKey(path), node },
                    )?;
                }
            }
        }

        Ok(num_written)
    }
}

impl<TX: DbTxMut + DbTx + 'static, N: NodeTypes> HashingWriter for DatabaseProvider<TX, N> {
    fn unwind_account_hashing<'a>(
        &self,
        changesets: impl Iterator<Item = &'a (BlockNumber, AccountBeforeTx)>,
    ) -> ProviderResult<BTreeMap<B256, Option<Account>>> {
        // Aggregate all block changesets and make a list of accounts that have been changed.
        // Note that collecting and then reversing the order is necessary to ensure that the
        // changes are applied in the correct order.
        let hashed_accounts = changesets
            .into_iter()
            .map(|(_, e)| (keccak256(e.address), e.info))
            .collect::<Vec<_>>()
            .into_iter()
            .rev()
            .collect::<BTreeMap<_, _>>();

        // Apply values to HashedState, and remove the account if it's None.
        let mut hashed_accounts_cursor = self.tx.cursor_write::<tables::HashedAccounts>()?;
        for (hashed_address, account) in &hashed_accounts {
            if let Some(account) = account {
                hashed_accounts_cursor.upsert(*hashed_address, account)?;
            } else if hashed_accounts_cursor.seek_exact(*hashed_address)?.is_some() {
                hashed_accounts_cursor.delete_current()?;
            }
        }

        Ok(hashed_accounts)
    }

    fn unwind_account_hashing_range(
        &self,
        range: impl RangeBounds<BlockNumber>,
    ) -> ProviderResult<BTreeMap<B256, Option<Account>>> {
        let changesets = self
            .tx
            .cursor_read::<tables::AccountChangeSets>()?
            .walk_range(range)?
            .collect::<Result<Vec<_>, _>>()?;
        self.unwind_account_hashing(changesets.iter())
    }

    fn insert_account_for_hashing(
        &self,
        changesets: impl IntoIterator<Item = (Address, Option<Account>)>,
    ) -> ProviderResult<BTreeMap<B256, Option<Account>>> {
        let mut hashed_accounts_cursor = self.tx.cursor_write::<tables::HashedAccounts>()?;
        let hashed_accounts =
            changesets.into_iter().map(|(ad, ac)| (keccak256(ad), ac)).collect::<BTreeMap<_, _>>();
        for (hashed_address, account) in &hashed_accounts {
            if let Some(account) = account {
                hashed_accounts_cursor.upsert(*hashed_address, account)?;
            } else if hashed_accounts_cursor.seek_exact(*hashed_address)?.is_some() {
                hashed_accounts_cursor.delete_current()?;
            }
        }
        Ok(hashed_accounts)
    }

    fn unwind_storage_hashing(
        &self,
        changesets: impl Iterator<Item = (BlockNumberAddress, StorageEntry)>,
    ) -> ProviderResult<HashMap<B256, BTreeSet<B256>>> {
        // Aggregate all block changesets and make list of accounts that have been changed.
        let mut hashed_storages = changesets
            .into_iter()
            .map(|(BlockNumberAddress((_, address)), storage_entry)| {
                (keccak256(address), keccak256(storage_entry.key), storage_entry.value)
            })
            .collect::<Vec<_>>();
        hashed_storages.sort_by_key(|(ha, hk, _)| (*ha, *hk));

        // Apply values to HashedState, and remove the account if it's None.
        let mut hashed_storage_keys: HashMap<B256, BTreeSet<B256>> =
            HashMap::with_capacity_and_hasher(hashed_storages.len(), Default::default());
        let mut hashed_storage = self.tx.cursor_dup_write::<tables::HashedStorages>()?;
        for (hashed_address, key, value) in hashed_storages.into_iter().rev() {
            hashed_storage_keys.entry(hashed_address).or_default().insert(key);

            if hashed_storage
                .seek_by_key_subkey(hashed_address, key)?
                .filter(|entry| entry.key == key)
                .is_some()
            {
                hashed_storage.delete_current()?;
            }

            if !value.is_zero() {
                hashed_storage.upsert(hashed_address, &StorageEntry { key, value })?;
            }
        }
        Ok(hashed_storage_keys)
    }

    fn unwind_storage_hashing_range(
        &self,
        range: impl RangeBounds<BlockNumberAddress>,
    ) -> ProviderResult<HashMap<B256, BTreeSet<B256>>> {
        let changesets = self
            .tx
            .cursor_read::<tables::StorageChangeSets>()?
            .walk_range(range)?
            .collect::<Result<Vec<_>, _>>()?;
        self.unwind_storage_hashing(changesets.into_iter())
    }

    fn insert_storage_for_hashing(
        &self,
        storages: impl IntoIterator<Item = (Address, impl IntoIterator<Item = StorageEntry>)>,
    ) -> ProviderResult<HashMap<B256, BTreeSet<B256>>> {
        // hash values
        let hashed_storages =
            storages.into_iter().fold(BTreeMap::new(), |mut map, (address, storage)| {
                let storage = storage.into_iter().fold(BTreeMap::new(), |mut map, entry| {
                    map.insert(keccak256(entry.key), entry.value);
                    map
                });
                map.insert(keccak256(address), storage);
                map
            });

        let hashed_storage_keys = hashed_storages
            .iter()
            .map(|(hashed_address, entries)| (*hashed_address, entries.keys().copied().collect()))
            .collect();

        let mut hashed_storage_cursor = self.tx.cursor_dup_write::<tables::HashedStorages>()?;
        // Hash the address and key and apply them to HashedStorage (if Storage is None
        // just remove it);
        hashed_storages.into_iter().try_for_each(|(hashed_address, storage)| {
            storage.into_iter().try_for_each(|(key, value)| -> ProviderResult<()> {
                if hashed_storage_cursor
                    .seek_by_key_subkey(hashed_address, key)?
                    .filter(|entry| entry.key == key)
                    .is_some()
                {
                    hashed_storage_cursor.delete_current()?;
                }

                if !value.is_zero() {
                    hashed_storage_cursor.upsert(hashed_address, &StorageEntry { key, value })?;
                }
                Ok(())
            })
        })?;

        Ok(hashed_storage_keys)
    }
}

impl<TX: DbTxMut + DbTx + 'static, N: NodeTypes> HistoryWriter for DatabaseProvider<TX, N> {
    fn unwind_account_history_indices<'a>(
        &self,
        changesets: impl Iterator<Item = &'a (BlockNumber, AccountBeforeTx)>,
    ) -> ProviderResult<usize> {
        let mut last_indices = changesets
            .into_iter()
            .map(|(index, account)| (account.address, *index))
            .collect::<Vec<_>>();
        last_indices.sort_by_key(|(a, _)| *a);

        // Unwind the account history index.
        let mut cursor = self.tx.cursor_write::<tables::AccountsHistory>()?;
        for &(address, rem_index) in &last_indices {
            let partial_shard = unwind_history_shards::<_, tables::AccountsHistory, _>(
                &mut cursor,
                ShardedKey::last(address),
                rem_index,
                |sharded_key| sharded_key.key == address,
            )?;

            // Check the last returned partial shard.
            // If it's not empty, the shard needs to be reinserted.
            if !partial_shard.is_empty() {
                cursor.insert(
                    ShardedKey::last(address),
                    &BlockNumberList::new_pre_sorted(partial_shard),
                )?;
            }
        }

        let changesets = last_indices.len();
        Ok(changesets)
    }

    fn unwind_account_history_indices_range(
        &self,
        range: impl RangeBounds<BlockNumber>,
    ) -> ProviderResult<usize> {
        let changesets = self
            .tx
            .cursor_read::<tables::AccountChangeSets>()?
            .walk_range(range)?
            .collect::<Result<Vec<_>, _>>()?;
        self.unwind_account_history_indices(changesets.iter())
    }

    fn insert_account_history_index(
        &self,
        account_transitions: impl IntoIterator<Item = (Address, impl IntoIterator<Item = u64>)>,
    ) -> ProviderResult<()> {
        self.append_history_index::<_, tables::AccountsHistory>(
            account_transitions,
            ShardedKey::new,
        )
    }

    fn unwind_storage_history_indices(
        &self,
        changesets: impl Iterator<Item = (BlockNumberAddress, StorageEntry)>,
    ) -> ProviderResult<usize> {
        let mut storage_changesets = changesets
            .into_iter()
            .map(|(BlockNumberAddress((bn, address)), storage)| (address, storage.key, bn))
            .collect::<Vec<_>>();
        storage_changesets.sort_by_key(|(address, key, _)| (*address, *key));

        let mut cursor = self.tx.cursor_write::<tables::StoragesHistory>()?;
        for &(address, storage_key, rem_index) in &storage_changesets {
            let partial_shard = unwind_history_shards::<_, tables::StoragesHistory, _>(
                &mut cursor,
                StorageShardedKey::last(address, storage_key),
                rem_index,
                |storage_sharded_key| {
                    storage_sharded_key.address == address &&
                        storage_sharded_key.sharded_key.key == storage_key
                },
            )?;

            // Check the last returned partial shard.
            // If it's not empty, the shard needs to be reinserted.
            if !partial_shard.is_empty() {
                cursor.insert(
                    StorageShardedKey::last(address, storage_key),
                    &BlockNumberList::new_pre_sorted(partial_shard),
                )?;
            }
        }

        let changesets = storage_changesets.len();
        Ok(changesets)
    }

    fn unwind_storage_history_indices_range(
        &self,
        range: impl RangeBounds<BlockNumberAddress>,
    ) -> ProviderResult<usize> {
        let changesets = self
            .tx
            .cursor_read::<tables::StorageChangeSets>()?
            .walk_range(range)?
            .collect::<Result<Vec<_>, _>>()?;
        self.unwind_storage_history_indices(changesets.into_iter())
    }

    fn insert_storage_history_index(
        &self,
        storage_transitions: impl IntoIterator<Item = ((Address, B256), impl IntoIterator<Item = u64>)>,
    ) -> ProviderResult<()> {
        self.append_history_index::<_, tables::StoragesHistory>(
            storage_transitions,
            |(address, storage_key), highest_block_number| {
                StorageShardedKey::new(address, storage_key, highest_block_number)
            },
        )
    }

    fn update_history_indices(&self, range: RangeInclusive<BlockNumber>) -> ProviderResult<()> {
        // account history stage
        {
            let indices = self.changed_accounts_and_blocks_with_range(range.clone())?;
            self.insert_account_history_index(indices)?;
        }

        // storage history stage
        {
            let indices = self.changed_storages_and_blocks_with_range(range)?;
            self.insert_storage_history_index(indices)?;
        }

        Ok(())
    }
}

impl<TX: DbTxMut + DbTx + 'static, N: NodeTypesForProvider + 'static> BlockExecutionWriter
    for DatabaseProvider<TX, N>
{
    fn take_block_and_execution_above(
        &self,
        block: BlockNumber,
    ) -> ProviderResult<Chain<Self::Primitives>> {
        let range = block + 1..=self.last_block_number()?;

        self.unwind_trie_state_from(block + 1)?;

        // get execution res
        let execution_state = self.take_state_above(block)?;

        let blocks = self.recovered_block_range(range)?;

        // remove block bodies it is needed for both get block range and get block execution results
        // that is why it is deleted afterwards.
        self.remove_blocks_above(block)?;

        // Update pipeline progress
        self.update_pipeline_stages(block, true)?;

        Ok(Chain::new(blocks, execution_state, None))
    }

    fn remove_block_and_execution_above(&self, block: BlockNumber) -> ProviderResult<()> {
        self.unwind_trie_state_from(block + 1)?;

        // remove execution res
        self.remove_state_above(block)?;

        // remove block bodies it is needed for both get block range and get block execution results
        // that is why it is deleted afterwards.
        self.remove_blocks_above(block)?;

        // Update pipeline progress
        self.update_pipeline_stages(block, true)?;

        Ok(())
    }
}

impl<TX: DbTxMut + DbTx + 'static, N: NodeTypesForProvider + 'static> BlockWriter
    for DatabaseProvider<TX, N>
{
    type Block = BlockTy<N>;
    type Receipt = ReceiptTy<N>;

    /// Inserts the block into the database, always modifying the following static file segments and
    /// tables:
    /// * [`StaticFileSegment::Headers`]
    /// * [`tables::HeaderNumbers`]
    /// * [`tables::BlockBodyIndices`]
    ///
    /// If there are transactions in the block, the following static file segments and tables will
    /// be modified:
    /// * [`StaticFileSegment::Transactions`]
    /// * [`tables::TransactionBlocks`]
    ///
    /// If ommers are not empty, this will modify [`BlockOmmers`](tables::BlockOmmers).
    /// If withdrawals are not empty, this will modify
    /// [`BlockWithdrawals`](tables::BlockWithdrawals).
    ///
    /// If the provider has __not__ configured full sender pruning, this will modify
    /// [`TransactionSenders`](tables::TransactionSenders).
    ///
    /// If the provider has __not__ configured full transaction lookup pruning, this will modify
    /// [`TransactionHashNumbers`](tables::TransactionHashNumbers).
    fn insert_block(
        &self,
        block: RecoveredBlock<Self::Block>,
    ) -> ProviderResult<StoredBlockBodyIndices> {
        let block_number = block.number();

        let mut durations_recorder = metrics::DurationsRecorder::default();

        self.static_file_provider
            .get_writer(block_number, StaticFileSegment::Headers)?
            .append_header(block.header(), &block.hash())?;

        self.tx.put::<tables::HeaderNumbers>(block.hash(), block_number)?;
        durations_recorder.record_relative(metrics::Action::InsertHeaderNumbers);

        let mut next_tx_num = self
            .tx
            .cursor_read::<tables::TransactionBlocks>()?
            .last()?
            .map(|(n, _)| n + 1)
            .unwrap_or_default();
        durations_recorder.record_relative(metrics::Action::GetNextTxNum);
        let first_tx_num = next_tx_num;

        let tx_count = block.body().transaction_count() as u64;

        // Ensures we have all the senders for the block's transactions.
        for (transaction, sender) in block.body().transactions_iter().zip(block.senders_iter()) {
            let hash = transaction.tx_hash();

            if self.prune_modes.sender_recovery.as_ref().is_none_or(|m| !m.is_full()) {
                self.tx.put::<tables::TransactionSenders>(next_tx_num, *sender)?;
            }

            if self.prune_modes.transaction_lookup.is_none_or(|m| !m.is_full()) {
                self.tx.put::<tables::TransactionHashNumbers>(*hash, next_tx_num)?;
            }
            next_tx_num += 1;
        }

        self.append_block_bodies(vec![(block_number, Some(block.into_body()))])?;

        debug!(
            target: "providers::db",
            ?block_number,
            actions = ?durations_recorder.actions,
            "Inserted block"
        );

        Ok(StoredBlockBodyIndices { first_tx_num, tx_count })
    }

    fn append_block_bodies(
        &self,
        bodies: Vec<(BlockNumber, Option<BodyTy<N>>)>,
    ) -> ProviderResult<()> {
        let Some(from_block) = bodies.first().map(|(block, _)| *block) else { return Ok(()) };

        // Initialize writer if we will be writing transactions to staticfiles
        let mut tx_writer =
            self.static_file_provider.get_writer(from_block, StaticFileSegment::Transactions)?;

        let mut block_indices_cursor = self.tx.cursor_write::<tables::BlockBodyIndices>()?;
        let mut tx_block_cursor = self.tx.cursor_write::<tables::TransactionBlocks>()?;

        // Get id for the next tx_num or zero if there are no transactions.
        let mut next_tx_num = tx_block_cursor.last()?.map(|(id, _)| id + 1).unwrap_or_default();

        for (block_number, body) in &bodies {
            // Increment block on static file header.
            tx_writer.increment_block(*block_number)?;

            let tx_count = body.as_ref().map(|b| b.transactions().len() as u64).unwrap_or_default();
            let block_indices = StoredBlockBodyIndices { first_tx_num: next_tx_num, tx_count };

            let mut durations_recorder = metrics::DurationsRecorder::default();

            // insert block meta
            block_indices_cursor.append(*block_number, &block_indices)?;

            durations_recorder.record_relative(metrics::Action::InsertBlockBodyIndices);

            let Some(body) = body else { continue };

            // write transaction block index
            if !body.transactions().is_empty() {
                tx_block_cursor.append(block_indices.last_tx_num(), block_number)?;
                durations_recorder.record_relative(metrics::Action::InsertTransactionBlocks);
            }

            // write transactions
            for transaction in body.transactions() {
                tx_writer.append_transaction(next_tx_num, transaction)?;

                // Increment transaction id for each transaction.
                next_tx_num += 1;
            }
        }

        self.storage.writer().write_block_bodies(self, bodies)?;

        Ok(())
    }

    fn remove_blocks_above(&self, block: BlockNumber) -> ProviderResult<()> {
        // Clean up HeaderNumbers for blocks being removed, we must clear all indexes from MDBX.
        for hash in self.canonical_hashes_range(block + 1, self.last_block_number()? + 1)? {
            self.tx.delete::<tables::HeaderNumbers>(hash, None)?;
        }

        // Get highest static file block for the total block range
        let highest_static_file_block = self
            .static_file_provider()
            .get_highest_static_file_block(StaticFileSegment::Headers)
            .expect("todo: error handling, headers should exist");

        // IMPORTANT: we use `highest_static_file_block.saturating_sub(block_number)` to make sure
        // we remove only what is ABOVE the block.
        //
        // i.e., if the highest static file block is 8, we want to remove above block 5 only, we
        // will have three blocks to remove, which will be block 8, 7, and 6.
        debug!(target: "providers::db", ?block, "Removing static file blocks above block_number");
        self.static_file_provider()
            .get_writer(block, StaticFileSegment::Headers)?
            .prune_headers(highest_static_file_block.saturating_sub(block))?;

        // First transaction to be removed
        let unwind_tx_from = self
            .block_body_indices(block)?
            .map(|b| b.next_tx_num())
            .ok_or(ProviderError::BlockBodyIndicesNotFound(block))?;

        // Last transaction to be removed
        let unwind_tx_to = self
            .tx
            .cursor_read::<tables::BlockBodyIndices>()?
            .last()?
            // shouldn't happen because this was OK above
            .ok_or(ProviderError::BlockBodyIndicesNotFound(block))?
            .1
            .last_tx_num();

        if unwind_tx_from <= unwind_tx_to {
            for (hash, _) in self.transaction_hashes_by_range(unwind_tx_from..(unwind_tx_to + 1))? {
                self.tx.delete::<tables::TransactionHashNumbers>(hash, None)?;
            }
        }

        self.remove::<tables::TransactionSenders>(unwind_tx_from..)?;

        self.remove_bodies_above(block)?;

        Ok(())
    }

    fn remove_bodies_above(&self, block: BlockNumber) -> ProviderResult<()> {
        self.storage.writer().remove_block_bodies_above(self, block)?;

        // First transaction to be removed
        let unwind_tx_from = self
            .block_body_indices(block)?
            .map(|b| b.next_tx_num())
            .ok_or(ProviderError::BlockBodyIndicesNotFound(block))?;

        self.remove::<tables::BlockBodyIndices>(block + 1..)?;
        self.remove::<tables::TransactionBlocks>(unwind_tx_from..)?;

        let static_file_tx_num =
            self.static_file_provider.get_highest_static_file_tx(StaticFileSegment::Transactions);

        let to_delete = static_file_tx_num
            .map(|static_tx| (static_tx + 1).saturating_sub(unwind_tx_from))
            .unwrap_or_default();

        self.static_file_provider
            .latest_writer(StaticFileSegment::Transactions)?
            .prune_transactions(to_delete, block)?;

        Ok(())
    }

    /// TODO(joshie): this fn should be moved to `UnifiedStorageWriter` eventually
    fn append_blocks_with_state(
        &self,
        blocks: Vec<RecoveredBlock<Self::Block>>,
        execution_outcome: &ExecutionOutcome<Self::Receipt>,
        hashed_state: HashedPostStateSorted,
    ) -> ProviderResult<()> {
        if blocks.is_empty() {
            debug!(target: "providers::db", "Attempted to append empty block range");
            return Ok(())
        }

        // Blocks are not empty, so no need to handle the case of `blocks.first()` being
        // `None`.
        let first_number = blocks[0].number();

        // Blocks are not empty, so no need to handle the case of `blocks.last()` being
        // `None`.
        let last_block_number = blocks[blocks.len() - 1].number();

        let mut durations_recorder = metrics::DurationsRecorder::default();

        // Insert the blocks
        for block in blocks {
            self.insert_block(block)?;
            durations_recorder.record_relative(metrics::Action::InsertBlock);
        }

        self.write_state(execution_outcome, OriginalValuesKnown::No)?;
        durations_recorder.record_relative(metrics::Action::InsertState);

        // insert hashes and intermediate merkle nodes
        self.write_hashed_state(&hashed_state)?;
        durations_recorder.record_relative(metrics::Action::InsertHashes);

        self.update_history_indices(first_number..=last_block_number)?;
        durations_recorder.record_relative(metrics::Action::InsertHistoryIndices);

        // Update pipeline progress
        self.update_pipeline_stages(last_block_number, false)?;
        durations_recorder.record_relative(metrics::Action::UpdatePipelineStages);

        debug!(target: "providers::db", range = ?first_number..=last_block_number, actions = ?durations_recorder.actions, "Appended blocks");

        Ok(())
    }
}

impl<TX: DbTx + 'static, N: NodeTypes> PruneCheckpointReader for DatabaseProvider<TX, N> {
    fn get_prune_checkpoint(
        &self,
        segment: PruneSegment,
    ) -> ProviderResult<Option<PruneCheckpoint>> {
        Ok(self.tx.get::<tables::PruneCheckpoints>(segment)?)
    }

    fn get_prune_checkpoints(&self) -> ProviderResult<Vec<(PruneSegment, PruneCheckpoint)>> {
        Ok(PruneSegment::variants()
            .filter_map(|segment| {
                self.tx
                    .get::<tables::PruneCheckpoints>(segment)
                    .transpose()
                    .map(|chk| chk.map(|chk| (segment, chk)))
            })
            .collect::<Result<_, _>>()?)
    }
}

impl<TX: DbTxMut, N: NodeTypes> PruneCheckpointWriter for DatabaseProvider<TX, N> {
    fn save_prune_checkpoint(
        &self,
        segment: PruneSegment,
        checkpoint: PruneCheckpoint,
    ) -> ProviderResult<()> {
        Ok(self.tx.put::<tables::PruneCheckpoints>(segment, checkpoint)?)
    }
}

impl<TX: DbTx + 'static, N: NodeTypesForProvider> StatsReader for DatabaseProvider<TX, N> {
    fn count_entries<T: Table>(&self) -> ProviderResult<usize> {
        let db_entries = self.tx.entries::<T>()?;
        let static_file_entries = match self.static_file_provider.count_entries::<T>() {
            Ok(entries) => entries,
            Err(ProviderError::UnsupportedProvider) => 0,
            Err(err) => return Err(err),
        };

        Ok(db_entries + static_file_entries)
    }
}

impl<TX: DbTx + 'static, N: NodeTypes> ChainStateBlockReader for DatabaseProvider<TX, N> {
    fn last_finalized_block_number(&self) -> ProviderResult<Option<BlockNumber>> {
        let mut finalized_blocks = self
            .tx
            .cursor_read::<tables::ChainState>()?
            .walk(Some(tables::ChainStateKey::LastFinalizedBlock))?
            .take(1)
            .collect::<Result<BTreeMap<tables::ChainStateKey, BlockNumber>, _>>()?;

        let last_finalized_block_number = finalized_blocks.pop_first().map(|pair| pair.1);
        Ok(last_finalized_block_number)
    }

    fn last_safe_block_number(&self) -> ProviderResult<Option<BlockNumber>> {
        let mut finalized_blocks = self
            .tx
            .cursor_read::<tables::ChainState>()?
            .walk(Some(tables::ChainStateKey::LastSafeBlock))?
            .take(1)
            .collect::<Result<BTreeMap<tables::ChainStateKey, BlockNumber>, _>>()?;

        let last_finalized_block_number = finalized_blocks.pop_first().map(|pair| pair.1);
        Ok(last_finalized_block_number)
    }
}

impl<TX: DbTxMut, N: NodeTypes> ChainStateBlockWriter for DatabaseProvider<TX, N> {
    fn save_finalized_block_number(&self, block_number: BlockNumber) -> ProviderResult<()> {
        Ok(self
            .tx
            .put::<tables::ChainState>(tables::ChainStateKey::LastFinalizedBlock, block_number)?)
    }

    fn save_safe_block_number(&self, block_number: BlockNumber) -> ProviderResult<()> {
        Ok(self.tx.put::<tables::ChainState>(tables::ChainStateKey::LastSafeBlock, block_number)?)
    }
}

impl<TX: DbTx + 'static, N: NodeTypes + 'static> DBProvider for DatabaseProvider<TX, N> {
    type Tx = TX;

    fn tx_ref(&self) -> &Self::Tx {
        &self.tx
    }

    fn tx_mut(&mut self) -> &mut Self::Tx {
        &mut self.tx
    }

    fn into_tx(self) -> Self::Tx {
        self.tx
    }

    fn prune_modes_ref(&self) -> &PruneModes {
        self.prune_modes_ref()
    }

    /// Commit database transaction and static files.
    fn commit(self) -> ProviderResult<bool> {
        // For unwinding it makes more sense to commit the database first, since if
        // it is interrupted before the static files commit, we can just
        // truncate the static files according to the
        // checkpoints on the next start-up.
        if self.static_file_provider.has_unwind_queued() {
            self.tx.commit()?;
            self.static_file_provider.commit()?;
        } else {
            self.static_file_provider.commit()?;
            self.tx.commit()?;
        }

        Ok(true)
    }
}

impl<TX: DbTx, N: NodeTypes> MetadataProvider for DatabaseProvider<TX, N> {
    fn get_metadata(&self, key: &str) -> ProviderResult<Option<Vec<u8>>> {
        self.tx.get::<tables::Metadata>(key.to_string()).map_err(Into::into)
    }
}

impl<TX: DbTxMut, N: NodeTypes> MetadataWriter for DatabaseProvider<TX, N> {
    fn write_metadata(&self, key: &str, value: Vec<u8>) -> ProviderResult<()> {
        self.tx.put::<tables::Metadata>(key.to_string(), value).map_err(Into::into)
    }
}

impl<TX: Send + Sync, N: NodeTypes> StorageSettingsCache for DatabaseProvider<TX, N> {
    fn cached_storage_settings(&self) -> StorageSettings {
        *self.storage_settings.read()
    }

    fn set_storage_settings_cache(&self, settings: StorageSettings) {
        *self.storage_settings.write() = settings;
    }
}

#[cfg(test)]
mod tests {
    use super::*;
    use crate::{
        test_utils::{blocks::BlockchainTestData, create_test_provider_factory},
        BlockWriter,
    };
    use reth_ethereum_primitives::Receipt;
    use reth_testing_utils::generators::{self, random_block, BlockParams};
    use reth_trie::Nibbles;

    #[test]
    fn test_receipts_by_block_range_empty_range() {
        let factory = create_test_provider_factory();
        let provider = factory.provider().unwrap();

        // empty range should return empty vec
        let start = 10u64;
        let end = 9u64;
        let result = provider.receipts_by_block_range(start..=end).unwrap();
        assert_eq!(result, Vec::<Vec<reth_ethereum_primitives::Receipt>>::new());
    }

    #[test]
    fn test_receipts_by_block_range_nonexistent_blocks() {
        let factory = create_test_provider_factory();
        let provider = factory.provider().unwrap();

        // non-existent blocks should return empty vecs for each block
        let result = provider.receipts_by_block_range(10..=12).unwrap();
        assert_eq!(result, vec![vec![], vec![], vec![]]);
    }

    #[test]
    fn test_receipts_by_block_range_single_block() {
        let factory = create_test_provider_factory();
        let data = BlockchainTestData::default();

        let provider_rw = factory.provider_rw().unwrap();
        provider_rw.insert_block(data.genesis.clone().try_recover().unwrap()).unwrap();
        provider_rw
            .write_state(
                &ExecutionOutcome { first_block: 0, receipts: vec![vec![]], ..Default::default() },
                crate::OriginalValuesKnown::No,
            )
            .unwrap();
        provider_rw.insert_block(data.blocks[0].0.clone()).unwrap();
        provider_rw.write_state(&data.blocks[0].1, crate::OriginalValuesKnown::No).unwrap();
        provider_rw.commit().unwrap();

        let provider = factory.provider().unwrap();
        let result = provider.receipts_by_block_range(1..=1).unwrap();

        // should have one vec with one receipt
        assert_eq!(result.len(), 1);
        assert_eq!(result[0].len(), 1);
        assert_eq!(result[0][0], data.blocks[0].1.receipts()[0][0]);
    }

    #[test]
    fn test_receipts_by_block_range_multiple_blocks() {
        let factory = create_test_provider_factory();
        let data = BlockchainTestData::default();

        let provider_rw = factory.provider_rw().unwrap();
        provider_rw.insert_block(data.genesis.clone().try_recover().unwrap()).unwrap();
        provider_rw
            .write_state(
                &ExecutionOutcome { first_block: 0, receipts: vec![vec![]], ..Default::default() },
                crate::OriginalValuesKnown::No,
            )
            .unwrap();
        for i in 0..3 {
            provider_rw.insert_block(data.blocks[i].0.clone()).unwrap();
            provider_rw.write_state(&data.blocks[i].1, crate::OriginalValuesKnown::No).unwrap();
        }
        provider_rw.commit().unwrap();

        let provider = factory.provider().unwrap();
        let result = provider.receipts_by_block_range(1..=3).unwrap();

        // should have 3 vecs, each with one receipt
        assert_eq!(result.len(), 3);
        for (i, block_receipts) in result.iter().enumerate() {
            assert_eq!(block_receipts.len(), 1);
            assert_eq!(block_receipts[0], data.blocks[i].1.receipts()[0][0]);
        }
    }

    #[test]
    fn test_receipts_by_block_range_blocks_with_varying_tx_counts() {
        let factory = create_test_provider_factory();
        let data = BlockchainTestData::default();

        let provider_rw = factory.provider_rw().unwrap();
        provider_rw.insert_block(data.genesis.clone().try_recover().unwrap()).unwrap();
        provider_rw
            .write_state(
                &ExecutionOutcome { first_block: 0, receipts: vec![vec![]], ..Default::default() },
                crate::OriginalValuesKnown::No,
            )
            .unwrap();

        // insert blocks 1-3 with receipts
        for i in 0..3 {
            provider_rw.insert_block(data.blocks[i].0.clone()).unwrap();
            provider_rw.write_state(&data.blocks[i].1, crate::OriginalValuesKnown::No).unwrap();
        }
        provider_rw.commit().unwrap();

        let provider = factory.provider().unwrap();
        let result = provider.receipts_by_block_range(1..=3).unwrap();

        // verify each block has one receipt
        assert_eq!(result.len(), 3);
        for block_receipts in &result {
            assert_eq!(block_receipts.len(), 1);
        }
    }

    #[test]
    fn test_receipts_by_block_range_partial_range() {
        let factory = create_test_provider_factory();
        let data = BlockchainTestData::default();

        let provider_rw = factory.provider_rw().unwrap();
        provider_rw.insert_block(data.genesis.clone().try_recover().unwrap()).unwrap();
        provider_rw
            .write_state(
                &ExecutionOutcome { first_block: 0, receipts: vec![vec![]], ..Default::default() },
                crate::OriginalValuesKnown::No,
            )
            .unwrap();
        for i in 0..3 {
            provider_rw.insert_block(data.blocks[i].0.clone()).unwrap();
            provider_rw.write_state(&data.blocks[i].1, crate::OriginalValuesKnown::No).unwrap();
        }
        provider_rw.commit().unwrap();

        let provider = factory.provider().unwrap();

        // request range that includes both existing and non-existing blocks
        let result = provider.receipts_by_block_range(2..=5).unwrap();
        assert_eq!(result.len(), 4);

        // blocks 2-3 should have receipts, blocks 4-5 should be empty
        assert_eq!(result[0].len(), 1); // block 2
        assert_eq!(result[1].len(), 1); // block 3
        assert_eq!(result[2].len(), 0); // block 4 (doesn't exist)
        assert_eq!(result[3].len(), 0); // block 5 (doesn't exist)

        assert_eq!(result[0][0], data.blocks[1].1.receipts()[0][0]);
        assert_eq!(result[1][0], data.blocks[2].1.receipts()[0][0]);
    }

    #[test]
    fn test_receipts_by_block_range_all_empty_blocks() {
        let factory = create_test_provider_factory();
        let mut rng = generators::rng();

        // create blocks with no transactions
        let mut blocks = Vec::new();
        for i in 0..3 {
            let block =
                random_block(&mut rng, i, BlockParams { tx_count: Some(0), ..Default::default() });
            blocks.push(block);
        }

        let provider_rw = factory.provider_rw().unwrap();
        for block in blocks {
            provider_rw.insert_block(block.try_recover().unwrap()).unwrap();
        }
        provider_rw.commit().unwrap();

        let provider = factory.provider().unwrap();
        let result = provider.receipts_by_block_range(1..=3).unwrap();

        assert_eq!(result.len(), 3);
        for block_receipts in result {
            assert_eq!(block_receipts.len(), 0);
        }
    }

    #[test]
    fn test_receipts_by_block_range_consistency_with_individual_calls() {
        let factory = create_test_provider_factory();
        let data = BlockchainTestData::default();

        let provider_rw = factory.provider_rw().unwrap();
        provider_rw.insert_block(data.genesis.clone().try_recover().unwrap()).unwrap();
        provider_rw
            .write_state(
                &ExecutionOutcome { first_block: 0, receipts: vec![vec![]], ..Default::default() },
                crate::OriginalValuesKnown::No,
            )
            .unwrap();
        for i in 0..3 {
            provider_rw.insert_block(data.blocks[i].0.clone()).unwrap();
            provider_rw.write_state(&data.blocks[i].1, crate::OriginalValuesKnown::No).unwrap();
        }
        provider_rw.commit().unwrap();

        let provider = factory.provider().unwrap();

        // get receipts using block range method
        let range_result = provider.receipts_by_block_range(1..=3).unwrap();

        // get receipts using individual block calls
        let mut individual_results = Vec::new();
        for block_num in 1..=3 {
            let receipts =
                provider.receipts_by_block(block_num.into()).unwrap().unwrap_or_default();
            individual_results.push(receipts);
        }

        assert_eq!(range_result, individual_results);
    }

    #[test]
    fn test_write_trie_changesets() {
        use reth_db_api::models::BlockNumberHashedAddress;
        use reth_trie::{BranchNodeCompact, StorageTrieEntry};

        let factory = create_test_provider_factory();
        let provider_rw = factory.provider_rw().unwrap();

        let block_number = 1u64;

        // Create some test nibbles and nodes
        let account_nibbles1 = Nibbles::from_nibbles([0x1, 0x2, 0x3, 0x4]);
        let account_nibbles2 = Nibbles::from_nibbles([0x5, 0x6, 0x7, 0x8]);

        let node1 = BranchNodeCompact::new(
            0b1111_1111_1111_1111, // state_mask
            0b0000_0000_0000_0000, // tree_mask
            0b0000_0000_0000_0000, // hash_mask
            vec![],                // hashes
            None,                  // root hash
        );

        // Pre-populate AccountsTrie with a node that will be updated (for account_nibbles1)
        {
            let mut cursor = provider_rw.tx_ref().cursor_write::<tables::AccountsTrie>().unwrap();
            cursor.insert(StoredNibbles(account_nibbles1), &node1).unwrap();
        }

        // Create account trie updates: one Some (update) and one None (removal)
        let account_nodes = vec![
            (account_nibbles1, Some(node1.clone())), // This will update existing node
            (account_nibbles2, None),                // This will be a removal (no existing node)
        ];

        // Create storage trie updates
        let storage_address1 = B256::from([1u8; 32]); // Normal storage trie
        let storage_address2 = B256::from([2u8; 32]); // Wiped storage trie

        let storage_nibbles1 = Nibbles::from_nibbles([0xa, 0xb]);
        let storage_nibbles2 = Nibbles::from_nibbles([0xc, 0xd]);
        let storage_nibbles3 = Nibbles::from_nibbles([0xe, 0xf]);

        let storage_node1 = BranchNodeCompact::new(
            0b1111_0000_0000_0000,
            0b0000_0000_0000_0000,
            0b0000_0000_0000_0000,
            vec![],
            None,
        );

        let storage_node2 = BranchNodeCompact::new(
            0b0000_1111_0000_0000,
            0b0000_0000_0000_0000,
            0b0000_0000_0000_0000,
            vec![],
            None,
        );

        // Create an old version of storage_node1 to prepopulate
        let storage_node1_old = BranchNodeCompact::new(
            0b1010_0000_0000_0000, // Different mask to show it's an old value
            0b0000_0000_0000_0000,
            0b0000_0000_0000_0000,
            vec![],
            None,
        );

        // Pre-populate StoragesTrie for normal storage (storage_address1)
        {
            let mut cursor =
                provider_rw.tx_ref().cursor_dup_write::<tables::StoragesTrie>().unwrap();
            // Add node that will be updated (storage_nibbles1) with old value
            let entry = StorageTrieEntry {
                nibbles: StoredNibblesSubKey(storage_nibbles1),
                node: storage_node1_old.clone(),
            };
            cursor.upsert(storage_address1, &entry).unwrap();
        }

        // Pre-populate StoragesTrie for wiped storage (storage_address2)
        {
            let mut cursor =
                provider_rw.tx_ref().cursor_dup_write::<tables::StoragesTrie>().unwrap();
            // Add node that will be updated (storage_nibbles1)
            let entry1 = StorageTrieEntry {
                nibbles: StoredNibblesSubKey(storage_nibbles1),
                node: storage_node1.clone(),
            };
            cursor.upsert(storage_address2, &entry1).unwrap();
            // Add node that won't be updated but exists (storage_nibbles3)
            let entry3 = StorageTrieEntry {
                nibbles: StoredNibblesSubKey(storage_nibbles3),
                node: storage_node2.clone(),
            };
            cursor.upsert(storage_address2, &entry3).unwrap();
        }

        // Normal storage trie: one Some (update) and one None (new)
        let storage_trie1 = StorageTrieUpdatesSorted {
            is_deleted: false,
            storage_nodes: vec![
                (storage_nibbles1, Some(storage_node1.clone())), // This will update existing node
                (storage_nibbles2, None),                        // This is a new node
            ],
        };

        // Wiped storage trie
        let storage_trie2 = StorageTrieUpdatesSorted {
            is_deleted: true,
            storage_nodes: vec![
                (storage_nibbles1, Some(storage_node1.clone())), // Updated node already in db
                (storage_nibbles2, Some(storage_node2.clone())), /* Updated node not in db
                                                                  * storage_nibbles3 is in db
                                                                  * but not updated */
            ],
        };

        let mut storage_tries = B256Map::default();
        storage_tries.insert(storage_address1, storage_trie1);
        storage_tries.insert(storage_address2, storage_trie2);

        let trie_updates = TrieUpdatesSorted::new(account_nodes, storage_tries);

        // Write the changesets
        let num_written =
            provider_rw.write_trie_changesets(block_number, &trie_updates, None).unwrap();

        // Verify number of entries written
        // Account changesets: 2 (one update, one removal)
        // Storage changesets:
        //   - Normal storage: 2 (one update, one removal)
        //   - Wiped storage: 3 (two updated, one existing not updated)
        // Total: 2 + 2 + 3 = 7
        assert_eq!(num_written, 7);

        // Verify account changesets were written correctly
        {
            let mut cursor =
                provider_rw.tx_ref().cursor_dup_read::<tables::AccountsTrieChangeSets>().unwrap();

            // Get all entries for this block to see what was written
            let all_entries = cursor
                .walk_dup(Some(block_number), None)
                .unwrap()
                .collect::<Result<Vec<_>, _>>()
                .unwrap();

            // Assert the full value of all_entries in a single assert_eq
            assert_eq!(
                all_entries,
                vec![
                    (
                        block_number,
                        TrieChangeSetsEntry {
                            nibbles: StoredNibblesSubKey(account_nibbles1),
                            node: Some(node1),
                        }
                    ),
                    (
                        block_number,
                        TrieChangeSetsEntry {
                            nibbles: StoredNibblesSubKey(account_nibbles2),
                            node: None,
                        }
                    ),
                ]
            );
        }

        // Verify storage changesets were written correctly
        {
            let mut cursor =
                provider_rw.tx_ref().cursor_dup_read::<tables::StoragesTrieChangeSets>().unwrap();

            // Check normal storage trie changesets
            let key1 = BlockNumberHashedAddress((block_number, storage_address1));
            let entries1 =
                cursor.walk_dup(Some(key1), None).unwrap().collect::<Result<Vec<_>, _>>().unwrap();

            assert_eq!(
                entries1,
                vec![
                    (
                        key1,
                        TrieChangeSetsEntry {
                            nibbles: StoredNibblesSubKey(storage_nibbles1),
                            node: Some(storage_node1_old), // Old value that was prepopulated
                        }
                    ),
                    (
                        key1,
                        TrieChangeSetsEntry {
                            nibbles: StoredNibblesSubKey(storage_nibbles2),
                            node: None, // New node, no previous value
                        }
                    ),
                ]
            );

            // Check wiped storage trie changesets
            let key2 = BlockNumberHashedAddress((block_number, storage_address2));
            let entries2 =
                cursor.walk_dup(Some(key2), None).unwrap().collect::<Result<Vec<_>, _>>().unwrap();

            assert_eq!(
                entries2,
                vec![
                    (
                        key2,
                        TrieChangeSetsEntry {
                            nibbles: StoredNibblesSubKey(storage_nibbles1),
                            node: Some(storage_node1), // Was in db, so has old value
                        }
                    ),
                    (
                        key2,
                        TrieChangeSetsEntry {
                            nibbles: StoredNibblesSubKey(storage_nibbles2),
                            node: None, // Was not in db
                        }
                    ),
                    (
                        key2,
                        TrieChangeSetsEntry {
                            nibbles: StoredNibblesSubKey(storage_nibbles3),
                            node: Some(storage_node2), // Existing node in wiped storage
                        }
                    ),
                ]
            );
        }

        provider_rw.commit().unwrap();
    }

    #[test]
    fn test_write_trie_changesets_with_overlay() {
        use reth_db_api::models::BlockNumberHashedAddress;
        use reth_trie::BranchNodeCompact;

        let factory = create_test_provider_factory();
        let provider_rw = factory.provider_rw().unwrap();

        let block_number = 1u64;

        // Create some test nibbles and nodes
        let account_nibbles1 = Nibbles::from_nibbles([0x1, 0x2, 0x3, 0x4]);
        let account_nibbles2 = Nibbles::from_nibbles([0x5, 0x6, 0x7, 0x8]);

        let node1 = BranchNodeCompact::new(
            0b1111_1111_1111_1111, // state_mask
            0b0000_0000_0000_0000, // tree_mask
            0b0000_0000_0000_0000, // hash_mask
            vec![],                // hashes
            None,                  // root hash
        );

        // NOTE: Unlike the previous test, we're NOT pre-populating the database
        // All node values will come from the overlay

        // Create the overlay with existing values that would normally be in the DB
        let node1_old = BranchNodeCompact::new(
            0b1010_1010_1010_1010, // Different mask to show it's the overlay "existing" value
            0b0000_0000_0000_0000,
            0b0000_0000_0000_0000,
            vec![],
            None,
        );

        // Create overlay account nodes
        let overlay_account_nodes = vec![
            (account_nibbles1, Some(node1_old.clone())), // This simulates existing node in overlay
        ];

        // Create account trie updates: one Some (update) and one None (removal)
        let account_nodes = vec![
            (account_nibbles1, Some(node1)), // This will update overlay node
            (account_nibbles2, None),        // This will be a removal (no existing node)
        ];

        // Create storage trie updates
        let storage_address1 = B256::from([1u8; 32]); // Normal storage trie
        let storage_address2 = B256::from([2u8; 32]); // Wiped storage trie

        let storage_nibbles1 = Nibbles::from_nibbles([0xa, 0xb]);
        let storage_nibbles2 = Nibbles::from_nibbles([0xc, 0xd]);
        let storage_nibbles3 = Nibbles::from_nibbles([0xe, 0xf]);

        let storage_node1 = BranchNodeCompact::new(
            0b1111_0000_0000_0000,
            0b0000_0000_0000_0000,
            0b0000_0000_0000_0000,
            vec![],
            None,
        );

        let storage_node2 = BranchNodeCompact::new(
            0b0000_1111_0000_0000,
            0b0000_0000_0000_0000,
            0b0000_0000_0000_0000,
            vec![],
            None,
        );

        // Create old versions for overlay
        let storage_node1_old = BranchNodeCompact::new(
            0b1010_0000_0000_0000, // Different mask to show it's an old value
            0b0000_0000_0000_0000,
            0b0000_0000_0000_0000,
            vec![],
            None,
        );

        // Create overlay storage nodes
        let mut overlay_storage_tries = B256Map::default();

        // Overlay for normal storage (storage_address1)
        let overlay_storage_trie1 = StorageTrieUpdatesSorted {
            is_deleted: false,
            storage_nodes: vec![
                (storage_nibbles1, Some(storage_node1_old.clone())), /* Simulates existing in
                                                                      * overlay */
            ],
        };

        // Overlay for wiped storage (storage_address2)
        let overlay_storage_trie2 = StorageTrieUpdatesSorted {
            is_deleted: false,
            storage_nodes: vec![
                (storage_nibbles1, Some(storage_node1.clone())), // Existing in overlay
                (storage_nibbles3, Some(storage_node2.clone())), // Also existing in overlay
            ],
        };

        overlay_storage_tries.insert(storage_address1, overlay_storage_trie1);
        overlay_storage_tries.insert(storage_address2, overlay_storage_trie2);

        let overlay = TrieUpdatesSorted::new(overlay_account_nodes, overlay_storage_tries);

        // Normal storage trie: one Some (update) and one None (new)
        let storage_trie1 = StorageTrieUpdatesSorted {
            is_deleted: false,
            storage_nodes: vec![
                (storage_nibbles1, Some(storage_node1.clone())), // This will update overlay node
                (storage_nibbles2, None),                        // This is a new node
            ],
        };

        // Wiped storage trie
        let storage_trie2 = StorageTrieUpdatesSorted {
            is_deleted: true,
            storage_nodes: vec![
                (storage_nibbles1, Some(storage_node1.clone())), // Updated node from overlay
                (storage_nibbles2, Some(storage_node2.clone())), /* Updated node not in overlay
                                                                  * storage_nibbles3 is in
                                                                  * overlay
                                                                  * but not updated */
            ],
        };

        let mut storage_tries = B256Map::default();
        storage_tries.insert(storage_address1, storage_trie1);
        storage_tries.insert(storage_address2, storage_trie2);

        let trie_updates = TrieUpdatesSorted::new(account_nodes, storage_tries);

        // Write the changesets WITH OVERLAY
        let num_written =
            provider_rw.write_trie_changesets(block_number, &trie_updates, Some(&overlay)).unwrap();

        // Verify number of entries written
        // Account changesets: 2 (one update from overlay, one removal)
        // Storage changesets:
        //   - Normal storage: 2 (one update from overlay, one new)
        //   - Wiped storage: 3 (two updated, one existing from overlay not updated)
        // Total: 2 + 2 + 3 = 7
        assert_eq!(num_written, 7);

        // Verify account changesets were written correctly
        {
            let mut cursor =
                provider_rw.tx_ref().cursor_dup_read::<tables::AccountsTrieChangeSets>().unwrap();

            // Get all entries for this block to see what was written
            let all_entries = cursor
                .walk_dup(Some(block_number), None)
                .unwrap()
                .collect::<Result<Vec<_>, _>>()
                .unwrap();

            // Assert the full value of all_entries in a single assert_eq
            assert_eq!(
                all_entries,
                vec![
                    (
                        block_number,
                        TrieChangeSetsEntry {
                            nibbles: StoredNibblesSubKey(account_nibbles1),
                            node: Some(node1_old), // Value from overlay, not DB
                        }
                    ),
                    (
                        block_number,
                        TrieChangeSetsEntry {
                            nibbles: StoredNibblesSubKey(account_nibbles2),
                            node: None,
                        }
                    ),
                ]
            );
        }

        // Verify storage changesets were written correctly
        {
            let mut cursor =
                provider_rw.tx_ref().cursor_dup_read::<tables::StoragesTrieChangeSets>().unwrap();

            // Check normal storage trie changesets
            let key1 = BlockNumberHashedAddress((block_number, storage_address1));
            let entries1 =
                cursor.walk_dup(Some(key1), None).unwrap().collect::<Result<Vec<_>, _>>().unwrap();

            assert_eq!(
                entries1,
                vec![
                    (
                        key1,
                        TrieChangeSetsEntry {
                            nibbles: StoredNibblesSubKey(storage_nibbles1),
                            node: Some(storage_node1_old), // Old value from overlay
                        }
                    ),
                    (
                        key1,
                        TrieChangeSetsEntry {
                            nibbles: StoredNibblesSubKey(storage_nibbles2),
                            node: None, // New node, no previous value
                        }
                    ),
                ]
            );

            // Check wiped storage trie changesets
            let key2 = BlockNumberHashedAddress((block_number, storage_address2));
            let entries2 =
                cursor.walk_dup(Some(key2), None).unwrap().collect::<Result<Vec<_>, _>>().unwrap();

            assert_eq!(
                entries2,
                vec![
                    (
                        key2,
                        TrieChangeSetsEntry {
                            nibbles: StoredNibblesSubKey(storage_nibbles1),
                            node: Some(storage_node1), // Value from overlay
                        }
                    ),
                    (
                        key2,
                        TrieChangeSetsEntry {
                            nibbles: StoredNibblesSubKey(storage_nibbles2),
                            node: None, // Was not in overlay
                        }
                    ),
                    (
                        key2,
                        TrieChangeSetsEntry {
                            nibbles: StoredNibblesSubKey(storage_nibbles3),
                            node: Some(storage_node2), /* Existing node from overlay in wiped
                                                        * storage */
                        }
                    ),
                ]
            );
        }

        provider_rw.commit().unwrap();
    }

    #[test]
    fn test_clear_trie_changesets_from() {
        use alloy_primitives::hex_literal::hex;
        use reth_db_api::models::BlockNumberHashedAddress;
        use reth_trie::{BranchNodeCompact, StoredNibblesSubKey, TrieChangeSetsEntry};

        let factory = create_test_provider_factory();

        // Create some test data for different block numbers
        let block1 = 100u64;
        let block2 = 101u64;
        let block3 = 102u64;
        let block4 = 103u64;
        let block5 = 104u64;

        // Create test addresses for storage changesets
        let storage_address1 =
            B256::from(hex!("1111111111111111111111111111111111111111111111111111111111111111"));
        let storage_address2 =
            B256::from(hex!("2222222222222222222222222222222222222222222222222222222222222222"));

        // Create test nibbles
        let nibbles1 = StoredNibblesSubKey(Nibbles::from_nibbles([0x1, 0x2, 0x3]));
        let nibbles2 = StoredNibblesSubKey(Nibbles::from_nibbles([0x4, 0x5, 0x6]));
        let nibbles3 = StoredNibblesSubKey(Nibbles::from_nibbles([0x7, 0x8, 0x9]));

        // Create test nodes
        let node1 = BranchNodeCompact::new(
            0b1111_1111_1111_1111,
            0b1111_1111_1111_1111,
            0b0000_0000_0000_0001,
            vec![B256::from(hex!(
                "1234567890abcdef1234567890abcdef1234567890abcdef1234567890abcdef"
            ))],
            None,
        );
        let node2 = BranchNodeCompact::new(
            0b1111_1111_1111_1110,
            0b1111_1111_1111_1110,
            0b0000_0000_0000_0010,
            vec![B256::from(hex!(
                "abcdef1234567890abcdef1234567890abcdef1234567890abcdef1234567890"
            ))],
            Some(B256::from(hex!(
                "deadbeefdeadbeefdeadbeefdeadbeefdeadbeefdeadbeefdeadbeefdeadbeef"
            ))),
        );

        // Populate AccountsTrieChangeSets with data across multiple blocks
        {
            let provider_rw = factory.provider_rw().unwrap();
            let mut cursor =
                provider_rw.tx_ref().cursor_dup_write::<tables::AccountsTrieChangeSets>().unwrap();

            // Block 100: 2 entries (will be kept - before start block)
            cursor
                .upsert(
                    block1,
                    &TrieChangeSetsEntry { nibbles: nibbles1.clone(), node: Some(node1.clone()) },
                )
                .unwrap();
            cursor
                .upsert(block1, &TrieChangeSetsEntry { nibbles: nibbles2.clone(), node: None })
                .unwrap();

            // Block 101: 3 entries with duplicates (will be deleted - from this block onwards)
            cursor
                .upsert(
                    block2,
                    &TrieChangeSetsEntry { nibbles: nibbles1.clone(), node: Some(node2.clone()) },
                )
                .unwrap();
            cursor
                .upsert(
                    block2,
                    &TrieChangeSetsEntry { nibbles: nibbles1.clone(), node: Some(node1.clone()) },
                )
                .unwrap(); // duplicate key
            cursor
                .upsert(block2, &TrieChangeSetsEntry { nibbles: nibbles3.clone(), node: None })
                .unwrap();

            // Block 102: 2 entries (will be deleted - after start block)
            cursor
                .upsert(
                    block3,
                    &TrieChangeSetsEntry { nibbles: nibbles2.clone(), node: Some(node1.clone()) },
                )
                .unwrap();
            cursor
                .upsert(
                    block3,
                    &TrieChangeSetsEntry { nibbles: nibbles3.clone(), node: Some(node2.clone()) },
                )
                .unwrap();

            // Block 103: 1 entry (will be deleted - after start block)
            cursor
                .upsert(block4, &TrieChangeSetsEntry { nibbles: nibbles1.clone(), node: None })
                .unwrap();

            // Block 104: 2 entries (will be deleted - after start block)
            cursor
                .upsert(
                    block5,
                    &TrieChangeSetsEntry { nibbles: nibbles2.clone(), node: Some(node2.clone()) },
                )
                .unwrap();
            cursor
                .upsert(block5, &TrieChangeSetsEntry { nibbles: nibbles3.clone(), node: None })
                .unwrap();

            provider_rw.commit().unwrap();
        }

        // Populate StoragesTrieChangeSets with data across multiple blocks
        {
            let provider_rw = factory.provider_rw().unwrap();
            let mut cursor =
                provider_rw.tx_ref().cursor_dup_write::<tables::StoragesTrieChangeSets>().unwrap();

            // Block 100, address1: 2 entries (will be kept - before start block)
            let key1_block1 = BlockNumberHashedAddress((block1, storage_address1));
            cursor
                .upsert(
                    key1_block1,
                    &TrieChangeSetsEntry { nibbles: nibbles1.clone(), node: Some(node1.clone()) },
                )
                .unwrap();
            cursor
                .upsert(key1_block1, &TrieChangeSetsEntry { nibbles: nibbles2.clone(), node: None })
                .unwrap();

            // Block 101, address1: 3 entries with duplicates (will be deleted - from this block
            // onwards)
            let key1_block2 = BlockNumberHashedAddress((block2, storage_address1));
            cursor
                .upsert(
                    key1_block2,
                    &TrieChangeSetsEntry { nibbles: nibbles1.clone(), node: Some(node2.clone()) },
                )
                .unwrap();
            cursor
                .upsert(key1_block2, &TrieChangeSetsEntry { nibbles: nibbles1.clone(), node: None })
                .unwrap(); // duplicate key
            cursor
                .upsert(
                    key1_block2,
                    &TrieChangeSetsEntry { nibbles: nibbles2.clone(), node: Some(node1.clone()) },
                )
                .unwrap();

            // Block 102, address2: 2 entries (will be deleted - after start block)
            let key2_block3 = BlockNumberHashedAddress((block3, storage_address2));
            cursor
                .upsert(
                    key2_block3,
                    &TrieChangeSetsEntry { nibbles: nibbles2.clone(), node: Some(node2.clone()) },
                )
                .unwrap();
            cursor
                .upsert(key2_block3, &TrieChangeSetsEntry { nibbles: nibbles3.clone(), node: None })
                .unwrap();

            // Block 103, address1: 2 entries with duplicate (will be deleted - after start block)
            let key1_block4 = BlockNumberHashedAddress((block4, storage_address1));
            cursor
                .upsert(
                    key1_block4,
                    &TrieChangeSetsEntry { nibbles: nibbles3.clone(), node: Some(node1) },
                )
                .unwrap();
            cursor
                .upsert(
                    key1_block4,
                    &TrieChangeSetsEntry { nibbles: nibbles3, node: Some(node2.clone()) },
                )
                .unwrap(); // duplicate key

            // Block 104, address2: 2 entries (will be deleted - after start block)
            let key2_block5 = BlockNumberHashedAddress((block5, storage_address2));
            cursor
                .upsert(key2_block5, &TrieChangeSetsEntry { nibbles: nibbles1, node: None })
                .unwrap();
            cursor
                .upsert(key2_block5, &TrieChangeSetsEntry { nibbles: nibbles2, node: Some(node2) })
                .unwrap();

            provider_rw.commit().unwrap();
        }

        // Clear all changesets from block 101 onwards
        {
            let provider_rw = factory.provider_rw().unwrap();
            provider_rw.clear_trie_changesets_from(block2).unwrap();
            provider_rw.commit().unwrap();
        }

        // Verify AccountsTrieChangeSets after clearing
        {
            let provider = factory.provider().unwrap();
            let mut cursor =
                provider.tx_ref().cursor_dup_read::<tables::AccountsTrieChangeSets>().unwrap();

            // Block 100 should still exist (before range)
            let block1_entries = cursor
                .walk_dup(Some(block1), None)
                .unwrap()
                .collect::<Result<Vec<_>, _>>()
                .unwrap();
            assert_eq!(block1_entries.len(), 2, "Block 100 entries should be preserved");
            assert_eq!(block1_entries[0].0, block1);
            assert_eq!(block1_entries[1].0, block1);

            // Blocks 101-104 should be deleted
            let block2_entries = cursor
                .walk_dup(Some(block2), None)
                .unwrap()
                .collect::<Result<Vec<_>, _>>()
                .unwrap();
            assert!(block2_entries.is_empty(), "Block 101 entries should be deleted");

            let block3_entries = cursor
                .walk_dup(Some(block3), None)
                .unwrap()
                .collect::<Result<Vec<_>, _>>()
                .unwrap();
            assert!(block3_entries.is_empty(), "Block 102 entries should be deleted");

            let block4_entries = cursor
                .walk_dup(Some(block4), None)
                .unwrap()
                .collect::<Result<Vec<_>, _>>()
                .unwrap();
            assert!(block4_entries.is_empty(), "Block 103 entries should be deleted");

            // Block 104 should also be deleted
            let block5_entries = cursor
                .walk_dup(Some(block5), None)
                .unwrap()
                .collect::<Result<Vec<_>, _>>()
                .unwrap();
            assert!(block5_entries.is_empty(), "Block 104 entries should be deleted");
        }

        // Verify StoragesTrieChangeSets after clearing
        {
            let provider = factory.provider().unwrap();
            let mut cursor =
                provider.tx_ref().cursor_dup_read::<tables::StoragesTrieChangeSets>().unwrap();

            // Block 100 entries should still exist (before range)
            let key1_block1 = BlockNumberHashedAddress((block1, storage_address1));
            let block1_entries = cursor
                .walk_dup(Some(key1_block1), None)
                .unwrap()
                .collect::<Result<Vec<_>, _>>()
                .unwrap();
            assert_eq!(block1_entries.len(), 2, "Block 100 storage entries should be preserved");

            // Blocks 101-104 entries should be deleted
            let key1_block2 = BlockNumberHashedAddress((block2, storage_address1));
            let block2_entries = cursor
                .walk_dup(Some(key1_block2), None)
                .unwrap()
                .collect::<Result<Vec<_>, _>>()
                .unwrap();
            assert!(block2_entries.is_empty(), "Block 101 storage entries should be deleted");

            let key2_block3 = BlockNumberHashedAddress((block3, storage_address2));
            let block3_entries = cursor
                .walk_dup(Some(key2_block3), None)
                .unwrap()
                .collect::<Result<Vec<_>, _>>()
                .unwrap();
            assert!(block3_entries.is_empty(), "Block 102 storage entries should be deleted");

            let key1_block4 = BlockNumberHashedAddress((block4, storage_address1));
            let block4_entries = cursor
                .walk_dup(Some(key1_block4), None)
                .unwrap()
                .collect::<Result<Vec<_>, _>>()
                .unwrap();
            assert!(block4_entries.is_empty(), "Block 103 storage entries should be deleted");

            // Block 104 entries should also be deleted
            let key2_block5 = BlockNumberHashedAddress((block5, storage_address2));
            let block5_entries = cursor
                .walk_dup(Some(key2_block5), None)
                .unwrap()
                .collect::<Result<Vec<_>, _>>()
                .unwrap();
            assert!(block5_entries.is_empty(), "Block 104 storage entries should be deleted");
        }
    }

    #[test]
    fn test_write_trie_updates_sorted() {
        use reth_trie::{
            updates::{StorageTrieUpdatesSorted, TrieUpdatesSorted},
            BranchNodeCompact, StorageTrieEntry,
        };

        let factory = create_test_provider_factory();
        let provider_rw = factory.provider_rw().unwrap();

        // Pre-populate account trie with data that will be deleted
        {
            let tx = provider_rw.tx_ref();
            let mut cursor = tx.cursor_write::<tables::AccountsTrie>().unwrap();

            // Add account node that will be deleted
            let to_delete = StoredNibbles(Nibbles::from_nibbles([0x3, 0x4]));
            cursor
                .upsert(
                    to_delete,
                    &BranchNodeCompact::new(
                        0b1010_1010_1010_1010, // state_mask
                        0b0000_0000_0000_0000, // tree_mask
                        0b0000_0000_0000_0000, // hash_mask
                        vec![],
                        None,
                    ),
                )
                .unwrap();

            // Add account node that will be updated
            let to_update = StoredNibbles(Nibbles::from_nibbles([0x1, 0x2]));
            cursor
                .upsert(
                    to_update,
                    &BranchNodeCompact::new(
                        0b0101_0101_0101_0101, // old state_mask (will be updated)
                        0b0000_0000_0000_0000, // tree_mask
                        0b0000_0000_0000_0000, // hash_mask
                        vec![],
                        None,
                    ),
                )
                .unwrap();
        }

        // Pre-populate storage tries with data
        let storage_address1 = B256::from([1u8; 32]);
        let storage_address2 = B256::from([2u8; 32]);
        {
            let tx = provider_rw.tx_ref();
            let mut storage_cursor = tx.cursor_dup_write::<tables::StoragesTrie>().unwrap();

            // Add storage nodes for address1 (one will be deleted)
            storage_cursor
                .upsert(
                    storage_address1,
                    &StorageTrieEntry {
                        nibbles: StoredNibblesSubKey(Nibbles::from_nibbles([0x2, 0x0])),
                        node: BranchNodeCompact::new(
                            0b0011_0011_0011_0011, // will be deleted
                            0b0000_0000_0000_0000,
                            0b0000_0000_0000_0000,
                            vec![],
                            None,
                        ),
                    },
                )
                .unwrap();

            // Add storage nodes for address2 (will be wiped)
            storage_cursor
                .upsert(
                    storage_address2,
                    &StorageTrieEntry {
                        nibbles: StoredNibblesSubKey(Nibbles::from_nibbles([0xa, 0xb])),
                        node: BranchNodeCompact::new(
                            0b1100_1100_1100_1100, // will be wiped
                            0b0000_0000_0000_0000,
                            0b0000_0000_0000_0000,
                            vec![],
                            None,
                        ),
                    },
                )
                .unwrap();
            storage_cursor
                .upsert(
                    storage_address2,
                    &StorageTrieEntry {
                        nibbles: StoredNibblesSubKey(Nibbles::from_nibbles([0xc, 0xd])),
                        node: BranchNodeCompact::new(
                            0b0011_1100_0011_1100, // will be wiped
                            0b0000_0000_0000_0000,
                            0b0000_0000_0000_0000,
                            vec![],
                            None,
                        ),
                    },
                )
                .unwrap();
        }

        // Create sorted account trie updates
        let account_nodes = vec![
            (
                Nibbles::from_nibbles([0x1, 0x2]),
                Some(BranchNodeCompact::new(
                    0b1111_1111_1111_1111, // state_mask (updated)
                    0b0000_0000_0000_0000, // tree_mask
                    0b0000_0000_0000_0000, // hash_mask (no hashes)
                    vec![],
                    None,
                )),
            ),
            (Nibbles::from_nibbles([0x3, 0x4]), None), // Deletion
            (
                Nibbles::from_nibbles([0x5, 0x6]),
                Some(BranchNodeCompact::new(
                    0b1111_1111_1111_1111, // state_mask
                    0b0000_0000_0000_0000, // tree_mask
                    0b0000_0000_0000_0000, // hash_mask (no hashes)
                    vec![],
                    None,
                )),
            ),
        ];

        // Create sorted storage trie updates
        let storage_trie1 = StorageTrieUpdatesSorted {
            is_deleted: false,
            storage_nodes: vec![
                (
                    Nibbles::from_nibbles([0x1, 0x0]),
                    Some(BranchNodeCompact::new(
                        0b1111_0000_0000_0000, // state_mask
                        0b0000_0000_0000_0000, // tree_mask
                        0b0000_0000_0000_0000, // hash_mask (no hashes)
                        vec![],
                        None,
                    )),
                ),
                (Nibbles::from_nibbles([0x2, 0x0]), None), // Deletion of existing node
            ],
        };

        let storage_trie2 = StorageTrieUpdatesSorted {
            is_deleted: true, // Wipe all storage for this address
            storage_nodes: vec![],
        };

        let mut storage_tries = B256Map::default();
        storage_tries.insert(storage_address1, storage_trie1);
        storage_tries.insert(storage_address2, storage_trie2);

        let trie_updates = TrieUpdatesSorted::new(account_nodes, storage_tries);

        // Write the sorted trie updates
        let num_entries = provider_rw.write_trie_updates_sorted(&trie_updates).unwrap();

        // We should have 2 account insertions + 1 account deletion + 1 storage insertion + 1
        // storage deletion = 5
        assert_eq!(num_entries, 5);

        // Verify account trie updates were written correctly
        let tx = provider_rw.tx_ref();
        let mut cursor = tx.cursor_read::<tables::AccountsTrie>().unwrap();

        // Check first account node was updated
        let nibbles1 = StoredNibbles(Nibbles::from_nibbles([0x1, 0x2]));
        let entry1 = cursor.seek_exact(nibbles1).unwrap();
        assert!(entry1.is_some(), "Updated account node should exist");
        let expected_mask = reth_trie::TrieMask::new(0b1111_1111_1111_1111);
        assert_eq!(
            entry1.unwrap().1.state_mask,
            expected_mask,
            "Account node should have updated state_mask"
        );

        // Check deleted account node no longer exists
        let nibbles2 = StoredNibbles(Nibbles::from_nibbles([0x3, 0x4]));
        let entry2 = cursor.seek_exact(nibbles2).unwrap();
        assert!(entry2.is_none(), "Deleted account node should not exist");

        // Check new account node exists
        let nibbles3 = StoredNibbles(Nibbles::from_nibbles([0x5, 0x6]));
        let entry3 = cursor.seek_exact(nibbles3).unwrap();
        assert!(entry3.is_some(), "New account node should exist");

        // Verify storage trie updates were written correctly
        let mut storage_cursor = tx.cursor_dup_read::<tables::StoragesTrie>().unwrap();

        // Check storage for address1
        let storage_entries1: Vec<_> = storage_cursor
            .walk_dup(Some(storage_address1), None)
            .unwrap()
            .collect::<Result<Vec<_>, _>>()
            .unwrap();
        assert_eq!(
            storage_entries1.len(),
            1,
            "Storage address1 should have 1 entry after deletion"
        );
        assert_eq!(
            storage_entries1[0].1.nibbles.0,
            Nibbles::from_nibbles([0x1, 0x0]),
            "Remaining entry should be [0x1, 0x0]"
        );

        // Check storage for address2 was wiped
        let storage_entries2: Vec<_> = storage_cursor
            .walk_dup(Some(storage_address2), None)
            .unwrap()
            .collect::<Result<Vec<_>, _>>()
            .unwrap();
        assert_eq!(storage_entries2.len(), 0, "Storage address2 should be empty after wipe");

        provider_rw.commit().unwrap();
    }

    #[test]
    fn test_get_block_trie_updates() {
        use reth_db_api::models::BlockNumberHashedAddress;
        use reth_trie::{BranchNodeCompact, StorageTrieEntry};

        let factory = create_test_provider_factory();
        let provider_rw = factory.provider_rw().unwrap();

        let target_block = 2u64;
        let next_block = 3u64;

        // Create test nibbles and nodes for accounts
        let account_nibbles1 = Nibbles::from_nibbles([0x1, 0x2, 0x3, 0x4]);
        let account_nibbles2 = Nibbles::from_nibbles([0x5, 0x6, 0x7, 0x8]);
        let account_nibbles3 = Nibbles::from_nibbles([0x9, 0xa, 0xb, 0xc]);

        let node1 = BranchNodeCompact::new(
            0b1111_1111_0000_0000,
            0b0000_0000_0000_0000,
            0b0000_0000_0000_0000,
            vec![],
            None,
        );

        let node2 = BranchNodeCompact::new(
            0b0000_0000_1111_1111,
            0b0000_0000_0000_0000,
            0b0000_0000_0000_0000,
            vec![],
            None,
        );

        let node3 = BranchNodeCompact::new(
            0b1010_1010_1010_1010,
            0b0000_0000_0000_0000,
            0b0000_0000_0000_0000,
            vec![],
            None,
        );

        // Pre-populate AccountsTrie with nodes that will be the final state
        {
            let mut cursor = provider_rw.tx_ref().cursor_write::<tables::AccountsTrie>().unwrap();
            cursor.insert(StoredNibbles(account_nibbles1), &node1).unwrap();
            cursor.insert(StoredNibbles(account_nibbles2), &node2).unwrap();
            // account_nibbles3 will be deleted (not in final state)
        }

        // Insert trie changesets for target_block
        {
            let mut cursor =
                provider_rw.tx_ref().cursor_dup_write::<tables::AccountsTrieChangeSets>().unwrap();
            // nibbles1 was updated in target_block (old value stored)
            cursor
                .append_dup(
                    target_block,
                    TrieChangeSetsEntry {
                        nibbles: StoredNibblesSubKey(account_nibbles1),
                        node: Some(BranchNodeCompact::new(
                            0b1111_0000_0000_0000, // old value
                            0b0000_0000_0000_0000,
                            0b0000_0000_0000_0000,
                            vec![],
                            None,
                        )),
                    },
                )
                .unwrap();
            // nibbles2 was created in target_block (no old value)
            cursor
                .append_dup(
                    target_block,
                    TrieChangeSetsEntry {
                        nibbles: StoredNibblesSubKey(account_nibbles2),
                        node: None,
                    },
                )
                .unwrap();
        }

        // Insert trie changesets for next_block (to test overlay)
        {
            let mut cursor =
                provider_rw.tx_ref().cursor_dup_write::<tables::AccountsTrieChangeSets>().unwrap();
            // nibbles3 was deleted in next_block (old value stored)
            cursor
                .append_dup(
                    next_block,
                    TrieChangeSetsEntry {
                        nibbles: StoredNibblesSubKey(account_nibbles3),
                        node: Some(node3),
                    },
                )
                .unwrap();
        }

        // Storage trie updates
        let storage_address1 = B256::from([1u8; 32]);
        let storage_nibbles1 = Nibbles::from_nibbles([0xa, 0xb]);
        let storage_nibbles2 = Nibbles::from_nibbles([0xc, 0xd]);

        let storage_node1 = BranchNodeCompact::new(
            0b1111_1111_1111_0000,
            0b0000_0000_0000_0000,
            0b0000_0000_0000_0000,
            vec![],
            None,
        );

        let storage_node2 = BranchNodeCompact::new(
            0b0101_0101_0101_0101,
            0b0000_0000_0000_0000,
            0b0000_0000_0000_0000,
            vec![],
            None,
        );

        // Pre-populate StoragesTrie with final state
        {
            let mut cursor =
                provider_rw.tx_ref().cursor_dup_write::<tables::StoragesTrie>().unwrap();
            cursor
                .upsert(
                    storage_address1,
                    &StorageTrieEntry {
                        nibbles: StoredNibblesSubKey(storage_nibbles1),
                        node: storage_node1.clone(),
                    },
                )
                .unwrap();
            // storage_nibbles2 was deleted in next_block, so it's not in final state
        }

        // Insert storage trie changesets for target_block
        {
            let mut cursor =
                provider_rw.tx_ref().cursor_dup_write::<tables::StoragesTrieChangeSets>().unwrap();
            let key = BlockNumberHashedAddress((target_block, storage_address1));

            // storage_nibbles1 was updated
            cursor
                .append_dup(
                    key,
                    TrieChangeSetsEntry {
                        nibbles: StoredNibblesSubKey(storage_nibbles1),
                        node: Some(BranchNodeCompact::new(
                            0b0000_0000_1111_1111, // old value
                            0b0000_0000_0000_0000,
                            0b0000_0000_0000_0000,
                            vec![],
                            None,
                        )),
                    },
                )
                .unwrap();

            // storage_nibbles2 was created
            cursor
                .append_dup(
                    key,
                    TrieChangeSetsEntry {
                        nibbles: StoredNibblesSubKey(storage_nibbles2),
                        node: None,
                    },
                )
                .unwrap();
        }

        // Insert storage trie changesets for next_block (to test overlay)
        {
            let mut cursor =
                provider_rw.tx_ref().cursor_dup_write::<tables::StoragesTrieChangeSets>().unwrap();
            let key = BlockNumberHashedAddress((next_block, storage_address1));

            // storage_nibbles2 was deleted in next_block
            cursor
                .append_dup(
                    key,
                    TrieChangeSetsEntry {
                        nibbles: StoredNibblesSubKey(storage_nibbles2),
                        node: Some(BranchNodeCompact::new(
                            0b0101_0101_0101_0101, // value that was deleted
                            0b0000_0000_0000_0000,
                            0b0000_0000_0000_0000,
                            vec![],
                            None,
                        )),
                    },
                )
                .unwrap();
        }

        provider_rw.commit().unwrap();

        // Now test get_block_trie_updates
        let provider = factory.provider().unwrap();
        let result = provider.get_block_trie_updates(target_block).unwrap();

        // Verify account trie updates
        assert_eq!(result.account_nodes_ref().len(), 2, "Should have 2 account trie updates");

        // Check nibbles1 - should have the current value (node1)
        let nibbles1_update = result
            .account_nodes_ref()
            .iter()
            .find(|(n, _)| n == &account_nibbles1)
            .expect("Should find nibbles1");
        assert!(nibbles1_update.1.is_some(), "nibbles1 should have a value");
        assert_eq!(
            nibbles1_update.1.as_ref().unwrap().state_mask,
            node1.state_mask,
            "nibbles1 should have current value"
        );

        // Check nibbles2 - should have the current value (node2)
        let nibbles2_update = result
            .account_nodes_ref()
            .iter()
            .find(|(n, _)| n == &account_nibbles2)
            .expect("Should find nibbles2");
        assert!(nibbles2_update.1.is_some(), "nibbles2 should have a value");
        assert_eq!(
            nibbles2_update.1.as_ref().unwrap().state_mask,
            node2.state_mask,
            "nibbles2 should have current value"
        );

        // nibbles3 should NOT be in the result (it was changed in next_block, not target_block)
        assert!(
            !result.account_nodes_ref().iter().any(|(n, _)| n == &account_nibbles3),
            "nibbles3 should not be in target_block updates"
        );

        // Verify storage trie updates
        assert_eq!(result.storage_tries_ref().len(), 1, "Should have 1 storage trie");
        let storage_updates = result
            .storage_tries_ref()
            .get(&storage_address1)
            .expect("Should have storage updates for address1");

        assert_eq!(storage_updates.storage_nodes.len(), 2, "Should have 2 storage node updates");

        // Check storage_nibbles1 - should have current value
        let storage1_update = storage_updates
            .storage_nodes
            .iter()
            .find(|(n, _)| n == &storage_nibbles1)
            .expect("Should find storage_nibbles1");
        assert!(storage1_update.1.is_some(), "storage_nibbles1 should have a value");
        assert_eq!(
            storage1_update.1.as_ref().unwrap().state_mask,
            storage_node1.state_mask,
            "storage_nibbles1 should have current value"
        );

        // Check storage_nibbles2 - was created in target_block, will be deleted in next_block
        // So it should have a value (the value that will be deleted)
        let storage2_update = storage_updates
            .storage_nodes
            .iter()
            .find(|(n, _)| n == &storage_nibbles2)
            .expect("Should find storage_nibbles2");
        assert!(
            storage2_update.1.is_some(),
            "storage_nibbles2 should have a value (the node that will be deleted in next block)"
        );
        assert_eq!(
            storage2_update.1.as_ref().unwrap().state_mask,
            storage_node2.state_mask,
            "storage_nibbles2 should have the value that was created and will be deleted"
        );
    }

    #[test]
    fn test_prunable_receipts_logic() {
        let insert_blocks =
            |provider_rw: &DatabaseProviderRW<_, _>, tip_block: u64, tx_count: u8| {
                let mut rng = generators::rng();
                for block_num in 0..=tip_block {
                    let block = random_block(
                        &mut rng,
                        block_num,
                        BlockParams { tx_count: Some(tx_count), ..Default::default() },
                    );
                    provider_rw.insert_block(block.try_recover().unwrap()).unwrap();
                }
            };

        let write_receipts = |provider_rw: DatabaseProviderRW<_, _>, block: u64| {
            let outcome = ExecutionOutcome {
                first_block: block,
                receipts: vec![vec![Receipt {
                    tx_type: Default::default(),
                    success: true,
                    cumulative_gas_used: block, // identifier to assert against
                    logs: vec![],
                }]],
                ..Default::default()
            };
            provider_rw.write_state(&outcome, crate::OriginalValuesKnown::No).unwrap();
            provider_rw.commit().unwrap();
        };

        // Legacy mode (receipts in DB) - should be prunable
        {
            let factory = create_test_provider_factory();
            let storage_settings = StorageSettings::legacy();
            factory.set_storage_settings_cache(storage_settings);
            let factory = factory.with_prune_modes(PruneModes {
                receipts: Some(PruneMode::Before(100)),
                ..Default::default()
            });

            let tip_block = 200u64;
            let first_block = 1u64;

            // create chain
            let provider_rw = factory.provider_rw().unwrap();
            insert_blocks(&provider_rw, tip_block, 1);
            provider_rw.commit().unwrap();

            write_receipts(
                factory.provider_rw().unwrap().with_minimum_pruning_distance(100),
                first_block,
            );
            write_receipts(
                factory.provider_rw().unwrap().with_minimum_pruning_distance(100),
                tip_block - 1,
            );

            let provider = factory.provider().unwrap();

            for (block, num_receipts) in [(0, 0), (tip_block - 1, 1)] {
                assert!(provider
                    .receipts_by_block(block.into())
                    .unwrap()
                    .is_some_and(|r| r.len() == num_receipts));
            }
        }

        // Static files mode
        {
            let factory = create_test_provider_factory();
            let storage_settings = StorageSettings::new().with_receipts_in_static_files();
            factory.set_storage_settings_cache(storage_settings);
            let factory = factory.with_prune_modes(PruneModes {
                receipts: Some(PruneMode::Before(2)),
                ..Default::default()
            });

            let tip_block = 200u64;

            // create chain
            let provider_rw = factory.provider_rw().unwrap();
            insert_blocks(&provider_rw, tip_block, 1);
            provider_rw.commit().unwrap();

            // Attempt to write receipts for block 0 and 1 (should be skipped)
            write_receipts(factory.provider_rw().unwrap().with_minimum_pruning_distance(100), 0);
            write_receipts(factory.provider_rw().unwrap().with_minimum_pruning_distance(100), 1);

            assert!(factory
                .static_file_provider()
                .get_highest_static_file_tx(StaticFileSegment::Receipts)
                .is_none(),);
            assert!(factory
                .static_file_provider()
                .get_highest_static_file_block(StaticFileSegment::Receipts)
                .is_some_and(|b| b == 1),);

            // Since we have prune mode Before(2), the next receipt (block 2) should be written to
            // static files.
            write_receipts(factory.provider_rw().unwrap().with_minimum_pruning_distance(100), 2);
            assert!(factory
                .static_file_provider()
                .get_highest_static_file_tx(StaticFileSegment::Receipts)
                .is_some_and(|num| num == 2),);

            // After having a receipt already in static files, attempt to skip the next receipt by
            // changing the prune mode. It should NOT skip it and should still write the receipt,
            // since static files do not support gaps.
            let factory = factory.with_prune_modes(PruneModes {
                receipts: Some(PruneMode::Before(100)),
                ..Default::default()
            });
            let provider_rw = factory.provider_rw().unwrap().with_minimum_pruning_distance(1);
            assert!(PruneMode::Distance(1).should_prune(3, tip_block));
            write_receipts(provider_rw, 3);

            // Ensure we can only fetch the 2 last receipts.
            //
            // Test setup only has 1 tx per block and each receipt has its cumulative_gas_used set
            // to the block number it belongs to easily identify and assert.
            let provider = factory.provider().unwrap();
            assert!(EitherWriter::receipts_destination(&provider).is_static_file());
            for (num, num_receipts) in [(0, 0), (1, 0), (2, 1), (3, 1)] {
                assert!(provider
                    .receipts_by_block(num.into())
                    .unwrap()
                    .is_some_and(|r| r.len() == num_receipts));

                let receipt = provider.receipt(num).unwrap();
                if num_receipts > 0 {
                    assert!(receipt.is_some_and(|r| r.cumulative_gas_used == num));
                } else {
                    assert!(receipt.is_none());
                }
            }
        }
    }
}<|MERGE_RESOLUTION|>--- conflicted
+++ resolved
@@ -1654,9 +1654,6 @@
         let has_contract_log_filter = !self.prune_modes.receipts_log_filter.is_empty();
         let contract_log_pruner = self.prune_modes.receipts_log_filter.group_by_block(tip, None)?;
 
-        let has_contract_log_filter = !self.prune_modes.receipts_log_filter.is_empty();
-        let contract_log_pruner = self.prune_modes.receipts_log_filter.group_by_block(tip, None)?;
-
         // All receipts from the last 128 blocks are required for blockchain tree, even with
         // [`PruneSegment::ContractLogs`].
         //
@@ -1676,12 +1673,6 @@
             allowed_addresses.extend(addresses.iter().copied());
         }
 
-        // Prepare set of addresses which logs should not be pruned.
-        let mut allowed_addresses: HashSet<Address, _> = HashSet::new();
-        for (_, addresses) in contract_log_pruner.range(..first_block) {
-            allowed_addresses.extend(addresses.iter().copied());
-        }
-
         for (idx, (receipts, first_tx_index)) in
             execution_outcome.receipts.iter().zip(block_indices).enumerate()
         {
@@ -1713,15 +1704,6 @@
                     !receipt.logs().iter().any(|log| allowed_addresses.contains(&log.address))
                 {
                     continue
-<<<<<<< HEAD
-                }
-
-                if let Some(writer) = &mut receipts_static_writer {
-                    writer.append_receipt(receipt_idx, receipt)?;
-                } else {
-                    receipts_cursor.append(receipt_idx, receipt)?;
-=======
->>>>>>> c5365de1
                 }
 
                 receipts_writer.append_receipt(receipt_idx, receipt)?;
