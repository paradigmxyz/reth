use crate::{
    changesets_utils::{
        storage_trie_wiped_changeset_iter, StorageRevertsIter, StorageTrieCurrentValuesIter,
    },
    providers::{
        database::{chain::ChainStorage, metrics},
        rocksdb::RocksDBProvider,
        static_file::StaticFileWriter,
        NodeTypesForProvider, StaticFileProvider,
    },
    to_range,
    traits::{
        AccountExtReader, BlockSource, ChangeSetReader, ReceiptProvider, StageCheckpointWriter,
    },
    AccountReader, BlockBodyWriter, BlockExecutionWriter, BlockHashReader, BlockNumReader,
    BlockReader, BlockWriter, BundleStateInit, ChainStateBlockReader, ChainStateBlockWriter,
    DBProvider, EitherReader, EitherWriter, EitherWriterDestination, HashingWriter, HeaderProvider,
    HeaderSyncGapProvider, HistoricalStateProvider, HistoricalStateProviderRef, HistoryWriter,
    LatestStateProvider, LatestStateProviderRef, OriginalValuesKnown, ProviderError,
    PruneCheckpointReader, PruneCheckpointWriter, RevertsInit, RocksDBProviderFactory,
    StageCheckpointReader, StateProviderBox, StateWriter, StaticFileProviderFactory, StatsReader,
    StorageReader, StorageTrieWriter, TransactionVariant, TransactionsProvider,
    TransactionsProviderExt, TrieReader, TrieWriter,
};
use alloy_consensus::{
    transaction::{SignerRecoverable, TransactionMeta, TxHashRef},
    BlockHeader, TxReceipt,
};
use alloy_eips::BlockHashOrNumber;
use alloy_primitives::{
    keccak256,
    map::{hash_map, B256Map, HashMap, HashSet},
    Address, BlockHash, BlockNumber, TxHash, TxNumber, B256,
};
use itertools::Itertools;
use parking_lot::RwLock;
use rayon::slice::ParallelSliceMut;
use reth_chain_state::ExecutedBlock;
use reth_chainspec::{ChainInfo, ChainSpecProvider, EthChainSpec};
use reth_db_api::{
    cursor::{DbCursorRO, DbCursorRW, DbDupCursorRO, DbDupCursorRW},
    database::Database,
    models::{
        sharded_key, storage_sharded_key::StorageShardedKey, AccountBeforeTx, BlockNumberAddress,
        BlockNumberHashedAddress, ShardedKey, StorageSettings, StoredBlockBodyIndices,
    },
    table::Table,
    tables,
    transaction::{DbTx, DbTxMut},
    BlockNumberList, PlainAccountState, PlainStorageState,
};
use reth_execution_types::{Chain, ExecutionOutcome};
use reth_node_types::{BlockTy, BodyTy, HeaderTy, NodeTypes, ReceiptTy, TxTy};
use reth_primitives_traits::{
    Account, Block as _, BlockBody as _, Bytecode, RecoveredBlock, SealedHeader, StorageEntry,
};
use reth_prune_types::{
    PruneCheckpoint, PruneMode, PruneModes, PruneSegment, MINIMUM_PRUNING_DISTANCE,
};
use reth_stages_types::{StageCheckpoint, StageId};
use reth_static_file_types::StaticFileSegment;
use reth_storage_api::{
    BlockBodyIndicesProvider, BlockBodyReader, MetadataProvider, MetadataWriter,
    NodePrimitivesProvider, StateProvider, StorageChangeSetReader, StorageSettingsCache,
    TryIntoHistoricalStateProvider,
};
use reth_storage_errors::provider::ProviderResult;
use reth_trie::{
    trie_cursor::{
        InMemoryTrieCursor, InMemoryTrieCursorFactory, TrieCursor, TrieCursorFactory,
        TrieCursorIter,
    },
    updates::{StorageTrieUpdatesSorted, TrieUpdatesSorted},
    HashedPostStateSorted, StoredNibbles, StoredNibblesSubKey, TrieChangeSetsEntry,
};
use reth_trie_db::{
    DatabaseAccountTrieCursor, DatabaseStorageTrieCursor, DatabaseTrieCursorFactory,
};
use revm_database::states::{
    PlainStateReverts, PlainStorageChangeset, PlainStorageRevert, StateChangeset,
};
use std::{
    cmp::Ordering,
    collections::{BTreeMap, BTreeSet},
    fmt::Debug,
    ops::{Deref, DerefMut, Range, RangeBounds, RangeFrom, RangeInclusive},
    sync::Arc,
};
use tracing::{debug, trace};

/// A [`DatabaseProvider`] that holds a read-only database transaction.
pub type DatabaseProviderRO<DB, N> = DatabaseProvider<<DB as Database>::TX, N>;

/// A [`DatabaseProvider`] that holds a read-write database transaction.
///
/// Ideally this would be an alias type. However, there's some weird compiler error (<https://github.com/rust-lang/rust/issues/102211>), that forces us to wrap this in a struct instead.
/// Once that issue is solved, we can probably revert back to being an alias type.
#[derive(Debug)]
pub struct DatabaseProviderRW<DB: Database, N: NodeTypes>(
    pub DatabaseProvider<<DB as Database>::TXMut, N>,
);

impl<DB: Database, N: NodeTypes> Deref for DatabaseProviderRW<DB, N> {
    type Target = DatabaseProvider<<DB as Database>::TXMut, N>;

    fn deref(&self) -> &Self::Target {
        &self.0
    }
}

impl<DB: Database, N: NodeTypes> DerefMut for DatabaseProviderRW<DB, N> {
    fn deref_mut(&mut self) -> &mut Self::Target {
        &mut self.0
    }
}

impl<DB: Database, N: NodeTypes> AsRef<DatabaseProvider<<DB as Database>::TXMut, N>>
    for DatabaseProviderRW<DB, N>
{
    fn as_ref(&self) -> &DatabaseProvider<<DB as Database>::TXMut, N> {
        &self.0
    }
}

impl<DB: Database, N: NodeTypes + 'static> DatabaseProviderRW<DB, N> {
    /// Commit database transaction and static file if it exists.
    pub fn commit(self) -> ProviderResult<bool> {
        self.0.commit()
    }

    /// Consume `DbTx` or `DbTxMut`.
    pub fn into_tx(self) -> <DB as Database>::TXMut {
        self.0.into_tx()
    }

    /// Override the minimum pruning distance for testing purposes.
    #[cfg(any(test, feature = "test-utils"))]
    pub const fn with_minimum_pruning_distance(mut self, distance: u64) -> Self {
        self.0.minimum_pruning_distance = distance;
        self
    }
}

impl<DB: Database, N: NodeTypes> From<DatabaseProviderRW<DB, N>>
    for DatabaseProvider<<DB as Database>::TXMut, N>
{
    fn from(provider: DatabaseProviderRW<DB, N>) -> Self {
        provider.0
    }
}

/// A provider struct that fetches data from the database.
/// Wrapper around [`DbTx`] and [`DbTxMut`]. Example: [`HeaderProvider`] [`BlockHashReader`]
pub struct DatabaseProvider<TX, N: NodeTypes> {
    /// Database transaction.
    tx: TX,
    /// Chain spec
    chain_spec: Arc<N::ChainSpec>,
    /// Static File provider
    static_file_provider: StaticFileProvider<N::Primitives>,
    /// Pruning configuration
    prune_modes: PruneModes,
    /// Node storage handler.
    storage: Arc<N::Storage>,
    /// Storage configuration settings for this node
    storage_settings: Arc<RwLock<StorageSettings>>,
    /// `RocksDB` provider
    rocksdb_provider: RocksDBProvider,
<<<<<<< HEAD
    /// Single `RocksDB` batch for this provider's lifetime.
    /// All `RocksDB` writes accumulate here and commit together at provider commit time.
    #[cfg(all(unix, feature = "rocksdb"))]
    pending_rocks_batch: std::sync::Mutex<crate::providers::rocksdb::RocksDBBatch>,
    /// In-memory overlay for history index last-shards written into the shared `RocksDB` batch.
    ///
    /// `RocksDBBatch` is write-only (no read-your-writes). When history indices are appended
    /// multiple times before `commit`, subsequent appends must not rebuild shards from the
    /// persisted `RocksDB` state alone, or earlier batch updates would be lost ("last write
    /// wins").
    #[cfg(all(unix, feature = "rocksdb"))]
    pending_history_index_last_shards: std::sync::Mutex<PendingHistoryIndexLastShards>,
=======
    /// Pending `RocksDB` batches to be committed at provider commit time.
    #[cfg(all(unix, feature = "rocksdb"))]
    pending_rocksdb_batches: parking_lot::Mutex<Vec<rocksdb::WriteBatchWithTransaction<true>>>,
>>>>>>> 30162c53
    /// Minimum distance from tip required for pruning
    minimum_pruning_distance: u64,
}

<<<<<<< HEAD
/// In-memory overlay for the `u64::MAX` ("last") shard of sharded history tables.
#[cfg(all(unix, feature = "rocksdb"))]
#[derive(Debug, Default)]
struct PendingHistoryIndexLastShards {
    accounts: HashMap<Address, Vec<u64>>,
    storages: HashMap<(Address, B256), Vec<u64>>,
=======
impl<TX: Debug, N: NodeTypes> Debug for DatabaseProvider<TX, N> {
    fn fmt(&self, f: &mut std::fmt::Formatter<'_>) -> std::fmt::Result {
        let mut s = f.debug_struct("DatabaseProvider");
        s.field("tx", &self.tx)
            .field("chain_spec", &self.chain_spec)
            .field("static_file_provider", &self.static_file_provider)
            .field("prune_modes", &self.prune_modes)
            .field("storage", &self.storage)
            .field("storage_settings", &self.storage_settings)
            .field("rocksdb_provider", &self.rocksdb_provider);
        #[cfg(all(unix, feature = "rocksdb"))]
        s.field("pending_rocksdb_batches", &"<pending batches>");
        s.field("minimum_pruning_distance", &self.minimum_pruning_distance).finish()
    }
>>>>>>> 30162c53
}

impl<TX, N: NodeTypes> DatabaseProvider<TX, N> {
    /// Returns reference to prune modes.
    pub const fn prune_modes_ref(&self) -> &PruneModes {
        &self.prune_modes
    }
}

impl<TX: DbTx + 'static, N: NodeTypes> DatabaseProvider<TX, N> {
    /// State provider for latest state
    pub fn latest<'a>(&'a self) -> Box<dyn StateProvider + 'a> {
        trace!(target: "providers::db", "Returning latest state provider");
        Box::new(LatestStateProviderRef::new(self))
    }

    /// Storage provider for state at that given block hash
    pub fn history_by_block_hash<'a>(
        &'a self,
        block_hash: BlockHash,
    ) -> ProviderResult<Box<dyn StateProvider + 'a>> {
        let mut block_number =
            self.block_number(block_hash)?.ok_or(ProviderError::BlockHashNotFound(block_hash))?;
        if block_number == self.best_block_number().unwrap_or_default() &&
            block_number == self.last_block_number().unwrap_or_default()
        {
            return Ok(Box::new(LatestStateProviderRef::new(self)))
        }

        // +1 as the changeset that we want is the one that was applied after this block.
        block_number += 1;

        let account_history_prune_checkpoint =
            self.get_prune_checkpoint(PruneSegment::AccountHistory)?;
        let storage_history_prune_checkpoint =
            self.get_prune_checkpoint(PruneSegment::StorageHistory)?;

        let mut state_provider = HistoricalStateProviderRef::new(self, block_number);

        // If we pruned account or storage history, we can't return state on every historical block.
        // Instead, we should cap it at the latest prune checkpoint for corresponding prune segment.
        if let Some(prune_checkpoint_block_number) =
            account_history_prune_checkpoint.and_then(|checkpoint| checkpoint.block_number)
        {
            state_provider = state_provider.with_lowest_available_account_history_block_number(
                prune_checkpoint_block_number + 1,
            );
        }
        if let Some(prune_checkpoint_block_number) =
            storage_history_prune_checkpoint.and_then(|checkpoint| checkpoint.block_number)
        {
            state_provider = state_provider.with_lowest_available_storage_history_block_number(
                prune_checkpoint_block_number + 1,
            );
        }

        Ok(Box::new(state_provider))
    }

    #[cfg(feature = "test-utils")]
    /// Sets the prune modes for provider.
    pub fn set_prune_modes(&mut self, prune_modes: PruneModes) {
        self.prune_modes = prune_modes;
    }
}

impl<TX, N: NodeTypes> NodePrimitivesProvider for DatabaseProvider<TX, N> {
    type Primitives = N::Primitives;
}

impl<TX, N: NodeTypes> StaticFileProviderFactory for DatabaseProvider<TX, N> {
    /// Returns a static file provider
    fn static_file_provider(&self) -> StaticFileProvider<Self::Primitives> {
        self.static_file_provider.clone()
    }

    fn get_static_file_writer(
        &self,
        block: BlockNumber,
        segment: StaticFileSegment,
    ) -> ProviderResult<crate::providers::StaticFileProviderRWRefMut<'_, Self::Primitives>> {
        self.static_file_provider.get_writer(block, segment)
    }
}

impl<TX, N: NodeTypes> RocksDBProviderFactory for DatabaseProvider<TX, N> {
    /// Returns the `RocksDB` provider.
    fn rocksdb_provider(&self) -> RocksDBProvider {
        self.rocksdb_provider.clone()
    }

    #[cfg(all(unix, feature = "rocksdb"))]
    fn set_pending_rocksdb_batch(&self, batch: rocksdb::WriteBatchWithTransaction<true>) {
        self.pending_rocksdb_batches.lock().push(batch);
    }
}

impl<TX: Debug + Send + Sync, N: NodeTypes<ChainSpec: EthChainSpec + 'static>> ChainSpecProvider
    for DatabaseProvider<TX, N>
{
    type ChainSpec = N::ChainSpec;

    fn chain_spec(&self) -> Arc<Self::ChainSpec> {
        self.chain_spec.clone()
    }
}

impl<TX: DbTxMut, N: NodeTypes> DatabaseProvider<TX, N> {
    /// Creates a provider with an inner read-write transaction.
    #[allow(clippy::missing_const_for_fn)] // Cannot be const when rocksdb feature is enabled
    pub fn new_rw(
        tx: TX,
        chain_spec: Arc<N::ChainSpec>,
        static_file_provider: StaticFileProvider<N::Primitives>,
        prune_modes: PruneModes,
        storage: Arc<N::Storage>,
        storage_settings: Arc<RwLock<StorageSettings>>,
        rocksdb_provider: RocksDBProvider,
    ) -> Self {
        Self {
            tx,
            chain_spec,
            static_file_provider,
            prune_modes,
            storage,
            storage_settings,
            #[cfg(all(unix, feature = "rocksdb"))]
            pending_rocks_batch: std::sync::Mutex::new(rocksdb_provider.batch()),
            #[cfg(all(unix, feature = "rocksdb"))]
            pending_history_index_last_shards: Default::default(),
            rocksdb_provider,
            #[cfg(all(unix, feature = "rocksdb"))]
            pending_rocksdb_batches: parking_lot::Mutex::new(Vec::new()),
            minimum_pruning_distance: MINIMUM_PRUNING_DISTANCE,
        }
    }
}

impl<TX, N: NodeTypes> AsRef<Self> for DatabaseProvider<TX, N> {
    fn as_ref(&self) -> &Self {
        self
    }
}

impl<TX: DbTx + DbTxMut + 'static, N: NodeTypesForProvider> DatabaseProvider<TX, N> {
    /// Writes executed blocks and state to storage.
    pub fn save_blocks(&self, blocks: Vec<ExecutedBlock<N::Primitives>>) -> ProviderResult<()> {
        if blocks.is_empty() {
            debug!(target: "providers::db", "Attempted to write empty block range");
            return Ok(())
        }

        // NOTE: checked non-empty above
        let first_block = blocks.first().unwrap().recovered_block();

        let last_block = blocks.last().unwrap().recovered_block();
        let first_number = first_block.number();
        let last_block_number = last_block.number();

        debug!(target: "providers::db", block_count = %blocks.len(), "Writing blocks and execution data to storage");

        // TODO: Do performant / batched writes for each type of object
        // instead of a loop over all blocks,
        // meaning:
        //  * blocks
        //  * state
        //  * hashed state
        //  * trie updates (cannot naively extend, need helper)
        //  * indices (already done basically)
        // Insert the blocks
        for block in blocks {
            let trie_data = block.trie_data();
            let ExecutedBlock { recovered_block, execution_output, .. } = block;
            let block_number = recovered_block.number();
            self.insert_block(Arc::unwrap_or_clone(recovered_block))?;

            // Write state and changesets to the database.
            // Must be written after blocks because of the receipt lookup.
            self.write_state(&execution_output, OriginalValuesKnown::No)?;

            // insert hashes and intermediate merkle nodes
            self.write_hashed_state(&trie_data.hashed_state)?;

            self.write_trie_changesets(block_number, &trie_data.trie_updates, None)?;
            self.write_trie_updates_sorted(&trie_data.trie_updates)?;
        }

        // update history indices
        self.update_history_indices(first_number..=last_block_number)?;

        // Update pipeline progress
        self.update_pipeline_stages(last_block_number, false)?;

        debug!(target: "providers::db", range = ?first_number..=last_block_number, "Appended block data");

        Ok(())
    }

    /// Unwinds trie state starting at and including the given block.
    ///
    /// This includes calculating the resulted state root and comparing it with the parent block
    /// state root.
    pub fn unwind_trie_state_from(&self, from: BlockNumber) -> ProviderResult<()> {
        let changed_accounts = self
            .tx
            .cursor_read::<tables::AccountChangeSets>()?
            .walk_range(from..)?
            .collect::<Result<Vec<_>, _>>()?;

        // Unwind account hashes.
        self.unwind_account_hashing(changed_accounts.iter())?;

        // Unwind account history indices.
        self.unwind_account_history_indices(changed_accounts.iter())?;

        let storage_start = BlockNumberAddress((from, Address::ZERO));
        let changed_storages = self
            .tx
            .cursor_read::<tables::StorageChangeSets>()?
            .walk_range(storage_start..)?
            .collect::<Result<Vec<_>, _>>()?;

        // Unwind storage hashes.
        self.unwind_storage_hashing(changed_storages.iter().copied())?;

        // Unwind storage history indices.
        self.unwind_storage_history_indices(changed_storages.iter().copied())?;

        // Unwind accounts/storages trie tables using the revert.
        let trie_revert = self.trie_reverts(from)?;
        self.write_trie_updates_sorted(&trie_revert)?;

        // Clear trie changesets which have been unwound.
        self.clear_trie_changesets_from(from)?;

        Ok(())
    }

    /// Removes receipts from all transactions starting with provided number (inclusive).
    fn remove_receipts_from(
        &self,
        from_tx: TxNumber,
        last_block: BlockNumber,
    ) -> ProviderResult<()> {
        // iterate over block body and remove receipts
        self.remove::<tables::Receipts<ReceiptTy<N>>>(from_tx..)?;

        if EitherWriter::receipts_destination(self).is_static_file() {
            let static_file_receipt_num =
                self.static_file_provider.get_highest_static_file_tx(StaticFileSegment::Receipts);

            let to_delete = static_file_receipt_num
                .map(|static_num| (static_num + 1).saturating_sub(from_tx))
                .unwrap_or_default();

            self.static_file_provider
                .latest_writer(StaticFileSegment::Receipts)?
                .prune_receipts(to_delete, last_block)?;
        }

        Ok(())
    }
}

impl<TX: DbTx + 'static, N: NodeTypes> TryIntoHistoricalStateProvider for DatabaseProvider<TX, N> {
    fn try_into_history_at_block(
        self,
        mut block_number: BlockNumber,
    ) -> ProviderResult<StateProviderBox> {
        // if the block number is the same as the currently best block number on disk we can use the
        // latest state provider here
        if block_number == self.best_block_number().unwrap_or_default() {
            return Ok(Box::new(LatestStateProvider::new(self)))
        }

        // +1 as the changeset that we want is the one that was applied after this block.
        block_number += 1;

        let account_history_prune_checkpoint =
            self.get_prune_checkpoint(PruneSegment::AccountHistory)?;
        let storage_history_prune_checkpoint =
            self.get_prune_checkpoint(PruneSegment::StorageHistory)?;

        let mut state_provider = HistoricalStateProvider::new(self, block_number);

        // If we pruned account or storage history, we can't return state on every historical block.
        // Instead, we should cap it at the latest prune checkpoint for corresponding prune segment.
        if let Some(prune_checkpoint_block_number) =
            account_history_prune_checkpoint.and_then(|checkpoint| checkpoint.block_number)
        {
            state_provider = state_provider.with_lowest_available_account_history_block_number(
                prune_checkpoint_block_number + 1,
            );
        }
        if let Some(prune_checkpoint_block_number) =
            storage_history_prune_checkpoint.and_then(|checkpoint| checkpoint.block_number)
        {
            state_provider = state_provider.with_lowest_available_storage_history_block_number(
                prune_checkpoint_block_number + 1,
            );
        }

        Ok(Box::new(state_provider))
    }
}

/// For a given key, unwind all history shards that contain block numbers at or above the given
/// block number.
///
/// S - Sharded key subtype.
/// T - Table to walk over.
/// C - Cursor implementation.
///
/// This function walks the entries from the given start key and deletes all shards that belong to
/// the key and contain block numbers at or above the given block number. Shards entirely below
/// the block number are preserved.
///
/// The boundary shard (the shard that spans across the block number) is removed from the database.
/// Any indices that are below the block number are filtered out and returned for reinsertion.
/// The boundary shard is returned for reinsertion (if it's not empty).
fn unwind_history_shards<S, T, C>(
    cursor: &mut C,
    start_key: T::Key,
    block_number: BlockNumber,
    mut shard_belongs_to_key: impl FnMut(&T::Key) -> bool,
) -> ProviderResult<Vec<u64>>
where
    T: Table<Value = BlockNumberList>,
    T::Key: AsRef<ShardedKey<S>>,
    C: DbCursorRO<T> + DbCursorRW<T>,
{
    // Start from the given key and iterate through shards
    let mut item = cursor.seek_exact(start_key)?;
    while let Some((sharded_key, list)) = item {
        // If the shard does not belong to the key, break.
        if !shard_belongs_to_key(&sharded_key) {
            break
        }

        // Always delete the current shard from the database first
        // We'll decide later what (if anything) to reinsert
        cursor.delete_current()?;

        // Get the first (lowest) block number in this shard
        // All block numbers in a shard are sorted in ascending order
        let first = list.iter().next().expect("List can't be empty");

        // Case 1: Entire shard is at or above the unwinding point
        // Keep it deleted (don't return anything for reinsertion)
        if first >= block_number {
            item = cursor.prev()?;
            continue
        }
        // Case 2: This is a boundary shard (spans across the unwinding point)
        // The shard contains some blocks below and some at/above the unwinding point
        else if block_number <= sharded_key.as_ref().highest_block_number {
            // Return only the block numbers that are below the unwinding point
            // These will be reinserted to preserve the historical data
            return Ok(list.iter().take_while(|i| *i < block_number).collect::<Vec<_>>())
        }
        // Case 3: Entire shard is below the unwinding point
        // Return all block numbers for reinsertion (preserve entire shard)
        return Ok(list.iter().collect::<Vec<_>>())
    }

    // No shards found or all processed
    Ok(Vec::new())
}

impl<TX: DbTx + 'static, N: NodeTypesForProvider> DatabaseProvider<TX, N> {
    /// Creates a provider with an inner read-only transaction.
    #[allow(clippy::missing_const_for_fn)] // Cannot be const when rocksdb feature is enabled
    pub fn new(
        tx: TX,
        chain_spec: Arc<N::ChainSpec>,
        static_file_provider: StaticFileProvider<N::Primitives>,
        prune_modes: PruneModes,
        storage: Arc<N::Storage>,
        storage_settings: Arc<RwLock<StorageSettings>>,
        rocksdb_provider: RocksDBProvider,
    ) -> Self {
        Self {
            tx,
            chain_spec,
            static_file_provider,
            prune_modes,
            storage,
            storage_settings,
            #[cfg(all(unix, feature = "rocksdb"))]
            pending_rocks_batch: std::sync::Mutex::new(rocksdb_provider.batch()),
            #[cfg(all(unix, feature = "rocksdb"))]
            pending_history_index_last_shards: Default::default(),
            rocksdb_provider,
            #[cfg(all(unix, feature = "rocksdb"))]
            pending_rocksdb_batches: parking_lot::Mutex::new(Vec::new()),
            minimum_pruning_distance: MINIMUM_PRUNING_DISTANCE,
        }
    }

    /// Consume `DbTx` or `DbTxMut`.
    pub fn into_tx(self) -> TX {
        self.tx
    }

    /// Pass `DbTx` or `DbTxMut` mutable reference.
    pub const fn tx_mut(&mut self) -> &mut TX {
        &mut self.tx
    }

    /// Pass `DbTx` or `DbTxMut` immutable reference.
    pub const fn tx_ref(&self) -> &TX {
        &self.tx
    }

    /// Returns a reference to the chain specification.
    pub fn chain_spec(&self) -> &N::ChainSpec {
        &self.chain_spec
    }
}

impl<TX, N: NodeTypes> DatabaseProvider<TX, N> {
    /// Returns mutable access to the `RocksDB` batch for this provider.
    ///
    /// All writes accumulate in this batch and are committed together at provider commit time.
    /// The returned guard releases the lock when dropped.
    #[cfg(all(unix, feature = "rocksdb"))]
    fn rocks_batch(&self) -> std::sync::MutexGuard<'_, crate::providers::rocksdb::RocksDBBatch> {
        self.pending_rocks_batch.lock().expect("rocks batch mutex poisoned")
    }

    #[cfg(all(unix, feature = "rocksdb"))]
    fn history_index_last_shards(
        &self,
    ) -> std::sync::MutexGuard<'_, PendingHistoryIndexLastShards> {
        self.pending_history_index_last_shards
            .lock()
            .expect("pending history shards mutex poisoned")
    }
}

impl<TX: DbTx + 'static, N: NodeTypesForProvider> DatabaseProvider<TX, N> {
    fn recovered_block<H, HF, B, BF>(
        &self,
        id: BlockHashOrNumber,
        _transaction_kind: TransactionVariant,
        header_by_number: HF,
        construct_block: BF,
    ) -> ProviderResult<Option<B>>
    where
        H: AsRef<HeaderTy<N>>,
        HF: FnOnce(BlockNumber) -> ProviderResult<Option<H>>,
        BF: FnOnce(H, BodyTy<N>, Vec<Address>) -> ProviderResult<Option<B>>,
    {
        let Some(block_number) = self.convert_hash_or_number(id)? else { return Ok(None) };
        let Some(header) = header_by_number(block_number)? else { return Ok(None) };

        // Get the block body
        //
        // If the body indices are not found, this means that the transactions either do not exist
        // in the database yet, or they do exit but are not indexed. If they exist but are not
        // indexed, we don't have enough information to return the block anyways, so we return
        // `None`.
        let Some(body) = self.block_body_indices(block_number)? else { return Ok(None) };

        let tx_range = body.tx_num_range();

        let (transactions, senders) = if tx_range.is_empty() {
            (vec![], vec![])
        } else {
            (self.transactions_by_tx_range(tx_range.clone())?, self.senders_by_tx_range(tx_range)?)
        };

        let body = self
            .storage
            .reader()
            .read_block_bodies(self, vec![(header.as_ref(), transactions)])?
            .pop()
            .ok_or(ProviderError::InvalidStorageOutput)?;

        construct_block(header, body, senders)
    }

    /// Returns a range of blocks from the database.
    ///
    /// Uses the provided `headers_range` to get the headers for the range, and `assemble_block` to
    /// construct blocks from the following inputs:
    ///     – Header
    ///     - Range of transaction numbers
    ///     – Ommers
    ///     – Withdrawals
    ///     – Senders
    fn block_range<F, H, HF, R>(
        &self,
        range: RangeInclusive<BlockNumber>,
        headers_range: HF,
        mut assemble_block: F,
    ) -> ProviderResult<Vec<R>>
    where
        H: AsRef<HeaderTy<N>>,
        HF: FnOnce(RangeInclusive<BlockNumber>) -> ProviderResult<Vec<H>>,
        F: FnMut(H, BodyTy<N>, Range<TxNumber>) -> ProviderResult<R>,
    {
        if range.is_empty() {
            return Ok(Vec::new())
        }

        let len = range.end().saturating_sub(*range.start()) as usize;
        let mut blocks = Vec::with_capacity(len);

        let headers = headers_range(range.clone())?;

        // If the body indices are not found, this means that the transactions either do
        // not exist in the database yet, or they do exit but are
        // not indexed. If they exist but are not indexed, we don't
        // have enough information to return the block anyways, so
        // we skip the block.
        let present_headers = self
            .block_body_indices_range(range)?
            .into_iter()
            .map(|b| b.tx_num_range())
            .zip(headers)
            .collect::<Vec<_>>();

        let mut inputs = Vec::new();
        for (tx_range, header) in &present_headers {
            let transactions = if tx_range.is_empty() {
                Vec::new()
            } else {
                self.transactions_by_tx_range(tx_range.clone())?
            };

            inputs.push((header.as_ref(), transactions));
        }

        let bodies = self.storage.reader().read_block_bodies(self, inputs)?;

        for ((tx_range, header), body) in present_headers.into_iter().zip(bodies) {
            blocks.push(assemble_block(header, body, tx_range)?);
        }

        Ok(blocks)
    }

    /// Returns a range of blocks from the database, along with the senders of each
    /// transaction in the blocks.
    ///
    /// Uses the provided `headers_range` to get the headers for the range, and `assemble_block` to
    /// construct blocks from the following inputs:
    ///     – Header
    ///     - Transactions
    ///     – Ommers
    ///     – Withdrawals
    ///     – Senders
    fn block_with_senders_range<H, HF, B, BF>(
        &self,
        range: RangeInclusive<BlockNumber>,
        headers_range: HF,
        assemble_block: BF,
    ) -> ProviderResult<Vec<B>>
    where
        H: AsRef<HeaderTy<N>>,
        HF: Fn(RangeInclusive<BlockNumber>) -> ProviderResult<Vec<H>>,
        BF: Fn(H, BodyTy<N>, Vec<Address>) -> ProviderResult<B>,
    {
        self.block_range(range, headers_range, |header, body, tx_range| {
            let senders = if tx_range.is_empty() {
                Vec::new()
            } else {
                let known_senders: HashMap<TxNumber, Address> =
                    EitherReader::new_senders(self)?.senders_by_tx_range(tx_range.clone())?;

                let mut senders = Vec::with_capacity(body.transactions().len());
                for (tx_num, tx) in tx_range.zip(body.transactions()) {
                    match known_senders.get(&tx_num) {
                        None => {
                            // recover the sender from the transaction if not found
                            let sender = tx.recover_signer_unchecked()?;
                            senders.push(sender);
                        }
                        Some(sender) => senders.push(*sender),
                    }
                }

                senders
            };

            assemble_block(header, body, senders)
        })
    }

    /// Populate a [`BundleStateInit`] and [`RevertsInit`] using cursors over the
    /// [`PlainAccountState`] and [`PlainStorageState`] tables, based on the given storage and
    /// account changesets.
    fn populate_bundle_state<A, S>(
        &self,
        account_changeset: Vec<(u64, AccountBeforeTx)>,
        storage_changeset: Vec<(BlockNumberAddress, StorageEntry)>,
        plain_accounts_cursor: &mut A,
        plain_storage_cursor: &mut S,
    ) -> ProviderResult<(BundleStateInit, RevertsInit)>
    where
        A: DbCursorRO<PlainAccountState>,
        S: DbDupCursorRO<PlainStorageState>,
    {
        // iterate previous value and get plain state value to create changeset
        // Double option around Account represent if Account state is know (first option) and
        // account is removed (Second Option)
        let mut state: BundleStateInit = HashMap::default();

        // This is not working for blocks that are not at tip. as plain state is not the last
        // state of end range. We should rename the functions or add support to access
        // History state. Accessing history state can be tricky but we are not gaining
        // anything.

        let mut reverts: RevertsInit = HashMap::default();

        // add account changeset changes
        for (block_number, account_before) in account_changeset.into_iter().rev() {
            let AccountBeforeTx { info: old_info, address } = account_before;
            match state.entry(address) {
                hash_map::Entry::Vacant(entry) => {
                    let new_info = plain_accounts_cursor.seek_exact(address)?.map(|kv| kv.1);
                    entry.insert((old_info, new_info, HashMap::default()));
                }
                hash_map::Entry::Occupied(mut entry) => {
                    // overwrite old account state.
                    entry.get_mut().0 = old_info;
                }
            }
            // insert old info into reverts.
            reverts.entry(block_number).or_default().entry(address).or_default().0 = Some(old_info);
        }

        // add storage changeset changes
        for (block_and_address, old_storage) in storage_changeset.into_iter().rev() {
            let BlockNumberAddress((block_number, address)) = block_and_address;
            // get account state or insert from plain state.
            let account_state = match state.entry(address) {
                hash_map::Entry::Vacant(entry) => {
                    let present_info = plain_accounts_cursor.seek_exact(address)?.map(|kv| kv.1);
                    entry.insert((present_info, present_info, HashMap::default()))
                }
                hash_map::Entry::Occupied(entry) => entry.into_mut(),
            };

            // match storage.
            match account_state.2.entry(old_storage.key) {
                hash_map::Entry::Vacant(entry) => {
                    let new_storage = plain_storage_cursor
                        .seek_by_key_subkey(address, old_storage.key)?
                        .filter(|storage| storage.key == old_storage.key)
                        .unwrap_or_default();
                    entry.insert((old_storage.value, new_storage.value));
                }
                hash_map::Entry::Occupied(mut entry) => {
                    entry.get_mut().0 = old_storage.value;
                }
            };

            reverts
                .entry(block_number)
                .or_default()
                .entry(address)
                .or_default()
                .1
                .push(old_storage);
        }

        Ok((state, reverts))
    }
}

impl<TX: DbTxMut + DbTx + 'static, N: NodeTypes> DatabaseProvider<TX, N> {
    /// Load shard and remove it. If list is empty, last shard was full or
    /// there are no shards at all.
    fn take_shard<T>(
        &self,
        cursor: &mut <TX as DbTxMut>::CursorMut<T>,
        key: T::Key,
    ) -> ProviderResult<Vec<u64>>
    where
        T: Table<Value = BlockNumberList>,
    {
        if let Some((_, list)) = cursor.seek_exact(key)? {
            // delete old shard so new one can be inserted.
            cursor.delete_current()?;
            let list = list.iter().collect::<Vec<_>>();
            return Ok(list)
        }
        Ok(Vec::new())
    }

    /// Insert history index to the database.
    ///
    /// For each updated partial key, this function removes the last shard from
    /// the database (if any), appends the new indices to it, chunks the resulting integer list and
    /// inserts the new shards back into the database.
    ///
    /// This function is used by history indexing stages.
    fn append_history_index<P, T>(
        &self,
        index_updates: impl IntoIterator<Item = (P, impl IntoIterator<Item = u64>)>,
        mut sharded_key_factory: impl FnMut(P, BlockNumber) -> T::Key,
    ) -> ProviderResult<()>
    where
        P: Copy,
        T: Table<Value = BlockNumberList>,
    {
        let mut cursor = self.tx.cursor_write::<T>()?;
        for (partial_key, indices) in index_updates {
            let mut last_shard =
                self.take_shard::<T>(&mut cursor, sharded_key_factory(partial_key, u64::MAX))?;
            last_shard.extend(indices);
            // Chunk indices and insert them in shards of N size.
            let mut chunks = last_shard.chunks(sharded_key::NUM_OF_INDICES_IN_SHARD).peekable();
            while let Some(list) = chunks.next() {
                let highest_block_number = if chunks.peek().is_some() {
                    *list.last().expect("`chunks` does not return empty list")
                } else {
                    // Insert last list with `u64::MAX`.
                    u64::MAX
                };
                cursor.insert(
                    sharded_key_factory(partial_key, highest_block_number),
                    &BlockNumberList::new_pre_sorted(list.iter().copied()),
                )?;
            }
        }
        Ok(())
    }

    /// RocksDB-specific implementation of account history index append.
    ///
    /// Only modifies the last shard (with `highest_block_number == u64::MAX`) for each key,
    /// preserving all earlier shards. This matches the MDBX `append_history_index` behavior.
    ///
    /// Writes accumulate in the provider's shared batch and commit at provider commit time.
    #[cfg(all(unix, feature = "rocksdb"))]
    fn append_account_history_index_rocksdb(
        &self,
        account_transitions: impl IntoIterator<Item = (Address, impl IntoIterator<Item = u64>)>,
    ) -> ProviderResult<()> {
        let rocks_tx = self.rocksdb_provider.tx();
        let mut reader = EitherReader::new_accounts_history(self, &rocks_tx)?;

        let mut last_shards = self.history_index_last_shards();
        let mut rocks_batch = self.rocks_batch();
        let mut writer = EitherWriter::new_accounts_history(self, &mut rocks_batch)?;

        for (address, indices) in account_transitions {
            // Only fetch and modify the last shard (highest_block_number == u64::MAX)
            let last_key = ShardedKey::last(address);
            let mut last_shard: Vec<u64> = if let Some(list) = last_shards.accounts.get(&address) {
                // Delete only the last shard - earlier shards remain untouched
                writer.delete_account_history(last_key.clone())?;
                list.clone()
            } else if let Some(list) = reader.get_account_history(last_key.clone())? {
                // Delete only the last shard - earlier shards remain untouched
                writer.delete_account_history(last_key.clone())?;
                list.iter().collect()
            } else {
                Vec::new()
            };

            // Append new indices (assumed sorted and > last_shard.last())
            last_shard.extend(indices);

            if last_shard.is_empty() {
                continue;
            }

            // Re-chunk and write shards
            let mut chunks = last_shard.chunks(sharded_key::NUM_OF_INDICES_IN_SHARD).peekable();
            let mut pending_last_shard = Vec::new();
            while let Some(list) = chunks.next() {
                let is_last = chunks.peek().is_none();
                let highest_block_number = if is_last {
                    pending_last_shard = list.to_vec();
                    u64::MAX
                } else {
                    *list.last().expect("`chunks` does not return empty list")
                };
                writer.put_account_history(
                    ShardedKey::new(address, highest_block_number),
                    &BlockNumberList::new_pre_sorted(list.iter().copied()),
                )?;
            }

            last_shards.accounts.insert(address, pending_last_shard);
        }

        // Batch commits at provider commit time
        Ok(())
    }

    /// RocksDB-specific implementation of storage history index append.
    ///
    /// Only modifies the last shard (with `highest_block_number == u64::MAX`) for each key,
    /// preserving all earlier shards. This matches the MDBX `append_history_index` behavior.
    ///
    /// Writes accumulate in the provider's shared batch and commit at provider commit time.
    #[cfg(all(unix, feature = "rocksdb"))]
    fn append_storage_history_index_rocksdb(
        &self,
        storage_transitions: impl IntoIterator<Item = ((Address, B256), impl IntoIterator<Item = u64>)>,
    ) -> ProviderResult<()> {
        let rocks_tx = self.rocksdb_provider.tx();
        let mut reader = EitherReader::new_storages_history(self, &rocks_tx)?;

        let mut last_shards = self.history_index_last_shards();
        let mut rocks_batch = self.rocks_batch();
        let mut writer = EitherWriter::new_storages_history(self, &mut rocks_batch)?;

        for ((address, storage_key), indices) in storage_transitions {
            // Only fetch and modify the last shard (highest_block_number == u64::MAX)
            let last_key = StorageShardedKey::last(address, storage_key);
            let mut last_shard: Vec<u64> =
                if let Some(list) = last_shards.storages.get(&(address, storage_key)) {
                    // Delete only the last shard - earlier shards remain untouched
                    writer.delete_storage_history(last_key.clone())?;
                    list.clone()
                } else if let Some(list) = reader.get_storage_history(last_key.clone())? {
                    // Delete only the last shard - earlier shards remain untouched
                    writer.delete_storage_history(last_key.clone())?;
                    list.iter().collect()
                } else {
                    Vec::new()
                };

            // Append new indices (assumed sorted and > last_shard.last())
            last_shard.extend(indices);

            if last_shard.is_empty() {
                continue;
            }

            // Re-chunk and write shards
            let mut chunks = last_shard.chunks(sharded_key::NUM_OF_INDICES_IN_SHARD).peekable();
            let mut pending_last_shard = Vec::new();
            while let Some(list) = chunks.next() {
                let is_last = chunks.peek().is_none();
                let highest_block_number = if is_last {
                    pending_last_shard = list.to_vec();
                    u64::MAX
                } else {
                    *list.last().expect("`chunks` does not return empty list")
                };
                writer.put_storage_history(
                    StorageShardedKey::new(address, storage_key, highest_block_number),
                    &BlockNumberList::new_pre_sorted(list.iter().copied()),
                )?;
            }

            last_shards.storages.insert((address, storage_key), pending_last_shard);
        }

        // Batch commits at provider commit time
        Ok(())
    }

    /// `RocksDB` specific implementation of unwind account history indices.
    ///
    /// Replicates the `unwind_history_shards` logic but using `EitherReader`/`EitherWriter`.
    ///
    /// Since `RocksDB` `WriteBatch` follows "last write wins" for the same key, we must deduplicate
    /// changesets to ensure we unwind to the *earliest* block number.
    ///
    /// Example: Unwinding blocks 101 and 100 for `AddressA`.
    /// - If processed in order (101, 100), the batch contains `[Put(A, State@101), Put(A,
    ///   State@100)]`. Result: `State@100` (Correct).
    /// - If processed out of order (100, 101), the batch contains `[Put(A, State@100), Put(A,
    ///   State@101)]`. Result: `State@101` (Incorrect - 101 should be unwound).
    ///
    /// Ref: <https://github.com/facebook/rocksdb/wiki/Basic-Operations#atomic-updates>
    ///
    /// Writes accumulate in the provider's shared batch and commit at provider commit time.
    #[cfg(all(unix, feature = "rocksdb"))]
    fn unwind_account_history_indices_rocksdb<'a>(
        &self,
        changesets: impl Iterator<Item = &'a (BlockNumber, AccountBeforeTx)>,
    ) -> ProviderResult<usize> {
        let mut last_indices =
            changesets.map(|(index, account)| (account.address, *index)).collect::<Vec<_>>();
        // Sort by (address, block_number) so the smallest block number comes first for each address
        last_indices.sort_unstable_by(|a, b| a.0.cmp(&b.0).then_with(|| a.1.cmp(&b.1)));
        // Deduplicate by address, keeping only the first (smallest block number) entry
        last_indices.dedup_by_key(|(a, _)| *a);

        let rocks_tx = self.rocksdb_provider.tx();
        let mut reader = EitherReader::new_accounts_history(self, &rocks_tx)?;

        let mut rocks_batch = self.rocks_batch();
        let mut writer = EitherWriter::new_accounts_history(self, &mut rocks_batch)?;

        for &(address, rem_index) in &last_indices {
            // Read all shards for this address (sorted by highest_block_number ascending)
            let shards = reader.read_account_history_shards(address)?;

            // Process shards from last to first (backwards)
            let mut partial_shard = Vec::new();
            for (sharded_key, list) in shards.into_iter().rev() {
                // Delete this shard
                writer.delete_account_history(sharded_key.clone())?;

                let first = list.iter().next().expect("List can't be empty");

                // Case 1: Entire shard is at or above the unwinding point
                if first >= rem_index {
                    continue
                }
                // Case 2: Boundary shard (spans across the unwinding point)
                if rem_index <= sharded_key.highest_block_number {
                    partial_shard = list.iter().take_while(|i| *i < rem_index).collect();
                    break
                }
                // Case 3: Entire shard is below the unwinding point
                partial_shard = list.iter().collect();
                break
            }

            // Reinsert the partial shard if not empty
            if !partial_shard.is_empty() {
                writer.put_account_history(
                    ShardedKey::last(address),
                    &BlockNumberList::new_pre_sorted(partial_shard),
                )?;
            }
        }

        // Batch commits at provider commit time
        Ok(last_indices.len())
    }

    /// `RocksDB` specific implementation of unwind storage history indices.
    ///
    /// Replicates the `unwind_history_shards` logic but using `EitherReader`/`EitherWriter`.
    ///
    /// Since `RocksDB` `WriteBatch` follows "last write wins" for the same key, we must deduplicate
    /// changesets to ensure we unwind to the *earliest* block number.
    ///
    /// Example: Unwinding blocks 101 and 100 for `AddressA`.
    /// - If processed in order (101, 100), the batch contains `[Put(A, State@101), Put(A,
    ///   State@100)]`. Result: `State@100` (Correct).
    /// - If processed out of order (100, 101), the batch contains `[Put(A, State@100), Put(A,
    ///   State@101)]`. Result: `State@101` (Incorrect - 101 should be unwound).
    ///
    /// Ref: <https://github.com/facebook/rocksdb/wiki/Basic-Operations#atomic-updates>
    ///
    /// Writes accumulate in the provider's shared batch and commit at provider commit time.
    #[cfg(all(unix, feature = "rocksdb"))]
    fn unwind_storage_history_indices_rocksdb(
        &self,
        changesets: impl Iterator<Item = (BlockNumberAddress, StorageEntry)>,
    ) -> ProviderResult<usize> {
        let mut storage_changesets = changesets
            .map(|(BlockNumberAddress((bn, address)), storage)| (address, storage.key, bn))
            .collect::<Vec<_>>();
        // Sort by (address, storage_key, block_number) so smallest block number comes first
        storage_changesets.sort_unstable_by(|a, b| {
            a.0.cmp(&b.0).then_with(|| a.1.cmp(&b.1)).then_with(|| a.2.cmp(&b.2))
        });
        // Deduplicate by (address, storage_key), keeping only the first (smallest block number)
        storage_changesets.dedup_by_key(|(address, key, _)| (*address, *key));

        let rocks_tx = self.rocksdb_provider.tx();
        let mut reader = EitherReader::new_storages_history(self, &rocks_tx)?;

        let mut rocks_batch = self.rocks_batch();
        let mut writer = EitherWriter::new_storages_history(self, &mut rocks_batch)?;

        for &(address, storage_key, rem_index) in &storage_changesets {
            // Read all shards for this address/storage_key (sorted by highest_block_number
            // ascending)
            let shards = reader.read_storage_history_shards(address, storage_key)?;

            // Process shards from last to first (backwards)
            let mut partial_shard = Vec::new();
            for (sharded_key, list) in shards.into_iter().rev() {
                // Delete this shard
                writer.delete_storage_history(sharded_key.clone())?;

                let first = list.iter().next().expect("List can't be empty");

                // Case 1: Entire shard is at or above the unwinding point
                if first >= rem_index {
                    continue
                }
                // Case 2: Boundary shard (spans across the unwinding point)
                if rem_index <= sharded_key.sharded_key.highest_block_number {
                    partial_shard = list.iter().take_while(|i| *i < rem_index).collect();
                    break
                }
                // Case 3: Entire shard is below the unwinding point
                partial_shard = list.iter().collect();
                break
            }

            // Reinsert the partial shard if not empty
            if !partial_shard.is_empty() {
                writer.put_storage_history(
                    StorageShardedKey::last(address, storage_key),
                    &BlockNumberList::new_pre_sorted(partial_shard),
                )?;
            }
        }

        // Batch commits at provider commit time
        Ok(storage_changesets.len())
    }
}

impl<TX: DbTx, N: NodeTypes> AccountReader for DatabaseProvider<TX, N> {
    fn basic_account(&self, address: &Address) -> ProviderResult<Option<Account>> {
        Ok(self.tx.get_by_encoded_key::<tables::PlainAccountState>(address)?)
    }
}

impl<TX: DbTx, N: NodeTypes> AccountExtReader for DatabaseProvider<TX, N> {
    fn changed_accounts_with_range(
        &self,
        range: impl RangeBounds<BlockNumber>,
    ) -> ProviderResult<BTreeSet<Address>> {
        self.tx
            .cursor_read::<tables::AccountChangeSets>()?
            .walk_range(range)?
            .map(|entry| {
                entry.map(|(_, account_before)| account_before.address).map_err(Into::into)
            })
            .collect()
    }

    fn basic_accounts(
        &self,
        iter: impl IntoIterator<Item = Address>,
    ) -> ProviderResult<Vec<(Address, Option<Account>)>> {
        let mut plain_accounts = self.tx.cursor_read::<tables::PlainAccountState>()?;
        Ok(iter
            .into_iter()
            .map(|address| plain_accounts.seek_exact(address).map(|a| (address, a.map(|(_, v)| v))))
            .collect::<Result<Vec<_>, _>>()?)
    }

    fn changed_accounts_and_blocks_with_range(
        &self,
        range: RangeInclusive<BlockNumber>,
    ) -> ProviderResult<BTreeMap<Address, Vec<u64>>> {
        let mut changeset_cursor = self.tx.cursor_read::<tables::AccountChangeSets>()?;

        let account_transitions = changeset_cursor.walk_range(range)?.try_fold(
            BTreeMap::new(),
            |mut accounts: BTreeMap<Address, Vec<u64>>, entry| -> ProviderResult<_> {
                let (index, account) = entry?;
                accounts.entry(account.address).or_default().push(index);
                Ok(accounts)
            },
        )?;

        Ok(account_transitions)
    }
}

impl<TX: DbTx, N: NodeTypes> StorageChangeSetReader for DatabaseProvider<TX, N> {
    fn storage_changeset(
        &self,
        block_number: BlockNumber,
    ) -> ProviderResult<Vec<(BlockNumberAddress, StorageEntry)>> {
        let range = block_number..=block_number;
        let storage_range = BlockNumberAddress::range(range);
        self.tx
            .cursor_dup_read::<tables::StorageChangeSets>()?
            .walk_range(storage_range)?
            .map(|result| -> ProviderResult<_> { Ok(result?) })
            .collect()
    }
}

impl<TX: DbTx, N: NodeTypes> ChangeSetReader for DatabaseProvider<TX, N> {
    fn account_block_changeset(
        &self,
        block_number: BlockNumber,
    ) -> ProviderResult<Vec<AccountBeforeTx>> {
        let range = block_number..=block_number;
        self.tx
            .cursor_read::<tables::AccountChangeSets>()?
            .walk_range(range)?
            .map(|result| -> ProviderResult<_> {
                let (_, account_before) = result?;
                Ok(account_before)
            })
            .collect()
    }

    fn get_account_before_block(
        &self,
        block_number: BlockNumber,
        address: Address,
    ) -> ProviderResult<Option<AccountBeforeTx>> {
        self.tx
            .cursor_dup_read::<tables::AccountChangeSets>()?
            .seek_by_key_subkey(block_number, address)?
            .filter(|acc| acc.address == address)
            .map(Ok)
            .transpose()
    }
}

impl<TX: DbTx + 'static, N: NodeTypesForProvider> HeaderSyncGapProvider
    for DatabaseProvider<TX, N>
{
    type Header = HeaderTy<N>;

    fn local_tip_header(
        &self,
        highest_uninterrupted_block: BlockNumber,
    ) -> ProviderResult<SealedHeader<Self::Header>> {
        let static_file_provider = self.static_file_provider();

        // Make sure Headers static file is at the same height. If it's further, this
        // input execution was interrupted previously and we need to unwind the static file.
        let next_static_file_block_num = static_file_provider
            .get_highest_static_file_block(StaticFileSegment::Headers)
            .map(|id| id + 1)
            .unwrap_or_default();
        let next_block = highest_uninterrupted_block + 1;

        match next_static_file_block_num.cmp(&next_block) {
            // The node shutdown between an executed static file commit and before the database
            // commit, so we need to unwind the static files.
            Ordering::Greater => {
                let mut static_file_producer =
                    static_file_provider.latest_writer(StaticFileSegment::Headers)?;
                static_file_producer.prune_headers(next_static_file_block_num - next_block)?;
                // Since this is a database <-> static file inconsistency, we commit the change
                // straight away.
                static_file_producer.commit()?
            }
            Ordering::Less => {
                // There's either missing or corrupted files.
                return Err(ProviderError::HeaderNotFound(next_static_file_block_num.into()))
            }
            Ordering::Equal => {}
        }

        let local_head = static_file_provider
            .sealed_header(highest_uninterrupted_block)?
            .ok_or_else(|| ProviderError::HeaderNotFound(highest_uninterrupted_block.into()))?;

        Ok(local_head)
    }
}

impl<TX: DbTx + 'static, N: NodeTypesForProvider> HeaderProvider for DatabaseProvider<TX, N> {
    type Header = HeaderTy<N>;

    fn header(&self, block_hash: BlockHash) -> ProviderResult<Option<Self::Header>> {
        if let Some(num) = self.block_number(block_hash)? {
            Ok(self.header_by_number(num)?)
        } else {
            Ok(None)
        }
    }

    fn header_by_number(&self, num: BlockNumber) -> ProviderResult<Option<Self::Header>> {
        self.static_file_provider.header_by_number(num)
    }

    fn headers_range(
        &self,
        range: impl RangeBounds<BlockNumber>,
    ) -> ProviderResult<Vec<Self::Header>> {
        self.static_file_provider.headers_range(range)
    }

    fn sealed_header(
        &self,
        number: BlockNumber,
    ) -> ProviderResult<Option<SealedHeader<Self::Header>>> {
        self.static_file_provider.sealed_header(number)
    }

    fn sealed_headers_while(
        &self,
        range: impl RangeBounds<BlockNumber>,
        predicate: impl FnMut(&SealedHeader<Self::Header>) -> bool,
    ) -> ProviderResult<Vec<SealedHeader<Self::Header>>> {
        self.static_file_provider.sealed_headers_while(range, predicate)
    }
}

impl<TX: DbTx + 'static, N: NodeTypes> BlockHashReader for DatabaseProvider<TX, N> {
    fn block_hash(&self, number: u64) -> ProviderResult<Option<B256>> {
        self.static_file_provider.block_hash(number)
    }

    fn canonical_hashes_range(
        &self,
        start: BlockNumber,
        end: BlockNumber,
    ) -> ProviderResult<Vec<B256>> {
        self.static_file_provider.canonical_hashes_range(start, end)
    }
}

impl<TX: DbTx + 'static, N: NodeTypes> BlockNumReader for DatabaseProvider<TX, N> {
    fn chain_info(&self) -> ProviderResult<ChainInfo> {
        let best_number = self.best_block_number()?;
        let best_hash = self.block_hash(best_number)?.unwrap_or_default();
        Ok(ChainInfo { best_hash, best_number })
    }

    fn best_block_number(&self) -> ProviderResult<BlockNumber> {
        // The best block number is tracked via the finished stage which gets updated in the same tx
        // when new blocks committed
        Ok(self
            .get_stage_checkpoint(StageId::Finish)?
            .map(|checkpoint| checkpoint.block_number)
            .unwrap_or_default())
    }

    fn last_block_number(&self) -> ProviderResult<BlockNumber> {
        self.static_file_provider.last_block_number()
    }

    fn block_number(&self, hash: B256) -> ProviderResult<Option<BlockNumber>> {
        Ok(self.tx.get::<tables::HeaderNumbers>(hash)?)
    }
}

impl<TX: DbTx + 'static, N: NodeTypesForProvider> BlockReader for DatabaseProvider<TX, N> {
    type Block = BlockTy<N>;

    fn find_block_by_hash(
        &self,
        hash: B256,
        source: BlockSource,
    ) -> ProviderResult<Option<Self::Block>> {
        if source.is_canonical() {
            self.block(hash.into())
        } else {
            Ok(None)
        }
    }

    /// Returns the block with matching number from database.
    ///
    /// If the header for this block is not found, this returns `None`.
    /// If the header is found, but the transactions either do not exist, or are not indexed, this
    /// will return None.
    fn block(&self, id: BlockHashOrNumber) -> ProviderResult<Option<Self::Block>> {
        if let Some(number) = self.convert_hash_or_number(id)? &&
            let Some(header) = self.header_by_number(number)?
        {
            // If the body indices are not found, this means that the transactions either do not
            // exist in the database yet, or they do exit but are not indexed.
            // If they exist but are not indexed, we don't have enough
            // information to return the block anyways, so we return `None`.
            let Some(transactions) = self.transactions_by_block(number.into())? else {
                return Ok(None)
            };

            let body = self
                .storage
                .reader()
                .read_block_bodies(self, vec![(&header, transactions)])?
                .pop()
                .ok_or(ProviderError::InvalidStorageOutput)?;

            return Ok(Some(Self::Block::new(header, body)))
        }

        Ok(None)
    }

    fn pending_block(&self) -> ProviderResult<Option<RecoveredBlock<Self::Block>>> {
        Ok(None)
    }

    fn pending_block_and_receipts(
        &self,
    ) -> ProviderResult<Option<(RecoveredBlock<Self::Block>, Vec<Self::Receipt>)>> {
        Ok(None)
    }

    /// Returns the block with senders with matching number or hash from database.
    ///
    /// **NOTE: The transactions have invalid hashes, since they would need to be calculated on the
    /// spot, and we want fast querying.**
    ///
    /// If the header for this block is not found, this returns `None`.
    /// If the header is found, but the transactions either do not exist, or are not indexed, this
    /// will return None.
    fn recovered_block(
        &self,
        id: BlockHashOrNumber,
        transaction_kind: TransactionVariant,
    ) -> ProviderResult<Option<RecoveredBlock<Self::Block>>> {
        self.recovered_block(
            id,
            transaction_kind,
            |block_number| self.header_by_number(block_number),
            |header, body, senders| {
                Self::Block::new(header, body)
                    // Note: we're using unchecked here because we know the block contains valid txs
                    // wrt to its height and can ignore the s value check so pre
                    // EIP-2 txs are allowed
                    .try_into_recovered_unchecked(senders)
                    .map(Some)
                    .map_err(|_| ProviderError::SenderRecoveryError)
            },
        )
    }

    fn sealed_block_with_senders(
        &self,
        id: BlockHashOrNumber,
        transaction_kind: TransactionVariant,
    ) -> ProviderResult<Option<RecoveredBlock<Self::Block>>> {
        self.recovered_block(
            id,
            transaction_kind,
            |block_number| self.sealed_header(block_number),
            |header, body, senders| {
                Self::Block::new_sealed(header, body)
                    // Note: we're using unchecked here because we know the block contains valid txs
                    // wrt to its height and can ignore the s value check so pre
                    // EIP-2 txs are allowed
                    .try_with_senders_unchecked(senders)
                    .map(Some)
                    .map_err(|_| ProviderError::SenderRecoveryError)
            },
        )
    }

    fn block_range(&self, range: RangeInclusive<BlockNumber>) -> ProviderResult<Vec<Self::Block>> {
        self.block_range(
            range,
            |range| self.headers_range(range),
            |header, body, _| Ok(Self::Block::new(header, body)),
        )
    }

    fn block_with_senders_range(
        &self,
        range: RangeInclusive<BlockNumber>,
    ) -> ProviderResult<Vec<RecoveredBlock<Self::Block>>> {
        self.block_with_senders_range(
            range,
            |range| self.headers_range(range),
            |header, body, senders| {
                Self::Block::new(header, body)
                    .try_into_recovered_unchecked(senders)
                    .map_err(|_| ProviderError::SenderRecoveryError)
            },
        )
    }

    fn recovered_block_range(
        &self,
        range: RangeInclusive<BlockNumber>,
    ) -> ProviderResult<Vec<RecoveredBlock<Self::Block>>> {
        self.block_with_senders_range(
            range,
            |range| self.sealed_headers_range(range),
            |header, body, senders| {
                Self::Block::new_sealed(header, body)
                    .try_with_senders(senders)
                    .map_err(|_| ProviderError::SenderRecoveryError)
            },
        )
    }

    fn block_by_transaction_id(&self, id: TxNumber) -> ProviderResult<Option<BlockNumber>> {
        Ok(self
            .tx
            .cursor_read::<tables::TransactionBlocks>()?
            .seek(id)
            .map(|b| b.map(|(_, bn)| bn))?)
    }
}

impl<TX: DbTx + 'static, N: NodeTypesForProvider> TransactionsProviderExt
    for DatabaseProvider<TX, N>
{
    /// Recovers transaction hashes by walking through `Transactions` table and
    /// calculating them in a parallel manner. Returned unsorted.
    fn transaction_hashes_by_range(
        &self,
        tx_range: Range<TxNumber>,
    ) -> ProviderResult<Vec<(TxHash, TxNumber)>> {
        self.static_file_provider.transaction_hashes_by_range(tx_range)
    }
}

// Calculates the hash of the given transaction
impl<TX: DbTx + 'static, N: NodeTypesForProvider> TransactionsProvider for DatabaseProvider<TX, N> {
    type Transaction = TxTy<N>;

    fn transaction_id(&self, tx_hash: TxHash) -> ProviderResult<Option<TxNumber>> {
        #[cfg(all(unix, feature = "rocksdb"))]
        if self.cached_storage_settings().transaction_hash_numbers_in_rocksdb {
            let rocks_tx = self.rocksdb_provider.tx();
            let mut reader = EitherReader::new_transaction_hash_numbers(self, &rocks_tx)?;
            return reader.get_transaction_hash_number(tx_hash)
        }

        // MDBX path
        let mut cursor = self.tx.cursor_read::<tables::TransactionHashNumbers>()?;
        Ok(cursor.seek_exact(tx_hash)?.map(|(_, v)| v))
    }

    fn transaction_by_id(&self, id: TxNumber) -> ProviderResult<Option<Self::Transaction>> {
        self.static_file_provider.transaction_by_id(id)
    }

    fn transaction_by_id_unhashed(
        &self,
        id: TxNumber,
    ) -> ProviderResult<Option<Self::Transaction>> {
        self.static_file_provider.transaction_by_id_unhashed(id)
    }

    fn transaction_by_hash(&self, hash: TxHash) -> ProviderResult<Option<Self::Transaction>> {
        if let Some(id) = self.transaction_id(hash)? {
            Ok(self.transaction_by_id_unhashed(id)?)
        } else {
            Ok(None)
        }
    }

    fn transaction_by_hash_with_meta(
        &self,
        tx_hash: TxHash,
    ) -> ProviderResult<Option<(Self::Transaction, TransactionMeta)>> {
        if let Some(transaction_id) = self.transaction_id(tx_hash)? &&
            let Some(transaction) = self.transaction_by_id_unhashed(transaction_id)? &&
            let Some(block_number) = self.block_by_transaction_id(transaction_id)? &&
            let Some(sealed_header) = self.sealed_header(block_number)?
        {
            let (header, block_hash) = sealed_header.split();
            if let Some(block_body) = self.block_body_indices(block_number)? {
                // the index of the tx in the block is the offset:
                // len([start..tx_id])
                // NOTE: `transaction_id` is always `>=` the block's first
                // index
                let index = transaction_id - block_body.first_tx_num();

                let meta = TransactionMeta {
                    tx_hash,
                    index,
                    block_hash,
                    block_number,
                    base_fee: header.base_fee_per_gas(),
                    excess_blob_gas: header.excess_blob_gas(),
                    timestamp: header.timestamp(),
                };

                return Ok(Some((transaction, meta)))
            }
        }

        Ok(None)
    }

    fn transactions_by_block(
        &self,
        id: BlockHashOrNumber,
    ) -> ProviderResult<Option<Vec<Self::Transaction>>> {
        if let Some(block_number) = self.convert_hash_or_number(id)? &&
            let Some(body) = self.block_body_indices(block_number)?
        {
            let tx_range = body.tx_num_range();
            return if tx_range.is_empty() {
                Ok(Some(Vec::new()))
            } else {
                self.transactions_by_tx_range(tx_range).map(Some)
            }
        }
        Ok(None)
    }

    fn transactions_by_block_range(
        &self,
        range: impl RangeBounds<BlockNumber>,
    ) -> ProviderResult<Vec<Vec<Self::Transaction>>> {
        let range = to_range(range);

        self.block_body_indices_range(range.start..=range.end.saturating_sub(1))?
            .into_iter()
            .map(|body| {
                let tx_num_range = body.tx_num_range();
                if tx_num_range.is_empty() {
                    Ok(Vec::new())
                } else {
                    self.transactions_by_tx_range(tx_num_range)
                }
            })
            .collect()
    }

    fn transactions_by_tx_range(
        &self,
        range: impl RangeBounds<TxNumber>,
    ) -> ProviderResult<Vec<Self::Transaction>> {
        self.static_file_provider.transactions_by_tx_range(range)
    }

    fn senders_by_tx_range(
        &self,
        range: impl RangeBounds<TxNumber>,
    ) -> ProviderResult<Vec<Address>> {
        if EitherWriterDestination::senders(self).is_static_file() {
            self.static_file_provider.senders_by_tx_range(range)
        } else {
            self.cursor_read_collect::<tables::TransactionSenders>(range)
        }
    }

    fn transaction_sender(&self, id: TxNumber) -> ProviderResult<Option<Address>> {
        if EitherWriterDestination::senders(self).is_static_file() {
            self.static_file_provider.transaction_sender(id)
        } else {
            Ok(self.tx.get::<tables::TransactionSenders>(id)?)
        }
    }
}

impl<TX: DbTx + 'static, N: NodeTypesForProvider> ReceiptProvider for DatabaseProvider<TX, N> {
    type Receipt = ReceiptTy<N>;

    fn receipt(&self, id: TxNumber) -> ProviderResult<Option<Self::Receipt>> {
        self.static_file_provider.get_with_static_file_or_database(
            StaticFileSegment::Receipts,
            id,
            |static_file| static_file.receipt(id),
            || Ok(self.tx.get::<tables::Receipts<Self::Receipt>>(id)?),
        )
    }

    fn receipt_by_hash(&self, hash: TxHash) -> ProviderResult<Option<Self::Receipt>> {
        if let Some(id) = self.transaction_id(hash)? {
            self.receipt(id)
        } else {
            Ok(None)
        }
    }

    fn receipts_by_block(
        &self,
        block: BlockHashOrNumber,
    ) -> ProviderResult<Option<Vec<Self::Receipt>>> {
        if let Some(number) = self.convert_hash_or_number(block)? &&
            let Some(body) = self.block_body_indices(number)?
        {
            let tx_range = body.tx_num_range();
            return if tx_range.is_empty() {
                Ok(Some(Vec::new()))
            } else {
                self.receipts_by_tx_range(tx_range).map(Some)
            }
        }
        Ok(None)
    }

    fn receipts_by_tx_range(
        &self,
        range: impl RangeBounds<TxNumber>,
    ) -> ProviderResult<Vec<Self::Receipt>> {
        self.static_file_provider.get_range_with_static_file_or_database(
            StaticFileSegment::Receipts,
            to_range(range),
            |static_file, range, _| static_file.receipts_by_tx_range(range),
            |range, _| self.cursor_read_collect::<tables::Receipts<Self::Receipt>>(range),
            |_| true,
        )
    }

    fn receipts_by_block_range(
        &self,
        block_range: RangeInclusive<BlockNumber>,
    ) -> ProviderResult<Vec<Vec<Self::Receipt>>> {
        if block_range.is_empty() {
            return Ok(Vec::new())
        }

        // collect block body indices for each block in the range
        let mut block_body_indices = Vec::new();
        for block_num in block_range {
            if let Some(indices) = self.block_body_indices(block_num)? {
                block_body_indices.push(indices);
            } else {
                // use default indices for missing blocks (empty block)
                block_body_indices.push(StoredBlockBodyIndices::default());
            }
        }

        if block_body_indices.is_empty() {
            return Ok(Vec::new())
        }

        // find blocks with transactions to determine transaction range
        let non_empty_blocks: Vec<_> =
            block_body_indices.iter().filter(|indices| indices.tx_count > 0).collect();

        if non_empty_blocks.is_empty() {
            // all blocks are empty
            return Ok(vec![Vec::new(); block_body_indices.len()])
        }

        // calculate the overall transaction range
        let first_tx = non_empty_blocks[0].first_tx_num();
        let last_tx = non_empty_blocks[non_empty_blocks.len() - 1].last_tx_num();

        // fetch all receipts in the transaction range
        let all_receipts = self.receipts_by_tx_range(first_tx..=last_tx)?;
        let mut receipts_iter = all_receipts.into_iter();

        // distribute receipts to their respective blocks
        let mut result = Vec::with_capacity(block_body_indices.len());
        for indices in &block_body_indices {
            if indices.tx_count == 0 {
                result.push(Vec::new());
            } else {
                let block_receipts =
                    receipts_iter.by_ref().take(indices.tx_count as usize).collect();
                result.push(block_receipts);
            }
        }

        Ok(result)
    }
}

impl<TX: DbTx + 'static, N: NodeTypesForProvider> BlockBodyIndicesProvider
    for DatabaseProvider<TX, N>
{
    fn block_body_indices(&self, num: u64) -> ProviderResult<Option<StoredBlockBodyIndices>> {
        Ok(self.tx.get::<tables::BlockBodyIndices>(num)?)
    }

    fn block_body_indices_range(
        &self,
        range: RangeInclusive<BlockNumber>,
    ) -> ProviderResult<Vec<StoredBlockBodyIndices>> {
        self.cursor_read_collect::<tables::BlockBodyIndices>(range)
    }
}

impl<TX: DbTx, N: NodeTypes> StageCheckpointReader for DatabaseProvider<TX, N> {
    fn get_stage_checkpoint(&self, id: StageId) -> ProviderResult<Option<StageCheckpoint>> {
        Ok(if let Some(encoded) = id.get_pre_encoded() {
            self.tx.get_by_encoded_key::<tables::StageCheckpoints>(encoded)?
        } else {
            self.tx.get::<tables::StageCheckpoints>(id.to_string())?
        })
    }

    /// Get stage checkpoint progress.
    fn get_stage_checkpoint_progress(&self, id: StageId) -> ProviderResult<Option<Vec<u8>>> {
        Ok(self.tx.get::<tables::StageCheckpointProgresses>(id.to_string())?)
    }

    fn get_all_checkpoints(&self) -> ProviderResult<Vec<(String, StageCheckpoint)>> {
        self.tx
            .cursor_read::<tables::StageCheckpoints>()?
            .walk(None)?
            .collect::<Result<Vec<(String, StageCheckpoint)>, _>>()
            .map_err(ProviderError::Database)
    }
}

impl<TX: DbTxMut, N: NodeTypes> StageCheckpointWriter for DatabaseProvider<TX, N> {
    /// Save stage checkpoint.
    fn save_stage_checkpoint(
        &self,
        id: StageId,
        checkpoint: StageCheckpoint,
    ) -> ProviderResult<()> {
        Ok(self.tx.put::<tables::StageCheckpoints>(id.to_string(), checkpoint)?)
    }

    /// Save stage checkpoint progress.
    fn save_stage_checkpoint_progress(
        &self,
        id: StageId,
        checkpoint: Vec<u8>,
    ) -> ProviderResult<()> {
        Ok(self.tx.put::<tables::StageCheckpointProgresses>(id.to_string(), checkpoint)?)
    }

    fn update_pipeline_stages(
        &self,
        block_number: BlockNumber,
        drop_stage_checkpoint: bool,
    ) -> ProviderResult<()> {
        // iterate over all existing stages in the table and update its progress.
        let mut cursor = self.tx.cursor_write::<tables::StageCheckpoints>()?;
        for stage_id in StageId::ALL {
            let (_, checkpoint) = cursor.seek_exact(stage_id.to_string())?.unwrap_or_default();
            cursor.upsert(
                stage_id.to_string(),
                &StageCheckpoint {
                    block_number,
                    ..if drop_stage_checkpoint { Default::default() } else { checkpoint }
                },
            )?;
        }

        Ok(())
    }
}

impl<TX: DbTx + 'static, N: NodeTypes> StorageReader for DatabaseProvider<TX, N> {
    fn plain_state_storages(
        &self,
        addresses_with_keys: impl IntoIterator<Item = (Address, impl IntoIterator<Item = B256>)>,
    ) -> ProviderResult<Vec<(Address, Vec<StorageEntry>)>> {
        let mut plain_storage = self.tx.cursor_dup_read::<tables::PlainStorageState>()?;

        addresses_with_keys
            .into_iter()
            .map(|(address, storage)| {
                storage
                    .into_iter()
                    .map(|key| -> ProviderResult<_> {
                        Ok(plain_storage
                            .seek_by_key_subkey(address, key)?
                            .filter(|v| v.key == key)
                            .unwrap_or_else(|| StorageEntry { key, value: Default::default() }))
                    })
                    .collect::<ProviderResult<Vec<_>>>()
                    .map(|storage| (address, storage))
            })
            .collect::<ProviderResult<Vec<(_, _)>>>()
    }

    fn changed_storages_with_range(
        &self,
        range: RangeInclusive<BlockNumber>,
    ) -> ProviderResult<BTreeMap<Address, BTreeSet<B256>>> {
        self.tx
            .cursor_read::<tables::StorageChangeSets>()?
            .walk_range(BlockNumberAddress::range(range))?
            // fold all storages and save its old state so we can remove it from HashedStorage
            // it is needed as it is dup table.
            .try_fold(BTreeMap::new(), |mut accounts: BTreeMap<Address, BTreeSet<B256>>, entry| {
                let (BlockNumberAddress((_, address)), storage_entry) = entry?;
                accounts.entry(address).or_default().insert(storage_entry.key);
                Ok(accounts)
            })
    }

    fn changed_storages_and_blocks_with_range(
        &self,
        range: RangeInclusive<BlockNumber>,
    ) -> ProviderResult<BTreeMap<(Address, B256), Vec<u64>>> {
        let mut changeset_cursor = self.tx.cursor_read::<tables::StorageChangeSets>()?;

        let storage_changeset_lists =
            changeset_cursor.walk_range(BlockNumberAddress::range(range))?.try_fold(
                BTreeMap::new(),
                |mut storages: BTreeMap<(Address, B256), Vec<u64>>, entry| -> ProviderResult<_> {
                    let (index, storage) = entry?;
                    storages
                        .entry((index.address(), storage.key))
                        .or_default()
                        .push(index.block_number());
                    Ok(storages)
                },
            )?;

        Ok(storage_changeset_lists)
    }
}

impl<TX: DbTxMut + DbTx + 'static, N: NodeTypesForProvider> StateWriter
    for DatabaseProvider<TX, N>
{
    type Receipt = ReceiptTy<N>;

    fn write_state(
        &self,
        execution_outcome: &ExecutionOutcome<Self::Receipt>,
        is_value_known: OriginalValuesKnown,
    ) -> ProviderResult<()> {
        let first_block = execution_outcome.first_block();
        let block_count = execution_outcome.len() as u64;
        let last_block = execution_outcome.last_block();
        let block_range = first_block..=last_block;

        let tip = self.last_block_number()?.max(last_block);

        let (plain_state, reverts) =
            execution_outcome.bundle.to_plain_state_and_reverts(is_value_known);

        self.write_state_reverts(reverts, first_block)?;
        self.write_state_changes(plain_state)?;

        // Fetch the first transaction number for each block in the range
        let block_indices: Vec<_> = self
            .block_body_indices_range(block_range)?
            .into_iter()
            .map(|b| b.first_tx_num)
            .collect();

        // Ensure all expected blocks are present.
        if block_indices.len() < block_count as usize {
            let missing_blocks = block_count - block_indices.len() as u64;
            return Err(ProviderError::BlockBodyIndicesNotFound(
                last_block.saturating_sub(missing_blocks - 1),
            ));
        }

        let mut receipts_writer = EitherWriter::new_receipts(self, first_block)?;

        let has_contract_log_filter = !self.prune_modes.receipts_log_filter.is_empty();
        let contract_log_pruner = self.prune_modes.receipts_log_filter.group_by_block(tip, None)?;

        // All receipts from the last 128 blocks are required for blockchain tree, even with
        // [`PruneSegment::ContractLogs`].
        //
        // Receipts can only be skipped if we're dealing with legacy nodes that write them to
        // Database, OR if receipts_in_static_files is enabled but no receipts exist in static
        // files yet. Once receipts exist in static files, we must continue writing to maintain
        // continuity and have no gaps.
        let prunable_receipts = (EitherWriter::receipts_destination(self).is_database() ||
            self.static_file_provider()
                .get_highest_static_file_tx(StaticFileSegment::Receipts)
                .is_none()) &&
            PruneMode::Distance(self.minimum_pruning_distance).should_prune(first_block, tip);

        // Prepare set of addresses which logs should not be pruned.
        let mut allowed_addresses: HashSet<Address, _> = HashSet::new();
        for (_, addresses) in contract_log_pruner.range(..first_block) {
            allowed_addresses.extend(addresses.iter().copied());
        }

        for (idx, (receipts, first_tx_index)) in
            execution_outcome.receipts.iter().zip(block_indices).enumerate()
        {
            let block_number = first_block + idx as u64;

            // Increment block number for receipts static file writer
            receipts_writer.increment_block(block_number)?;

            // Skip writing receipts if pruning configuration requires us to.
            if prunable_receipts &&
                self.prune_modes
                    .receipts
                    .is_some_and(|mode| mode.should_prune(block_number, tip))
            {
                continue
            }

            // If there are new addresses to retain after this block number, track them
            if let Some(new_addresses) = contract_log_pruner.get(&block_number) {
                allowed_addresses.extend(new_addresses.iter().copied());
            }

            for (idx, receipt) in receipts.iter().enumerate() {
                let receipt_idx = first_tx_index + idx as u64;
                // Skip writing receipt if log filter is active and it does not have any logs to
                // retain
                if prunable_receipts &&
                    has_contract_log_filter &&
                    !receipt.logs().iter().any(|log| allowed_addresses.contains(&log.address))
                {
                    continue
                }

                receipts_writer.append_receipt(receipt_idx, receipt)?;
            }
        }

        Ok(())
    }

    fn write_state_reverts(
        &self,
        reverts: PlainStateReverts,
        first_block: BlockNumber,
    ) -> ProviderResult<()> {
        // Write storage changes
        tracing::trace!("Writing storage changes");
        let mut storages_cursor = self.tx_ref().cursor_dup_write::<tables::PlainStorageState>()?;
        let mut storage_changeset_cursor =
            self.tx_ref().cursor_dup_write::<tables::StorageChangeSets>()?;
        for (block_index, mut storage_changes) in reverts.storage.into_iter().enumerate() {
            let block_number = first_block + block_index as BlockNumber;

            tracing::trace!(block_number, "Writing block change");
            // sort changes by address.
            storage_changes.par_sort_unstable_by_key(|a| a.address);
            for PlainStorageRevert { address, wiped, storage_revert } in storage_changes {
                let storage_id = BlockNumberAddress((block_number, address));

                let mut storage = storage_revert
                    .into_iter()
                    .map(|(k, v)| (B256::new(k.to_be_bytes()), v))
                    .collect::<Vec<_>>();
                // sort storage slots by key.
                storage.par_sort_unstable_by_key(|a| a.0);

                // If we are writing the primary storage wipe transition, the pre-existing plain
                // storage state has to be taken from the database and written to storage history.
                // See [StorageWipe::Primary] for more details.
                //
                // TODO(mediocregopher): This could be rewritten in a way which doesn't require
                // collecting wiped entries into a Vec like this, see
                // `write_storage_trie_changesets`.
                let mut wiped_storage = Vec::new();
                if wiped {
                    tracing::trace!(?address, "Wiping storage");
                    if let Some((_, entry)) = storages_cursor.seek_exact(address)? {
                        wiped_storage.push((entry.key, entry.value));
                        while let Some(entry) = storages_cursor.next_dup_val()? {
                            wiped_storage.push((entry.key, entry.value))
                        }
                    }
                }

                tracing::trace!(?address, ?storage, "Writing storage reverts");
                for (key, value) in StorageRevertsIter::new(storage, wiped_storage) {
                    storage_changeset_cursor.append_dup(storage_id, StorageEntry { key, value })?;
                }
            }
        }

        // Write account changes
        tracing::trace!("Writing account changes");
        let mut account_changeset_cursor =
            self.tx_ref().cursor_dup_write::<tables::AccountChangeSets>()?;

        for (block_index, mut account_block_reverts) in reverts.accounts.into_iter().enumerate() {
            let block_number = first_block + block_index as BlockNumber;
            // Sort accounts by address.
            account_block_reverts.par_sort_by_key(|a| a.0);

            for (address, info) in account_block_reverts {
                account_changeset_cursor.append_dup(
                    block_number,
                    AccountBeforeTx { address, info: info.map(Into::into) },
                )?;
            }
        }

        Ok(())
    }

    fn write_state_changes(&self, mut changes: StateChangeset) -> ProviderResult<()> {
        // sort all entries so they can be written to database in more performant way.
        // and take smaller memory footprint.
        changes.accounts.par_sort_by_key(|a| a.0);
        changes.storage.par_sort_by_key(|a| a.address);
        changes.contracts.par_sort_by_key(|a| a.0);

        // Write new account state
        tracing::trace!(len = changes.accounts.len(), "Writing new account state");
        let mut accounts_cursor = self.tx_ref().cursor_write::<tables::PlainAccountState>()?;
        // write account to database.
        for (address, account) in changes.accounts {
            if let Some(account) = account {
                tracing::trace!(?address, "Updating plain state account");
                accounts_cursor.upsert(address, &account.into())?;
            } else if accounts_cursor.seek_exact(address)?.is_some() {
                tracing::trace!(?address, "Deleting plain state account");
                accounts_cursor.delete_current()?;
            }
        }

        // Write bytecode
        tracing::trace!(len = changes.contracts.len(), "Writing bytecodes");
        let mut bytecodes_cursor = self.tx_ref().cursor_write::<tables::Bytecodes>()?;
        for (hash, bytecode) in changes.contracts {
            bytecodes_cursor.upsert(hash, &Bytecode(bytecode))?;
        }

        // Write new storage state and wipe storage if needed.
        tracing::trace!(len = changes.storage.len(), "Writing new storage state");
        let mut storages_cursor = self.tx_ref().cursor_dup_write::<tables::PlainStorageState>()?;
        for PlainStorageChangeset { address, wipe_storage, storage } in changes.storage {
            // Wiping of storage.
            if wipe_storage && storages_cursor.seek_exact(address)?.is_some() {
                storages_cursor.delete_current_duplicates()?;
            }
            // cast storages to B256.
            let mut storage = storage
                .into_iter()
                .map(|(k, value)| StorageEntry { key: k.into(), value })
                .collect::<Vec<_>>();
            // sort storage slots by key.
            storage.par_sort_unstable_by_key(|a| a.key);

            for entry in storage {
                tracing::trace!(?address, ?entry.key, "Updating plain state storage");
                if let Some(db_entry) = storages_cursor.seek_by_key_subkey(address, entry.key)? &&
                    db_entry.key == entry.key
                {
                    storages_cursor.delete_current()?;
                }

                if !entry.value.is_zero() {
                    storages_cursor.upsert(address, &entry)?;
                }
            }
        }

        Ok(())
    }

    fn write_hashed_state(&self, hashed_state: &HashedPostStateSorted) -> ProviderResult<()> {
        // Write hashed account updates.
        let mut hashed_accounts_cursor = self.tx_ref().cursor_write::<tables::HashedAccounts>()?;
        for (hashed_address, account) in hashed_state.accounts() {
            if let Some(account) = account {
                hashed_accounts_cursor.upsert(*hashed_address, account)?;
            } else if hashed_accounts_cursor.seek_exact(*hashed_address)?.is_some() {
                hashed_accounts_cursor.delete_current()?;
            }
        }

        // Write hashed storage changes.
        let sorted_storages = hashed_state.account_storages().iter().sorted_by_key(|(key, _)| *key);
        let mut hashed_storage_cursor =
            self.tx_ref().cursor_dup_write::<tables::HashedStorages>()?;
        for (hashed_address, storage) in sorted_storages {
            if storage.is_wiped() && hashed_storage_cursor.seek_exact(*hashed_address)?.is_some() {
                hashed_storage_cursor.delete_current_duplicates()?;
            }

            for (hashed_slot, value) in storage.storage_slots_ref() {
                let entry = StorageEntry { key: *hashed_slot, value: *value };

                if let Some(db_entry) =
                    hashed_storage_cursor.seek_by_key_subkey(*hashed_address, entry.key)? &&
                    db_entry.key == entry.key
                {
                    hashed_storage_cursor.delete_current()?;
                }

                if !entry.value.is_zero() {
                    hashed_storage_cursor.upsert(*hashed_address, &entry)?;
                }
            }
        }

        Ok(())
    }

    /// Remove the last N blocks of state.
    ///
    /// The latest state will be unwound
    ///
    /// 1. Iterate over the [`BlockBodyIndices`][tables::BlockBodyIndices] table to get all the
    ///    transaction ids.
    /// 2. Iterate over the [`StorageChangeSets`][tables::StorageChangeSets] table and the
    ///    [`AccountChangeSets`][tables::AccountChangeSets] tables in reverse order to reconstruct
    ///    the changesets.
    ///    - In order to have both the old and new values in the changesets, we also access the
    ///      plain state tables.
    /// 3. While iterating over the changeset tables, if we encounter a new account or storage slot,
    ///    we:
    ///     1. Take the old value from the changeset
    ///     2. Take the new value from the plain state
    ///     3. Save the old value to the local state
    /// 4. While iterating over the changeset tables, if we encounter an account/storage slot we
    ///    have seen before we:
    ///     1. Take the old value from the changeset
    ///     2. Take the new value from the local state
    ///     3. Set the local state to the value in the changeset
    fn remove_state_above(&self, block: BlockNumber) -> ProviderResult<()> {
        let range = block + 1..=self.last_block_number()?;

        if range.is_empty() {
            return Ok(())
        }

        // We are not removing block meta as it is used to get block changesets.
        let block_bodies = self.block_body_indices_range(range.clone())?;

        // get transaction receipts
        let from_transaction_num =
            block_bodies.first().expect("already checked if there are blocks").first_tx_num();

        let storage_range = BlockNumberAddress::range(range.clone());

        let storage_changeset = self.take::<tables::StorageChangeSets>(storage_range)?;
        let account_changeset = self.take::<tables::AccountChangeSets>(range)?;

        // This is not working for blocks that are not at tip. as plain state is not the last
        // state of end range. We should rename the functions or add support to access
        // History state. Accessing history state can be tricky but we are not gaining
        // anything.
        let mut plain_accounts_cursor = self.tx.cursor_write::<tables::PlainAccountState>()?;
        let mut plain_storage_cursor = self.tx.cursor_dup_write::<tables::PlainStorageState>()?;

        let (state, _) = self.populate_bundle_state(
            account_changeset,
            storage_changeset,
            &mut plain_accounts_cursor,
            &mut plain_storage_cursor,
        )?;

        // iterate over local plain state remove all account and all storages.
        for (address, (old_account, new_account, storage)) in &state {
            // revert account if needed.
            if old_account != new_account {
                let existing_entry = plain_accounts_cursor.seek_exact(*address)?;
                if let Some(account) = old_account {
                    plain_accounts_cursor.upsert(*address, account)?;
                } else if existing_entry.is_some() {
                    plain_accounts_cursor.delete_current()?;
                }
            }

            // revert storages
            for (storage_key, (old_storage_value, _new_storage_value)) in storage {
                let storage_entry = StorageEntry { key: *storage_key, value: *old_storage_value };
                // delete previous value
                if plain_storage_cursor
                    .seek_by_key_subkey(*address, *storage_key)?
                    .filter(|s| s.key == *storage_key)
                    .is_some()
                {
                    plain_storage_cursor.delete_current()?
                }

                // insert value if needed
                if !old_storage_value.is_zero() {
                    plain_storage_cursor.upsert(*address, &storage_entry)?;
                }
            }
        }

        self.remove_receipts_from(from_transaction_num, block)?;

        Ok(())
    }

    /// Take the last N blocks of state, recreating the [`ExecutionOutcome`].
    ///
    /// The latest state will be unwound and returned back with all the blocks
    ///
    /// 1. Iterate over the [`BlockBodyIndices`][tables::BlockBodyIndices] table to get all the
    ///    transaction ids.
    /// 2. Iterate over the [`StorageChangeSets`][tables::StorageChangeSets] table and the
    ///    [`AccountChangeSets`][tables::AccountChangeSets] tables in reverse order to reconstruct
    ///    the changesets.
    ///    - In order to have both the old and new values in the changesets, we also access the
    ///      plain state tables.
    /// 3. While iterating over the changeset tables, if we encounter a new account or storage slot,
    ///    we:
    ///     1. Take the old value from the changeset
    ///     2. Take the new value from the plain state
    ///     3. Save the old value to the local state
    /// 4. While iterating over the changeset tables, if we encounter an account/storage slot we
    ///    have seen before we:
    ///     1. Take the old value from the changeset
    ///     2. Take the new value from the local state
    ///     3. Set the local state to the value in the changeset
    fn take_state_above(
        &self,
        block: BlockNumber,
    ) -> ProviderResult<ExecutionOutcome<Self::Receipt>> {
        let range = block + 1..=self.last_block_number()?;

        if range.is_empty() {
            return Ok(ExecutionOutcome::default())
        }
        let start_block_number = *range.start();

        // We are not removing block meta as it is used to get block changesets.
        let block_bodies = self.block_body_indices_range(range.clone())?;

        // get transaction receipts
        let from_transaction_num =
            block_bodies.first().expect("already checked if there are blocks").first_tx_num();
        let to_transaction_num =
            block_bodies.last().expect("already checked if there are blocks").last_tx_num();

        let storage_range = BlockNumberAddress::range(range.clone());

        let storage_changeset = self.take::<tables::StorageChangeSets>(storage_range)?;
        let account_changeset = self.take::<tables::AccountChangeSets>(range)?;

        // This is not working for blocks that are not at tip. as plain state is not the last
        // state of end range. We should rename the functions or add support to access
        // History state. Accessing history state can be tricky but we are not gaining
        // anything.
        let mut plain_accounts_cursor = self.tx.cursor_write::<tables::PlainAccountState>()?;
        let mut plain_storage_cursor = self.tx.cursor_dup_write::<tables::PlainStorageState>()?;

        // populate bundle state and reverts from changesets / state cursors, to iterate over,
        // remove, and return later
        let (state, reverts) = self.populate_bundle_state(
            account_changeset,
            storage_changeset,
            &mut plain_accounts_cursor,
            &mut plain_storage_cursor,
        )?;

        // iterate over local plain state remove all account and all storages.
        for (address, (old_account, new_account, storage)) in &state {
            // revert account if needed.
            if old_account != new_account {
                let existing_entry = plain_accounts_cursor.seek_exact(*address)?;
                if let Some(account) = old_account {
                    plain_accounts_cursor.upsert(*address, account)?;
                } else if existing_entry.is_some() {
                    plain_accounts_cursor.delete_current()?;
                }
            }

            // revert storages
            for (storage_key, (old_storage_value, _new_storage_value)) in storage {
                let storage_entry = StorageEntry { key: *storage_key, value: *old_storage_value };
                // delete previous value
                if plain_storage_cursor
                    .seek_by_key_subkey(*address, *storage_key)?
                    .filter(|s| s.key == *storage_key)
                    .is_some()
                {
                    plain_storage_cursor.delete_current()?
                }

                // insert value if needed
                if !old_storage_value.is_zero() {
                    plain_storage_cursor.upsert(*address, &storage_entry)?;
                }
            }
        }

        // Collect receipts into tuples (tx_num, receipt) to correctly handle pruned receipts
        let mut receipts_iter = self
            .static_file_provider
            .get_range_with_static_file_or_database(
                StaticFileSegment::Receipts,
                from_transaction_num..to_transaction_num + 1,
                |static_file, range, _| {
                    static_file
                        .receipts_by_tx_range(range.clone())
                        .map(|r| range.into_iter().zip(r).collect())
                },
                |range, _| {
                    self.tx
                        .cursor_read::<tables::Receipts<Self::Receipt>>()?
                        .walk_range(range)?
                        .map(|r| r.map_err(Into::into))
                        .collect()
                },
                |_| true,
            )?
            .into_iter()
            .peekable();

        let mut receipts = Vec::with_capacity(block_bodies.len());
        // loop break if we are at the end of the blocks.
        for block_body in block_bodies {
            let mut block_receipts = Vec::with_capacity(block_body.tx_count as usize);
            for num in block_body.tx_num_range() {
                if receipts_iter.peek().is_some_and(|(n, _)| *n == num) {
                    block_receipts.push(receipts_iter.next().unwrap().1);
                }
            }
            receipts.push(block_receipts);
        }

        self.remove_receipts_from(from_transaction_num, block)?;

        Ok(ExecutionOutcome::new_init(
            state,
            reverts,
            Vec::new(),
            receipts,
            start_block_number,
            Vec::new(),
        ))
    }
}

impl<TX: DbTxMut + DbTx + 'static, N: NodeTypes> TrieWriter for DatabaseProvider<TX, N> {
    /// Writes trie updates to the database with already sorted updates.
    ///
    /// Returns the number of entries modified.
    fn write_trie_updates_sorted(&self, trie_updates: &TrieUpdatesSorted) -> ProviderResult<usize> {
        if trie_updates.is_empty() {
            return Ok(0)
        }

        // Track the number of inserted entries.
        let mut num_entries = 0;

        let tx = self.tx_ref();
        let mut account_trie_cursor = tx.cursor_write::<tables::AccountsTrie>()?;

        // Process sorted account nodes
        for (key, updated_node) in trie_updates.account_nodes_ref() {
            let nibbles = StoredNibbles(*key);
            match updated_node {
                Some(node) => {
                    if !nibbles.0.is_empty() {
                        num_entries += 1;
                        account_trie_cursor.upsert(nibbles, node)?;
                    }
                }
                None => {
                    num_entries += 1;
                    if account_trie_cursor.seek_exact(nibbles)?.is_some() {
                        account_trie_cursor.delete_current()?;
                    }
                }
            }
        }

        num_entries +=
            self.write_storage_trie_updates_sorted(trie_updates.storage_tries_ref().iter())?;

        Ok(num_entries)
    }

    /// Records the current values of all trie nodes which will be updated using the `TrieUpdates`
    /// into the trie changesets tables.
    ///
    /// The intended usage of this method is to call it _prior_ to calling `write_trie_updates` with
    /// the same `TrieUpdates`.
    ///
    /// Returns the number of keys written.
    fn write_trie_changesets(
        &self,
        block_number: BlockNumber,
        trie_updates: &TrieUpdatesSorted,
        updates_overlay: Option<&TrieUpdatesSorted>,
    ) -> ProviderResult<usize> {
        let mut num_entries = 0;

        let mut changeset_cursor =
            self.tx_ref().cursor_dup_write::<tables::AccountsTrieChangeSets>()?;
        let curr_values_cursor = self.tx_ref().cursor_read::<tables::AccountsTrie>()?;

        // Wrap the cursor in DatabaseAccountTrieCursor
        let mut db_account_cursor = DatabaseAccountTrieCursor::new(curr_values_cursor);

        // Create empty TrieUpdatesSorted for when updates_overlay is None
        let empty_updates = TrieUpdatesSorted::default();
        let overlay = updates_overlay.unwrap_or(&empty_updates);

        // Wrap the cursor in InMemoryTrieCursor with the overlay
        let mut in_memory_account_cursor =
            InMemoryTrieCursor::new_account(&mut db_account_cursor, overlay);

        for (path, _) in trie_updates.account_nodes_ref() {
            num_entries += 1;
            let node = in_memory_account_cursor.seek_exact(*path)?.map(|(_, node)| node);
            changeset_cursor.append_dup(
                block_number,
                TrieChangeSetsEntry { nibbles: StoredNibblesSubKey(*path), node },
            )?;
        }

        let mut storage_updates = trie_updates.storage_tries_ref().iter().collect::<Vec<_>>();
        storage_updates.sort_unstable_by(|a, b| a.0.cmp(b.0));

        num_entries += self.write_storage_trie_changesets(
            block_number,
            storage_updates.into_iter(),
            updates_overlay,
        )?;

        Ok(num_entries)
    }

    fn clear_trie_changesets(&self) -> ProviderResult<()> {
        let tx = self.tx_ref();
        tx.clear::<tables::AccountsTrieChangeSets>()?;
        tx.clear::<tables::StoragesTrieChangeSets>()?;
        Ok(())
    }

    fn clear_trie_changesets_from(&self, from: BlockNumber) -> ProviderResult<()> {
        let tx = self.tx_ref();
        {
            let range = from..;
            let mut cursor = tx.cursor_dup_write::<tables::AccountsTrieChangeSets>()?;
            let mut walker = cursor.walk_range(range)?;

            while walker.next().transpose()?.is_some() {
                walker.delete_current()?;
            }
        }

        {
            let range: RangeFrom<BlockNumberHashedAddress> = (from, B256::ZERO).into()..;
            let mut cursor = tx.cursor_dup_write::<tables::StoragesTrieChangeSets>()?;
            let mut walker = cursor.walk_range(range)?;

            while walker.next().transpose()?.is_some() {
                walker.delete_current()?;
            }
        }

        Ok(())
    }
}

impl<TX: DbTx + 'static, N: NodeTypes> TrieReader for DatabaseProvider<TX, N> {
    fn trie_reverts(&self, from: BlockNumber) -> ProviderResult<TrieUpdatesSorted> {
        let tx = self.tx_ref();

        // Read account trie changes directly into a Vec - data is already sorted by nibbles
        // within each block, and we want the oldest (first) version of each node sorted by path.
        let mut account_nodes = Vec::new();
        let mut seen_account_keys = HashSet::new();
        let mut accounts_cursor = tx.cursor_dup_read::<tables::AccountsTrieChangeSets>()?;

        for entry in accounts_cursor.walk_range(from..)? {
            let (_, TrieChangeSetsEntry { nibbles, node }) = entry?;
            // Only keep the first (oldest) version of each node
            if seen_account_keys.insert(nibbles.0) {
                account_nodes.push((nibbles.0, node));
            }
        }

        account_nodes.sort_by_key(|(path, _)| *path);

        // Read storage trie changes - data is sorted by (block, hashed_address, nibbles)
        // Keep track of seen (address, nibbles) pairs to only keep the oldest version per address,
        // sorted by path.
        let mut storage_tries = B256Map::<Vec<_>>::default();
        let mut seen_storage_keys = HashSet::new();
        let mut storages_cursor = tx.cursor_dup_read::<tables::StoragesTrieChangeSets>()?;

        // Create storage range starting from `from` block
        let storage_range_start = BlockNumberHashedAddress((from, B256::ZERO));

        for entry in storages_cursor.walk_range(storage_range_start..)? {
            let (
                BlockNumberHashedAddress((_, hashed_address)),
                TrieChangeSetsEntry { nibbles, node },
            ) = entry?;

            // Only keep the first (oldest) version of each node for this address
            if seen_storage_keys.insert((hashed_address, nibbles.0)) {
                storage_tries.entry(hashed_address).or_default().push((nibbles.0, node));
            }
        }

        // Convert to StorageTrieUpdatesSorted
        let storage_tries = storage_tries
            .into_iter()
            .map(|(address, mut nodes)| {
                nodes.sort_by_key(|(path, _)| *path);
                (address, StorageTrieUpdatesSorted { storage_nodes: nodes, is_deleted: false })
            })
            .collect();

        Ok(TrieUpdatesSorted::new(account_nodes, storage_tries))
    }

    fn get_block_trie_updates(
        &self,
        block_number: BlockNumber,
    ) -> ProviderResult<TrieUpdatesSorted> {
        let tx = self.tx_ref();

        // Step 1: Get the trie reverts for the state after the target block
        let reverts = self.trie_reverts(block_number + 1)?;

        // Step 2: Create an InMemoryTrieCursorFactory with the reverts
        // This gives us the trie state as it was after the target block was processed
        let db_cursor_factory = DatabaseTrieCursorFactory::new(tx);
        let cursor_factory = InMemoryTrieCursorFactory::new(db_cursor_factory, &reverts);

        // Step 3: Collect all account trie nodes that changed in the target block
        let mut account_nodes = Vec::new();

        // Walk through all account trie changes for this block
        let mut accounts_trie_cursor = tx.cursor_dup_read::<tables::AccountsTrieChangeSets>()?;
        let mut account_cursor = cursor_factory.account_trie_cursor()?;

        for entry in accounts_trie_cursor.walk_dup(Some(block_number), None)? {
            let (_, TrieChangeSetsEntry { nibbles, .. }) = entry?;
            // Look up the current value of this trie node using the overlay cursor
            let node_value = account_cursor.seek_exact(nibbles.0)?.map(|(_, node)| node);
            account_nodes.push((nibbles.0, node_value));
        }

        // Step 4: Collect all storage trie nodes that changed in the target block
        let mut storage_tries = B256Map::default();
        let mut storages_trie_cursor = tx.cursor_dup_read::<tables::StoragesTrieChangeSets>()?;
        let storage_range_start = BlockNumberHashedAddress((block_number, B256::ZERO));
        let storage_range_end = BlockNumberHashedAddress((block_number + 1, B256::ZERO));

        let mut current_hashed_address = None;
        let mut storage_cursor = None;

        for entry in storages_trie_cursor.walk_range(storage_range_start..storage_range_end)? {
            let (
                BlockNumberHashedAddress((_, hashed_address)),
                TrieChangeSetsEntry { nibbles, .. },
            ) = entry?;

            // Check if we need to create a new storage cursor for a different account
            if current_hashed_address != Some(hashed_address) {
                storage_cursor = Some(cursor_factory.storage_trie_cursor(hashed_address)?);
                current_hashed_address = Some(hashed_address);
            }

            // Look up the current value of this storage trie node
            let cursor =
                storage_cursor.as_mut().expect("storage_cursor was just initialized above");
            let node_value = cursor.seek_exact(nibbles.0)?.map(|(_, node)| node);
            storage_tries
                .entry(hashed_address)
                .or_insert_with(|| StorageTrieUpdatesSorted {
                    storage_nodes: Vec::new(),
                    is_deleted: false,
                })
                .storage_nodes
                .push((nibbles.0, node_value));
        }

        Ok(TrieUpdatesSorted::new(account_nodes, storage_tries))
    }
}

impl<TX: DbTxMut + DbTx + 'static, N: NodeTypes> StorageTrieWriter for DatabaseProvider<TX, N> {
    /// Writes storage trie updates from the given storage trie map with already sorted updates.
    ///
    /// Expects the storage trie updates to already be sorted by the hashed address key.
    ///
    /// Returns the number of entries modified.
    fn write_storage_trie_updates_sorted<'a>(
        &self,
        storage_tries: impl Iterator<Item = (&'a B256, &'a StorageTrieUpdatesSorted)>,
    ) -> ProviderResult<usize> {
        let mut num_entries = 0;
        let mut storage_tries = storage_tries.collect::<Vec<_>>();
        storage_tries.sort_unstable_by(|a, b| a.0.cmp(b.0));
        let mut cursor = self.tx_ref().cursor_dup_write::<tables::StoragesTrie>()?;
        for (hashed_address, storage_trie_updates) in storage_tries {
            let mut db_storage_trie_cursor =
                DatabaseStorageTrieCursor::new(cursor, *hashed_address);
            num_entries +=
                db_storage_trie_cursor.write_storage_trie_updates_sorted(storage_trie_updates)?;
            cursor = db_storage_trie_cursor.cursor;
        }

        Ok(num_entries)
    }

    /// Records the current values of all trie nodes which will be updated using the
    /// `StorageTrieUpdates` into the storage trie changesets table.
    ///
    /// The intended usage of this method is to call it _prior_ to calling
    /// `write_storage_trie_updates` with the same set of `StorageTrieUpdates`.
    ///
    /// Returns the number of keys written.
    fn write_storage_trie_changesets<'a>(
        &self,
        block_number: BlockNumber,
        storage_tries: impl Iterator<Item = (&'a B256, &'a StorageTrieUpdatesSorted)>,
        updates_overlay: Option<&TrieUpdatesSorted>,
    ) -> ProviderResult<usize> {
        let mut num_written = 0;

        let mut changeset_cursor =
            self.tx_ref().cursor_dup_write::<tables::StoragesTrieChangeSets>()?;

        // We hold two cursors to the same table because we use them simultaneously when an
        // account's storage is wiped. We keep them outside the for-loop so they can be re-used
        // between accounts.
        let changed_curr_values_cursor = self.tx_ref().cursor_dup_read::<tables::StoragesTrie>()?;
        let wiped_nodes_cursor = self.tx_ref().cursor_dup_read::<tables::StoragesTrie>()?;

        // DatabaseStorageTrieCursor requires ownership of the cursor. The easiest way to deal with
        // this is to create this outer variable with an initial dummy account, and overwrite it on
        // every loop for every real account.
        let mut changed_curr_values_cursor = DatabaseStorageTrieCursor::new(
            changed_curr_values_cursor,
            B256::default(), // Will be set per iteration
        );
        let mut wiped_nodes_cursor = DatabaseStorageTrieCursor::new(
            wiped_nodes_cursor,
            B256::default(), // Will be set per iteration
        );

        // Create empty TrieUpdatesSorted for when updates_overlay is None
        let empty_updates = TrieUpdatesSorted::default();

        for (hashed_address, storage_trie_updates) in storage_tries {
            let changeset_key = BlockNumberHashedAddress((block_number, *hashed_address));

            // Update the hashed address for the cursors
            changed_curr_values_cursor =
                DatabaseStorageTrieCursor::new(changed_curr_values_cursor.cursor, *hashed_address);

            // Get the overlay updates, or use empty updates
            let overlay = updates_overlay.unwrap_or(&empty_updates);

            // Wrap the cursor in InMemoryTrieCursor with the overlay
            let mut in_memory_changed_cursor = InMemoryTrieCursor::new_storage(
                &mut changed_curr_values_cursor,
                overlay,
                *hashed_address,
            );

            // Create an iterator which produces the current values of all updated paths, or None if
            // they are currently unset.
            let curr_values_of_changed = StorageTrieCurrentValuesIter::new(
                storage_trie_updates.storage_nodes.iter().map(|e| e.0),
                &mut in_memory_changed_cursor,
            )?;

            if storage_trie_updates.is_deleted() {
                // Create an iterator that starts from the beginning of the storage trie for this
                // account
                wiped_nodes_cursor =
                    DatabaseStorageTrieCursor::new(wiped_nodes_cursor.cursor, *hashed_address);

                // Wrap the wiped nodes cursor in InMemoryTrieCursor with the overlay
                let mut in_memory_wiped_cursor = InMemoryTrieCursor::new_storage(
                    &mut wiped_nodes_cursor,
                    overlay,
                    *hashed_address,
                );

                let all_nodes = TrieCursorIter::new(&mut in_memory_wiped_cursor);

                for wiped in storage_trie_wiped_changeset_iter(curr_values_of_changed, all_nodes)? {
                    let (path, node) = wiped?;
                    num_written += 1;
                    changeset_cursor.append_dup(
                        changeset_key,
                        TrieChangeSetsEntry { nibbles: StoredNibblesSubKey(path), node },
                    )?;
                }
            } else {
                for curr_value in curr_values_of_changed {
                    let (path, node) = curr_value?;
                    num_written += 1;
                    changeset_cursor.append_dup(
                        changeset_key,
                        TrieChangeSetsEntry { nibbles: StoredNibblesSubKey(path), node },
                    )?;
                }
            }
        }

        Ok(num_written)
    }
}

impl<TX: DbTxMut + DbTx + 'static, N: NodeTypes> HashingWriter for DatabaseProvider<TX, N> {
    fn unwind_account_hashing<'a>(
        &self,
        changesets: impl Iterator<Item = &'a (BlockNumber, AccountBeforeTx)>,
    ) -> ProviderResult<BTreeMap<B256, Option<Account>>> {
        // Aggregate all block changesets and make a list of accounts that have been changed.
        // Note that collecting and then reversing the order is necessary to ensure that the
        // changes are applied in the correct order.
        let hashed_accounts = changesets
            .into_iter()
            .map(|(_, e)| (keccak256(e.address), e.info))
            .collect::<Vec<_>>()
            .into_iter()
            .rev()
            .collect::<BTreeMap<_, _>>();

        // Apply values to HashedState, and remove the account if it's None.
        let mut hashed_accounts_cursor = self.tx.cursor_write::<tables::HashedAccounts>()?;
        for (hashed_address, account) in &hashed_accounts {
            if let Some(account) = account {
                hashed_accounts_cursor.upsert(*hashed_address, account)?;
            } else if hashed_accounts_cursor.seek_exact(*hashed_address)?.is_some() {
                hashed_accounts_cursor.delete_current()?;
            }
        }

        Ok(hashed_accounts)
    }

    fn unwind_account_hashing_range(
        &self,
        range: impl RangeBounds<BlockNumber>,
    ) -> ProviderResult<BTreeMap<B256, Option<Account>>> {
        let changesets = self
            .tx
            .cursor_read::<tables::AccountChangeSets>()?
            .walk_range(range)?
            .collect::<Result<Vec<_>, _>>()?;
        self.unwind_account_hashing(changesets.iter())
    }

    fn insert_account_for_hashing(
        &self,
        changesets: impl IntoIterator<Item = (Address, Option<Account>)>,
    ) -> ProviderResult<BTreeMap<B256, Option<Account>>> {
        let mut hashed_accounts_cursor = self.tx.cursor_write::<tables::HashedAccounts>()?;
        let hashed_accounts =
            changesets.into_iter().map(|(ad, ac)| (keccak256(ad), ac)).collect::<BTreeMap<_, _>>();
        for (hashed_address, account) in &hashed_accounts {
            if let Some(account) = account {
                hashed_accounts_cursor.upsert(*hashed_address, account)?;
            } else if hashed_accounts_cursor.seek_exact(*hashed_address)?.is_some() {
                hashed_accounts_cursor.delete_current()?;
            }
        }
        Ok(hashed_accounts)
    }

    fn unwind_storage_hashing(
        &self,
        changesets: impl Iterator<Item = (BlockNumberAddress, StorageEntry)>,
    ) -> ProviderResult<HashMap<B256, BTreeSet<B256>>> {
        // Aggregate all block changesets and make list of accounts that have been changed.
        let mut hashed_storages = changesets
            .into_iter()
            .map(|(BlockNumberAddress((_, address)), storage_entry)| {
                (keccak256(address), keccak256(storage_entry.key), storage_entry.value)
            })
            .collect::<Vec<_>>();
        hashed_storages.sort_by_key(|(ha, hk, _)| (*ha, *hk));

        // Apply values to HashedState, and remove the account if it's None.
        let mut hashed_storage_keys: HashMap<B256, BTreeSet<B256>> =
            HashMap::with_capacity_and_hasher(hashed_storages.len(), Default::default());
        let mut hashed_storage = self.tx.cursor_dup_write::<tables::HashedStorages>()?;
        for (hashed_address, key, value) in hashed_storages.into_iter().rev() {
            hashed_storage_keys.entry(hashed_address).or_default().insert(key);

            if hashed_storage
                .seek_by_key_subkey(hashed_address, key)?
                .filter(|entry| entry.key == key)
                .is_some()
            {
                hashed_storage.delete_current()?;
            }

            if !value.is_zero() {
                hashed_storage.upsert(hashed_address, &StorageEntry { key, value })?;
            }
        }
        Ok(hashed_storage_keys)
    }

    fn unwind_storage_hashing_range(
        &self,
        range: impl RangeBounds<BlockNumberAddress>,
    ) -> ProviderResult<HashMap<B256, BTreeSet<B256>>> {
        let changesets = self
            .tx
            .cursor_read::<tables::StorageChangeSets>()?
            .walk_range(range)?
            .collect::<Result<Vec<_>, _>>()?;
        self.unwind_storage_hashing(changesets.into_iter())
    }

    fn insert_storage_for_hashing(
        &self,
        storages: impl IntoIterator<Item = (Address, impl IntoIterator<Item = StorageEntry>)>,
    ) -> ProviderResult<HashMap<B256, BTreeSet<B256>>> {
        // hash values
        let hashed_storages =
            storages.into_iter().fold(BTreeMap::new(), |mut map, (address, storage)| {
                let storage = storage.into_iter().fold(BTreeMap::new(), |mut map, entry| {
                    map.insert(keccak256(entry.key), entry.value);
                    map
                });
                map.insert(keccak256(address), storage);
                map
            });

        let hashed_storage_keys = hashed_storages
            .iter()
            .map(|(hashed_address, entries)| (*hashed_address, entries.keys().copied().collect()))
            .collect();

        let mut hashed_storage_cursor = self.tx.cursor_dup_write::<tables::HashedStorages>()?;
        // Hash the address and key and apply them to HashedStorage (if Storage is None
        // just remove it);
        hashed_storages.into_iter().try_for_each(|(hashed_address, storage)| {
            storage.into_iter().try_for_each(|(key, value)| -> ProviderResult<()> {
                if hashed_storage_cursor
                    .seek_by_key_subkey(hashed_address, key)?
                    .filter(|entry| entry.key == key)
                    .is_some()
                {
                    hashed_storage_cursor.delete_current()?;
                }

                if !value.is_zero() {
                    hashed_storage_cursor.upsert(hashed_address, &StorageEntry { key, value })?;
                }
                Ok(())
            })
        })?;

        Ok(hashed_storage_keys)
    }
}

impl<TX: DbTxMut + DbTx + 'static, N: NodeTypes> HistoryWriter for DatabaseProvider<TX, N> {
    fn unwind_account_history_indices<'a>(
        &self,
        changesets: impl Iterator<Item = &'a (BlockNumber, AccountBeforeTx)>,
    ) -> ProviderResult<usize> {
        #[cfg(all(unix, feature = "rocksdb"))]
        if self.cached_storage_settings().account_history_in_rocksdb {
            return self.unwind_account_history_indices_rocksdb(changesets);
        }

        let mut last_indices = changesets
            .into_iter()
            .map(|(index, account)| (account.address, *index))
            .collect::<Vec<_>>();
        last_indices.sort_by_key(|(a, _)| *a);

        // Unwind the account history index.
        let mut cursor = self.tx.cursor_write::<tables::AccountsHistory>()?;
        for &(address, rem_index) in &last_indices {
            let partial_shard = unwind_history_shards::<_, tables::AccountsHistory, _>(
                &mut cursor,
                ShardedKey::last(address),
                rem_index,
                |sharded_key| sharded_key.key == address,
            )?;

            // Check the last returned partial shard.
            // If it's not empty, the shard needs to be reinserted.
            if !partial_shard.is_empty() {
                cursor.insert(
                    ShardedKey::last(address),
                    &BlockNumberList::new_pre_sorted(partial_shard),
                )?;
            }
        }

        let changesets = last_indices.len();
        Ok(changesets)
    }

    fn unwind_account_history_indices_range(
        &self,
        range: impl RangeBounds<BlockNumber>,
    ) -> ProviderResult<usize> {
        let changesets = self
            .tx
            .cursor_read::<tables::AccountChangeSets>()?
            .walk_range(range)?
            .collect::<Result<Vec<_>, _>>()?;
        self.unwind_account_history_indices(changesets.iter())
    }

    fn insert_account_history_index(
        &self,
        account_transitions: impl IntoIterator<Item = (Address, impl IntoIterator<Item = u64>)>,
    ) -> ProviderResult<()> {
        #[cfg(all(unix, feature = "rocksdb"))]
        if self.cached_storage_settings().account_history_in_rocksdb {
            return self.append_account_history_index_rocksdb(account_transitions);
        }

        self.append_history_index::<_, tables::AccountsHistory>(
            account_transitions,
            ShardedKey::new,
        )
    }

    fn unwind_storage_history_indices(
        &self,
        changesets: impl Iterator<Item = (BlockNumberAddress, StorageEntry)>,
    ) -> ProviderResult<usize> {
        #[cfg(all(unix, feature = "rocksdb"))]
        if self.cached_storage_settings().storages_history_in_rocksdb {
            return self.unwind_storage_history_indices_rocksdb(changesets);
        }

        let mut storage_changesets = changesets
            .into_iter()
            .map(|(BlockNumberAddress((bn, address)), storage)| (address, storage.key, bn))
            .collect::<Vec<_>>();
        storage_changesets.sort_by_key(|(address, key, _)| (*address, *key));

        let mut cursor = self.tx.cursor_write::<tables::StoragesHistory>()?;
        for &(address, storage_key, rem_index) in &storage_changesets {
            let partial_shard = unwind_history_shards::<_, tables::StoragesHistory, _>(
                &mut cursor,
                StorageShardedKey::last(address, storage_key),
                rem_index,
                |storage_sharded_key| {
                    storage_sharded_key.address == address &&
                        storage_sharded_key.sharded_key.key == storage_key
                },
            )?;

            // Check the last returned partial shard.
            // If it's not empty, the shard needs to be reinserted.
            if !partial_shard.is_empty() {
                cursor.insert(
                    StorageShardedKey::last(address, storage_key),
                    &BlockNumberList::new_pre_sorted(partial_shard),
                )?;
            }
        }

        let changesets = storage_changesets.len();
        Ok(changesets)
    }

    fn unwind_storage_history_indices_range(
        &self,
        range: impl RangeBounds<BlockNumberAddress>,
    ) -> ProviderResult<usize> {
        let changesets = self
            .tx
            .cursor_read::<tables::StorageChangeSets>()?
            .walk_range(range)?
            .collect::<Result<Vec<_>, _>>()?;
        self.unwind_storage_history_indices(changesets.into_iter())
    }

    fn insert_storage_history_index(
        &self,
        storage_transitions: impl IntoIterator<Item = ((Address, B256), impl IntoIterator<Item = u64>)>,
    ) -> ProviderResult<()> {
        #[cfg(all(unix, feature = "rocksdb"))]
        if self.cached_storage_settings().storages_history_in_rocksdb {
            return self.append_storage_history_index_rocksdb(storage_transitions);
        }

        self.append_history_index::<_, tables::StoragesHistory>(
            storage_transitions,
            |(address, storage_key), highest_block_number| {
                StorageShardedKey::new(address, storage_key, highest_block_number)
            },
        )
    }

    fn update_history_indices(&self, range: RangeInclusive<BlockNumber>) -> ProviderResult<()> {
        // account history stage
        {
            let indices = self.changed_accounts_and_blocks_with_range(range.clone())?;
            self.insert_account_history_index(indices)?;
        }

        // storage history stage
        {
            let indices = self.changed_storages_and_blocks_with_range(range)?;
            self.insert_storage_history_index(indices)?;
        }

        Ok(())
    }
}

impl<TX: DbTxMut + DbTx + 'static, N: NodeTypesForProvider + 'static> BlockExecutionWriter
    for DatabaseProvider<TX, N>
{
    fn take_block_and_execution_above(
        &self,
        block: BlockNumber,
    ) -> ProviderResult<Chain<Self::Primitives>> {
        let range = block + 1..=self.last_block_number()?;

        self.unwind_trie_state_from(block + 1)?;

        // get execution res
        let execution_state = self.take_state_above(block)?;

        let blocks = self.recovered_block_range(range)?;

        // remove block bodies it is needed for both get block range and get block execution results
        // that is why it is deleted afterwards.
        self.remove_blocks_above(block)?;

        // Update pipeline progress
        self.update_pipeline_stages(block, true)?;

        Ok(Chain::new(blocks, execution_state, None))
    }

    fn remove_block_and_execution_above(&self, block: BlockNumber) -> ProviderResult<()> {
        self.unwind_trie_state_from(block + 1)?;

        // remove execution res
        self.remove_state_above(block)?;

        // remove block bodies it is needed for both get block range and get block execution results
        // that is why it is deleted afterwards.
        self.remove_blocks_above(block)?;

        // Update pipeline progress
        self.update_pipeline_stages(block, true)?;

        Ok(())
    }
}

impl<TX: DbTxMut + DbTx + 'static, N: NodeTypesForProvider + 'static> BlockWriter
    for DatabaseProvider<TX, N>
{
    type Block = BlockTy<N>;
    type Receipt = ReceiptTy<N>;

    /// Inserts the block into the database, always modifying the following static file segments and
    /// tables:
    /// * [`StaticFileSegment::Headers`]
    /// * [`tables::HeaderNumbers`]
    /// * [`tables::BlockBodyIndices`]
    ///
    /// If there are transactions in the block, the following static file segments and tables will
    /// be modified:
    /// * [`StaticFileSegment::Transactions`]
    /// * [`tables::TransactionBlocks`]
    ///
    /// If ommers are not empty, this will modify [`BlockOmmers`](tables::BlockOmmers).
    /// If withdrawals are not empty, this will modify
    /// [`BlockWithdrawals`](tables::BlockWithdrawals).
    ///
    /// If the provider has __not__ configured full sender pruning, this will modify either:
    /// * [`StaticFileSegment::TransactionSenders`] if senders are written to static files
    /// * [`tables::TransactionSenders`] if senders are written to the database
    ///
    /// If the provider has __not__ configured full transaction lookup pruning, this will modify
    /// [`TransactionHashNumbers`](tables::TransactionHashNumbers).
    fn insert_block(
        &self,
        block: RecoveredBlock<Self::Block>,
    ) -> ProviderResult<StoredBlockBodyIndices> {
        let block_number = block.number();
        let tx_count = block.body().transaction_count() as u64;

        let mut durations_recorder = metrics::DurationsRecorder::default();

        self.static_file_provider
            .get_writer(block_number, StaticFileSegment::Headers)?
            .append_header(block.header(), &block.hash())?;

        self.tx.put::<tables::HeaderNumbers>(block.hash(), block_number)?;
        durations_recorder.record_relative(metrics::Action::InsertHeaderNumbers);

        let first_tx_num = self
            .tx
            .cursor_read::<tables::TransactionBlocks>()?
            .last()?
            .map(|(n, _)| n + 1)
            .unwrap_or_default();
        durations_recorder.record_relative(metrics::Action::GetNextTxNum);

        let tx_nums_iter = std::iter::successors(Some(first_tx_num), |n| Some(n + 1));

        if self.prune_modes.sender_recovery.as_ref().is_none_or(|m| !m.is_full()) {
            let mut senders_writer = EitherWriter::new_senders(self, block.number())?;
            senders_writer.increment_block(block.number())?;
            senders_writer
                .append_senders(tx_nums_iter.clone().zip(block.senders_iter().copied()))?;
            durations_recorder.record_relative(metrics::Action::InsertTransactionSenders);
        }

        if self.prune_modes.transaction_lookup.is_none_or(|m| !m.is_full()) {
            #[cfg(all(unix, feature = "rocksdb"))]
            let mut rocks_batch = self.rocks_batch();
            #[cfg(not(all(unix, feature = "rocksdb")))]
            let mut unit = ();

            #[cfg(all(unix, feature = "rocksdb"))]
            let mut writer = EitherWriter::new_transaction_hash_numbers(self, &mut rocks_batch)?;
            #[cfg(not(all(unix, feature = "rocksdb")))]
            let mut writer = EitherWriter::new_transaction_hash_numbers(self, &mut unit)?;

            for (tx_num, transaction) in tx_nums_iter.zip(block.body().transactions_iter()) {
                let hash = transaction.tx_hash();
                writer.put_transaction_hash_number(*hash, tx_num)?;
            }
            // Batch commits at provider commit time
            durations_recorder.record_relative(metrics::Action::InsertTransactionHashNumbers);
        }

        self.append_block_bodies(vec![(block_number, Some(block.into_body()))])?;

        debug!(
            target: "providers::db",
            ?block_number,
            actions = ?durations_recorder.actions,
            "Inserted block"
        );

        Ok(StoredBlockBodyIndices { first_tx_num, tx_count })
    }

    fn append_block_bodies(
        &self,
        bodies: Vec<(BlockNumber, Option<BodyTy<N>>)>,
    ) -> ProviderResult<()> {
        let Some(from_block) = bodies.first().map(|(block, _)| *block) else { return Ok(()) };

        // Initialize writer if we will be writing transactions to staticfiles
        let mut tx_writer =
            self.static_file_provider.get_writer(from_block, StaticFileSegment::Transactions)?;

        let mut block_indices_cursor = self.tx.cursor_write::<tables::BlockBodyIndices>()?;
        let mut tx_block_cursor = self.tx.cursor_write::<tables::TransactionBlocks>()?;

        // Get id for the next tx_num or zero if there are no transactions.
        let mut next_tx_num = tx_block_cursor.last()?.map(|(id, _)| id + 1).unwrap_or_default();

        for (block_number, body) in &bodies {
            // Increment block on static file header.
            tx_writer.increment_block(*block_number)?;

            let tx_count = body.as_ref().map(|b| b.transactions().len() as u64).unwrap_or_default();
            let block_indices = StoredBlockBodyIndices { first_tx_num: next_tx_num, tx_count };

            let mut durations_recorder = metrics::DurationsRecorder::default();

            // insert block meta
            block_indices_cursor.append(*block_number, &block_indices)?;

            durations_recorder.record_relative(metrics::Action::InsertBlockBodyIndices);

            let Some(body) = body else { continue };

            // write transaction block index
            if !body.transactions().is_empty() {
                tx_block_cursor.append(block_indices.last_tx_num(), block_number)?;
                durations_recorder.record_relative(metrics::Action::InsertTransactionBlocks);
            }

            // write transactions
            for transaction in body.transactions() {
                tx_writer.append_transaction(next_tx_num, transaction)?;

                // Increment transaction id for each transaction.
                next_tx_num += 1;
            }
        }

        self.storage.writer().write_block_bodies(self, bodies)?;

        Ok(())
    }

    fn remove_blocks_above(&self, block: BlockNumber) -> ProviderResult<()> {
        let last_block_number = self.last_block_number()?;
        // Clean up HeaderNumbers for blocks being removed, we must clear all indexes from MDBX.
        for hash in self.canonical_hashes_range(block + 1, last_block_number + 1)? {
            self.tx.delete::<tables::HeaderNumbers>(hash, None)?;
        }

        // Get highest static file block for the total block range
        let highest_static_file_block = self
            .static_file_provider()
            .get_highest_static_file_block(StaticFileSegment::Headers)
            .expect("todo: error handling, headers should exist");

        // IMPORTANT: we use `highest_static_file_block.saturating_sub(block_number)` to make sure
        // we remove only what is ABOVE the block.
        //
        // i.e., if the highest static file block is 8, we want to remove above block 5 only, we
        // will have three blocks to remove, which will be block 8, 7, and 6.
        debug!(target: "providers::db", ?block, "Removing static file blocks above block_number");
        self.static_file_provider()
            .get_writer(block, StaticFileSegment::Headers)?
            .prune_headers(highest_static_file_block.saturating_sub(block))?;

        // First transaction to be removed
        let unwind_tx_from = self
            .block_body_indices(block)?
            .map(|b| b.next_tx_num())
            .ok_or(ProviderError::BlockBodyIndicesNotFound(block))?;

        // Last transaction to be removed
        let unwind_tx_to = self
            .tx
            .cursor_read::<tables::BlockBodyIndices>()?
            .last()?
            // shouldn't happen because this was OK above
            .ok_or(ProviderError::BlockBodyIndicesNotFound(block))?
            .1
            .last_tx_num();

        if unwind_tx_from <= unwind_tx_to {
            #[cfg(all(unix, feature = "rocksdb"))]
            let mut rocks_batch = self.rocks_batch();
            #[cfg(not(all(unix, feature = "rocksdb")))]
            let mut unit = ();

            #[cfg(all(unix, feature = "rocksdb"))]
            let mut writer = EitherWriter::new_transaction_hash_numbers(self, &mut rocks_batch)?;
            #[cfg(not(all(unix, feature = "rocksdb")))]
            let mut writer = EitherWriter::new_transaction_hash_numbers(self, &mut unit)?;

            for (hash, _) in self.transaction_hashes_by_range(unwind_tx_from..(unwind_tx_to + 1))? {
                writer.delete_transaction_hash_number(hash)?;
            }
            // Batch commits at provider commit time
        }

        EitherWriter::new_senders(self, last_block_number)?.prune_senders(unwind_tx_from, block)?;

        self.remove_bodies_above(block)?;

        Ok(())
    }

    fn remove_bodies_above(&self, block: BlockNumber) -> ProviderResult<()> {
        self.storage.writer().remove_block_bodies_above(self, block)?;

        // First transaction to be removed
        let unwind_tx_from = self
            .block_body_indices(block)?
            .map(|b| b.next_tx_num())
            .ok_or(ProviderError::BlockBodyIndicesNotFound(block))?;

        self.remove::<tables::BlockBodyIndices>(block + 1..)?;
        self.remove::<tables::TransactionBlocks>(unwind_tx_from..)?;

        let static_file_tx_num =
            self.static_file_provider.get_highest_static_file_tx(StaticFileSegment::Transactions);

        let to_delete = static_file_tx_num
            .map(|static_tx| (static_tx + 1).saturating_sub(unwind_tx_from))
            .unwrap_or_default();

        self.static_file_provider
            .latest_writer(StaticFileSegment::Transactions)?
            .prune_transactions(to_delete, block)?;

        Ok(())
    }

    /// TODO(joshie): this fn should be moved to `UnifiedStorageWriter` eventually
    fn append_blocks_with_state(
        &self,
        blocks: Vec<RecoveredBlock<Self::Block>>,
        execution_outcome: &ExecutionOutcome<Self::Receipt>,
        hashed_state: HashedPostStateSorted,
    ) -> ProviderResult<()> {
        if blocks.is_empty() {
            debug!(target: "providers::db", "Attempted to append empty block range");
            return Ok(())
        }

        // Blocks are not empty, so no need to handle the case of `blocks.first()` being
        // `None`.
        let first_number = blocks[0].number();

        // Blocks are not empty, so no need to handle the case of `blocks.last()` being
        // `None`.
        let last_block_number = blocks[blocks.len() - 1].number();

        let mut durations_recorder = metrics::DurationsRecorder::default();

        // Insert the blocks
        for block in blocks {
            self.insert_block(block)?;
            durations_recorder.record_relative(metrics::Action::InsertBlock);
        }

        self.write_state(execution_outcome, OriginalValuesKnown::No)?;
        durations_recorder.record_relative(metrics::Action::InsertState);

        // insert hashes and intermediate merkle nodes
        self.write_hashed_state(&hashed_state)?;
        durations_recorder.record_relative(metrics::Action::InsertHashes);

        self.update_history_indices(first_number..=last_block_number)?;
        durations_recorder.record_relative(metrics::Action::InsertHistoryIndices);

        // Update pipeline progress
        self.update_pipeline_stages(last_block_number, false)?;
        durations_recorder.record_relative(metrics::Action::UpdatePipelineStages);

        debug!(target: "providers::db", range = ?first_number..=last_block_number, actions = ?durations_recorder.actions, "Appended blocks");

        Ok(())
    }
}

impl<TX: DbTx + 'static, N: NodeTypes> PruneCheckpointReader for DatabaseProvider<TX, N> {
    fn get_prune_checkpoint(
        &self,
        segment: PruneSegment,
    ) -> ProviderResult<Option<PruneCheckpoint>> {
        Ok(self.tx.get::<tables::PruneCheckpoints>(segment)?)
    }

    fn get_prune_checkpoints(&self) -> ProviderResult<Vec<(PruneSegment, PruneCheckpoint)>> {
        Ok(PruneSegment::variants()
            .filter_map(|segment| {
                self.tx
                    .get::<tables::PruneCheckpoints>(segment)
                    .transpose()
                    .map(|chk| chk.map(|chk| (segment, chk)))
            })
            .collect::<Result<_, _>>()?)
    }
}

impl<TX: DbTxMut, N: NodeTypes> PruneCheckpointWriter for DatabaseProvider<TX, N> {
    fn save_prune_checkpoint(
        &self,
        segment: PruneSegment,
        checkpoint: PruneCheckpoint,
    ) -> ProviderResult<()> {
        Ok(self.tx.put::<tables::PruneCheckpoints>(segment, checkpoint)?)
    }
}

impl<TX: DbTx + 'static, N: NodeTypesForProvider> StatsReader for DatabaseProvider<TX, N> {
    fn count_entries<T: Table>(&self) -> ProviderResult<usize> {
        let db_entries = self.tx.entries::<T>()?;
        let static_file_entries = match self.static_file_provider.count_entries::<T>() {
            Ok(entries) => entries,
            Err(ProviderError::UnsupportedProvider) => 0,
            Err(err) => return Err(err),
        };

        Ok(db_entries + static_file_entries)
    }
}

impl<TX: DbTx + 'static, N: NodeTypes> ChainStateBlockReader for DatabaseProvider<TX, N> {
    fn last_finalized_block_number(&self) -> ProviderResult<Option<BlockNumber>> {
        let mut finalized_blocks = self
            .tx
            .cursor_read::<tables::ChainState>()?
            .walk(Some(tables::ChainStateKey::LastFinalizedBlock))?
            .take(1)
            .collect::<Result<BTreeMap<tables::ChainStateKey, BlockNumber>, _>>()?;

        let last_finalized_block_number = finalized_blocks.pop_first().map(|pair| pair.1);
        Ok(last_finalized_block_number)
    }

    fn last_safe_block_number(&self) -> ProviderResult<Option<BlockNumber>> {
        let mut finalized_blocks = self
            .tx
            .cursor_read::<tables::ChainState>()?
            .walk(Some(tables::ChainStateKey::LastSafeBlock))?
            .take(1)
            .collect::<Result<BTreeMap<tables::ChainStateKey, BlockNumber>, _>>()?;

        let last_finalized_block_number = finalized_blocks.pop_first().map(|pair| pair.1);
        Ok(last_finalized_block_number)
    }
}

impl<TX: DbTxMut, N: NodeTypes> ChainStateBlockWriter for DatabaseProvider<TX, N> {
    fn save_finalized_block_number(&self, block_number: BlockNumber) -> ProviderResult<()> {
        Ok(self
            .tx
            .put::<tables::ChainState>(tables::ChainStateKey::LastFinalizedBlock, block_number)?)
    }

    fn save_safe_block_number(&self, block_number: BlockNumber) -> ProviderResult<()> {
        Ok(self.tx.put::<tables::ChainState>(tables::ChainStateKey::LastSafeBlock, block_number)?)
    }
}

impl<TX: DbTx + 'static, N: NodeTypes + 'static> DBProvider for DatabaseProvider<TX, N> {
    type Tx = TX;

    fn tx_ref(&self) -> &Self::Tx {
        &self.tx
    }

    fn tx_mut(&mut self) -> &mut Self::Tx {
        &mut self.tx
    }

    fn into_tx(self) -> Self::Tx {
        self.tx
    }

    fn prune_modes_ref(&self) -> &PruneModes {
        self.prune_modes_ref()
    }

    /// Commit database transaction, static files, and pending `RocksDB` batches.
    fn commit(self) -> ProviderResult<bool> {
        // Commit ordering ensures consistency between storage layers on crash recovery.
        //
        // For unwinding it makes more sense to commit the database first, since if
        // it is interrupted before the static files commit, we can just
        // truncate the static files according to the checkpoints on the next start-up.
        //
        // Forward: static_files → rocks → mdbx
        // Unwind:  mdbx → rocks → static_files
        if self.static_file_provider.has_unwind_queued() {
            // Unwind: mdbx → rocks → static_files
            self.tx.commit()?;

            #[cfg(all(unix, feature = "rocksdb"))]
            {
<<<<<<< HEAD
                let batch = self.pending_rocks_batch.into_inner().expect("rocks batch poisoned");
                if !batch.is_empty() {
                    batch.commit()?;
=======
                let batches = std::mem::take(&mut *self.pending_rocksdb_batches.lock());
                for batch in batches {
                    self.rocksdb_provider.commit_batch(batch)?;
>>>>>>> 30162c53
                }
            }

            self.static_file_provider.commit()?;
        } else {
            // Forward: static_files → rocks → mdbx
            self.static_file_provider.commit()?;

            #[cfg(all(unix, feature = "rocksdb"))]
            {
<<<<<<< HEAD
                let batch = self.pending_rocks_batch.into_inner().expect("rocks batch poisoned");
                if !batch.is_empty() {
                    batch.commit()?;
=======
                let batches = std::mem::take(&mut *self.pending_rocksdb_batches.lock());
                for batch in batches {
                    self.rocksdb_provider.commit_batch(batch)?;
>>>>>>> 30162c53
                }
            }

            self.tx.commit()?;
        }

        Ok(true)
    }
}

impl<TX: DbTx, N: NodeTypes> MetadataProvider for DatabaseProvider<TX, N> {
    fn get_metadata(&self, key: &str) -> ProviderResult<Option<Vec<u8>>> {
        self.tx.get::<tables::Metadata>(key.to_string()).map_err(Into::into)
    }
}

impl<TX: DbTxMut, N: NodeTypes> MetadataWriter for DatabaseProvider<TX, N> {
    fn write_metadata(&self, key: &str, value: Vec<u8>) -> ProviderResult<()> {
        self.tx.put::<tables::Metadata>(key.to_string(), value).map_err(Into::into)
    }
}

impl<TX: Send + Sync, N: NodeTypes> StorageSettingsCache for DatabaseProvider<TX, N> {
    fn cached_storage_settings(&self) -> StorageSettings {
        *self.storage_settings.read()
    }

    fn set_storage_settings_cache(&self, settings: StorageSettings) {
        *self.storage_settings.write() = settings;
    }
}

#[cfg(test)]
mod tests {
    use super::*;
    use crate::{
        test_utils::{blocks::BlockchainTestData, create_test_provider_factory},
        BlockWriter,
    };
    use reth_ethereum_primitives::Receipt;
    use reth_testing_utils::generators::{self, random_block, BlockParams};
    use reth_trie::Nibbles;

    #[test]
    fn test_receipts_by_block_range_empty_range() {
        let factory = create_test_provider_factory();
        let provider = factory.provider().unwrap();

        // empty range should return empty vec
        let start = 10u64;
        let end = 9u64;
        let result = provider.receipts_by_block_range(start..=end).unwrap();
        assert_eq!(result, Vec::<Vec<reth_ethereum_primitives::Receipt>>::new());
    }

    #[test]
    fn test_receipts_by_block_range_nonexistent_blocks() {
        let factory = create_test_provider_factory();
        let provider = factory.provider().unwrap();

        // non-existent blocks should return empty vecs for each block
        let result = provider.receipts_by_block_range(10..=12).unwrap();
        assert_eq!(result, vec![vec![], vec![], vec![]]);
    }

    #[test]
    fn test_receipts_by_block_range_single_block() {
        let factory = create_test_provider_factory();
        let data = BlockchainTestData::default();

        let provider_rw = factory.provider_rw().unwrap();
        provider_rw.insert_block(data.genesis.clone().try_recover().unwrap()).unwrap();
        provider_rw
            .write_state(
                &ExecutionOutcome { first_block: 0, receipts: vec![vec![]], ..Default::default() },
                crate::OriginalValuesKnown::No,
            )
            .unwrap();
        provider_rw.insert_block(data.blocks[0].0.clone()).unwrap();
        provider_rw.write_state(&data.blocks[0].1, crate::OriginalValuesKnown::No).unwrap();
        provider_rw.commit().unwrap();

        let provider = factory.provider().unwrap();
        let result = provider.receipts_by_block_range(1..=1).unwrap();

        // should have one vec with one receipt
        assert_eq!(result.len(), 1);
        assert_eq!(result[0].len(), 1);
        assert_eq!(result[0][0], data.blocks[0].1.receipts()[0][0]);
    }

    #[test]
    fn test_receipts_by_block_range_multiple_blocks() {
        let factory = create_test_provider_factory();
        let data = BlockchainTestData::default();

        let provider_rw = factory.provider_rw().unwrap();
        provider_rw.insert_block(data.genesis.clone().try_recover().unwrap()).unwrap();
        provider_rw
            .write_state(
                &ExecutionOutcome { first_block: 0, receipts: vec![vec![]], ..Default::default() },
                crate::OriginalValuesKnown::No,
            )
            .unwrap();
        for i in 0..3 {
            provider_rw.insert_block(data.blocks[i].0.clone()).unwrap();
            provider_rw.write_state(&data.blocks[i].1, crate::OriginalValuesKnown::No).unwrap();
        }
        provider_rw.commit().unwrap();

        let provider = factory.provider().unwrap();
        let result = provider.receipts_by_block_range(1..=3).unwrap();

        // should have 3 vecs, each with one receipt
        assert_eq!(result.len(), 3);
        for (i, block_receipts) in result.iter().enumerate() {
            assert_eq!(block_receipts.len(), 1);
            assert_eq!(block_receipts[0], data.blocks[i].1.receipts()[0][0]);
        }
    }

    #[test]
    fn test_receipts_by_block_range_blocks_with_varying_tx_counts() {
        let factory = create_test_provider_factory();
        let data = BlockchainTestData::default();

        let provider_rw = factory.provider_rw().unwrap();
        provider_rw.insert_block(data.genesis.clone().try_recover().unwrap()).unwrap();
        provider_rw
            .write_state(
                &ExecutionOutcome { first_block: 0, receipts: vec![vec![]], ..Default::default() },
                crate::OriginalValuesKnown::No,
            )
            .unwrap();

        // insert blocks 1-3 with receipts
        for i in 0..3 {
            provider_rw.insert_block(data.blocks[i].0.clone()).unwrap();
            provider_rw.write_state(&data.blocks[i].1, crate::OriginalValuesKnown::No).unwrap();
        }
        provider_rw.commit().unwrap();

        let provider = factory.provider().unwrap();
        let result = provider.receipts_by_block_range(1..=3).unwrap();

        // verify each block has one receipt
        assert_eq!(result.len(), 3);
        for block_receipts in &result {
            assert_eq!(block_receipts.len(), 1);
        }
    }

    #[test]
    fn test_receipts_by_block_range_partial_range() {
        let factory = create_test_provider_factory();
        let data = BlockchainTestData::default();

        let provider_rw = factory.provider_rw().unwrap();
        provider_rw.insert_block(data.genesis.clone().try_recover().unwrap()).unwrap();
        provider_rw
            .write_state(
                &ExecutionOutcome { first_block: 0, receipts: vec![vec![]], ..Default::default() },
                crate::OriginalValuesKnown::No,
            )
            .unwrap();
        for i in 0..3 {
            provider_rw.insert_block(data.blocks[i].0.clone()).unwrap();
            provider_rw.write_state(&data.blocks[i].1, crate::OriginalValuesKnown::No).unwrap();
        }
        provider_rw.commit().unwrap();

        let provider = factory.provider().unwrap();

        // request range that includes both existing and non-existing blocks
        let result = provider.receipts_by_block_range(2..=5).unwrap();
        assert_eq!(result.len(), 4);

        // blocks 2-3 should have receipts, blocks 4-5 should be empty
        assert_eq!(result[0].len(), 1); // block 2
        assert_eq!(result[1].len(), 1); // block 3
        assert_eq!(result[2].len(), 0); // block 4 (doesn't exist)
        assert_eq!(result[3].len(), 0); // block 5 (doesn't exist)

        assert_eq!(result[0][0], data.blocks[1].1.receipts()[0][0]);
        assert_eq!(result[1][0], data.blocks[2].1.receipts()[0][0]);
    }

    #[test]
    fn test_receipts_by_block_range_all_empty_blocks() {
        let factory = create_test_provider_factory();
        let mut rng = generators::rng();

        // create blocks with no transactions
        let mut blocks = Vec::new();
        for i in 0..3 {
            let block =
                random_block(&mut rng, i, BlockParams { tx_count: Some(0), ..Default::default() });
            blocks.push(block);
        }

        let provider_rw = factory.provider_rw().unwrap();
        for block in blocks {
            provider_rw.insert_block(block.try_recover().unwrap()).unwrap();
        }
        provider_rw.commit().unwrap();

        let provider = factory.provider().unwrap();
        let result = provider.receipts_by_block_range(1..=3).unwrap();

        assert_eq!(result.len(), 3);
        for block_receipts in result {
            assert_eq!(block_receipts.len(), 0);
        }
    }

    #[test]
    fn test_receipts_by_block_range_consistency_with_individual_calls() {
        let factory = create_test_provider_factory();
        let data = BlockchainTestData::default();

        let provider_rw = factory.provider_rw().unwrap();
        provider_rw.insert_block(data.genesis.clone().try_recover().unwrap()).unwrap();
        provider_rw
            .write_state(
                &ExecutionOutcome { first_block: 0, receipts: vec![vec![]], ..Default::default() },
                crate::OriginalValuesKnown::No,
            )
            .unwrap();
        for i in 0..3 {
            provider_rw.insert_block(data.blocks[i].0.clone()).unwrap();
            provider_rw.write_state(&data.blocks[i].1, crate::OriginalValuesKnown::No).unwrap();
        }
        provider_rw.commit().unwrap();

        let provider = factory.provider().unwrap();

        // get receipts using block range method
        let range_result = provider.receipts_by_block_range(1..=3).unwrap();

        // get receipts using individual block calls
        let mut individual_results = Vec::new();
        for block_num in 1..=3 {
            let receipts =
                provider.receipts_by_block(block_num.into()).unwrap().unwrap_or_default();
            individual_results.push(receipts);
        }

        assert_eq!(range_result, individual_results);
    }

    #[test]
    fn test_write_trie_changesets() {
        use reth_db_api::models::BlockNumberHashedAddress;
        use reth_trie::{BranchNodeCompact, StorageTrieEntry};

        let factory = create_test_provider_factory();
        let provider_rw = factory.provider_rw().unwrap();

        let block_number = 1u64;

        // Create some test nibbles and nodes
        let account_nibbles1 = Nibbles::from_nibbles([0x1, 0x2, 0x3, 0x4]);
        let account_nibbles2 = Nibbles::from_nibbles([0x5, 0x6, 0x7, 0x8]);

        let node1 = BranchNodeCompact::new(
            0b1111_1111_1111_1111, // state_mask
            0b0000_0000_0000_0000, // tree_mask
            0b0000_0000_0000_0000, // hash_mask
            vec![],                // hashes
            None,                  // root hash
        );

        // Pre-populate AccountsTrie with a node that will be updated (for account_nibbles1)
        {
            let mut cursor = provider_rw.tx_ref().cursor_write::<tables::AccountsTrie>().unwrap();
            cursor.insert(StoredNibbles(account_nibbles1), &node1).unwrap();
        }

        // Create account trie updates: one Some (update) and one None (removal)
        let account_nodes = vec![
            (account_nibbles1, Some(node1.clone())), // This will update existing node
            (account_nibbles2, None),                // This will be a removal (no existing node)
        ];

        // Create storage trie updates
        let storage_address1 = B256::from([1u8; 32]); // Normal storage trie
        let storage_address2 = B256::from([2u8; 32]); // Wiped storage trie

        let storage_nibbles1 = Nibbles::from_nibbles([0xa, 0xb]);
        let storage_nibbles2 = Nibbles::from_nibbles([0xc, 0xd]);
        let storage_nibbles3 = Nibbles::from_nibbles([0xe, 0xf]);

        let storage_node1 = BranchNodeCompact::new(
            0b1111_0000_0000_0000,
            0b0000_0000_0000_0000,
            0b0000_0000_0000_0000,
            vec![],
            None,
        );

        let storage_node2 = BranchNodeCompact::new(
            0b0000_1111_0000_0000,
            0b0000_0000_0000_0000,
            0b0000_0000_0000_0000,
            vec![],
            None,
        );

        // Create an old version of storage_node1 to prepopulate
        let storage_node1_old = BranchNodeCompact::new(
            0b1010_0000_0000_0000, // Different mask to show it's an old value
            0b0000_0000_0000_0000,
            0b0000_0000_0000_0000,
            vec![],
            None,
        );

        // Pre-populate StoragesTrie for normal storage (storage_address1)
        {
            let mut cursor =
                provider_rw.tx_ref().cursor_dup_write::<tables::StoragesTrie>().unwrap();
            // Add node that will be updated (storage_nibbles1) with old value
            let entry = StorageTrieEntry {
                nibbles: StoredNibblesSubKey(storage_nibbles1),
                node: storage_node1_old.clone(),
            };
            cursor.upsert(storage_address1, &entry).unwrap();
        }

        // Pre-populate StoragesTrie for wiped storage (storage_address2)
        {
            let mut cursor =
                provider_rw.tx_ref().cursor_dup_write::<tables::StoragesTrie>().unwrap();
            // Add node that will be updated (storage_nibbles1)
            let entry1 = StorageTrieEntry {
                nibbles: StoredNibblesSubKey(storage_nibbles1),
                node: storage_node1.clone(),
            };
            cursor.upsert(storage_address2, &entry1).unwrap();
            // Add node that won't be updated but exists (storage_nibbles3)
            let entry3 = StorageTrieEntry {
                nibbles: StoredNibblesSubKey(storage_nibbles3),
                node: storage_node2.clone(),
            };
            cursor.upsert(storage_address2, &entry3).unwrap();
        }

        // Normal storage trie: one Some (update) and one None (new)
        let storage_trie1 = StorageTrieUpdatesSorted {
            is_deleted: false,
            storage_nodes: vec![
                (storage_nibbles1, Some(storage_node1.clone())), // This will update existing node
                (storage_nibbles2, None),                        // This is a new node
            ],
        };

        // Wiped storage trie
        let storage_trie2 = StorageTrieUpdatesSorted {
            is_deleted: true,
            storage_nodes: vec![
                (storage_nibbles1, Some(storage_node1.clone())), // Updated node already in db
                (storage_nibbles2, Some(storage_node2.clone())), /* Updated node not in db
                                                                  * storage_nibbles3 is in db
                                                                  * but not updated */
            ],
        };

        let mut storage_tries = B256Map::default();
        storage_tries.insert(storage_address1, storage_trie1);
        storage_tries.insert(storage_address2, storage_trie2);

        let trie_updates = TrieUpdatesSorted::new(account_nodes, storage_tries);

        // Write the changesets
        let num_written =
            provider_rw.write_trie_changesets(block_number, &trie_updates, None).unwrap();

        // Verify number of entries written
        // Account changesets: 2 (one update, one removal)
        // Storage changesets:
        //   - Normal storage: 2 (one update, one removal)
        //   - Wiped storage: 3 (two updated, one existing not updated)
        // Total: 2 + 2 + 3 = 7
        assert_eq!(num_written, 7);

        // Verify account changesets were written correctly
        {
            let mut cursor =
                provider_rw.tx_ref().cursor_dup_read::<tables::AccountsTrieChangeSets>().unwrap();

            // Get all entries for this block to see what was written
            let all_entries = cursor
                .walk_dup(Some(block_number), None)
                .unwrap()
                .collect::<Result<Vec<_>, _>>()
                .unwrap();

            // Assert the full value of all_entries in a single assert_eq
            assert_eq!(
                all_entries,
                vec![
                    (
                        block_number,
                        TrieChangeSetsEntry {
                            nibbles: StoredNibblesSubKey(account_nibbles1),
                            node: Some(node1),
                        }
                    ),
                    (
                        block_number,
                        TrieChangeSetsEntry {
                            nibbles: StoredNibblesSubKey(account_nibbles2),
                            node: None,
                        }
                    ),
                ]
            );
        }

        // Verify storage changesets were written correctly
        {
            let mut cursor =
                provider_rw.tx_ref().cursor_dup_read::<tables::StoragesTrieChangeSets>().unwrap();

            // Check normal storage trie changesets
            let key1 = BlockNumberHashedAddress((block_number, storage_address1));
            let entries1 =
                cursor.walk_dup(Some(key1), None).unwrap().collect::<Result<Vec<_>, _>>().unwrap();

            assert_eq!(
                entries1,
                vec![
                    (
                        key1,
                        TrieChangeSetsEntry {
                            nibbles: StoredNibblesSubKey(storage_nibbles1),
                            node: Some(storage_node1_old), // Old value that was prepopulated
                        }
                    ),
                    (
                        key1,
                        TrieChangeSetsEntry {
                            nibbles: StoredNibblesSubKey(storage_nibbles2),
                            node: None, // New node, no previous value
                        }
                    ),
                ]
            );

            // Check wiped storage trie changesets
            let key2 = BlockNumberHashedAddress((block_number, storage_address2));
            let entries2 =
                cursor.walk_dup(Some(key2), None).unwrap().collect::<Result<Vec<_>, _>>().unwrap();

            assert_eq!(
                entries2,
                vec![
                    (
                        key2,
                        TrieChangeSetsEntry {
                            nibbles: StoredNibblesSubKey(storage_nibbles1),
                            node: Some(storage_node1), // Was in db, so has old value
                        }
                    ),
                    (
                        key2,
                        TrieChangeSetsEntry {
                            nibbles: StoredNibblesSubKey(storage_nibbles2),
                            node: None, // Was not in db
                        }
                    ),
                    (
                        key2,
                        TrieChangeSetsEntry {
                            nibbles: StoredNibblesSubKey(storage_nibbles3),
                            node: Some(storage_node2), // Existing node in wiped storage
                        }
                    ),
                ]
            );
        }

        provider_rw.commit().unwrap();
    }

    #[test]
    fn test_write_trie_changesets_with_overlay() {
        use reth_db_api::models::BlockNumberHashedAddress;
        use reth_trie::BranchNodeCompact;

        let factory = create_test_provider_factory();
        let provider_rw = factory.provider_rw().unwrap();

        let block_number = 1u64;

        // Create some test nibbles and nodes
        let account_nibbles1 = Nibbles::from_nibbles([0x1, 0x2, 0x3, 0x4]);
        let account_nibbles2 = Nibbles::from_nibbles([0x5, 0x6, 0x7, 0x8]);

        let node1 = BranchNodeCompact::new(
            0b1111_1111_1111_1111, // state_mask
            0b0000_0000_0000_0000, // tree_mask
            0b0000_0000_0000_0000, // hash_mask
            vec![],                // hashes
            None,                  // root hash
        );

        // NOTE: Unlike the previous test, we're NOT pre-populating the database
        // All node values will come from the overlay

        // Create the overlay with existing values that would normally be in the DB
        let node1_old = BranchNodeCompact::new(
            0b1010_1010_1010_1010, // Different mask to show it's the overlay "existing" value
            0b0000_0000_0000_0000,
            0b0000_0000_0000_0000,
            vec![],
            None,
        );

        // Create overlay account nodes
        let overlay_account_nodes = vec![
            (account_nibbles1, Some(node1_old.clone())), // This simulates existing node in overlay
        ];

        // Create account trie updates: one Some (update) and one None (removal)
        let account_nodes = vec![
            (account_nibbles1, Some(node1)), // This will update overlay node
            (account_nibbles2, None),        // This will be a removal (no existing node)
        ];

        // Create storage trie updates
        let storage_address1 = B256::from([1u8; 32]); // Normal storage trie
        let storage_address2 = B256::from([2u8; 32]); // Wiped storage trie

        let storage_nibbles1 = Nibbles::from_nibbles([0xa, 0xb]);
        let storage_nibbles2 = Nibbles::from_nibbles([0xc, 0xd]);
        let storage_nibbles3 = Nibbles::from_nibbles([0xe, 0xf]);

        let storage_node1 = BranchNodeCompact::new(
            0b1111_0000_0000_0000,
            0b0000_0000_0000_0000,
            0b0000_0000_0000_0000,
            vec![],
            None,
        );

        let storage_node2 = BranchNodeCompact::new(
            0b0000_1111_0000_0000,
            0b0000_0000_0000_0000,
            0b0000_0000_0000_0000,
            vec![],
            None,
        );

        // Create old versions for overlay
        let storage_node1_old = BranchNodeCompact::new(
            0b1010_0000_0000_0000, // Different mask to show it's an old value
            0b0000_0000_0000_0000,
            0b0000_0000_0000_0000,
            vec![],
            None,
        );

        // Create overlay storage nodes
        let mut overlay_storage_tries = B256Map::default();

        // Overlay for normal storage (storage_address1)
        let overlay_storage_trie1 = StorageTrieUpdatesSorted {
            is_deleted: false,
            storage_nodes: vec![
                (storage_nibbles1, Some(storage_node1_old.clone())), /* Simulates existing in
                                                                      * overlay */
            ],
        };

        // Overlay for wiped storage (storage_address2)
        let overlay_storage_trie2 = StorageTrieUpdatesSorted {
            is_deleted: false,
            storage_nodes: vec![
                (storage_nibbles1, Some(storage_node1.clone())), // Existing in overlay
                (storage_nibbles3, Some(storage_node2.clone())), // Also existing in overlay
            ],
        };

        overlay_storage_tries.insert(storage_address1, overlay_storage_trie1);
        overlay_storage_tries.insert(storage_address2, overlay_storage_trie2);

        let overlay = TrieUpdatesSorted::new(overlay_account_nodes, overlay_storage_tries);

        // Normal storage trie: one Some (update) and one None (new)
        let storage_trie1 = StorageTrieUpdatesSorted {
            is_deleted: false,
            storage_nodes: vec![
                (storage_nibbles1, Some(storage_node1.clone())), // This will update overlay node
                (storage_nibbles2, None),                        // This is a new node
            ],
        };

        // Wiped storage trie
        let storage_trie2 = StorageTrieUpdatesSorted {
            is_deleted: true,
            storage_nodes: vec![
                (storage_nibbles1, Some(storage_node1.clone())), // Updated node from overlay
                (storage_nibbles2, Some(storage_node2.clone())), /* Updated node not in overlay
                                                                  * storage_nibbles3 is in
                                                                  * overlay
                                                                  * but not updated */
            ],
        };

        let mut storage_tries = B256Map::default();
        storage_tries.insert(storage_address1, storage_trie1);
        storage_tries.insert(storage_address2, storage_trie2);

        let trie_updates = TrieUpdatesSorted::new(account_nodes, storage_tries);

        // Write the changesets WITH OVERLAY
        let num_written =
            provider_rw.write_trie_changesets(block_number, &trie_updates, Some(&overlay)).unwrap();

        // Verify number of entries written
        // Account changesets: 2 (one update from overlay, one removal)
        // Storage changesets:
        //   - Normal storage: 2 (one update from overlay, one new)
        //   - Wiped storage: 3 (two updated, one existing from overlay not updated)
        // Total: 2 + 2 + 3 = 7
        assert_eq!(num_written, 7);

        // Verify account changesets were written correctly
        {
            let mut cursor =
                provider_rw.tx_ref().cursor_dup_read::<tables::AccountsTrieChangeSets>().unwrap();

            // Get all entries for this block to see what was written
            let all_entries = cursor
                .walk_dup(Some(block_number), None)
                .unwrap()
                .collect::<Result<Vec<_>, _>>()
                .unwrap();

            // Assert the full value of all_entries in a single assert_eq
            assert_eq!(
                all_entries,
                vec![
                    (
                        block_number,
                        TrieChangeSetsEntry {
                            nibbles: StoredNibblesSubKey(account_nibbles1),
                            node: Some(node1_old), // Value from overlay, not DB
                        }
                    ),
                    (
                        block_number,
                        TrieChangeSetsEntry {
                            nibbles: StoredNibblesSubKey(account_nibbles2),
                            node: None,
                        }
                    ),
                ]
            );
        }

        // Verify storage changesets were written correctly
        {
            let mut cursor =
                provider_rw.tx_ref().cursor_dup_read::<tables::StoragesTrieChangeSets>().unwrap();

            // Check normal storage trie changesets
            let key1 = BlockNumberHashedAddress((block_number, storage_address1));
            let entries1 =
                cursor.walk_dup(Some(key1), None).unwrap().collect::<Result<Vec<_>, _>>().unwrap();

            assert_eq!(
                entries1,
                vec![
                    (
                        key1,
                        TrieChangeSetsEntry {
                            nibbles: StoredNibblesSubKey(storage_nibbles1),
                            node: Some(storage_node1_old), // Old value from overlay
                        }
                    ),
                    (
                        key1,
                        TrieChangeSetsEntry {
                            nibbles: StoredNibblesSubKey(storage_nibbles2),
                            node: None, // New node, no previous value
                        }
                    ),
                ]
            );

            // Check wiped storage trie changesets
            let key2 = BlockNumberHashedAddress((block_number, storage_address2));
            let entries2 =
                cursor.walk_dup(Some(key2), None).unwrap().collect::<Result<Vec<_>, _>>().unwrap();

            assert_eq!(
                entries2,
                vec![
                    (
                        key2,
                        TrieChangeSetsEntry {
                            nibbles: StoredNibblesSubKey(storage_nibbles1),
                            node: Some(storage_node1), // Value from overlay
                        }
                    ),
                    (
                        key2,
                        TrieChangeSetsEntry {
                            nibbles: StoredNibblesSubKey(storage_nibbles2),
                            node: None, // Was not in overlay
                        }
                    ),
                    (
                        key2,
                        TrieChangeSetsEntry {
                            nibbles: StoredNibblesSubKey(storage_nibbles3),
                            node: Some(storage_node2), /* Existing node from overlay in wiped
                                                        * storage */
                        }
                    ),
                ]
            );
        }

        provider_rw.commit().unwrap();
    }

    #[test]
    fn test_clear_trie_changesets_from() {
        use alloy_primitives::hex_literal::hex;
        use reth_db_api::models::BlockNumberHashedAddress;
        use reth_trie::{BranchNodeCompact, StoredNibblesSubKey, TrieChangeSetsEntry};

        let factory = create_test_provider_factory();

        // Create some test data for different block numbers
        let block1 = 100u64;
        let block2 = 101u64;
        let block3 = 102u64;
        let block4 = 103u64;
        let block5 = 104u64;

        // Create test addresses for storage changesets
        let storage_address1 =
            B256::from(hex!("1111111111111111111111111111111111111111111111111111111111111111"));
        let storage_address2 =
            B256::from(hex!("2222222222222222222222222222222222222222222222222222222222222222"));

        // Create test nibbles
        let nibbles1 = StoredNibblesSubKey(Nibbles::from_nibbles([0x1, 0x2, 0x3]));
        let nibbles2 = StoredNibblesSubKey(Nibbles::from_nibbles([0x4, 0x5, 0x6]));
        let nibbles3 = StoredNibblesSubKey(Nibbles::from_nibbles([0x7, 0x8, 0x9]));

        // Create test nodes
        let node1 = BranchNodeCompact::new(
            0b1111_1111_1111_1111,
            0b1111_1111_1111_1111,
            0b0000_0000_0000_0001,
            vec![B256::from(hex!(
                "1234567890abcdef1234567890abcdef1234567890abcdef1234567890abcdef"
            ))],
            None,
        );
        let node2 = BranchNodeCompact::new(
            0b1111_1111_1111_1110,
            0b1111_1111_1111_1110,
            0b0000_0000_0000_0010,
            vec![B256::from(hex!(
                "abcdef1234567890abcdef1234567890abcdef1234567890abcdef1234567890"
            ))],
            Some(B256::from(hex!(
                "deadbeefdeadbeefdeadbeefdeadbeefdeadbeefdeadbeefdeadbeefdeadbeef"
            ))),
        );

        // Populate AccountsTrieChangeSets with data across multiple blocks
        {
            let provider_rw = factory.provider_rw().unwrap();
            let mut cursor =
                provider_rw.tx_ref().cursor_dup_write::<tables::AccountsTrieChangeSets>().unwrap();

            // Block 100: 2 entries (will be kept - before start block)
            cursor
                .upsert(
                    block1,
                    &TrieChangeSetsEntry { nibbles: nibbles1.clone(), node: Some(node1.clone()) },
                )
                .unwrap();
            cursor
                .upsert(block1, &TrieChangeSetsEntry { nibbles: nibbles2.clone(), node: None })
                .unwrap();

            // Block 101: 3 entries with duplicates (will be deleted - from this block onwards)
            cursor
                .upsert(
                    block2,
                    &TrieChangeSetsEntry { nibbles: nibbles1.clone(), node: Some(node2.clone()) },
                )
                .unwrap();
            cursor
                .upsert(
                    block2,
                    &TrieChangeSetsEntry { nibbles: nibbles1.clone(), node: Some(node1.clone()) },
                )
                .unwrap(); // duplicate key
            cursor
                .upsert(block2, &TrieChangeSetsEntry { nibbles: nibbles3.clone(), node: None })
                .unwrap();

            // Block 102: 2 entries (will be deleted - after start block)
            cursor
                .upsert(
                    block3,
                    &TrieChangeSetsEntry { nibbles: nibbles2.clone(), node: Some(node1.clone()) },
                )
                .unwrap();
            cursor
                .upsert(
                    block3,
                    &TrieChangeSetsEntry { nibbles: nibbles3.clone(), node: Some(node2.clone()) },
                )
                .unwrap();

            // Block 103: 1 entry (will be deleted - after start block)
            cursor
                .upsert(block4, &TrieChangeSetsEntry { nibbles: nibbles1.clone(), node: None })
                .unwrap();

            // Block 104: 2 entries (will be deleted - after start block)
            cursor
                .upsert(
                    block5,
                    &TrieChangeSetsEntry { nibbles: nibbles2.clone(), node: Some(node2.clone()) },
                )
                .unwrap();
            cursor
                .upsert(block5, &TrieChangeSetsEntry { nibbles: nibbles3.clone(), node: None })
                .unwrap();

            provider_rw.commit().unwrap();
        }

        // Populate StoragesTrieChangeSets with data across multiple blocks
        {
            let provider_rw = factory.provider_rw().unwrap();
            let mut cursor =
                provider_rw.tx_ref().cursor_dup_write::<tables::StoragesTrieChangeSets>().unwrap();

            // Block 100, address1: 2 entries (will be kept - before start block)
            let key1_block1 = BlockNumberHashedAddress((block1, storage_address1));
            cursor
                .upsert(
                    key1_block1,
                    &TrieChangeSetsEntry { nibbles: nibbles1.clone(), node: Some(node1.clone()) },
                )
                .unwrap();
            cursor
                .upsert(key1_block1, &TrieChangeSetsEntry { nibbles: nibbles2.clone(), node: None })
                .unwrap();

            // Block 101, address1: 3 entries with duplicates (will be deleted - from this block
            // onwards)
            let key1_block2 = BlockNumberHashedAddress((block2, storage_address1));
            cursor
                .upsert(
                    key1_block2,
                    &TrieChangeSetsEntry { nibbles: nibbles1.clone(), node: Some(node2.clone()) },
                )
                .unwrap();
            cursor
                .upsert(key1_block2, &TrieChangeSetsEntry { nibbles: nibbles1.clone(), node: None })
                .unwrap(); // duplicate key
            cursor
                .upsert(
                    key1_block2,
                    &TrieChangeSetsEntry { nibbles: nibbles2.clone(), node: Some(node1.clone()) },
                )
                .unwrap();

            // Block 102, address2: 2 entries (will be deleted - after start block)
            let key2_block3 = BlockNumberHashedAddress((block3, storage_address2));
            cursor
                .upsert(
                    key2_block3,
                    &TrieChangeSetsEntry { nibbles: nibbles2.clone(), node: Some(node2.clone()) },
                )
                .unwrap();
            cursor
                .upsert(key2_block3, &TrieChangeSetsEntry { nibbles: nibbles3.clone(), node: None })
                .unwrap();

            // Block 103, address1: 2 entries with duplicate (will be deleted - after start block)
            let key1_block4 = BlockNumberHashedAddress((block4, storage_address1));
            cursor
                .upsert(
                    key1_block4,
                    &TrieChangeSetsEntry { nibbles: nibbles3.clone(), node: Some(node1) },
                )
                .unwrap();
            cursor
                .upsert(
                    key1_block4,
                    &TrieChangeSetsEntry { nibbles: nibbles3, node: Some(node2.clone()) },
                )
                .unwrap(); // duplicate key

            // Block 104, address2: 2 entries (will be deleted - after start block)
            let key2_block5 = BlockNumberHashedAddress((block5, storage_address2));
            cursor
                .upsert(key2_block5, &TrieChangeSetsEntry { nibbles: nibbles1, node: None })
                .unwrap();
            cursor
                .upsert(key2_block5, &TrieChangeSetsEntry { nibbles: nibbles2, node: Some(node2) })
                .unwrap();

            provider_rw.commit().unwrap();
        }

        // Clear all changesets from block 101 onwards
        {
            let provider_rw = factory.provider_rw().unwrap();
            provider_rw.clear_trie_changesets_from(block2).unwrap();
            provider_rw.commit().unwrap();
        }

        // Verify AccountsTrieChangeSets after clearing
        {
            let provider = factory.provider().unwrap();
            let mut cursor =
                provider.tx_ref().cursor_dup_read::<tables::AccountsTrieChangeSets>().unwrap();

            // Block 100 should still exist (before range)
            let block1_entries = cursor
                .walk_dup(Some(block1), None)
                .unwrap()
                .collect::<Result<Vec<_>, _>>()
                .unwrap();
            assert_eq!(block1_entries.len(), 2, "Block 100 entries should be preserved");
            assert_eq!(block1_entries[0].0, block1);
            assert_eq!(block1_entries[1].0, block1);

            // Blocks 101-104 should be deleted
            let block2_entries = cursor
                .walk_dup(Some(block2), None)
                .unwrap()
                .collect::<Result<Vec<_>, _>>()
                .unwrap();
            assert!(block2_entries.is_empty(), "Block 101 entries should be deleted");

            let block3_entries = cursor
                .walk_dup(Some(block3), None)
                .unwrap()
                .collect::<Result<Vec<_>, _>>()
                .unwrap();
            assert!(block3_entries.is_empty(), "Block 102 entries should be deleted");

            let block4_entries = cursor
                .walk_dup(Some(block4), None)
                .unwrap()
                .collect::<Result<Vec<_>, _>>()
                .unwrap();
            assert!(block4_entries.is_empty(), "Block 103 entries should be deleted");

            // Block 104 should also be deleted
            let block5_entries = cursor
                .walk_dup(Some(block5), None)
                .unwrap()
                .collect::<Result<Vec<_>, _>>()
                .unwrap();
            assert!(block5_entries.is_empty(), "Block 104 entries should be deleted");
        }

        // Verify StoragesTrieChangeSets after clearing
        {
            let provider = factory.provider().unwrap();
            let mut cursor =
                provider.tx_ref().cursor_dup_read::<tables::StoragesTrieChangeSets>().unwrap();

            // Block 100 entries should still exist (before range)
            let key1_block1 = BlockNumberHashedAddress((block1, storage_address1));
            let block1_entries = cursor
                .walk_dup(Some(key1_block1), None)
                .unwrap()
                .collect::<Result<Vec<_>, _>>()
                .unwrap();
            assert_eq!(block1_entries.len(), 2, "Block 100 storage entries should be preserved");

            // Blocks 101-104 entries should be deleted
            let key1_block2 = BlockNumberHashedAddress((block2, storage_address1));
            let block2_entries = cursor
                .walk_dup(Some(key1_block2), None)
                .unwrap()
                .collect::<Result<Vec<_>, _>>()
                .unwrap();
            assert!(block2_entries.is_empty(), "Block 101 storage entries should be deleted");

            let key2_block3 = BlockNumberHashedAddress((block3, storage_address2));
            let block3_entries = cursor
                .walk_dup(Some(key2_block3), None)
                .unwrap()
                .collect::<Result<Vec<_>, _>>()
                .unwrap();
            assert!(block3_entries.is_empty(), "Block 102 storage entries should be deleted");

            let key1_block4 = BlockNumberHashedAddress((block4, storage_address1));
            let block4_entries = cursor
                .walk_dup(Some(key1_block4), None)
                .unwrap()
                .collect::<Result<Vec<_>, _>>()
                .unwrap();
            assert!(block4_entries.is_empty(), "Block 103 storage entries should be deleted");

            // Block 104 entries should also be deleted
            let key2_block5 = BlockNumberHashedAddress((block5, storage_address2));
            let block5_entries = cursor
                .walk_dup(Some(key2_block5), None)
                .unwrap()
                .collect::<Result<Vec<_>, _>>()
                .unwrap();
            assert!(block5_entries.is_empty(), "Block 104 storage entries should be deleted");
        }
    }

    #[test]
    fn test_write_trie_updates_sorted() {
        use reth_trie::{
            updates::{StorageTrieUpdatesSorted, TrieUpdatesSorted},
            BranchNodeCompact, StorageTrieEntry,
        };

        let factory = create_test_provider_factory();
        let provider_rw = factory.provider_rw().unwrap();

        // Pre-populate account trie with data that will be deleted
        {
            let tx = provider_rw.tx_ref();
            let mut cursor = tx.cursor_write::<tables::AccountsTrie>().unwrap();

            // Add account node that will be deleted
            let to_delete = StoredNibbles(Nibbles::from_nibbles([0x3, 0x4]));
            cursor
                .upsert(
                    to_delete,
                    &BranchNodeCompact::new(
                        0b1010_1010_1010_1010, // state_mask
                        0b0000_0000_0000_0000, // tree_mask
                        0b0000_0000_0000_0000, // hash_mask
                        vec![],
                        None,
                    ),
                )
                .unwrap();

            // Add account node that will be updated
            let to_update = StoredNibbles(Nibbles::from_nibbles([0x1, 0x2]));
            cursor
                .upsert(
                    to_update,
                    &BranchNodeCompact::new(
                        0b0101_0101_0101_0101, // old state_mask (will be updated)
                        0b0000_0000_0000_0000, // tree_mask
                        0b0000_0000_0000_0000, // hash_mask
                        vec![],
                        None,
                    ),
                )
                .unwrap();
        }

        // Pre-populate storage tries with data
        let storage_address1 = B256::from([1u8; 32]);
        let storage_address2 = B256::from([2u8; 32]);
        {
            let tx = provider_rw.tx_ref();
            let mut storage_cursor = tx.cursor_dup_write::<tables::StoragesTrie>().unwrap();

            // Add storage nodes for address1 (one will be deleted)
            storage_cursor
                .upsert(
                    storage_address1,
                    &StorageTrieEntry {
                        nibbles: StoredNibblesSubKey(Nibbles::from_nibbles([0x2, 0x0])),
                        node: BranchNodeCompact::new(
                            0b0011_0011_0011_0011, // will be deleted
                            0b0000_0000_0000_0000,
                            0b0000_0000_0000_0000,
                            vec![],
                            None,
                        ),
                    },
                )
                .unwrap();

            // Add storage nodes for address2 (will be wiped)
            storage_cursor
                .upsert(
                    storage_address2,
                    &StorageTrieEntry {
                        nibbles: StoredNibblesSubKey(Nibbles::from_nibbles([0xa, 0xb])),
                        node: BranchNodeCompact::new(
                            0b1100_1100_1100_1100, // will be wiped
                            0b0000_0000_0000_0000,
                            0b0000_0000_0000_0000,
                            vec![],
                            None,
                        ),
                    },
                )
                .unwrap();
            storage_cursor
                .upsert(
                    storage_address2,
                    &StorageTrieEntry {
                        nibbles: StoredNibblesSubKey(Nibbles::from_nibbles([0xc, 0xd])),
                        node: BranchNodeCompact::new(
                            0b0011_1100_0011_1100, // will be wiped
                            0b0000_0000_0000_0000,
                            0b0000_0000_0000_0000,
                            vec![],
                            None,
                        ),
                    },
                )
                .unwrap();
        }

        // Create sorted account trie updates
        let account_nodes = vec![
            (
                Nibbles::from_nibbles([0x1, 0x2]),
                Some(BranchNodeCompact::new(
                    0b1111_1111_1111_1111, // state_mask (updated)
                    0b0000_0000_0000_0000, // tree_mask
                    0b0000_0000_0000_0000, // hash_mask (no hashes)
                    vec![],
                    None,
                )),
            ),
            (Nibbles::from_nibbles([0x3, 0x4]), None), // Deletion
            (
                Nibbles::from_nibbles([0x5, 0x6]),
                Some(BranchNodeCompact::new(
                    0b1111_1111_1111_1111, // state_mask
                    0b0000_0000_0000_0000, // tree_mask
                    0b0000_0000_0000_0000, // hash_mask (no hashes)
                    vec![],
                    None,
                )),
            ),
        ];

        // Create sorted storage trie updates
        let storage_trie1 = StorageTrieUpdatesSorted {
            is_deleted: false,
            storage_nodes: vec![
                (
                    Nibbles::from_nibbles([0x1, 0x0]),
                    Some(BranchNodeCompact::new(
                        0b1111_0000_0000_0000, // state_mask
                        0b0000_0000_0000_0000, // tree_mask
                        0b0000_0000_0000_0000, // hash_mask (no hashes)
                        vec![],
                        None,
                    )),
                ),
                (Nibbles::from_nibbles([0x2, 0x0]), None), // Deletion of existing node
            ],
        };

        let storage_trie2 = StorageTrieUpdatesSorted {
            is_deleted: true, // Wipe all storage for this address
            storage_nodes: vec![],
        };

        let mut storage_tries = B256Map::default();
        storage_tries.insert(storage_address1, storage_trie1);
        storage_tries.insert(storage_address2, storage_trie2);

        let trie_updates = TrieUpdatesSorted::new(account_nodes, storage_tries);

        // Write the sorted trie updates
        let num_entries = provider_rw.write_trie_updates_sorted(&trie_updates).unwrap();

        // We should have 2 account insertions + 1 account deletion + 1 storage insertion + 1
        // storage deletion = 5
        assert_eq!(num_entries, 5);

        // Verify account trie updates were written correctly
        let tx = provider_rw.tx_ref();
        let mut cursor = tx.cursor_read::<tables::AccountsTrie>().unwrap();

        // Check first account node was updated
        let nibbles1 = StoredNibbles(Nibbles::from_nibbles([0x1, 0x2]));
        let entry1 = cursor.seek_exact(nibbles1).unwrap();
        assert!(entry1.is_some(), "Updated account node should exist");
        let expected_mask = reth_trie::TrieMask::new(0b1111_1111_1111_1111);
        assert_eq!(
            entry1.unwrap().1.state_mask,
            expected_mask,
            "Account node should have updated state_mask"
        );

        // Check deleted account node no longer exists
        let nibbles2 = StoredNibbles(Nibbles::from_nibbles([0x3, 0x4]));
        let entry2 = cursor.seek_exact(nibbles2).unwrap();
        assert!(entry2.is_none(), "Deleted account node should not exist");

        // Check new account node exists
        let nibbles3 = StoredNibbles(Nibbles::from_nibbles([0x5, 0x6]));
        let entry3 = cursor.seek_exact(nibbles3).unwrap();
        assert!(entry3.is_some(), "New account node should exist");

        // Verify storage trie updates were written correctly
        let mut storage_cursor = tx.cursor_dup_read::<tables::StoragesTrie>().unwrap();

        // Check storage for address1
        let storage_entries1: Vec<_> = storage_cursor
            .walk_dup(Some(storage_address1), None)
            .unwrap()
            .collect::<Result<Vec<_>, _>>()
            .unwrap();
        assert_eq!(
            storage_entries1.len(),
            1,
            "Storage address1 should have 1 entry after deletion"
        );
        assert_eq!(
            storage_entries1[0].1.nibbles.0,
            Nibbles::from_nibbles([0x1, 0x0]),
            "Remaining entry should be [0x1, 0x0]"
        );

        // Check storage for address2 was wiped
        let storage_entries2: Vec<_> = storage_cursor
            .walk_dup(Some(storage_address2), None)
            .unwrap()
            .collect::<Result<Vec<_>, _>>()
            .unwrap();
        assert_eq!(storage_entries2.len(), 0, "Storage address2 should be empty after wipe");

        provider_rw.commit().unwrap();
    }

    #[test]
    fn test_get_block_trie_updates() {
        use reth_db_api::models::BlockNumberHashedAddress;
        use reth_trie::{BranchNodeCompact, StorageTrieEntry};

        let factory = create_test_provider_factory();
        let provider_rw = factory.provider_rw().unwrap();

        let target_block = 2u64;
        let next_block = 3u64;

        // Create test nibbles and nodes for accounts
        let account_nibbles1 = Nibbles::from_nibbles([0x1, 0x2, 0x3, 0x4]);
        let account_nibbles2 = Nibbles::from_nibbles([0x5, 0x6, 0x7, 0x8]);
        let account_nibbles3 = Nibbles::from_nibbles([0x9, 0xa, 0xb, 0xc]);

        let node1 = BranchNodeCompact::new(
            0b1111_1111_0000_0000,
            0b0000_0000_0000_0000,
            0b0000_0000_0000_0000,
            vec![],
            None,
        );

        let node2 = BranchNodeCompact::new(
            0b0000_0000_1111_1111,
            0b0000_0000_0000_0000,
            0b0000_0000_0000_0000,
            vec![],
            None,
        );

        let node3 = BranchNodeCompact::new(
            0b1010_1010_1010_1010,
            0b0000_0000_0000_0000,
            0b0000_0000_0000_0000,
            vec![],
            None,
        );

        // Pre-populate AccountsTrie with nodes that will be the final state
        {
            let mut cursor = provider_rw.tx_ref().cursor_write::<tables::AccountsTrie>().unwrap();
            cursor.insert(StoredNibbles(account_nibbles1), &node1).unwrap();
            cursor.insert(StoredNibbles(account_nibbles2), &node2).unwrap();
            // account_nibbles3 will be deleted (not in final state)
        }

        // Insert trie changesets for target_block
        {
            let mut cursor =
                provider_rw.tx_ref().cursor_dup_write::<tables::AccountsTrieChangeSets>().unwrap();
            // nibbles1 was updated in target_block (old value stored)
            cursor
                .append_dup(
                    target_block,
                    TrieChangeSetsEntry {
                        nibbles: StoredNibblesSubKey(account_nibbles1),
                        node: Some(BranchNodeCompact::new(
                            0b1111_0000_0000_0000, // old value
                            0b0000_0000_0000_0000,
                            0b0000_0000_0000_0000,
                            vec![],
                            None,
                        )),
                    },
                )
                .unwrap();
            // nibbles2 was created in target_block (no old value)
            cursor
                .append_dup(
                    target_block,
                    TrieChangeSetsEntry {
                        nibbles: StoredNibblesSubKey(account_nibbles2),
                        node: None,
                    },
                )
                .unwrap();
        }

        // Insert trie changesets for next_block (to test overlay)
        {
            let mut cursor =
                provider_rw.tx_ref().cursor_dup_write::<tables::AccountsTrieChangeSets>().unwrap();
            // nibbles3 was deleted in next_block (old value stored)
            cursor
                .append_dup(
                    next_block,
                    TrieChangeSetsEntry {
                        nibbles: StoredNibblesSubKey(account_nibbles3),
                        node: Some(node3),
                    },
                )
                .unwrap();
        }

        // Storage trie updates
        let storage_address1 = B256::from([1u8; 32]);
        let storage_nibbles1 = Nibbles::from_nibbles([0xa, 0xb]);
        let storage_nibbles2 = Nibbles::from_nibbles([0xc, 0xd]);

        let storage_node1 = BranchNodeCompact::new(
            0b1111_1111_1111_0000,
            0b0000_0000_0000_0000,
            0b0000_0000_0000_0000,
            vec![],
            None,
        );

        let storage_node2 = BranchNodeCompact::new(
            0b0101_0101_0101_0101,
            0b0000_0000_0000_0000,
            0b0000_0000_0000_0000,
            vec![],
            None,
        );

        // Pre-populate StoragesTrie with final state
        {
            let mut cursor =
                provider_rw.tx_ref().cursor_dup_write::<tables::StoragesTrie>().unwrap();
            cursor
                .upsert(
                    storage_address1,
                    &StorageTrieEntry {
                        nibbles: StoredNibblesSubKey(storage_nibbles1),
                        node: storage_node1.clone(),
                    },
                )
                .unwrap();
            // storage_nibbles2 was deleted in next_block, so it's not in final state
        }

        // Insert storage trie changesets for target_block
        {
            let mut cursor =
                provider_rw.tx_ref().cursor_dup_write::<tables::StoragesTrieChangeSets>().unwrap();
            let key = BlockNumberHashedAddress((target_block, storage_address1));

            // storage_nibbles1 was updated
            cursor
                .append_dup(
                    key,
                    TrieChangeSetsEntry {
                        nibbles: StoredNibblesSubKey(storage_nibbles1),
                        node: Some(BranchNodeCompact::new(
                            0b0000_0000_1111_1111, // old value
                            0b0000_0000_0000_0000,
                            0b0000_0000_0000_0000,
                            vec![],
                            None,
                        )),
                    },
                )
                .unwrap();

            // storage_nibbles2 was created
            cursor
                .append_dup(
                    key,
                    TrieChangeSetsEntry {
                        nibbles: StoredNibblesSubKey(storage_nibbles2),
                        node: None,
                    },
                )
                .unwrap();
        }

        // Insert storage trie changesets for next_block (to test overlay)
        {
            let mut cursor =
                provider_rw.tx_ref().cursor_dup_write::<tables::StoragesTrieChangeSets>().unwrap();
            let key = BlockNumberHashedAddress((next_block, storage_address1));

            // storage_nibbles2 was deleted in next_block
            cursor
                .append_dup(
                    key,
                    TrieChangeSetsEntry {
                        nibbles: StoredNibblesSubKey(storage_nibbles2),
                        node: Some(BranchNodeCompact::new(
                            0b0101_0101_0101_0101, // value that was deleted
                            0b0000_0000_0000_0000,
                            0b0000_0000_0000_0000,
                            vec![],
                            None,
                        )),
                    },
                )
                .unwrap();
        }

        provider_rw.commit().unwrap();

        // Now test get_block_trie_updates
        let provider = factory.provider().unwrap();
        let result = provider.get_block_trie_updates(target_block).unwrap();

        // Verify account trie updates
        assert_eq!(result.account_nodes_ref().len(), 2, "Should have 2 account trie updates");

        // Check nibbles1 - should have the current value (node1)
        let nibbles1_update = result
            .account_nodes_ref()
            .iter()
            .find(|(n, _)| n == &account_nibbles1)
            .expect("Should find nibbles1");
        assert!(nibbles1_update.1.is_some(), "nibbles1 should have a value");
        assert_eq!(
            nibbles1_update.1.as_ref().unwrap().state_mask,
            node1.state_mask,
            "nibbles1 should have current value"
        );

        // Check nibbles2 - should have the current value (node2)
        let nibbles2_update = result
            .account_nodes_ref()
            .iter()
            .find(|(n, _)| n == &account_nibbles2)
            .expect("Should find nibbles2");
        assert!(nibbles2_update.1.is_some(), "nibbles2 should have a value");
        assert_eq!(
            nibbles2_update.1.as_ref().unwrap().state_mask,
            node2.state_mask,
            "nibbles2 should have current value"
        );

        // nibbles3 should NOT be in the result (it was changed in next_block, not target_block)
        assert!(
            !result.account_nodes_ref().iter().any(|(n, _)| n == &account_nibbles3),
            "nibbles3 should not be in target_block updates"
        );

        // Verify storage trie updates
        assert_eq!(result.storage_tries_ref().len(), 1, "Should have 1 storage trie");
        let storage_updates = result
            .storage_tries_ref()
            .get(&storage_address1)
            .expect("Should have storage updates for address1");

        assert_eq!(storage_updates.storage_nodes.len(), 2, "Should have 2 storage node updates");

        // Check storage_nibbles1 - should have current value
        let storage1_update = storage_updates
            .storage_nodes
            .iter()
            .find(|(n, _)| n == &storage_nibbles1)
            .expect("Should find storage_nibbles1");
        assert!(storage1_update.1.is_some(), "storage_nibbles1 should have a value");
        assert_eq!(
            storage1_update.1.as_ref().unwrap().state_mask,
            storage_node1.state_mask,
            "storage_nibbles1 should have current value"
        );

        // Check storage_nibbles2 - was created in target_block, will be deleted in next_block
        // So it should have a value (the value that will be deleted)
        let storage2_update = storage_updates
            .storage_nodes
            .iter()
            .find(|(n, _)| n == &storage_nibbles2)
            .expect("Should find storage_nibbles2");
        assert!(
            storage2_update.1.is_some(),
            "storage_nibbles2 should have a value (the node that will be deleted in next block)"
        );
        assert_eq!(
            storage2_update.1.as_ref().unwrap().state_mask,
            storage_node2.state_mask,
            "storage_nibbles2 should have the value that was created and will be deleted"
        );
    }

    #[test]
    fn test_prunable_receipts_logic() {
        let insert_blocks =
            |provider_rw: &DatabaseProviderRW<_, _>, tip_block: u64, tx_count: u8| {
                let mut rng = generators::rng();
                for block_num in 0..=tip_block {
                    let block = random_block(
                        &mut rng,
                        block_num,
                        BlockParams { tx_count: Some(tx_count), ..Default::default() },
                    );
                    provider_rw.insert_block(block.try_recover().unwrap()).unwrap();
                }
            };

        let write_receipts = |provider_rw: DatabaseProviderRW<_, _>, block: u64| {
            let outcome = ExecutionOutcome {
                first_block: block,
                receipts: vec![vec![Receipt {
                    tx_type: Default::default(),
                    success: true,
                    cumulative_gas_used: block, // identifier to assert against
                    logs: vec![],
                }]],
                ..Default::default()
            };
            provider_rw.write_state(&outcome, crate::OriginalValuesKnown::No).unwrap();
            provider_rw.commit().unwrap();
        };

        // Legacy mode (receipts in DB) - should be prunable
        {
            let factory = create_test_provider_factory();
            let storage_settings = StorageSettings::legacy();
            factory.set_storage_settings_cache(storage_settings);
            let factory = factory.with_prune_modes(PruneModes {
                receipts: Some(PruneMode::Before(100)),
                ..Default::default()
            });

            let tip_block = 200u64;
            let first_block = 1u64;

            // create chain
            let provider_rw = factory.provider_rw().unwrap();
            insert_blocks(&provider_rw, tip_block, 1);
            provider_rw.commit().unwrap();

            write_receipts(
                factory.provider_rw().unwrap().with_minimum_pruning_distance(100),
                first_block,
            );
            write_receipts(
                factory.provider_rw().unwrap().with_minimum_pruning_distance(100),
                tip_block - 1,
            );

            let provider = factory.provider().unwrap();

            for (block, num_receipts) in [(0, 0), (tip_block - 1, 1)] {
                assert!(provider
                    .receipts_by_block(block.into())
                    .unwrap()
                    .is_some_and(|r| r.len() == num_receipts));
            }
        }

        // Static files mode
        {
            let factory = create_test_provider_factory();
            let storage_settings = StorageSettings::legacy().with_receipts_in_static_files(true);
            factory.set_storage_settings_cache(storage_settings);
            let factory = factory.with_prune_modes(PruneModes {
                receipts: Some(PruneMode::Before(2)),
                ..Default::default()
            });

            let tip_block = 200u64;

            // create chain
            let provider_rw = factory.provider_rw().unwrap();
            insert_blocks(&provider_rw, tip_block, 1);
            provider_rw.commit().unwrap();

            // Attempt to write receipts for block 0 and 1 (should be skipped)
            write_receipts(factory.provider_rw().unwrap().with_minimum_pruning_distance(100), 0);
            write_receipts(factory.provider_rw().unwrap().with_minimum_pruning_distance(100), 1);

            assert!(factory
                .static_file_provider()
                .get_highest_static_file_tx(StaticFileSegment::Receipts)
                .is_none(),);
            assert!(factory
                .static_file_provider()
                .get_highest_static_file_block(StaticFileSegment::Receipts)
                .is_some_and(|b| b == 1),);

            // Since we have prune mode Before(2), the next receipt (block 2) should be written to
            // static files.
            write_receipts(factory.provider_rw().unwrap().with_minimum_pruning_distance(100), 2);
            assert!(factory
                .static_file_provider()
                .get_highest_static_file_tx(StaticFileSegment::Receipts)
                .is_some_and(|num| num == 2),);

            // After having a receipt already in static files, attempt to skip the next receipt by
            // changing the prune mode. It should NOT skip it and should still write the receipt,
            // since static files do not support gaps.
            let factory = factory.with_prune_modes(PruneModes {
                receipts: Some(PruneMode::Before(100)),
                ..Default::default()
            });
            let provider_rw = factory.provider_rw().unwrap().with_minimum_pruning_distance(1);
            assert!(PruneMode::Distance(1).should_prune(3, tip_block));
            write_receipts(provider_rw, 3);

            // Ensure we can only fetch the 2 last receipts.
            //
            // Test setup only has 1 tx per block and each receipt has its cumulative_gas_used set
            // to the block number it belongs to easily identify and assert.
            let provider = factory.provider().unwrap();
            assert!(EitherWriter::receipts_destination(&provider).is_static_file());
            for (num, num_receipts) in [(0, 0), (1, 0), (2, 1), (3, 1)] {
                assert!(provider
                    .receipts_by_block(num.into())
                    .unwrap()
                    .is_some_and(|r| r.len() == num_receipts));

                let receipt = provider.receipt(num).unwrap();
                if num_receipts > 0 {
                    assert!(receipt.is_some_and(|r| r.cumulative_gas_used == num));
                } else {
                    assert!(receipt.is_none());
                }
            }
        }

        // end of test_prunable_receipts_logic
    }

    #[cfg(all(unix, feature = "rocksdb"))]
    #[test]
    fn transaction_id_reads_from_rocksdb() {
        use crate::{
            providers::{rocksdb::RocksDBProvider, StaticFileProvider},
            test_utils::MockNodeTypesWithDB,
            ProviderFactory, StorageSettings, StorageSettingsCache,
        };
        use alloy_primitives::B256;
        use reth_chainspec::MAINNET;
        use reth_db::test_utils::{
            create_test_rocksdb_dir, create_test_rw_db, create_test_static_files_dir,
        };

        let db = create_test_rw_db();
        let (static_dir, _) = create_test_static_files_dir();
        let (_rocks_dir, rocks_path) = create_test_rocksdb_dir();

        let rocksdb_provider = RocksDBProvider::builder(&rocks_path)
            .with_table::<tables::TransactionHashNumbers>()
            .build()
            .unwrap();

        let factory: ProviderFactory<MockNodeTypesWithDB> = ProviderFactory::new(
            db,
            MAINNET.clone(),
            StaticFileProvider::read_write(static_dir.keep()).unwrap(),
            rocksdb_provider,
        )
        .unwrap();

        factory.set_storage_settings_cache(
            StorageSettings::legacy().with_transaction_hash_numbers_in_rocksdb(true),
        );

        let provider = factory.provider_rw().unwrap();

        // Write mapping directly to RocksDB
        let rocks = provider.rocksdb_provider();
        let mut batch = rocks.batch();
        let hash = B256::from([1u8; 32]);
        let tx_num = 42u64;
        batch.put::<tables::TransactionHashNumbers>(hash, &tx_num).unwrap();
        batch.commit().unwrap();

        // transaction_id should read it via RocksDB-backed EitherReader
        assert_eq!(provider.transaction_id(hash).unwrap(), Some(tx_num));
    }

    #[cfg(all(unix, feature = "rocksdb"))]
    #[test]
    fn account_history_index_rocksdb_multiple_appends_preserve_entries() {
        use crate::{
            providers::{rocksdb::RocksDBProvider, StaticFileProvider},
            test_utils::MockNodeTypesWithDB,
            ProviderFactory, StorageSettings, StorageSettingsCache,
        };
        use alloy_primitives::Address;
        use reth_chainspec::MAINNET;
        use reth_db::test_utils::{
            create_test_rocksdb_dir, create_test_rw_db, create_test_static_files_dir,
        };
        use reth_storage_api::HistoryWriter;

        let db = create_test_rw_db();
        let (static_dir, _) = create_test_static_files_dir();
        let (_rocks_dir, rocks_path) = create_test_rocksdb_dir();

        let rocksdb_provider = RocksDBProvider::builder(&rocks_path)
            .with_table::<tables::AccountsHistory>()
            .build()
            .unwrap();

        let factory: ProviderFactory<MockNodeTypesWithDB> = ProviderFactory::new(
            db,
            MAINNET.clone(),
            StaticFileProvider::read_write(static_dir.keep()).unwrap(),
            rocksdb_provider,
        )
        .unwrap();

        factory.set_storage_settings_cache(
            StorageSettings::legacy().with_account_history_in_rocksdb(true),
        );

        let provider = factory.provider_rw().unwrap();
        let address = Address::from([0x11; 20]);

        provider.insert_account_history_index([(address, [1u64, 2u64, 3u64])]).unwrap();
        provider.insert_account_history_index([(address, [4u64, 5u64])]).unwrap();
        provider.commit().unwrap();

        let rocks = factory.provider().unwrap().rocksdb_provider();
        let rocks_tx = rocks.tx();
        let list =
            rocks_tx.get::<tables::AccountsHistory>(ShardedKey::last(address)).unwrap().unwrap();

        assert_eq!(list.iter().collect::<Vec<_>>(), vec![1, 2, 3, 4, 5]);
    }

    #[cfg(all(unix, feature = "rocksdb"))]
    #[test]
    fn storage_history_index_rocksdb_multiple_appends_preserve_entries() {
        use crate::{
            providers::{rocksdb::RocksDBProvider, StaticFileProvider},
            test_utils::MockNodeTypesWithDB,
            ProviderFactory, StorageSettings, StorageSettingsCache,
        };
        use alloy_primitives::{Address, B256};
        use reth_chainspec::MAINNET;
        use reth_db::test_utils::{
            create_test_rocksdb_dir, create_test_rw_db, create_test_static_files_dir,
        };
        use reth_storage_api::HistoryWriter;

        let db = create_test_rw_db();
        let (static_dir, _) = create_test_static_files_dir();
        let (_rocks_dir, rocks_path) = create_test_rocksdb_dir();

        let rocksdb_provider = RocksDBProvider::builder(&rocks_path)
            .with_table::<tables::StoragesHistory>()
            .build()
            .unwrap();

        let factory: ProviderFactory<MockNodeTypesWithDB> = ProviderFactory::new(
            db,
            MAINNET.clone(),
            StaticFileProvider::read_write(static_dir.keep()).unwrap(),
            rocksdb_provider,
        )
        .unwrap();

        factory.set_storage_settings_cache(
            StorageSettings::legacy().with_storages_history_in_rocksdb(true),
        );

        let provider = factory.provider_rw().unwrap();
        let address = Address::from([0x22; 20]);
        let storage_key = B256::from([0x33; 32]);

        provider
            .insert_storage_history_index([((address, storage_key), [1u64, 2u64, 3u64])])
            .unwrap();
        provider.insert_storage_history_index([((address, storage_key), [4u64, 5u64])]).unwrap();
        provider.commit().unwrap();

        let rocks = factory.provider().unwrap().rocksdb_provider();
        let rocks_tx = rocks.tx();
        let list = rocks_tx
            .get::<tables::StoragesHistory>(StorageShardedKey::last(address, storage_key))
            .unwrap()
            .unwrap();

        assert_eq!(list.iter().collect::<Vec<_>>(), vec![1, 2, 3, 4, 5]);
    }
}<|MERGE_RESOLUTION|>--- conflicted
+++ resolved
@@ -166,9 +166,8 @@
     storage_settings: Arc<RwLock<StorageSettings>>,
     /// `RocksDB` provider
     rocksdb_provider: RocksDBProvider,
-<<<<<<< HEAD
-    /// Single `RocksDB` batch for this provider's lifetime.
-    /// All `RocksDB` writes accumulate here and commit together at provider commit time.
+    /// Single `RocksDB` batch for history index operations.
+    /// All history index writes accumulate here and commit together at provider commit time.
     #[cfg(all(unix, feature = "rocksdb"))]
     pending_rocks_batch: std::sync::Mutex<crate::providers::rocksdb::RocksDBBatch>,
     /// In-memory overlay for history index last-shards written into the shared `RocksDB` batch.
@@ -179,23 +178,21 @@
     /// wins").
     #[cfg(all(unix, feature = "rocksdb"))]
     pending_history_index_last_shards: std::sync::Mutex<PendingHistoryIndexLastShards>,
-=======
-    /// Pending `RocksDB` batches to be committed at provider commit time.
+    /// Pending `RocksDB` batches to be committed at provider commit time (from `EitherWriter`).
     #[cfg(all(unix, feature = "rocksdb"))]
     pending_rocksdb_batches: parking_lot::Mutex<Vec<rocksdb::WriteBatchWithTransaction<true>>>,
->>>>>>> 30162c53
     /// Minimum distance from tip required for pruning
     minimum_pruning_distance: u64,
 }
 
-<<<<<<< HEAD
 /// In-memory overlay for the `u64::MAX` ("last") shard of sharded history tables.
 #[cfg(all(unix, feature = "rocksdb"))]
 #[derive(Debug, Default)]
 struct PendingHistoryIndexLastShards {
     accounts: HashMap<Address, Vec<u64>>,
     storages: HashMap<(Address, B256), Vec<u64>>,
-=======
+}
+
 impl<TX: Debug, N: NodeTypes> Debug for DatabaseProvider<TX, N> {
     fn fmt(&self, f: &mut std::fmt::Formatter<'_>) -> std::fmt::Result {
         let mut s = f.debug_struct("DatabaseProvider");
@@ -210,7 +207,6 @@
         s.field("pending_rocksdb_batches", &"<pending batches>");
         s.field("minimum_pruning_distance", &self.minimum_pruning_distance).finish()
     }
->>>>>>> 30162c53
 }
 
 impl<TX, N: NodeTypes> DatabaseProvider<TX, N> {
@@ -632,7 +628,7 @@
 }
 
 impl<TX, N: NodeTypes> DatabaseProvider<TX, N> {
-    /// Returns mutable access to the `RocksDB` batch for this provider.
+    /// Returns mutable access to the `RocksDB` batch for history index operations.
     ///
     /// All writes accumulate in this batch and are committed together at provider commit time.
     /// The returned guard releases the lock when dropped.
@@ -3282,7 +3278,7 @@
 
             for (tx_num, transaction) in tx_nums_iter.zip(block.body().transactions_iter()) {
                 let hash = transaction.tx_hash();
-                writer.put_transaction_hash_number(*hash, tx_num)?;
+                writer.put_transaction_hash_number(*hash, tx_num, false)?;
             }
             // Batch commits at provider commit time
             durations_recorder.record_relative(metrics::Action::InsertTransactionHashNumbers);
@@ -3605,15 +3601,15 @@
 
             #[cfg(all(unix, feature = "rocksdb"))]
             {
-<<<<<<< HEAD
+                // Commit the shared history index batch
                 let batch = self.pending_rocks_batch.into_inner().expect("rocks batch poisoned");
                 if !batch.is_empty() {
                     batch.commit()?;
-=======
+                }
+                // Commit EitherWriter batches
                 let batches = std::mem::take(&mut *self.pending_rocksdb_batches.lock());
                 for batch in batches {
                     self.rocksdb_provider.commit_batch(batch)?;
->>>>>>> 30162c53
                 }
             }
 
@@ -3624,15 +3620,15 @@
 
             #[cfg(all(unix, feature = "rocksdb"))]
             {
-<<<<<<< HEAD
+                // Commit the shared history index batch
                 let batch = self.pending_rocks_batch.into_inner().expect("rocks batch poisoned");
                 if !batch.is_empty() {
                     batch.commit()?;
-=======
+                }
+                // Commit EitherWriter batches
                 let batches = std::mem::take(&mut *self.pending_rocksdb_batches.lock());
                 for batch in batches {
                     self.rocksdb_provider.commit_batch(batch)?;
->>>>>>> 30162c53
                 }
             }
 
