--- conflicted
+++ resolved
@@ -210,7 +210,7 @@
     fn get_range_with_snapshot<T, P, FS, FD>(
         &self,
         segment: SnapshotSegment,
-        mut block_range: Range<u64>,
+        mut block_or_tx_range: Range<u64>,
         fetch_from_snapshot: FS,
         mut fetch_from_database: FD,
         mut predicate: P,
@@ -223,30 +223,27 @@
         let mut data = Vec::new();
 
         if let Some(snapshot_provider) = &self.snapshot_provider {
-<<<<<<< HEAD
             // If there is, check the maximum block or transaction number of the segment.
             if let Some(snapshot_upper_bound) = match segment {
                 SnapshotSegment::Headers => snapshot_provider.get_highest_snapshot_block(segment),
-                _ => snapshot_provider.get_highest_snapshot_tx(segment),
+                SnapshotSegment::Transactions | SnapshotSegment::Receipts => {
+                    snapshot_provider.get_highest_snapshot_tx(segment)
+                }
             } {
-                if adjusted_range.start <= snapshot_upper_bound {
-=======
-            if let Some(snapshot_upper_bound) = snapshot_provider.get_highest_snapshot(segment) {
-                if block_range.start <= snapshot_upper_bound {
-                    let end = block_range.end.min(snapshot_upper_bound + 1);
->>>>>>> 3688e62a
+                if block_or_tx_range.start <= snapshot_upper_bound {
+                    let end = block_or_tx_range.end.min(snapshot_upper_bound + 1);
                     data.extend(fetch_from_snapshot(
                         snapshot_provider,
-                        block_range.start..end,
+                        block_or_tx_range.start..end,
                         &mut predicate,
                     )?);
-                    block_range.start = end;
-                }
-            }
-        }
-
-        if block_range.end > block_range.start {
-            data.extend(fetch_from_database(block_range, predicate)?)
+                    block_or_tx_range.start = end;
+                }
+            }
+        }
+
+        if block_or_tx_range.end > block_or_tx_range.start {
+            data.extend(fetch_from_database(block_or_tx_range, predicate)?)
         }
 
         Ok(data)
