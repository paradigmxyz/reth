use crate::{
    changesets_utils::{
        storage_trie_wiped_changeset_iter, StorageRevertsIter, StorageTrieCurrentValuesIter,
    },
    providers::{
        database::{chain::ChainStorage, metrics},
        static_file::StaticFileWriter,
        NodeTypesForProvider, StaticFileProvider,
    },
    to_range,
    traits::{
        AccountExtReader, BlockSource, ChangeSetReader, ReceiptProvider, StageCheckpointWriter,
    },
    AccountReader, BlockBodyWriter, BlockExecutionWriter, BlockHashReader, BlockNumReader,
    BlockReader, BlockWriter, BundleStateInit, ChainStateBlockReader, ChainStateBlockWriter,
    DBProvider, EitherWriter, HashingWriter, HeaderProvider, HeaderSyncGapProvider,
    HistoricalStateProvider, HistoricalStateProviderRef, HistoryWriter, LatestStateProvider,
    LatestStateProviderRef, OriginalValuesKnown, ProviderError, PruneCheckpointReader,
    PruneCheckpointWriter, RevertsInit, StageCheckpointReader, StateProviderBox, StateWriter,
    StaticFileProviderFactory, StatsReader, StorageReader, StorageTrieWriter, TransactionVariant,
    TransactionsProvider, TransactionsProviderExt, TrieReader, TrieWriter,
};
use alloy_consensus::{
    transaction::{SignerRecoverable, TransactionMeta, TxHashRef},
    BlockHeader,
};
use alloy_eips::BlockHashOrNumber;
use alloy_primitives::{
    keccak256,
    map::{hash_map, B256Map, HashMap, HashSet},
    Address, BlockHash, BlockNumber, TxHash, TxNumber, B256,
};
use itertools::Itertools;
use parking_lot::RwLock;
use rayon::slice::ParallelSliceMut;
use reth_chain_state::ExecutedBlock;
use reth_chainspec::{ChainInfo, ChainSpecProvider, EthChainSpec};
use reth_db_api::{
    cursor::{DbCursorRO, DbCursorRW, DbDupCursorRO, DbDupCursorRW},
    database::Database,
    models::{
        sharded_key, storage_sharded_key::StorageShardedKey, AccountBeforeTx, BlockNumberAddress,
        BlockNumberHashedAddress, ShardedKey, StorageSettings, StoredBlockBodyIndices,
    },
    table::Table,
    tables,
    transaction::{DbTx, DbTxMut},
    BlockNumberList, PlainAccountState, PlainStorageState,
};
use reth_execution_types::{Chain, ExecutionOutcome};
use reth_node_types::{BlockTy, BodyTy, HeaderTy, NodeTypes, ReceiptTy, TxTy};
use reth_primitives_traits::{
    Account, Block as _, BlockBody as _, Bytecode, RecoveredBlock, SealedHeader, StorageEntry,
};
use reth_prune_types::{
    PruneCheckpoint, PruneMode, PruneModes, PruneSegment, MINIMUM_PRUNING_DISTANCE,
};
use reth_stages_types::{StageCheckpoint, StageId};
use reth_static_file_types::StaticFileSegment;
use reth_storage_api::{
    BlockBodyIndicesProvider, BlockBodyReader, MetadataProvider, MetadataWriter,
    NodePrimitivesProvider, StateProvider, StorageChangeSetReader, StorageSettingsCache,
    TryIntoHistoricalStateProvider,
};
use reth_storage_errors::provider::ProviderResult;
use reth_trie::{
    trie_cursor::{
        InMemoryTrieCursor, InMemoryTrieCursorFactory, TrieCursor, TrieCursorFactory,
        TrieCursorIter,
    },
    updates::{StorageTrieUpdatesSorted, TrieUpdatesSorted},
    BranchNodeCompact, HashedPostStateSorted, Nibbles, StoredNibbles, StoredNibblesSubKey,
    TrieChangeSetsEntry,
};
use reth_trie_db::{
    DatabaseAccountTrieCursor, DatabaseStorageTrieCursor, DatabaseTrieCursorFactory,
};
use revm_database::states::{
    PlainStateReverts, PlainStorageChangeset, PlainStorageRevert, StateChangeset,
};
use std::{
    cmp::Ordering,
    collections::{BTreeMap, BTreeSet},
    fmt::Debug,
    ops::{Deref, DerefMut, Range, RangeBounds, RangeFrom, RangeInclusive},
    sync::Arc,
};
use tracing::{debug, trace};

/// A [`DatabaseProvider`] that holds a read-only database transaction.
pub type DatabaseProviderRO<DB, N> = DatabaseProvider<<DB as Database>::TX, N>;

/// A [`DatabaseProvider`] that holds a read-write database transaction.
///
/// Ideally this would be an alias type. However, there's some weird compiler error (<https://github.com/rust-lang/rust/issues/102211>), that forces us to wrap this in a struct instead.
/// Once that issue is solved, we can probably revert back to being an alias type.
#[derive(Debug)]
pub struct DatabaseProviderRW<DB: Database, N: NodeTypes>(
    pub DatabaseProvider<<DB as Database>::TXMut, N>,
);

impl<DB: Database, N: NodeTypes> Deref for DatabaseProviderRW<DB, N> {
    type Target = DatabaseProvider<<DB as Database>::TXMut, N>;

    fn deref(&self) -> &Self::Target {
        &self.0
    }
}

impl<DB: Database, N: NodeTypes> DerefMut for DatabaseProviderRW<DB, N> {
    fn deref_mut(&mut self) -> &mut Self::Target {
        &mut self.0
    }
}

impl<DB: Database, N: NodeTypes> AsRef<DatabaseProvider<<DB as Database>::TXMut, N>>
    for DatabaseProviderRW<DB, N>
{
    fn as_ref(&self) -> &DatabaseProvider<<DB as Database>::TXMut, N> {
        &self.0
    }
}

impl<DB: Database, N: NodeTypes + 'static> DatabaseProviderRW<DB, N> {
    /// Commit database transaction and static file if it exists.
    pub fn commit(self) -> ProviderResult<bool> {
        self.0.commit()
    }

    /// Consume `DbTx` or `DbTxMut`.
    pub fn into_tx(self) -> <DB as Database>::TXMut {
        self.0.into_tx()
    }
}

impl<DB: Database, N: NodeTypes> From<DatabaseProviderRW<DB, N>>
    for DatabaseProvider<<DB as Database>::TXMut, N>
{
    fn from(provider: DatabaseProviderRW<DB, N>) -> Self {
        provider.0
    }
}

/// A provider struct that fetches data from the database.
/// Wrapper around [`DbTx`] and [`DbTxMut`]. Example: [`HeaderProvider`] [`BlockHashReader`]
#[derive(Debug)]
pub struct DatabaseProvider<TX, N: NodeTypes> {
    /// Database transaction.
    tx: TX,
    /// Chain spec
    chain_spec: Arc<N::ChainSpec>,
    /// Static File provider
    static_file_provider: StaticFileProvider<N::Primitives>,
    /// Pruning configuration
    prune_modes: PruneModes,
    /// Node storage handler.
    storage: Arc<N::Storage>,
    /// Storage configuration settings for this node
    storage_settings: Arc<RwLock<StorageSettings>>,
}

impl<TX, N: NodeTypes> DatabaseProvider<TX, N> {
    /// Returns reference to prune modes.
    pub const fn prune_modes_ref(&self) -> &PruneModes {
        &self.prune_modes
    }
}

impl<TX: DbTx + 'static, N: NodeTypes> DatabaseProvider<TX, N> {
    /// State provider for latest state
    pub fn latest<'a>(&'a self) -> Box<dyn StateProvider + 'a> {
        trace!(target: "providers::db", "Returning latest state provider");
        Box::new(LatestStateProviderRef::new(self))
    }

    /// Storage provider for state at that given block hash
    pub fn history_by_block_hash<'a>(
        &'a self,
        block_hash: BlockHash,
    ) -> ProviderResult<Box<dyn StateProvider + 'a>> {
        let mut block_number =
            self.block_number(block_hash)?.ok_or(ProviderError::BlockHashNotFound(block_hash))?;
        if block_number == self.best_block_number().unwrap_or_default() &&
            block_number == self.last_block_number().unwrap_or_default()
        {
            return Ok(Box::new(LatestStateProviderRef::new(self)))
        }

        // +1 as the changeset that we want is the one that was applied after this block.
        block_number += 1;

        let account_history_prune_checkpoint =
            self.get_prune_checkpoint(PruneSegment::AccountHistory)?;
        let storage_history_prune_checkpoint =
            self.get_prune_checkpoint(PruneSegment::StorageHistory)?;

        let mut state_provider = HistoricalStateProviderRef::new(self, block_number);

        // If we pruned account or storage history, we can't return state on every historical block.
        // Instead, we should cap it at the latest prune checkpoint for corresponding prune segment.
        if let Some(prune_checkpoint_block_number) =
            account_history_prune_checkpoint.and_then(|checkpoint| checkpoint.block_number)
        {
            state_provider = state_provider.with_lowest_available_account_history_block_number(
                prune_checkpoint_block_number + 1,
            );
        }
        if let Some(prune_checkpoint_block_number) =
            storage_history_prune_checkpoint.and_then(|checkpoint| checkpoint.block_number)
        {
            state_provider = state_provider.with_lowest_available_storage_history_block_number(
                prune_checkpoint_block_number + 1,
            );
        }

        Ok(Box::new(state_provider))
    }

    #[cfg(feature = "test-utils")]
    /// Sets the prune modes for provider.
    pub const fn set_prune_modes(&mut self, prune_modes: PruneModes) {
        self.prune_modes = prune_modes;
    }
}

impl<TX, N: NodeTypes> NodePrimitivesProvider for DatabaseProvider<TX, N> {
    type Primitives = N::Primitives;
}

impl<TX, N: NodeTypes> StaticFileProviderFactory for DatabaseProvider<TX, N> {
    /// Returns a static file provider
    fn static_file_provider(&self) -> StaticFileProvider<Self::Primitives> {
        self.static_file_provider.clone()
    }
}

impl<TX: Debug + Send + Sync, N: NodeTypes<ChainSpec: EthChainSpec + 'static>> ChainSpecProvider
    for DatabaseProvider<TX, N>
{
    type ChainSpec = N::ChainSpec;

    fn chain_spec(&self) -> Arc<Self::ChainSpec> {
        self.chain_spec.clone()
    }
}

impl<TX: DbTxMut, N: NodeTypes> DatabaseProvider<TX, N> {
    /// Creates a provider with an inner read-write transaction.
    pub const fn new_rw(
        tx: TX,
        chain_spec: Arc<N::ChainSpec>,
        static_file_provider: StaticFileProvider<N::Primitives>,
        prune_modes: PruneModes,
        storage: Arc<N::Storage>,
        storage_settings: Arc<RwLock<StorageSettings>>,
    ) -> Self {
        Self { tx, chain_spec, static_file_provider, prune_modes, storage, storage_settings }
    }
}

impl<TX, N: NodeTypes> AsRef<Self> for DatabaseProvider<TX, N> {
    fn as_ref(&self) -> &Self {
        self
    }
}

impl<TX: DbTx + DbTxMut + 'static, N: NodeTypesForProvider> DatabaseProvider<TX, N> {
    /// Writes executed blocks and state to storage.
    pub fn save_blocks(&self, blocks: Vec<ExecutedBlock<N::Primitives>>) -> ProviderResult<()> {
        if blocks.is_empty() {
            debug!(target: "providers::db", "Attempted to write empty block range");
            return Ok(())
        }

        // NOTE: checked non-empty above
        let first_block = blocks.first().unwrap().recovered_block();

        let last_block = blocks.last().unwrap().recovered_block();
        let first_number = first_block.number();
        let last_block_number = last_block.number();

        debug!(target: "providers::db", block_count = %blocks.len(), "Writing blocks and execution data to storage");

        // TODO: Do performant / batched writes for each type of object
        // instead of a loop over all blocks,
        // meaning:
        //  * blocks
        //  * state
        //  * hashed state
        //  * trie updates (cannot naively extend, need helper)
        //  * indices (already done basically)
        // Insert the blocks
        for ExecutedBlock { recovered_block, execution_output, hashed_state, trie_updates } in
            blocks
        {
            let block_number = recovered_block.number();
            self.insert_block(Arc::unwrap_or_clone(recovered_block))?;

            // Write state and changesets to the database.
            // Must be written after blocks because of the receipt lookup.
            self.write_state(&execution_output, OriginalValuesKnown::No)?;

            // insert hashes and intermediate merkle nodes
            self.write_hashed_state(&Arc::unwrap_or_clone(hashed_state).into_sorted())?;

            // sort trie updates and insert changesets
            let trie_updates_sorted = (*trie_updates).clone().into_sorted();
            self.write_trie_changesets(block_number, &trie_updates_sorted, None)?;
            self.write_trie_updates_sorted(&trie_updates_sorted)?;
        }

        // update history indices
        self.update_history_indices(first_number..=last_block_number)?;

        // Update pipeline progress
        self.update_pipeline_stages(last_block_number, false)?;

        debug!(target: "providers::db", range = ?first_number..=last_block_number, "Appended block data");

        Ok(())
    }

    /// Unwinds trie state starting at and including the given block.
    ///
    /// This includes calculating the resulted state root and comparing it with the parent block
    /// state root.
    pub fn unwind_trie_state_from(&self, from: BlockNumber) -> ProviderResult<()> {
        let changed_accounts = self
            .tx
            .cursor_read::<tables::AccountChangeSets>()?
            .walk_range(from..)?
            .collect::<Result<Vec<_>, _>>()?;

        // Unwind account hashes.
        self.unwind_account_hashing(changed_accounts.iter())?;

        // Unwind account history indices.
        self.unwind_account_history_indices(changed_accounts.iter())?;

        let storage_start = BlockNumberAddress((from, Address::ZERO));
        let changed_storages = self
            .tx
            .cursor_read::<tables::StorageChangeSets>()?
            .walk_range(storage_start..)?
            .collect::<Result<Vec<_>, _>>()?;

        // Unwind storage hashes.
        self.unwind_storage_hashing(changed_storages.iter().copied())?;

        // Unwind storage history indices.
        self.unwind_storage_history_indices(changed_storages.iter().copied())?;

        // Unwind accounts/storages trie tables using the revert.
        let trie_revert = self.trie_reverts(from)?;
        self.write_trie_updates_sorted(&trie_revert)?;

        // Clear trie changesets which have been unwound.
        self.clear_trie_changesets_from(from)?;

        Ok(())
    }

    /// Removes receipts from all transactions starting with provided number (inclusive).
    fn remove_receipts_from(
        &self,
        from_tx: TxNumber,
        last_block: BlockNumber,
    ) -> ProviderResult<()> {
        // iterate over block body and remove receipts
        self.remove::<tables::Receipts<ReceiptTy<N>>>(from_tx..)?;

        if !self.prune_modes.has_receipts_pruning() ||
            self.cached_storage_settings().receipts_in_static_files
        {
            let static_file_receipt_num =
                self.static_file_provider.get_highest_static_file_tx(StaticFileSegment::Receipts);

            let to_delete = static_file_receipt_num
                .map(|static_num| (static_num + 1).saturating_sub(from_tx))
                .unwrap_or_default();

            self.static_file_provider
                .latest_writer(StaticFileSegment::Receipts)?
                .prune_receipts(to_delete, last_block)?;
        }

        Ok(())
    }
}

impl<TX: DbTx + 'static, N: NodeTypes> TryIntoHistoricalStateProvider for DatabaseProvider<TX, N> {
    fn try_into_history_at_block(
        self,
        mut block_number: BlockNumber,
    ) -> ProviderResult<StateProviderBox> {
        // if the block number is the same as the currently best block number on disk we can use the
        // latest state provider here
        if block_number == self.best_block_number().unwrap_or_default() {
            return Ok(Box::new(LatestStateProvider::new(self)))
        }

        // +1 as the changeset that we want is the one that was applied after this block.
        block_number += 1;

        let account_history_prune_checkpoint =
            self.get_prune_checkpoint(PruneSegment::AccountHistory)?;
        let storage_history_prune_checkpoint =
            self.get_prune_checkpoint(PruneSegment::StorageHistory)?;

        let mut state_provider = HistoricalStateProvider::new(self, block_number);

        // If we pruned account or storage history, we can't return state on every historical block.
        // Instead, we should cap it at the latest prune checkpoint for corresponding prune segment.
        if let Some(prune_checkpoint_block_number) =
            account_history_prune_checkpoint.and_then(|checkpoint| checkpoint.block_number)
        {
            state_provider = state_provider.with_lowest_available_account_history_block_number(
                prune_checkpoint_block_number + 1,
            );
        }
        if let Some(prune_checkpoint_block_number) =
            storage_history_prune_checkpoint.and_then(|checkpoint| checkpoint.block_number)
        {
            state_provider = state_provider.with_lowest_available_storage_history_block_number(
                prune_checkpoint_block_number + 1,
            );
        }

        Ok(Box::new(state_provider))
    }
}

/// For a given key, unwind all history shards that contain block numbers at or above the given
/// block number.
///
/// S - Sharded key subtype.
/// T - Table to walk over.
/// C - Cursor implementation.
///
/// This function walks the entries from the given start key and deletes all shards that belong to
/// the key and contain block numbers at or above the given block number. Shards entirely below
/// the block number are preserved.
///
/// The boundary shard (the shard that spans across the block number) is removed from the database.
/// Any indices that are below the block number are filtered out and returned for reinsertion.
/// The boundary shard is returned for reinsertion (if it's not empty).
fn unwind_history_shards<S, T, C>(
    cursor: &mut C,
    start_key: T::Key,
    block_number: BlockNumber,
    mut shard_belongs_to_key: impl FnMut(&T::Key) -> bool,
) -> ProviderResult<Vec<u64>>
where
    T: Table<Value = BlockNumberList>,
    T::Key: AsRef<ShardedKey<S>>,
    C: DbCursorRO<T> + DbCursorRW<T>,
{
    // Start from the given key and iterate through shards
    let mut item = cursor.seek_exact(start_key)?;
    while let Some((sharded_key, list)) = item {
        // If the shard does not belong to the key, break.
        if !shard_belongs_to_key(&sharded_key) {
            break
        }

        // Always delete the current shard from the database first
        // We'll decide later what (if anything) to reinsert
        cursor.delete_current()?;

        // Get the first (lowest) block number in this shard
        // All block numbers in a shard are sorted in ascending order
        let first = list.iter().next().expect("List can't be empty");

        // Case 1: Entire shard is at or above the unwinding point
        // Keep it deleted (don't return anything for reinsertion)
        if first >= block_number {
            item = cursor.prev()?;
            continue
        }
        // Case 2: This is a boundary shard (spans across the unwinding point)
        // The shard contains some blocks below and some at/above the unwinding point
        else if block_number <= sharded_key.as_ref().highest_block_number {
            // Return only the block numbers that are below the unwinding point
            // These will be reinserted to preserve the historical data
            return Ok(list.iter().take_while(|i| *i < block_number).collect::<Vec<_>>())
        }
        // Case 3: Entire shard is below the unwinding point
        // Return all block numbers for reinsertion (preserve entire shard)
        return Ok(list.iter().collect::<Vec<_>>())
    }

    // No shards found or all processed
    Ok(Vec::new())
}

impl<TX: DbTx + 'static, N: NodeTypesForProvider> DatabaseProvider<TX, N> {
    /// Creates a provider with an inner read-only transaction.
    pub const fn new(
        tx: TX,
        chain_spec: Arc<N::ChainSpec>,
        static_file_provider: StaticFileProvider<N::Primitives>,
        prune_modes: PruneModes,
        storage: Arc<N::Storage>,
        storage_settings: Arc<RwLock<StorageSettings>>,
    ) -> Self {
        Self { tx, chain_spec, static_file_provider, prune_modes, storage, storage_settings }
    }

    /// Consume `DbTx` or `DbTxMut`.
    pub fn into_tx(self) -> TX {
        self.tx
    }

    /// Pass `DbTx` or `DbTxMut` mutable reference.
    pub const fn tx_mut(&mut self) -> &mut TX {
        &mut self.tx
    }

    /// Pass `DbTx` or `DbTxMut` immutable reference.
    pub const fn tx_ref(&self) -> &TX {
        &self.tx
    }

    /// Returns a reference to the chain specification.
    pub fn chain_spec(&self) -> &N::ChainSpec {
        &self.chain_spec
    }
}

impl<TX: DbTx + 'static, N: NodeTypesForProvider> DatabaseProvider<TX, N> {
    fn recovered_block<H, HF, B, BF>(
        &self,
        id: BlockHashOrNumber,
        _transaction_kind: TransactionVariant,
        header_by_number: HF,
        construct_block: BF,
    ) -> ProviderResult<Option<B>>
    where
        H: AsRef<HeaderTy<N>>,
        HF: FnOnce(BlockNumber) -> ProviderResult<Option<H>>,
        BF: FnOnce(H, BodyTy<N>, Vec<Address>) -> ProviderResult<Option<B>>,
    {
        let Some(block_number) = self.convert_hash_or_number(id)? else { return Ok(None) };
        let Some(header) = header_by_number(block_number)? else { return Ok(None) };

        // Get the block body
        //
        // If the body indices are not found, this means that the transactions either do not exist
        // in the database yet, or they do exit but are not indexed. If they exist but are not
        // indexed, we don't have enough information to return the block anyways, so we return
        // `None`.
        let Some(body) = self.block_body_indices(block_number)? else { return Ok(None) };

        let tx_range = body.tx_num_range();

        let (transactions, senders) = if tx_range.is_empty() {
            (vec![], vec![])
        } else {
            (self.transactions_by_tx_range(tx_range.clone())?, self.senders_by_tx_range(tx_range)?)
        };

        let body = self
            .storage
            .reader()
            .read_block_bodies(self, vec![(header.as_ref(), transactions)])?
            .pop()
            .ok_or(ProviderError::InvalidStorageOutput)?;

        construct_block(header, body, senders)
    }

    /// Returns a range of blocks from the database.
    ///
    /// Uses the provided `headers_range` to get the headers for the range, and `assemble_block` to
    /// construct blocks from the following inputs:
    ///     – Header
    ///     - Range of transaction numbers
    ///     – Ommers
    ///     – Withdrawals
    ///     – Senders
    fn block_range<F, H, HF, R>(
        &self,
        range: RangeInclusive<BlockNumber>,
        headers_range: HF,
        mut assemble_block: F,
    ) -> ProviderResult<Vec<R>>
    where
        H: AsRef<HeaderTy<N>>,
        HF: FnOnce(RangeInclusive<BlockNumber>) -> ProviderResult<Vec<H>>,
        F: FnMut(H, BodyTy<N>, Range<TxNumber>) -> ProviderResult<R>,
    {
        if range.is_empty() {
            return Ok(Vec::new())
        }

        let len = range.end().saturating_sub(*range.start()) as usize;
        let mut blocks = Vec::with_capacity(len);

        let headers = headers_range(range.clone())?;

        // If the body indices are not found, this means that the transactions either do
        // not exist in the database yet, or they do exit but are
        // not indexed. If they exist but are not indexed, we don't
        // have enough information to return the block anyways, so
        // we skip the block.
        let present_headers = self
            .block_body_indices_range(range)?
            .into_iter()
            .map(|b| b.tx_num_range())
            .zip(headers)
            .collect::<Vec<_>>();

        let mut inputs = Vec::new();
        for (tx_range, header) in &present_headers {
            let transactions = if tx_range.is_empty() {
                Vec::new()
            } else {
                self.transactions_by_tx_range(tx_range.clone())?
            };

            inputs.push((header.as_ref(), transactions));
        }

        let bodies = self.storage.reader().read_block_bodies(self, inputs)?;

        for ((tx_range, header), body) in present_headers.into_iter().zip(bodies) {
            blocks.push(assemble_block(header, body, tx_range)?);
        }

        Ok(blocks)
    }

    /// Returns a range of blocks from the database, along with the senders of each
    /// transaction in the blocks.
    ///
    /// Uses the provided `headers_range` to get the headers for the range, and `assemble_block` to
    /// construct blocks from the following inputs:
    ///     – Header
    ///     - Transactions
    ///     – Ommers
    ///     – Withdrawals
    ///     – Senders
    fn block_with_senders_range<H, HF, B, BF>(
        &self,
        range: RangeInclusive<BlockNumber>,
        headers_range: HF,
        assemble_block: BF,
    ) -> ProviderResult<Vec<B>>
    where
        H: AsRef<HeaderTy<N>>,
        HF: Fn(RangeInclusive<BlockNumber>) -> ProviderResult<Vec<H>>,
        BF: Fn(H, BodyTy<N>, Vec<Address>) -> ProviderResult<B>,
    {
        let mut senders_cursor = self.tx.cursor_read::<tables::TransactionSenders>()?;

        self.block_range(range, headers_range, |header, body, tx_range| {
            let senders = if tx_range.is_empty() {
                Vec::new()
            } else {
                // fetch senders from the senders table
                let known_senders =
                    senders_cursor
                        .walk_range(tx_range.clone())?
                        .collect::<Result<HashMap<_, _>, _>>()?;

                let mut senders = Vec::with_capacity(body.transactions().len());
                for (tx_num, tx) in tx_range.zip(body.transactions()) {
                    match known_senders.get(&tx_num) {
                        None => {
                            // recover the sender from the transaction if not found
                            let sender = tx.recover_signer_unchecked()?;
                            senders.push(sender);
                        }
                        Some(sender) => senders.push(*sender),
                    }
                }

                senders
            };

            assemble_block(header, body, senders)
        })
    }

    /// Populate a [`BundleStateInit`] and [`RevertsInit`] using cursors over the
    /// [`PlainAccountState`] and [`PlainStorageState`] tables, based on the given storage and
    /// account changesets.
    fn populate_bundle_state<A, S>(
        &self,
        account_changeset: Vec<(u64, AccountBeforeTx)>,
        storage_changeset: Vec<(BlockNumberAddress, StorageEntry)>,
        plain_accounts_cursor: &mut A,
        plain_storage_cursor: &mut S,
    ) -> ProviderResult<(BundleStateInit, RevertsInit)>
    where
        A: DbCursorRO<PlainAccountState>,
        S: DbDupCursorRO<PlainStorageState>,
    {
        // iterate previous value and get plain state value to create changeset
        // Double option around Account represent if Account state is know (first option) and
        // account is removed (Second Option)
        let mut state: BundleStateInit = HashMap::default();

        // This is not working for blocks that are not at tip. as plain state is not the last
        // state of end range. We should rename the functions or add support to access
        // History state. Accessing history state can be tricky but we are not gaining
        // anything.

        let mut reverts: RevertsInit = HashMap::default();

        // add account changeset changes
        for (block_number, account_before) in account_changeset.into_iter().rev() {
            let AccountBeforeTx { info: old_info, address } = account_before;
            match state.entry(address) {
                hash_map::Entry::Vacant(entry) => {
                    let new_info = plain_accounts_cursor.seek_exact(address)?.map(|kv| kv.1);
                    entry.insert((old_info, new_info, HashMap::default()));
                }
                hash_map::Entry::Occupied(mut entry) => {
                    // overwrite old account state.
                    entry.get_mut().0 = old_info;
                }
            }
            // insert old info into reverts.
            reverts.entry(block_number).or_default().entry(address).or_default().0 = Some(old_info);
        }

        // add storage changeset changes
        for (block_and_address, old_storage) in storage_changeset.into_iter().rev() {
            let BlockNumberAddress((block_number, address)) = block_and_address;
            // get account state or insert from plain state.
            let account_state = match state.entry(address) {
                hash_map::Entry::Vacant(entry) => {
                    let present_info = plain_accounts_cursor.seek_exact(address)?.map(|kv| kv.1);
                    entry.insert((present_info, present_info, HashMap::default()))
                }
                hash_map::Entry::Occupied(entry) => entry.into_mut(),
            };

            // match storage.
            match account_state.2.entry(old_storage.key) {
                hash_map::Entry::Vacant(entry) => {
                    let new_storage = plain_storage_cursor
                        .seek_by_key_subkey(address, old_storage.key)?
                        .filter(|storage| storage.key == old_storage.key)
                        .unwrap_or_default();
                    entry.insert((old_storage.value, new_storage.value));
                }
                hash_map::Entry::Occupied(mut entry) => {
                    entry.get_mut().0 = old_storage.value;
                }
            };

            reverts
                .entry(block_number)
                .or_default()
                .entry(address)
                .or_default()
                .1
                .push(old_storage);
        }

        Ok((state, reverts))
    }
}

impl<TX: DbTxMut + DbTx + 'static, N: NodeTypes> DatabaseProvider<TX, N> {
    /// Load shard and remove it. If list is empty, last shard was full or
    /// there are no shards at all.
    fn take_shard<T>(
        &self,
        cursor: &mut <TX as DbTxMut>::CursorMut<T>,
        key: T::Key,
    ) -> ProviderResult<Vec<u64>>
    where
        T: Table<Value = BlockNumberList>,
    {
        if let Some((_, list)) = cursor.seek_exact(key)? {
            // delete old shard so new one can be inserted.
            cursor.delete_current()?;
            let list = list.iter().collect::<Vec<_>>();
            return Ok(list)
        }
        Ok(Vec::new())
    }

    /// Insert history index to the database.
    ///
    /// For each updated partial key, this function removes the last shard from
    /// the database (if any), appends the new indices to it, chunks the resulting integer list and
    /// inserts the new shards back into the database.
    ///
    /// This function is used by history indexing stages.
    fn append_history_index<P, T>(
        &self,
        index_updates: impl IntoIterator<Item = (P, impl IntoIterator<Item = u64>)>,
        mut sharded_key_factory: impl FnMut(P, BlockNumber) -> T::Key,
    ) -> ProviderResult<()>
    where
        P: Copy,
        T: Table<Value = BlockNumberList>,
    {
        let mut cursor = self.tx.cursor_write::<T>()?;
        for (partial_key, indices) in index_updates {
            let mut last_shard =
                self.take_shard::<T>(&mut cursor, sharded_key_factory(partial_key, u64::MAX))?;
            last_shard.extend(indices);
            // Chunk indices and insert them in shards of N size.
            let mut chunks = last_shard.chunks(sharded_key::NUM_OF_INDICES_IN_SHARD).peekable();
            while let Some(list) = chunks.next() {
                let highest_block_number = if chunks.peek().is_some() {
                    *list.last().expect("`chunks` does not return empty list")
                } else {
                    // Insert last list with `u64::MAX`.
                    u64::MAX
                };
                cursor.insert(
                    sharded_key_factory(partial_key, highest_block_number),
                    &BlockNumberList::new_pre_sorted(list.iter().copied()),
                )?;
            }
        }
        Ok(())
    }
}

impl<TX: DbTx, N: NodeTypes> AccountReader for DatabaseProvider<TX, N> {
    fn basic_account(&self, address: &Address) -> ProviderResult<Option<Account>> {
        Ok(self.tx.get_by_encoded_key::<tables::PlainAccountState>(address)?)
    }
}

impl<TX: DbTx, N: NodeTypes> AccountExtReader for DatabaseProvider<TX, N> {
    fn changed_accounts_with_range(
        &self,
        range: impl RangeBounds<BlockNumber>,
    ) -> ProviderResult<BTreeSet<Address>> {
        self.tx
            .cursor_read::<tables::AccountChangeSets>()?
            .walk_range(range)?
            .map(|entry| {
                entry.map(|(_, account_before)| account_before.address).map_err(Into::into)
            })
            .collect()
    }

    fn basic_accounts(
        &self,
        iter: impl IntoIterator<Item = Address>,
    ) -> ProviderResult<Vec<(Address, Option<Account>)>> {
        let mut plain_accounts = self.tx.cursor_read::<tables::PlainAccountState>()?;
        Ok(iter
            .into_iter()
            .map(|address| plain_accounts.seek_exact(address).map(|a| (address, a.map(|(_, v)| v))))
            .collect::<Result<Vec<_>, _>>()?)
    }

    fn changed_accounts_and_blocks_with_range(
        &self,
        range: RangeInclusive<BlockNumber>,
    ) -> ProviderResult<BTreeMap<Address, Vec<u64>>> {
        let mut changeset_cursor = self.tx.cursor_read::<tables::AccountChangeSets>()?;

        let account_transitions = changeset_cursor.walk_range(range)?.try_fold(
            BTreeMap::new(),
            |mut accounts: BTreeMap<Address, Vec<u64>>, entry| -> ProviderResult<_> {
                let (index, account) = entry?;
                accounts.entry(account.address).or_default().push(index);
                Ok(accounts)
            },
        )?;

        Ok(account_transitions)
    }
}

impl<TX: DbTx, N: NodeTypes> StorageChangeSetReader for DatabaseProvider<TX, N> {
    fn storage_changeset(
        &self,
        block_number: BlockNumber,
    ) -> ProviderResult<Vec<(BlockNumberAddress, StorageEntry)>> {
        let range = block_number..=block_number;
        let storage_range = BlockNumberAddress::range(range);
        self.tx
            .cursor_dup_read::<tables::StorageChangeSets>()?
            .walk_range(storage_range)?
            .map(|result| -> ProviderResult<_> { Ok(result?) })
            .collect()
    }
}

impl<TX: DbTx, N: NodeTypes> ChangeSetReader for DatabaseProvider<TX, N> {
    fn account_block_changeset(
        &self,
        block_number: BlockNumber,
    ) -> ProviderResult<Vec<AccountBeforeTx>> {
        let range = block_number..=block_number;
        self.tx
            .cursor_read::<tables::AccountChangeSets>()?
            .walk_range(range)?
            .map(|result| -> ProviderResult<_> {
                let (_, account_before) = result?;
                Ok(account_before)
            })
            .collect()
    }

    fn get_account_before_block(
        &self,
        block_number: BlockNumber,
        address: Address,
    ) -> ProviderResult<Option<AccountBeforeTx>> {
        self.tx
            .cursor_dup_read::<tables::AccountChangeSets>()?
            .seek_by_key_subkey(block_number, address)?
            .filter(|acc| acc.address == address)
            .map(Ok)
            .transpose()
    }
}

impl<TX: DbTx + 'static, N: NodeTypesForProvider> HeaderSyncGapProvider
    for DatabaseProvider<TX, N>
{
    type Header = HeaderTy<N>;

    fn local_tip_header(
        &self,
        highest_uninterrupted_block: BlockNumber,
    ) -> ProviderResult<SealedHeader<Self::Header>> {
        let static_file_provider = self.static_file_provider();

        // Make sure Headers static file is at the same height. If it's further, this
        // input execution was interrupted previously and we need to unwind the static file.
        let next_static_file_block_num = static_file_provider
            .get_highest_static_file_block(StaticFileSegment::Headers)
            .map(|id| id + 1)
            .unwrap_or_default();
        let next_block = highest_uninterrupted_block + 1;

        match next_static_file_block_num.cmp(&next_block) {
            // The node shutdown between an executed static file commit and before the database
            // commit, so we need to unwind the static files.
            Ordering::Greater => {
                let mut static_file_producer =
                    static_file_provider.latest_writer(StaticFileSegment::Headers)?;
                static_file_producer.prune_headers(next_static_file_block_num - next_block)?;
                // Since this is a database <-> static file inconsistency, we commit the change
                // straight away.
                static_file_producer.commit()?
            }
            Ordering::Less => {
                // There's either missing or corrupted files.
                return Err(ProviderError::HeaderNotFound(next_static_file_block_num.into()))
            }
            Ordering::Equal => {}
        }

        let local_head = static_file_provider
            .sealed_header(highest_uninterrupted_block)?
            .ok_or_else(|| ProviderError::HeaderNotFound(highest_uninterrupted_block.into()))?;

        Ok(local_head)
    }
}

impl<TX: DbTx + 'static, N: NodeTypesForProvider> HeaderProvider for DatabaseProvider<TX, N> {
    type Header = HeaderTy<N>;

    fn header(&self, block_hash: BlockHash) -> ProviderResult<Option<Self::Header>> {
        if let Some(num) = self.block_number(block_hash)? {
            Ok(self.header_by_number(num)?)
        } else {
            Ok(None)
        }
    }

    fn header_by_number(&self, num: BlockNumber) -> ProviderResult<Option<Self::Header>> {
        self.static_file_provider.header_by_number(num)
    }

    fn headers_range(
        &self,
        range: impl RangeBounds<BlockNumber>,
    ) -> ProviderResult<Vec<Self::Header>> {
        self.static_file_provider.headers_range(range)
    }

    fn sealed_header(
        &self,
        number: BlockNumber,
    ) -> ProviderResult<Option<SealedHeader<Self::Header>>> {
        self.static_file_provider.sealed_header(number)
    }

    fn sealed_headers_while(
        &self,
        range: impl RangeBounds<BlockNumber>,
        predicate: impl FnMut(&SealedHeader<Self::Header>) -> bool,
    ) -> ProviderResult<Vec<SealedHeader<Self::Header>>> {
        self.static_file_provider.sealed_headers_while(range, predicate)
    }
}

impl<TX: DbTx + 'static, N: NodeTypes> BlockHashReader for DatabaseProvider<TX, N> {
    fn block_hash(&self, number: u64) -> ProviderResult<Option<B256>> {
        self.static_file_provider.block_hash(number)
    }

    fn canonical_hashes_range(
        &self,
        start: BlockNumber,
        end: BlockNumber,
    ) -> ProviderResult<Vec<B256>> {
        self.static_file_provider.canonical_hashes_range(start, end)
    }
}

impl<TX: DbTx + 'static, N: NodeTypes> BlockNumReader for DatabaseProvider<TX, N> {
    fn chain_info(&self) -> ProviderResult<ChainInfo> {
        let best_number = self.best_block_number()?;
        let best_hash = self.block_hash(best_number)?.unwrap_or_default();
        Ok(ChainInfo { best_hash, best_number })
    }

    fn best_block_number(&self) -> ProviderResult<BlockNumber> {
        // The best block number is tracked via the finished stage which gets updated in the same tx
        // when new blocks committed
        Ok(self
            .get_stage_checkpoint(StageId::Finish)?
            .map(|checkpoint| checkpoint.block_number)
            .unwrap_or_default())
    }

    fn last_block_number(&self) -> ProviderResult<BlockNumber> {
        self.static_file_provider.last_block_number()
    }

    fn block_number(&self, hash: B256) -> ProviderResult<Option<BlockNumber>> {
        Ok(self.tx.get::<tables::HeaderNumbers>(hash)?)
    }
}

impl<TX: DbTx + 'static, N: NodeTypesForProvider> BlockReader for DatabaseProvider<TX, N> {
    type Block = BlockTy<N>;

    fn find_block_by_hash(
        &self,
        hash: B256,
        source: BlockSource,
    ) -> ProviderResult<Option<Self::Block>> {
        if source.is_canonical() {
            self.block(hash.into())
        } else {
            Ok(None)
        }
    }

    /// Returns the block with matching number from database.
    ///
    /// If the header for this block is not found, this returns `None`.
    /// If the header is found, but the transactions either do not exist, or are not indexed, this
    /// will return None.
    fn block(&self, id: BlockHashOrNumber) -> ProviderResult<Option<Self::Block>> {
        if let Some(number) = self.convert_hash_or_number(id)? &&
            let Some(header) = self.header_by_number(number)?
        {
            // If the body indices are not found, this means that the transactions either do not
            // exist in the database yet, or they do exit but are not indexed.
            // If they exist but are not indexed, we don't have enough
            // information to return the block anyways, so we return `None`.
            let Some(transactions) = self.transactions_by_block(number.into())? else {
                return Ok(None)
            };

            let body = self
                .storage
                .reader()
                .read_block_bodies(self, vec![(&header, transactions)])?
                .pop()
                .ok_or(ProviderError::InvalidStorageOutput)?;

            return Ok(Some(Self::Block::new(header, body)))
        }

        Ok(None)
    }

    fn pending_block(&self) -> ProviderResult<Option<RecoveredBlock<Self::Block>>> {
        Ok(None)
    }

    fn pending_block_and_receipts(
        &self,
    ) -> ProviderResult<Option<(RecoveredBlock<Self::Block>, Vec<Self::Receipt>)>> {
        Ok(None)
    }

    /// Returns the block with senders with matching number or hash from database.
    ///
    /// **NOTE: The transactions have invalid hashes, since they would need to be calculated on the
    /// spot, and we want fast querying.**
    ///
    /// If the header for this block is not found, this returns `None`.
    /// If the header is found, but the transactions either do not exist, or are not indexed, this
    /// will return None.
    fn recovered_block(
        &self,
        id: BlockHashOrNumber,
        transaction_kind: TransactionVariant,
    ) -> ProviderResult<Option<RecoveredBlock<Self::Block>>> {
        self.recovered_block(
            id,
            transaction_kind,
            |block_number| self.header_by_number(block_number),
            |header, body, senders| {
                Self::Block::new(header, body)
                    // Note: we're using unchecked here because we know the block contains valid txs
                    // wrt to its height and can ignore the s value check so pre
                    // EIP-2 txs are allowed
                    .try_into_recovered_unchecked(senders)
                    .map(Some)
                    .map_err(|_| ProviderError::SenderRecoveryError)
            },
        )
    }

    fn sealed_block_with_senders(
        &self,
        id: BlockHashOrNumber,
        transaction_kind: TransactionVariant,
    ) -> ProviderResult<Option<RecoveredBlock<Self::Block>>> {
        self.recovered_block(
            id,
            transaction_kind,
            |block_number| self.sealed_header(block_number),
            |header, body, senders| {
                Self::Block::new_sealed(header, body)
                    // Note: we're using unchecked here because we know the block contains valid txs
                    // wrt to its height and can ignore the s value check so pre
                    // EIP-2 txs are allowed
                    .try_with_senders_unchecked(senders)
                    .map(Some)
                    .map_err(|_| ProviderError::SenderRecoveryError)
            },
        )
    }

    fn block_range(&self, range: RangeInclusive<BlockNumber>) -> ProviderResult<Vec<Self::Block>> {
        self.block_range(
            range,
            |range| self.headers_range(range),
            |header, body, _| Ok(Self::Block::new(header, body)),
        )
    }

    fn block_with_senders_range(
        &self,
        range: RangeInclusive<BlockNumber>,
    ) -> ProviderResult<Vec<RecoveredBlock<Self::Block>>> {
        self.block_with_senders_range(
            range,
            |range| self.headers_range(range),
            |header, body, senders| {
                Self::Block::new(header, body)
                    .try_into_recovered_unchecked(senders)
                    .map_err(|_| ProviderError::SenderRecoveryError)
            },
        )
    }

    fn recovered_block_range(
        &self,
        range: RangeInclusive<BlockNumber>,
    ) -> ProviderResult<Vec<RecoveredBlock<Self::Block>>> {
        self.block_with_senders_range(
            range,
            |range| self.sealed_headers_range(range),
            |header, body, senders| {
                Self::Block::new_sealed(header, body)
                    .try_with_senders(senders)
                    .map_err(|_| ProviderError::SenderRecoveryError)
            },
        )
    }

    fn block_by_transaction_id(&self, id: TxNumber) -> ProviderResult<Option<BlockNumber>> {
        Ok(self
            .tx
            .cursor_read::<tables::TransactionBlocks>()?
            .seek(id)
            .map(|b| b.map(|(_, bn)| bn))?)
    }
}

impl<TX: DbTx + 'static, N: NodeTypesForProvider> TransactionsProviderExt
    for DatabaseProvider<TX, N>
{
    /// Recovers transaction hashes by walking through `Transactions` table and
    /// calculating them in a parallel manner. Returned unsorted.
    fn transaction_hashes_by_range(
        &self,
        tx_range: Range<TxNumber>,
    ) -> ProviderResult<Vec<(TxHash, TxNumber)>> {
        self.static_file_provider.transaction_hashes_by_range(tx_range)
    }
}

// Calculates the hash of the given transaction
impl<TX: DbTx + 'static, N: NodeTypesForProvider> TransactionsProvider for DatabaseProvider<TX, N> {
    type Transaction = TxTy<N>;

    fn transaction_id(&self, tx_hash: TxHash) -> ProviderResult<Option<TxNumber>> {
        Ok(self.tx.get::<tables::TransactionHashNumbers>(tx_hash)?)
    }

    fn transaction_by_id(&self, id: TxNumber) -> ProviderResult<Option<Self::Transaction>> {
        self.static_file_provider.transaction_by_id(id)
    }

    fn transaction_by_id_unhashed(
        &self,
        id: TxNumber,
    ) -> ProviderResult<Option<Self::Transaction>> {
        self.static_file_provider.transaction_by_id_unhashed(id)
    }

    fn transaction_by_hash(&self, hash: TxHash) -> ProviderResult<Option<Self::Transaction>> {
        if let Some(id) = self.transaction_id(hash)? {
            Ok(self.transaction_by_id_unhashed(id)?)
        } else {
            Ok(None)
        }
    }

    fn transaction_by_hash_with_meta(
        &self,
        tx_hash: TxHash,
    ) -> ProviderResult<Option<(Self::Transaction, TransactionMeta)>> {
        if let Some(transaction_id) = self.transaction_id(tx_hash)? &&
            let Some(transaction) = self.transaction_by_id_unhashed(transaction_id)? &&
            let Some(block_number) = self.block_by_transaction_id(transaction_id)? &&
            let Some(sealed_header) = self.sealed_header(block_number)?
        {
            let (header, block_hash) = sealed_header.split();
            if let Some(block_body) = self.block_body_indices(block_number)? {
                // the index of the tx in the block is the offset:
                // len([start..tx_id])
                // NOTE: `transaction_id` is always `>=` the block's first
                // index
                let index = transaction_id - block_body.first_tx_num();

                let meta = TransactionMeta {
                    tx_hash,
                    index,
                    block_hash,
                    block_number,
                    base_fee: header.base_fee_per_gas(),
                    excess_blob_gas: header.excess_blob_gas(),
                    timestamp: header.timestamp(),
                };

                return Ok(Some((transaction, meta)))
            }
        }

        Ok(None)
    }

    fn transaction_block(&self, id: TxNumber) -> ProviderResult<Option<BlockNumber>> {
        let mut cursor = self.tx.cursor_read::<tables::TransactionBlocks>()?;
        Ok(cursor.seek(id)?.map(|(_, bn)| bn))
    }

    fn transactions_by_block(
        &self,
        id: BlockHashOrNumber,
    ) -> ProviderResult<Option<Vec<Self::Transaction>>> {
        if let Some(block_number) = self.convert_hash_or_number(id)? &&
            let Some(body) = self.block_body_indices(block_number)?
        {
            let tx_range = body.tx_num_range();
            return if tx_range.is_empty() {
                Ok(Some(Vec::new()))
            } else {
                self.transactions_by_tx_range(tx_range).map(Some)
            }
        }
        Ok(None)
    }

    fn transactions_by_block_range(
        &self,
        range: impl RangeBounds<BlockNumber>,
    ) -> ProviderResult<Vec<Vec<Self::Transaction>>> {
        let range = to_range(range);

        self.block_body_indices_range(range.start..=range.end.saturating_sub(1))?
            .into_iter()
            .map(|body| {
                let tx_num_range = body.tx_num_range();
                if tx_num_range.is_empty() {
                    Ok(Vec::new())
                } else {
                    self.transactions_by_tx_range(tx_num_range)
                }
            })
            .collect()
    }

    fn transactions_by_tx_range(
        &self,
        range: impl RangeBounds<TxNumber>,
    ) -> ProviderResult<Vec<Self::Transaction>> {
        self.static_file_provider.transactions_by_tx_range(range)
    }

    fn senders_by_tx_range(
        &self,
        range: impl RangeBounds<TxNumber>,
    ) -> ProviderResult<Vec<Address>> {
        self.cursor_read_collect::<tables::TransactionSenders>(range)
    }

    fn transaction_sender(&self, id: TxNumber) -> ProviderResult<Option<Address>> {
        Ok(self.tx.get::<tables::TransactionSenders>(id)?)
    }
}

impl<TX: DbTx + 'static, N: NodeTypesForProvider> ReceiptProvider for DatabaseProvider<TX, N> {
    type Receipt = ReceiptTy<N>;

    fn receipt(&self, id: TxNumber) -> ProviderResult<Option<Self::Receipt>> {
        self.static_file_provider.get_with_static_file_or_database(
            StaticFileSegment::Receipts,
            id,
            |static_file| static_file.receipt(id),
            || Ok(self.tx.get::<tables::Receipts<Self::Receipt>>(id)?),
        )
    }

    fn receipt_by_hash(&self, hash: TxHash) -> ProviderResult<Option<Self::Receipt>> {
        if let Some(id) = self.transaction_id(hash)? {
            self.receipt(id)
        } else {
            Ok(None)
        }
    }

    fn receipts_by_block(
        &self,
        block: BlockHashOrNumber,
    ) -> ProviderResult<Option<Vec<Self::Receipt>>> {
        if let Some(number) = self.convert_hash_or_number(block)? &&
            let Some(body) = self.block_body_indices(number)?
        {
            let tx_range = body.tx_num_range();
            return if tx_range.is_empty() {
                Ok(Some(Vec::new()))
            } else {
                self.receipts_by_tx_range(tx_range).map(Some)
            }
        }
        Ok(None)
    }

    fn receipts_by_tx_range(
        &self,
        range: impl RangeBounds<TxNumber>,
    ) -> ProviderResult<Vec<Self::Receipt>> {
        self.static_file_provider.get_range_with_static_file_or_database(
            StaticFileSegment::Receipts,
            to_range(range),
            |static_file, range, _| static_file.receipts_by_tx_range(range),
            |range, _| self.cursor_read_collect::<tables::Receipts<Self::Receipt>>(range),
            |_| true,
        )
    }

    fn receipts_by_block_range(
        &self,
        block_range: RangeInclusive<BlockNumber>,
    ) -> ProviderResult<Vec<Vec<Self::Receipt>>> {
        if block_range.is_empty() {
            return Ok(Vec::new());
        }

        // collect block body indices for each block in the range
        let mut block_body_indices = Vec::new();
        for block_num in block_range {
            if let Some(indices) = self.block_body_indices(block_num)? {
                block_body_indices.push(indices);
            } else {
                // use default indices for missing blocks (empty block)
                block_body_indices.push(StoredBlockBodyIndices::default());
            }
        }

        if block_body_indices.is_empty() {
            return Ok(Vec::new());
        }

        // find blocks with transactions to determine transaction range
        let non_empty_blocks: Vec<_> =
            block_body_indices.iter().filter(|indices| indices.tx_count > 0).collect();

        if non_empty_blocks.is_empty() {
            // all blocks are empty
            return Ok(vec![Vec::new(); block_body_indices.len()]);
        }

        // calculate the overall transaction range
        let first_tx = non_empty_blocks[0].first_tx_num();
        let last_tx = non_empty_blocks[non_empty_blocks.len() - 1].last_tx_num();

        // fetch all receipts in the transaction range
        let all_receipts = self.receipts_by_tx_range(first_tx..=last_tx)?;
        let mut receipts_iter = all_receipts.into_iter();

        // distribute receipts to their respective blocks
        let mut result = Vec::with_capacity(block_body_indices.len());
        for indices in &block_body_indices {
            if indices.tx_count == 0 {
                result.push(Vec::new());
            } else {
                let block_receipts =
                    receipts_iter.by_ref().take(indices.tx_count as usize).collect();
                result.push(block_receipts);
            }
        }

        Ok(result)
    }
}

impl<TX: DbTx + 'static, N: NodeTypesForProvider> BlockBodyIndicesProvider
    for DatabaseProvider<TX, N>
{
    fn block_body_indices(&self, num: u64) -> ProviderResult<Option<StoredBlockBodyIndices>> {
        Ok(self.tx.get::<tables::BlockBodyIndices>(num)?)
    }

    fn block_body_indices_range(
        &self,
        range: RangeInclusive<BlockNumber>,
    ) -> ProviderResult<Vec<StoredBlockBodyIndices>> {
        self.cursor_read_collect::<tables::BlockBodyIndices>(range)
    }
}

impl<TX: DbTx, N: NodeTypes> StageCheckpointReader for DatabaseProvider<TX, N> {
    fn get_stage_checkpoint(&self, id: StageId) -> ProviderResult<Option<StageCheckpoint>> {
        Ok(if let Some(encoded) = id.get_pre_encoded() {
            self.tx.get_by_encoded_key::<tables::StageCheckpoints>(encoded)?
        } else {
            self.tx.get::<tables::StageCheckpoints>(id.to_string())?
        })
    }

    /// Get stage checkpoint progress.
    fn get_stage_checkpoint_progress(&self, id: StageId) -> ProviderResult<Option<Vec<u8>>> {
        Ok(self.tx.get::<tables::StageCheckpointProgresses>(id.to_string())?)
    }

    fn get_all_checkpoints(&self) -> ProviderResult<Vec<(String, StageCheckpoint)>> {
        self.tx
            .cursor_read::<tables::StageCheckpoints>()?
            .walk(None)?
            .collect::<Result<Vec<(String, StageCheckpoint)>, _>>()
            .map_err(ProviderError::Database)
    }
}

impl<TX: DbTxMut, N: NodeTypes> StageCheckpointWriter for DatabaseProvider<TX, N> {
    /// Save stage checkpoint.
    fn save_stage_checkpoint(
        &self,
        id: StageId,
        checkpoint: StageCheckpoint,
    ) -> ProviderResult<()> {
        Ok(self.tx.put::<tables::StageCheckpoints>(id.to_string(), checkpoint)?)
    }

    /// Save stage checkpoint progress.
    fn save_stage_checkpoint_progress(
        &self,
        id: StageId,
        checkpoint: Vec<u8>,
    ) -> ProviderResult<()> {
        Ok(self.tx.put::<tables::StageCheckpointProgresses>(id.to_string(), checkpoint)?)
    }

    fn update_pipeline_stages(
        &self,
        block_number: BlockNumber,
        drop_stage_checkpoint: bool,
    ) -> ProviderResult<()> {
        // iterate over all existing stages in the table and update its progress.
        let mut cursor = self.tx.cursor_write::<tables::StageCheckpoints>()?;
        for stage_id in StageId::ALL {
            let (_, checkpoint) = cursor.seek_exact(stage_id.to_string())?.unwrap_or_default();
            cursor.upsert(
                stage_id.to_string(),
                &StageCheckpoint {
                    block_number,
                    ..if drop_stage_checkpoint { Default::default() } else { checkpoint }
                },
            )?;
        }

        Ok(())
    }
}

impl<TX: DbTx + 'static, N: NodeTypes> StorageReader for DatabaseProvider<TX, N> {
    fn plain_state_storages(
        &self,
        addresses_with_keys: impl IntoIterator<Item = (Address, impl IntoIterator<Item = B256>)>,
    ) -> ProviderResult<Vec<(Address, Vec<StorageEntry>)>> {
        let mut plain_storage = self.tx.cursor_dup_read::<tables::PlainStorageState>()?;

        addresses_with_keys
            .into_iter()
            .map(|(address, storage)| {
                storage
                    .into_iter()
                    .map(|key| -> ProviderResult<_> {
                        Ok(plain_storage
                            .seek_by_key_subkey(address, key)?
                            .filter(|v| v.key == key)
                            .unwrap_or_else(|| StorageEntry { key, value: Default::default() }))
                    })
                    .collect::<ProviderResult<Vec<_>>>()
                    .map(|storage| (address, storage))
            })
            .collect::<ProviderResult<Vec<(_, _)>>>()
    }

    fn changed_storages_with_range(
        &self,
        range: RangeInclusive<BlockNumber>,
    ) -> ProviderResult<BTreeMap<Address, BTreeSet<B256>>> {
        self.tx
            .cursor_read::<tables::StorageChangeSets>()?
            .walk_range(BlockNumberAddress::range(range))?
            // fold all storages and save its old state so we can remove it from HashedStorage
            // it is needed as it is dup table.
            .try_fold(BTreeMap::new(), |mut accounts: BTreeMap<Address, BTreeSet<B256>>, entry| {
                let (BlockNumberAddress((_, address)), storage_entry) = entry?;
                accounts.entry(address).or_default().insert(storage_entry.key);
                Ok(accounts)
            })
    }

    fn changed_storages_and_blocks_with_range(
        &self,
        range: RangeInclusive<BlockNumber>,
    ) -> ProviderResult<BTreeMap<(Address, B256), Vec<u64>>> {
        let mut changeset_cursor = self.tx.cursor_read::<tables::StorageChangeSets>()?;

        let storage_changeset_lists =
            changeset_cursor.walk_range(BlockNumberAddress::range(range))?.try_fold(
                BTreeMap::new(),
                |mut storages: BTreeMap<(Address, B256), Vec<u64>>, entry| -> ProviderResult<_> {
                    let (index, storage) = entry?;
                    storages
                        .entry((index.address(), storage.key))
                        .or_default()
                        .push(index.block_number());
                    Ok(storages)
                },
            )?;

        Ok(storage_changeset_lists)
    }
}

impl<TX: DbTxMut + DbTx + 'static, N: NodeTypesForProvider> StateWriter
    for DatabaseProvider<TX, N>
{
    type Receipt = ReceiptTy<N>;

    fn write_state(
        &self,
        execution_outcome: &ExecutionOutcome<Self::Receipt>,
        is_value_known: OriginalValuesKnown,
    ) -> ProviderResult<()> {
        let first_block = execution_outcome.first_block();
        let block_count = execution_outcome.len() as u64;
        let last_block = execution_outcome.last_block();
        let block_range = first_block..=last_block;

        let tip = self.last_block_number()?.max(last_block);

        let (plain_state, reverts) =
            execution_outcome.bundle.to_plain_state_and_reverts(is_value_known);

        self.write_state_reverts(reverts, first_block)?;
        self.write_state_changes(plain_state)?;

        // Fetch the first transaction number for each block in the range
        let block_indices: Vec<_> = self
            .block_body_indices_range(block_range)?
            .into_iter()
            .map(|b| b.first_tx_num)
            .collect();

        // Ensure all expected blocks are present.
        if block_indices.len() < block_count as usize {
            let missing_blocks = block_count - block_indices.len() as u64;
            return Err(ProviderError::BlockBodyIndicesNotFound(
                last_block.saturating_sub(missing_blocks - 1),
            ));
        }

<<<<<<< HEAD
        let write_to_db = self.prune_modes.has_receipts_pruning() &&
            !self.cached_storage_settings().receipts_in_static_files;

        // Prepare receipts cursor if we are going to write receipts to the database
        //
        // We are writing to database if requested or if there's any kind of receipt pruning
        // configured
        let mut receipts_cursor = self.tx.cursor_write::<tables::Receipts<Self::Receipt>>()?;

        // Prepare receipts static writer if we are going to write receipts to static files
        //
        // We are writing to static files if requested and if there's no receipt pruning configured
        let mut receipts_static_writer = write_to_db
            .not()
            .then(|| self.static_file_provider.get_writer(first_block, StaticFileSegment::Receipts))
            .transpose()?;
=======
        // Write receipts to static files only if they're explicitly enabled or we don't have
        // receipts pruning
        let mut receipts_writer = if self.storage_settings.read().receipts_in_static_files ||
            !self.prune_modes.has_receipts_pruning()
        {
            EitherWriter::StaticFile(
                self.static_file_provider.get_writer(first_block, StaticFileSegment::Receipts)?,
            )
        } else {
            EitherWriter::Database(self.tx.cursor_write::<tables::Receipts<Self::Receipt>>()?)
        };
>>>>>>> b48c72fa

        // All receipts from the last 128 blocks are required for blockchain tree, even with
        // [`PruneSegment::ContractLogs`].
        //
        // Receipts can only be skipped if we're dealing with legacy nodes that write them to
        // Database. On newer nodes pruning will occur separately either by the PruneStage or the
        // Pruner.
        let prunable_receipts = !self.cached_storage_settings().receipts_in_static_files &&
            PruneMode::Distance(MINIMUM_PRUNING_DISTANCE).should_prune(first_block, tip);

        for (idx, (receipts, first_tx_index)) in
            execution_outcome.receipts.iter().zip(block_indices).enumerate()
        {
            let block_number = first_block + idx as u64;

            // Increment block number for receipts static file writer
            receipts_writer.increment_block(block_number)?;

            // Skip writing receipts if pruning configuration requires us to.
            if prunable_receipts &&
                self.prune_modes
                    .receipts
                    .is_some_and(|mode| mode.should_prune(block_number, tip))
            {
                continue
            }

            for (idx, receipt) in receipts.iter().enumerate() {
                let receipt_idx = first_tx_index + idx as u64;

                receipts_writer.append_receipt(receipt_idx, receipt)?;
            }
        }

        Ok(())
    }

    fn write_state_reverts(
        &self,
        reverts: PlainStateReverts,
        first_block: BlockNumber,
    ) -> ProviderResult<()> {
        // Write storage changes
        tracing::trace!("Writing storage changes");
        let mut storages_cursor = self.tx_ref().cursor_dup_write::<tables::PlainStorageState>()?;
        let mut storage_changeset_cursor =
            self.tx_ref().cursor_dup_write::<tables::StorageChangeSets>()?;
        for (block_index, mut storage_changes) in reverts.storage.into_iter().enumerate() {
            let block_number = first_block + block_index as BlockNumber;

            tracing::trace!(block_number, "Writing block change");
            // sort changes by address.
            storage_changes.par_sort_unstable_by_key(|a| a.address);
            for PlainStorageRevert { address, wiped, storage_revert } in storage_changes {
                let storage_id = BlockNumberAddress((block_number, address));

                let mut storage = storage_revert
                    .into_iter()
                    .map(|(k, v)| (B256::new(k.to_be_bytes()), v))
                    .collect::<Vec<_>>();
                // sort storage slots by key.
                storage.par_sort_unstable_by_key(|a| a.0);

                // If we are writing the primary storage wipe transition, the pre-existing plain
                // storage state has to be taken from the database and written to storage history.
                // See [StorageWipe::Primary] for more details.
                //
                // TODO(mediocregopher): This could be rewritten in a way which doesn't require
                // collecting wiped entries into a Vec like this, see
                // `write_storage_trie_changesets`.
                let mut wiped_storage = Vec::new();
                if wiped {
                    tracing::trace!(?address, "Wiping storage");
                    if let Some((_, entry)) = storages_cursor.seek_exact(address)? {
                        wiped_storage.push((entry.key, entry.value));
                        while let Some(entry) = storages_cursor.next_dup_val()? {
                            wiped_storage.push((entry.key, entry.value))
                        }
                    }
                }

                tracing::trace!(?address, ?storage, "Writing storage reverts");
                for (key, value) in StorageRevertsIter::new(storage, wiped_storage) {
                    storage_changeset_cursor.append_dup(storage_id, StorageEntry { key, value })?;
                }
            }
        }

        // Write account changes
        tracing::trace!("Writing account changes");
        let mut account_changeset_cursor =
            self.tx_ref().cursor_dup_write::<tables::AccountChangeSets>()?;

        for (block_index, mut account_block_reverts) in reverts.accounts.into_iter().enumerate() {
            let block_number = first_block + block_index as BlockNumber;
            // Sort accounts by address.
            account_block_reverts.par_sort_by_key(|a| a.0);

            for (address, info) in account_block_reverts {
                account_changeset_cursor.append_dup(
                    block_number,
                    AccountBeforeTx { address, info: info.map(Into::into) },
                )?;
            }
        }

        Ok(())
    }

    fn write_state_changes(&self, mut changes: StateChangeset) -> ProviderResult<()> {
        // sort all entries so they can be written to database in more performant way.
        // and take smaller memory footprint.
        changes.accounts.par_sort_by_key(|a| a.0);
        changes.storage.par_sort_by_key(|a| a.address);
        changes.contracts.par_sort_by_key(|a| a.0);

        // Write new account state
        tracing::trace!(len = changes.accounts.len(), "Writing new account state");
        let mut accounts_cursor = self.tx_ref().cursor_write::<tables::PlainAccountState>()?;
        // write account to database.
        for (address, account) in changes.accounts {
            if let Some(account) = account {
                tracing::trace!(?address, "Updating plain state account");
                accounts_cursor.upsert(address, &account.into())?;
            } else if accounts_cursor.seek_exact(address)?.is_some() {
                tracing::trace!(?address, "Deleting plain state account");
                accounts_cursor.delete_current()?;
            }
        }

        // Write bytecode
        tracing::trace!(len = changes.contracts.len(), "Writing bytecodes");
        let mut bytecodes_cursor = self.tx_ref().cursor_write::<tables::Bytecodes>()?;
        for (hash, bytecode) in changes.contracts {
            bytecodes_cursor.upsert(hash, &Bytecode(bytecode))?;
        }

        // Write new storage state and wipe storage if needed.
        tracing::trace!(len = changes.storage.len(), "Writing new storage state");
        let mut storages_cursor = self.tx_ref().cursor_dup_write::<tables::PlainStorageState>()?;
        for PlainStorageChangeset { address, wipe_storage, storage } in changes.storage {
            // Wiping of storage.
            if wipe_storage && storages_cursor.seek_exact(address)?.is_some() {
                storages_cursor.delete_current_duplicates()?;
            }
            // cast storages to B256.
            let mut storage = storage
                .into_iter()
                .map(|(k, value)| StorageEntry { key: k.into(), value })
                .collect::<Vec<_>>();
            // sort storage slots by key.
            storage.par_sort_unstable_by_key(|a| a.key);

            for entry in storage {
                tracing::trace!(?address, ?entry.key, "Updating plain state storage");
                if let Some(db_entry) = storages_cursor.seek_by_key_subkey(address, entry.key)? &&
                    db_entry.key == entry.key
                {
                    storages_cursor.delete_current()?;
                }

                if !entry.value.is_zero() {
                    storages_cursor.upsert(address, &entry)?;
                }
            }
        }

        Ok(())
    }

    fn write_hashed_state(&self, hashed_state: &HashedPostStateSorted) -> ProviderResult<()> {
        // Write hashed account updates.
        let mut hashed_accounts_cursor = self.tx_ref().cursor_write::<tables::HashedAccounts>()?;
        for (hashed_address, account) in hashed_state.accounts().accounts_sorted() {
            if let Some(account) = account {
                hashed_accounts_cursor.upsert(hashed_address, &account)?;
            } else if hashed_accounts_cursor.seek_exact(hashed_address)?.is_some() {
                hashed_accounts_cursor.delete_current()?;
            }
        }

        // Write hashed storage changes.
        let sorted_storages = hashed_state.account_storages().iter().sorted_by_key(|(key, _)| *key);
        let mut hashed_storage_cursor =
            self.tx_ref().cursor_dup_write::<tables::HashedStorages>()?;
        for (hashed_address, storage) in sorted_storages {
            if storage.is_wiped() && hashed_storage_cursor.seek_exact(*hashed_address)?.is_some() {
                hashed_storage_cursor.delete_current_duplicates()?;
            }

            for (hashed_slot, value) in storage.storage_slots_sorted() {
                let entry = StorageEntry { key: hashed_slot, value };
                if let Some(db_entry) =
                    hashed_storage_cursor.seek_by_key_subkey(*hashed_address, entry.key)? &&
                    db_entry.key == entry.key
                {
                    hashed_storage_cursor.delete_current()?;
                }

                if !entry.value.is_zero() {
                    hashed_storage_cursor.upsert(*hashed_address, &entry)?;
                }
            }
        }

        Ok(())
    }

    /// Remove the last N blocks of state.
    ///
    /// The latest state will be unwound
    ///
    /// 1. Iterate over the [`BlockBodyIndices`][tables::BlockBodyIndices] table to get all the
    ///    transaction ids.
    /// 2. Iterate over the [`StorageChangeSets`][tables::StorageChangeSets] table and the
    ///    [`AccountChangeSets`][tables::AccountChangeSets] tables in reverse order to reconstruct
    ///    the changesets.
    ///    - In order to have both the old and new values in the changesets, we also access the
    ///      plain state tables.
    /// 3. While iterating over the changeset tables, if we encounter a new account or storage slot,
    ///    we:
    ///     1. Take the old value from the changeset
    ///     2. Take the new value from the plain state
    ///     3. Save the old value to the local state
    /// 4. While iterating over the changeset tables, if we encounter an account/storage slot we
    ///    have seen before we:
    ///     1. Take the old value from the changeset
    ///     2. Take the new value from the local state
    ///     3. Set the local state to the value in the changeset
    fn remove_state_above(&self, block: BlockNumber) -> ProviderResult<()> {
        let range = block + 1..=self.last_block_number()?;

        if range.is_empty() {
            return Ok(());
        }

        // We are not removing block meta as it is used to get block changesets.
        let block_bodies = self.block_body_indices_range(range.clone())?;

        // get transaction receipts
        let from_transaction_num =
            block_bodies.first().expect("already checked if there are blocks").first_tx_num();

        let storage_range = BlockNumberAddress::range(range.clone());

        let storage_changeset = self.take::<tables::StorageChangeSets>(storage_range)?;
        let account_changeset = self.take::<tables::AccountChangeSets>(range)?;

        // This is not working for blocks that are not at tip. as plain state is not the last
        // state of end range. We should rename the functions or add support to access
        // History state. Accessing history state can be tricky but we are not gaining
        // anything.
        let mut plain_accounts_cursor = self.tx.cursor_write::<tables::PlainAccountState>()?;
        let mut plain_storage_cursor = self.tx.cursor_dup_write::<tables::PlainStorageState>()?;

        let (state, _) = self.populate_bundle_state(
            account_changeset,
            storage_changeset,
            &mut plain_accounts_cursor,
            &mut plain_storage_cursor,
        )?;

        // iterate over local plain state remove all account and all storages.
        for (address, (old_account, new_account, storage)) in &state {
            // revert account if needed.
            if old_account != new_account {
                let existing_entry = plain_accounts_cursor.seek_exact(*address)?;
                if let Some(account) = old_account {
                    plain_accounts_cursor.upsert(*address, account)?;
                } else if existing_entry.is_some() {
                    plain_accounts_cursor.delete_current()?;
                }
            }

            // revert storages
            for (storage_key, (old_storage_value, _new_storage_value)) in storage {
                let storage_entry = StorageEntry { key: *storage_key, value: *old_storage_value };
                // delete previous value
                if plain_storage_cursor
                    .seek_by_key_subkey(*address, *storage_key)?
                    .filter(|s| s.key == *storage_key)
                    .is_some()
                {
                    plain_storage_cursor.delete_current()?
                }

                // insert value if needed
                if !old_storage_value.is_zero() {
                    plain_storage_cursor.upsert(*address, &storage_entry)?;
                }
            }
        }

        self.remove_receipts_from(from_transaction_num, block)?;

        Ok(())
    }

    /// Take the last N blocks of state, recreating the [`ExecutionOutcome`].
    ///
    /// The latest state will be unwound and returned back with all the blocks
    ///
    /// 1. Iterate over the [`BlockBodyIndices`][tables::BlockBodyIndices] table to get all the
    ///    transaction ids.
    /// 2. Iterate over the [`StorageChangeSets`][tables::StorageChangeSets] table and the
    ///    [`AccountChangeSets`][tables::AccountChangeSets] tables in reverse order to reconstruct
    ///    the changesets.
    ///    - In order to have both the old and new values in the changesets, we also access the
    ///      plain state tables.
    /// 3. While iterating over the changeset tables, if we encounter a new account or storage slot,
    ///    we:
    ///     1. Take the old value from the changeset
    ///     2. Take the new value from the plain state
    ///     3. Save the old value to the local state
    /// 4. While iterating over the changeset tables, if we encounter an account/storage slot we
    ///    have seen before we:
    ///     1. Take the old value from the changeset
    ///     2. Take the new value from the local state
    ///     3. Set the local state to the value in the changeset
    fn take_state_above(
        &self,
        block: BlockNumber,
    ) -> ProviderResult<ExecutionOutcome<Self::Receipt>> {
        let range = block + 1..=self.last_block_number()?;

        if range.is_empty() {
            return Ok(ExecutionOutcome::default())
        }
        let start_block_number = *range.start();

        // We are not removing block meta as it is used to get block changesets.
        let block_bodies = self.block_body_indices_range(range.clone())?;

        // get transaction receipts
        let from_transaction_num =
            block_bodies.first().expect("already checked if there are blocks").first_tx_num();
        let to_transaction_num =
            block_bodies.last().expect("already checked if there are blocks").last_tx_num();

        let storage_range = BlockNumberAddress::range(range.clone());

        let storage_changeset = self.take::<tables::StorageChangeSets>(storage_range)?;
        let account_changeset = self.take::<tables::AccountChangeSets>(range)?;

        // This is not working for blocks that are not at tip. as plain state is not the last
        // state of end range. We should rename the functions or add support to access
        // History state. Accessing history state can be tricky but we are not gaining
        // anything.
        let mut plain_accounts_cursor = self.tx.cursor_write::<tables::PlainAccountState>()?;
        let mut plain_storage_cursor = self.tx.cursor_dup_write::<tables::PlainStorageState>()?;

        // populate bundle state and reverts from changesets / state cursors, to iterate over,
        // remove, and return later
        let (state, reverts) = self.populate_bundle_state(
            account_changeset,
            storage_changeset,
            &mut plain_accounts_cursor,
            &mut plain_storage_cursor,
        )?;

        // iterate over local plain state remove all account and all storages.
        for (address, (old_account, new_account, storage)) in &state {
            // revert account if needed.
            if old_account != new_account {
                let existing_entry = plain_accounts_cursor.seek_exact(*address)?;
                if let Some(account) = old_account {
                    plain_accounts_cursor.upsert(*address, account)?;
                } else if existing_entry.is_some() {
                    plain_accounts_cursor.delete_current()?;
                }
            }

            // revert storages
            for (storage_key, (old_storage_value, _new_storage_value)) in storage {
                let storage_entry = StorageEntry { key: *storage_key, value: *old_storage_value };
                // delete previous value
                if plain_storage_cursor
                    .seek_by_key_subkey(*address, *storage_key)?
                    .filter(|s| s.key == *storage_key)
                    .is_some()
                {
                    plain_storage_cursor.delete_current()?
                }

                // insert value if needed
                if !old_storage_value.is_zero() {
                    plain_storage_cursor.upsert(*address, &storage_entry)?;
                }
            }
        }

        // Collect receipts into tuples (tx_num, receipt) to correctly handle pruned receipts
        let mut receipts_iter = self
            .static_file_provider
            .get_range_with_static_file_or_database(
                StaticFileSegment::Receipts,
                from_transaction_num..to_transaction_num + 1,
                |static_file, range, _| {
                    static_file
                        .receipts_by_tx_range(range.clone())
                        .map(|r| range.into_iter().zip(r).collect())
                },
                |range, _| {
                    self.tx
                        .cursor_read::<tables::Receipts<Self::Receipt>>()?
                        .walk_range(range)?
                        .map(|r| r.map_err(Into::into))
                        .collect()
                },
                |_| true,
            )?
            .into_iter()
            .peekable();

        let mut receipts = Vec::with_capacity(block_bodies.len());
        // loop break if we are at the end of the blocks.
        for block_body in block_bodies {
            let mut block_receipts = Vec::with_capacity(block_body.tx_count as usize);
            for num in block_body.tx_num_range() {
                if receipts_iter.peek().is_some_and(|(n, _)| *n == num) {
                    block_receipts.push(receipts_iter.next().unwrap().1);
                }
            }
            receipts.push(block_receipts);
        }

        self.remove_receipts_from(from_transaction_num, block)?;

        Ok(ExecutionOutcome::new_init(
            state,
            reverts,
            Vec::new(),
            receipts,
            start_block_number,
            Vec::new(),
        ))
    }
}

impl<TX: DbTxMut + DbTx + 'static, N: NodeTypes> TrieWriter for DatabaseProvider<TX, N> {
    /// Writes trie updates to the database with already sorted updates.
    ///
    /// Returns the number of entries modified.
    fn write_trie_updates_sorted(&self, trie_updates: &TrieUpdatesSorted) -> ProviderResult<usize> {
        if trie_updates.is_empty() {
            return Ok(0)
        }

        // Track the number of inserted entries.
        let mut num_entries = 0;

        let tx = self.tx_ref();
        let mut account_trie_cursor = tx.cursor_write::<tables::AccountsTrie>()?;

        // Process sorted account nodes
        for (key, updated_node) in trie_updates.account_nodes_ref() {
            let nibbles = StoredNibbles(*key);
            match updated_node {
                Some(node) => {
                    if !nibbles.0.is_empty() {
                        num_entries += 1;
                        account_trie_cursor.upsert(nibbles, node)?;
                    }
                }
                None => {
                    num_entries += 1;
                    if account_trie_cursor.seek_exact(nibbles)?.is_some() {
                        account_trie_cursor.delete_current()?;
                    }
                }
            }
        }

        num_entries +=
            self.write_storage_trie_updates_sorted(trie_updates.storage_tries_ref().iter())?;

        Ok(num_entries)
    }

    /// Records the current values of all trie nodes which will be updated using the `TrieUpdates`
    /// into the trie changesets tables.
    ///
    /// The intended usage of this method is to call it _prior_ to calling `write_trie_updates` with
    /// the same `TrieUpdates`.
    ///
    /// Returns the number of keys written.
    fn write_trie_changesets(
        &self,
        block_number: BlockNumber,
        trie_updates: &TrieUpdatesSorted,
        updates_overlay: Option<&TrieUpdatesSorted>,
    ) -> ProviderResult<usize> {
        let mut num_entries = 0;

        let mut changeset_cursor =
            self.tx_ref().cursor_dup_write::<tables::AccountsTrieChangeSets>()?;
        let curr_values_cursor = self.tx_ref().cursor_read::<tables::AccountsTrie>()?;

        // Wrap the cursor in DatabaseAccountTrieCursor
        let mut db_account_cursor = DatabaseAccountTrieCursor::new(curr_values_cursor);

        // Static empty array for when updates_overlay is None
        static EMPTY_ACCOUNT_UPDATES: Vec<(Nibbles, Option<BranchNodeCompact>)> = Vec::new();

        // Get the overlay updates for account trie, or use an empty array
        let account_overlay_updates = updates_overlay
            .map(|overlay| overlay.account_nodes_ref())
            .unwrap_or(&EMPTY_ACCOUNT_UPDATES);

        // Wrap the cursor in InMemoryTrieCursor with the overlay
        let mut in_memory_account_cursor =
            InMemoryTrieCursor::new(Some(&mut db_account_cursor), account_overlay_updates);

        for (path, _) in trie_updates.account_nodes_ref() {
            num_entries += 1;
            let node = in_memory_account_cursor.seek_exact(*path)?.map(|(_, node)| node);
            changeset_cursor.append_dup(
                block_number,
                TrieChangeSetsEntry { nibbles: StoredNibblesSubKey(*path), node },
            )?;
        }

        let mut storage_updates = trie_updates.storage_tries_ref().iter().collect::<Vec<_>>();
        storage_updates.sort_unstable_by(|a, b| a.0.cmp(b.0));

        num_entries += self.write_storage_trie_changesets(
            block_number,
            storage_updates.into_iter(),
            updates_overlay,
        )?;

        Ok(num_entries)
    }

    fn clear_trie_changesets(&self) -> ProviderResult<()> {
        let tx = self.tx_ref();
        tx.clear::<tables::AccountsTrieChangeSets>()?;
        tx.clear::<tables::StoragesTrieChangeSets>()?;
        Ok(())
    }

    fn clear_trie_changesets_from(&self, from: BlockNumber) -> ProviderResult<()> {
        let tx = self.tx_ref();
        {
            let range = from..;
            let mut cursor = tx.cursor_dup_write::<tables::AccountsTrieChangeSets>()?;
            let mut walker = cursor.walk_range(range)?;

            while walker.next().transpose()?.is_some() {
                walker.delete_current()?;
            }
        }

        {
            let range: RangeFrom<BlockNumberHashedAddress> = (from, B256::ZERO).into()..;
            let mut cursor = tx.cursor_dup_write::<tables::StoragesTrieChangeSets>()?;
            let mut walker = cursor.walk_range(range)?;

            while walker.next().transpose()?.is_some() {
                walker.delete_current()?;
            }
        }

        Ok(())
    }
}

impl<TX: DbTx + 'static, N: NodeTypes> TrieReader for DatabaseProvider<TX, N> {
    fn trie_reverts(&self, from: BlockNumber) -> ProviderResult<TrieUpdatesSorted> {
        let tx = self.tx_ref();

        // Read account trie changes directly into a Vec - data is already sorted by nibbles
        // within each block, and we want the oldest (first) version of each node sorted by path.
        let mut account_nodes = Vec::new();
        let mut seen_account_keys = HashSet::new();
        let mut accounts_cursor = tx.cursor_dup_read::<tables::AccountsTrieChangeSets>()?;

        for entry in accounts_cursor.walk_range(from..)? {
            let (_, TrieChangeSetsEntry { nibbles, node }) = entry?;
            // Only keep the first (oldest) version of each node
            if seen_account_keys.insert(nibbles.0) {
                account_nodes.push((nibbles.0, node));
            }
        }

        account_nodes.sort_by_key(|(path, _)| *path);

        // Read storage trie changes - data is sorted by (block, hashed_address, nibbles)
        // Keep track of seen (address, nibbles) pairs to only keep the oldest version per address,
        // sorted by path.
        let mut storage_tries = B256Map::<Vec<_>>::default();
        let mut seen_storage_keys = HashSet::new();
        let mut storages_cursor = tx.cursor_dup_read::<tables::StoragesTrieChangeSets>()?;

        // Create storage range starting from `from` block
        let storage_range_start = BlockNumberHashedAddress((from, B256::ZERO));

        for entry in storages_cursor.walk_range(storage_range_start..)? {
            let (
                BlockNumberHashedAddress((_, hashed_address)),
                TrieChangeSetsEntry { nibbles, node },
            ) = entry?;

            // Only keep the first (oldest) version of each node for this address
            if seen_storage_keys.insert((hashed_address, nibbles.0)) {
                storage_tries.entry(hashed_address).or_default().push((nibbles.0, node));
            }
        }

        // Convert to StorageTrieUpdatesSorted
        let storage_tries = storage_tries
            .into_iter()
            .map(|(address, mut nodes)| {
                nodes.sort_by_key(|(path, _)| *path);
                (address, StorageTrieUpdatesSorted { storage_nodes: nodes, is_deleted: false })
            })
            .collect();

        Ok(TrieUpdatesSorted::new(account_nodes, storage_tries))
    }

    fn get_block_trie_updates(
        &self,
        block_number: BlockNumber,
    ) -> ProviderResult<TrieUpdatesSorted> {
        let tx = self.tx_ref();

        // Step 1: Get the trie reverts for the state after the target block
        let reverts = self.trie_reverts(block_number + 1)?;

        // Step 2: Create an InMemoryTrieCursorFactory with the reverts
        // This gives us the trie state as it was after the target block was processed
        let db_cursor_factory = DatabaseTrieCursorFactory::new(tx);
        let cursor_factory = InMemoryTrieCursorFactory::new(db_cursor_factory, &reverts);

        // Step 3: Collect all account trie nodes that changed in the target block
        let mut account_nodes = Vec::new();

        // Walk through all account trie changes for this block
        let mut accounts_trie_cursor = tx.cursor_dup_read::<tables::AccountsTrieChangeSets>()?;
        let mut account_cursor = cursor_factory.account_trie_cursor()?;

        for entry in accounts_trie_cursor.walk_dup(Some(block_number), None)? {
            let (_, TrieChangeSetsEntry { nibbles, .. }) = entry?;
            // Look up the current value of this trie node using the overlay cursor
            let node_value = account_cursor.seek_exact(nibbles.0)?.map(|(_, node)| node);
            account_nodes.push((nibbles.0, node_value));
        }

        // Step 4: Collect all storage trie nodes that changed in the target block
        let mut storage_tries = B256Map::default();
        let mut storages_trie_cursor = tx.cursor_dup_read::<tables::StoragesTrieChangeSets>()?;
        let storage_range_start = BlockNumberHashedAddress((block_number, B256::ZERO));
        let storage_range_end = BlockNumberHashedAddress((block_number + 1, B256::ZERO));

        let mut current_hashed_address = None;
        let mut storage_cursor = None;

        for entry in storages_trie_cursor.walk_range(storage_range_start..storage_range_end)? {
            let (
                BlockNumberHashedAddress((_, hashed_address)),
                TrieChangeSetsEntry { nibbles, .. },
            ) = entry?;

            // Check if we need to create a new storage cursor for a different account
            if current_hashed_address != Some(hashed_address) {
                storage_cursor = Some(cursor_factory.storage_trie_cursor(hashed_address)?);
                current_hashed_address = Some(hashed_address);
            }

            // Look up the current value of this storage trie node
            let cursor =
                storage_cursor.as_mut().expect("storage_cursor was just initialized above");
            let node_value = cursor.seek_exact(nibbles.0)?.map(|(_, node)| node);
            storage_tries
                .entry(hashed_address)
                .or_insert_with(|| StorageTrieUpdatesSorted {
                    storage_nodes: Vec::new(),
                    is_deleted: false,
                })
                .storage_nodes
                .push((nibbles.0, node_value));
        }

        Ok(TrieUpdatesSorted::new(account_nodes, storage_tries))
    }
}

impl<TX: DbTxMut + DbTx + 'static, N: NodeTypes> StorageTrieWriter for DatabaseProvider<TX, N> {
    /// Writes storage trie updates from the given storage trie map with already sorted updates.
    ///
    /// Expects the storage trie updates to already be sorted by the hashed address key.
    ///
    /// Returns the number of entries modified.
    fn write_storage_trie_updates_sorted<'a>(
        &self,
        storage_tries: impl Iterator<Item = (&'a B256, &'a StorageTrieUpdatesSorted)>,
    ) -> ProviderResult<usize> {
        let mut num_entries = 0;
        let mut storage_tries = storage_tries.collect::<Vec<_>>();
        storage_tries.sort_unstable_by(|a, b| a.0.cmp(b.0));
        let mut cursor = self.tx_ref().cursor_dup_write::<tables::StoragesTrie>()?;
        for (hashed_address, storage_trie_updates) in storage_tries {
            let mut db_storage_trie_cursor =
                DatabaseStorageTrieCursor::new(cursor, *hashed_address);
            num_entries +=
                db_storage_trie_cursor.write_storage_trie_updates_sorted(storage_trie_updates)?;
            cursor = db_storage_trie_cursor.cursor;
        }

        Ok(num_entries)
    }

    /// Records the current values of all trie nodes which will be updated using the
    /// `StorageTrieUpdates` into the storage trie changesets table.
    ///
    /// The intended usage of this method is to call it _prior_ to calling
    /// `write_storage_trie_updates` with the same set of `StorageTrieUpdates`.
    ///
    /// Returns the number of keys written.
    fn write_storage_trie_changesets<'a>(
        &self,
        block_number: BlockNumber,
        storage_tries: impl Iterator<Item = (&'a B256, &'a StorageTrieUpdatesSorted)>,
        updates_overlay: Option<&TrieUpdatesSorted>,
    ) -> ProviderResult<usize> {
        let mut num_written = 0;

        let mut changeset_cursor =
            self.tx_ref().cursor_dup_write::<tables::StoragesTrieChangeSets>()?;

        // We hold two cursors to the same table because we use them simultaneously when an
        // account's storage is wiped. We keep them outside the for-loop so they can be re-used
        // between accounts.
        let changed_curr_values_cursor = self.tx_ref().cursor_dup_read::<tables::StoragesTrie>()?;
        let wiped_nodes_cursor = self.tx_ref().cursor_dup_read::<tables::StoragesTrie>()?;

        // DatabaseStorageTrieCursor requires ownership of the cursor. The easiest way to deal with
        // this is to create this outer variable with an initial dummy account, and overwrite it on
        // every loop for every real account.
        let mut changed_curr_values_cursor = DatabaseStorageTrieCursor::new(
            changed_curr_values_cursor,
            B256::default(), // Will be set per iteration
        );
        let mut wiped_nodes_cursor = DatabaseStorageTrieCursor::new(
            wiped_nodes_cursor,
            B256::default(), // Will be set per iteration
        );

        // Static empty array for when updates_overlay is None
        static EMPTY_UPDATES: Vec<(Nibbles, Option<BranchNodeCompact>)> = Vec::new();

        for (hashed_address, storage_trie_updates) in storage_tries {
            let changeset_key = BlockNumberHashedAddress((block_number, *hashed_address));

            // Update the hashed address for the cursors
            changed_curr_values_cursor =
                DatabaseStorageTrieCursor::new(changed_curr_values_cursor.cursor, *hashed_address);

            // Get the overlay updates for this storage trie, or use an empty array
            let overlay_updates = updates_overlay
                .and_then(|overlay| overlay.storage_tries_ref().get(hashed_address))
                .map(|updates| updates.storage_nodes_ref())
                .unwrap_or(&EMPTY_UPDATES);

            // Wrap the cursor in InMemoryTrieCursor with the overlay
            let mut in_memory_changed_cursor =
                InMemoryTrieCursor::new(Some(&mut changed_curr_values_cursor), overlay_updates);

            // Create an iterator which produces the current values of all updated paths, or None if
            // they are currently unset.
            let curr_values_of_changed = StorageTrieCurrentValuesIter::new(
                storage_trie_updates.storage_nodes.iter().map(|e| e.0),
                &mut in_memory_changed_cursor,
            )?;

            if storage_trie_updates.is_deleted() {
                // Create an iterator that starts from the beginning of the storage trie for this
                // account
                wiped_nodes_cursor =
                    DatabaseStorageTrieCursor::new(wiped_nodes_cursor.cursor, *hashed_address);

                // Wrap the wiped nodes cursor in InMemoryTrieCursor with the overlay
                let mut in_memory_wiped_cursor =
                    InMemoryTrieCursor::new(Some(&mut wiped_nodes_cursor), overlay_updates);

                let all_nodes = TrieCursorIter::new(&mut in_memory_wiped_cursor);

                for wiped in storage_trie_wiped_changeset_iter(curr_values_of_changed, all_nodes)? {
                    let (path, node) = wiped?;
                    num_written += 1;
                    changeset_cursor.append_dup(
                        changeset_key,
                        TrieChangeSetsEntry { nibbles: StoredNibblesSubKey(path), node },
                    )?;
                }
            } else {
                for curr_value in curr_values_of_changed {
                    let (path, node) = curr_value?;
                    num_written += 1;
                    changeset_cursor.append_dup(
                        changeset_key,
                        TrieChangeSetsEntry { nibbles: StoredNibblesSubKey(path), node },
                    )?;
                }
            }
        }

        Ok(num_written)
    }
}

impl<TX: DbTxMut + DbTx + 'static, N: NodeTypes> HashingWriter for DatabaseProvider<TX, N> {
    fn unwind_account_hashing<'a>(
        &self,
        changesets: impl Iterator<Item = &'a (BlockNumber, AccountBeforeTx)>,
    ) -> ProviderResult<BTreeMap<B256, Option<Account>>> {
        // Aggregate all block changesets and make a list of accounts that have been changed.
        // Note that collecting and then reversing the order is necessary to ensure that the
        // changes are applied in the correct order.
        let hashed_accounts = changesets
            .into_iter()
            .map(|(_, e)| (keccak256(e.address), e.info))
            .collect::<Vec<_>>()
            .into_iter()
            .rev()
            .collect::<BTreeMap<_, _>>();

        // Apply values to HashedState, and remove the account if it's None.
        let mut hashed_accounts_cursor = self.tx.cursor_write::<tables::HashedAccounts>()?;
        for (hashed_address, account) in &hashed_accounts {
            if let Some(account) = account {
                hashed_accounts_cursor.upsert(*hashed_address, account)?;
            } else if hashed_accounts_cursor.seek_exact(*hashed_address)?.is_some() {
                hashed_accounts_cursor.delete_current()?;
            }
        }

        Ok(hashed_accounts)
    }

    fn unwind_account_hashing_range(
        &self,
        range: impl RangeBounds<BlockNumber>,
    ) -> ProviderResult<BTreeMap<B256, Option<Account>>> {
        let changesets = self
            .tx
            .cursor_read::<tables::AccountChangeSets>()?
            .walk_range(range)?
            .collect::<Result<Vec<_>, _>>()?;
        self.unwind_account_hashing(changesets.iter())
    }

    fn insert_account_for_hashing(
        &self,
        changesets: impl IntoIterator<Item = (Address, Option<Account>)>,
    ) -> ProviderResult<BTreeMap<B256, Option<Account>>> {
        let mut hashed_accounts_cursor = self.tx.cursor_write::<tables::HashedAccounts>()?;
        let hashed_accounts =
            changesets.into_iter().map(|(ad, ac)| (keccak256(ad), ac)).collect::<BTreeMap<_, _>>();
        for (hashed_address, account) in &hashed_accounts {
            if let Some(account) = account {
                hashed_accounts_cursor.upsert(*hashed_address, account)?;
            } else if hashed_accounts_cursor.seek_exact(*hashed_address)?.is_some() {
                hashed_accounts_cursor.delete_current()?;
            }
        }
        Ok(hashed_accounts)
    }

    fn unwind_storage_hashing(
        &self,
        changesets: impl Iterator<Item = (BlockNumberAddress, StorageEntry)>,
    ) -> ProviderResult<HashMap<B256, BTreeSet<B256>>> {
        // Aggregate all block changesets and make list of accounts that have been changed.
        let mut hashed_storages = changesets
            .into_iter()
            .map(|(BlockNumberAddress((_, address)), storage_entry)| {
                (keccak256(address), keccak256(storage_entry.key), storage_entry.value)
            })
            .collect::<Vec<_>>();
        hashed_storages.sort_by_key(|(ha, hk, _)| (*ha, *hk));

        // Apply values to HashedState, and remove the account if it's None.
        let mut hashed_storage_keys: HashMap<B256, BTreeSet<B256>> =
            HashMap::with_capacity_and_hasher(hashed_storages.len(), Default::default());
        let mut hashed_storage = self.tx.cursor_dup_write::<tables::HashedStorages>()?;
        for (hashed_address, key, value) in hashed_storages.into_iter().rev() {
            hashed_storage_keys.entry(hashed_address).or_default().insert(key);

            if hashed_storage
                .seek_by_key_subkey(hashed_address, key)?
                .filter(|entry| entry.key == key)
                .is_some()
            {
                hashed_storage.delete_current()?;
            }

            if !value.is_zero() {
                hashed_storage.upsert(hashed_address, &StorageEntry { key, value })?;
            }
        }
        Ok(hashed_storage_keys)
    }

    fn unwind_storage_hashing_range(
        &self,
        range: impl RangeBounds<BlockNumberAddress>,
    ) -> ProviderResult<HashMap<B256, BTreeSet<B256>>> {
        let changesets = self
            .tx
            .cursor_read::<tables::StorageChangeSets>()?
            .walk_range(range)?
            .collect::<Result<Vec<_>, _>>()?;
        self.unwind_storage_hashing(changesets.into_iter())
    }

    fn insert_storage_for_hashing(
        &self,
        storages: impl IntoIterator<Item = (Address, impl IntoIterator<Item = StorageEntry>)>,
    ) -> ProviderResult<HashMap<B256, BTreeSet<B256>>> {
        // hash values
        let hashed_storages =
            storages.into_iter().fold(BTreeMap::new(), |mut map, (address, storage)| {
                let storage = storage.into_iter().fold(BTreeMap::new(), |mut map, entry| {
                    map.insert(keccak256(entry.key), entry.value);
                    map
                });
                map.insert(keccak256(address), storage);
                map
            });

        let hashed_storage_keys = hashed_storages
            .iter()
            .map(|(hashed_address, entries)| (*hashed_address, entries.keys().copied().collect()))
            .collect();

        let mut hashed_storage_cursor = self.tx.cursor_dup_write::<tables::HashedStorages>()?;
        // Hash the address and key and apply them to HashedStorage (if Storage is None
        // just remove it);
        hashed_storages.into_iter().try_for_each(|(hashed_address, storage)| {
            storage.into_iter().try_for_each(|(key, value)| -> ProviderResult<()> {
                if hashed_storage_cursor
                    .seek_by_key_subkey(hashed_address, key)?
                    .filter(|entry| entry.key == key)
                    .is_some()
                {
                    hashed_storage_cursor.delete_current()?;
                }

                if !value.is_zero() {
                    hashed_storage_cursor.upsert(hashed_address, &StorageEntry { key, value })?;
                }
                Ok(())
            })
        })?;

        Ok(hashed_storage_keys)
    }
}

impl<TX: DbTxMut + DbTx + 'static, N: NodeTypes> HistoryWriter for DatabaseProvider<TX, N> {
    fn unwind_account_history_indices<'a>(
        &self,
        changesets: impl Iterator<Item = &'a (BlockNumber, AccountBeforeTx)>,
    ) -> ProviderResult<usize> {
        let mut last_indices = changesets
            .into_iter()
            .map(|(index, account)| (account.address, *index))
            .collect::<Vec<_>>();
        last_indices.sort_by_key(|(a, _)| *a);

        // Unwind the account history index.
        let mut cursor = self.tx.cursor_write::<tables::AccountsHistory>()?;
        for &(address, rem_index) in &last_indices {
            let partial_shard = unwind_history_shards::<_, tables::AccountsHistory, _>(
                &mut cursor,
                ShardedKey::last(address),
                rem_index,
                |sharded_key| sharded_key.key == address,
            )?;

            // Check the last returned partial shard.
            // If it's not empty, the shard needs to be reinserted.
            if !partial_shard.is_empty() {
                cursor.insert(
                    ShardedKey::last(address),
                    &BlockNumberList::new_pre_sorted(partial_shard),
                )?;
            }
        }

        let changesets = last_indices.len();
        Ok(changesets)
    }

    fn unwind_account_history_indices_range(
        &self,
        range: impl RangeBounds<BlockNumber>,
    ) -> ProviderResult<usize> {
        let changesets = self
            .tx
            .cursor_read::<tables::AccountChangeSets>()?
            .walk_range(range)?
            .collect::<Result<Vec<_>, _>>()?;
        self.unwind_account_history_indices(changesets.iter())
    }

    fn insert_account_history_index(
        &self,
        account_transitions: impl IntoIterator<Item = (Address, impl IntoIterator<Item = u64>)>,
    ) -> ProviderResult<()> {
        self.append_history_index::<_, tables::AccountsHistory>(
            account_transitions,
            ShardedKey::new,
        )
    }

    fn unwind_storage_history_indices(
        &self,
        changesets: impl Iterator<Item = (BlockNumberAddress, StorageEntry)>,
    ) -> ProviderResult<usize> {
        let mut storage_changesets = changesets
            .into_iter()
            .map(|(BlockNumberAddress((bn, address)), storage)| (address, storage.key, bn))
            .collect::<Vec<_>>();
        storage_changesets.sort_by_key(|(address, key, _)| (*address, *key));

        let mut cursor = self.tx.cursor_write::<tables::StoragesHistory>()?;
        for &(address, storage_key, rem_index) in &storage_changesets {
            let partial_shard = unwind_history_shards::<_, tables::StoragesHistory, _>(
                &mut cursor,
                StorageShardedKey::last(address, storage_key),
                rem_index,
                |storage_sharded_key| {
                    storage_sharded_key.address == address &&
                        storage_sharded_key.sharded_key.key == storage_key
                },
            )?;

            // Check the last returned partial shard.
            // If it's not empty, the shard needs to be reinserted.
            if !partial_shard.is_empty() {
                cursor.insert(
                    StorageShardedKey::last(address, storage_key),
                    &BlockNumberList::new_pre_sorted(partial_shard),
                )?;
            }
        }

        let changesets = storage_changesets.len();
        Ok(changesets)
    }

    fn unwind_storage_history_indices_range(
        &self,
        range: impl RangeBounds<BlockNumberAddress>,
    ) -> ProviderResult<usize> {
        let changesets = self
            .tx
            .cursor_read::<tables::StorageChangeSets>()?
            .walk_range(range)?
            .collect::<Result<Vec<_>, _>>()?;
        self.unwind_storage_history_indices(changesets.into_iter())
    }

    fn insert_storage_history_index(
        &self,
        storage_transitions: impl IntoIterator<Item = ((Address, B256), impl IntoIterator<Item = u64>)>,
    ) -> ProviderResult<()> {
        self.append_history_index::<_, tables::StoragesHistory>(
            storage_transitions,
            |(address, storage_key), highest_block_number| {
                StorageShardedKey::new(address, storage_key, highest_block_number)
            },
        )
    }

    fn update_history_indices(&self, range: RangeInclusive<BlockNumber>) -> ProviderResult<()> {
        // account history stage
        {
            let indices = self.changed_accounts_and_blocks_with_range(range.clone())?;
            self.insert_account_history_index(indices)?;
        }

        // storage history stage
        {
            let indices = self.changed_storages_and_blocks_with_range(range)?;
            self.insert_storage_history_index(indices)?;
        }

        Ok(())
    }
}

impl<TX: DbTxMut + DbTx + 'static, N: NodeTypesForProvider + 'static> BlockExecutionWriter
    for DatabaseProvider<TX, N>
{
    fn take_block_and_execution_above(
        &self,
        block: BlockNumber,
    ) -> ProviderResult<Chain<Self::Primitives>> {
        let range = block + 1..=self.last_block_number()?;

        self.unwind_trie_state_from(block + 1)?;

        // get execution res
        let execution_state = self.take_state_above(block)?;

        let blocks = self.recovered_block_range(range)?;

        // remove block bodies it is needed for both get block range and get block execution results
        // that is why it is deleted afterwards.
        self.remove_blocks_above(block)?;

        // Update pipeline progress
        self.update_pipeline_stages(block, true)?;

        Ok(Chain::new(blocks, execution_state, None))
    }

    fn remove_block_and_execution_above(&self, block: BlockNumber) -> ProviderResult<()> {
        self.unwind_trie_state_from(block + 1)?;

        // remove execution res
        self.remove_state_above(block)?;

        // remove block bodies it is needed for both get block range and get block execution results
        // that is why it is deleted afterwards.
        self.remove_blocks_above(block)?;

        // Update pipeline progress
        self.update_pipeline_stages(block, true)?;

        Ok(())
    }
}

impl<TX: DbTxMut + DbTx + 'static, N: NodeTypesForProvider + 'static> BlockWriter
    for DatabaseProvider<TX, N>
{
    type Block = BlockTy<N>;
    type Receipt = ReceiptTy<N>;

    /// Inserts the block into the database, always modifying the following static file segments and
    /// tables:
    /// * [`StaticFileSegment::Headers`]
    /// * [`tables::HeaderNumbers`]
    /// * [`tables::BlockBodyIndices`]
    ///
    /// If there are transactions in the block, the following static file segments and tables will
    /// be modified:
    /// * [`StaticFileSegment::Transactions`]
    /// * [`tables::TransactionBlocks`]
    ///
    /// If ommers are not empty, this will modify [`BlockOmmers`](tables::BlockOmmers).
    /// If withdrawals are not empty, this will modify
    /// [`BlockWithdrawals`](tables::BlockWithdrawals).
    ///
    /// If the provider has __not__ configured full sender pruning, this will modify
    /// [`TransactionSenders`](tables::TransactionSenders).
    ///
    /// If the provider has __not__ configured full transaction lookup pruning, this will modify
    /// [`TransactionHashNumbers`](tables::TransactionHashNumbers).
    fn insert_block(
        &self,
        block: RecoveredBlock<Self::Block>,
    ) -> ProviderResult<StoredBlockBodyIndices> {
        let block_number = block.number();

        let mut durations_recorder = metrics::DurationsRecorder::default();

        self.static_file_provider
            .get_writer(block_number, StaticFileSegment::Headers)?
            .append_header(block.header(), &block.hash())?;

        self.tx.put::<tables::HeaderNumbers>(block.hash(), block_number)?;
        durations_recorder.record_relative(metrics::Action::InsertHeaderNumbers);

        let mut next_tx_num = self
            .tx
            .cursor_read::<tables::TransactionBlocks>()?
            .last()?
            .map(|(n, _)| n + 1)
            .unwrap_or_default();
        durations_recorder.record_relative(metrics::Action::GetNextTxNum);
        let first_tx_num = next_tx_num;

        let tx_count = block.body().transaction_count() as u64;

        // Ensures we have all the senders for the block's transactions.
        for (transaction, sender) in block.body().transactions_iter().zip(block.senders_iter()) {
            let hash = transaction.tx_hash();

            if self.prune_modes.sender_recovery.as_ref().is_none_or(|m| !m.is_full()) {
                self.tx.put::<tables::TransactionSenders>(next_tx_num, *sender)?;
            }

            if self.prune_modes.transaction_lookup.is_none_or(|m| !m.is_full()) {
                self.tx.put::<tables::TransactionHashNumbers>(*hash, next_tx_num)?;
            }
            next_tx_num += 1;
        }

        self.append_block_bodies(vec![(block_number, Some(block.into_body()))])?;

        debug!(
            target: "providers::db",
            ?block_number,
            actions = ?durations_recorder.actions,
            "Inserted block"
        );

        Ok(StoredBlockBodyIndices { first_tx_num, tx_count })
    }

    fn append_block_bodies(
        &self,
        bodies: Vec<(BlockNumber, Option<BodyTy<N>>)>,
    ) -> ProviderResult<()> {
        let Some(from_block) = bodies.first().map(|(block, _)| *block) else { return Ok(()) };

        // Initialize writer if we will be writing transactions to staticfiles
        let mut tx_writer =
            self.static_file_provider.get_writer(from_block, StaticFileSegment::Transactions)?;

        let mut block_indices_cursor = self.tx.cursor_write::<tables::BlockBodyIndices>()?;
        let mut tx_block_cursor = self.tx.cursor_write::<tables::TransactionBlocks>()?;

        // Get id for the next tx_num or zero if there are no transactions.
        let mut next_tx_num = tx_block_cursor.last()?.map(|(id, _)| id + 1).unwrap_or_default();

        for (block_number, body) in &bodies {
            // Increment block on static file header.
            tx_writer.increment_block(*block_number)?;

            let tx_count = body.as_ref().map(|b| b.transactions().len() as u64).unwrap_or_default();
            let block_indices = StoredBlockBodyIndices { first_tx_num: next_tx_num, tx_count };

            let mut durations_recorder = metrics::DurationsRecorder::default();

            // insert block meta
            block_indices_cursor.append(*block_number, &block_indices)?;

            durations_recorder.record_relative(metrics::Action::InsertBlockBodyIndices);

            let Some(body) = body else { continue };

            // write transaction block index
            if !body.transactions().is_empty() {
                tx_block_cursor.append(block_indices.last_tx_num(), block_number)?;
                durations_recorder.record_relative(metrics::Action::InsertTransactionBlocks);
            }

            // write transactions
            for transaction in body.transactions() {
                tx_writer.append_transaction(next_tx_num, transaction)?;

                // Increment transaction id for each transaction.
                next_tx_num += 1;
            }
        }

        self.storage.writer().write_block_bodies(self, bodies)?;

        Ok(())
    }

    fn remove_blocks_above(&self, block: BlockNumber) -> ProviderResult<()> {
        // Clean up HeaderNumbers for blocks being removed, we must clear all indexes from MDBX.
        for hash in self.canonical_hashes_range(block + 1, self.last_block_number()? + 1)? {
            self.tx.delete::<tables::HeaderNumbers>(hash, None)?;
        }

        // Get highest static file block for the total block range
        let highest_static_file_block = self
            .static_file_provider()
            .get_highest_static_file_block(StaticFileSegment::Headers)
            .expect("todo: error handling, headers should exist");

        // IMPORTANT: we use `highest_static_file_block.saturating_sub(block_number)` to make sure
        // we remove only what is ABOVE the block.
        //
        // i.e., if the highest static file block is 8, we want to remove above block 5 only, we
        // will have three blocks to remove, which will be block 8, 7, and 6.
        debug!(target: "providers::db", ?block, "Removing static file blocks above block_number");
        self.static_file_provider()
            .get_writer(block, StaticFileSegment::Headers)?
            .prune_headers(highest_static_file_block.saturating_sub(block))?;

        // First transaction to be removed
        let unwind_tx_from = self
            .block_body_indices(block)?
            .map(|b| b.next_tx_num())
            .ok_or(ProviderError::BlockBodyIndicesNotFound(block))?;

        // Last transaction to be removed
        let unwind_tx_to = self
            .tx
            .cursor_read::<tables::BlockBodyIndices>()?
            .last()?
            // shouldn't happen because this was OK above
            .ok_or(ProviderError::BlockBodyIndicesNotFound(block))?
            .1
            .last_tx_num();

        if unwind_tx_from <= unwind_tx_to {
            for (hash, _) in self.transaction_hashes_by_range(unwind_tx_from..(unwind_tx_to + 1))? {
                self.tx.delete::<tables::TransactionHashNumbers>(hash, None)?;
            }
        }

        self.remove::<tables::TransactionSenders>(unwind_tx_from..)?;

        self.remove_bodies_above(block)?;

        Ok(())
    }

    fn remove_bodies_above(&self, block: BlockNumber) -> ProviderResult<()> {
        self.storage.writer().remove_block_bodies_above(self, block)?;

        // First transaction to be removed
        let unwind_tx_from = self
            .block_body_indices(block)?
            .map(|b| b.next_tx_num())
            .ok_or(ProviderError::BlockBodyIndicesNotFound(block))?;

        self.remove::<tables::BlockBodyIndices>(block + 1..)?;
        self.remove::<tables::TransactionBlocks>(unwind_tx_from..)?;

        let static_file_tx_num =
            self.static_file_provider.get_highest_static_file_tx(StaticFileSegment::Transactions);

        let to_delete = static_file_tx_num
            .map(|static_tx| (static_tx + 1).saturating_sub(unwind_tx_from))
            .unwrap_or_default();

        self.static_file_provider
            .latest_writer(StaticFileSegment::Transactions)?
            .prune_transactions(to_delete, block)?;

        Ok(())
    }

    /// TODO(joshie): this fn should be moved to `UnifiedStorageWriter` eventually
    fn append_blocks_with_state(
        &self,
        blocks: Vec<RecoveredBlock<Self::Block>>,
        execution_outcome: &ExecutionOutcome<Self::Receipt>,
        hashed_state: HashedPostStateSorted,
    ) -> ProviderResult<()> {
        if blocks.is_empty() {
            debug!(target: "providers::db", "Attempted to append empty block range");
            return Ok(())
        }

        // Blocks are not empty, so no need to handle the case of `blocks.first()` being
        // `None`.
        let first_number = blocks[0].number();

        // Blocks are not empty, so no need to handle the case of `blocks.last()` being
        // `None`.
        let last_block_number = blocks[blocks.len() - 1].number();

        let mut durations_recorder = metrics::DurationsRecorder::default();

        // Insert the blocks
        for block in blocks {
            self.insert_block(block)?;
            durations_recorder.record_relative(metrics::Action::InsertBlock);
        }

        self.write_state(execution_outcome, OriginalValuesKnown::No)?;
        durations_recorder.record_relative(metrics::Action::InsertState);

        // insert hashes and intermediate merkle nodes
        self.write_hashed_state(&hashed_state)?;
        durations_recorder.record_relative(metrics::Action::InsertHashes);

        self.update_history_indices(first_number..=last_block_number)?;
        durations_recorder.record_relative(metrics::Action::InsertHistoryIndices);

        // Update pipeline progress
        self.update_pipeline_stages(last_block_number, false)?;
        durations_recorder.record_relative(metrics::Action::UpdatePipelineStages);

        debug!(target: "providers::db", range = ?first_number..=last_block_number, actions = ?durations_recorder.actions, "Appended blocks");

        Ok(())
    }
}

impl<TX: DbTx + 'static, N: NodeTypes> PruneCheckpointReader for DatabaseProvider<TX, N> {
    fn get_prune_checkpoint(
        &self,
        segment: PruneSegment,
    ) -> ProviderResult<Option<PruneCheckpoint>> {
        Ok(self.tx.get::<tables::PruneCheckpoints>(segment)?)
    }

    fn get_prune_checkpoints(&self) -> ProviderResult<Vec<(PruneSegment, PruneCheckpoint)>> {
        Ok(PruneSegment::variants()
            .filter_map(|segment| {
                self.tx
                    .get::<tables::PruneCheckpoints>(segment)
                    .transpose()
                    .map(|chk| chk.map(|chk| (segment, chk)))
            })
            .collect::<Result<_, _>>()?)
    }
}

impl<TX: DbTxMut, N: NodeTypes> PruneCheckpointWriter for DatabaseProvider<TX, N> {
    fn save_prune_checkpoint(
        &self,
        segment: PruneSegment,
        checkpoint: PruneCheckpoint,
    ) -> ProviderResult<()> {
        Ok(self.tx.put::<tables::PruneCheckpoints>(segment, checkpoint)?)
    }
}

impl<TX: DbTx + 'static, N: NodeTypesForProvider> StatsReader for DatabaseProvider<TX, N> {
    fn count_entries<T: Table>(&self) -> ProviderResult<usize> {
        let db_entries = self.tx.entries::<T>()?;
        let static_file_entries = match self.static_file_provider.count_entries::<T>() {
            Ok(entries) => entries,
            Err(ProviderError::UnsupportedProvider) => 0,
            Err(err) => return Err(err),
        };

        Ok(db_entries + static_file_entries)
    }
}

impl<TX: DbTx + 'static, N: NodeTypes> ChainStateBlockReader for DatabaseProvider<TX, N> {
    fn last_finalized_block_number(&self) -> ProviderResult<Option<BlockNumber>> {
        let mut finalized_blocks = self
            .tx
            .cursor_read::<tables::ChainState>()?
            .walk(Some(tables::ChainStateKey::LastFinalizedBlock))?
            .take(1)
            .collect::<Result<BTreeMap<tables::ChainStateKey, BlockNumber>, _>>()?;

        let last_finalized_block_number = finalized_blocks.pop_first().map(|pair| pair.1);
        Ok(last_finalized_block_number)
    }

    fn last_safe_block_number(&self) -> ProviderResult<Option<BlockNumber>> {
        let mut finalized_blocks = self
            .tx
            .cursor_read::<tables::ChainState>()?
            .walk(Some(tables::ChainStateKey::LastSafeBlock))?
            .take(1)
            .collect::<Result<BTreeMap<tables::ChainStateKey, BlockNumber>, _>>()?;

        let last_finalized_block_number = finalized_blocks.pop_first().map(|pair| pair.1);
        Ok(last_finalized_block_number)
    }
}

impl<TX: DbTxMut, N: NodeTypes> ChainStateBlockWriter for DatabaseProvider<TX, N> {
    fn save_finalized_block_number(&self, block_number: BlockNumber) -> ProviderResult<()> {
        Ok(self
            .tx
            .put::<tables::ChainState>(tables::ChainStateKey::LastFinalizedBlock, block_number)?)
    }

    fn save_safe_block_number(&self, block_number: BlockNumber) -> ProviderResult<()> {
        Ok(self.tx.put::<tables::ChainState>(tables::ChainStateKey::LastSafeBlock, block_number)?)
    }
}

impl<TX: DbTx + 'static, N: NodeTypes + 'static> DBProvider for DatabaseProvider<TX, N> {
    type Tx = TX;

    fn tx_ref(&self) -> &Self::Tx {
        &self.tx
    }

    fn tx_mut(&mut self) -> &mut Self::Tx {
        &mut self.tx
    }

    fn into_tx(self) -> Self::Tx {
        self.tx
    }

    fn prune_modes_ref(&self) -> &PruneModes {
        self.prune_modes_ref()
    }

    /// Commit database transaction and static files.
    fn commit(self) -> ProviderResult<bool> {
        // For unwinding it makes more sense to commit the database first, since if
        // it is interrupted before the static files commit, we can just
        // truncate the static files according to the
        // checkpoints on the next start-up.
        if self.static_file_provider.has_unwind_queued() {
            self.tx.commit()?;
            self.static_file_provider.commit()?;
        } else {
            self.static_file_provider.commit()?;
            self.tx.commit()?;
        }

        Ok(true)
    }
}

impl<TX: DbTx, N: NodeTypes> MetadataProvider for DatabaseProvider<TX, N> {
    fn get_metadata(&self, key: &str) -> ProviderResult<Option<Vec<u8>>> {
        self.tx.get::<tables::Metadata>(key.to_string()).map_err(Into::into)
    }
}

impl<TX: DbTxMut, N: NodeTypes> MetadataWriter for DatabaseProvider<TX, N> {
    fn write_metadata(&self, key: &str, value: Vec<u8>) -> ProviderResult<()> {
        self.tx.put::<tables::Metadata>(key.to_string(), value).map_err(Into::into)
    }
}

impl<TX: Send + Sync, N: NodeTypes> StorageSettingsCache for DatabaseProvider<TX, N> {
    fn cached_storage_settings(&self) -> StorageSettings {
        *self.storage_settings.read()
    }

    fn set_storage_settings_cache(&self, settings: StorageSettings) {
        *self.storage_settings.write() = settings;
    }
}

#[cfg(test)]
mod tests {
    use super::*;
    use crate::{
        test_utils::{blocks::BlockchainTestData, create_test_provider_factory},
        BlockWriter,
    };
    use reth_testing_utils::generators::{self, random_block, BlockParams};

    #[test]
    fn test_receipts_by_block_range_empty_range() {
        let factory = create_test_provider_factory();
        let provider = factory.provider().unwrap();

        // empty range should return empty vec
        let start = 10u64;
        let end = 9u64;
        let result = provider.receipts_by_block_range(start..=end).unwrap();
        assert_eq!(result, Vec::<Vec<reth_ethereum_primitives::Receipt>>::new());
    }

    #[test]
    fn test_receipts_by_block_range_nonexistent_blocks() {
        let factory = create_test_provider_factory();
        let provider = factory.provider().unwrap();

        // non-existent blocks should return empty vecs for each block
        let result = provider.receipts_by_block_range(10..=12).unwrap();
        assert_eq!(result, vec![vec![], vec![], vec![]]);
    }

    #[test]
    fn test_receipts_by_block_range_single_block() {
        let factory = create_test_provider_factory();
        let data = BlockchainTestData::default();

        let provider_rw = factory.provider_rw().unwrap();
        provider_rw.insert_block(data.genesis.clone().try_recover().unwrap()).unwrap();
        provider_rw
            .write_state(
                &ExecutionOutcome { first_block: 0, receipts: vec![vec![]], ..Default::default() },
                crate::OriginalValuesKnown::No,
            )
            .unwrap();
        provider_rw.insert_block(data.blocks[0].0.clone()).unwrap();
        provider_rw.write_state(&data.blocks[0].1, crate::OriginalValuesKnown::No).unwrap();
        provider_rw.commit().unwrap();

        let provider = factory.provider().unwrap();
        let result = provider.receipts_by_block_range(1..=1).unwrap();

        // should have one vec with one receipt
        assert_eq!(result.len(), 1);
        assert_eq!(result[0].len(), 1);
        assert_eq!(result[0][0], data.blocks[0].1.receipts()[0][0]);
    }

    #[test]
    fn test_receipts_by_block_range_multiple_blocks() {
        let factory = create_test_provider_factory();
        let data = BlockchainTestData::default();

        let provider_rw = factory.provider_rw().unwrap();
        provider_rw.insert_block(data.genesis.clone().try_recover().unwrap()).unwrap();
        provider_rw
            .write_state(
                &ExecutionOutcome { first_block: 0, receipts: vec![vec![]], ..Default::default() },
                crate::OriginalValuesKnown::No,
            )
            .unwrap();
        for i in 0..3 {
            provider_rw.insert_block(data.blocks[i].0.clone()).unwrap();
            provider_rw.write_state(&data.blocks[i].1, crate::OriginalValuesKnown::No).unwrap();
        }
        provider_rw.commit().unwrap();

        let provider = factory.provider().unwrap();
        let result = provider.receipts_by_block_range(1..=3).unwrap();

        // should have 3 vecs, each with one receipt
        assert_eq!(result.len(), 3);
        for (i, block_receipts) in result.iter().enumerate() {
            assert_eq!(block_receipts.len(), 1);
            assert_eq!(block_receipts[0], data.blocks[i].1.receipts()[0][0]);
        }
    }

    #[test]
    fn test_receipts_by_block_range_blocks_with_varying_tx_counts() {
        let factory = create_test_provider_factory();
        let data = BlockchainTestData::default();

        let provider_rw = factory.provider_rw().unwrap();
        provider_rw.insert_block(data.genesis.clone().try_recover().unwrap()).unwrap();
        provider_rw
            .write_state(
                &ExecutionOutcome { first_block: 0, receipts: vec![vec![]], ..Default::default() },
                crate::OriginalValuesKnown::No,
            )
            .unwrap();

        // insert blocks 1-3 with receipts
        for i in 0..3 {
            provider_rw.insert_block(data.blocks[i].0.clone()).unwrap();
            provider_rw.write_state(&data.blocks[i].1, crate::OriginalValuesKnown::No).unwrap();
        }
        provider_rw.commit().unwrap();

        let provider = factory.provider().unwrap();
        let result = provider.receipts_by_block_range(1..=3).unwrap();

        // verify each block has one receipt
        assert_eq!(result.len(), 3);
        for block_receipts in &result {
            assert_eq!(block_receipts.len(), 1);
        }
    }

    #[test]
    fn test_receipts_by_block_range_partial_range() {
        let factory = create_test_provider_factory();
        let data = BlockchainTestData::default();

        let provider_rw = factory.provider_rw().unwrap();
        provider_rw.insert_block(data.genesis.clone().try_recover().unwrap()).unwrap();
        provider_rw
            .write_state(
                &ExecutionOutcome { first_block: 0, receipts: vec![vec![]], ..Default::default() },
                crate::OriginalValuesKnown::No,
            )
            .unwrap();
        for i in 0..3 {
            provider_rw.insert_block(data.blocks[i].0.clone()).unwrap();
            provider_rw.write_state(&data.blocks[i].1, crate::OriginalValuesKnown::No).unwrap();
        }
        provider_rw.commit().unwrap();

        let provider = factory.provider().unwrap();

        // request range that includes both existing and non-existing blocks
        let result = provider.receipts_by_block_range(2..=5).unwrap();
        assert_eq!(result.len(), 4);

        // blocks 2-3 should have receipts, blocks 4-5 should be empty
        assert_eq!(result[0].len(), 1); // block 2
        assert_eq!(result[1].len(), 1); // block 3
        assert_eq!(result[2].len(), 0); // block 4 (doesn't exist)
        assert_eq!(result[3].len(), 0); // block 5 (doesn't exist)

        assert_eq!(result[0][0], data.blocks[1].1.receipts()[0][0]);
        assert_eq!(result[1][0], data.blocks[2].1.receipts()[0][0]);
    }

    #[test]
    fn test_receipts_by_block_range_all_empty_blocks() {
        let factory = create_test_provider_factory();
        let mut rng = generators::rng();

        // create blocks with no transactions
        let mut blocks = Vec::new();
        for i in 0..3 {
            let block =
                random_block(&mut rng, i, BlockParams { tx_count: Some(0), ..Default::default() });
            blocks.push(block);
        }

        let provider_rw = factory.provider_rw().unwrap();
        for block in blocks {
            provider_rw.insert_block(block.try_recover().unwrap()).unwrap();
        }
        provider_rw.commit().unwrap();

        let provider = factory.provider().unwrap();
        let result = provider.receipts_by_block_range(1..=3).unwrap();

        assert_eq!(result.len(), 3);
        for block_receipts in result {
            assert_eq!(block_receipts.len(), 0);
        }
    }

    #[test]
    fn test_receipts_by_block_range_consistency_with_individual_calls() {
        let factory = create_test_provider_factory();
        let data = BlockchainTestData::default();

        let provider_rw = factory.provider_rw().unwrap();
        provider_rw.insert_block(data.genesis.clone().try_recover().unwrap()).unwrap();
        provider_rw
            .write_state(
                &ExecutionOutcome { first_block: 0, receipts: vec![vec![]], ..Default::default() },
                crate::OriginalValuesKnown::No,
            )
            .unwrap();
        for i in 0..3 {
            provider_rw.insert_block(data.blocks[i].0.clone()).unwrap();
            provider_rw.write_state(&data.blocks[i].1, crate::OriginalValuesKnown::No).unwrap();
        }
        provider_rw.commit().unwrap();

        let provider = factory.provider().unwrap();

        // get receipts using block range method
        let range_result = provider.receipts_by_block_range(1..=3).unwrap();

        // get receipts using individual block calls
        let mut individual_results = Vec::new();
        for block_num in 1..=3 {
            let receipts =
                provider.receipts_by_block(block_num.into()).unwrap().unwrap_or_default();
            individual_results.push(receipts);
        }

        assert_eq!(range_result, individual_results);
    }

    #[test]
    fn test_write_trie_changesets() {
        use reth_db_api::models::BlockNumberHashedAddress;
        use reth_trie::{BranchNodeCompact, StorageTrieEntry};

        let factory = create_test_provider_factory();
        let provider_rw = factory.provider_rw().unwrap();

        let block_number = 1u64;

        // Create some test nibbles and nodes
        let account_nibbles1 = Nibbles::from_nibbles([0x1, 0x2, 0x3, 0x4]);
        let account_nibbles2 = Nibbles::from_nibbles([0x5, 0x6, 0x7, 0x8]);

        let node1 = BranchNodeCompact::new(
            0b1111_1111_1111_1111, // state_mask
            0b0000_0000_0000_0000, // tree_mask
            0b0000_0000_0000_0000, // hash_mask
            vec![],                // hashes
            None,                  // root hash
        );

        // Pre-populate AccountsTrie with a node that will be updated (for account_nibbles1)
        {
            let mut cursor = provider_rw.tx_ref().cursor_write::<tables::AccountsTrie>().unwrap();
            cursor.insert(StoredNibbles(account_nibbles1), &node1).unwrap();
        }

        // Create account trie updates: one Some (update) and one None (removal)
        let account_nodes = vec![
            (account_nibbles1, Some(node1.clone())), // This will update existing node
            (account_nibbles2, None),                // This will be a removal (no existing node)
        ];

        // Create storage trie updates
        let storage_address1 = B256::from([1u8; 32]); // Normal storage trie
        let storage_address2 = B256::from([2u8; 32]); // Wiped storage trie

        let storage_nibbles1 = Nibbles::from_nibbles([0xa, 0xb]);
        let storage_nibbles2 = Nibbles::from_nibbles([0xc, 0xd]);
        let storage_nibbles3 = Nibbles::from_nibbles([0xe, 0xf]);

        let storage_node1 = BranchNodeCompact::new(
            0b1111_0000_0000_0000,
            0b0000_0000_0000_0000,
            0b0000_0000_0000_0000,
            vec![],
            None,
        );

        let storage_node2 = BranchNodeCompact::new(
            0b0000_1111_0000_0000,
            0b0000_0000_0000_0000,
            0b0000_0000_0000_0000,
            vec![],
            None,
        );

        // Create an old version of storage_node1 to prepopulate
        let storage_node1_old = BranchNodeCompact::new(
            0b1010_0000_0000_0000, // Different mask to show it's an old value
            0b0000_0000_0000_0000,
            0b0000_0000_0000_0000,
            vec![],
            None,
        );

        // Pre-populate StoragesTrie for normal storage (storage_address1)
        {
            let mut cursor =
                provider_rw.tx_ref().cursor_dup_write::<tables::StoragesTrie>().unwrap();
            // Add node that will be updated (storage_nibbles1) with old value
            let entry = StorageTrieEntry {
                nibbles: StoredNibblesSubKey(storage_nibbles1),
                node: storage_node1_old.clone(),
            };
            cursor.upsert(storage_address1, &entry).unwrap();
        }

        // Pre-populate StoragesTrie for wiped storage (storage_address2)
        {
            let mut cursor =
                provider_rw.tx_ref().cursor_dup_write::<tables::StoragesTrie>().unwrap();
            // Add node that will be updated (storage_nibbles1)
            let entry1 = StorageTrieEntry {
                nibbles: StoredNibblesSubKey(storage_nibbles1),
                node: storage_node1.clone(),
            };
            cursor.upsert(storage_address2, &entry1).unwrap();
            // Add node that won't be updated but exists (storage_nibbles3)
            let entry3 = StorageTrieEntry {
                nibbles: StoredNibblesSubKey(storage_nibbles3),
                node: storage_node2.clone(),
            };
            cursor.upsert(storage_address2, &entry3).unwrap();
        }

        // Normal storage trie: one Some (update) and one None (new)
        let storage_trie1 = StorageTrieUpdatesSorted {
            is_deleted: false,
            storage_nodes: vec![
                (storage_nibbles1, Some(storage_node1.clone())), // This will update existing node
                (storage_nibbles2, None),                        // This is a new node
            ],
        };

        // Wiped storage trie
        let storage_trie2 = StorageTrieUpdatesSorted {
            is_deleted: true,
            storage_nodes: vec![
                (storage_nibbles1, Some(storage_node1.clone())), // Updated node already in db
                (storage_nibbles2, Some(storage_node2.clone())), /* Updated node not in db
                                                                  * storage_nibbles3 is in db
                                                                  * but not updated */
            ],
        };

        let mut storage_tries = B256Map::default();
        storage_tries.insert(storage_address1, storage_trie1);
        storage_tries.insert(storage_address2, storage_trie2);

        let trie_updates = TrieUpdatesSorted::new(account_nodes, storage_tries);

        // Write the changesets
        let num_written =
            provider_rw.write_trie_changesets(block_number, &trie_updates, None).unwrap();

        // Verify number of entries written
        // Account changesets: 2 (one update, one removal)
        // Storage changesets:
        //   - Normal storage: 2 (one update, one removal)
        //   - Wiped storage: 3 (two updated, one existing not updated)
        // Total: 2 + 2 + 3 = 7
        assert_eq!(num_written, 7);

        // Verify account changesets were written correctly
        {
            let mut cursor =
                provider_rw.tx_ref().cursor_dup_read::<tables::AccountsTrieChangeSets>().unwrap();

            // Get all entries for this block to see what was written
            let all_entries = cursor
                .walk_dup(Some(block_number), None)
                .unwrap()
                .collect::<Result<Vec<_>, _>>()
                .unwrap();

            // Assert the full value of all_entries in a single assert_eq
            assert_eq!(
                all_entries,
                vec![
                    (
                        block_number,
                        TrieChangeSetsEntry {
                            nibbles: StoredNibblesSubKey(account_nibbles1),
                            node: Some(node1),
                        }
                    ),
                    (
                        block_number,
                        TrieChangeSetsEntry {
                            nibbles: StoredNibblesSubKey(account_nibbles2),
                            node: None,
                        }
                    ),
                ]
            );
        }

        // Verify storage changesets were written correctly
        {
            let mut cursor =
                provider_rw.tx_ref().cursor_dup_read::<tables::StoragesTrieChangeSets>().unwrap();

            // Check normal storage trie changesets
            let key1 = BlockNumberHashedAddress((block_number, storage_address1));
            let entries1 =
                cursor.walk_dup(Some(key1), None).unwrap().collect::<Result<Vec<_>, _>>().unwrap();

            assert_eq!(
                entries1,
                vec![
                    (
                        key1,
                        TrieChangeSetsEntry {
                            nibbles: StoredNibblesSubKey(storage_nibbles1),
                            node: Some(storage_node1_old), // Old value that was prepopulated
                        }
                    ),
                    (
                        key1,
                        TrieChangeSetsEntry {
                            nibbles: StoredNibblesSubKey(storage_nibbles2),
                            node: None, // New node, no previous value
                        }
                    ),
                ]
            );

            // Check wiped storage trie changesets
            let key2 = BlockNumberHashedAddress((block_number, storage_address2));
            let entries2 =
                cursor.walk_dup(Some(key2), None).unwrap().collect::<Result<Vec<_>, _>>().unwrap();

            assert_eq!(
                entries2,
                vec![
                    (
                        key2,
                        TrieChangeSetsEntry {
                            nibbles: StoredNibblesSubKey(storage_nibbles1),
                            node: Some(storage_node1), // Was in db, so has old value
                        }
                    ),
                    (
                        key2,
                        TrieChangeSetsEntry {
                            nibbles: StoredNibblesSubKey(storage_nibbles2),
                            node: None, // Was not in db
                        }
                    ),
                    (
                        key2,
                        TrieChangeSetsEntry {
                            nibbles: StoredNibblesSubKey(storage_nibbles3),
                            node: Some(storage_node2), // Existing node in wiped storage
                        }
                    ),
                ]
            );
        }

        provider_rw.commit().unwrap();
    }

    #[test]
    fn test_write_trie_changesets_with_overlay() {
        use reth_db_api::models::BlockNumberHashedAddress;
        use reth_trie::BranchNodeCompact;

        let factory = create_test_provider_factory();
        let provider_rw = factory.provider_rw().unwrap();

        let block_number = 1u64;

        // Create some test nibbles and nodes
        let account_nibbles1 = Nibbles::from_nibbles([0x1, 0x2, 0x3, 0x4]);
        let account_nibbles2 = Nibbles::from_nibbles([0x5, 0x6, 0x7, 0x8]);

        let node1 = BranchNodeCompact::new(
            0b1111_1111_1111_1111, // state_mask
            0b0000_0000_0000_0000, // tree_mask
            0b0000_0000_0000_0000, // hash_mask
            vec![],                // hashes
            None,                  // root hash
        );

        // NOTE: Unlike the previous test, we're NOT pre-populating the database
        // All node values will come from the overlay

        // Create the overlay with existing values that would normally be in the DB
        let node1_old = BranchNodeCompact::new(
            0b1010_1010_1010_1010, // Different mask to show it's the overlay "existing" value
            0b0000_0000_0000_0000,
            0b0000_0000_0000_0000,
            vec![],
            None,
        );

        // Create overlay account nodes
        let overlay_account_nodes = vec![
            (account_nibbles1, Some(node1_old.clone())), // This simulates existing node in overlay
        ];

        // Create account trie updates: one Some (update) and one None (removal)
        let account_nodes = vec![
            (account_nibbles1, Some(node1)), // This will update overlay node
            (account_nibbles2, None),        // This will be a removal (no existing node)
        ];

        // Create storage trie updates
        let storage_address1 = B256::from([1u8; 32]); // Normal storage trie
        let storage_address2 = B256::from([2u8; 32]); // Wiped storage trie

        let storage_nibbles1 = Nibbles::from_nibbles([0xa, 0xb]);
        let storage_nibbles2 = Nibbles::from_nibbles([0xc, 0xd]);
        let storage_nibbles3 = Nibbles::from_nibbles([0xe, 0xf]);

        let storage_node1 = BranchNodeCompact::new(
            0b1111_0000_0000_0000,
            0b0000_0000_0000_0000,
            0b0000_0000_0000_0000,
            vec![],
            None,
        );

        let storage_node2 = BranchNodeCompact::new(
            0b0000_1111_0000_0000,
            0b0000_0000_0000_0000,
            0b0000_0000_0000_0000,
            vec![],
            None,
        );

        // Create old versions for overlay
        let storage_node1_old = BranchNodeCompact::new(
            0b1010_0000_0000_0000, // Different mask to show it's an old value
            0b0000_0000_0000_0000,
            0b0000_0000_0000_0000,
            vec![],
            None,
        );

        // Create overlay storage nodes
        let mut overlay_storage_tries = B256Map::default();

        // Overlay for normal storage (storage_address1)
        let overlay_storage_trie1 = StorageTrieUpdatesSorted {
            is_deleted: false,
            storage_nodes: vec![
                (storage_nibbles1, Some(storage_node1_old.clone())), /* Simulates existing in
                                                                      * overlay */
            ],
        };

        // Overlay for wiped storage (storage_address2)
        let overlay_storage_trie2 = StorageTrieUpdatesSorted {
            is_deleted: false,
            storage_nodes: vec![
                (storage_nibbles1, Some(storage_node1.clone())), // Existing in overlay
                (storage_nibbles3, Some(storage_node2.clone())), // Also existing in overlay
            ],
        };

        overlay_storage_tries.insert(storage_address1, overlay_storage_trie1);
        overlay_storage_tries.insert(storage_address2, overlay_storage_trie2);

        let overlay = TrieUpdatesSorted::new(overlay_account_nodes, overlay_storage_tries);

        // Normal storage trie: one Some (update) and one None (new)
        let storage_trie1 = StorageTrieUpdatesSorted {
            is_deleted: false,
            storage_nodes: vec![
                (storage_nibbles1, Some(storage_node1.clone())), // This will update overlay node
                (storage_nibbles2, None),                        // This is a new node
            ],
        };

        // Wiped storage trie
        let storage_trie2 = StorageTrieUpdatesSorted {
            is_deleted: true,
            storage_nodes: vec![
                (storage_nibbles1, Some(storage_node1.clone())), // Updated node from overlay
                (storage_nibbles2, Some(storage_node2.clone())), /* Updated node not in overlay
                                                                  * storage_nibbles3 is in
                                                                  * overlay
                                                                  * but not updated */
            ],
        };

        let mut storage_tries = B256Map::default();
        storage_tries.insert(storage_address1, storage_trie1);
        storage_tries.insert(storage_address2, storage_trie2);

        let trie_updates = TrieUpdatesSorted::new(account_nodes, storage_tries);

        // Write the changesets WITH OVERLAY
        let num_written =
            provider_rw.write_trie_changesets(block_number, &trie_updates, Some(&overlay)).unwrap();

        // Verify number of entries written
        // Account changesets: 2 (one update from overlay, one removal)
        // Storage changesets:
        //   - Normal storage: 2 (one update from overlay, one new)
        //   - Wiped storage: 3 (two updated, one existing from overlay not updated)
        // Total: 2 + 2 + 3 = 7
        assert_eq!(num_written, 7);

        // Verify account changesets were written correctly
        {
            let mut cursor =
                provider_rw.tx_ref().cursor_dup_read::<tables::AccountsTrieChangeSets>().unwrap();

            // Get all entries for this block to see what was written
            let all_entries = cursor
                .walk_dup(Some(block_number), None)
                .unwrap()
                .collect::<Result<Vec<_>, _>>()
                .unwrap();

            // Assert the full value of all_entries in a single assert_eq
            assert_eq!(
                all_entries,
                vec![
                    (
                        block_number,
                        TrieChangeSetsEntry {
                            nibbles: StoredNibblesSubKey(account_nibbles1),
                            node: Some(node1_old), // Value from overlay, not DB
                        }
                    ),
                    (
                        block_number,
                        TrieChangeSetsEntry {
                            nibbles: StoredNibblesSubKey(account_nibbles2),
                            node: None,
                        }
                    ),
                ]
            );
        }

        // Verify storage changesets were written correctly
        {
            let mut cursor =
                provider_rw.tx_ref().cursor_dup_read::<tables::StoragesTrieChangeSets>().unwrap();

            // Check normal storage trie changesets
            let key1 = BlockNumberHashedAddress((block_number, storage_address1));
            let entries1 =
                cursor.walk_dup(Some(key1), None).unwrap().collect::<Result<Vec<_>, _>>().unwrap();

            assert_eq!(
                entries1,
                vec![
                    (
                        key1,
                        TrieChangeSetsEntry {
                            nibbles: StoredNibblesSubKey(storage_nibbles1),
                            node: Some(storage_node1_old), // Old value from overlay
                        }
                    ),
                    (
                        key1,
                        TrieChangeSetsEntry {
                            nibbles: StoredNibblesSubKey(storage_nibbles2),
                            node: None, // New node, no previous value
                        }
                    ),
                ]
            );

            // Check wiped storage trie changesets
            let key2 = BlockNumberHashedAddress((block_number, storage_address2));
            let entries2 =
                cursor.walk_dup(Some(key2), None).unwrap().collect::<Result<Vec<_>, _>>().unwrap();

            assert_eq!(
                entries2,
                vec![
                    (
                        key2,
                        TrieChangeSetsEntry {
                            nibbles: StoredNibblesSubKey(storage_nibbles1),
                            node: Some(storage_node1), // Value from overlay
                        }
                    ),
                    (
                        key2,
                        TrieChangeSetsEntry {
                            nibbles: StoredNibblesSubKey(storage_nibbles2),
                            node: None, // Was not in overlay
                        }
                    ),
                    (
                        key2,
                        TrieChangeSetsEntry {
                            nibbles: StoredNibblesSubKey(storage_nibbles3),
                            node: Some(storage_node2), /* Existing node from overlay in wiped
                                                        * storage */
                        }
                    ),
                ]
            );
        }

        provider_rw.commit().unwrap();
    }

    #[test]
    fn test_clear_trie_changesets_from() {
        use alloy_primitives::hex_literal::hex;
        use reth_db_api::models::BlockNumberHashedAddress;
        use reth_trie::{BranchNodeCompact, StoredNibblesSubKey, TrieChangeSetsEntry};

        let factory = create_test_provider_factory();

        // Create some test data for different block numbers
        let block1 = 100u64;
        let block2 = 101u64;
        let block3 = 102u64;
        let block4 = 103u64;
        let block5 = 104u64;

        // Create test addresses for storage changesets
        let storage_address1 =
            B256::from(hex!("1111111111111111111111111111111111111111111111111111111111111111"));
        let storage_address2 =
            B256::from(hex!("2222222222222222222222222222222222222222222222222222222222222222"));

        // Create test nibbles
        let nibbles1 = StoredNibblesSubKey(Nibbles::from_nibbles([0x1, 0x2, 0x3]));
        let nibbles2 = StoredNibblesSubKey(Nibbles::from_nibbles([0x4, 0x5, 0x6]));
        let nibbles3 = StoredNibblesSubKey(Nibbles::from_nibbles([0x7, 0x8, 0x9]));

        // Create test nodes
        let node1 = BranchNodeCompact::new(
            0b1111_1111_1111_1111,
            0b1111_1111_1111_1111,
            0b0000_0000_0000_0001,
            vec![B256::from(hex!(
                "1234567890abcdef1234567890abcdef1234567890abcdef1234567890abcdef"
            ))],
            None,
        );
        let node2 = BranchNodeCompact::new(
            0b1111_1111_1111_1110,
            0b1111_1111_1111_1110,
            0b0000_0000_0000_0010,
            vec![B256::from(hex!(
                "abcdef1234567890abcdef1234567890abcdef1234567890abcdef1234567890"
            ))],
            Some(B256::from(hex!(
                "deadbeefdeadbeefdeadbeefdeadbeefdeadbeefdeadbeefdeadbeefdeadbeef"
            ))),
        );

        // Populate AccountsTrieChangeSets with data across multiple blocks
        {
            let provider_rw = factory.provider_rw().unwrap();
            let mut cursor =
                provider_rw.tx_ref().cursor_dup_write::<tables::AccountsTrieChangeSets>().unwrap();

            // Block 100: 2 entries (will be kept - before start block)
            cursor
                .upsert(
                    block1,
                    &TrieChangeSetsEntry { nibbles: nibbles1.clone(), node: Some(node1.clone()) },
                )
                .unwrap();
            cursor
                .upsert(block1, &TrieChangeSetsEntry { nibbles: nibbles2.clone(), node: None })
                .unwrap();

            // Block 101: 3 entries with duplicates (will be deleted - from this block onwards)
            cursor
                .upsert(
                    block2,
                    &TrieChangeSetsEntry { nibbles: nibbles1.clone(), node: Some(node2.clone()) },
                )
                .unwrap();
            cursor
                .upsert(
                    block2,
                    &TrieChangeSetsEntry { nibbles: nibbles1.clone(), node: Some(node1.clone()) },
                )
                .unwrap(); // duplicate key
            cursor
                .upsert(block2, &TrieChangeSetsEntry { nibbles: nibbles3.clone(), node: None })
                .unwrap();

            // Block 102: 2 entries (will be deleted - after start block)
            cursor
                .upsert(
                    block3,
                    &TrieChangeSetsEntry { nibbles: nibbles2.clone(), node: Some(node1.clone()) },
                )
                .unwrap();
            cursor
                .upsert(
                    block3,
                    &TrieChangeSetsEntry { nibbles: nibbles3.clone(), node: Some(node2.clone()) },
                )
                .unwrap();

            // Block 103: 1 entry (will be deleted - after start block)
            cursor
                .upsert(block4, &TrieChangeSetsEntry { nibbles: nibbles1.clone(), node: None })
                .unwrap();

            // Block 104: 2 entries (will be deleted - after start block)
            cursor
                .upsert(
                    block5,
                    &TrieChangeSetsEntry { nibbles: nibbles2.clone(), node: Some(node2.clone()) },
                )
                .unwrap();
            cursor
                .upsert(block5, &TrieChangeSetsEntry { nibbles: nibbles3.clone(), node: None })
                .unwrap();

            provider_rw.commit().unwrap();
        }

        // Populate StoragesTrieChangeSets with data across multiple blocks
        {
            let provider_rw = factory.provider_rw().unwrap();
            let mut cursor =
                provider_rw.tx_ref().cursor_dup_write::<tables::StoragesTrieChangeSets>().unwrap();

            // Block 100, address1: 2 entries (will be kept - before start block)
            let key1_block1 = BlockNumberHashedAddress((block1, storage_address1));
            cursor
                .upsert(
                    key1_block1,
                    &TrieChangeSetsEntry { nibbles: nibbles1.clone(), node: Some(node1.clone()) },
                )
                .unwrap();
            cursor
                .upsert(key1_block1, &TrieChangeSetsEntry { nibbles: nibbles2.clone(), node: None })
                .unwrap();

            // Block 101, address1: 3 entries with duplicates (will be deleted - from this block
            // onwards)
            let key1_block2 = BlockNumberHashedAddress((block2, storage_address1));
            cursor
                .upsert(
                    key1_block2,
                    &TrieChangeSetsEntry { nibbles: nibbles1.clone(), node: Some(node2.clone()) },
                )
                .unwrap();
            cursor
                .upsert(key1_block2, &TrieChangeSetsEntry { nibbles: nibbles1.clone(), node: None })
                .unwrap(); // duplicate key
            cursor
                .upsert(
                    key1_block2,
                    &TrieChangeSetsEntry { nibbles: nibbles2.clone(), node: Some(node1.clone()) },
                )
                .unwrap();

            // Block 102, address2: 2 entries (will be deleted - after start block)
            let key2_block3 = BlockNumberHashedAddress((block3, storage_address2));
            cursor
                .upsert(
                    key2_block3,
                    &TrieChangeSetsEntry { nibbles: nibbles2.clone(), node: Some(node2.clone()) },
                )
                .unwrap();
            cursor
                .upsert(key2_block3, &TrieChangeSetsEntry { nibbles: nibbles3.clone(), node: None })
                .unwrap();

            // Block 103, address1: 2 entries with duplicate (will be deleted - after start block)
            let key1_block4 = BlockNumberHashedAddress((block4, storage_address1));
            cursor
                .upsert(
                    key1_block4,
                    &TrieChangeSetsEntry { nibbles: nibbles3.clone(), node: Some(node1) },
                )
                .unwrap();
            cursor
                .upsert(
                    key1_block4,
                    &TrieChangeSetsEntry { nibbles: nibbles3, node: Some(node2.clone()) },
                )
                .unwrap(); // duplicate key

            // Block 104, address2: 2 entries (will be deleted - after start block)
            let key2_block5 = BlockNumberHashedAddress((block5, storage_address2));
            cursor
                .upsert(key2_block5, &TrieChangeSetsEntry { nibbles: nibbles1, node: None })
                .unwrap();
            cursor
                .upsert(key2_block5, &TrieChangeSetsEntry { nibbles: nibbles2, node: Some(node2) })
                .unwrap();

            provider_rw.commit().unwrap();
        }

        // Clear all changesets from block 101 onwards
        {
            let provider_rw = factory.provider_rw().unwrap();
            provider_rw.clear_trie_changesets_from(block2).unwrap();
            provider_rw.commit().unwrap();
        }

        // Verify AccountsTrieChangeSets after clearing
        {
            let provider = factory.provider().unwrap();
            let mut cursor =
                provider.tx_ref().cursor_dup_read::<tables::AccountsTrieChangeSets>().unwrap();

            // Block 100 should still exist (before range)
            let block1_entries = cursor
                .walk_dup(Some(block1), None)
                .unwrap()
                .collect::<Result<Vec<_>, _>>()
                .unwrap();
            assert_eq!(block1_entries.len(), 2, "Block 100 entries should be preserved");
            assert_eq!(block1_entries[0].0, block1);
            assert_eq!(block1_entries[1].0, block1);

            // Blocks 101-104 should be deleted
            let block2_entries = cursor
                .walk_dup(Some(block2), None)
                .unwrap()
                .collect::<Result<Vec<_>, _>>()
                .unwrap();
            assert!(block2_entries.is_empty(), "Block 101 entries should be deleted");

            let block3_entries = cursor
                .walk_dup(Some(block3), None)
                .unwrap()
                .collect::<Result<Vec<_>, _>>()
                .unwrap();
            assert!(block3_entries.is_empty(), "Block 102 entries should be deleted");

            let block4_entries = cursor
                .walk_dup(Some(block4), None)
                .unwrap()
                .collect::<Result<Vec<_>, _>>()
                .unwrap();
            assert!(block4_entries.is_empty(), "Block 103 entries should be deleted");

            // Block 104 should also be deleted
            let block5_entries = cursor
                .walk_dup(Some(block5), None)
                .unwrap()
                .collect::<Result<Vec<_>, _>>()
                .unwrap();
            assert!(block5_entries.is_empty(), "Block 104 entries should be deleted");
        }

        // Verify StoragesTrieChangeSets after clearing
        {
            let provider = factory.provider().unwrap();
            let mut cursor =
                provider.tx_ref().cursor_dup_read::<tables::StoragesTrieChangeSets>().unwrap();

            // Block 100 entries should still exist (before range)
            let key1_block1 = BlockNumberHashedAddress((block1, storage_address1));
            let block1_entries = cursor
                .walk_dup(Some(key1_block1), None)
                .unwrap()
                .collect::<Result<Vec<_>, _>>()
                .unwrap();
            assert_eq!(block1_entries.len(), 2, "Block 100 storage entries should be preserved");

            // Blocks 101-104 entries should be deleted
            let key1_block2 = BlockNumberHashedAddress((block2, storage_address1));
            let block2_entries = cursor
                .walk_dup(Some(key1_block2), None)
                .unwrap()
                .collect::<Result<Vec<_>, _>>()
                .unwrap();
            assert!(block2_entries.is_empty(), "Block 101 storage entries should be deleted");

            let key2_block3 = BlockNumberHashedAddress((block3, storage_address2));
            let block3_entries = cursor
                .walk_dup(Some(key2_block3), None)
                .unwrap()
                .collect::<Result<Vec<_>, _>>()
                .unwrap();
            assert!(block3_entries.is_empty(), "Block 102 storage entries should be deleted");

            let key1_block4 = BlockNumberHashedAddress((block4, storage_address1));
            let block4_entries = cursor
                .walk_dup(Some(key1_block4), None)
                .unwrap()
                .collect::<Result<Vec<_>, _>>()
                .unwrap();
            assert!(block4_entries.is_empty(), "Block 103 storage entries should be deleted");

            // Block 104 entries should also be deleted
            let key2_block5 = BlockNumberHashedAddress((block5, storage_address2));
            let block5_entries = cursor
                .walk_dup(Some(key2_block5), None)
                .unwrap()
                .collect::<Result<Vec<_>, _>>()
                .unwrap();
            assert!(block5_entries.is_empty(), "Block 104 storage entries should be deleted");
        }
    }

    #[test]
    fn test_write_trie_updates_sorted() {
        use reth_trie::{
            updates::{StorageTrieUpdatesSorted, TrieUpdatesSorted},
            BranchNodeCompact, StorageTrieEntry,
        };

        let factory = create_test_provider_factory();
        let provider_rw = factory.provider_rw().unwrap();

        // Pre-populate account trie with data that will be deleted
        {
            let tx = provider_rw.tx_ref();
            let mut cursor = tx.cursor_write::<tables::AccountsTrie>().unwrap();

            // Add account node that will be deleted
            let to_delete = StoredNibbles(Nibbles::from_nibbles([0x3, 0x4]));
            cursor
                .upsert(
                    to_delete,
                    &BranchNodeCompact::new(
                        0b1010_1010_1010_1010, // state_mask
                        0b0000_0000_0000_0000, // tree_mask
                        0b0000_0000_0000_0000, // hash_mask
                        vec![],
                        None,
                    ),
                )
                .unwrap();

            // Add account node that will be updated
            let to_update = StoredNibbles(Nibbles::from_nibbles([0x1, 0x2]));
            cursor
                .upsert(
                    to_update,
                    &BranchNodeCompact::new(
                        0b0101_0101_0101_0101, // old state_mask (will be updated)
                        0b0000_0000_0000_0000, // tree_mask
                        0b0000_0000_0000_0000, // hash_mask
                        vec![],
                        None,
                    ),
                )
                .unwrap();
        }

        // Pre-populate storage tries with data
        let storage_address1 = B256::from([1u8; 32]);
        let storage_address2 = B256::from([2u8; 32]);
        {
            let tx = provider_rw.tx_ref();
            let mut storage_cursor = tx.cursor_dup_write::<tables::StoragesTrie>().unwrap();

            // Add storage nodes for address1 (one will be deleted)
            storage_cursor
                .upsert(
                    storage_address1,
                    &StorageTrieEntry {
                        nibbles: StoredNibblesSubKey(Nibbles::from_nibbles([0x2, 0x0])),
                        node: BranchNodeCompact::new(
                            0b0011_0011_0011_0011, // will be deleted
                            0b0000_0000_0000_0000,
                            0b0000_0000_0000_0000,
                            vec![],
                            None,
                        ),
                    },
                )
                .unwrap();

            // Add storage nodes for address2 (will be wiped)
            storage_cursor
                .upsert(
                    storage_address2,
                    &StorageTrieEntry {
                        nibbles: StoredNibblesSubKey(Nibbles::from_nibbles([0xa, 0xb])),
                        node: BranchNodeCompact::new(
                            0b1100_1100_1100_1100, // will be wiped
                            0b0000_0000_0000_0000,
                            0b0000_0000_0000_0000,
                            vec![],
                            None,
                        ),
                    },
                )
                .unwrap();
            storage_cursor
                .upsert(
                    storage_address2,
                    &StorageTrieEntry {
                        nibbles: StoredNibblesSubKey(Nibbles::from_nibbles([0xc, 0xd])),
                        node: BranchNodeCompact::new(
                            0b0011_1100_0011_1100, // will be wiped
                            0b0000_0000_0000_0000,
                            0b0000_0000_0000_0000,
                            vec![],
                            None,
                        ),
                    },
                )
                .unwrap();
        }

        // Create sorted account trie updates
        let account_nodes = vec![
            (
                Nibbles::from_nibbles([0x1, 0x2]),
                Some(BranchNodeCompact::new(
                    0b1111_1111_1111_1111, // state_mask (updated)
                    0b0000_0000_0000_0000, // tree_mask
                    0b0000_0000_0000_0000, // hash_mask (no hashes)
                    vec![],
                    None,
                )),
            ),
            (Nibbles::from_nibbles([0x3, 0x4]), None), // Deletion
            (
                Nibbles::from_nibbles([0x5, 0x6]),
                Some(BranchNodeCompact::new(
                    0b1111_1111_1111_1111, // state_mask
                    0b0000_0000_0000_0000, // tree_mask
                    0b0000_0000_0000_0000, // hash_mask (no hashes)
                    vec![],
                    None,
                )),
            ),
        ];

        // Create sorted storage trie updates
        let storage_trie1 = StorageTrieUpdatesSorted {
            is_deleted: false,
            storage_nodes: vec![
                (
                    Nibbles::from_nibbles([0x1, 0x0]),
                    Some(BranchNodeCompact::new(
                        0b1111_0000_0000_0000, // state_mask
                        0b0000_0000_0000_0000, // tree_mask
                        0b0000_0000_0000_0000, // hash_mask (no hashes)
                        vec![],
                        None,
                    )),
                ),
                (Nibbles::from_nibbles([0x2, 0x0]), None), // Deletion of existing node
            ],
        };

        let storage_trie2 = StorageTrieUpdatesSorted {
            is_deleted: true, // Wipe all storage for this address
            storage_nodes: vec![],
        };

        let mut storage_tries = B256Map::default();
        storage_tries.insert(storage_address1, storage_trie1);
        storage_tries.insert(storage_address2, storage_trie2);

        let trie_updates = TrieUpdatesSorted::new(account_nodes, storage_tries);

        // Write the sorted trie updates
        let num_entries = provider_rw.write_trie_updates_sorted(&trie_updates).unwrap();

        // We should have 2 account insertions + 1 account deletion + 1 storage insertion + 1
        // storage deletion = 5
        assert_eq!(num_entries, 5);

        // Verify account trie updates were written correctly
        let tx = provider_rw.tx_ref();
        let mut cursor = tx.cursor_read::<tables::AccountsTrie>().unwrap();

        // Check first account node was updated
        let nibbles1 = StoredNibbles(Nibbles::from_nibbles([0x1, 0x2]));
        let entry1 = cursor.seek_exact(nibbles1).unwrap();
        assert!(entry1.is_some(), "Updated account node should exist");
        let expected_mask = reth_trie::TrieMask::new(0b1111_1111_1111_1111);
        assert_eq!(
            entry1.unwrap().1.state_mask,
            expected_mask,
            "Account node should have updated state_mask"
        );

        // Check deleted account node no longer exists
        let nibbles2 = StoredNibbles(Nibbles::from_nibbles([0x3, 0x4]));
        let entry2 = cursor.seek_exact(nibbles2).unwrap();
        assert!(entry2.is_none(), "Deleted account node should not exist");

        // Check new account node exists
        let nibbles3 = StoredNibbles(Nibbles::from_nibbles([0x5, 0x6]));
        let entry3 = cursor.seek_exact(nibbles3).unwrap();
        assert!(entry3.is_some(), "New account node should exist");

        // Verify storage trie updates were written correctly
        let mut storage_cursor = tx.cursor_dup_read::<tables::StoragesTrie>().unwrap();

        // Check storage for address1
        let storage_entries1: Vec<_> = storage_cursor
            .walk_dup(Some(storage_address1), None)
            .unwrap()
            .collect::<Result<Vec<_>, _>>()
            .unwrap();
        assert_eq!(
            storage_entries1.len(),
            1,
            "Storage address1 should have 1 entry after deletion"
        );
        assert_eq!(
            storage_entries1[0].1.nibbles.0,
            Nibbles::from_nibbles([0x1, 0x0]),
            "Remaining entry should be [0x1, 0x0]"
        );

        // Check storage for address2 was wiped
        let storage_entries2: Vec<_> = storage_cursor
            .walk_dup(Some(storage_address2), None)
            .unwrap()
            .collect::<Result<Vec<_>, _>>()
            .unwrap();
        assert_eq!(storage_entries2.len(), 0, "Storage address2 should be empty after wipe");

        provider_rw.commit().unwrap();
    }

    #[test]
    fn test_get_block_trie_updates() {
        use reth_db_api::models::BlockNumberHashedAddress;
        use reth_trie::{BranchNodeCompact, StorageTrieEntry};

        let factory = create_test_provider_factory();
        let provider_rw = factory.provider_rw().unwrap();

        let target_block = 2u64;
        let next_block = 3u64;

        // Create test nibbles and nodes for accounts
        let account_nibbles1 = Nibbles::from_nibbles([0x1, 0x2, 0x3, 0x4]);
        let account_nibbles2 = Nibbles::from_nibbles([0x5, 0x6, 0x7, 0x8]);
        let account_nibbles3 = Nibbles::from_nibbles([0x9, 0xa, 0xb, 0xc]);

        let node1 = BranchNodeCompact::new(
            0b1111_1111_0000_0000,
            0b0000_0000_0000_0000,
            0b0000_0000_0000_0000,
            vec![],
            None,
        );

        let node2 = BranchNodeCompact::new(
            0b0000_0000_1111_1111,
            0b0000_0000_0000_0000,
            0b0000_0000_0000_0000,
            vec![],
            None,
        );

        let node3 = BranchNodeCompact::new(
            0b1010_1010_1010_1010,
            0b0000_0000_0000_0000,
            0b0000_0000_0000_0000,
            vec![],
            None,
        );

        // Pre-populate AccountsTrie with nodes that will be the final state
        {
            let mut cursor = provider_rw.tx_ref().cursor_write::<tables::AccountsTrie>().unwrap();
            cursor.insert(StoredNibbles(account_nibbles1), &node1).unwrap();
            cursor.insert(StoredNibbles(account_nibbles2), &node2).unwrap();
            // account_nibbles3 will be deleted (not in final state)
        }

        // Insert trie changesets for target_block
        {
            let mut cursor =
                provider_rw.tx_ref().cursor_dup_write::<tables::AccountsTrieChangeSets>().unwrap();
            // nibbles1 was updated in target_block (old value stored)
            cursor
                .append_dup(
                    target_block,
                    TrieChangeSetsEntry {
                        nibbles: StoredNibblesSubKey(account_nibbles1),
                        node: Some(BranchNodeCompact::new(
                            0b1111_0000_0000_0000, // old value
                            0b0000_0000_0000_0000,
                            0b0000_0000_0000_0000,
                            vec![],
                            None,
                        )),
                    },
                )
                .unwrap();
            // nibbles2 was created in target_block (no old value)
            cursor
                .append_dup(
                    target_block,
                    TrieChangeSetsEntry {
                        nibbles: StoredNibblesSubKey(account_nibbles2),
                        node: None,
                    },
                )
                .unwrap();
        }

        // Insert trie changesets for next_block (to test overlay)
        {
            let mut cursor =
                provider_rw.tx_ref().cursor_dup_write::<tables::AccountsTrieChangeSets>().unwrap();
            // nibbles3 was deleted in next_block (old value stored)
            cursor
                .append_dup(
                    next_block,
                    TrieChangeSetsEntry {
                        nibbles: StoredNibblesSubKey(account_nibbles3),
                        node: Some(node3),
                    },
                )
                .unwrap();
        }

        // Storage trie updates
        let storage_address1 = B256::from([1u8; 32]);
        let storage_nibbles1 = Nibbles::from_nibbles([0xa, 0xb]);
        let storage_nibbles2 = Nibbles::from_nibbles([0xc, 0xd]);

        let storage_node1 = BranchNodeCompact::new(
            0b1111_1111_1111_0000,
            0b0000_0000_0000_0000,
            0b0000_0000_0000_0000,
            vec![],
            None,
        );

        let storage_node2 = BranchNodeCompact::new(
            0b0101_0101_0101_0101,
            0b0000_0000_0000_0000,
            0b0000_0000_0000_0000,
            vec![],
            None,
        );

        // Pre-populate StoragesTrie with final state
        {
            let mut cursor =
                provider_rw.tx_ref().cursor_dup_write::<tables::StoragesTrie>().unwrap();
            cursor
                .upsert(
                    storage_address1,
                    &StorageTrieEntry {
                        nibbles: StoredNibblesSubKey(storage_nibbles1),
                        node: storage_node1.clone(),
                    },
                )
                .unwrap();
            // storage_nibbles2 was deleted in next_block, so it's not in final state
        }

        // Insert storage trie changesets for target_block
        {
            let mut cursor =
                provider_rw.tx_ref().cursor_dup_write::<tables::StoragesTrieChangeSets>().unwrap();
            let key = BlockNumberHashedAddress((target_block, storage_address1));

            // storage_nibbles1 was updated
            cursor
                .append_dup(
                    key,
                    TrieChangeSetsEntry {
                        nibbles: StoredNibblesSubKey(storage_nibbles1),
                        node: Some(BranchNodeCompact::new(
                            0b0000_0000_1111_1111, // old value
                            0b0000_0000_0000_0000,
                            0b0000_0000_0000_0000,
                            vec![],
                            None,
                        )),
                    },
                )
                .unwrap();

            // storage_nibbles2 was created
            cursor
                .append_dup(
                    key,
                    TrieChangeSetsEntry {
                        nibbles: StoredNibblesSubKey(storage_nibbles2),
                        node: None,
                    },
                )
                .unwrap();
        }

        // Insert storage trie changesets for next_block (to test overlay)
        {
            let mut cursor =
                provider_rw.tx_ref().cursor_dup_write::<tables::StoragesTrieChangeSets>().unwrap();
            let key = BlockNumberHashedAddress((next_block, storage_address1));

            // storage_nibbles2 was deleted in next_block
            cursor
                .append_dup(
                    key,
                    TrieChangeSetsEntry {
                        nibbles: StoredNibblesSubKey(storage_nibbles2),
                        node: Some(BranchNodeCompact::new(
                            0b0101_0101_0101_0101, // value that was deleted
                            0b0000_0000_0000_0000,
                            0b0000_0000_0000_0000,
                            vec![],
                            None,
                        )),
                    },
                )
                .unwrap();
        }

        provider_rw.commit().unwrap();

        // Now test get_block_trie_updates
        let provider = factory.provider().unwrap();
        let result = provider.get_block_trie_updates(target_block).unwrap();

        // Verify account trie updates
        assert_eq!(result.account_nodes_ref().len(), 2, "Should have 2 account trie updates");

        // Check nibbles1 - should have the current value (node1)
        let nibbles1_update = result
            .account_nodes_ref()
            .iter()
            .find(|(n, _)| n == &account_nibbles1)
            .expect("Should find nibbles1");
        assert!(nibbles1_update.1.is_some(), "nibbles1 should have a value");
        assert_eq!(
            nibbles1_update.1.as_ref().unwrap().state_mask,
            node1.state_mask,
            "nibbles1 should have current value"
        );

        // Check nibbles2 - should have the current value (node2)
        let nibbles2_update = result
            .account_nodes_ref()
            .iter()
            .find(|(n, _)| n == &account_nibbles2)
            .expect("Should find nibbles2");
        assert!(nibbles2_update.1.is_some(), "nibbles2 should have a value");
        assert_eq!(
            nibbles2_update.1.as_ref().unwrap().state_mask,
            node2.state_mask,
            "nibbles2 should have current value"
        );

        // nibbles3 should NOT be in the result (it was changed in next_block, not target_block)
        assert!(
            !result.account_nodes_ref().iter().any(|(n, _)| n == &account_nibbles3),
            "nibbles3 should not be in target_block updates"
        );

        // Verify storage trie updates
        assert_eq!(result.storage_tries_ref().len(), 1, "Should have 1 storage trie");
        let storage_updates = result
            .storage_tries_ref()
            .get(&storage_address1)
            .expect("Should have storage updates for address1");

        assert_eq!(storage_updates.storage_nodes.len(), 2, "Should have 2 storage node updates");

        // Check storage_nibbles1 - should have current value
        let storage1_update = storage_updates
            .storage_nodes
            .iter()
            .find(|(n, _)| n == &storage_nibbles1)
            .expect("Should find storage_nibbles1");
        assert!(storage1_update.1.is_some(), "storage_nibbles1 should have a value");
        assert_eq!(
            storage1_update.1.as_ref().unwrap().state_mask,
            storage_node1.state_mask,
            "storage_nibbles1 should have current value"
        );

        // Check storage_nibbles2 - was created in target_block, will be deleted in next_block
        // So it should have a value (the value that will be deleted)
        let storage2_update = storage_updates
            .storage_nodes
            .iter()
            .find(|(n, _)| n == &storage_nibbles2)
            .expect("Should find storage_nibbles2");
        assert!(
            storage2_update.1.is_some(),
            "storage_nibbles2 should have a value (the node that will be deleted in next block)"
        );
        assert_eq!(
            storage2_update.1.as_ref().unwrap().state_mask,
            storage_node2.state_mask,
            "storage_nibbles2 should have the value that was created and will be deleted"
        );
    }
}<|MERGE_RESOLUTION|>--- conflicted
+++ resolved
@@ -1613,24 +1613,6 @@
             ));
         }
 
-<<<<<<< HEAD
-        let write_to_db = self.prune_modes.has_receipts_pruning() &&
-            !self.cached_storage_settings().receipts_in_static_files;
-
-        // Prepare receipts cursor if we are going to write receipts to the database
-        //
-        // We are writing to database if requested or if there's any kind of receipt pruning
-        // configured
-        let mut receipts_cursor = self.tx.cursor_write::<tables::Receipts<Self::Receipt>>()?;
-
-        // Prepare receipts static writer if we are going to write receipts to static files
-        //
-        // We are writing to static files if requested and if there's no receipt pruning configured
-        let mut receipts_static_writer = write_to_db
-            .not()
-            .then(|| self.static_file_provider.get_writer(first_block, StaticFileSegment::Receipts))
-            .transpose()?;
-=======
         // Write receipts to static files only if they're explicitly enabled or we don't have
         // receipts pruning
         let mut receipts_writer = if self.storage_settings.read().receipts_in_static_files ||
@@ -1642,7 +1624,6 @@
         } else {
             EitherWriter::Database(self.tx.cursor_write::<tables::Receipts<Self::Receipt>>()?)
         };
->>>>>>> b48c72fa
 
         // All receipts from the last 128 blocks are required for blockchain tree, even with
         // [`PruneSegment::ContractLogs`].
