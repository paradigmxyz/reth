use metrics::Histogram;
use reth_metrics::Metrics;
use std::time::{Duration, Instant};

#[derive(Debug)]
pub(crate) struct DurationsRecorder {
    start: Instant,
    current_metrics: DatabaseProviderMetrics,
    pub(crate) actions: Vec<(Action, Duration)>,
    latest: Option<Duration>,
}

impl Default for DurationsRecorder {
    fn default() -> Self {
        Self {
            start: Instant::now(),
            actions: Vec::new(),
            latest: None,
            current_metrics: DatabaseProviderMetrics::default(),
        }
    }
}

impl DurationsRecorder {
    /// Records the duration since last record, saves it for future logging and instantly reports as
    /// a metric with `action` label.
    pub(crate) fn record_relative(&mut self, action: Action) {
        let elapsed = self.start.elapsed();
        let duration = elapsed - self.latest.unwrap_or_default();

        self.actions.push((action, duration));
        self.current_metrics.record_duration(action, duration);
        self.latest = Some(elapsed);
    }
}

#[derive(Debug, Copy, Clone)]
pub(crate) enum Action {
    InsertBlock,
    InsertState,
    InsertHashes,
    InsertHistoryIndices,
    UpdatePipelineStages,
    InsertHeaderNumbers,
    InsertBlockBodyIndices,
    InsertTransactionBlocks,
    GetNextTxNum,
}

/// Database provider metrics
#[derive(Metrics)]
#[metrics(scope = "storage.providers.database")]
struct DatabaseProviderMetrics {
    /// Duration of insert block
    insert_block: Histogram,
    /// Duration of insert state
    insert_state: Histogram,
    /// Duration of insert hashes
    insert_hashes: Histogram,
    /// Duration of insert history indices
    insert_history_indices: Histogram,
    /// Duration of update pipeline stages
    update_pipeline_stages: Histogram,
    /// Duration of insert canonical headers
    /// Duration of insert header numbers
    insert_header_numbers: Histogram,
<<<<<<< HEAD
    /// Duration of insert header TD (deprecated after Paris/Merge)
    #[deprecated(note = "No longer used after Paris/Merge")]
    insert_header_td: Histogram,
=======
>>>>>>> e2104831
    /// Duration of insert block body indices
    insert_block_body_indices: Histogram,
    /// Duration of insert transaction blocks
    insert_tx_blocks: Histogram,
    /// Duration of get next tx num
    get_next_tx_num: Histogram,
}

impl DatabaseProviderMetrics {
    /// Records the duration for the given action.
    pub(crate) fn record_duration(&self, action: Action, duration: Duration) {
        match action {
            Action::InsertBlock => self.insert_block.record(duration),
            Action::InsertState => self.insert_state.record(duration),
            Action::InsertHashes => self.insert_hashes.record(duration),
            Action::InsertHistoryIndices => self.insert_history_indices.record(duration),
            Action::UpdatePipelineStages => self.update_pipeline_stages.record(duration),
            Action::InsertHeaderNumbers => self.insert_header_numbers.record(duration),
<<<<<<< HEAD
            #[expect(deprecated)]
            Action::InsertHeaderTerminalDifficulties => self.insert_header_td.record(duration),
=======
>>>>>>> e2104831
            Action::InsertBlockBodyIndices => self.insert_block_body_indices.record(duration),
            Action::InsertTransactionBlocks => self.insert_tx_blocks.record(duration),
            Action::GetNextTxNum => self.get_next_tx_num.record(duration),
        }
    }
}<|MERGE_RESOLUTION|>--- conflicted
+++ resolved
@@ -64,12 +64,6 @@
     /// Duration of insert canonical headers
     /// Duration of insert header numbers
     insert_header_numbers: Histogram,
-<<<<<<< HEAD
-    /// Duration of insert header TD (deprecated after Paris/Merge)
-    #[deprecated(note = "No longer used after Paris/Merge")]
-    insert_header_td: Histogram,
-=======
->>>>>>> e2104831
     /// Duration of insert block body indices
     insert_block_body_indices: Histogram,
     /// Duration of insert transaction blocks
@@ -88,11 +82,6 @@
             Action::InsertHistoryIndices => self.insert_history_indices.record(duration),
             Action::UpdatePipelineStages => self.update_pipeline_stages.record(duration),
             Action::InsertHeaderNumbers => self.insert_header_numbers.record(duration),
-<<<<<<< HEAD
-            #[expect(deprecated)]
-            Action::InsertHeaderTerminalDifficulties => self.insert_header_td.record(duration),
-=======
->>>>>>> e2104831
             Action::InsertBlockBodyIndices => self.insert_block_body_indices.record(duration),
             Action::InsertTransactionBlocks => self.insert_tx_blocks.record(duration),
             Action::GetNextTxNum => self.get_next_tx_num.record(duration),
