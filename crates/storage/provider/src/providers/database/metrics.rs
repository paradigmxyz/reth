--- conflicted
+++ resolved
@@ -68,39 +68,7 @@
     GetParentTD,
 }
 
-<<<<<<< HEAD
-impl Action {
-    fn as_str(&self) -> &'static str {
-        match self {
-            Self::InsertStorageHashing => "insert storage hashing",
-            Self::InsertAccountHashing => "insert account hashing",
-            Self::InsertMerkleTree => "insert merkle tree",
-            Self::InsertBlock => "insert block",
-            Self::InsertState => "insert state",
-            Self::InsertHashes => "insert hashes",
-            Self::InsertHistoryIndices => "insert history indices",
-            Self::UpdatePipelineStages => "update pipeline stages",
-            Self::InsertCanonicalHeaders => "insert canonical headers",
-            Self::InsertHeaders => "insert headers",
-            Self::InsertHeaderNumbers => "insert header numbers",
-            Self::InsertHeaderTerminalDifficulties => "insert header TD",
-            Self::InsertBlockOmmers => "insert block ommers",
-            Self::InsertTransactionSenders => "insert tx senders",
-            Self::InsertTransactions => "insert transactions",
-            Self::InsertTransactionHashNumbers => "insert transaction hash numbers",
-            Self::InsertBlockWithdrawals => "insert block withdrawals",
-            Self::InsertBlockRequests => "insert block withdrawals",
-            Self::InsertBlockBodyIndices => "insert block body indices",
-            Self::InsertTransactionBlocks => "insert transaction blocks",
-            Self::GetNextTxNum => "get next tx num",
-            Self::GetParentTD => "get parent TD",
-        }
-    }
-}
-
-=======
 /// Database provider metrics
->>>>>>> 105570de
 #[derive(Metrics)]
 #[metrics(scope = "storage.providers.database")]
 struct DatabaseProviderMetrics {
