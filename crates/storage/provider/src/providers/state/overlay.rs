--- conflicted
+++ resolved
@@ -4,12 +4,8 @@
 use reth_prune_types::PruneSegment;
 use reth_stages_types::StageId;
 use reth_storage_api::{
-<<<<<<< HEAD
-    DBProvider, DatabaseProviderFactory, DatabaseProviderROFactory, StageCheckpointReader,
-    TrieReader,
-=======
-    DBProvider, DatabaseProviderFactory, PruneCheckpointReader, StageCheckpointReader, TrieReader,
->>>>>>> cff0af4e
+    DBProvider, DatabaseProviderFactory, DatabaseProviderROFactory, PruneCheckpointReader,
+    StageCheckpointReader, TrieReader,
 };
 use reth_trie::{
     hashed_cursor::{HashedCursorFactory, HashedPostStateCursorFactory},
@@ -38,15 +34,7 @@
     hashed_state_overlay: Option<Arc<HashedPostStateSorted>>,
 }
 
-<<<<<<< HEAD
 impl<F> OverlayStateProviderFactory<F> {
-=======
-impl<F> OverlayStateProviderFactory<F>
-where
-    F: DatabaseProviderFactory,
-    F::Provider: Clone + TrieReader + StageCheckpointReader + PruneCheckpointReader,
-{
->>>>>>> cff0af4e
     /// Create a new overlay state provider factory
     pub const fn new(factory: F) -> Self {
         Self { factory, block_number: None, trie_overlay: None, hashed_state_overlay: None }
@@ -77,7 +65,7 @@
 impl<F> OverlayStateProviderFactory<F>
 where
     F: DatabaseProviderFactory,
-    F::Provider: TrieReader + StageCheckpointReader,
+    F::Provider: TrieReader + StageCheckpointReader + PruneCheckpointReader,
 {
     /// Validates that there are sufficient changesets to revert to the requested block number.
     ///
@@ -138,7 +126,7 @@
 impl<F> DatabaseProviderROFactory for OverlayStateProviderFactory<F>
 where
     F: DatabaseProviderFactory,
-    F::Provider: TrieReader + StageCheckpointReader,
+    F::Provider: TrieReader + StageCheckpointReader + PruneCheckpointReader,
 {
     type Provider = OverlayStateProvider<F::Provider>;
 
