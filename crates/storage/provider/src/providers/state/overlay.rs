--- conflicted
+++ resolved
@@ -4,12 +4,8 @@
 use reth_prune_types::PruneSegment;
 use reth_stages_types::StageId;
 use reth_storage_api::{
-<<<<<<< HEAD
     DBProvider, DatabaseProviderFactory, DatabaseProviderROFactory, PruneCheckpointReader,
     StageCheckpointReader, TrieReader,
-=======
-    DBProvider, DatabaseProviderFactory, PruneCheckpointReader, StageCheckpointReader, TrieReader,
->>>>>>> 106ffefc
 };
 use reth_trie::{
     hashed_cursor::{HashedCursorFactory, HashedPostStateCursorFactory},
@@ -21,11 +17,7 @@
     DatabaseHashedCursorFactory, DatabaseHashedPostState, DatabaseTrieCursorFactory,
 };
 use std::sync::Arc;
-<<<<<<< HEAD
-use tracing::trace;
-=======
 use tracing::debug;
->>>>>>> 106ffefc
 
 /// Factory for creating overlay state providers with optional reverts and overlays.
 ///
@@ -43,15 +35,7 @@
     hashed_state_overlay: Option<Arc<HashedPostStateSorted>>,
 }
 
-<<<<<<< HEAD
 impl<F> OverlayStateProviderFactory<F> {
-=======
-impl<F> OverlayStateProviderFactory<F>
-where
-    F: DatabaseProviderFactory,
-    F::Provider: Clone + TrieReader + StageCheckpointReader + PruneCheckpointReader,
-{
->>>>>>> 106ffefc
     /// Create a new overlay state provider factory
     pub const fn new(factory: F) -> Self {
         Self { factory, block_number: None, trie_overlay: None, hashed_state_overlay: None }
@@ -181,11 +165,7 @@
                 hashed_state_mut.extend_ref(hashed_state_overlay);
             }
 
-<<<<<<< HEAD
-            trace!(
-=======
             debug!(
->>>>>>> 106ffefc
                 target: "providers::state::overlay",
                 ?from_block,
                 num_trie_updates = ?trie_updates_mut.total_len(),
