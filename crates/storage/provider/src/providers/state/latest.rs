--- conflicted
+++ resolved
@@ -12,11 +12,7 @@
     updates::TrieUpdates,
     witness::TrieWitness,
     AccountProof, HashedPostState, HashedStorage, KeccakKeyHasher, MultiProof, MultiProofTargets,
-<<<<<<< HEAD
-    StateRoot, StorageMultiProof, TrieInput,
-=======
-    StateRoot, StorageMultiProof, StorageRoot, TrieInput, TrieInputSorted,
->>>>>>> 7e6a59b6
+    StateRoot, StorageMultiProof, TrieInput, TrieInputSorted,
 };
 use reth_trie_db::{
     storage_overlay_root, DatabaseProof, DatabaseStateRoot, DatabaseStorageProof,
