use crate::{
    providers::state::macros::delegate_provider_impls, AccountReader, BlockHashReader,
    ChangeSetReader, HashedPostStateProvider, ProviderError, StateProvider, StateRootProvider,
};
use alloy_eips::merge::EPOCH_SLOTS;
use alloy_primitives::{Address, BlockNumber, Bytes, StorageKey, StorageValue, B256};
use reth_db_api::{
    cursor::{DbCursorRO, DbDupCursorRO},
    models::{storage_sharded_key::StorageShardedKey, ShardedKey},
    table::Table,
    tables,
    transaction::DbTx,
    BlockNumberList,
};
use reth_primitives_traits::{Account, Bytecode};
use reth_storage_api::{
    BlockNumReader, BytecodeReader, DBProvider, StateProofProvider, StorageRootProvider,
};
use reth_storage_errors::provider::ProviderResult;
use reth_trie::{
    proof::{Proof, StorageProof},
    updates::TrieUpdates,
    witness::TrieWitness,
<<<<<<< HEAD
    AccountProof, HashedPostState, HashedStorage, KeccakKeyHasher, MultiProof, MultiProofTargets,
    StateRoot, StorageMultiProof, TrieInput,
=======
    AccountProof, HashedPostState, HashedPostStateSorted, HashedStorage, KeccakKeyHasher,
    MultiProof, MultiProofTargets, StateRoot, StorageMultiProof, StorageRoot, TrieInput,
    TrieInputSorted,
>>>>>>> 7e6a59b6
};
use reth_trie_db::{
    storage_overlay_root, DatabaseHashedPostState, DatabaseHashedStorage, DatabaseProof,
    DatabaseStateRoot, DatabaseStorageProof, DatabaseTrieWitness,
};

use std::fmt::Debug;

/// State provider for a given block number which takes a tx reference.
///
/// Historical state provider accesses the state at the start of the provided block number.
/// It means that all changes made in the provided block number are not included.
///
/// Historical state provider reads the following tables:
/// - [`tables::AccountsHistory`]
/// - [`tables::Bytecodes`]
/// - [`tables::StoragesHistory`]
/// - [`tables::AccountChangeSets`]
/// - [`tables::StorageChangeSets`]
#[derive(Debug)]
pub struct HistoricalStateProviderRef<'b, Provider> {
    /// Database provider
    provider: &'b Provider,
    /// Block number is main index for the history state of accounts and storages.
    block_number: BlockNumber,
    /// Lowest blocks at which different parts of the state are available.
    lowest_available_blocks: LowestAvailableBlocks,
}

#[derive(Debug, Eq, PartialEq)]
pub enum HistoryInfo {
    NotYetWritten,
    InChangeset(u64),
    InPlainState,
    MaybeInPlainState,
}

impl<'b, Provider: DBProvider + BlockNumReader> HistoricalStateProviderRef<'b, Provider> {
    /// Create new `StateProvider` for historical block number
    pub fn new(provider: &'b Provider, block_number: BlockNumber) -> Self {
        Self { provider, block_number, lowest_available_blocks: Default::default() }
    }

    /// Create new `StateProvider` for historical block number and lowest block numbers at which
    /// account & storage histories are available.
    pub const fn new_with_lowest_available_blocks(
        provider: &'b Provider,
        block_number: BlockNumber,
        lowest_available_blocks: LowestAvailableBlocks,
    ) -> Self {
        Self { provider, block_number, lowest_available_blocks }
    }

    /// Lookup an account in the `AccountsHistory` table
    pub fn account_history_lookup(&self, address: Address) -> ProviderResult<HistoryInfo> {
        if !self.lowest_available_blocks.is_account_history_available(self.block_number) {
            return Err(ProviderError::StateAtBlockPruned(self.block_number))
        }

        // history key to search IntegerList of block number changesets.
        let history_key = ShardedKey::new(address, self.block_number);
        self.history_info::<tables::AccountsHistory, _>(
            history_key,
            |key| key.key == address,
            self.lowest_available_blocks.account_history_block_number,
        )
    }

    /// Lookup a storage key in the `StoragesHistory` table
    pub fn storage_history_lookup(
        &self,
        address: Address,
        storage_key: StorageKey,
    ) -> ProviderResult<HistoryInfo> {
        if !self.lowest_available_blocks.is_storage_history_available(self.block_number) {
            return Err(ProviderError::StateAtBlockPruned(self.block_number))
        }

        // history key to search IntegerList of block number changesets.
        let history_key = StorageShardedKey::new(address, storage_key, self.block_number);
        self.history_info::<tables::StoragesHistory, _>(
            history_key,
            |key| key.address == address && key.sharded_key.key == storage_key,
            self.lowest_available_blocks.storage_history_block_number,
        )
    }

    /// Checks and returns `true` if distance to historical block exceeds the provided limit.
    fn check_distance_against_limit(&self, limit: u64) -> ProviderResult<bool> {
        let tip = self.provider.last_block_number()?;

        Ok(tip.saturating_sub(self.block_number) > limit)
    }

    /// Retrieve revert hashed state for this history provider.
    fn revert_state(&self) -> ProviderResult<HashedPostStateSorted> {
        if !self.lowest_available_blocks.is_account_history_available(self.block_number) ||
            !self.lowest_available_blocks.is_storage_history_available(self.block_number)
        {
            return Err(ProviderError::StateAtBlockPruned(self.block_number))
        }

        if self.check_distance_against_limit(EPOCH_SLOTS)? {
            tracing::warn!(
                target: "provider::historical_sp",
                target = self.block_number,
                "Attempt to calculate state root for an old block might result in OOM"
            );
        }

        HashedPostStateSorted::from_reverts::<KeccakKeyHasher>(self.tx(), self.block_number..)
            .map_err(ProviderError::from)
    }

    /// Retrieve revert hashed storage for this history provider and target address.
    fn revert_storage(&self, address: Address) -> ProviderResult<HashedStorage> {
        if !self.lowest_available_blocks.is_storage_history_available(self.block_number) {
            return Err(ProviderError::StateAtBlockPruned(self.block_number))
        }

        if self.check_distance_against_limit(EPOCH_SLOTS * 10)? {
            tracing::warn!(
                target: "provider::historical_sp",
                target = self.block_number,
                "Attempt to calculate storage root for an old block might result in OOM"
            );
        }

        Ok(HashedStorage::from_reverts(self.tx(), address, self.block_number)?)
    }

    fn history_info<T, K>(
        &self,
        key: K,
        key_filter: impl Fn(&K) -> bool,
        lowest_available_block_number: Option<BlockNumber>,
    ) -> ProviderResult<HistoryInfo>
    where
        T: Table<Key = K, Value = BlockNumberList>,
    {
        let mut cursor = self.tx().cursor_read::<T>()?;

        // Lookup the history chunk in the history index. If they key does not appear in the
        // index, the first chunk for the next key will be returned so we filter out chunks that
        // have a different key.
        if let Some(chunk) = cursor.seek(key)?.filter(|(key, _)| key_filter(key)).map(|x| x.1 .0) {
            // Get the rank of the first entry before or equal to our block.
            let mut rank = chunk.rank(self.block_number);

            // Adjust the rank, so that we have the rank of the first entry strictly before our
            // block (not equal to it).
            if rank.checked_sub(1).and_then(|rank| chunk.select(rank)) == Some(self.block_number) {
                rank -= 1
            };

            let block_number = chunk.select(rank);

            // If our block is before the first entry in the index chunk and this first entry
            // doesn't equal to our block, it might be before the first write ever. To check, we
            // look at the previous entry and check if the key is the same.
            // This check is worth it, the `cursor.prev()` check is rarely triggered (the if will
            // short-circuit) and when it passes we save a full seek into the changeset/plain state
            // table.
            if rank == 0 &&
                block_number != Some(self.block_number) &&
                !cursor.prev()?.is_some_and(|(key, _)| key_filter(&key))
            {
                if let (Some(_), Some(block_number)) = (lowest_available_block_number, block_number)
                {
                    // The key may have been written, but due to pruning we may not have changesets
                    // and history, so we need to make a changeset lookup.
                    Ok(HistoryInfo::InChangeset(block_number))
                } else {
                    // The key is written to, but only after our block.
                    Ok(HistoryInfo::NotYetWritten)
                }
            } else if let Some(block_number) = block_number {
                // The chunk contains an entry for a write after our block, return it.
                Ok(HistoryInfo::InChangeset(block_number))
            } else {
                // The chunk does not contain an entry for a write after our block. This can only
                // happen if this is the last chunk and so we need to look in the plain state.
                Ok(HistoryInfo::InPlainState)
            }
        } else if lowest_available_block_number.is_some() {
            // The key may have been written, but due to pruning we may not have changesets and
            // history, so we need to make a plain state lookup.
            Ok(HistoryInfo::MaybeInPlainState)
        } else {
            // The key has not been written to at all.
            Ok(HistoryInfo::NotYetWritten)
        }
    }

    /// Set the lowest block number at which the account history is available.
    pub const fn with_lowest_available_account_history_block_number(
        mut self,
        block_number: BlockNumber,
    ) -> Self {
        self.lowest_available_blocks.account_history_block_number = Some(block_number);
        self
    }

    /// Set the lowest block number at which the storage history is available.
    pub const fn with_lowest_available_storage_history_block_number(
        mut self,
        block_number: BlockNumber,
    ) -> Self {
        self.lowest_available_blocks.storage_history_block_number = Some(block_number);
        self
    }
}

impl<Provider: DBProvider + BlockNumReader> HistoricalStateProviderRef<'_, Provider> {
    fn tx(&self) -> &Provider::Tx {
        self.provider.tx_ref()
    }
}

impl<Provider: DBProvider + BlockNumReader + ChangeSetReader> AccountReader
    for HistoricalStateProviderRef<'_, Provider>
{
    /// Get basic account information.
    fn basic_account(&self, address: &Address) -> ProviderResult<Option<Account>> {
        match self.account_history_lookup(*address)? {
            HistoryInfo::NotYetWritten => Ok(None),
            HistoryInfo::InChangeset(changeset_block_number) => {
                // Use ChangeSetReader trait method to get the account from changesets
                self.provider
                    .get_account_before_block(changeset_block_number, *address)?
                    .ok_or(ProviderError::AccountChangesetNotFound {
                        block_number: changeset_block_number,
                        address: *address,
                    })
                    .map(|account_before| account_before.info)
            }
            HistoryInfo::InPlainState | HistoryInfo::MaybeInPlainState => {
                Ok(self.tx().get_by_encoded_key::<tables::PlainAccountState>(address)?)
            }
        }
    }
}

impl<Provider: DBProvider + BlockNumReader + BlockHashReader> BlockHashReader
    for HistoricalStateProviderRef<'_, Provider>
{
    /// Get block hash by number.
    fn block_hash(&self, number: u64) -> ProviderResult<Option<B256>> {
        self.provider.block_hash(number)
    }

    fn canonical_hashes_range(
        &self,
        start: BlockNumber,
        end: BlockNumber,
    ) -> ProviderResult<Vec<B256>> {
        self.provider.canonical_hashes_range(start, end)
    }
}

impl<Provider: DBProvider + BlockNumReader> StateRootProvider
    for HistoricalStateProviderRef<'_, Provider>
{
    fn state_root(&self, hashed_state: HashedPostState) -> ProviderResult<B256> {
        let mut revert_state = self.revert_state()?;
        let hashed_state_sorted = hashed_state.into_sorted();
        revert_state.extend_ref(&hashed_state_sorted);
        StateRoot::overlay_root(self.tx(), &revert_state)
            .map_err(|err| ProviderError::Database(err.into()))
    }

    fn state_root_from_nodes(&self, mut input: TrieInput) -> ProviderResult<B256> {
        input.prepend(self.revert_state()?.into());
        StateRoot::overlay_root_from_nodes(self.tx(), TrieInputSorted::from_unsorted(input))
            .map_err(|err| ProviderError::Database(err.into()))
    }

    fn state_root_with_updates(
        &self,
        hashed_state: HashedPostState,
    ) -> ProviderResult<(B256, TrieUpdates)> {
        let mut revert_state = self.revert_state()?;
        let hashed_state_sorted = hashed_state.into_sorted();
        revert_state.extend_ref(&hashed_state_sorted);
        StateRoot::overlay_root_with_updates(self.tx(), &revert_state)
            .map_err(|err| ProviderError::Database(err.into()))
    }

    fn state_root_from_nodes_with_updates(
        &self,
        mut input: TrieInput,
    ) -> ProviderResult<(B256, TrieUpdates)> {
        input.prepend(self.revert_state()?.into());
        StateRoot::overlay_root_from_nodes_with_updates(
            self.tx(),
            TrieInputSorted::from_unsorted(input),
        )
        .map_err(|err| ProviderError::Database(err.into()))
    }
}

impl<Provider: DBProvider + BlockNumReader> StorageRootProvider
    for HistoricalStateProviderRef<'_, Provider>
{
    fn storage_root(
        &self,
        address: Address,
        hashed_storage: HashedStorage,
    ) -> ProviderResult<B256> {
        let mut revert_storage = self.revert_storage(address)?;
        revert_storage.extend(&hashed_storage);
        storage_overlay_root(self.tx(), address, revert_storage)
            .map_err(|err| ProviderError::Database(err.into()))
    }

    fn storage_proof(
        &self,
        address: Address,
        slot: B256,
        hashed_storage: HashedStorage,
    ) -> ProviderResult<reth_trie::StorageProof> {
        let mut revert_storage = self.revert_storage(address)?;
        revert_storage.extend(&hashed_storage);
        StorageProof::overlay_storage_proof(self.tx(), address, slot, revert_storage)
            .map_err(ProviderError::from)
    }

    fn storage_multiproof(
        &self,
        address: Address,
        slots: &[B256],
        hashed_storage: HashedStorage,
    ) -> ProviderResult<StorageMultiProof> {
        let mut revert_storage = self.revert_storage(address)?;
        revert_storage.extend(&hashed_storage);
        StorageProof::overlay_storage_multiproof(self.tx(), address, slots, revert_storage)
            .map_err(ProviderError::from)
    }
}

impl<Provider: DBProvider + BlockNumReader> StateProofProvider
    for HistoricalStateProviderRef<'_, Provider>
{
    /// Get account and storage proofs.
    fn proof(
        &self,
        mut input: TrieInput,
        address: Address,
        slots: &[B256],
    ) -> ProviderResult<AccountProof> {
        input.prepend(self.revert_state()?.into());
        let proof = <Proof<_, _> as DatabaseProof>::from_tx(self.tx());
        proof.overlay_account_proof(input, address, slots).map_err(ProviderError::from)
    }

    fn multiproof(
        &self,
        mut input: TrieInput,
        targets: MultiProofTargets,
    ) -> ProviderResult<MultiProof> {
        input.prepend(self.revert_state()?.into());
        let proof = <Proof<_, _> as DatabaseProof>::from_tx(self.tx());
        proof.overlay_multiproof(input, targets).map_err(ProviderError::from)
    }

    fn witness(&self, mut input: TrieInput, target: HashedPostState) -> ProviderResult<Vec<Bytes>> {
        input.prepend(self.revert_state()?.into());
        TrieWitness::overlay_witness(self.tx(), input, target)
            .map_err(ProviderError::from)
            .map(|hm| hm.into_values().collect())
    }
}

impl<Provider: Sync> HashedPostStateProvider for HistoricalStateProviderRef<'_, Provider> {
    fn hashed_post_state(&self, bundle_state: &revm_database::BundleState) -> HashedPostState {
        HashedPostState::from_bundle_state::<KeccakKeyHasher>(bundle_state.state())
    }
}

impl<Provider: DBProvider + BlockNumReader + BlockHashReader + ChangeSetReader> StateProvider
    for HistoricalStateProviderRef<'_, Provider>
{
    /// Get storage.
    fn storage(
        &self,
        address: Address,
        storage_key: StorageKey,
    ) -> ProviderResult<Option<StorageValue>> {
        match self.storage_history_lookup(address, storage_key)? {
            HistoryInfo::NotYetWritten => Ok(None),
            HistoryInfo::InChangeset(changeset_block_number) => Ok(Some(
                self.tx()
                    .cursor_dup_read::<tables::StorageChangeSets>()?
                    .seek_by_key_subkey((changeset_block_number, address).into(), storage_key)?
                    .filter(|entry| entry.key == storage_key)
                    .ok_or_else(|| ProviderError::StorageChangesetNotFound {
                        block_number: changeset_block_number,
                        address,
                        storage_key: Box::new(storage_key),
                    })?
                    .value,
            )),
            HistoryInfo::InPlainState | HistoryInfo::MaybeInPlainState => Ok(self
                .tx()
                .cursor_dup_read::<tables::PlainStorageState>()?
                .seek_by_key_subkey(address, storage_key)?
                .filter(|entry| entry.key == storage_key)
                .map(|entry| entry.value)
                .or(Some(StorageValue::ZERO))),
        }
    }
}

impl<Provider: DBProvider + BlockNumReader> BytecodeReader
    for HistoricalStateProviderRef<'_, Provider>
{
    /// Get account code by its hash
    fn bytecode_by_hash(&self, code_hash: &B256) -> ProviderResult<Option<Bytecode>> {
        self.tx().get_by_encoded_key::<tables::Bytecodes>(code_hash).map_err(Into::into)
    }
}

/// State provider for a given block number.
/// For more detailed description, see [`HistoricalStateProviderRef`].
#[derive(Debug)]
pub struct HistoricalStateProvider<Provider> {
    /// Database provider.
    provider: Provider,
    /// State at the block number is the main indexer of the state.
    block_number: BlockNumber,
    /// Lowest blocks at which different parts of the state are available.
    lowest_available_blocks: LowestAvailableBlocks,
}

impl<Provider: DBProvider + BlockNumReader> HistoricalStateProvider<Provider> {
    /// Create new `StateProvider` for historical block number
    pub fn new(provider: Provider, block_number: BlockNumber) -> Self {
        Self { provider, block_number, lowest_available_blocks: Default::default() }
    }

    /// Set the lowest block number at which the account history is available.
    pub const fn with_lowest_available_account_history_block_number(
        mut self,
        block_number: BlockNumber,
    ) -> Self {
        self.lowest_available_blocks.account_history_block_number = Some(block_number);
        self
    }

    /// Set the lowest block number at which the storage history is available.
    pub const fn with_lowest_available_storage_history_block_number(
        mut self,
        block_number: BlockNumber,
    ) -> Self {
        self.lowest_available_blocks.storage_history_block_number = Some(block_number);
        self
    }

    /// Returns a new provider that takes the `TX` as reference
    #[inline(always)]
    const fn as_ref(&self) -> HistoricalStateProviderRef<'_, Provider> {
        HistoricalStateProviderRef::new_with_lowest_available_blocks(
            &self.provider,
            self.block_number,
            self.lowest_available_blocks,
        )
    }
}

// Delegates all provider impls to [HistoricalStateProviderRef]
delegate_provider_impls!(HistoricalStateProvider<Provider> where [Provider: DBProvider + BlockNumReader + BlockHashReader + ChangeSetReader]);

/// Lowest blocks at which different parts of the state are available.
/// They may be [Some] if pruning is enabled.
#[derive(Clone, Copy, Debug, Default)]
pub struct LowestAvailableBlocks {
    /// Lowest block number at which the account history is available. It may not be available if
    /// [`reth_prune_types::PruneSegment::AccountHistory`] was pruned.
    /// [`Option::None`] means all history is available.
    pub account_history_block_number: Option<BlockNumber>,
    /// Lowest block number at which the storage history is available. It may not be available if
    /// [`reth_prune_types::PruneSegment::StorageHistory`] was pruned.
    /// [`Option::None`] means all history is available.
    pub storage_history_block_number: Option<BlockNumber>,
}

impl LowestAvailableBlocks {
    /// Check if account history is available at the provided block number, i.e. lowest available
    /// block number for account history is less than or equal to the provided block number.
    pub fn is_account_history_available(&self, at: BlockNumber) -> bool {
        self.account_history_block_number.map(|block_number| block_number <= at).unwrap_or(true)
    }

    /// Check if storage history is available at the provided block number, i.e. lowest available
    /// block number for storage history is less than or equal to the provided block number.
    pub fn is_storage_history_available(&self, at: BlockNumber) -> bool {
        self.storage_history_block_number.map(|block_number| block_number <= at).unwrap_or(true)
    }
}

#[cfg(test)]
mod tests {
    use crate::{
        providers::state::historical::{HistoryInfo, LowestAvailableBlocks},
        test_utils::create_test_provider_factory,
        AccountReader, HistoricalStateProvider, HistoricalStateProviderRef, StateProvider,
    };
    use alloy_primitives::{address, b256, Address, B256, U256};
    use reth_db_api::{
        models::{storage_sharded_key::StorageShardedKey, AccountBeforeTx, ShardedKey},
        tables,
        transaction::{DbTx, DbTxMut},
        BlockNumberList,
    };
    use reth_primitives_traits::{Account, StorageEntry};
    use reth_storage_api::{
        BlockHashReader, BlockNumReader, ChangeSetReader, DBProvider, DatabaseProviderFactory,
    };
    use reth_storage_errors::provider::ProviderError;

    const ADDRESS: Address = address!("0x0000000000000000000000000000000000000001");
    const HIGHER_ADDRESS: Address = address!("0x0000000000000000000000000000000000000005");
    const STORAGE: B256 =
        b256!("0x0000000000000000000000000000000000000000000000000000000000000001");

    const fn assert_state_provider<T: StateProvider>() {}
    #[expect(dead_code)]
    const fn assert_historical_state_provider<
        T: DBProvider + BlockNumReader + BlockHashReader + ChangeSetReader,
    >() {
        assert_state_provider::<HistoricalStateProvider<T>>();
    }

    #[test]
    fn history_provider_get_account() {
        let factory = create_test_provider_factory();
        let tx = factory.provider_rw().unwrap().into_tx();

        tx.put::<tables::AccountsHistory>(
            ShardedKey { key: ADDRESS, highest_block_number: 7 },
            BlockNumberList::new([1, 3, 7]).unwrap(),
        )
        .unwrap();
        tx.put::<tables::AccountsHistory>(
            ShardedKey { key: ADDRESS, highest_block_number: u64::MAX },
            BlockNumberList::new([10, 15]).unwrap(),
        )
        .unwrap();
        tx.put::<tables::AccountsHistory>(
            ShardedKey { key: HIGHER_ADDRESS, highest_block_number: u64::MAX },
            BlockNumberList::new([4]).unwrap(),
        )
        .unwrap();

        let acc_plain = Account { nonce: 100, balance: U256::ZERO, bytecode_hash: None };
        let acc_at15 = Account { nonce: 15, balance: U256::ZERO, bytecode_hash: None };
        let acc_at10 = Account { nonce: 10, balance: U256::ZERO, bytecode_hash: None };
        let acc_at7 = Account { nonce: 7, balance: U256::ZERO, bytecode_hash: None };
        let acc_at3 = Account { nonce: 3, balance: U256::ZERO, bytecode_hash: None };

        let higher_acc_plain = Account { nonce: 4, balance: U256::ZERO, bytecode_hash: None };

        // setup
        tx.put::<tables::AccountChangeSets>(1, AccountBeforeTx { address: ADDRESS, info: None })
            .unwrap();
        tx.put::<tables::AccountChangeSets>(
            3,
            AccountBeforeTx { address: ADDRESS, info: Some(acc_at3) },
        )
        .unwrap();
        tx.put::<tables::AccountChangeSets>(
            4,
            AccountBeforeTx { address: HIGHER_ADDRESS, info: None },
        )
        .unwrap();
        tx.put::<tables::AccountChangeSets>(
            7,
            AccountBeforeTx { address: ADDRESS, info: Some(acc_at7) },
        )
        .unwrap();
        tx.put::<tables::AccountChangeSets>(
            10,
            AccountBeforeTx { address: ADDRESS, info: Some(acc_at10) },
        )
        .unwrap();
        tx.put::<tables::AccountChangeSets>(
            15,
            AccountBeforeTx { address: ADDRESS, info: Some(acc_at15) },
        )
        .unwrap();

        // setup plain state
        tx.put::<tables::PlainAccountState>(ADDRESS, acc_plain).unwrap();
        tx.put::<tables::PlainAccountState>(HIGHER_ADDRESS, higher_acc_plain).unwrap();
        tx.commit().unwrap();

        let db = factory.provider().unwrap();

        // run
        assert!(matches!(
            HistoricalStateProviderRef::new(&db, 1).basic_account(&ADDRESS),
            Ok(None)
        ));
        assert!(matches!(
            HistoricalStateProviderRef::new(&db, 2).basic_account(&ADDRESS),
            Ok(Some(acc)) if acc == acc_at3
        ));
        assert!(matches!(
            HistoricalStateProviderRef::new(&db, 3).basic_account(&ADDRESS),
            Ok(Some(acc)) if acc == acc_at3
        ));
        assert!(matches!(
            HistoricalStateProviderRef::new(&db, 4).basic_account(&ADDRESS),
            Ok(Some(acc)) if acc == acc_at7
        ));
        assert!(matches!(
            HistoricalStateProviderRef::new(&db, 7).basic_account(&ADDRESS),
            Ok(Some(acc)) if acc == acc_at7
        ));
        assert!(matches!(
            HistoricalStateProviderRef::new(&db, 9).basic_account(&ADDRESS),
            Ok(Some(acc)) if acc == acc_at10
        ));
        assert!(matches!(
            HistoricalStateProviderRef::new(&db, 10).basic_account(&ADDRESS),
            Ok(Some(acc)) if acc == acc_at10
        ));
        assert!(matches!(
            HistoricalStateProviderRef::new(&db, 11).basic_account(&ADDRESS),
            Ok(Some(acc)) if acc == acc_at15
        ));
        assert!(matches!(
            HistoricalStateProviderRef::new(&db, 16).basic_account(&ADDRESS),
            Ok(Some(acc)) if acc == acc_plain
        ));

        assert!(matches!(
            HistoricalStateProviderRef::new(&db, 1).basic_account(&HIGHER_ADDRESS),
            Ok(None)
        ));
        assert!(matches!(
            HistoricalStateProviderRef::new(&db, 1000).basic_account(&HIGHER_ADDRESS),
            Ok(Some(acc)) if acc == higher_acc_plain
        ));
    }

    #[test]
    fn history_provider_get_storage() {
        let factory = create_test_provider_factory();
        let tx = factory.provider_rw().unwrap().into_tx();

        tx.put::<tables::StoragesHistory>(
            StorageShardedKey {
                address: ADDRESS,
                sharded_key: ShardedKey { key: STORAGE, highest_block_number: 7 },
            },
            BlockNumberList::new([3, 7]).unwrap(),
        )
        .unwrap();
        tx.put::<tables::StoragesHistory>(
            StorageShardedKey {
                address: ADDRESS,
                sharded_key: ShardedKey { key: STORAGE, highest_block_number: u64::MAX },
            },
            BlockNumberList::new([10, 15]).unwrap(),
        )
        .unwrap();
        tx.put::<tables::StoragesHistory>(
            StorageShardedKey {
                address: HIGHER_ADDRESS,
                sharded_key: ShardedKey { key: STORAGE, highest_block_number: u64::MAX },
            },
            BlockNumberList::new([4]).unwrap(),
        )
        .unwrap();

        let higher_entry_plain = StorageEntry { key: STORAGE, value: U256::from(1000) };
        let higher_entry_at4 = StorageEntry { key: STORAGE, value: U256::from(0) };
        let entry_plain = StorageEntry { key: STORAGE, value: U256::from(100) };
        let entry_at15 = StorageEntry { key: STORAGE, value: U256::from(15) };
        let entry_at10 = StorageEntry { key: STORAGE, value: U256::from(10) };
        let entry_at7 = StorageEntry { key: STORAGE, value: U256::from(7) };
        let entry_at3 = StorageEntry { key: STORAGE, value: U256::from(0) };

        // setup
        tx.put::<tables::StorageChangeSets>((3, ADDRESS).into(), entry_at3).unwrap();
        tx.put::<tables::StorageChangeSets>((4, HIGHER_ADDRESS).into(), higher_entry_at4).unwrap();
        tx.put::<tables::StorageChangeSets>((7, ADDRESS).into(), entry_at7).unwrap();
        tx.put::<tables::StorageChangeSets>((10, ADDRESS).into(), entry_at10).unwrap();
        tx.put::<tables::StorageChangeSets>((15, ADDRESS).into(), entry_at15).unwrap();

        // setup plain state
        tx.put::<tables::PlainStorageState>(ADDRESS, entry_plain).unwrap();
        tx.put::<tables::PlainStorageState>(HIGHER_ADDRESS, higher_entry_plain).unwrap();
        tx.commit().unwrap();

        let db = factory.provider().unwrap();

        // run
        assert!(matches!(
            HistoricalStateProviderRef::new(&db, 0).storage(ADDRESS, STORAGE),
            Ok(None)
        ));
        assert!(matches!(
            HistoricalStateProviderRef::new(&db, 3).storage(ADDRESS, STORAGE),
            Ok(Some(U256::ZERO))
        ));
        assert!(matches!(
            HistoricalStateProviderRef::new(&db, 4).storage(ADDRESS, STORAGE),
            Ok(Some(expected_value)) if expected_value == entry_at7.value
        ));
        assert!(matches!(
            HistoricalStateProviderRef::new(&db, 7).storage(ADDRESS, STORAGE),
            Ok(Some(expected_value)) if expected_value == entry_at7.value
        ));
        assert!(matches!(
            HistoricalStateProviderRef::new(&db, 9).storage(ADDRESS, STORAGE),
            Ok(Some(expected_value)) if expected_value == entry_at10.value
        ));
        assert!(matches!(
            HistoricalStateProviderRef::new(&db, 10).storage(ADDRESS, STORAGE),
            Ok(Some(expected_value)) if expected_value == entry_at10.value
        ));
        assert!(matches!(
            HistoricalStateProviderRef::new(&db, 11).storage(ADDRESS, STORAGE),
            Ok(Some(expected_value)) if expected_value == entry_at15.value
        ));
        assert!(matches!(
            HistoricalStateProviderRef::new(&db, 16).storage(ADDRESS, STORAGE),
            Ok(Some(expected_value)) if expected_value == entry_plain.value
        ));
        assert!(matches!(
            HistoricalStateProviderRef::new(&db, 1).storage(HIGHER_ADDRESS, STORAGE),
            Ok(None)
        ));
        assert!(matches!(
            HistoricalStateProviderRef::new(&db, 1000).storage(HIGHER_ADDRESS, STORAGE),
            Ok(Some(expected_value)) if expected_value == higher_entry_plain.value
        ));
    }

    #[test]
    fn history_provider_unavailable() {
        let factory = create_test_provider_factory();
        let db = factory.database_provider_rw().unwrap();

        // provider block_number < lowest available block number,
        // i.e. state at provider block is pruned
        let provider = HistoricalStateProviderRef::new_with_lowest_available_blocks(
            &db,
            2,
            LowestAvailableBlocks {
                account_history_block_number: Some(3),
                storage_history_block_number: Some(3),
            },
        );
        assert!(matches!(
            provider.account_history_lookup(ADDRESS),
            Err(ProviderError::StateAtBlockPruned(number)) if number == provider.block_number
        ));
        assert!(matches!(
            provider.storage_history_lookup(ADDRESS, STORAGE),
            Err(ProviderError::StateAtBlockPruned(number)) if number == provider.block_number
        ));

        // provider block_number == lowest available block number,
        // i.e. state at provider block is available
        let provider = HistoricalStateProviderRef::new_with_lowest_available_blocks(
            &db,
            2,
            LowestAvailableBlocks {
                account_history_block_number: Some(2),
                storage_history_block_number: Some(2),
            },
        );
        assert!(matches!(
            provider.account_history_lookup(ADDRESS),
            Ok(HistoryInfo::MaybeInPlainState)
        ));
        assert!(matches!(
            provider.storage_history_lookup(ADDRESS, STORAGE),
            Ok(HistoryInfo::MaybeInPlainState)
        ));

        // provider block_number == lowest available block number,
        // i.e. state at provider block is available
        let provider = HistoricalStateProviderRef::new_with_lowest_available_blocks(
            &db,
            2,
            LowestAvailableBlocks {
                account_history_block_number: Some(1),
                storage_history_block_number: Some(1),
            },
        );
        assert!(matches!(
            provider.account_history_lookup(ADDRESS),
            Ok(HistoryInfo::MaybeInPlainState)
        ));
        assert!(matches!(
            provider.storage_history_lookup(ADDRESS, STORAGE),
            Ok(HistoryInfo::MaybeInPlainState)
        ));
    }
}<|MERGE_RESOLUTION|>--- conflicted
+++ resolved
@@ -21,14 +21,9 @@
     proof::{Proof, StorageProof},
     updates::TrieUpdates,
     witness::TrieWitness,
-<<<<<<< HEAD
-    AccountProof, HashedPostState, HashedStorage, KeccakKeyHasher, MultiProof, MultiProofTargets,
-    StateRoot, StorageMultiProof, TrieInput,
-=======
     AccountProof, HashedPostState, HashedPostStateSorted, HashedStorage, KeccakKeyHasher,
     MultiProof, MultiProofTargets, StateRoot, StorageMultiProof, StorageRoot, TrieInput,
     TrieInputSorted,
->>>>>>> 7e6a59b6
 };
 use reth_trie_db::{
     storage_overlay_root, DatabaseHashedPostState, DatabaseHashedStorage, DatabaseProof,
