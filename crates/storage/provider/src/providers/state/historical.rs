--- conflicted
+++ resolved
@@ -10,7 +10,7 @@
 };
 use reth_interfaces::Result;
 use reth_primitives::{
-    Account, Address, Bytecode, StorageKey, StorageValue, TransitionId, H256, U256,
+    Account, Address, Bytecode, Bytes, StorageKey, StorageValue, TransitionId, H256, U256,
 };
 use std::marker::PhantomData;
 
@@ -115,15 +115,9 @@
         }
     }
 
-<<<<<<< HEAD
-    /// Get account code by its hash.
-    fn bytecode_by_hash(&self, code_hash: H256) -> Result<Option<Bytes>> {
-        self.tx.get::<tables::Bytecodes>(code_hash).map_err(Into::into).map(|r| r.map(Bytes::from))
-=======
     /// Get account code by its hash
     fn bytecode_by_hash(&self, code_hash: H256) -> Result<Option<Bytecode>> {
         self.tx.get::<tables::Bytecodes>(code_hash).map_err(Into::into)
->>>>>>> 3ed9ef49
     }
 
     /// Get account and storage proofs.
