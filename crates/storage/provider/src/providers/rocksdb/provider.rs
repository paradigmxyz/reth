--- conflicted
+++ resolved
@@ -560,13 +560,6 @@
     pub fn is_empty(&self) -> bool {
         self.inner.is_empty()
     }
-<<<<<<< HEAD
-=======
-
-    /// Returns a reference to the underlying `RocksDB` provider.
-    pub const fn provider(&self) -> &RocksDBProvider {
-        self.provider
-    }
 
     /// Consumes the batch and returns the underlying `WriteBatchWithTransaction`.
     ///
@@ -574,7 +567,6 @@
     pub fn into_inner(self) -> WriteBatchWithTransaction<true> {
         self.inner
     }
->>>>>>> 30162c53
 }
 
 /// `RocksDB` transaction wrapper providing MDBX-like semantics.
