use super::metrics::{RocksDBMetrics, RocksDBOperation};
use alloy_primitives::{Address, BlockNumber, B256};
use reth_db_api::{
    models::{storage_sharded_key::StorageShardedKey, ShardedKey},
    table::{Compress, Decompress, Encode, Table},
<<<<<<< HEAD
    BlockNumberList, DatabaseError,
=======
    tables, DatabaseError,
>>>>>>> 49057b1c
};
use reth_storage_errors::{
    db::{DatabaseErrorInfo, DatabaseWriteError, DatabaseWriteOperation, LogLevel},
    provider::{ProviderError, ProviderResult},
};
use rocksdb::{
    BlockBasedOptions, Cache, ColumnFamilyDescriptor, CompactionPri, DBCompressionType,
    IteratorMode, Options, Transaction, TransactionDB, TransactionDBOptions, TransactionOptions,
    WriteBatchWithTransaction, WriteOptions,
};
use std::{
    fmt,
    path::{Path, PathBuf},
    sync::Arc,
    time::Instant,
};

/// Result of seeking an account history shard.
///
/// Returns `(has_previous_shard, matching_shard)` where `matching_shard` is the shard
/// whose `highest_block_number >= target`, or `None` if no such shard exists.
pub(crate) type AccountHistoryShardSeekResult =
    ProviderResult<(bool, Option<(ShardedKey<Address>, BlockNumberList)>)>;

/// Default cache size for `RocksDB` block cache (128 MB).
const DEFAULT_CACHE_SIZE: usize = 128 << 20;

/// Default block size for `RocksDB` tables (16 KB).
const DEFAULT_BLOCK_SIZE: usize = 16 * 1024;

/// Default max background jobs for `RocksDB` compaction and flushing.
const DEFAULT_MAX_BACKGROUND_JOBS: i32 = 6;

/// Default bytes per sync for `RocksDB` WAL writes (1 MB).
const DEFAULT_BYTES_PER_SYNC: u64 = 1_048_576;

/// Default bloom filter bits per key (~1% false positive rate).
const DEFAULT_BLOOM_FILTER_BITS: f64 = 10.0;

/// Default buffer capacity for compression in batches.
/// 4 KiB matches common block/page sizes and comfortably holds typical history values,
/// reducing the first few reallocations without over-allocating.
const DEFAULT_COMPRESS_BUF_CAPACITY: usize = 4096;

/// Builder for [`RocksDBProvider`].
pub struct RocksDBBuilder {
    path: PathBuf,
    column_families: Vec<String>,
    enable_metrics: bool,
    enable_statistics: bool,
    log_level: rocksdb::LogLevel,
    block_cache: Cache,
}

impl fmt::Debug for RocksDBBuilder {
    fn fmt(&self, f: &mut fmt::Formatter<'_>) -> fmt::Result {
        f.debug_struct("RocksDBBuilder")
            .field("path", &self.path)
            .field("column_families", &self.column_families)
            .field("enable_metrics", &self.enable_metrics)
            .finish()
    }
}

impl RocksDBBuilder {
    /// Creates a new builder with optimized default options.
    pub fn new(path: impl AsRef<Path>) -> Self {
        let cache = Cache::new_lru_cache(DEFAULT_CACHE_SIZE);
        Self {
            path: path.as_ref().to_path_buf(),
            column_families: Vec::new(),
            enable_metrics: false,
            enable_statistics: false,
            log_level: rocksdb::LogLevel::Info,
            block_cache: cache,
        }
    }

    /// Creates default table options with shared block cache.
    fn default_table_options(cache: &Cache) -> BlockBasedOptions {
        let mut table_options = BlockBasedOptions::default();
        table_options.set_block_size(DEFAULT_BLOCK_SIZE);
        table_options.set_cache_index_and_filter_blocks(true);
        table_options.set_pin_l0_filter_and_index_blocks_in_cache(true);
        // Shared block cache for all column families.
        table_options.set_block_cache(cache);
        // Bloom filter: 10 bits/key = ~1% false positive rate, full filter for better read
        // performance. this setting is good trade off a little bit of memory for better
        // point lookup performance. see https://github.com/facebook/rocksdb/wiki/RocksDB-Bloom-Filter#configuration-basics
        table_options.set_bloom_filter(DEFAULT_BLOOM_FILTER_BITS, false);
        table_options.set_optimize_filters_for_memory(true);
        table_options
    }

    /// Creates optimized `RocksDB` options per `RocksDB` wiki recommendations.
    fn default_options(
        log_level: rocksdb::LogLevel,
        cache: &Cache,
        enable_statistics: bool,
    ) -> Options {
        // Follow recommend tuning guide from RocksDB wiki, see https://github.com/facebook/rocksdb/wiki/Setup-Options-and-Basic-Tuning
        let table_options = Self::default_table_options(cache);

        let mut options = Options::default();
        options.set_block_based_table_factory(&table_options);
        options.create_if_missing(true);
        options.create_missing_column_families(true);
        options.set_max_background_jobs(DEFAULT_MAX_BACKGROUND_JOBS);
        options.set_bytes_per_sync(DEFAULT_BYTES_PER_SYNC);

        options.set_bottommost_compression_type(DBCompressionType::Zstd);
        options.set_bottommost_zstd_max_train_bytes(0, true);
        options.set_compression_type(DBCompressionType::Lz4);
        options.set_compaction_pri(CompactionPri::MinOverlappingRatio);

        options.set_log_level(log_level);

        // Statistics can view from RocksDB log file
        if enable_statistics {
            options.enable_statistics();
        }

        options
    }

    /// Creates optimized column family options.
    fn default_column_family_options(cache: &Cache) -> Options {
        // Follow recommend tuning guide from RocksDB wiki, see https://github.com/facebook/rocksdb/wiki/Setup-Options-and-Basic-Tuning
        let table_options = Self::default_table_options(cache);

        let mut cf_options = Options::default();
        cf_options.set_block_based_table_factory(&table_options);
        cf_options.set_level_compaction_dynamic_level_bytes(true);
        // Recommend to use Zstd for bottommost compression and Lz4 for other levels, see https://github.com/facebook/rocksdb/wiki/Compression#configuration
        cf_options.set_compression_type(DBCompressionType::Lz4);
        cf_options.set_bottommost_compression_type(DBCompressionType::Zstd);
        // Only use Zstd compression, disable dictionary training
        cf_options.set_bottommost_zstd_max_train_bytes(0, true);

        cf_options
    }

    /// Adds a column family for a specific table type.
    pub fn with_table<T: Table>(mut self) -> Self {
        self.column_families.push(T::NAME.to_string());
        self
    }

    /// Registers the default tables used by reth for `RocksDB` storage.
    ///
    /// This registers:
    /// - [`tables::TransactionHashNumbers`] - Transaction hash to number mapping
    /// - [`tables::AccountsHistory`] - Account history index
    /// - [`tables::StoragesHistory`] - Storage history index
    pub fn with_default_tables(self) -> Self {
        self.with_table::<tables::TransactionHashNumbers>()
            .with_table::<tables::AccountsHistory>()
            .with_table::<tables::StoragesHistory>()
    }

    /// Enables metrics.
    pub const fn with_metrics(mut self) -> Self {
        self.enable_metrics = true;
        self
    }

    /// Enables `RocksDB` internal statistics collection.
    pub const fn with_statistics(mut self) -> Self {
        self.enable_statistics = true;
        self
    }

    /// Sets the log level from `DatabaseArgs` configuration.
    pub const fn with_database_log_level(mut self, log_level: Option<LogLevel>) -> Self {
        if let Some(level) = log_level {
            self.log_level = convert_log_level(level);
        }
        self
    }

    /// Sets a custom block cache size.
    pub fn with_block_cache_size(mut self, capacity_bytes: usize) -> Self {
        self.block_cache = Cache::new_lru_cache(capacity_bytes);
        self
    }

    /// Builds the [`RocksDBProvider`].
    pub fn build(self) -> ProviderResult<RocksDBProvider> {
        let options =
            Self::default_options(self.log_level, &self.block_cache, self.enable_statistics);

        let cf_descriptors: Vec<ColumnFamilyDescriptor> = self
            .column_families
            .iter()
            .map(|name| {
                ColumnFamilyDescriptor::new(
                    name.clone(),
                    Self::default_column_family_options(&self.block_cache),
                )
            })
            .collect();

        // Use TransactionDB for MDBX-like transaction semantics (read-your-writes, rollback)
        let txn_db_options = TransactionDBOptions::default();
        let db = TransactionDB::open_cf_descriptors(
            &options,
            &txn_db_options,
            &self.path,
            cf_descriptors,
        )
        .map_err(|e| {
            ProviderError::Database(DatabaseError::Open(DatabaseErrorInfo {
                message: e.to_string().into(),
                code: -1,
            }))
        })?;

        let metrics = self.enable_metrics.then(RocksDBMetrics::default);

        Ok(RocksDBProvider(Arc::new(RocksDBProviderInner { db, metrics })))
    }
}

/// Some types don't support compression (eg. B256), and we don't want to be copying them to the
/// allocated buffer when we can just use their reference.
macro_rules! compress_to_buf_or_ref {
    ($buf:expr, $value:expr) => {
        if let Some(value) = $value.uncompressable_ref() {
            Some(value)
        } else {
            $buf.clear();
            $value.compress_to_buf(&mut $buf);
            None
        }
    };
}

/// `RocksDB` provider for auxiliary storage layer beside main database MDBX.
#[derive(Debug)]
pub struct RocksDBProvider(pub(crate) Arc<RocksDBProviderInner>);

/// Inner state for `RocksDB` provider.
pub(crate) struct RocksDBProviderInner {
    /// `RocksDB` database instance with transaction support.
    pub(crate) db: TransactionDB,
    /// Metrics latency & operations.
    pub(crate) metrics: Option<RocksDBMetrics>,
}

impl RocksDBProviderInner {
    /// Gets the column family handle for a table.
    pub(crate) fn get_cf_handle<T: Table>(&self) -> Result<&rocksdb::ColumnFamily, DatabaseError> {
        self.db
            .cf_handle(T::NAME)
            .ok_or_else(|| DatabaseError::Other(format!("Column family '{}' not found", T::NAME)))
    }
}

impl fmt::Debug for RocksDBProviderInner {
    fn fmt(&self, f: &mut fmt::Formatter<'_>) -> fmt::Result {
        f.debug_struct("RocksDBProviderInner")
            .field("db", &"<TransactionDB>")
            .field("metrics", &self.metrics)
            .finish()
    }
}

impl Clone for RocksDBProvider {
    fn clone(&self) -> Self {
        Self(self.0.clone())
    }
}

impl RocksDBProvider {
    /// Creates a new `RocksDB` provider.
    pub fn new(path: impl AsRef<Path>) -> ProviderResult<Self> {
        RocksDBBuilder::new(path).build()
    }

    /// Creates a new `RocksDB` provider builder.
    pub fn builder(path: impl AsRef<Path>) -> RocksDBBuilder {
        RocksDBBuilder::new(path)
    }

    /// Creates a new transaction with MDBX-like semantics (read-your-writes, rollback).
    pub fn tx(&self) -> RocksTx<'_> {
        let write_options = WriteOptions::default();
        let txn_options = TransactionOptions::default();
        let inner = self.0.db.transaction_opt(&write_options, &txn_options);
        RocksTx { inner, provider: self }
    }

    /// Creates a new batch for atomic writes.
    ///
    /// Use [`Self::write_batch`] for closure-based atomic writes.
    /// Use this method when the batch needs to be held by [`crate::EitherWriter`]
    /// or stored in `DatabaseProvider`.
    pub fn batch(&self) -> RocksDBBatch {
        RocksDBBatch::new(self.0.clone())
    }

    /// Gets the column family handle for a table.
    fn get_cf_handle<T: Table>(&self) -> Result<&rocksdb::ColumnFamily, DatabaseError> {
        self.0
            .db
            .cf_handle(T::NAME)
            .ok_or_else(|| DatabaseError::Other(format!("Column family '{}' not found", T::NAME)))
    }

    /// Executes a function and records metrics with the given operation and table name.
    fn execute_with_operation_metric<T>(
        &self,
        operation: RocksDBOperation,
        table: &'static str,
        f: impl FnOnce(&Self) -> T,
    ) -> T {
        let start = self.0.metrics.as_ref().map(|_| Instant::now());
        let res = f(self);

        if let (Some(start), Some(metrics)) = (start, &self.0.metrics) {
            metrics.record_operation(operation, table, start.elapsed());
        }

        res
    }

    /// Gets a value from the specified table.
    pub fn get<T: Table>(&self, key: T::Key) -> ProviderResult<Option<T::Value>> {
        self.get_encoded::<T>(&key.encode())
    }

    /// Gets a value from the specified table using pre-encoded key.
    pub fn get_encoded<T: Table>(
        &self,
        key: &<T::Key as Encode>::Encoded,
    ) -> ProviderResult<Option<T::Value>> {
        self.execute_with_operation_metric(RocksDBOperation::Get, T::NAME, |this| {
            let result =
                this.0.db.get_cf(this.get_cf_handle::<T>()?, key.as_ref()).map_err(|e| {
                    ProviderError::Database(DatabaseError::Read(DatabaseErrorInfo {
                        message: e.to_string().into(),
                        code: -1,
                    }))
                })?;

            Ok(result.and_then(|value| T::Value::decompress(&value).ok()))
        })
    }

    /// Puts upsert a value into the specified table with the given key.
    pub fn put<T: Table>(&self, key: T::Key, value: &T::Value) -> ProviderResult<()> {
        let encoded_key = key.encode();
        self.put_encoded::<T>(&encoded_key, value)
    }

    /// Puts a value into the specified table using pre-encoded key.
    pub fn put_encoded<T: Table>(
        &self,
        key: &<T::Key as Encode>::Encoded,
        value: &T::Value,
    ) -> ProviderResult<()> {
        self.execute_with_operation_metric(RocksDBOperation::Put, T::NAME, |this| {
            // for simplify the code, we need allocate buf here each time because `RocksDBProvider`
            // is thread safe if user want to avoid allocate buf each time, they can use
            // write_batch api
            let mut buf = Vec::new();
            let value_bytes = compress_to_buf_or_ref!(buf, value).unwrap_or(&buf);

            this.0.db.put_cf(this.get_cf_handle::<T>()?, key, value_bytes).map_err(|e| {
                ProviderError::Database(DatabaseError::Write(Box::new(DatabaseWriteError {
                    info: DatabaseErrorInfo { message: e.to_string().into(), code: -1 },
                    operation: DatabaseWriteOperation::PutUpsert,
                    table_name: T::NAME,
                    key: key.as_ref().to_vec(),
                })))
            })
        })
    }

    /// Deletes a value from the specified table.
    pub fn delete<T: Table>(&self, key: T::Key) -> ProviderResult<()> {
        self.execute_with_operation_metric(RocksDBOperation::Delete, T::NAME, |this| {
            this.0.db.delete_cf(this.get_cf_handle::<T>()?, key.encode().as_ref()).map_err(|e| {
                ProviderError::Database(DatabaseError::Delete(DatabaseErrorInfo {
                    message: e.to_string().into(),
                    code: -1,
                }))
            })
        })
    }

    /// Writes a batch of operations atomically.
    pub fn write_batch<F>(&self, f: F) -> ProviderResult<()>
    where
        F: FnOnce(&mut RocksDBBatch) -> ProviderResult<()>,
    {
        self.execute_with_operation_metric(RocksDBOperation::BatchWrite, "Batch", |this| {
            let mut batch_handle = this.batch();
            f(&mut batch_handle)?;
            batch_handle.commit()
        })
    }
}

/// Handle for building a batch of operations atomically.
///
/// Uses `WriteBatchWithTransaction` for atomic writes without full transaction overhead.
/// Unlike [`RocksTx`], this does NOT support read-your-writes. Use for write-only flows
/// where you don't need to read back uncommitted data within the same operation
/// (e.g., history index writes).
///
/// Note: `WriteBatch` operations are applied in order. If the same key is updated multiple times,
/// the last update wins. Ref: <https://github.com/facebook/rocksdb/wiki/Basic-Operations#atomic-updates>
///
/// This type owns an `Arc<RocksDBProviderInner>` to allow storing it in `DatabaseProvider`
/// without lifetime issues.
#[must_use = "batch must be committed"]
pub struct RocksDBBatch {
    provider: Arc<RocksDBProviderInner>,
    inner: WriteBatchWithTransaction<true>,
    buf: Vec<u8>,
}

impl fmt::Debug for RocksDBBatch {
    fn fmt(&self, f: &mut fmt::Formatter<'_>) -> fmt::Result {
        f.debug_struct("RocksDBBatch")
            .field("batch", &"<WriteBatchWithTransaction>")
            // Number of operations in this batch
            .field("length", &self.inner.len())
            // Total serialized size (encoded key + compressed value + metadata) of this batch
            // in bytes
            .field("size_in_bytes", &self.inner.size_in_bytes())
            .finish()
    }
}

impl RocksDBBatch {
    /// Creates a new batch for the given provider.
    pub(crate) fn new(provider: Arc<RocksDBProviderInner>) -> Self {
        Self {
            provider,
            inner: WriteBatchWithTransaction::<true>::default(),
            buf: Vec::with_capacity(DEFAULT_COMPRESS_BUF_CAPACITY),
        }
    }

    /// Puts a value into the batch.
    pub fn put<T: Table>(&mut self, key: T::Key, value: &T::Value) -> ProviderResult<()> {
        let encoded_key = key.encode();
        self.put_encoded::<T>(&encoded_key, value)
    }

    /// Puts a value into the batch using pre-encoded key.
    pub fn put_encoded<T: Table>(
        &mut self,
        key: &<T::Key as Encode>::Encoded,
        value: &T::Value,
    ) -> ProviderResult<()> {
        let value_bytes = compress_to_buf_or_ref!(self.buf, value).unwrap_or(&self.buf);
        self.inner.put_cf(self.provider.get_cf_handle::<T>()?, key, value_bytes);
        Ok(())
    }

    /// Deletes a value from the batch.
    pub fn delete<T: Table>(&mut self, key: T::Key) -> ProviderResult<()> {
        self.inner.delete_cf(self.provider.get_cf_handle::<T>()?, key.encode().as_ref());
        Ok(())
    }

    /// Commits the batch to the database.
    ///
    /// This consumes the batch and writes all operations atomically to `RocksDB`.
    pub fn commit(self) -> ProviderResult<()> {
        self.provider.db.write_opt(self.inner, &WriteOptions::default()).map_err(|e| {
            ProviderError::Database(DatabaseError::Commit(DatabaseErrorInfo {
                message: e.to_string().into(),
                code: -1,
            }))
        })
    }

    /// Returns the number of write operations (puts + deletes) queued in this batch.
    pub fn len(&self) -> usize {
        self.inner.len()
    }

    /// Returns `true` if the batch contains no operations.
    pub fn is_empty(&self) -> bool {
        self.inner.is_empty()
    }
}

/// `RocksDB` transaction wrapper providing MDBX-like semantics.
///
/// Supports:
/// - Read-your-writes: reads see uncommitted writes within the same transaction
/// - Atomic commit/rollback
/// - Iteration over uncommitted data
///
/// Note: `Transaction` is `Send` but NOT `Sync`. This wrapper does not implement
/// `DbTx`/`DbTxMut` traits directly; use RocksDB-specific methods instead.
pub struct RocksTx<'db> {
    inner: Transaction<'db, TransactionDB>,
    provider: &'db RocksDBProvider,
}

impl fmt::Debug for RocksTx<'_> {
    fn fmt(&self, f: &mut fmt::Formatter<'_>) -> fmt::Result {
        f.debug_struct("RocksTx").field("provider", &self.provider).finish_non_exhaustive()
    }
}

impl<'db> RocksTx<'db> {
    /// Gets a value from the specified table. Sees uncommitted writes in this transaction.
    pub fn get<T: Table>(&self, key: T::Key) -> ProviderResult<Option<T::Value>> {
        let encoded_key = key.encode();
        self.get_encoded::<T>(&encoded_key)
    }

    /// Gets a value using pre-encoded key. Sees uncommitted writes in this transaction.
    pub fn get_encoded<T: Table>(
        &self,
        key: &<T::Key as Encode>::Encoded,
    ) -> ProviderResult<Option<T::Value>> {
        let cf = self.provider.get_cf_handle::<T>()?;
        let result = self.inner.get_cf(cf, key.as_ref()).map_err(|e| {
            ProviderError::Database(DatabaseError::Read(DatabaseErrorInfo {
                message: e.to_string().into(),
                code: -1,
            }))
        })?;

        Ok(result.and_then(|value| T::Value::decompress(&value).ok()))
    }

    /// Puts a value into the specified table.
    pub fn put<T: Table>(&self, key: T::Key, value: &T::Value) -> ProviderResult<()> {
        let encoded_key = key.encode();
        self.put_encoded::<T>(&encoded_key, value)
    }

    /// Puts a value using pre-encoded key.
    pub fn put_encoded<T: Table>(
        &self,
        key: &<T::Key as Encode>::Encoded,
        value: &T::Value,
    ) -> ProviderResult<()> {
        let cf = self.provider.get_cf_handle::<T>()?;
        let mut buf = Vec::new();
        let value_bytes = compress_to_buf_or_ref!(buf, value).unwrap_or(&buf);

        self.inner.put_cf(cf, key.as_ref(), value_bytes).map_err(|e| {
            ProviderError::Database(DatabaseError::Write(Box::new(DatabaseWriteError {
                info: DatabaseErrorInfo { message: e.to_string().into(), code: -1 },
                operation: DatabaseWriteOperation::PutUpsert,
                table_name: T::NAME,
                key: key.as_ref().to_vec(),
            })))
        })
    }

    /// Deletes a value from the specified table.
    pub fn delete<T: Table>(&self, key: T::Key) -> ProviderResult<()> {
        let cf = self.provider.get_cf_handle::<T>()?;
        self.inner.delete_cf(cf, key.encode().as_ref()).map_err(|e| {
            ProviderError::Database(DatabaseError::Delete(DatabaseErrorInfo {
                message: e.to_string().into(),
                code: -1,
            }))
        })
    }

    /// Creates an iterator for the specified table. Sees uncommitted writes in this transaction.
    ///
    /// Returns an iterator that yields `(encoded_key, compressed_value)` pairs.
    pub fn iter<T: Table>(&self) -> ProviderResult<RocksTxIter<'_, T>> {
        let cf = self.provider.get_cf_handle::<T>()?;
        let iter = self.inner.iterator_cf(cf, IteratorMode::Start);
        Ok(RocksTxIter { inner: iter, _marker: std::marker::PhantomData })
    }

    /// Creates an iterator starting from the given key (inclusive).
    pub fn iter_from<T: Table>(&self, key: T::Key) -> ProviderResult<RocksTxIter<'_, T>> {
        let cf = self.provider.get_cf_handle::<T>()?;
        let encoded_key = key.encode();
        let iter = self
            .inner
            .iterator_cf(cf, IteratorMode::From(encoded_key.as_ref(), rocksdb::Direction::Forward));
        Ok(RocksTxIter { inner: iter, _marker: std::marker::PhantomData })
    }

    /// Finds the first account history shard whose `highest_block_number >= target`.
    ///
    /// Returns `(has_previous_shard, matching_shard)` where `matching_shard` is `(key, list)` or
    /// `None` if no shard covers/extends beyond `target`.
    pub fn seek_account_history_shard(
        &self,
        address: Address,
        target: BlockNumber,
    ) -> AccountHistoryShardSeekResult {
        let start = ShardedKey::new(address, 0);
        let mut iter = self.iter_from::<reth_db_api::tables::AccountsHistory>(start)?;
        let mut has_prev = false;
        while let Some((key, value)) = iter.next().transpose()? {
            if key.key != address {
                break;
            }
            if key.highest_block_number >= target {
                return Ok((has_prev, Some((key, value))))
            }
            has_prev = true;
        }
        Ok((has_prev, None))
    }

    /// Finds the first storage history shard whose `highest_block_number >= target`.
    ///
    /// Returns `(has_previous_shard, matching_shard)` where `matching_shard` is `(key, list)` or
    /// `None` if no shard covers/extends beyond `target`.
    pub fn seek_storage_history_shard(
        &self,
        address: Address,
        storage_key: B256,
        target: BlockNumber,
    ) -> ProviderResult<(bool, Option<(StorageShardedKey, BlockNumberList)>)> {
        let start = StorageShardedKey::new(address, storage_key, 0);
        let mut iter = self.iter_from::<reth_db_api::tables::StoragesHistory>(start)?;
        let mut has_prev = false;
        while let Some((key, value)) = iter.next().transpose()? {
            if key.address != address || key.sharded_key.key != storage_key {
                break;
            }
            if key.sharded_key.highest_block_number >= target {
                return Ok((has_prev, Some((key, value))))
            }
            has_prev = true;
        }
        Ok((has_prev, None))
    }

    /// Commits the transaction, persisting all changes.
    pub fn commit(self) -> ProviderResult<()> {
        self.inner.commit().map_err(|e| {
            ProviderError::Database(DatabaseError::Commit(DatabaseErrorInfo {
                message: e.to_string().into(),
                code: -1,
            }))
        })
    }

    /// Rolls back the transaction, discarding all changes.
    pub fn rollback(self) -> ProviderResult<()> {
        self.inner.rollback().map_err(|e| {
            ProviderError::Database(DatabaseError::Other(format!("rollback failed: {e}")))
        })
    }
}

/// Iterator over a `RocksDB` table within a transaction.
///
/// Yields decoded `(Key, Value)` pairs. Sees uncommitted writes.
pub struct RocksTxIter<'tx, T: Table> {
    inner: rocksdb::DBIteratorWithThreadMode<'tx, Transaction<'tx, TransactionDB>>,
    _marker: std::marker::PhantomData<T>,
}

impl<T: Table> fmt::Debug for RocksTxIter<'_, T> {
    fn fmt(&self, f: &mut fmt::Formatter<'_>) -> fmt::Result {
        f.debug_struct("RocksTxIter").field("table", &T::NAME).finish_non_exhaustive()
    }
}

impl<T: Table> Iterator for RocksTxIter<'_, T> {
    type Item = ProviderResult<(T::Key, T::Value)>;

    fn next(&mut self) -> Option<Self::Item> {
        let (key_bytes, value_bytes) = match self.inner.next()? {
            Ok(kv) => kv,
            Err(e) => {
                return Some(Err(ProviderError::Database(DatabaseError::Read(DatabaseErrorInfo {
                    message: e.to_string().into(),
                    code: -1,
                }))))
            }
        };

        // Decode key
        let key = match <T::Key as reth_db_api::table::Decode>::decode(&key_bytes) {
            Ok(k) => k,
            Err(_) => return Some(Err(ProviderError::Database(DatabaseError::Decode))),
        };

        // Decompress value
        let value = match T::Value::decompress(&value_bytes) {
            Ok(v) => v,
            Err(_) => return Some(Err(ProviderError::Database(DatabaseError::Decode))),
        };

        Some(Ok((key, value)))
    }
}

/// Converts Reth's [`LogLevel`] to `RocksDB`'s [`rocksdb::LogLevel`].
const fn convert_log_level(level: LogLevel) -> rocksdb::LogLevel {
    match level {
        LogLevel::Fatal => rocksdb::LogLevel::Fatal,
        LogLevel::Error => rocksdb::LogLevel::Error,
        LogLevel::Warn => rocksdb::LogLevel::Warn,
        LogLevel::Notice | LogLevel::Verbose => rocksdb::LogLevel::Info,
        LogLevel::Debug | LogLevel::Trace | LogLevel::Extra => rocksdb::LogLevel::Debug,
    }
}

#[cfg(test)]
mod tests {
    use super::*;
    use alloy_primitives::{Address, TxHash, B256};
    use reth_db_api::{
        models::{sharded_key::ShardedKey, storage_sharded_key::StorageShardedKey, IntegerList},
        table::Table,
        tables,
    };
    use tempfile::TempDir;

    #[test]
    fn test_with_default_tables_registers_required_column_families() {
        let temp_dir = TempDir::new().unwrap();

        // Build with default tables
        let provider = RocksDBBuilder::new(temp_dir.path()).with_default_tables().build().unwrap();

        // Should be able to write/read TransactionHashNumbers
        let tx_hash = TxHash::from(B256::from([1u8; 32]));
        provider.put::<tables::TransactionHashNumbers>(tx_hash, &100).unwrap();
        assert_eq!(provider.get::<tables::TransactionHashNumbers>(tx_hash).unwrap(), Some(100));

        // Should be able to write/read AccountsHistory
        let key = ShardedKey::new(Address::ZERO, 100);
        let value = IntegerList::default();
        provider.put::<tables::AccountsHistory>(key.clone(), &value).unwrap();
        assert!(provider.get::<tables::AccountsHistory>(key).unwrap().is_some());

        // Should be able to write/read StoragesHistory
        let key = StorageShardedKey::new(Address::ZERO, B256::ZERO, 100);
        provider.put::<tables::StoragesHistory>(key.clone(), &value).unwrap();
        assert!(provider.get::<tables::StoragesHistory>(key).unwrap().is_some());
    }

    #[derive(Debug)]
    struct TestTable;

    impl Table for TestTable {
        const NAME: &'static str = "TestTable";
        const DUPSORT: bool = false;
        type Key = u64;
        type Value = Vec<u8>;
    }

    #[test]
    fn test_basic_operations() {
        let temp_dir = TempDir::new().unwrap();

        let provider = RocksDBBuilder::new(temp_dir.path())
            .with_table::<TestTable>() // Type-safe!
            .build()
            .unwrap();

        let key = 42u64;
        let value = b"test_value".to_vec();

        // Test write
        provider.put::<TestTable>(key, &value).unwrap();

        // Test read
        let result = provider.get::<TestTable>(key).unwrap();
        assert_eq!(result, Some(value));

        // Test delete
        provider.delete::<TestTable>(key).unwrap();

        // Verify deletion
        assert_eq!(provider.get::<TestTable>(key).unwrap(), None);
    }

    #[test]
    fn test_batch_operations() {
        let temp_dir = TempDir::new().unwrap();
        let provider =
            RocksDBBuilder::new(temp_dir.path()).with_table::<TestTable>().build().unwrap();

        // Write multiple entries in a batch
        provider
            .write_batch(|batch| {
                for i in 0..10u64 {
                    let value = format!("value_{i}").into_bytes();
                    batch.put::<TestTable>(i, &value)?;
                }
                Ok(())
            })
            .unwrap();

        // Read all entries
        for i in 0..10u64 {
            let value = format!("value_{i}").into_bytes();
            assert_eq!(provider.get::<TestTable>(i).unwrap(), Some(value));
        }

        // Delete all entries in a batch
        provider
            .write_batch(|batch| {
                for i in 0..10u64 {
                    batch.delete::<TestTable>(i)?;
                }
                Ok(())
            })
            .unwrap();

        // Verify all deleted
        for i in 0..10u64 {
            assert_eq!(provider.get::<TestTable>(i).unwrap(), None);
        }
    }

    #[test]
    fn test_with_real_table() {
        let temp_dir = TempDir::new().unwrap();
        let provider = RocksDBBuilder::new(temp_dir.path())
            .with_table::<tables::TransactionHashNumbers>()
            .with_metrics()
            .build()
            .unwrap();

        let tx_hash = TxHash::from(B256::from([1u8; 32]));

        // Insert and retrieve
        provider.put::<tables::TransactionHashNumbers>(tx_hash, &100).unwrap();
        assert_eq!(provider.get::<tables::TransactionHashNumbers>(tx_hash).unwrap(), Some(100));

        // Batch insert multiple transactions
        provider
            .write_batch(|batch| {
                for i in 0..10u64 {
                    let hash = TxHash::from(B256::from([i as u8; 32]));
                    let value = i * 100;
                    batch.put::<tables::TransactionHashNumbers>(hash, &value)?;
                }
                Ok(())
            })
            .unwrap();

        // Verify batch insertions
        for i in 0..10u64 {
            let hash = TxHash::from(B256::from([i as u8; 32]));
            assert_eq!(
                provider.get::<tables::TransactionHashNumbers>(hash).unwrap(),
                Some(i * 100)
            );
        }
    }
    #[test]
    fn test_statistics_enabled() {
        let temp_dir = TempDir::new().unwrap();
        // Just verify that building with statistics doesn't panic
        let provider = RocksDBBuilder::new(temp_dir.path())
            .with_table::<TestTable>()
            .with_statistics()
            .build()
            .unwrap();

        // Do operations - data should be immediately readable with TransactionDB
        for i in 0..10 {
            let value = vec![i as u8];
            provider.put::<TestTable>(i, &value).unwrap();
            // Verify write is visible
            assert_eq!(provider.get::<TestTable>(i).unwrap(), Some(value));
        }
    }

    #[test]
    fn test_data_persistence() {
        let temp_dir = TempDir::new().unwrap();
        let provider =
            RocksDBBuilder::new(temp_dir.path()).with_table::<TestTable>().build().unwrap();

        // Insert data - TransactionDB writes are immediately visible
        let value = vec![42u8; 1000];
        for i in 0..100 {
            provider.put::<TestTable>(i, &value).unwrap();
        }

        // Verify data is readable
        for i in 0..100 {
            assert!(provider.get::<TestTable>(i).unwrap().is_some(), "Data should be readable");
        }
    }

    #[test]
    fn test_transaction_read_your_writes() {
        let temp_dir = TempDir::new().unwrap();
        let provider =
            RocksDBBuilder::new(temp_dir.path()).with_table::<TestTable>().build().unwrap();

        // Create a transaction
        let tx = provider.tx();

        // Write data within the transaction
        let key = 42u64;
        let value = b"test_value".to_vec();
        tx.put::<TestTable>(key, &value).unwrap();

        // Read-your-writes: should see uncommitted data in same transaction
        let result = tx.get::<TestTable>(key).unwrap();
        assert_eq!(
            result,
            Some(value.clone()),
            "Transaction should see its own uncommitted writes"
        );

        // Data should NOT be visible via provider (outside transaction)
        let provider_result = provider.get::<TestTable>(key).unwrap();
        assert_eq!(provider_result, None, "Uncommitted data should not be visible outside tx");

        // Commit the transaction
        tx.commit().unwrap();

        // Now data should be visible via provider
        let committed_result = provider.get::<TestTable>(key).unwrap();
        assert_eq!(committed_result, Some(value), "Committed data should be visible");
    }

    #[test]
    fn test_transaction_rollback() {
        let temp_dir = TempDir::new().unwrap();
        let provider =
            RocksDBBuilder::new(temp_dir.path()).with_table::<TestTable>().build().unwrap();

        // First, put some initial data
        let key = 100u64;
        let initial_value = b"initial".to_vec();
        provider.put::<TestTable>(key, &initial_value).unwrap();

        // Create a transaction and modify data
        let tx = provider.tx();
        let new_value = b"modified".to_vec();
        tx.put::<TestTable>(key, &new_value).unwrap();

        // Verify modification is visible within transaction
        assert_eq!(tx.get::<TestTable>(key).unwrap(), Some(new_value));

        // Rollback instead of commit
        tx.rollback().unwrap();

        // Data should be unchanged (initial value)
        let result = provider.get::<TestTable>(key).unwrap();
        assert_eq!(result, Some(initial_value), "Rollback should preserve original data");
    }

    #[test]
    fn test_transaction_iterator() {
        let temp_dir = TempDir::new().unwrap();
        let provider =
            RocksDBBuilder::new(temp_dir.path()).with_table::<TestTable>().build().unwrap();

        // Create a transaction
        let tx = provider.tx();

        // Write multiple entries
        for i in 0..5u64 {
            let value = format!("value_{i}").into_bytes();
            tx.put::<TestTable>(i, &value).unwrap();
        }

        // Iterate - should see uncommitted writes
        let mut count = 0;
        for result in tx.iter::<TestTable>().unwrap() {
            let (key, value) = result.unwrap();
            assert_eq!(value, format!("value_{key}").into_bytes());
            count += 1;
        }
        assert_eq!(count, 5, "Iterator should see all uncommitted writes");

        // Commit
        tx.commit().unwrap();
    }

    #[test]
    fn test_batch_manual_commit() {
        let temp_dir = TempDir::new().unwrap();
        let provider =
            RocksDBBuilder::new(temp_dir.path()).with_table::<TestTable>().build().unwrap();

        // Create a batch via provider.batch()
        let mut batch = provider.batch();

        // Add entries
        for i in 0..10u64 {
            let value = format!("batch_value_{i}").into_bytes();
            batch.put::<TestTable>(i, &value).unwrap();
        }

        // Verify len/is_empty
        assert_eq!(batch.len(), 10);
        assert!(!batch.is_empty());

        // Data should NOT be visible before commit
        assert_eq!(provider.get::<TestTable>(0).unwrap(), None);

        // Commit the batch
        batch.commit().unwrap();

        // Now data should be visible
        for i in 0..10u64 {
            let value = format!("batch_value_{i}").into_bytes();
            assert_eq!(provider.get::<TestTable>(i).unwrap(), Some(value));
        }
    }
}<|MERGE_RESOLUTION|>--- conflicted
+++ resolved
@@ -3,11 +3,7 @@
 use reth_db_api::{
     models::{storage_sharded_key::StorageShardedKey, ShardedKey},
     table::{Compress, Decompress, Encode, Table},
-<<<<<<< HEAD
-    BlockNumberList, DatabaseError,
-=======
-    tables, DatabaseError,
->>>>>>> 49057b1c
+    BlockNumberList, DatabaseError, tables
 };
 use reth_storage_errors::{
     db::{DatabaseErrorInfo, DatabaseWriteError, DatabaseWriteOperation, LogLevel},
