--- conflicted
+++ resolved
@@ -285,21 +285,13 @@
         std::mem::swap(&mut self.bundle, &mut other)
     }
 
-<<<<<<< HEAD
-    /// Write bundle state to database and receipts to either database or static files if
-    /// `snapshotter` is `Some`. It should be none if there is any kind of pruning/filtering over
-    /// the receipts.
+    /// Write the [BundleStateWithReceipts] to database and receipts to either database or static
+    /// files if `snapshotter` is `Some`. It should be none if there is any kind of
+    /// pruning/filtering over the receipts.
     ///
     /// `omit_changed_check` should be set to true of bundle has some of it data
     /// detached, This would make some original values not known.
     pub fn write_to_storage<TX>(
-=======
-    /// Write the [BundleStateWithReceipts] to the database.
-    ///
-    /// `is_value_known` should be set to `Not` if the [BundleStateWithReceipts] has some of its
-    /// state detached, This would make some original values not known.
-    pub fn write_to_db<TX: DbTxMut + DbTx>(
->>>>>>> 683b252f
         self,
         tx: &TX,
         mut snapshotter: Option<SnapshotProviderRWRefMut<'_>>,
