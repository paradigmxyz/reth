use crate::{
    insert_canonical_block,
    post_state::{Change, PostState, StorageChangeset},
    trie::{DBTrieLoader, TrieError},
};
use itertools::{izip, Itertools};
use reth_db::{
    common::KeyValue,
    cursor::{DbCursorRO, DbCursorRW, DbDupCursorRO},
    database::{Database, DatabaseGAT},
    models::{
        sharded_key,
        storage_sharded_key::{self, StorageShardedKey},
        AccountBeforeTx, ShardedKey, StoredBlockBodyIndices, TransitionIdAddress,
    },
    table::Table,
    tables,
    transaction::{DbTx, DbTxMut, DbTxMutGAT},
    TransitionList,
};
use reth_interfaces::{db::Error as DbError, provider::ProviderError};
use reth_primitives::{
    keccak256, proofs::EMPTY_ROOT, Account, Address, BlockHash, BlockNumber, ChainSpec, Hardfork,
    Header, SealedBlock, SealedBlockWithSenders, StorageEntry, TransactionSignedEcRecovered,
    TransitionId, TxNumber, H256, U256,
};
use std::{
    collections::{btree_map::Entry, BTreeMap, BTreeSet},
    fmt::Debug,
    ops::{Bound, Deref, DerefMut, Range, RangeBounds},
};

/// A container for any DB transaction that will open a new inner transaction when the current
/// one is committed.
// NOTE: This container is needed since `Transaction::commit` takes `mut self`, so methods in
// the pipeline that just take a reference will not be able to commit their transaction and let
// the pipeline continue. Is there a better way to do this?
//
// TODO: Re-evaluate if this is actually needed, this was introduced as a way to manage the
// lifetime of the `TXMut` and having a nice API for re-opening a new transaction after `commit`
pub struct Transaction<'this, DB: Database> {
    /// A handle to the DB.
    pub(crate) db: &'this DB,
    tx: Option<<DB as DatabaseGAT<'this>>::TXMut>,
}

impl<'a, DB: Database> Debug for Transaction<'a, DB> {
    fn fmt(&self, f: &mut std::fmt::Formatter<'_>) -> std::fmt::Result {
        f.debug_struct("Transaction").finish()
    }
}

impl<'a, DB: Database> Deref for Transaction<'a, DB> {
    type Target = <DB as DatabaseGAT<'a>>::TXMut;

    /// Dereference as the inner transaction.
    ///
    /// # Panics
    ///
    /// Panics if an inner transaction does not exist. This should never be the case unless
    /// [Transaction::close] was called without following up with a call to [Transaction::open].
    fn deref(&self) -> &Self::Target {
        self.tx.as_ref().expect("Tried getting a reference to a non-existent transaction")
    }
}

impl<'a, DB: Database> DerefMut for Transaction<'a, DB> {
    /// Dereference as a mutable reference to the inner transaction.
    ///
    /// # Panics
    ///
    /// Panics if an inner transaction does not exist. This should never be the case unless
    /// [Transaction::close] was called without following up with a call to [Transaction::open].
    fn deref_mut(&mut self) -> &mut Self::Target {
        self.tx.as_mut().expect("Tried getting a mutable reference to a non-existent transaction")
    }
}

impl<'this, DB> Transaction<'this, DB>
where
    DB: Database,
{
    /// Create a new container with the given database handle.
    ///
    /// A new inner transaction will be opened.
    pub fn new(db: &'this DB) -> Result<Self, DbError> {
        Ok(Self { db, tx: Some(db.tx_mut()?) })
    }

    /// Creates a new container with given database and transaction handles.
    pub fn new_raw(db: &'this DB, tx: <DB as DatabaseGAT<'this>>::TXMut) -> Self {
        Self { db, tx: Some(tx) }
    }

    /// Accessor to the internal Database
    pub fn inner(&self) -> &'this DB {
        self.db
    }

    /// Commit the current inner transaction and open a new one.
    ///
    /// # Panics
    ///
    /// Panics if an inner transaction does not exist. This should never be the case unless
    /// [Transaction::close] was called without following up with a call to [Transaction::open].
    pub fn commit(&mut self) -> Result<bool, DbError> {
        let success = if let Some(tx) = self.tx.take() { tx.commit()? } else { false };
        self.tx = Some(self.db.tx_mut()?);
        Ok(success)
    }

    /// Drops the current inner transaction and open a new one.
    pub fn drop(&mut self) -> Result<(), DbError> {
        if let Some(tx) = self.tx.take() {
            drop(tx);
        }

        self.tx = Some(self.db.tx_mut()?);

        Ok(())
    }

    /// Open a new inner transaction.
    pub fn open(&mut self) -> Result<(), DbError> {
        self.tx = Some(self.db.tx_mut()?);
        Ok(())
    }

    /// Close the current inner transaction.
    pub fn close(&mut self) {
        self.tx.take();
    }

    /// Query [tables::CanonicalHeaders] table for block hash by block number
    pub fn get_block_hash(&self, block_number: BlockNumber) -> Result<BlockHash, TransactionError> {
        let hash = self
            .get::<tables::CanonicalHeaders>(block_number)?
            .ok_or(ProviderError::CanonicalHeader { block_number })?;
        Ok(hash)
    }

    /// Query the block body by number.
    pub fn get_block_meta(
        &self,
        number: BlockNumber,
    ) -> Result<StoredBlockBodyIndices, TransactionError> {
        let body = self
            .get::<tables::BlockBodyIndices>(number)?
            .ok_or(ProviderError::BlockBodyIndices { number })?;
        Ok(body)
    }

    /// Query the last transition of the block by [BlockNumber] key
    pub fn get_block_transition(&self, key: BlockNumber) -> Result<TransitionId, TransactionError> {
        let last_transition_id = self
            .get::<tables::BlockBodyIndices>(key)?
            .ok_or(ProviderError::BlockTransition { block_number: key })?
            .transition_after_block();
        Ok(last_transition_id)
    }

    /// Get the next start transaction id and transition for the `block` by looking at the previous
    /// block. Returns Zero/Zero for Genesis.
    pub fn get_next_block_ids(
        &self,
        block: BlockNumber,
    ) -> Result<(TxNumber, TransitionId), TransactionError> {
        if block == 0 {
            return Ok((0, 0))
        }

        let prev_number = block - 1;
        let prev_body = self.get_block_meta(prev_number)?;
        Ok((prev_body.first_tx_num + prev_body.tx_count, prev_body.transition_after_block()))
    }

    /// Query the block header by number
    pub fn get_header(&self, number: BlockNumber) -> Result<Header, TransactionError> {
        let header =
            self.get::<tables::Headers>(number)?.ok_or(ProviderError::Header { number })?;
        Ok(header)
    }

    /// Get the total difficulty for a block.
    pub fn get_td(&self, block: BlockNumber) -> Result<U256, TransactionError> {
        let td = self
            .get::<tables::HeaderTD>(block)?
            .ok_or(ProviderError::TotalDifficulty { number: block })?;
        Ok(td.into())
    }

    /// Unwind table by some number key
    #[inline]
    pub fn unwind_table_by_num<T>(&self, num: u64) -> Result<(), DbError>
    where
        DB: Database,
        T: Table<Key = u64>,
    {
        self.unwind_table::<T, _>(num, |key| key)
    }

    /// Unwind the table to a provided block
    pub(crate) fn unwind_table<T, F>(
        &self,
        block: BlockNumber,
        mut selector: F,
    ) -> Result<(), DbError>
    where
        DB: Database,
        T: Table,
        F: FnMut(T::Key) -> BlockNumber,
    {
        let mut cursor = self.cursor_write::<T>()?;
        let mut reverse_walker = cursor.walk_back(None)?;

        while let Some(Ok((key, _))) = reverse_walker.next() {
            if selector(key.clone()) <= block {
                break
            }
            self.delete::<T>(key, None)?;
        }
        Ok(())
    }

    /// Unwind a table forward by a [Walker][reth_db::abstraction::cursor::Walker] on another table
    pub fn unwind_table_by_walker<T1, T2>(&self, start_at: T1::Key) -> Result<(), DbError>
    where
        DB: Database,
        T1: Table,
        T2: Table<Key = T1::Value>,
    {
        let mut cursor = self.cursor_write::<T1>()?;
        let mut walker = cursor.walk(Some(start_at))?;
        while let Some((_, value)) = walker.next().transpose()? {
            self.delete::<T2>(value, None)?;
        }
        Ok(())
    }

    /// Load last shard and check if it is full and remove if it is not. If list is empty, last
    /// shard was full or there is no shards at all.
    fn take_last_account_shard(&self, address: Address) -> Result<Vec<u64>, TransactionError> {
        let mut cursor = self.cursor_read::<tables::AccountHistory>()?;
        let last = cursor.seek_exact(ShardedKey::new(address, u64::MAX))?;
        if let Some((shard_key, list)) = last {
            // delete old shard so new one can be inserted.
            self.delete::<tables::AccountHistory>(shard_key, None)?;
            let list = list.iter(0).map(|i| i as u64).collect::<Vec<_>>();
            return Ok(list)
        }
        Ok(Vec::new())
    }

    /// Load last shard and check if it is full and remove if it is not. If list is empty, last
    /// shard was full or there is no shards at all.
    pub fn take_last_storage_shard(
        &self,
        address: Address,
        storage_key: H256,
    ) -> Result<Vec<u64>, TransactionError> {
        let mut cursor = self.cursor_read::<tables::StorageHistory>()?;
        let last = cursor.seek_exact(StorageShardedKey::new(address, storage_key, u64::MAX))?;
        if let Some((storage_shard_key, list)) = last {
            // delete old shard so new one can be inserted.
            self.delete::<tables::StorageHistory>(storage_shard_key, None)?;
            let list = list.iter(0).map(|i| i as u64).collect::<Vec<_>>();
            return Ok(list)
        }
        Ok(Vec::new())
    }
}

/// Stages impl
impl<'this, DB> Transaction<'this, DB>
where
    DB: Database,
{
    /// Get requested blocks transaction with signer
    pub fn get_block_transaction_range(
        &self,
        range: impl RangeBounds<BlockNumber> + Clone,
    ) -> Result<Vec<(BlockNumber, Vec<TransactionSignedEcRecovered>)>, TransactionError> {
        self.get_take_block_transaction_range::<false>(range)
    }

    /// Take requested blocks transaction with signer
    pub fn take_block_transaction_range(
        &self,
        range: impl RangeBounds<BlockNumber> + Clone,
    ) -> Result<Vec<(BlockNumber, Vec<TransactionSignedEcRecovered>)>, TransactionError> {
        self.get_take_block_transaction_range::<true>(range)
    }

    /// Return range of blocks and its execution result
    pub fn get_block_range(
        &self,
        chain_spec: &ChainSpec,
        range: impl RangeBounds<BlockNumber> + Clone,
    ) -> Result<Vec<SealedBlockWithSenders>, TransactionError> {
        self.get_take_block_range::<false>(chain_spec, range)
    }

    /// Return range of blocks and its execution result
    pub fn take_block_range(
        &self,
        chain_spec: &ChainSpec,
        range: impl RangeBounds<BlockNumber> + Clone,
    ) -> Result<Vec<SealedBlockWithSenders>, TransactionError> {
        self.get_take_block_range::<true>(chain_spec, range)
    }

    /// Transverse over changesets and plain state and recreated the execution results.
    ///
    /// Return results from database.
    pub fn get_block_execution_result_range(
        &self,
        range: impl RangeBounds<BlockNumber> + Clone,
    ) -> Result<Vec<PostState>, TransactionError> {
        self.get_take_block_execution_result_range::<false>(range)
    }

    /// Transverse over changesets and plain state and recreated the execution results.
    ///
    /// Get results and remove them from database
    pub fn take_block_execution_result_range(
        &self,
        range: impl RangeBounds<BlockNumber> + Clone,
    ) -> Result<Vec<PostState>, TransactionError> {
        self.get_take_block_execution_result_range::<true>(range)
    }

    /// Get range of blocks and its execution result
    pub fn get_block_and_execution_range(
        &self,
        chain_spec: &ChainSpec,
        range: impl RangeBounds<BlockNumber> + Clone,
    ) -> Result<Vec<(SealedBlockWithSenders, PostState)>, TransactionError> {
        self.get_take_block_and_execution_range::<false>(chain_spec, range)
    }

    /// Take range of blocks and its execution result
    pub fn take_block_and_execution_range(
        &self,
        chain_spec: &ChainSpec,
        range: impl RangeBounds<BlockNumber> + Clone,
    ) -> Result<Vec<(SealedBlockWithSenders, PostState)>, TransactionError> {
        self.get_take_block_and_execution_range::<true>(chain_spec, range)
    }

    /// Unwind and clear account hashing
    pub fn unwind_account_hashing(
        &self,
        range: Range<TransitionId>,
    ) -> Result<(), TransactionError> {
        let mut hashed_accounts = self.cursor_write::<tables::HashedAccount>()?;

        // Aggregate all transition changesets and and make list of account that have been changed.
        self.cursor_read::<tables::AccountChangeSet>()?
            .walk_range(range)?
            .collect::<Result<Vec<_>, _>>()?
            .into_iter()
            .rev()
            // fold all account to get the old balance/nonces and account that needs to be removed
            .fold(
                BTreeMap::new(),
                |mut accounts: BTreeMap<Address, Option<Account>>, (_, account_before)| {
                    accounts.insert(account_before.address, account_before.info);
                    accounts
                },
            )
            .into_iter()
            // hash addresses and collect it inside sorted BTreeMap.
            // We are doing keccak only once per address.
            .map(|(address, account)| (keccak256(address), account))
            .collect::<BTreeMap<_, _>>()
            .into_iter()
            // Apply values to HashedState (if Account is None remove it);
            .try_for_each(|(hashed_address, account)| -> Result<(), TransactionError> {
                if let Some(account) = account {
                    hashed_accounts.upsert(hashed_address, account)?;
                } else if hashed_accounts.seek_exact(hashed_address)?.is_some() {
                    hashed_accounts.delete_current()?;
                }
                Ok(())
            })?;
        Ok(())
    }

    /// Unwind and clear storage hashing
    pub fn unwind_storage_hashing(
        &self,
        range: Range<TransitionIdAddress>,
    ) -> Result<(), TransactionError> {
        let mut hashed_storage = self.cursor_dup_write::<tables::HashedStorage>()?;

        // Aggregate all transition changesets and make list of accounts that have been changed.
        self.cursor_read::<tables::StorageChangeSet>()?
            .walk_range(range)?
            .collect::<Result<Vec<_>, _>>()?
            .into_iter()
            .rev()
            // fold all account to get the old balance/nonces and account that needs to be removed
            .fold(
                BTreeMap::new(),
                |mut accounts: BTreeMap<(Address, H256), U256>,
                 (TransitionIdAddress((_, address)), storage_entry)| {
                    accounts.insert((address, storage_entry.key), storage_entry.value);
                    accounts
                },
            )
            .into_iter()
            // hash addresses and collect it inside sorted BTreeMap.
            // We are doing keccak only once per address.
            .map(|((address, key), value)| ((keccak256(address), keccak256(key)), value))
            .collect::<BTreeMap<_, _>>()
            .into_iter()
            // Apply values to HashedStorage (if Value is zero just remove it);
            .try_for_each(|((hashed_address, key), value)| -> Result<(), TransactionError> {
                if hashed_storage
                    .seek_by_key_subkey(hashed_address, key)?
                    .filter(|entry| entry.key == key)
                    .is_some()
                {
                    hashed_storage.delete_current()?;
                }

                if value != U256::ZERO {
                    hashed_storage.upsert(hashed_address, StorageEntry { key, value })?;
                }
                Ok(())
            })?;
        Ok(())
    }

    /// Unwind and clear account history indices
    pub fn unwind_account_history_indices(
        &self,
        range: Range<TransitionId>,
    ) -> Result<(), TransactionError> {
        let mut cursor = self.cursor_write::<tables::AccountHistory>()?;

        let account_changeset = self
            .cursor_read::<tables::AccountChangeSet>()?
            .walk_range(range)?
            .collect::<Result<Vec<_>, _>>()?;

        let last_indices = account_changeset
            .into_iter()
            // reverse so we can get lowest transition id where we need to unwind account.
            .rev()
            // fold all account and get last transition index
            .fold(BTreeMap::new(), |mut accounts: BTreeMap<Address, u64>, (index, account)| {
                // we just need address and lowest transition id.
                accounts.insert(account.address, index);
                accounts
            });
        // try to unwind the index
        for (address, rem_index) in last_indices {
            let shard_part = unwind_account_history_shards::<DB>(&mut cursor, address, rem_index)?;

            // check last shard_part, if present, items needs to be reinserted.
            if !shard_part.is_empty() {
                // there are items in list
                self.put::<tables::AccountHistory>(
                    ShardedKey::new(address, u64::MAX),
                    TransitionList::new(shard_part)
                        .expect("There is at least one element in list and it is sorted."),
                )?;
            }
        }
        Ok(())
    }

    /// Unwind and clear storage history indices
    pub fn unwind_storage_history_indices(
        &self,
        range: Range<TransitionIdAddress>,
    ) -> Result<(), TransactionError> {
        let mut cursor = self.cursor_write::<tables::StorageHistory>()?;

        let storage_changesets = self
            .cursor_read::<tables::StorageChangeSet>()?
            .walk_range(range)?
            .collect::<Result<Vec<_>, _>>()?;
        let last_indices = storage_changesets
            .into_iter()
            // reverse so we can get lowest transition id where we need to unwind account.
            .rev()
            // fold all storages and get last transition index
            .fold(
                BTreeMap::new(),
                |mut accounts: BTreeMap<(Address, H256), u64>, (index, storage)| {
                    // we just need address and lowest transition id.
                    accounts.insert((index.address(), storage.key), index.transition_id());
                    accounts
                },
            );
        for ((address, storage_key), rem_index) in last_indices {
            let shard_part =
                unwind_storage_history_shards::<DB>(&mut cursor, address, storage_key, rem_index)?;

            // check last shard_part, if present, items needs to be reinserted.
            if !shard_part.is_empty() {
                // there are items in list
                self.put::<tables::StorageHistory>(
                    StorageShardedKey::new(address, storage_key, u64::MAX),
                    TransitionList::new(shard_part)
                        .expect("There is at least one element in list and it is sorted."),
                )?;
            }
        }
        Ok(())
    }

    /// Append blocks and insert its post state.
    /// This will insert block data to all related tables and will update pipeline progress.
    pub fn append_blocks_with_post_state(
        &mut self,
        blocks: Vec<SealedBlockWithSenders>,
        state: PostState,
    ) -> Result<(), TransactionError> {
        if blocks.is_empty() {
            return Ok(())
        }
        let tip = blocks.last().unwrap();
        let new_tip_number = tip.number;
        let new_tip_hash = tip.hash;
        let expected_state_root = tip.state_root;

        let fork_block_number = blocks.first().unwrap().number.saturating_sub(1);

        let first_transition_id = self.get_block_transition(fork_block_number)?;

        let num_transitions = state.transitions_count();

        // Write state and changesets to the database
        state.write_to_db(self.deref_mut(), first_transition_id)?;

        // Insert the blocks
        for block in blocks {
            self.insert_block(block)?;
        }
        self.insert_hashes(
            fork_block_number,
            first_transition_id,
            first_transition_id + num_transitions as u64,
            new_tip_number,
            new_tip_hash,
            expected_state_root,
        )?;

        // Update pipeline progress
        self.update_pipeline_stages(new_tip_number)?;

        Ok(())
    }

    /// Insert full block and make it canonical.
    ///
    /// This inserts the block and builds history related indexes. Once all blocks in a chain have
    /// been committed, the state root needs to be inserted separately with
    /// [`Transaction::insert_hashes`].
    ///
    /// # Note
    ///
    /// This assumes that we are using beacon consensus and that the block is post-merge, which
    /// means that the block will have no block reward.
    pub fn insert_block(&mut self, block: SealedBlockWithSenders) -> Result<(), TransactionError> {
        // Header, Body, SenderRecovery, TD, TxLookup stages
        let (block, senders) = block.into_components();

        let block_meta =
            insert_canonical_block(self.deref_mut(), block, Some(senders), false).unwrap();

        let from = block_meta.transition_at_block();
        let to = block_meta.transition_after_block();
        // account history stage
        {
            let indices = self.get_account_transition_ids_from_changeset(from, to)?;
            self.insert_account_history_index(indices)?;
        }

        // storage history stage
        {
            let indices = self.get_storage_transition_ids_from_changeset(from, to)?;
            self.insert_storage_history_index(indices)?;
        }

        Ok(())
    }

    /// Calculate the hashes of all changed accounts and storages, and finally calculate the state
    /// root.
    ///
    /// The chain goes from `fork_block_number + 1` to `current_block_number`, and hashes are
    /// calculated from `from_transition_id` to `to_transition_id`.
    ///
    /// The resulting state root is compared with `expected_state_root`.
    pub fn insert_hashes(
        &mut self,
        fork_block_number: BlockNumber,
        from_transition_id: TransitionId,
        to_transition_id: TransitionId,
        current_block_number: BlockNumber,
        current_block_hash: H256,
        expected_state_root: H256,
    ) -> Result<(), TransactionError> {
        // storage hashing stage
        {
            let lists = self
                .get_addresses_and_keys_of_changed_storages(from_transition_id, to_transition_id)?;
            let storages = self.get_plainstate_storages(lists.into_iter())?;
            self.insert_storage_for_hashing(storages.into_iter())?;
        }

        // account hashing stage
        {
            let lists =
                self.get_addresses_of_changed_accounts(from_transition_id, to_transition_id)?;
            let accounts = self.get_plainstate_accounts(lists.into_iter())?;
            self.insert_account_for_hashing(accounts.into_iter())?;
        }

        // merkle tree
        {
            let current_root = self.get_header(fork_block_number)?.state_root;
            let mut loader = DBTrieLoader::new(self.deref_mut());
            let root = loader
                .update_root(current_root, from_transition_id..to_transition_id)
                .and_then(|e| e.root())?;
            if root != expected_state_root {
                return Err(TransactionError::StateTrieRootMismatch {
                    got: root,
                    expected: expected_state_root,
                    block_number: current_block_number,
                    block_hash: current_block_hash,
                })
            }
        }

        Ok(())
    }

    /// Return list of entries from table
    ///
    /// If TAKE is true, opened cursor would be write and it would delete all values from db.
    #[inline]
    pub fn get_or_take<T: Table, const TAKE: bool>(
        &self,
        range: impl RangeBounds<T::Key>,
    ) -> Result<Vec<KeyValue<T>>, DbError> {
        if TAKE {
            let mut cursor_write = self.cursor_write::<T>()?;
            let mut walker = cursor_write.walk_range(range)?;
            let mut items = Vec::new();
            while let Some(i) = walker.next().transpose()? {
                walker.delete_current()?;
                items.push(i)
            }
            Ok(items)
        } else {
            self.cursor_read::<T>()?.walk_range(range)?.collect::<Result<Vec<_>, _>>()
        }
    }

    /// Get requested blocks transaction with signer
    fn get_take_block_transaction_range<const TAKE: bool>(
        &self,
        range: impl RangeBounds<BlockNumber> + Clone,
    ) -> Result<Vec<(BlockNumber, Vec<TransactionSignedEcRecovered>)>, TransactionError> {
<<<<<<< HEAD
        // Just read block tx id from table. as it is needed to get execution results.
        let block_bodies = self.get_or_take::<tables::BlockBodyIndices, false>(range)?;

=======
        // Get the transaction ID ranges for the blocks
        let block_bodies = self.get_or_take::<tables::BlockBodies, false>(range)?;
>>>>>>> f633a5d7
        if block_bodies.is_empty() {
            return Ok(Vec::new())
        }

<<<<<<< HEAD
        // iterate over and get all transaction and signers
        let first_transaction = block_bodies.first().expect("If we have headers").1.first_tx_num();
        let last_transaction = block_bodies.last().expect("Not empty").1.last_tx_num();
=======
        // Compute the first and last tx ID in the range
        let first_transaction =
            block_bodies.first().expect("If we have headers").1.first_tx_index();
        let last_transaction = block_bodies.last().expect("Not empty").1.last_tx_index();
>>>>>>> f633a5d7

        // If this is the case then all of the blocks in the range are empty
        if last_transaction < first_transaction {
            return Ok(Vec::new())
        }

        // Get transactions and senders
        let transactions =
            self.get_or_take::<tables::Transactions, TAKE>(first_transaction..=last_transaction)?;
        let senders =
            self.get_or_take::<tables::TxSenders, TAKE>(first_transaction..=last_transaction)?;

        if TAKE {
            // Remove TxHashNumber
            let mut tx_hash_cursor = self.cursor_write::<tables::TxHashNumber>()?;
            for (_, tx) in transactions.iter() {
                if tx_hash_cursor.seek_exact(tx.hash())?.is_some() {
                    tx_hash_cursor.delete_current()?;
                }
            }
<<<<<<< HEAD
=======
            // Remove TxTransitionId
            self.get_or_take::<tables::TxTransitionIndex, TAKE>(
                first_transaction..=last_transaction,
            )?;
>>>>>>> f633a5d7

            // Remove TransactionBlock index if there are transaction present
            if !transactions.is_empty() {
                let tx_id_range = transactions.first().unwrap().0..=transactions.last().unwrap().0;
                self.get_or_take::<tables::TransactionBlock, TAKE>(tx_id_range)?;
            }
        }

        // Merge transaction into blocks
        let mut block_tx = Vec::with_capacity(block_bodies.len());
        let mut senders = senders.into_iter();
        let mut transactions = transactions.into_iter();
        for (block_number, block_body) in block_bodies {
<<<<<<< HEAD
            let mut one_block_tx = Vec::new();
            for _ in block_body.tx_num_range() {
=======
            let mut one_block_tx = Vec::with_capacity(block_body.tx_count as usize);
            for _ in block_body.tx_id_range() {
>>>>>>> f633a5d7
                let tx = transactions.next();
                let sender = senders.next();

                let recovered = match (tx, sender) {
                    (Some((tx_id, tx)), Some((sender_tx_id, sender))) => {
                        if tx_id != sender_tx_id {
                            Err(ProviderError::MismatchOfTransactionAndSenderId { tx_id })
                        } else {
                            Ok(TransactionSignedEcRecovered::from_signed_transaction(tx, sender))
                        }
                    }
                    (Some((tx_id, _)), _) | (_, Some((tx_id, _))) => {
                        Err(ProviderError::MismatchOfTransactionAndSenderId { tx_id })
                    }
                    (None, None) => Err(ProviderError::BlockBodyTransactionCount),
                }?;
                one_block_tx.push(recovered)
            }
            block_tx.push((block_number, one_block_tx));
        }

        Ok(block_tx)
    }

    /// Return range of blocks and its execution result
    fn get_take_block_range<const TAKE: bool>(
        &self,
        chain_spec: &ChainSpec,
        range: impl RangeBounds<BlockNumber> + Clone,
    ) -> Result<Vec<SealedBlockWithSenders>, TransactionError> {
        // For block we need Headers, Bodies, Uncles, withdrawals, Transactions, Signers

        let block_headers = self.get_or_take::<tables::Headers, TAKE>(range.clone())?;
        if block_headers.is_empty() {
            return Ok(Vec::new())
        }

        let block_header_hashes =
            self.get_or_take::<tables::CanonicalHeaders, TAKE>(range.clone())?;
        let block_ommers = self.get_or_take::<tables::BlockOmmers, TAKE>(range.clone())?;
        let block_withdrawals =
            self.get_or_take::<tables::BlockWithdrawals, TAKE>(range.clone())?;

        let block_tx = self.get_take_block_transaction_range::<TAKE>(range.clone())?;

        if TAKE {
            // rm HeaderTD
            self.get_or_take::<tables::HeaderTD, TAKE>(range)?;
            // rm HeaderNumbers
            let mut header_number_cursor = self.cursor_write::<tables::HeaderNumbers>()?;
            for (_, hash) in block_header_hashes.iter() {
                if header_number_cursor.seek_exact(*hash)?.is_some() {
                    header_number_cursor.delete_current()?;
                }
            }
        }

        // merge all into block
        let block_header_iter = block_headers.into_iter();
        let block_header_hashes_iter = block_header_hashes.into_iter();
        let block_tx_iter = block_tx.into_iter();

        // Ommers can be empty for some blocks
        let mut block_ommers_iter = block_ommers.into_iter();
        let mut block_withdrawals_iter = block_withdrawals.into_iter();
        let mut block_ommers = block_ommers_iter.next();
        let mut block_withdrawals = block_withdrawals_iter.next();

        let mut blocks = Vec::new();
        for ((main_block_number, header), (_, header_hash), (_, tx)) in izip!(
            block_header_iter.into_iter(),
            block_header_hashes_iter.into_iter(),
            block_tx_iter.into_iter()
        ) {
            let header = header.seal(header_hash);

            let (body, senders) = tx.into_iter().map(|tx| tx.to_components()).unzip();

            // Ommers can be missing
            let mut ommers = Vec::new();
            if let Some((block_number, _)) = block_ommers.as_ref() {
                if *block_number == main_block_number {
                    // Seal ommers as they dont have hash.
                    ommers = block_ommers
                        .take()
                        .unwrap()
                        .1
                        .ommers
                        .into_iter()
                        .map(|h| h.seal_slow())
                        .collect();
                    block_ommers = block_ommers_iter.next();
                }
            };

            // withdrawal can be missing
            let shanghai_is_active =
                chain_spec.fork(Hardfork::Shanghai).active_at_timestamp(header.timestamp);
            let mut withdrawals = Some(Vec::new());
            if shanghai_is_active {
                if let Some((block_number, _)) = block_withdrawals.as_ref() {
                    if *block_number == main_block_number {
                        withdrawals = Some(block_withdrawals.take().unwrap().1.withdrawals);
                        block_withdrawals = block_withdrawals_iter.next();
                    }
                }
            } else {
                withdrawals = None
            }

            blocks.push(SealedBlockWithSenders {
                block: SealedBlock { header, body, ommers, withdrawals },
                senders,
            })
        }

        Ok(blocks)
    }

    /// Traverse over changesets and plain state and recreate the [`PostState`]s for the given range
    /// of blocks.
    ///
    /// 1. Iterate over the [BlockBodyIndices][tables::BlockBodyIndices] table to get all
    /// the transition indices.
    /// 2. Iterate over the [StorageChangeSet][tables::StorageChangeSet] table
    /// and the [AccountChangeSet][tables::AccountChangeSet] tables in reverse order to reconstruct
    /// the changesets.
    ///     - In order to have both the old and new values in the changesets, we also access the
    ///       plain state tables.
    /// 3. While iterating over the changeset tables, if we encounter a new account or storage slot,
    /// we:
    ///     1. Take the old value from the changeset
    ///     2. Take the new value from the plain state
    ///     3. Save the old value to the local state
    /// 4. While iterating over the changeset tables, if we encounter an account/storage slot we
    /// have seen before we:
    ///     1. Take the old value from the changeset
    ///     2. Take the new value from the local state
    ///     3. Set the local state to the value in the changeset
    ///
    /// If `TAKE` is `true`, the local state will be written to the plain state tables.
    /// 5. Get all receipts from table
    fn get_take_block_execution_result_range<const TAKE: bool>(
        &self,
        range: impl RangeBounds<BlockNumber> + Clone,
    ) -> Result<Vec<PostState>, TransactionError> {
        // We are not removing block meta as it is used to get block transitions.
        let block_transition =
            self.get_or_take::<tables::BlockBodyIndices, false>(range.clone())?;

        if block_transition.is_empty() {
            return Ok(Vec::new())
        }

        // get block transition of parent block.
        let from = block_transition
            .first()
            .expect("Check for empty is already done")
            .1
            .transition_at_block();
        let to = block_transition
            .last()
            .expect("Check for empty is already done")
            .1
            .transition_after_block();

        // NOTE: Just get block bodies dont remove them
        // it is connection point for bodies getter and execution result getter.
        let block_bodies = self.get_or_take::<tables::BlockBodyIndices, false>(range)?;

        // get transaction receipts
        let from_transaction_num =
            block_bodies.first().expect("already checked if there are blocks").1.first_tx_num();
        let to_transaction_num =
            block_bodies.last().expect("already checked if there are blocks").1.last_tx_num();
        let receipts =
            self.get_or_take::<tables::Receipts, TAKE>(from_transaction_num..=to_transaction_num)?;

        // get saved previous values
        let from_storage: TransitionIdAddress = (from, Address::zero()).into();
        let to_storage: TransitionIdAddress = (to, Address::zero()).into();

        let storage_changeset =
            self.get_or_take::<tables::StorageChangeSet, TAKE>(from_storage..to_storage)?;
        let account_changeset = self.get_or_take::<tables::AccountChangeSet, TAKE>(from..to)?;

        // iterate previous value and get plain state value to create changeset
        // Double option around Account represent if Account state is know (first option) and
        // account is removed (Second Option)
        type LocalPlainState = BTreeMap<Address, (Option<Option<Account>>, BTreeMap<H256, U256>)>;
        type Changesets = BTreeMap<TransitionId, Vec<Change>>;

        let mut local_plain_state: LocalPlainState = BTreeMap::new();

        // iterate in reverse and get plain state.

        // Bundle execution changeset to its particular transaction and block
        let mut all_changesets: Changesets = BTreeMap::new();

        let mut plain_accounts_cursor = self.cursor_write::<tables::PlainAccountState>()?;
        let mut plain_storage_cursor = self.cursor_dup_write::<tables::PlainStorageState>()?;

        // add account changeset changes
        for (transition_id, account_before) in account_changeset.into_iter().rev() {
            let AccountBeforeTx { info: old_info, address } = account_before;
            let new_info = match local_plain_state.entry(address) {
                Entry::Vacant(entry) => {
                    let new_account = plain_accounts_cursor.seek_exact(address)?.map(|kv| kv.1);
                    entry.insert((Some(old_info), BTreeMap::new()));
                    new_account
                }
                Entry::Occupied(mut entry) => {
                    let new_account = std::mem::replace(&mut entry.get_mut().0, Some(old_info));
                    new_account.expect("As we are stacking account first, account would always be Some(Some) or Some(None)")
                }
            };

            let change = match (old_info, new_info) {
                (Some(old), Some(new)) => {
                    if new != old {
                        Change::AccountChanged {
                            id: transition_id,
                            address,
                            old,
                            new,
                        }
                    } else {
                        unreachable!("Junk data in database: an account changeset did not represent any change");
                    }
                }
                (None, Some(account)) => Change::AccountCreated {
                    id: transition_id,
                    address,
                    account
                },
                (Some(old), None) => Change::AccountDestroyed {
                    id: transition_id,
                    address,
                    old
                },
                (None, None) => unreachable!("Junk data in database: an account changeset transitioned from no account to no account"),
            };
            all_changesets.entry(transition_id).or_default().push(change);
        }

        // add storage changeset changes
        let mut storage_changes: BTreeMap<TransitionIdAddress, StorageChangeset> = BTreeMap::new();
        for (transition_and_address, storage_entry) in storage_changeset.into_iter().rev() {
            let TransitionIdAddress((_, address)) = transition_and_address;
            let new_storage =
                match local_plain_state.entry(address).or_default().1.entry(storage_entry.key) {
                    Entry::Vacant(entry) => {
                        let new_storage = plain_storage_cursor
                            .seek_by_key_subkey(address, storage_entry.key)?
                            .filter(|storage| storage.key == storage_entry.key)
                            .unwrap_or_default();
                        entry.insert(storage_entry.value);
                        new_storage.value
                    }
                    Entry::Occupied(mut entry) => {
                        std::mem::replace(entry.get_mut(), storage_entry.value)
                    }
                };
            storage_changes.entry(transition_and_address).or_default().insert(
                U256::from_be_bytes(storage_entry.key.0),
                (storage_entry.value, new_storage),
            );
        }

        for (TransitionIdAddress((transition_id, address)), storage_changeset) in
            storage_changes.into_iter()
        {
            all_changesets.entry(transition_id).or_default().push(Change::StorageChanged {
                id: transition_id,
                address,
                changeset: storage_changeset,
            });
        }

        if TAKE {
            // iterate over local plain state remove all account and all storages.
            for (address, (account, storage)) in local_plain_state.into_iter() {
                // revert account
                if let Some(account) = account {
                    plain_accounts_cursor.seek_exact(address)?;
                    if let Some(account) = account {
                        plain_accounts_cursor.upsert(address, account)?;
                    } else {
                        plain_accounts_cursor.delete_current()?;
                    }
                }

                // revert storages
                for (storage_key, storage_value) in storage.into_iter() {
                    let storage_entry = StorageEntry { key: storage_key, value: storage_value };
                    // delete previous value
                    // TODO: This does not use dupsort features
                    if plain_storage_cursor
                        .seek_by_key_subkey(address, storage_key)?
                        .filter(|s| s.key == storage_key)
                        .is_some()
                    {
                        plain_storage_cursor.delete_current()?
                    }

                    // TODO: This does not use dupsort features
                    // insert value if needed
                    if storage_value != U256::ZERO {
                        plain_storage_cursor.insert(address, storage_entry)?;
                    }
                }
            }
        }

        // iterate over block body and create ExecutionResult
        let mut block_exec_results = Vec::new();
        let mut block_transition_iter = block_transition.into_iter();
        let mut next_transition_id = from;

        let mut receipt_iter = receipts.into_iter();

        // loop break if we are at the end of the blocks.
        for (_, block_body) in block_bodies.into_iter() {
            let mut block_post_state = PostState::new();
            for tx_num in block_body.tx_num_range() {
                if let Some(changes) = all_changesets.remove(&next_transition_id) {
                    for mut change in changes.into_iter() {
                        change
                            .set_transition_id(block_post_state.transitions_count() as TransitionId);
                        block_post_state.add_and_apply(change);
                    }
                }
                if let Some((receipt_tx_num, receipt)) = receipt_iter.next() {
                    if tx_num != receipt_tx_num {
                        block_post_state.add_receipt(receipt)
                    }
                }
                block_post_state.finish_transition();
                next_transition_id += 1;
            }

            let Some((_,block_meta)) = block_transition_iter.next() else { break};
            // if block transition points to 1+next transition id it means that there is block
            // changeset.
            if block_meta.has_block_change() {
                if let Some(changes) = all_changesets.remove(&next_transition_id) {
                    for mut change in changes.into_iter() {
                        change
                            .set_transition_id(block_post_state.transitions_count() as TransitionId);
                        block_post_state.add_and_apply(change);
                    }
                    block_post_state.finish_transition();
                    next_transition_id += 1;
                }
            }
            block_exec_results.push(block_post_state)
        }
        Ok(block_exec_results)
    }

    /// Return range of blocks and its execution result
    pub fn get_take_block_and_execution_range<const TAKE: bool>(
        &self,
        chain_spec: &ChainSpec,
        range: impl RangeBounds<BlockNumber> + Clone,
    ) -> Result<Vec<(SealedBlockWithSenders, PostState)>, TransactionError> {
        if TAKE {
            let (from_transition, parent_number, parent_state_root) = match range.start_bound() {
                Bound::Included(n) => {
                    let parent_number = n.saturating_sub(1);
                    let transition = self.get_block_transition(parent_number)?;
                    let parent = self.get_header(parent_number)?;
                    (transition, parent_number, parent.state_root)
                }
                Bound::Excluded(n) => {
                    let transition = self.get_block_transition(*n)?;
                    let parent = self.get_header(*n)?;
                    (transition, *n, parent.state_root)
                }
                Bound::Unbounded => (0, 0, EMPTY_ROOT),
            };
            let to_transition = match range.end_bound() {
                Bound::Included(n) => self.get_block_transition(*n)?,
                Bound::Excluded(n) => self.get_block_transition(n.saturating_sub(1))?,
                Bound::Unbounded => TransitionId::MAX,
            };

            let transition_range = from_transition..to_transition;
            let zero = Address::zero();
            let transition_storage_range =
                (from_transition, zero).into()..(to_transition, zero).into();

            self.unwind_account_hashing(transition_range.clone())?;
            self.unwind_account_history_indices(transition_range.clone())?;
            self.unwind_storage_hashing(transition_storage_range.clone())?;
            self.unwind_storage_history_indices(transition_storage_range)?;

            // merkle tree
            let new_state_root;
            {
                let (tip_number, _) =
                    self.cursor_read::<tables::CanonicalHeaders>()?.last()?.unwrap_or_default();
                let current_root = self.get_header(tip_number)?.state_root;
                let mut loader = DBTrieLoader::new(self.deref());
                new_state_root =
                    loader.update_root(current_root, transition_range).and_then(|e| e.root())?;
            }
            // state root should be always correct as we are reverting state.
            // but for sake of double verification we will check it again.
            if new_state_root != parent_state_root {
                let parent_hash = self.get_block_hash(parent_number)?;
                return Err(TransactionError::StateTrieRootMismatch {
                    got: new_state_root,
                    expected: parent_state_root,
                    block_number: parent_number,
                    block_hash: parent_hash,
                })
            }
        }
        // get blocks
        let blocks = self.get_take_block_range::<TAKE>(chain_spec, range.clone())?;
        let unwind_to = blocks.first().map(|b| b.number.saturating_sub(1));
        // get execution res
        let execution_res = self.get_take_block_execution_result_range::<TAKE>(range.clone())?;
        // combine them
        let blocks_with_exec_result: Vec<_> =
            blocks.into_iter().zip(execution_res.into_iter()).collect();

        // remove block bodies it is needed for both get block range and get block execution results
        // that is why it is deleted afterwards.
        if TAKE {
            // rm block bodies
            self.get_or_take::<tables::BlockBodyIndices, TAKE>(range)?;

            // Update pipeline progress
            if let Some(fork_number) = unwind_to {
                self.update_pipeline_stages(fork_number)?;
            }
        }

        // return them
        Ok(blocks_with_exec_result)
    }

    /// Update all pipeline sync stage progress.
    pub fn update_pipeline_stages(
        &self,
        block_number: BlockNumber,
    ) -> Result<(), TransactionError> {
        // iterate over
        let mut cursor = self.cursor_write::<tables::SyncStage>()?;
        while let Some((stage_name, _)) = cursor.next()? {
            cursor.upsert(stage_name, block_number)?
        }

        Ok(())
    }

    /// Iterate over account changesets and return all account address that were changed.
    pub fn get_addresses_and_keys_of_changed_storages(
        &self,
        from: TransitionId,
        to: TransitionId,
    ) -> Result<BTreeMap<Address, BTreeSet<H256>>, TransactionError> {
        Ok(self
            .cursor_read::<tables::StorageChangeSet>()?
            .walk_range(
                TransitionIdAddress((from, Address::zero()))..
                    TransitionIdAddress((to, Address::zero())),
            )?
            .collect::<Result<Vec<_>, _>>()?
            .into_iter()
            // fold all storages and save its old state so we can remove it from HashedStorage
            // it is needed as it is dup table.
            .fold(
                BTreeMap::new(),
                |mut accounts: BTreeMap<Address, BTreeSet<H256>>,
                 (TransitionIdAddress((_, address)), storage_entry)| {
                    accounts.entry(address).or_default().insert(storage_entry.key);
                    accounts
                },
            ))
    }

    ///  Get plainstate storages
    #[allow(clippy::type_complexity)]
    pub fn get_plainstate_storages(
        &self,
        iter: impl IntoIterator<Item = (Address, impl IntoIterator<Item = H256>)>,
    ) -> Result<Vec<(Address, Vec<(H256, U256)>)>, TransactionError> {
        let mut plain_storage = self.cursor_dup_read::<tables::PlainStorageState>()?;

        iter.into_iter()
            .map(|(address, storage)| {
                storage
                    .into_iter()
                    .map(|key| -> Result<_, TransactionError> {
                        let ret = plain_storage
                            .seek_by_key_subkey(address, key)?
                            .filter(|v| v.key == key)
                            .unwrap_or_default();
                        Ok((key, ret.value))
                    })
                    .collect::<Result<Vec<(_, _)>, _>>()
                    .map(|storage| (address, storage))
            })
            .collect::<Result<Vec<(_, _)>, _>>()
    }

    /// iterate over storages and insert them to hashing table
    pub fn insert_storage_for_hashing(
        &self,
        storages: impl IntoIterator<Item = (Address, impl IntoIterator<Item = (H256, U256)>)>,
    ) -> Result<(), TransactionError> {
        // hash values
        let hashed = storages.into_iter().fold(BTreeMap::new(), |mut map, (address, storage)| {
            let storage = storage.into_iter().fold(BTreeMap::new(), |mut map, (key, value)| {
                map.insert(keccak256(key), value);
                map
            });
            map.insert(keccak256(address), storage);
            map
        });

        let mut hashed_storage = self.cursor_dup_write::<tables::HashedStorage>()?;
        // Hash the address and key and apply them to HashedStorage (if Storage is None
        // just remove it);
        hashed.into_iter().try_for_each(|(hashed_address, storage)| {
            storage.into_iter().try_for_each(|(key, value)| -> Result<(), TransactionError> {
                if hashed_storage
                    .seek_by_key_subkey(hashed_address, key)?
                    .filter(|entry| entry.key == key)
                    .is_some()
                {
                    hashed_storage.delete_current()?;
                }

                if value != U256::ZERO {
                    hashed_storage.upsert(hashed_address, StorageEntry { key, value })?;
                }
                Ok(())
            })
        })?;
        Ok(())
    }

    /// Iterate over account changesets and return all account address that were changed.
    pub fn get_addresses_of_changed_accounts(
        &self,
        from: TransitionId,
        to: TransitionId,
    ) -> Result<BTreeSet<Address>, TransactionError> {
        Ok(self
            .cursor_read::<tables::AccountChangeSet>()?
            .walk_range(from..to)?
            .collect::<Result<Vec<_>, _>>()?
            .into_iter()
            // fold all account to one set of changed accounts
            .fold(BTreeSet::new(), |mut accounts: BTreeSet<Address>, (_, account_before)| {
                accounts.insert(account_before.address);
                accounts
            }))
    }

    /// Get plainstate account from iterator
    pub fn get_plainstate_accounts(
        &self,
        iter: impl IntoIterator<Item = Address>,
    ) -> Result<Vec<(Address, Option<Account>)>, TransactionError> {
        let mut plain_accounts = self.cursor_read::<tables::PlainAccountState>()?;
        Ok(iter
            .into_iter()
            .map(|address| plain_accounts.seek_exact(address).map(|a| (address, a.map(|(_, v)| v))))
            .collect::<Result<Vec<_>, _>>()?)
    }

    /// iterate over accounts and insert them to hashing table
    pub fn insert_account_for_hashing(
        &self,
        accounts: impl IntoIterator<Item = (Address, Option<Account>)>,
    ) -> Result<(), TransactionError> {
        let mut hashed_accounts = self.cursor_write::<tables::HashedAccount>()?;

        let hashes_accounts = accounts.into_iter().fold(
            BTreeMap::new(),
            |mut map: BTreeMap<H256, Option<Account>>, (address, account)| {
                map.insert(keccak256(address), account);
                map
            },
        );

        hashes_accounts.into_iter().try_for_each(
            |(hashed_address, account)| -> Result<(), TransactionError> {
                if let Some(account) = account {
                    hashed_accounts.upsert(hashed_address, account)?
                } else if hashed_accounts.seek_exact(hashed_address)?.is_some() {
                    hashed_accounts.delete_current()?;
                }
                Ok(())
            },
        )?;
        Ok(())
    }

    /// Get all transaction ids where account got changed.
    pub fn get_storage_transition_ids_from_changeset(
        &self,
        from: TransitionId,
        to: TransitionId,
    ) -> Result<BTreeMap<(Address, H256), Vec<u64>>, TransactionError> {
        let storage_changeset = self
            .cursor_read::<tables::StorageChangeSet>()?
            .walk(Some((from, Address::zero()).into()))?
            .take_while(|res| res.as_ref().map(|(k, _)| k.transition_id() < to).unwrap_or_default())
            .collect::<Result<Vec<_>, _>>()?;

        // fold all storages to one set of changes
        let storage_changeset_lists = storage_changeset.into_iter().fold(
            BTreeMap::new(),
            |mut storages: BTreeMap<(Address, H256), Vec<u64>>, (index, storage)| {
                storages
                    .entry((index.address(), storage.key))
                    .or_default()
                    .push(index.transition_id());
                storages
            },
        );

        Ok(storage_changeset_lists)
    }

    /// Get all transaction ids where account got changed.
    pub fn get_account_transition_ids_from_changeset(
        &self,
        from: TransitionId,
        to: TransitionId,
    ) -> Result<BTreeMap<Address, Vec<u64>>, TransactionError> {
        let account_changesets = self
            .cursor_read::<tables::AccountChangeSet>()?
            .walk(Some(from))?
            .take_while(|res| res.as_ref().map(|(k, _)| *k < to).unwrap_or_default())
            .collect::<Result<Vec<_>, _>>()?;

        let account_transtions = account_changesets
            .into_iter()
            // fold all account to one set of changed accounts
            .fold(
                BTreeMap::new(),
                |mut accounts: BTreeMap<Address, Vec<u64>>, (index, account)| {
                    accounts.entry(account.address).or_default().push(index);
                    accounts
                },
            );

        Ok(account_transtions)
    }

    /// Insert storage change index to database. Used inside StorageHistoryIndex stage
    pub fn insert_storage_history_index(
        &self,
        storage_transitions: BTreeMap<(Address, H256), Vec<u64>>,
    ) -> Result<(), TransactionError> {
        for ((address, storage_key), mut indices) in storage_transitions {
            let mut last_shard = self.take_last_storage_shard(address, storage_key)?;
            last_shard.append(&mut indices);

            // chunk indices and insert them in shards of N size.
            let mut chunks = last_shard
                .iter()
                .chunks(storage_sharded_key::NUM_OF_INDICES_IN_SHARD)
                .into_iter()
                .map(|chunks| chunks.map(|i| *i as usize).collect::<Vec<usize>>())
                .collect::<Vec<_>>();
            let last_chunk = chunks.pop();

            // chunk indices and insert them in shards of N size.
            chunks.into_iter().try_for_each(|list| {
                self.put::<tables::StorageHistory>(
                    StorageShardedKey::new(
                        address,
                        storage_key,
                        *list.last().expect("Chuck does not return empty list") as TransitionId,
                    ),
                    TransitionList::new(list).expect("Indices are presorted and not empty"),
                )
            })?;
            // Insert last list with u64::MAX
            if let Some(last_list) = last_chunk {
                self.put::<tables::StorageHistory>(
                    StorageShardedKey::new(address, storage_key, u64::MAX),
                    TransitionList::new(last_list).expect("Indices are presorted and not empty"),
                )?;
            }
        }
        Ok(())
    }

    /// Insert account change index to database. Used inside AccountHistoryIndex stage
    pub fn insert_account_history_index(
        &self,
        account_transitions: BTreeMap<Address, Vec<u64>>,
    ) -> Result<(), TransactionError> {
        // insert indexes to AccountHistory.
        for (address, mut indices) in account_transitions {
            let mut last_shard = self.take_last_account_shard(address)?;
            last_shard.append(&mut indices);
            // chunk indices and insert them in shards of N size.
            let mut chunks = last_shard
                .iter()
                .chunks(sharded_key::NUM_OF_INDICES_IN_SHARD)
                .into_iter()
                .map(|chunks| chunks.map(|i| *i as usize).collect::<Vec<usize>>())
                .collect::<Vec<_>>();
            let last_chunk = chunks.pop();

            chunks.into_iter().try_for_each(|list| {
                self.put::<tables::AccountHistory>(
                    ShardedKey::new(
                        address,
                        *list.last().expect("Chuck does not return empty list") as TransitionId,
                    ),
                    TransitionList::new(list).expect("Indices are presorted and not empty"),
                )
            })?;
            // Insert last list with u64::MAX
            if let Some(last_list) = last_chunk {
                self.put::<tables::AccountHistory>(
                    ShardedKey::new(address, u64::MAX),
                    TransitionList::new(last_list).expect("Indices are presorted and not empty"),
                )?
            }
        }
        Ok(())
    }

    /// Return full table as Vec
    pub fn table<T: Table>(&self) -> Result<Vec<KeyValue<T>>, DbError>
    where
        T::Key: Default + Ord,
    {
        self.cursor_read::<T>()?.walk(Some(T::Key::default()))?.collect::<Result<Vec<_>, DbError>>()
    }
}

/// Unwind all history shards. For boundary shard, remove it from database and
/// return last part of shard with still valid items. If all full shard were removed, return list
/// would be empty.
fn unwind_account_history_shards<DB: Database>(
    cursor: &mut <<DB as DatabaseGAT<'_>>::TXMut as DbTxMutGAT<'_>>::CursorMut<
        tables::AccountHistory,
    >,
    address: Address,
    transition_id: TransitionId,
) -> Result<Vec<usize>, TransactionError> {
    let mut item = cursor.seek_exact(ShardedKey::new(address, u64::MAX))?;

    while let Some((sharded_key, list)) = item {
        // there is no more shard for address
        if sharded_key.key != address {
            break
        }
        cursor.delete_current()?;
        // check first item and if it is more and eq than `transition_id` delete current
        // item.
        let first = list.iter(0).next().expect("List can't empty");
        if first >= transition_id as usize {
            item = cursor.prev()?;
            continue
        } else if transition_id <= sharded_key.highest_transition_id {
            // if first element is in scope whole list would be removed.
            // so at least this first element is present.
            return Ok(list.iter(0).take_while(|i| *i < transition_id as usize).collect::<Vec<_>>())
        } else {
            let new_list = list.iter(0).collect::<Vec<_>>();
            return Ok(new_list)
        }
    }
    Ok(Vec::new())
}

/// Unwind all history shards. For boundary shard, remove it from database and
/// return last part of shard with still valid items. If all full shard were removed, return list
/// would be empty but this does not mean that there is none shard left but that there is no
/// split shards.
fn unwind_storage_history_shards<DB: Database>(
    cursor: &mut <<DB as DatabaseGAT<'_>>::TXMut as DbTxMutGAT<'_>>::CursorMut<
        tables::StorageHistory,
    >,
    address: Address,
    storage_key: H256,
    transition_id: TransitionId,
) -> Result<Vec<usize>, TransactionError> {
    let mut item = cursor.seek_exact(StorageShardedKey::new(address, storage_key, u64::MAX))?;

    while let Some((storage_sharded_key, list)) = item {
        // there is no more shard for address
        if storage_sharded_key.address != address ||
            storage_sharded_key.sharded_key.key != storage_key
        {
            // there is no more shard for address and storage_key.
            break
        }
        cursor.delete_current()?;
        // check first item and if it is more and eq than `transition_id` delete current
        // item.
        let first = list.iter(0).next().expect("List can't empty");
        if first >= transition_id as usize {
            item = cursor.prev()?;
            continue
        } else if transition_id <= storage_sharded_key.sharded_key.highest_transition_id {
            // if first element is in scope whole list would be removed.
            // so at least this first element is present.
            return Ok(list.iter(0).take_while(|i| *i < transition_id as usize).collect::<Vec<_>>())
        } else {
            return Ok(list.iter(0).collect::<Vec<_>>())
        }
    }
    Ok(Vec::new())
}

/// An error that can occur when using the transaction container
#[derive(Debug, thiserror::Error)]
pub enum TransactionError {
    /// The transaction encountered a database error.
    #[error("Database error: {0}")]
    Database(#[from] DbError),
    /// The transaction encountered a database integrity error.
    #[error("A database integrity error occurred: {0}")]
    DatabaseIntegrity(#[from] ProviderError),
    /// The transaction encountered merkle trie error.
    #[error("Merkle trie calculation error: {0}")]
    MerkleTrie(#[from] TrieError),
    /// Root mismatch
    #[error("Merkle trie root mismatch on block: #{block_number:?} {block_hash:?}. got: {got:?} expected:{expected:?}")]
    StateTrieRootMismatch {
        /// Expected root
        expected: H256,
        /// Calculated root
        got: H256,
        /// Block number
        block_number: BlockNumber,
        /// Block hash
        block_hash: BlockHash,
    },
}

#[cfg(test)]
mod test {
    use crate::{
        insert_canonical_block, test_utils::blocks::*, ShareableDatabase, Transaction,
        TransactionsProvider,
    };
    use reth_db::{mdbx::test_utils::create_test_rw_db, tables, transaction::DbTxMut};
    use reth_primitives::{proofs::EMPTY_ROOT, ChainSpecBuilder, TransitionId, MAINNET};
    use std::{ops::DerefMut, sync::Arc};

    #[test]
    fn insert_block_and_hashes_get_take() {
        let db = create_test_rw_db();

        // setup
        let mut tx = Transaction::new(db.as_ref()).unwrap();
        let chain_spec = ChainSpecBuilder::default()
            .chain(MAINNET.chain)
            .genesis(MAINNET.genesis.clone())
            .shanghai_activated()
            .build();

        let data = BlockChainTestData::default();
        let genesis = data.genesis.clone();
        let (block1, exec_res1) = data.blocks[0].clone();
        let (block2, exec_res2) = data.blocks[1].clone();

        insert_canonical_block(tx.deref_mut(), data.genesis.clone(), None, false).unwrap();

        tx.put::<tables::AccountsTrie>(EMPTY_ROOT, vec![0x80]).unwrap();
        assert_genesis_block(&tx, data.genesis);

        exec_res1.clone().write_to_db(tx.deref_mut(), 0).unwrap();
        tx.insert_block(block1.clone()).unwrap();
        tx.insert_hashes(
            genesis.number,
            0,
            exec_res1.transitions_count() as TransitionId,
            block1.number,
            block1.hash,
            block1.state_root,
        )
        .unwrap();

        // get one block
        let get = tx.get_block_and_execution_range(&chain_spec, 1..=1).unwrap();
        assert_eq!(get, vec![(block1.clone(), exec_res1.clone())]);

        // take one block
        let take = tx.take_block_and_execution_range(&chain_spec, 1..=1).unwrap();
        assert_eq!(take, vec![(block1.clone(), exec_res1.clone())]);
        assert_genesis_block(&tx, genesis.clone());

        exec_res1.clone().write_to_db(tx.deref_mut(), 0).unwrap();
        tx.insert_block(block1.clone()).unwrap();
        tx.insert_hashes(
            genesis.number,
            0,
            exec_res1.transitions_count() as TransitionId,
            block1.number,
            block1.hash,
            block1.state_root,
        )
        .unwrap();

        exec_res2
            .clone()
            .write_to_db(tx.deref_mut(), exec_res1.transitions_count() as TransitionId)
            .unwrap();
        tx.insert_block(block2.clone()).unwrap();
        tx.insert_hashes(
            block1.number,
            exec_res1.transitions_count() as TransitionId,
            (exec_res1.transitions_count() + exec_res2.transitions_count()) as TransitionId,
            2,
            block2.hash,
            block2.state_root,
        )
        .unwrap();

        tx.commit().unwrap();

        // Check that transactions map onto blocks correctly.
        {
            let provider = ShareableDatabase::new(tx.db, Arc::new(MAINNET.clone()));
            assert_eq!(
                provider.transaction_block(0).unwrap(),
                Some(1),
                "Transaction 0 should be in block 1"
            );
            assert_eq!(
                provider.transaction_block(1).unwrap(),
                Some(2),
                "Transaction 1 should be in block 2"
            );
            assert_eq!(
                provider.transaction_block(2).unwrap(),
                None,
                "Transaction 0 should not exist"
            );
        }

        // get second block
        let get = tx.get_block_and_execution_range(&chain_spec, 2..=2).unwrap();
        assert_eq!(get, vec![(block2.clone(), exec_res2.clone())]);

        // get two blocks
        let get = tx.get_block_and_execution_range(&chain_spec, 1..=2).unwrap();
        assert_eq!(
            get,
            vec![(block1.clone(), exec_res1.clone()), (block2.clone(), exec_res2.clone())]
        );

        // take two blocks
        let get = tx.take_block_and_execution_range(&chain_spec, 1..=2).unwrap();
        assert_eq!(get, vec![(block1, exec_res1), (block2, exec_res2)]);

        // assert genesis state
        assert_genesis_block(&tx, genesis);
    }

    #[test]
    fn insert_get_take_multiblocks() {
        let db = create_test_rw_db();

        // setup
        let mut tx = Transaction::new(db.as_ref()).unwrap();
        let chain_spec = ChainSpecBuilder::default()
            .chain(MAINNET.chain)
            .genesis(MAINNET.genesis.clone())
            .shanghai_activated()
            .build();

        let data = BlockChainTestData::default();
        let genesis = data.genesis.clone();
        let (block1, exec_res1) = data.blocks[0].clone();
        let (block2, exec_res2) = data.blocks[1].clone();

        insert_canonical_block(tx.deref_mut(), data.genesis.clone(), None, false).unwrap();

        tx.put::<tables::AccountsTrie>(EMPTY_ROOT, vec![0x80]).unwrap();
        assert_genesis_block(&tx, data.genesis);

        tx.append_blocks_with_post_state(vec![block1.clone()], exec_res1.clone()).unwrap();

        // get one block
        let get = tx.get_block_and_execution_range(&chain_spec, 1..=1).unwrap();
        assert_eq!(get, vec![(block1.clone(), exec_res1.clone())]);

        // take one block
        let take = tx.take_block_and_execution_range(&chain_spec, 1..=1).unwrap();
        assert_eq!(take, vec![(block1.clone(), exec_res1.clone())]);
        assert_genesis_block(&tx, genesis.clone());

        // insert two blocks
        let mut merged_state = exec_res1.clone();
        merged_state.extend(exec_res2.clone());
        tx.append_blocks_with_post_state(
            vec![block1.clone(), block2.clone()],
            merged_state.clone(),
        )
        .unwrap();

        // get second block
        let get = tx.get_block_and_execution_range(&chain_spec, 2..=2).unwrap();
        assert_eq!(get, vec![(block2.clone(), exec_res2.clone())]);

        // get two blocks
        let get = tx.get_block_and_execution_range(&chain_spec, 1..=2).unwrap();
        assert_eq!(
            get,
            vec![(block1.clone(), exec_res1.clone()), (block2.clone(), exec_res2.clone())]
        );

        // take two blocks
        let get = tx.take_block_and_execution_range(&chain_spec, 1..=2).unwrap();
        assert_eq!(get, vec![(block1, exec_res1), (block2, exec_res2)]);

        // assert genesis state
        assert_genesis_block(&tx, genesis);
    }
}<|MERGE_RESOLUTION|>--- conflicted
+++ resolved
@@ -668,28 +668,16 @@
         &self,
         range: impl RangeBounds<BlockNumber> + Clone,
     ) -> Result<Vec<(BlockNumber, Vec<TransactionSignedEcRecovered>)>, TransactionError> {
-<<<<<<< HEAD
-        // Just read block tx id from table. as it is needed to get execution results.
+        // Raad range of block bodies to get all transactions id's of this range.
         let block_bodies = self.get_or_take::<tables::BlockBodyIndices, false>(range)?;
 
-=======
-        // Get the transaction ID ranges for the blocks
-        let block_bodies = self.get_or_take::<tables::BlockBodies, false>(range)?;
->>>>>>> f633a5d7
         if block_bodies.is_empty() {
             return Ok(Vec::new())
         }
 
-<<<<<<< HEAD
-        // iterate over and get all transaction and signers
+        // Compute the first and last tx ID in the range
         let first_transaction = block_bodies.first().expect("If we have headers").1.first_tx_num();
         let last_transaction = block_bodies.last().expect("Not empty").1.last_tx_num();
-=======
-        // Compute the first and last tx ID in the range
-        let first_transaction =
-            block_bodies.first().expect("If we have headers").1.first_tx_index();
-        let last_transaction = block_bodies.last().expect("Not empty").1.last_tx_index();
->>>>>>> f633a5d7
 
         // If this is the case then all of the blocks in the range are empty
         if last_transaction < first_transaction {
@@ -710,13 +698,6 @@
                     tx_hash_cursor.delete_current()?;
                 }
             }
-<<<<<<< HEAD
-=======
-            // Remove TxTransitionId
-            self.get_or_take::<tables::TxTransitionIndex, TAKE>(
-                first_transaction..=last_transaction,
-            )?;
->>>>>>> f633a5d7
 
             // Remove TransactionBlock index if there are transaction present
             if !transactions.is_empty() {
@@ -730,13 +711,8 @@
         let mut senders = senders.into_iter();
         let mut transactions = transactions.into_iter();
         for (block_number, block_body) in block_bodies {
-<<<<<<< HEAD
-            let mut one_block_tx = Vec::new();
+            let mut one_block_tx = Vec::with_capacity(block_body.tx_count as usize);
             for _ in block_body.tx_num_range() {
-=======
-            let mut one_block_tx = Vec::with_capacity(block_body.tx_count as usize);
-            for _ in block_body.tx_id_range() {
->>>>>>> f633a5d7
                 let tx = transactions.next();
                 let sender = senders.next();
 
