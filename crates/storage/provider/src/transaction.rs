use itertools::{izip, Itertools};
use reth_db::{
    common::KeyValue,
    cursor::{DbCursorRO, DbCursorRW, DbDupCursorRO},
    database::{Database, DatabaseGAT},
    models::{
        sharded_key,
        storage_sharded_key::{self, StorageShardedKey},
        ShardedKey, StoredBlockBody, TransitionIdAddress,
    },
    table::Table,
    tables,
    transaction::{DbTx, DbTxMut, DbTxMutGAT},
    TransitionList,
};
use reth_interfaces::{db::Error as DbError, provider::ProviderError};
use reth_primitives::{
    keccak256, proofs::EMPTY_ROOT, Account, Address, BlockHash, BlockNumber, Bytecode, ChainSpec,
    Hardfork, Header, Receipt, SealedBlock, SealedBlockWithSenders, StorageEntry,
    TransactionSignedEcRecovered, TransitionId, TxNumber, H256, U256,
};
use reth_tracing::tracing::{info, trace};
use std::{
    collections::{btree_map::Entry, BTreeMap, BTreeSet},
    fmt::Debug,
    ops::{Bound, Deref, DerefMut, Range, RangeBounds},
};

use crate::{
    execution_result::{AccountInfoChangeSet, TransactionChangeSet},
    insert_canonical_block,
    trie::{DBTrieLoader, TrieError},
};

use crate::execution_result::{AccountChangeSet, ExecutionResult};

/// A container for any DB transaction that will open a new inner transaction when the current
/// one is committed.
// NOTE: This container is needed since `Transaction::commit` takes `mut self`, so methods in
// the pipeline that just take a reference will not be able to commit their transaction and let
// the pipeline continue. Is there a better way to do this?
//
// TODO: Re-evaluate if this is actually needed, this was introduced as a way to manage the
// lifetime of the `TXMut` and having a nice API for re-opening a new transaction after `commit`
pub struct Transaction<'this, DB: Database> {
    /// A handle to the DB.
    pub(crate) db: &'this DB,
    tx: Option<<DB as DatabaseGAT<'this>>::TXMut>,
}

impl<'a, DB: Database> Debug for Transaction<'a, DB> {
    fn fmt(&self, f: &mut std::fmt::Formatter<'_>) -> std::fmt::Result {
        f.debug_struct("Transaction").finish()
    }
}

impl<'a, DB: Database> Deref for Transaction<'a, DB> {
    type Target = <DB as DatabaseGAT<'a>>::TXMut;

    /// Dereference as the inner transaction.
    ///
    /// # Panics
    ///
    /// Panics if an inner transaction does not exist. This should never be the case unless
    /// [Transaction::close] was called without following up with a call to [Transaction::open].
    fn deref(&self) -> &Self::Target {
        self.tx.as_ref().expect("Tried getting a reference to a non-existent transaction")
    }
}

impl<'a, DB: Database> DerefMut for Transaction<'a, DB> {
    /// Dereference as a mutable reference to the inner transaction.
    ///
    /// # Panics
    ///
    /// Panics if an inner transaction does not exist. This should never be the case unless
    /// [Transaction::close] was called without following up with a call to [Transaction::open].
    fn deref_mut(&mut self) -> &mut Self::Target {
        self.tx.as_mut().expect("Tried getting a mutable reference to a non-existent transaction")
    }
}

impl<'this, DB> Transaction<'this, DB>
where
    DB: Database,
{
    /// Create a new container with the given database handle.
    ///
    /// A new inner transaction will be opened.
    pub fn new(db: &'this DB) -> Result<Self, DbError> {
        Ok(Self { db, tx: Some(db.tx_mut()?) })
    }

    /// Creates a new container with given database and transaction handles.
    pub fn new_raw(db: &'this DB, tx: <DB as DatabaseGAT<'this>>::TXMut) -> Self {
        Self { db, tx: Some(tx) }
    }

    /// Accessor to the internal Database
    pub fn inner(&self) -> &'this DB {
        self.db
    }

    /// Commit the current inner transaction and open a new one.
    ///
    /// # Panics
    ///
    /// Panics if an inner transaction does not exist. This should never be the case unless
    /// [Transaction::close] was called without following up with a call to [Transaction::open].
    pub fn commit(&mut self) -> Result<bool, DbError> {
        let success = if let Some(tx) = self.tx.take() { tx.commit()? } else { false };
        self.tx = Some(self.db.tx_mut()?);
        Ok(success)
    }

    /// Drops the current inner transaction and open a new one.
    pub fn drop(&mut self) -> Result<(), DbError> {
        if let Some(tx) = self.tx.take() {
            drop(tx);
        }

        self.tx = Some(self.db.tx_mut()?);

        Ok(())
    }

    /// Open a new inner transaction.
    pub fn open(&mut self) -> Result<(), DbError> {
        self.tx = Some(self.db.tx_mut()?);
        Ok(())
    }

    /// Close the current inner transaction.
    pub fn close(&mut self) {
        self.tx.take();
    }

    /// Query [tables::CanonicalHeaders] table for block hash by block number
    pub fn get_block_hash(&self, block_number: BlockNumber) -> Result<BlockHash, TransactionError> {
        let hash = self
            .get::<tables::CanonicalHeaders>(block_number)?
            .ok_or(ProviderError::CanonicalHeader { block_number })?;
        Ok(hash)
    }

    /// Query the block body by number.
    pub fn get_block_body(&self, number: BlockNumber) -> Result<StoredBlockBody, TransactionError> {
        let body =
            self.get::<tables::BlockBodies>(number)?.ok_or(ProviderError::BlockBody { number })?;
        Ok(body)
    }

    /// Query the last transition of the block by [BlockNumber] key
    pub fn get_block_transition(&self, key: BlockNumber) -> Result<TransitionId, TransactionError> {
        let last_transition_id = self
            .get::<tables::BlockTransitionIndex>(key)?
            .ok_or(ProviderError::BlockTransition { block_number: key })?;
        Ok(last_transition_id)
    }

    /// Get the next start transaction id and transition for the `block` by looking at the previous
    /// block. Returns Zero/Zero for Genesis.
    pub fn get_next_block_ids(
        &self,
        block: BlockNumber,
    ) -> Result<(TxNumber, TransitionId), TransactionError> {
        if block == 0 {
            return Ok((0, 0))
        }

        let prev_number = block - 1;
        let prev_body = self.get_block_body(prev_number)?;
        let last_transition = self
            .get::<tables::BlockTransitionIndex>(prev_number)?
            .ok_or(ProviderError::BlockTransition { block_number: prev_number })?;
        Ok((prev_body.start_tx_id + prev_body.tx_count, last_transition))
    }

    /// Query the block header by number
    pub fn get_header(&self, number: BlockNumber) -> Result<Header, TransactionError> {
        let header =
            self.get::<tables::Headers>(number)?.ok_or(ProviderError::Header { number })?;
        Ok(header)
    }

    /// Get the total difficulty for a block.
    pub fn get_td(&self, block: BlockNumber) -> Result<U256, TransactionError> {
        let td = self
            .get::<tables::HeaderTD>(block)?
            .ok_or(ProviderError::TotalDifficulty { number: block })?;
        Ok(td.into())
    }

    /// Unwind table by some number key
    #[inline]
    pub fn unwind_table_by_num<T>(&self, num: u64) -> Result<(), DbError>
    where
        DB: Database,
        T: Table<Key = u64>,
    {
        self.unwind_table::<T, _>(num, |key| key)
    }

    /// Unwind the table to a provided block
    pub(crate) fn unwind_table<T, F>(
        &self,
        block: BlockNumber,
        mut selector: F,
    ) -> Result<(), DbError>
    where
        DB: Database,
        T: Table,
        F: FnMut(T::Key) -> BlockNumber,
    {
        let mut cursor = self.cursor_write::<T>()?;
        let mut reverse_walker = cursor.walk_back(None)?;

        while let Some(Ok((key, _))) = reverse_walker.next() {
            if selector(key.clone()) <= block {
                break
            }
            self.delete::<T>(key, None)?;
        }
        Ok(())
    }

    /// Unwind a table forward by a [Walker][reth_db::abstraction::cursor::Walker] on another table
    pub fn unwind_table_by_walker<T1, T2>(&self, start_at: T1::Key) -> Result<(), DbError>
    where
        DB: Database,
        T1: Table,
        T2: Table<Key = T1::Value>,
    {
        let mut cursor = self.cursor_write::<T1>()?;
        let mut walker = cursor.walk(Some(start_at))?;
        while let Some((_, value)) = walker.next().transpose()? {
            self.delete::<T2>(value, None)?;
        }
        Ok(())
    }

    /// Load last shard and check if it is full and remove if it is not. If list is empty, last
    /// shard was full or there is no shards at all.
    fn take_last_account_shard(&self, address: Address) -> Result<Vec<u64>, TransactionError> {
        let mut cursor = self.cursor_read::<tables::AccountHistory>()?;
        let last = cursor.seek_exact(ShardedKey::new(address, u64::MAX))?;
        if let Some((shard_key, list)) = last {
            // delete old shard so new one can be inserted.
            self.delete::<tables::AccountHistory>(shard_key, None)?;
            let list = list.iter(0).map(|i| i as u64).collect::<Vec<_>>();
            return Ok(list)
        }
        Ok(Vec::new())
    }

    /// Load last shard and check if it is full and remove if it is not. If list is empty, last
    /// shard was full or there is no shards at all.
    pub fn take_last_storage_shard(
        &self,
        address: Address,
        storage_key: H256,
    ) -> Result<Vec<u64>, TransactionError> {
        let mut cursor = self.cursor_read::<tables::StorageHistory>()?;
        let last = cursor.seek_exact(StorageShardedKey::new(address, storage_key, u64::MAX))?;
        if let Some((storage_shard_key, list)) = last {
            // delete old shard so new one can be inserted.
            self.delete::<tables::StorageHistory>(storage_shard_key, None)?;
            let list = list.iter(0).map(|i| i as u64).collect::<Vec<_>>();
            return Ok(list)
        }
        Ok(Vec::new())
    }
}

/// Stages impl
impl<'this, DB> Transaction<'this, DB>
where
    DB: Database,
{
    /// Get requested blocks transaction with signer
    pub fn get_block_transaction_range(
        &self,
        range: impl RangeBounds<BlockNumber> + Clone,
    ) -> Result<Vec<(BlockNumber, Vec<TransactionSignedEcRecovered>)>, TransactionError> {
        self.get_take_block_transaction_range::<false>(range)
    }

    /// Take requested blocks transaction with signer
    pub fn take_block_transaction_range(
        &self,
        range: impl RangeBounds<BlockNumber> + Clone,
    ) -> Result<Vec<(BlockNumber, Vec<TransactionSignedEcRecovered>)>, TransactionError> {
        self.get_take_block_transaction_range::<true>(range)
    }

    /// Return range of blocks and its execution result
    pub fn get_block_range(
        &self,
        chain_spec: &ChainSpec,
        range: impl RangeBounds<BlockNumber> + Clone,
    ) -> Result<Vec<SealedBlockWithSenders>, TransactionError> {
        self.get_take_block_range::<false>(chain_spec, range)
    }

    /// Return range of blocks and its execution result
    pub fn take_block_range(
        &self,
        chain_spec: &ChainSpec,
        range: impl RangeBounds<BlockNumber> + Clone,
    ) -> Result<Vec<SealedBlockWithSenders>, TransactionError> {
        self.get_take_block_range::<true>(chain_spec, range)
    }

    /// Transverse over changesets and plain state and recreated the execution results.
    ///
    /// Return results from database.
    pub fn get_block_execution_result_range(
        &self,
        range: impl RangeBounds<BlockNumber> + Clone,
    ) -> Result<Vec<ExecutionResult>, TransactionError> {
        self.get_take_block_execution_result_range::<false>(range)
    }

    /// Transverse over changesets and plain state and recreated the execution results.
    ///
    /// Get results and remove them from database
    pub fn take_block_execution_result_range(
        &self,
        range: impl RangeBounds<BlockNumber> + Clone,
    ) -> Result<Vec<ExecutionResult>, TransactionError> {
        self.get_take_block_execution_result_range::<true>(range)
    }

    /// Get range of blocks and its execution result
    pub fn get_block_and_execution_range(
        &self,
        chain_spec: &ChainSpec,
        range: impl RangeBounds<BlockNumber> + Clone,
    ) -> Result<Vec<(SealedBlockWithSenders, ExecutionResult)>, TransactionError> {
        self.get_take_block_and_execution_range::<false>(chain_spec, range)
    }

    /// Take range of blocks and its execution result
    pub fn take_block_and_execution_range(
        &self,
        chain_spec: &ChainSpec,
        range: impl RangeBounds<BlockNumber> + Clone,
    ) -> Result<Vec<(SealedBlockWithSenders, ExecutionResult)>, TransactionError> {
        self.get_take_block_and_execution_range::<true>(chain_spec, range)
    }

    /// Unwind and clear account hashing
    pub fn unwind_account_hashing(
        &self,
        range: Range<TransitionId>,
    ) -> Result<(), TransactionError> {
        let mut hashed_accounts = self.cursor_write::<tables::HashedAccount>()?;

        // Aggregate all transition changesets and and make list of account that have been changed.
        self.cursor_read::<tables::AccountChangeSet>()?
            .walk_range(range)?
            .collect::<Result<Vec<_>, _>>()?
            .into_iter()
            .rev()
            // fold all account to get the old balance/nonces and account that needs to be removed
            .fold(
                BTreeMap::new(),
                |mut accounts: BTreeMap<Address, Option<Account>>, (_, account_before)| {
                    accounts.insert(account_before.address, account_before.info);
                    accounts
                },
            )
            .into_iter()
            // hash addresses and collect it inside sorted BTreeMap.
            // We are doing keccak only once per address.
            .map(|(address, account)| (keccak256(address), account))
            .collect::<BTreeMap<_, _>>()
            .into_iter()
            // Apply values to HashedState (if Account is None remove it);
            .try_for_each(|(hashed_address, account)| -> Result<(), TransactionError> {
                if let Some(account) = account {
                    hashed_accounts.upsert(hashed_address, account)?;
                } else if hashed_accounts.seek_exact(hashed_address)?.is_some() {
                    hashed_accounts.delete_current()?;
                }
                Ok(())
            })?;
        Ok(())
    }

    /// Unwind and clear storage hashing
    pub fn unwind_storage_hashing(
        &self,
        range: Range<TransitionIdAddress>,
    ) -> Result<(), TransactionError> {
        let mut hashed_storage = self.cursor_dup_write::<tables::HashedStorage>()?;

        // Aggregate all transition changesets and make list of accounts that have been changed.
        self.cursor_read::<tables::StorageChangeSet>()?
            .walk_range(range)?
            .collect::<Result<Vec<_>, _>>()?
            .into_iter()
            .rev()
            // fold all account to get the old balance/nonces and account that needs to be removed
            .fold(
                BTreeMap::new(),
                |mut accounts: BTreeMap<(Address, H256), U256>,
                 (TransitionIdAddress((_, address)), storage_entry)| {
                    accounts.insert((address, storage_entry.key), storage_entry.value);
                    accounts
                },
            )
            .into_iter()
            // hash addresses and collect it inside sorted BTreeMap.
            // We are doing keccak only once per address.
            .map(|((address, key), value)| ((keccak256(address), keccak256(key)), value))
            .collect::<BTreeMap<_, _>>()
            .into_iter()
            // Apply values to HashedStorage (if Value is zero just remove it);
            .try_for_each(|((hashed_address, key), value)| -> Result<(), TransactionError> {
                if hashed_storage
                    .seek_by_key_subkey(hashed_address, key)?
                    .filter(|entry| entry.key == key)
                    .is_some()
                {
                    hashed_storage.delete_current()?;
                }

                if value != U256::ZERO {
                    hashed_storage.upsert(hashed_address, StorageEntry { key, value })?;
                }
                Ok(())
            })?;
        Ok(())
    }

    /// Unwind and clear account history indices
    pub fn unwind_account_history_indices(
        &self,
        range: Range<TransitionId>,
    ) -> Result<(), TransactionError> {
        let mut cursor = self.cursor_write::<tables::AccountHistory>()?;

        let account_changeset = self
            .cursor_read::<tables::AccountChangeSet>()?
            .walk_range(range)?
            .collect::<Result<Vec<_>, _>>()?;

        let last_indices = account_changeset
            .into_iter()
            // reverse so we can get lowest transition id where we need to unwind account.
            .rev()
            // fold all account and get last transition index
            .fold(BTreeMap::new(), |mut accounts: BTreeMap<Address, u64>, (index, account)| {
                // we just need address and lowest transition id.
                accounts.insert(account.address, index);
                accounts
            });
        // try to unwind the index
        for (address, rem_index) in last_indices {
            let shard_part = unwind_account_history_shards::<DB>(&mut cursor, address, rem_index)?;

            // check last shard_part, if present, items needs to be reinserted.
            if !shard_part.is_empty() {
                // there are items in list
                self.put::<tables::AccountHistory>(
                    ShardedKey::new(address, u64::MAX),
                    TransitionList::new(shard_part)
                        .expect("There is at least one element in list and it is sorted."),
                )?;
            }
        }
        Ok(())
    }

    /// Unwind and clear storage history indices
    pub fn unwind_storage_history_indices(
        &self,
        range: Range<TransitionIdAddress>,
    ) -> Result<(), TransactionError> {
        let mut cursor = self.cursor_write::<tables::StorageHistory>()?;

        let storage_changesets = self
            .cursor_read::<tables::StorageChangeSet>()?
            .walk_range(range)?
            .collect::<Result<Vec<_>, _>>()?;
        let last_indices = storage_changesets
            .into_iter()
            // reverse so we can get lowest transition id where we need to unwind account.
            .rev()
            // fold all storages and get last transition index
            .fold(
                BTreeMap::new(),
                |mut accounts: BTreeMap<(Address, H256), u64>, (index, storage)| {
                    // we just need address and lowest transition id.
                    accounts.insert((index.address(), storage.key), index.transition_id());
                    accounts
                },
            );
        for ((address, storage_key), rem_index) in last_indices {
            let shard_part =
                unwind_storage_history_shards::<DB>(&mut cursor, address, storage_key, rem_index)?;

            // check last shard_part, if present, items needs to be reinserted.
            if !shard_part.is_empty() {
                // there are items in list
                self.put::<tables::StorageHistory>(
                    StorageShardedKey::new(address, storage_key, u64::MAX),
                    TransitionList::new(shard_part)
                        .expect("There is at least one element in list and it is sorted."),
                )?;
            }
        }
        Ok(())
    }

    /// Insert full block and make it canonical
    ///
    /// This is atomic operation and transaction will do one commit at the end of the function.
    pub fn insert_block(
        &mut self,
        block: SealedBlockWithSenders,
        chain_spec: &ChainSpec,
        changeset: ExecutionResult,
    ) -> Result<(), TransactionError> {
        // Header, Body, SenderRecovery, TD, TxLookup stages
        let (block, senders) = block.into_components();
        let block_number = block.number;
        let block_state_root = block.state_root;
        let block_hash = block.hash();
        let parent_block_number = block.number.saturating_sub(1);

        let (from, to) =
            insert_canonical_block(self.deref_mut(), block, Some(senders), false).unwrap();

        // execution stage
        self.insert_execution_result(vec![changeset], chain_spec, parent_block_number)?;

        // storage hashing stage
        {
            let lists = self.get_addresses_and_keys_of_changed_storages(from, to)?;
            let storages = self.get_plainstate_storages(lists.into_iter())?;
            self.insert_storage_for_hashing(storages.into_iter())?;
        }

        // account hashing stage
        {
            let lists = self.get_addresses_of_changed_accounts(from, to)?;
            let accounts = self.get_plainstate_accounts(lists.into_iter())?;
            self.insert_account_for_hashing(accounts.into_iter())?;
        }

        // merkle tree
        {
            let current_root = self.get_header(parent_block_number)?.state_root;
<<<<<<< HEAD
            let loader = DBTrieLoader::<DB>::new(self);
            let root = loader.update_root(current_root, from..to)?;
            if root != block_state_root {
=======
            let mut loader = DBTrieLoader::new(self.deref_mut());
            let root = loader.update_root(current_root, from..to).and_then(|e| e.root())?;
            if root != block.state_root {
>>>>>>> 6c12ccb6
                return Err(TransactionError::StateTrieRootMismatch {
                    got: root,
                    expected: block_state_root,
                    block_number,
                    block_hash,
                })
            }
        }

        // account history stage
        {
            let indices = self.get_account_transition_ids_from_changeset(from, to)?;
            self.insert_account_history_index(indices)?;
        }

        // storage history stage
        {
            let indices = self.get_storage_transition_ids_from_changeset(from, to)?;
            self.insert_storage_history_index(indices)?;
        }

        Ok(())
    }

    /// Return list of entries from table
    ///
    /// If TAKE is true, opened cursor would be write and it would delete all values from db.
    #[inline]
    pub fn get_or_take<T: Table, const TAKE: bool>(
        &self,
        range: impl RangeBounds<T::Key>,
    ) -> Result<Vec<KeyValue<T>>, DbError> {
        if TAKE {
            let mut cursor_write = self.cursor_write::<T>()?;
            let mut walker = cursor_write.walk_range(range)?;
            let mut items = Vec::new();
            while let Some(i) = walker.next().transpose()? {
                walker.delete_current()?;
                items.push(i)
            }
            Ok(items)
        } else {
            self.cursor_read::<T>()?.walk_range(range)?.collect::<Result<Vec<_>, _>>()
        }
    }

    /// Get requested blocks transaction with signer
    fn get_take_block_transaction_range<const TAKE: bool>(
        &self,
        range: impl RangeBounds<BlockNumber> + Clone,
    ) -> Result<Vec<(BlockNumber, Vec<TransactionSignedEcRecovered>)>, TransactionError> {
        // Just read block tx id from table. as it is needed to get execution results.
        let block_bodies = self.get_or_take::<tables::BlockBodies, false>(range)?;

        if block_bodies.is_empty() {
            return Ok(Vec::new())
        }

        // iterate over and get all transaction and signers
        let first_transaction =
            block_bodies.first().expect("If we have headers").1.first_tx_index();
        let last_transaction = block_bodies.last().expect("Not empty").1.last_tx_index();

        let transactions =
            self.get_or_take::<tables::Transactions, TAKE>(first_transaction..=last_transaction)?;
        let senders =
            self.get_or_take::<tables::TxSenders, TAKE>(first_transaction..=last_transaction)?;

        if TAKE {
            // rm TxHashNumber
            let mut tx_hash_cursor = self.cursor_write::<tables::TxHashNumber>()?;
            for (_, tx) in transactions.iter() {
                if tx_hash_cursor.seek_exact(tx.hash())?.is_some() {
                    tx_hash_cursor.delete_current()?;
                }
            }
            // rm TxTransitionId
            self.get_or_take::<tables::TxTransitionIndex, TAKE>(
                first_transaction..=last_transaction,
            )?;
        }

        // Merge transaction into blocks
        let mut block_tx = Vec::new();
        let mut senders = senders.into_iter();
        let mut transactions = transactions.into_iter();
        for (block_number, block_body) in block_bodies {
            let mut one_block_tx = Vec::new();
            for _ in block_body.tx_id_range() {
                let tx = transactions.next();
                let sender = senders.next();

                let recovered = match (tx, sender) {
                    (Some((tx_id, tx)), Some((sender_tx_id, sender))) => {
                        if tx_id != sender_tx_id {
                            Err(ProviderError::MismatchOfTransactionAndSenderId { tx_id })
                        } else {
                            Ok(TransactionSignedEcRecovered::from_signed_transaction(tx, sender))
                        }
                    }
                    (Some((tx_id, _)), _) | (_, Some((tx_id, _))) => {
                        Err(ProviderError::MismatchOfTransactionAndSenderId { tx_id })
                    }
                    (None, None) => Err(ProviderError::BlockBodyTransactionCount),
                }?;
                one_block_tx.push(recovered)
            }
            block_tx.push((block_number, one_block_tx));
        }

        Ok(block_tx)
    }

    /// Return range of blocks and its execution result
    fn get_take_block_range<const TAKE: bool>(
        &self,
        chain_spec: &ChainSpec,
        range: impl RangeBounds<BlockNumber> + Clone,
    ) -> Result<Vec<SealedBlockWithSenders>, TransactionError> {
        // For block we need Headers, Bodies, Uncles, withdrawals, Transactions, Signers

        let block_headers = self.get_or_take::<tables::Headers, TAKE>(range.clone())?;
        if block_headers.is_empty() {
            return Ok(Vec::new())
        }

        let block_header_hashes =
            self.get_or_take::<tables::CanonicalHeaders, TAKE>(range.clone())?;
        let block_ommers = self.get_or_take::<tables::BlockOmmers, TAKE>(range.clone())?;
        let block_withdrawals =
            self.get_or_take::<tables::BlockWithdrawals, TAKE>(range.clone())?;

        let block_tx = self.get_take_block_transaction_range::<TAKE>(range.clone())?;

        if TAKE {
            // rm HeaderTD
            self.get_or_take::<tables::HeaderTD, TAKE>(range)?;
            // rm HeaderNumbers
            let mut header_number_cursor = self.cursor_write::<tables::HeaderNumbers>()?;
            for (_, hash) in block_header_hashes.iter() {
                if header_number_cursor.seek_exact(*hash)?.is_some() {
                    header_number_cursor.delete_current()?;
                }
            }
        }

        // merge all into block
        let block_header_iter = block_headers.into_iter();
        let block_header_hashes_iter = block_header_hashes.into_iter();
        let block_tx_iter = block_tx.into_iter();

        // can be not found in tables
        let mut block_ommers_iter = block_ommers.into_iter();
        let mut block_withdrawals_iter = block_withdrawals.into_iter();
        let mut block_ommers = block_ommers_iter.next();
        let mut block_withdrawals = block_withdrawals_iter.next();

        let mut blocks = Vec::new();
        for ((main_block_number, header), (_, header_hash), (_, tx)) in izip!(
            block_header_iter.into_iter(),
            block_header_hashes_iter.into_iter(),
            block_tx_iter.into_iter()
        ) {
            let header = header.seal(header_hash);

            let (body, senders) = tx.into_iter().map(|tx| tx.to_components()).unzip();

            // Ommers can be missing
            let mut ommers = Vec::new();
            if let Some((block_number, _)) = block_ommers.as_ref() {
                if *block_number == main_block_number {
                    // Seal ommers as they dont have hash.
                    ommers = block_ommers
                        .take()
                        .unwrap()
                        .1
                        .ommers
                        .into_iter()
                        .map(|h| h.seal_slow())
                        .collect();
                    block_ommers = block_ommers_iter.next();
                }
            };

            // withdrawal can be missing
            let shanghai_is_active =
                chain_spec.fork(Hardfork::Paris).active_at_block(main_block_number);
            let mut withdrawals = Some(Vec::new());
            if shanghai_is_active {
                if let Some((block_number, _)) = block_withdrawals.as_ref() {
                    if *block_number == main_block_number {
                        withdrawals = Some(block_withdrawals.take().unwrap().1.withdrawals);
                        block_withdrawals = block_withdrawals_iter.next();
                    }
                }
            } else {
                withdrawals = None
            }

            blocks.push(SealedBlockWithSenders {
                block: SealedBlock { header, body, ommers, withdrawals },
                senders,
            })
        }

        Ok(blocks)
    }

    /// Transverse over changesets and plain state and recreated the execution results.
    fn get_take_block_execution_result_range<const TAKE: bool>(
        &self,
        range: impl RangeBounds<BlockNumber> + Clone,
    ) -> Result<Vec<ExecutionResult>, TransactionError> {
        let block_transition =
            self.get_or_take::<tables::BlockTransitionIndex, TAKE>(range.clone())?;

        if block_transition.is_empty() {
            return Ok(Vec::new())
        }
        // get block transitions
        let first_block_number =
            block_transition.first().expect("Check for empty is already done").0;

        // get block transition of parent block.
        let from = self.get_block_transition(first_block_number.saturating_sub(1))?;
        let to = block_transition.last().expect("Check for empty is already done").1;

        // NOTE: Just get block bodies dont remove them
        // it is connection point for bodies getter and execution result getter.
        let block_bodies = self.get_or_take::<tables::BlockBodies, false>(range)?;

        // get saved previous values
        let from_storage: TransitionIdAddress = (from, Address::zero()).into();
        let to_storage: TransitionIdAddress = (to, Address::zero()).into();

        let storage_changeset =
            self.get_or_take::<tables::StorageChangeSet, TAKE>(from_storage..to_storage)?;
        let account_changeset = self.get_or_take::<tables::AccountChangeSet, TAKE>(from..to)?;

        // iterate previous value and get plain state value to create changeset
        // Double option around Account represent if Account state is know (first option) and
        // account is removed (Second Option)
        type LocalPlainState = BTreeMap<Address, (Option<Option<Account>>, BTreeMap<H256, U256>)>;
        type Changesets = BTreeMap<
            TransitionId,
            BTreeMap<Address, (AccountInfoChangeSet, BTreeMap<H256, (U256, U256)>)>,
        >;

        let mut local_plain_state: LocalPlainState = BTreeMap::new();

        // iterate in reverse and get plain state.

        // Bundle execution changeset to its particular transaction and block
        let mut all_changesets: Changesets = BTreeMap::new();

        let mut plain_accounts_cursor = self.cursor_write::<tables::PlainAccountState>()?;
        let mut plain_storage_cursor = self.cursor_dup_write::<tables::PlainStorageState>()?;

        // add account changeset changes
        for (transition_id, account_before) in account_changeset.into_iter().rev() {
            let new_info = match local_plain_state.entry(account_before.address) {
                Entry::Vacant(entry) => {
                    let new_account =
                        plain_accounts_cursor.seek(account_before.address)?.map(|(_s, i)| i);
                    entry.insert((Some(account_before.info), BTreeMap::new()));
                    new_account
                }
                Entry::Occupied(mut entry) => {
                    let new_account =
                        std::mem::replace(&mut entry.get_mut().0, Some(account_before.info));
                    new_account.expect("As we are stacking account first, account would always be Some(Some) or Some(None)")
                }
            };
            let account_info_changeset = AccountInfoChangeSet::new(account_before.info, new_info);
            // insert changeset to transition id. Multiple account for same transition Id are not
            // possible.
            all_changesets
                .entry(transition_id)
                .or_default()
                .entry(account_before.address)
                .or_default()
                .0 = account_info_changeset
        }

        // add storage changeset changes
        for (transition_and_address, storage_entry) in storage_changeset.into_iter().rev() {
            let TransitionIdAddress((transition_id, address)) = transition_and_address;
            let new_storage =
                match local_plain_state.entry(address).or_default().1.entry(storage_entry.key) {
                    Entry::Vacant(entry) => {
                        let new_storage = plain_storage_cursor
                            .seek_by_key_subkey(address, storage_entry.key)?
                            .filter(|storage| storage.key == storage_entry.key)
                            .unwrap_or_default();
                        entry.insert(storage_entry.value);
                        new_storage.value
                    }
                    Entry::Occupied(mut entry) => {
                        std::mem::replace(entry.get_mut(), storage_entry.value)
                    }
                };
            all_changesets
                .entry(transition_id)
                .or_default()
                .entry(address)
                .or_default()
                .1
                .insert(storage_entry.key, (storage_entry.value, new_storage));
        }

        if TAKE {
            // iterate over local plain state remove all account and all storages.
            for (address, (account, storage)) in local_plain_state.into_iter() {
                // revert account
                if let Some(account) = account {
                    plain_accounts_cursor.seek_exact(address)?;
                    if let Some(account) = account {
                        plain_accounts_cursor.upsert(address, account)?;
                    } else {
                        plain_accounts_cursor.delete_current()?;
                    }
                }
                // revert storages
                for (storage_key, storage_value) in storage.into_iter() {
                    let storage_entry = StorageEntry { key: storage_key, value: storage_value };
                    // delete previous value
                    if plain_storage_cursor
                        .seek_by_key_subkey(address, storage_key)?
                        .filter(|s| s.key == storage_key)
                        .is_some()
                    {
                        plain_storage_cursor.delete_current()?
                    }
                    // insert value if needed
                    if storage_value != U256::ZERO {
                        plain_storage_cursor.insert(address, storage_entry)?;
                    }
                }
            }
        }

        // NOTE: Some storage changesets can be empty,
        // all account changeset have at least beneficiary fee transfer.

        // iterate over block body and create ExecutionResult
        let mut block_exec_results = Vec::new();

        let mut changeset_iter = all_changesets.into_iter();
        let mut block_transition_iter = block_transition.into_iter();
        let mut next_transition_id = from;

        let mut next_changeset = changeset_iter.next().unwrap_or_default();
        // loop break if we are at the end of the blocks.
        for (_, block_body) in block_bodies.into_iter() {
            let mut block_exec_res = ExecutionResult::default();
            for _ in 0..block_body.tx_count {
                // only if next_changeset
                let changeset = if next_transition_id == next_changeset.0 {
                    let changeset = next_changeset
                        .1
                        .into_iter()
                        .map(|(address, (account, storage))| {
                            (
                                address,
                                AccountChangeSet {
                                    account,
                                    storage: storage
                                        .into_iter()
                                        .map(|(key, val)| (U256::from_be_bytes(key.0), val))
                                        .collect(),
                                    wipe_storage: false, /* it is always false as all storage
                                                          * changesets for selfdestruct are
                                                          * already accounted. */
                                },
                            )
                        })
                        .collect();
                    next_changeset = changeset_iter.next().unwrap_or_default();
                    changeset
                } else {
                    BTreeMap::new()
                };

                next_transition_id += 1;
                block_exec_res.tx_changesets.push(TransactionChangeSet {
                    receipt: Receipt::default(), /* TODO(receipt) when they are saved, load them
                                                  * from db */
                    changeset,
                    new_bytecodes: Default::default(), /* TODO(bytecode), bytecode is not cleared
                                                        * so it is same sa previous. */
                });
            }

            let Some((_,block_transition)) = block_transition_iter.next() else { break};
            // if block transition points to 1+next transition id it means that there is block
            // changeset.
            if block_transition == next_transition_id + 1 {
                // assert last_transition_id == block_transition
                if next_transition_id == next_changeset.0 {
                    // take block changeset
                    block_exec_res.block_changesets = next_changeset
                        .1
                        .into_iter()
                        .map(|(address, (account, _))| (address, account))
                        .collect();
                    next_changeset = changeset_iter.next().unwrap_or_default();
                }
                next_transition_id += 1;
            }
            block_exec_results.push(block_exec_res)
        }
        Ok(block_exec_results)
    }

    /// Return range of blocks and its execution result
    pub fn get_take_block_and_execution_range<const TAKE: bool>(
        &self,
        chain_spec: &ChainSpec,
        range: impl RangeBounds<BlockNumber> + Clone,
    ) -> Result<Vec<(SealedBlockWithSenders, ExecutionResult)>, TransactionError> {
        if TAKE {
            let (from_transition, parent_number, parent_state_root) = match range.start_bound() {
                Bound::Included(n) => {
                    let parent_number = n.saturating_sub(1);
                    let transition = self.get_block_transition(parent_number)?;
                    let parent = self.get_header(parent_number)?;
                    (transition, parent_number, parent.state_root)
                }
                Bound::Excluded(n) => {
                    let transition = self.get_block_transition(*n)?;
                    let parent = self.get_header(*n)?;
                    (transition, *n, parent.state_root)
                }
                Bound::Unbounded => (0, 0, EMPTY_ROOT),
            };
            let to_transition = match range.end_bound() {
                Bound::Included(n) => self.get_block_transition(*n)?,
                Bound::Excluded(n) => self.get_block_transition(n.saturating_sub(1))?,
                Bound::Unbounded => TransitionId::MAX,
            };

            let transition_range = from_transition..to_transition;
            let zero = Address::zero();
            let transition_storage_range =
                (from_transition, zero).into()..(to_transition, zero).into();

            self.unwind_account_hashing(transition_range.clone())?;
            self.unwind_account_history_indices(transition_range.clone())?;
            self.unwind_storage_hashing(transition_storage_range.clone())?;
            self.unwind_storage_history_indices(transition_storage_range)?;

            // merkle tree
            let new_state_root;
            {
                let (tip_number, _) =
                    self.cursor_read::<tables::CanonicalHeaders>()?.last()?.unwrap_or_default();
                let current_root = self.get_header(tip_number)?.state_root;
                let loader = DBTrieLoader::<DB>::new(self);
                new_state_root = loader.update_root(current_root, transition_range)?;
            }
            // state root should be always correct as we are reverting state.
            // but for sake of double verification we will check it again.
            if new_state_root != parent_state_root {
                let parent_hash = self.get_block_hash(parent_number)?;
                return Err(TransactionError::StateTrieRootMismatch {
                    got: new_state_root,
                    expected: parent_state_root,
                    block_number: parent_number,
                    block_hash: parent_hash,
                })
            }
        }
        // get blocks
        let blocks = self.get_take_block_range::<TAKE>(chain_spec, range.clone())?;
        // get execution res
        let execution_res = self.get_take_block_execution_result_range::<TAKE>(range.clone())?;
        // combine them
        let blocks_with_exec_result: Vec<_> =
            blocks.into_iter().zip(execution_res.into_iter()).collect();

        // remove block bodies it is needed for both get block range and get block execution results
        // that is why it is deleted afterwards.
        if TAKE {
            // rm block bodies
            self.get_or_take::<tables::BlockBodies, TAKE>(range)?;
        }

        // return them
        Ok(blocks_with_exec_result)
    }

    /// Update all pipeline sync stage progress.
    pub fn update_pipeline_stages(
        &self,
        block_number: BlockNumber,
    ) -> Result<(), TransactionError> {
        // iterate over
        let mut cursor = self.cursor_write::<tables::SyncStage>()?;
        while let Some((stage_name, _)) = cursor.next()? {
            cursor.upsert(stage_name, block_number)?
        }

        Ok(())
    }

    /// Iterate over account changesets and return all account address that were changed.
    pub fn get_addresses_and_keys_of_changed_storages(
        &self,
        from: TransitionId,
        to: TransitionId,
    ) -> Result<BTreeMap<Address, BTreeSet<H256>>, TransactionError> {
        Ok(self
            .cursor_read::<tables::StorageChangeSet>()?
            .walk_range(
                TransitionIdAddress((from, Address::zero()))..
                    TransitionIdAddress((to, Address::zero())),
            )?
            .collect::<Result<Vec<_>, _>>()?
            .into_iter()
            // fold all storages and save its old state so we can remove it from HashedStorage
            // it is needed as it is dup table.
            .fold(
                BTreeMap::new(),
                |mut accounts: BTreeMap<Address, BTreeSet<H256>>,
                 (TransitionIdAddress((_, address)), storage_entry)| {
                    accounts.entry(address).or_default().insert(storage_entry.key);
                    accounts
                },
            ))
    }

    ///  Get plainstate storages
    #[allow(clippy::type_complexity)]
    pub fn get_plainstate_storages(
        &self,
        iter: impl IntoIterator<Item = (Address, impl IntoIterator<Item = H256>)>,
    ) -> Result<Vec<(Address, Vec<(H256, U256)>)>, TransactionError> {
        let mut plain_storage = self.cursor_dup_read::<tables::PlainStorageState>()?;

        iter.into_iter()
            .map(|(address, storage)| {
                storage
                    .into_iter()
                    .map(|key| -> Result<_, TransactionError> {
                        let ret = plain_storage
                            .seek_by_key_subkey(address, key)?
                            .filter(|v| v.key == key)
                            .unwrap_or_default();
                        Ok((key, ret.value))
                    })
                    .collect::<Result<Vec<(_, _)>, _>>()
                    .map(|storage| (address, storage))
            })
            .collect::<Result<Vec<(_, _)>, _>>()
    }

    /// iterate over storages and insert them to hashing table
    pub fn insert_storage_for_hashing(
        &self,
        storages: impl IntoIterator<Item = (Address, impl IntoIterator<Item = (H256, U256)>)>,
    ) -> Result<(), TransactionError> {
        // hash values
        let hashed = storages.into_iter().fold(BTreeMap::new(), |mut map, (address, storage)| {
            let storage = storage.into_iter().fold(BTreeMap::new(), |mut map, (key, value)| {
                map.insert(keccak256(key), value);
                map
            });
            map.insert(keccak256(address), storage);
            map
        });

        let mut hashed_storage = self.cursor_dup_write::<tables::HashedStorage>()?;
        // Hash the address and key and apply them to HashedStorage (if Storage is None
        // just remove it);
        hashed.into_iter().try_for_each(|(hashed_address, storage)| {
            storage.into_iter().try_for_each(|(key, value)| -> Result<(), TransactionError> {
                if hashed_storage
                    .seek_by_key_subkey(hashed_address, key)?
                    .filter(|entry| entry.key == key)
                    .is_some()
                {
                    hashed_storage.delete_current()?;
                }

                if value != U256::ZERO {
                    hashed_storage.upsert(hashed_address, StorageEntry { key, value })?;
                }
                Ok(())
            })
        })?;
        Ok(())
    }

    /// Iterate over account changesets and return all account address that were changed.
    pub fn get_addresses_of_changed_accounts(
        &self,
        from: TransitionId,
        to: TransitionId,
    ) -> Result<BTreeSet<Address>, TransactionError> {
        Ok(self
            .cursor_read::<tables::AccountChangeSet>()?
            .walk_range(from..to)?
            .collect::<Result<Vec<_>, _>>()?
            .into_iter()
            // fold all account to one set of changed accounts
            .fold(BTreeSet::new(), |mut accounts: BTreeSet<Address>, (_, account_before)| {
                accounts.insert(account_before.address);
                accounts
            }))
    }

    /// Get plainstate account from iterator
    pub fn get_plainstate_accounts(
        &self,
        iter: impl IntoIterator<Item = Address>,
    ) -> Result<Vec<(Address, Option<Account>)>, TransactionError> {
        let mut plain_accounts = self.cursor_read::<tables::PlainAccountState>()?;
        Ok(iter
            .into_iter()
            .map(|address| plain_accounts.seek_exact(address).map(|a| (address, a.map(|(_, v)| v))))
            .collect::<Result<Vec<_>, _>>()?)
    }

    /// iterate over accounts and insert them to hashing table
    pub fn insert_account_for_hashing(
        &self,
        accounts: impl IntoIterator<Item = (Address, Option<Account>)>,
    ) -> Result<(), TransactionError> {
        let mut hashed_accounts = self.cursor_write::<tables::HashedAccount>()?;

        let hashes_accounts = accounts.into_iter().fold(
            BTreeMap::new(),
            |mut map: BTreeMap<H256, Option<Account>>, (address, account)| {
                map.insert(keccak256(address), account);
                map
            },
        );

        hashes_accounts.into_iter().try_for_each(
            |(hashed_address, account)| -> Result<(), TransactionError> {
                if let Some(account) = account {
                    hashed_accounts.upsert(hashed_address, account)?
                } else if hashed_accounts.seek_exact(hashed_address)?.is_some() {
                    hashed_accounts.delete_current()?;
                }
                Ok(())
            },
        )?;
        Ok(())
    }

    /// Get all transaction ids where account got changed.
    pub fn get_storage_transition_ids_from_changeset(
        &self,
        from: TransitionId,
        to: TransitionId,
    ) -> Result<BTreeMap<(Address, H256), Vec<u64>>, TransactionError> {
        let storage_changeset = self
            .cursor_read::<tables::StorageChangeSet>()?
            .walk(Some((from, Address::zero()).into()))?
            .take_while(|res| res.as_ref().map(|(k, _)| k.transition_id() < to).unwrap_or_default())
            .collect::<Result<Vec<_>, _>>()?;

        // fold all storages to one set of changes
        let storage_changeset_lists = storage_changeset.into_iter().fold(
            BTreeMap::new(),
            |mut storages: BTreeMap<(Address, H256), Vec<u64>>, (index, storage)| {
                storages
                    .entry((index.address(), storage.key))
                    .or_default()
                    .push(index.transition_id());
                storages
            },
        );

        Ok(storage_changeset_lists)
    }

    /// Get all transaction ids where account got changed.
    pub fn get_account_transition_ids_from_changeset(
        &self,
        from: TransitionId,
        to: TransitionId,
    ) -> Result<BTreeMap<Address, Vec<u64>>, TransactionError> {
        let account_changesets = self
            .cursor_read::<tables::AccountChangeSet>()?
            .walk(Some(from))?
            .take_while(|res| res.as_ref().map(|(k, _)| *k < to).unwrap_or_default())
            .collect::<Result<Vec<_>, _>>()?;

        let account_transtions = account_changesets
            .into_iter()
            // fold all account to one set of changed accounts
            .fold(
                BTreeMap::new(),
                |mut accounts: BTreeMap<Address, Vec<u64>>, (index, account)| {
                    accounts.entry(account.address).or_default().push(index);
                    accounts
                },
            );

        Ok(account_transtions)
    }

    /// Insert storage change index to database. Used inside StorageHistoryIndex stage
    pub fn insert_storage_history_index(
        &self,
        storage_transitions: BTreeMap<(Address, H256), Vec<u64>>,
    ) -> Result<(), TransactionError> {
        for ((address, storage_key), mut indices) in storage_transitions {
            let mut last_shard = self.take_last_storage_shard(address, storage_key)?;
            last_shard.append(&mut indices);

            // chunk indices and insert them in shards of N size.
            let mut chunks = last_shard
                .iter()
                .chunks(storage_sharded_key::NUM_OF_INDICES_IN_SHARD)
                .into_iter()
                .map(|chunks| chunks.map(|i| *i as usize).collect::<Vec<usize>>())
                .collect::<Vec<_>>();
            let last_chunk = chunks.pop();

            // chunk indices and insert them in shards of N size.
            chunks.into_iter().try_for_each(|list| {
                self.put::<tables::StorageHistory>(
                    StorageShardedKey::new(
                        address,
                        storage_key,
                        *list.last().expect("Chuck does not return empty list") as TransitionId,
                    ),
                    TransitionList::new(list).expect("Indices are presorted and not empty"),
                )
            })?;
            // Insert last list with u64::MAX
            if let Some(last_list) = last_chunk {
                self.put::<tables::StorageHistory>(
                    StorageShardedKey::new(address, storage_key, u64::MAX),
                    TransitionList::new(last_list).expect("Indices are presorted and not empty"),
                )?;
            }
        }
        Ok(())
    }

    /// Insert account change index to database. Used inside AccountHistoryIndex stage
    pub fn insert_account_history_index(
        &self,
        account_transitions: BTreeMap<Address, Vec<u64>>,
    ) -> Result<(), TransactionError> {
        // insert indexes to AccountHistory.
        for (address, mut indices) in account_transitions {
            let mut last_shard = self.take_last_account_shard(address)?;
            last_shard.append(&mut indices);
            // chunk indices and insert them in shards of N size.
            let mut chunks = last_shard
                .iter()
                .chunks(sharded_key::NUM_OF_INDICES_IN_SHARD)
                .into_iter()
                .map(|chunks| chunks.map(|i| *i as usize).collect::<Vec<usize>>())
                .collect::<Vec<_>>();
            let last_chunk = chunks.pop();

            chunks.into_iter().try_for_each(|list| {
                self.put::<tables::AccountHistory>(
                    ShardedKey::new(
                        address,
                        *list.last().expect("Chuck does not return empty list") as TransitionId,
                    ),
                    TransitionList::new(list).expect("Indices are presorted and not empty"),
                )
            })?;
            // Insert last list with u64::MAX
            if let Some(last_list) = last_chunk {
                self.put::<tables::AccountHistory>(
                    ShardedKey::new(address, u64::MAX),
                    TransitionList::new(last_list).expect("Indices are presorted and not empty"),
                )?
            }
        }
        Ok(())
    }

    /// Used inside execution stage to commit created account storage changesets for transaction or
    /// block state change.
    pub fn insert_execution_result(
        &self,
        changesets: Vec<ExecutionResult>,
        chain_spec: &ChainSpec,
        parent_block_number: u64,
    ) -> Result<(), TransactionError> {
        // Get last tx count so that we can know amount of transaction in the block.
        let mut current_transition_id = self
            .get::<tables::BlockTransitionIndex>(parent_block_number)?
            .ok_or(ProviderError::BlockTransition { block_number: parent_block_number })?;

        info!(target: "sync::stages::execution", current_transition_id, blocks = changesets.len(), "Inserting execution results");

        // apply changes to plain database.
        let mut block_number = parent_block_number;
        for results in changesets.into_iter() {
            block_number += 1;
            let spurious_dragon_active =
                chain_spec.fork(Hardfork::SpuriousDragon).active_at_block(block_number);
            // insert state change set
            for result in results.tx_changesets.into_iter() {
                for (address, account_change_set) in result.changeset.into_iter() {
                    let AccountChangeSet { account, wipe_storage, storage } = account_change_set;
                    // apply account change to db. Updates AccountChangeSet and PlainAccountState
                    // tables.
                    trace!(target: "sync::stages::execution", ?address, current_transition_id, ?account, wipe_storage, "Applying account changeset");
                    account.apply_to_db(
                        &**self,
                        address,
                        current_transition_id,
                        spurious_dragon_active,
                    )?;

                    let storage_id = TransitionIdAddress((current_transition_id, address));

                    // cast key to H256 and trace the change
                    let storage = storage
                                .into_iter()
                                .map(|(key, (old_value,new_value))| {
                                    let hkey = H256(key.to_be_bytes());
                                    trace!(target: "sync::stages::execution", ?address, current_transition_id, ?hkey, ?old_value, ?new_value, "Applying storage changeset");
                                    (hkey, old_value,new_value)
                                })
                                .collect::<Vec<_>>();

                    let mut cursor_storage_changeset =
                        self.cursor_write::<tables::StorageChangeSet>()?;
                    cursor_storage_changeset.seek_exact(storage_id)?;

                    if wipe_storage {
                        // iterate over storage and save them before entry is deleted.
                        self.cursor_read::<tables::PlainStorageState>()?
                            .walk(Some(address))?
                            .take_while(|res| {
                                res.as_ref().map(|(k, _)| *k == address).unwrap_or_default()
                            })
                            .try_for_each(|entry| {
                                let (_, old_value) = entry?;
                                cursor_storage_changeset.append(storage_id, old_value)
                            })?;

                        // delete all entries
                        self.delete::<tables::PlainStorageState>(address, None)?;

                        // insert storage changeset
                        for (key, _, new_value) in storage {
                            // old values are already cleared.
                            if new_value != U256::ZERO {
                                self.put::<tables::PlainStorageState>(
                                    address,
                                    StorageEntry { key, value: new_value },
                                )?;
                            }
                        }
                    } else {
                        // insert storage changeset
                        for (key, old_value, new_value) in storage {
                            let old_entry = StorageEntry { key, value: old_value };
                            let new_entry = StorageEntry { key, value: new_value };
                            // insert into StorageChangeSet
                            cursor_storage_changeset.append(storage_id, old_entry)?;

                            // Always delete old value as duplicate table, put will not override it
                            self.delete::<tables::PlainStorageState>(address, Some(old_entry))?;
                            if new_value != U256::ZERO {
                                self.put::<tables::PlainStorageState>(address, new_entry)?;
                            }
                        }
                    }
                }
                // insert bytecode
                for (hash, bytecode) in result.new_bytecodes.into_iter() {
                    // make different types of bytecode. Checked and maybe even analyzed (needs to
                    // be packed). Currently save only raw bytes.
                    let bytes = bytecode.bytes();
                    trace!(target: "sync::stages::execution", ?hash, ?bytes, len = bytes.len(), "Inserting bytecode");
                    self.put::<tables::Bytecodes>(hash, Bytecode(bytecode))?;
                    // NOTE: bytecode bytes are not inserted in change set and can be found in
                    // separate table
                }
                current_transition_id += 1;
            }

            let have_block_changeset = !results.block_changesets.is_empty();

            // If there are any post block changes, we will add account changesets to db.
            for (address, changeset) in results.block_changesets.into_iter() {
                trace!(target: "sync::stages::execution", ?address, current_transition_id, "Applying block reward");
                changeset.apply_to_db(
                    &**self,
                    address,
                    current_transition_id,
                    spurious_dragon_active,
                )?;
            }

            // Transition is incremeneted every time before Paris hardfork and after
            // Shanghai only if there are Withdrawals in the block. So it is correct to
            // to increment transition id every time there is a block changeset present.
            if have_block_changeset {
                current_transition_id += 1;
            }
        }
        Ok(())
    }

    /// Return full table as Vec
    pub fn table<T: Table>(&self) -> Result<Vec<KeyValue<T>>, DbError>
    where
        T::Key: Default + Ord,
    {
        self.cursor_read::<T>()?.walk(Some(T::Key::default()))?.collect::<Result<Vec<_>, DbError>>()
    }
}

/// Unwind all history shards. For boundary shard, remove it from database and
/// return last part of shard with still valid items. If all full shard were removed, return list
/// would be empty.
fn unwind_account_history_shards<DB: Database>(
    cursor: &mut <<DB as DatabaseGAT<'_>>::TXMut as DbTxMutGAT<'_>>::CursorMut<
        tables::AccountHistory,
    >,
    address: Address,
    transition_id: TransitionId,
) -> Result<Vec<usize>, TransactionError> {
    let mut item = cursor.seek_exact(ShardedKey::new(address, u64::MAX))?;

    while let Some((sharded_key, list)) = item {
        // there is no more shard for address
        if sharded_key.key != address {
            break
        }
        cursor.delete_current()?;
        // check first item and if it is more and eq than `transition_id` delete current
        // item.
        let first = list.iter(0).next().expect("List can't empty");
        if first >= transition_id as usize {
            item = cursor.prev()?;
            continue
        } else if transition_id <= sharded_key.highest_transition_id {
            // if first element is in scope whole list would be removed.
            // so at least this first element is present.
            return Ok(list.iter(0).take_while(|i| *i < transition_id as usize).collect::<Vec<_>>())
        } else {
            let new_list = list.iter(0).collect::<Vec<_>>();
            return Ok(new_list)
        }
    }
    Ok(Vec::new())
}

/// Unwind all history shards. For boundary shard, remove it from database and
/// return last part of shard with still valid items. If all full shard were removed, return list
/// would be empty but this does not mean that there is none shard left but that there is no
/// splitted shards.
fn unwind_storage_history_shards<DB: Database>(
    cursor: &mut <<DB as DatabaseGAT<'_>>::TXMut as DbTxMutGAT<'_>>::CursorMut<
        tables::StorageHistory,
    >,
    address: Address,
    storage_key: H256,
    transition_id: TransitionId,
) -> Result<Vec<usize>, TransactionError> {
    let mut item = cursor.seek_exact(StorageShardedKey::new(address, storage_key, u64::MAX))?;

    while let Some((storage_sharded_key, list)) = item {
        // there is no more shard for address
        if storage_sharded_key.address != address ||
            storage_sharded_key.sharded_key.key != storage_key
        {
            // there is no more shard for address and storage_key.
            break
        }
        cursor.delete_current()?;
        // check first item and if it is more and eq than `transition_id` delete current
        // item.
        let first = list.iter(0).next().expect("List can't empty");
        if first >= transition_id as usize {
            item = cursor.prev()?;
            continue
        } else if transition_id <= storage_sharded_key.sharded_key.highest_transition_id {
            // if first element is in scope whole list would be removed.
            // so at least this first element is present.
            return Ok(list.iter(0).take_while(|i| *i < transition_id as usize).collect::<Vec<_>>())
        } else {
            return Ok(list.iter(0).collect::<Vec<_>>())
        }
    }
    Ok(Vec::new())
}

/// An error that can occur when using the transaction container
#[derive(Debug, thiserror::Error)]
pub enum TransactionError {
    /// The transaction encountered a database error.
    #[error("Database error: {0}")]
    Database(#[from] DbError),
    /// The transaction encountered a database integrity error.
    #[error("A database integrity error occurred: {0}")]
    DatabaseIntegrity(#[from] ProviderError),
    /// The transaction encountered merkle trie error.
    #[error("Merkle trie calculation error: {0}")]
    MerkleTrie(#[from] TrieError),
    /// Root mismatch
    #[error("Merkle trie root mismatch on block: #{block_number:?} {block_hash:?}. got: {got:?} expected:{expected:?}")]
    StateTrieRootMismatch {
        /// Expected root
        expected: H256,
        /// Calculated root
        got: H256,
        /// Block number
        block_number: BlockNumber,
        /// Block hash
        block_hash: BlockHash,
    },
}

#[cfg(test)]
mod test {
    use crate::{insert_canonical_block, test_utils::blocks::*, Transaction};
    use reth_db::{mdbx::test_utils::create_test_rw_db, tables, transaction::DbTxMut};
    use reth_primitives::{proofs::EMPTY_ROOT, ChainSpecBuilder, MAINNET};
    use std::ops::DerefMut;

    #[test]
    fn insert_get_take() {
        let db = create_test_rw_db();

        // setup
        let mut tx = Transaction::new(db.as_ref()).unwrap();
        let chain_spec = ChainSpecBuilder::default()
            .chain(MAINNET.chain)
            .genesis(MAINNET.genesis.clone())
            .shanghai_activated()
            .build();

        let data = BlockChainTestData::default();
        let genesis = data.genesis.clone();
        let (block1, exec_res1) = data.blocks[0].clone();
        let (block2, exec_res2) = data.blocks[1].clone();

        insert_canonical_block(tx.deref_mut(), data.genesis.clone(), None, false).unwrap();

        tx.put::<tables::AccountsTrie>(EMPTY_ROOT, vec![0x80]).unwrap();
        assert_genesis_block(&tx, data.genesis.clone());

        tx.insert_block(block1.clone(), &chain_spec, exec_res1.clone()).unwrap();

        // get one block
        let get = tx.get_block_and_execution_range(&chain_spec, 1..=1).unwrap();
        assert_eq!(get, vec![(block1.clone(), exec_res1.clone())]);

        // take one block
        let take = tx.take_block_and_execution_range(&chain_spec, 1..=1).unwrap();
        assert_eq!(take, vec![(block1.clone(), exec_res1.clone())]);
        assert_genesis_block(&tx, genesis.clone());

        tx.insert_block(block1.clone(), &chain_spec, exec_res1.clone()).unwrap();
        tx.insert_block(block2.clone(), &chain_spec, exec_res2.clone()).unwrap();

        // get second block
        let get = tx.get_block_and_execution_range(&chain_spec, 2..=2).unwrap();
        assert_eq!(get, vec![(block2.clone(), exec_res2.clone())]);

        // get two blocks
        let get = tx.get_block_and_execution_range(&chain_spec, 1..=2).unwrap();
        assert_eq!(
            get,
            vec![(block1.clone(), exec_res1.clone()), (block2.clone(), exec_res2.clone())]
        );

        // take two blocks
        let get = tx.take_block_and_execution_range(&chain_spec, 1..=2).unwrap();
        assert_eq!(
            get,
            vec![(block1.clone(), exec_res1.clone()), (block2.clone(), exec_res2.clone())]
        );

        // assert genesis state
        assert_genesis_block(&tx, genesis);
    }
}<|MERGE_RESOLUTION|>--- conflicted
+++ resolved
@@ -553,15 +553,9 @@
         // merkle tree
         {
             let current_root = self.get_header(parent_block_number)?.state_root;
-<<<<<<< HEAD
-            let loader = DBTrieLoader::<DB>::new(self);
-            let root = loader.update_root(current_root, from..to)?;
-            if root != block_state_root {
-=======
             let mut loader = DBTrieLoader::new(self.deref_mut());
             let root = loader.update_root(current_root, from..to).and_then(|e| e.root())?;
-            if root != block.state_root {
->>>>>>> 6c12ccb6
+            if root != block_state_root {
                 return Err(TransactionError::StateTrieRootMismatch {
                     got: root,
                     expected: block_state_root,
@@ -1019,8 +1013,8 @@
                 let (tip_number, _) =
                     self.cursor_read::<tables::CanonicalHeaders>()?.last()?.unwrap_or_default();
                 let current_root = self.get_header(tip_number)?.state_root;
-                let loader = DBTrieLoader::<DB>::new(self);
-                new_state_root = loader.update_root(current_root, transition_range)?;
+                let mut loader = DBTrieLoader::new(self.deref());
+                new_state_root = loader.update_root(current_root, transition_range).and_then(|e| e.root())?;
             }
             // state root should be always correct as we are reverting state.
             // but for sake of double verification we will check it again.
