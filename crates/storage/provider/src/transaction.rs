--- conflicted
+++ resolved
@@ -308,13 +308,8 @@
         // merkle tree
         {
             let current_root = self.get_header(parent_block_number)?.state_root;
-<<<<<<< HEAD
-            let mut loader = DBTrieLoader::default();
-            let root = loader.update_root(self, current_root, from..to).and_then(|e| e.root())?;
-=======
             let loader = DBTrieLoader::new(self.deref_mut());
-            let root = loader.update_root(current_root, from..to)?;
->>>>>>> 54aab533
+            let root = loader.update_root(current_root, from..to).and_then(|e| e.root())?;
             if root != block.state_root {
                 return Err(TransactionError::StateTrieRootMismatch {
                     got: root,
