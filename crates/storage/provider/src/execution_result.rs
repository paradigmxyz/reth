//! Output of execution.

use reth_db::{models::AccountBeforeTx, tables, transaction::DbTxMut, Error as DbError};
use reth_primitives::{Account, Address, Receipt, H256, U256};
use revm_primitives::Bytecode;
use std::collections::BTreeMap;

/// Execution Result containing vector of transaction changesets
/// and block reward if present
#[derive(Debug, Default, Eq, PartialEq, Clone)]
pub struct ExecutionResult {
    /// Transaction changeset containing [Receipt], changed [Accounts][Account] and Storages.
    pub tx_changesets: Vec<TransactionChangeSet>,
    /// Post block account changesets. This might include block reward, uncle rewards, withdrawals
    /// or irregular state changes (DAO fork).
    pub block_changesets: BTreeMap<Address, AccountInfoChangeSet>,
}

/// After transaction is executed this structure contain
/// transaction [Receipt] every change to state ([Account], Storage, [Bytecode])
/// that this transaction made and its old values
/// so that history account table can be updated.
#[derive(Debug, Eq, PartialEq, Clone)]
pub struct TransactionChangeSet {
    /// Transaction receipt
    pub receipt: Receipt,
    /// State change that this transaction made on state.
    pub changeset: BTreeMap<Address, AccountChangeSet>,
    /// new bytecode created as result of transaction execution.
    pub new_bytecodes: BTreeMap<H256, Bytecode>,
}

/// Contains old/new account changes
#[derive(Debug, Default, Clone, Eq, PartialEq)]
pub enum AccountInfoChangeSet {
    /// The account is newly created. Account can be created by just by sending balance,
    ///
    /// Revert of this changeset is empty account,
    Created {
        /// The newly created account.
        new: Account,
    },
    /// An account was deleted (selfdestructed) or we have touched
    /// an empty account and we need to remove/destroy it.
    /// (Look at state clearing [EIP-158](https://eips.ethereum.org/EIPS/eip-158))
    ///
    /// Revert of this changeset is old account
    Destroyed {
        /// The account that was destroyed.
        old: Account,
    },
    /// The account was changed.
    ///
    /// revert of this changeset is old account
    Changed {
        /// The account after the change.
        new: Account,
        /// The account prior to the change.
        old: Account,
    },
    /// Nothing was changed for the account (nonce/balance).
<<<<<<< HEAD
    #[default]
    NoChange,
=======
    NoChange {
        /// Useful to clear existing empty accounts pre-EIP-161.
        is_empty: bool,
    },
>>>>>>> 6c12ccb6
}

impl AccountInfoChangeSet {
    /// Create new account info changeset
    pub fn new(old: Option<Account>, new: Option<Account>) -> Self {
        match (old, new) {
            (Some(old), Some(new)) => {
                if new != old {
                    Self::Changed { new, old }
                } else {
                    Self::NoChange
                }
            }
            (None, Some(new)) => Self::Created { new },
            (Some(old), None) => Self::Destroyed { old },
            (None, None) => Self::NoChange,
        }
    }
    /// Apply the changes from the changeset to a database transaction.
    pub fn apply_to_db<'a, TX: DbTxMut<'a>>(
        self,
        tx: &TX,
        address: Address,
        tx_index: u64,
        has_state_clear_eip: bool,
    ) -> Result<(), DbError> {
        match self {
            AccountInfoChangeSet::Changed { old, new } => {
                // insert old account in AccountChangeSet
                // check for old != new was already done
                tx.put::<tables::AccountChangeSet>(
                    tx_index,
                    AccountBeforeTx { address, info: Some(old) },
                )?;
                tx.put::<tables::PlainAccountState>(address, new)?;
            }
            AccountInfoChangeSet::Created { new } => {
                // Ignore account that are created empty and state clear (SpuriousDragon) hardfork
                // is activated.
                if has_state_clear_eip && new.is_empty() {
                    return Ok(())
                }
                tx.put::<tables::AccountChangeSet>(
                    tx_index,
                    AccountBeforeTx { address, info: None },
                )?;
                tx.put::<tables::PlainAccountState>(address, new)?;
            }
            AccountInfoChangeSet::Destroyed { old } => {
                tx.delete::<tables::PlainAccountState>(address, None)?;
                tx.put::<tables::AccountChangeSet>(
                    tx_index,
                    AccountBeforeTx { address, info: Some(old) },
                )?;
            }
            AccountInfoChangeSet::NoChange { is_empty } => {
                if has_state_clear_eip && is_empty {
                    tx.delete::<tables::PlainAccountState>(address, None)?;
                }
            }
        }
        Ok(())
    }
}

/// Diff change set that is needed for creating history index and updating current world state.
#[derive(Debug, Default, Eq, PartialEq, Clone)]
pub struct AccountChangeSet {
    /// Old and New account account change.
    pub account: AccountInfoChangeSet,
    /// Storage containing key -> (OldValue,NewValue). in case that old value is not existing
    /// we can expect to have U256::ZERO, same with new value.
    pub storage: BTreeMap<U256, (U256, U256)>,
    /// Just to make sure that we are taking selfdestruct cleaning we have this field that wipes
    /// storage. There are instances where storage is changed but account is not touched, so we
    /// can't take into account that if new account is None that it is selfdestruct.
    pub wipe_storage: bool,
}

#[cfg(test)]
mod tests {
    use std::sync::Arc;

    use reth_db::{
        database::Database,
        mdbx::{test_utils, Env, EnvKind, WriteMap},
        transaction::DbTx,
    };
    use reth_primitives::H160;

    use super::*;

    #[test]
    fn apply_account_info_changeset() {
        let db: Arc<Env<WriteMap>> = test_utils::create_test_db(EnvKind::RW);
        let address = H160::zero();
        let tx_num = 0;
        let acc1 = Account { balance: U256::from(1), nonce: 2, bytecode_hash: Some(H256::zero()) };
        let acc2 = Account { balance: U256::from(3), nonce: 4, bytecode_hash: Some(H256::zero()) };

        let tx = db.tx_mut().unwrap();

        // check Changed changeset
        AccountInfoChangeSet::Changed { new: acc1, old: acc2 }
            .apply_to_db(&tx, address, tx_num, true)
            .unwrap();
        assert_eq!(
            tx.get::<tables::AccountChangeSet>(tx_num),
            Ok(Some(AccountBeforeTx { address, info: Some(acc2) }))
        );
        assert_eq!(tx.get::<tables::PlainAccountState>(address), Ok(Some(acc1)));

        AccountInfoChangeSet::Created { new: acc1 }
            .apply_to_db(&tx, address, tx_num, true)
            .unwrap();
        assert_eq!(
            tx.get::<tables::AccountChangeSet>(tx_num),
            Ok(Some(AccountBeforeTx { address, info: None }))
        );
        assert_eq!(tx.get::<tables::PlainAccountState>(address), Ok(Some(acc1)));

        // delete old value, as it is dupsorted
        tx.delete::<tables::AccountChangeSet>(tx_num, None).unwrap();

        AccountInfoChangeSet::Destroyed { old: acc2 }
            .apply_to_db(&tx, address, tx_num, true)
            .unwrap();
        assert_eq!(tx.get::<tables::PlainAccountState>(address), Ok(None));
        assert_eq!(
            tx.get::<tables::AccountChangeSet>(tx_num),
            Ok(Some(AccountBeforeTx { address, info: Some(acc2) }))
        );
    }
}<|MERGE_RESOLUTION|>--- conflicted
+++ resolved
@@ -31,7 +31,7 @@
 }
 
 /// Contains old/new account changes
-#[derive(Debug, Default, Clone, Eq, PartialEq)]
+#[derive(Debug, Clone, Eq, PartialEq)]
 pub enum AccountInfoChangeSet {
     /// The account is newly created. Account can be created by just by sending balance,
     ///
@@ -59,15 +59,16 @@
         old: Account,
     },
     /// Nothing was changed for the account (nonce/balance).
-<<<<<<< HEAD
-    #[default]
-    NoChange,
-=======
     NoChange {
-        /// Useful to clear existing empty accounts pre-EIP-161.
+        /// Used to clear existing empty accounts pre-EIP-161.
         is_empty: bool,
     },
->>>>>>> 6c12ccb6
+}
+
+impl Default for AccountInfoChangeSet {
+    fn default() -> Self {
+        AccountInfoChangeSet::NoChange { is_empty: false }
+    }
 }
 
 impl AccountInfoChangeSet {
@@ -78,12 +79,13 @@
                 if new != old {
                     Self::Changed { new, old }
                 } else {
-                    Self::NoChange
+                    if new.is_empty() {}
+                    Self::NoChange { is_empty: true}
                 }
             }
             (None, Some(new)) => Self::Created { new },
             (Some(old), None) => Self::Destroyed { old },
-            (None, None) => Self::NoChange,
+            (None, None) => Self::NoChange { is_empty: false},
         }
     }
     /// Apply the changes from the changeset to a database transaction.
