[package]
name = "reth-provider"
version.workspace = true
edition.workspace = true
rust-version.workspace = true
license.workspace = true
homepage.workspace = true
repository.workspace = true
description = "Reth storage provider."

[lints]
workspace = true

[dependencies]
# reth
reth-chainspec.workspace = true
reth-execution-types.workspace = true
reth-ethereum-primitives = { workspace = true, features = ["reth-codec"] }
reth-primitives-traits = { workspace = true, features = ["reth-codec", "secp256k1"] }
reth-fs-util.workspace = true
reth-errors.workspace = true
reth-storage-errors.workspace = true
reth-storage-api = { workspace = true, features = ["std", "db-api"] }
reth-db = { workspace = true, features = ["mdbx"] }
reth-db-api.workspace = true
reth-prune-types.workspace = true
reth-stages-types.workspace = true
reth-trie = { workspace = true, features = ["metrics"] }
reth-trie-db = { workspace = true, features = ["metrics"] }
reth-nippy-jar.workspace = true
reth-codecs.workspace = true
reth-evm.workspace = true
reth-chain-state.workspace = true
reth-node-types.workspace = true
reth-static-file-types.workspace = true
# ethereum
alloy-eips.workspace = true
alloy-primitives.workspace = true
alloy-rpc-types-engine.workspace = true
alloy-consensus.workspace = true
revm-database.workspace = true
revm-state = { workspace = true, optional = true }

# tracing
tracing.workspace = true

# metrics
reth-metrics.workspace = true
metrics.workspace = true

# misc
auto_impl.workspace = true
itertools.workspace = true
notify = { workspace = true, default-features = false, features = ["macos_fsevent"] }
parking_lot.workspace = true
dashmap = { workspace = true, features = ["inline"] }
strum.workspace = true
eyre.workspace = true

# test-utils
reth-ethereum-engine-primitives = { workspace = true, optional = true }
tokio = { workspace = true, features = ["sync"], optional = true }

# parallel utils
rayon.workspace = true

[dev-dependencies]
reth-db = { workspace = true, features = ["test-utils"] }
reth-primitives-traits = { workspace = true, features = ["arbitrary", "test-utils"] }
reth-chain-state = { workspace = true, features = ["test-utils"] }
reth-trie = { workspace = true, features = ["test-utils"] }
reth-testing-utils.workspace = true
reth-ethereum-engine-primitives.workspace = true
reth-ethereum-primitives.workspace = true

revm-database-interface.workspace = true
revm-state.workspace = true
parking_lot.workspace = true
tempfile.workspace = true
assert_matches.workspace = true
rand.workspace = true
eyre.workspace = true

tokio = { workspace = true, features = ["sync", "macros", "rt-multi-thread"] }
alloy-consensus.workspace = true

[features]
test-utils = [
    "reth-db/test-utils",
    "reth-nippy-jar/test-utils",
    "reth-trie/test-utils",
    "reth-chain-state/test-utils",
    "reth-ethereum-engine-primitives",
    "reth-ethereum-primitives/test-utils",
    "reth-chainspec/test-utils",
    "reth-evm/test-utils",
    "reth-primitives-traits/test-utils",
    "reth-codecs/test-utils",
    "reth-db-api/test-utils",
    "reth-trie-db/test-utils",
    "reth-prune-types/test-utils",
    "reth-stages-types/test-utils",
    "revm-state",
<<<<<<< HEAD
]
skip-state-root-validation = []
=======
    "tokio",
]
>>>>>>> 8c2277b2
<|MERGE_RESOLUTION|>--- conflicted
+++ resolved
@@ -101,10 +101,6 @@
     "reth-prune-types/test-utils",
     "reth-stages-types/test-utils",
     "revm-state",
-<<<<<<< HEAD
-]
-skip-state-root-validation = []
-=======
     "tokio",
 ]
->>>>>>> 8c2277b2
+skip-state-root-validation = []