[package]
name = "reth-provider"
version.workspace = true
edition.workspace = true
rust-version.workspace = true
license.workspace = true
homepage.workspace = true
repository.workspace = true
description = "Reth storage provider."

[lints]
workspace = true

[dependencies]
# reth
<<<<<<< HEAD
reth-blockchain-tree-api.workspace = true
=======
reth-execution-errors.workspace = true
>>>>>>> 7dd78770
reth-primitives.workspace = true
reth-fs-util.workspace = true
reth-storage-errors.workspace = true
reth-interfaces.workspace = true
reth-storage-errors.workspace = true
reth-db.workspace = true
reth-trie = { workspace = true, features = ["metrics"] }
reth-nippy-jar.workspace = true
reth-codecs.workspace = true
reth-evm.workspace = true

# ethereum
alloy-rpc-types-engine.workspace = true
revm.workspace = true

# async
tokio = { workspace = true, features = ["sync", "macros", "rt-multi-thread"] }
tokio-stream = { workspace = true, features = ["sync"] }

# tracing
tracing.workspace = true

# metrics
reth-metrics.workspace = true
metrics.workspace = true

# misc
auto_impl.workspace = true
itertools.workspace = true
pin-project.workspace = true
parking_lot.workspace = true
dashmap = { workspace = true, features = ["inline"] }
strum.workspace = true

# test-utils
alloy-rlp = { workspace = true, optional = true }

# parallel utils
rayon.workspace = true

[dev-dependencies]
reth-db = { workspace = true, features = ["test-utils"] }
reth-primitives = { workspace = true, features = ["arbitrary", "test-utils"] }
reth-trie = { workspace = true, features = ["test-utils"] }
reth-interfaces = { workspace = true, features = ["test-utils"] }

alloy-rlp.workspace = true
parking_lot.workspace = true
tempfile.workspace = true
assert_matches.workspace = true
rand.workspace = true

[features]
test-utils = ["alloy-rlp", "reth-db/test-utils", "reth-nippy-jar/test-utils"]
optimism = ["reth-primitives/optimism"]<|MERGE_RESOLUTION|>--- conflicted
+++ resolved
@@ -13,16 +13,12 @@
 
 [dependencies]
 # reth
-<<<<<<< HEAD
 reth-blockchain-tree-api.workspace = true
-=======
 reth-execution-errors.workspace = true
->>>>>>> 7dd78770
 reth-primitives.workspace = true
 reth-fs-util.workspace = true
 reth-storage-errors.workspace = true
 reth-interfaces.workspace = true
-reth-storage-errors.workspace = true
 reth-db.workspace = true
 reth-trie = { workspace = true, features = ["metrics"] }
 reth-nippy-jar.workspace = true
