--- conflicted
+++ resolved
@@ -88,15 +88,6 @@
 
 [features]
 optimism = [
-<<<<<<< HEAD
-	"reth-primitives/optimism",
-	"reth-execution-types/optimism",
-	"reth-optimism-primitives/optimism",
-	"reth-codecs/optimism",
-	"reth-db/optimism",
-	"reth-db-api/optimism",
-	"revm/optimism"
-=======
     "reth-primitives/optimism",
     "reth-execution-types/optimism",
     "reth-optimism-primitives",
@@ -104,7 +95,6 @@
     "reth-db/optimism",
     "reth-db-api/optimism",
     "revm/optimism",
->>>>>>> 55b51364
 ]
 serde = [
     "reth-execution-types/serde",
