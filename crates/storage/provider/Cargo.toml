[package]
name = "reth-provider"
version.workspace = true
edition.workspace = true
rust-version.workspace = true
license.workspace = true
homepage.workspace = true
repository.workspace = true
description = "Reth storage provider."

[lints]
workspace = true

[dependencies]
# reth
reth-chainspec.workspace = true
reth-execution-types.workspace = true
reth-primitives = { workspace = true, features = ["reth-codec", "secp256k1"] }
reth-primitives-traits = { workspace = true, features = ["reth-codec"] }
reth-fs-util.workspace = true
reth-errors.workspace = true
reth-storage-errors.workspace = true
reth-storage-api.workspace = true
reth-network-p2p.workspace = true
reth-db = { workspace = true, features = ["mdbx"] }
reth-db-api.workspace = true
reth-prune-types.workspace = true
reth-stages-types.workspace = true
reth-trie = { workspace = true, features = ["metrics"] }
reth-trie-db = { workspace = true, features = ["metrics"] }
reth-nippy-jar.workspace = true
reth-codecs.workspace = true
reth-evm.workspace = true
reth-chain-state.workspace = true
reth-node-types.workspace = true

# ethereum
alloy-eips.workspace = true
alloy-primitives.workspace = true
alloy-rpc-types-engine.workspace = true
alloy-consensus.workspace = true
revm.workspace = true

# async
tokio = { workspace = true, features = ["sync", "macros", "rt-multi-thread"] }

# tracing
tracing.workspace = true

# metrics
reth-metrics.workspace = true
metrics.workspace = true

# misc
auto_impl.workspace = true
itertools.workspace = true
notify = { workspace = true, default-features = false, features = ["macos_fsevent"] }
parking_lot.workspace = true
dashmap = { workspace = true, features = ["inline"] }
strum.workspace = true
eyre.workspace = true

# test-utils
reth-ethereum-engine-primitives = { workspace = true, optional = true }

# parallel utils
rayon.workspace = true

[dev-dependencies]
reth-db = { workspace = true, features = ["test-utils"] }
reth-primitives = { workspace = true, features = ["arbitrary", "test-utils"] }
reth-chain-state = { workspace = true, features = ["test-utils"] }
reth-trie = { workspace = true, features = ["test-utils"] }
reth-testing-utils.workspace = true
reth-ethereum-engine-primitives.workspace = true
reth-ethereum-primitives.workspace = true

parking_lot.workspace = true
tempfile.workspace = true
assert_matches.workspace = true
rand.workspace = true
eyre.workspace = true

alloy-consensus.workspace = true

[features]
serde = [
    "dashmap/serde",
    "notify/serde",
    "parking_lot/serde",
    "rand/serde",
    "alloy-primitives/serde",
    "alloy-consensus/serde",
    "alloy-eips/serde",
    "alloy-rpc-types-engine/serde",
    "revm/serde",
    "reth-codecs/serde",
    "reth-primitives-traits/serde",
    "reth-execution-types/serde",
    "reth-trie-db/serde",
    "reth-trie/serde",
]
test-utils = [
    "reth-db/test-utils",
    "reth-nippy-jar/test-utils",
    "reth-trie/test-utils",
    "reth-chain-state/test-utils",
    "reth-ethereum-engine-primitives",
    "reth-ethereum-primitives/test-utils",
    "reth-chainspec/test-utils",
    "reth-evm/test-utils",
    "reth-network-p2p/test-utils",
    "reth-primitives/test-utils",
    "reth-primitives-traits/test-utils",
    "reth-codecs/test-utils",
    "reth-db-api/test-utils",
    "reth-trie-db/test-utils",
    "revm/test-utils",
    "reth-prune-types/test-utils",
    "reth-stages-types/test-utils",
<<<<<<< HEAD
    "reth-optimism-primitives?/arbitrary",
]
scroll = [
    "reth-testing-utils/scroll",
    "reth-db/scroll",
    "reth-trie-db/scroll",
    "reth-trie/scroll",
    "reth-execution-types/scroll",
    "reth-evm/scroll",
]
skip-state-root-validation = []
=======
]
>>>>>>> b06682e9
<|MERGE_RESOLUTION|>--- conflicted
+++ resolved
@@ -118,8 +118,6 @@
     "revm/test-utils",
     "reth-prune-types/test-utils",
     "reth-stages-types/test-utils",
-<<<<<<< HEAD
-    "reth-optimism-primitives?/arbitrary",
 ]
 scroll = [
     "reth-testing-utils/scroll",
@@ -129,7 +127,4 @@
     "reth-execution-types/scroll",
     "reth-evm/scroll",
 ]
-skip-state-root-validation = []
-=======
-]
->>>>>>> b06682e9
+skip-state-root-validation = []