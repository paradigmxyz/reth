--- conflicted
+++ resolved
@@ -13,13 +13,9 @@
 reth-primitives.workspace = true
 reth-interfaces.workspace = true
 reth-revm-primitives = { path = "../../revm/revm-primitives" }
-<<<<<<< HEAD
-reth-db = { path = "../db" }
+reth-db.workspace = true
+reth-trie = { path = "../../trie" }
 reth-nippy-jar = { path = "../nippy-jar" }
-=======
-reth-db.workspace = true
->>>>>>> 7024e9a8
-reth-trie = { path = "../../trie" }
 
 # async
 tokio = { workspace = true, features = ["sync", "macros", "rt-multi-thread"] }
