[package]
name = "reth-provider"
version.workspace = true
edition.workspace = true
rust-version.workspace = true
license.workspace = true
homepage.workspace = true
repository.workspace = true
description = "Reth storage provider."

[dependencies]
# reth
reth-primitives.workspace = true
reth-interfaces.workspace = true
reth-revm-primitives = { path = "../../revm/revm-primitives" }
reth-db.workspace = true
reth-trie = { path = "../../trie" }
reth-nippy-jar = { path = "../nippy-jar" }

revm.workspace = true

# async
tokio = { workspace = true, features = ["sync", "macros", "rt-multi-thread"] }
tokio-stream = { workspace = true, features = ["sync"] }

# tracing
tracing.workspace = true

# misc
auto_impl = "1.0"
itertools.workspace = true
pin-project.workspace = true
parking_lot.workspace = true

# test-utils
alloy-rlp = { workspace = true, optional = true }

# parallel utils
rayon.workspace = true

[dev-dependencies]
reth-db = { workspace = true, features = ["test-utils"] }
reth-primitives = { workspace = true, features = ["arbitrary", "test-utils"] }
reth-trie = { path = "../../trie", features = ["test-utils"] }
reth-interfaces = { workspace = true, features = ["test-utils"] }

alloy-rlp.workspace = true
parking_lot.workspace = true
tempfile.workspace = true
assert_matches.workspace = true
rand.workspace = true

[features]
<<<<<<< HEAD
test-utils = ["reth-rlp"]
optimism = [
  "reth-primitives/optimism",
  "reth-interfaces/optimism",
  "reth-revm-primitives/optimism"
]
=======
test-utils = ["alloy-rlp"]
>>>>>>> 3bf2c886
<|MERGE_RESOLUTION|>--- conflicted
+++ resolved
@@ -51,13 +51,9 @@
 rand.workspace = true
 
 [features]
-<<<<<<< HEAD
-test-utils = ["reth-rlp"]
+test-utils = ["alloy-rlp"]
 optimism = [
   "reth-primitives/optimism",
   "reth-interfaces/optimism",
   "reth-revm-primitives/optimism"
-]
-=======
-test-utils = ["alloy-rlp"]
->>>>>>> 3bf2c886
+]