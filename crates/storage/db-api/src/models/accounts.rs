--- conflicted
+++ resolved
@@ -70,8 +70,6 @@
     }
 }
 
-<<<<<<< HEAD
-=======
 /// A [`RangeBounds`] over a range of [`BlockNumberAddress`]s. Used to conveniently convert from a
 /// range of [`BlockNumber`]s.
 #[derive(Debug)]
@@ -110,7 +108,6 @@
     }
 }
 
->>>>>>> b940d0a9
 /// [`BlockNumber`] concatenated with [`B256`] (hashed address).
 ///
 /// Since it's used as a key, it isn't compressed when encoding it.
