//! Block related models and types.

<<<<<<< HEAD
use reth_codecs::{reth_codec, Compact};
use reth_primitives::{Header, Withdrawals, B256};
use serde::{Deserialize, Serialize};
=======
use reth_codecs::{add_arbitrary_tests, Compact};
use reth_primitives::{Header, TxNumber, Withdrawals, B256};
use serde::{Deserialize, Serialize};
use std::ops::Range;

/// Total number of transactions.
pub type NumTransactions = u64;

/// The storage of the block body indices.
///
/// It has the pointer to the transaction Number of the first
/// transaction in the block and the total number of transactions.
#[derive(Debug, Default, Eq, PartialEq, Clone, Serialize, Deserialize, Compact)]
#[cfg_attr(any(test, feature = "arbitrary"), derive(arbitrary::Arbitrary))]
#[add_arbitrary_tests(compact)]
pub struct StoredBlockBodyIndices {
    /// The number of the first transaction in this block
    ///
    /// Note: If the block is empty, this is the number of the first transaction
    /// in the next non-empty block.
    pub first_tx_num: TxNumber,
    /// The total number of transactions in the block
    ///
    /// NOTE: Number of transitions is equal to number of transactions with
    /// additional transition for block change if block has block reward or withdrawal.
    pub tx_count: NumTransactions,
}

impl StoredBlockBodyIndices {
    /// Return the range of transaction ids for this block.
    pub const fn tx_num_range(&self) -> Range<TxNumber> {
        self.first_tx_num..self.first_tx_num + self.tx_count
    }

    /// Return the index of last transaction in this block unless the block
    /// is empty in which case it refers to the last transaction in a previous
    /// non-empty block
    pub const fn last_tx_num(&self) -> TxNumber {
        self.first_tx_num.saturating_add(self.tx_count).saturating_sub(1)
    }

    /// First transaction index.
    ///
    /// Caution: If the block is empty, this is the number of the first transaction
    /// in the next non-empty block.
    pub const fn first_tx_num(&self) -> TxNumber {
        self.first_tx_num
    }

    /// Return the index of the next transaction after this block.
    pub const fn next_tx_num(&self) -> TxNumber {
        self.first_tx_num + self.tx_count
    }

    /// Return a flag whether the block is empty
    pub const fn is_empty(&self) -> bool {
        self.tx_count == 0
    }

    /// Return number of transaction inside block
    ///
    /// NOTE: This is not the same as the number of transitions.
    pub const fn tx_count(&self) -> NumTransactions {
        self.tx_count
    }
}
>>>>>>> 15306f4f

/// The storage representation of a block's ommers.
///
/// It is stored as the headers of the block's uncles.
#[derive(Debug, Default, Eq, PartialEq, Clone, Serialize, Deserialize, Compact)]
#[cfg_attr(any(test, feature = "arbitrary"), derive(arbitrary::Arbitrary))]
#[add_arbitrary_tests(compact)]
pub struct StoredBlockOmmers {
    /// The block headers of this block's uncles.
    pub ommers: Vec<Header>,
}

/// The storage representation of block withdrawals.
#[derive(Debug, Default, Eq, PartialEq, Clone, Serialize, Deserialize, Compact)]
#[cfg_attr(any(test, feature = "arbitrary"), derive(arbitrary::Arbitrary))]
#[add_arbitrary_tests(compact)]
pub struct StoredBlockWithdrawals {
    /// The block withdrawals.
    pub withdrawals: Withdrawals,
}

/// Hash of the block header.
pub type HeaderHash = B256;

#[cfg(test)]
mod tests {
    use super::*;
    use crate::table::{Compress, Decompress};

    #[test]
    fn test_ommer() {
        let mut ommer = StoredBlockOmmers::default();
        ommer.ommers.push(Header::default());
        ommer.ommers.push(Header::default());
        assert_eq!(
            ommer.clone(),
            StoredBlockOmmers::decompress::<Vec<_>>(ommer.compress()).unwrap()
        );
    }
}<|MERGE_RESOLUTION|>--- conflicted
+++ resolved
@@ -1,77 +1,8 @@
 //! Block related models and types.
 
-<<<<<<< HEAD
-use reth_codecs::{reth_codec, Compact};
+use reth_codecs::{add_arbitrary_tests, Compact};
 use reth_primitives::{Header, Withdrawals, B256};
 use serde::{Deserialize, Serialize};
-=======
-use reth_codecs::{add_arbitrary_tests, Compact};
-use reth_primitives::{Header, TxNumber, Withdrawals, B256};
-use serde::{Deserialize, Serialize};
-use std::ops::Range;
-
-/// Total number of transactions.
-pub type NumTransactions = u64;
-
-/// The storage of the block body indices.
-///
-/// It has the pointer to the transaction Number of the first
-/// transaction in the block and the total number of transactions.
-#[derive(Debug, Default, Eq, PartialEq, Clone, Serialize, Deserialize, Compact)]
-#[cfg_attr(any(test, feature = "arbitrary"), derive(arbitrary::Arbitrary))]
-#[add_arbitrary_tests(compact)]
-pub struct StoredBlockBodyIndices {
-    /// The number of the first transaction in this block
-    ///
-    /// Note: If the block is empty, this is the number of the first transaction
-    /// in the next non-empty block.
-    pub first_tx_num: TxNumber,
-    /// The total number of transactions in the block
-    ///
-    /// NOTE: Number of transitions is equal to number of transactions with
-    /// additional transition for block change if block has block reward or withdrawal.
-    pub tx_count: NumTransactions,
-}
-
-impl StoredBlockBodyIndices {
-    /// Return the range of transaction ids for this block.
-    pub const fn tx_num_range(&self) -> Range<TxNumber> {
-        self.first_tx_num..self.first_tx_num + self.tx_count
-    }
-
-    /// Return the index of last transaction in this block unless the block
-    /// is empty in which case it refers to the last transaction in a previous
-    /// non-empty block
-    pub const fn last_tx_num(&self) -> TxNumber {
-        self.first_tx_num.saturating_add(self.tx_count).saturating_sub(1)
-    }
-
-    /// First transaction index.
-    ///
-    /// Caution: If the block is empty, this is the number of the first transaction
-    /// in the next non-empty block.
-    pub const fn first_tx_num(&self) -> TxNumber {
-        self.first_tx_num
-    }
-
-    /// Return the index of the next transaction after this block.
-    pub const fn next_tx_num(&self) -> TxNumber {
-        self.first_tx_num + self.tx_count
-    }
-
-    /// Return a flag whether the block is empty
-    pub const fn is_empty(&self) -> bool {
-        self.tx_count == 0
-    }
-
-    /// Return number of transaction inside block
-    ///
-    /// NOTE: This is not the same as the number of transitions.
-    pub const fn tx_count(&self) -> NumTransactions {
-        self.tx_count
-    }
-}
->>>>>>> 15306f4f
 
 /// The storage representation of a block's ommers.
 ///
