--- conflicted
+++ resolved
@@ -20,14 +20,6 @@
 }
 
 impl StorageSettings {
-<<<<<<< HEAD
-    /// Creates a new `StorageSettings` with default values.
-    pub const fn new() -> Self {
-        Self { receipts_in_static_files: false, senders_in_static_files: false }
-    }
-
-=======
->>>>>>> ee2c454f
     /// Creates `StorageSettings` for legacy nodes.
     ///
     /// This explicitly sets `receipts_in_static_files` to `false`, ensuring older nodes
@@ -36,23 +28,19 @@
         Self { receipts_in_static_files: false, senders_in_static_files: false }
     }
 
-<<<<<<< HEAD
-    /// Sets the `receipts_in_static_files` flag to true.
-    pub const fn with_receipts_in_static_files(mut self) -> Self {
-        self.receipts_in_static_files = true;
-=======
     /// Sets the `receipts_static_files` flag to specified value, if any.
     pub const fn with_receipts_in_static_files_opt(mut self, value: Option<bool>) -> Self {
         if let Some(value) = value {
             self.receipts_in_static_files = value;
         }
->>>>>>> ee2c454f
         self
     }
 
-    /// Sets the `senders_in_static_files` flag to true.
-    pub const fn with_senders_in_static_files(mut self) -> Self {
-        self.senders_in_static_files = true;
+    /// Sets the `senders_in_static_files` flag to specified value, if any.
+    pub const fn with_senders_in_static_files_opt(mut self, value: Option<bool>) -> Self {
+        if let Some(value) = value {
+            self.senders_in_static_files = value;
+        }
         self
     }
 }