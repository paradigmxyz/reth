--- conflicted
+++ resolved
@@ -302,11 +302,7 @@
 mod tests {
     use super::*;
     use reth_primitives::{
-<<<<<<< HEAD
-        Account, Header, Receipt, ReceiptWithBloom, SealedHeader, TxEip1559, TxEip4844, Withdrawals,
-=======
         Account, Header, Receipt, ReceiptWithBloom, SealedHeader, TxEip2930, TxEip4844, Withdrawals,
->>>>>>> 7269cf28
     };
     use reth_prune_types::{PruneCheckpoint, PruneMode, PruneSegment};
     use reth_stages_types::{
@@ -346,11 +342,6 @@
         assert_eq!(StoredBlockOmmers::bitflag_encoded_bytes(), 0);
         assert_eq!(StoredBlockWithdrawals::bitflag_encoded_bytes(), 0);
         assert_eq!(StorageHashingCheckpoint::bitflag_encoded_bytes(), 1);
-<<<<<<< HEAD
-        assert_eq!(TxEip1559::bitflag_encoded_bytes(), 4);
-=======
-        assert_eq!(TxEip2930::bitflag_encoded_bytes(), 3);
->>>>>>> 7269cf28
         assert_eq!(TxEip4844::bitflag_encoded_bytes(), 5);
         assert_eq!(Withdrawals::bitflag_encoded_bytes(), 0);
     }
@@ -381,11 +372,6 @@
         assert_eq!(StoredBlockOmmers::bitflag_encoded_bytes(), 0);
         assert_eq!(StoredBlockWithdrawals::bitflag_encoded_bytes(), 0);
         assert_eq!(StorageHashingCheckpoint::bitflag_encoded_bytes(), 1);
-<<<<<<< HEAD
-        assert_eq!(TxEip1559::bitflag_encoded_bytes(), 4);
-=======
-        assert_eq!(TxEip2930::bitflag_encoded_bytes(), 3);
->>>>>>> 7269cf28
         assert_eq!(TxEip4844::bitflag_encoded_bytes(), 5);
         assert_eq!(Withdrawals::bitflag_encoded_bytes(), 0);
     }
