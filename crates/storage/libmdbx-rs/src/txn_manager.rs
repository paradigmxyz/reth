use crate::{
    environment::EnvPtr,
    error::{mdbx_result, Result},
    CommitLatency,
};
use std::{
    ptr,
    sync::mpsc::{sync_channel, Receiver, SyncSender},
};

#[derive(Copy, Clone, Debug)]
pub(crate) struct TxnPtr(pub(crate) *mut ffi::MDBX_txn);
unsafe impl Send for TxnPtr {}
unsafe impl Sync for TxnPtr {}

pub(crate) enum TxnManagerMessage {
    Begin { parent: TxnPtr, flags: ffi::MDBX_txn_flags_t, sender: SyncSender<Result<TxnPtr>> },
    Abort { tx: TxnPtr, sender: SyncSender<Result<bool>> },
    Commit { tx: TxnPtr, sender: SyncSender<Result<(bool, CommitLatency)>> },
}

/// Manages transactions by doing two things:
/// - Opening, aborting, and committing transactions using [TxnManager::send_message] with the
///   corresponding [TxnManagerMessage]
/// - Aborting long-lived read transactions (if the `read-tx-timeouts` feature is enabled and
///   `TxnManager::with_max_read_transaction_duration` is called)
#[derive(Debug)]
pub(crate) struct TxnManager {
    sender: SyncSender<TxnManagerMessage>,
    #[cfg(feature = "read-tx-timeouts")]
    read_transactions: Option<std::sync::Arc<read_transactions::ReadTransactions>>,
}

impl TxnManager {
    pub(crate) fn new(env: EnvPtr) -> Self {
        let (tx, rx) = sync_channel(0);
        let txn_manager = Self {
            sender: tx,
            #[cfg(feature = "read-tx-timeouts")]
            read_transactions: None,
        };

        txn_manager.start_message_listener(env, rx);

        txn_manager
    }

    /// Spawns a new thread with [std::thread::spawn] that listens to incoming [TxnManagerMessage]
    /// messages, executes an FFI function, and returns the result on the provided channel.
    ///
    /// - [TxnManagerMessage::Begin] opens a new transaction with [ffi::mdbx_txn_begin_ex]
    /// - [TxnManagerMessage::Abort] aborts a transaction with [ffi::mdbx_txn_abort]
    /// - [TxnManagerMessage::Commit] commits a transaction with [ffi::mdbx_txn_commit_ex]
    fn start_message_listener(&self, env: EnvPtr, rx: Receiver<TxnManagerMessage>) {
        #[cfg(feature = "read-tx-timeouts")]
        let read_transactions = self.read_transactions.clone();

        std::thread::spawn(move || {
            #[allow(clippy::redundant_locals)]
            let env = env;
            loop {
                match rx.recv() {
                    Ok(msg) => match msg {
                        TxnManagerMessage::Begin { parent, flags, sender } => {
                            let mut txn: *mut ffi::MDBX_txn = ptr::null_mut();
                            let res = mdbx_result(unsafe {
                                ffi::mdbx_txn_begin_ex(
                                    env.0,
                                    parent.0,
                                    flags,
                                    &mut txn,
                                    ptr::null_mut(),
                                )
<<<<<<< HEAD
                                .unwrap();
=======
                            })
                            .map(|_| TxnPtr(txn));

                            #[cfg(feature = "read-tx-timeouts")]
                            {
                                use crate::transaction::TransactionKind;

                                if res.is_ok() && flags == crate::transaction::RO::OPEN_FLAGS {
                                    if let Some(read_transactions) = &read_transactions {
                                        read_transactions.add_active(txn);
                                    }
                                }
                            }

                            sender.send(res).unwrap();
>>>>>>> fa4277cd
                        }
                        TxnManagerMessage::Abort { tx, sender } => {
                            #[cfg(feature = "read-tx-timeouts")]
                            if let Some(read_transactions) = &read_transactions {
                                read_transactions.remove_active(tx.0);
                            }

                            sender.send(mdbx_result(unsafe { ffi::mdbx_txn_abort(tx.0) })).unwrap();
                        }
                        TxnManagerMessage::Commit { tx, sender } => {
                            #[cfg(feature = "read-tx-timeouts")]
                            if let Some(read_transactions) = &read_transactions {
                                read_transactions.remove_active(tx.0);
                            }

                            sender
                                .send({
                                    let mut latency = CommitLatency::new();
                                    mdbx_result(unsafe {
                                        ffi::mdbx_txn_commit_ex(tx.0, latency.mdb_commit_latency())
                                    })
                                    .map(|v| (v, latency))
                                })
                                .unwrap();
                        }
                    },
                    Err(_) => return,
                }
            }
        });
    }

    pub(crate) fn send_message(&self, message: TxnManagerMessage) {
        self.sender.send(message).unwrap()
    }
}

#[cfg(feature = "read-tx-timeouts")]
mod read_transactions {
    use crate::{
        environment::EnvPtr, error::mdbx_result, transaction::TransactionPtr,
        txn_manager::TxnManager, Error,
    };
    use dashmap::{DashMap, DashSet};
    use std::{
        sync::{mpsc::sync_channel, Arc},
        time::{Duration, Instant},
    };
    use tracing::{error, trace, warn};

    const READ_TRANSACTIONS_CHECK_INTERVAL: Duration = Duration::from_secs(5);

    impl TxnManager {
        /// Returns a new instance for which the maximum duration that a read transaction can be
        /// open is set.
        pub(crate) fn new_with_max_read_transaction_duration(
            env: EnvPtr,
            duration: Duration,
        ) -> Self {
            let read_transactions = Arc::new(ReadTransactions::new(duration));
            read_transactions.clone().start_monitor();

            let (tx, rx) = sync_channel(0);

            let txn_manager = Self { sender: tx, read_transactions: Some(read_transactions) };

            txn_manager.start_message_listener(env, rx);

            txn_manager
        }

        /// Adds a new transaction to the list of active read transactions.
        pub(crate) fn add_active_read_transaction(
            &self,
            ptr: *mut ffi::MDBX_txn,
            tx: TransactionPtr,
        ) {
            if let Some(read_transactions) = &self.read_transactions {
                read_transactions.add_active(ptr, tx);
            }
        }

        /// Removes a transaction from the list of active read transactions.
        pub(crate) fn remove_active_read_transaction(
            &self,
            ptr: *mut ffi::MDBX_txn,
        ) -> Option<(usize, (TransactionPtr, Instant))> {
            self.read_transactions.as_ref()?.remove_active(ptr)
        }
    }

    #[derive(Debug, Default)]
    pub(super) struct ReadTransactions {
        /// Maximum duration that a read transaction can be open until the
        /// [ReadTransactions::start_monitor] aborts it.
        max_duration: Duration,
        /// List of currently active read transactions.
        ///
        /// We store `usize` instead of a raw pointer as a key, because pointers are not
        /// comparable. The time of transaction opening is stored as a value.
        active: DashMap<usize, (TransactionPtr, Instant)>,
    }

    impl ReadTransactions {
        pub(super) fn new(max_duration: Duration) -> Self {
            Self { max_duration, ..Default::default() }
        }

        /// Adds a new transaction to the list of active read transactions.
        pub(super) fn add_active(&self, ptr: *mut ffi::MDBX_txn, tx: TransactionPtr) {
            let _ = self.active.insert(ptr as usize, (tx, Instant::now()));
        }

        /// Removes a transaction from the list of active read transactions.
        pub(super) fn remove_active(
            &self,
            ptr: *mut ffi::MDBX_txn,
        ) -> Option<(usize, (TransactionPtr, Instant))> {
            self.active.remove(&(ptr as usize))
        }

        /// Spawns a new thread with [std::thread::spawn] that monitors the list of active read
        /// transactions and aborts those that are open for longer than
        /// `ReadTransactions.max_duration`.
        pub(super) fn start_monitor(self: Arc<Self>) {
            std::thread::spawn(move || {
                let mut aborted_active = Vec::new();

                loop {
                    let now = Instant::now();
                    let mut max_active_transaction_duration = None;

                    // Iterate through active read transactions and abort those that's open for
                    // longer than `self.max_duration`.
                    for entry in self.active.iter() {
                        let (tx, start) = entry.value();
                        let duration = now - *start;

                        if duration > self.max_duration {
                            let result = tx.txn_execute(|txn_ptr| {
                                // Abort the transaction
                                let result = mdbx_result(unsafe { ffi::mdbx_txn_reset(txn_ptr) });
                                (txn_ptr, duration, result.err())
                            });

                            match result {
                                Ok((txn_ptr, duration, error)) => {
                                    // Add the transaction to `aborted_active`. We can't remove it
                                    // instantly from the list of active
                                    // transactions, because we iterate through it.
                                    aborted_active.push((txn_ptr, duration, error));
                                }
                                Err(err) => {
                                    error!(target: "libmdbx", %err, "Failed to abort the long-lived read transaction")
                                }
                            }
                        } else {
                            max_active_transaction_duration = Some(
                                duration.max(max_active_transaction_duration.unwrap_or_default()),
                            );
                        }
                    }

                    // Walk through aborted transactions, and delete them from the list of active
                    // transactions.
                    for (ptr, open_duration, err) in aborted_active.iter().copied() {
                        // Try deleting the transaction from the list of active transactions.
                        let was_in_active = self.remove_active(ptr).is_some();
                        if let Some(err) = err {
                            if was_in_active && err != Error::BadSignature {
                                // If the transaction was in the list of active transactions and the
                                // error code is not `EBADSIGN`, then user didn't abort it.
                                error!(target: "libmdbx", %err, ?open_duration, "Failed to abort the long-lived read transaction");
                            }
                        } else {
                            // Happy path, the transaction has been aborted by us with no errors.
                            warn!(target: "libmdbx", ?open_duration, "Long-lived read transaction has been aborted");
                        }
                    }

                    // Clear the list of aborted transactions, but not de-allocate the reserved
                    // capacity to save on further pushes.
                    aborted_active.clear();

                    if !self.active.is_empty() {
                        trace!(
                            target: "libmdbx",
                            elapsed = ?now.elapsed(),
                            active = ?self.active.iter().map(|entry| {
                                let (tx, start) = entry.value();
                                (tx.clone(), start.elapsed())
                            }).collect::<Vec<_>>(),
                            "Read transactions"
                        );
                    }

                    // Sleep not more than `READ_TRANSACTIONS_CHECK_INTERVAL`, but at least until
                    // the closest deadline of an active read transaction
                    let duration_until_closest_deadline =
                        self.max_duration - max_active_transaction_duration.unwrap_or_default();
                    std::thread::sleep(
                        READ_TRANSACTIONS_CHECK_INTERVAL.min(duration_until_closest_deadline),
                    );
                }
            });
        }
    }

    #[cfg(test)]
    mod tests {
        use crate::{
            txn_manager::{
                read_transactions::READ_TRANSACTIONS_CHECK_INTERVAL, TxnManagerMessage, TxnPtr,
            },
            Environment, Error, MaxReadTransactionDuration, TransactionKind, RO,
        };
        use std::{ptr, sync::mpsc::sync_channel, thread::sleep, time::Duration};
        use tempfile::tempdir;

        #[test]
        fn txn_manager_read_transactions_duration_set() {
            const MAX_DURATION: Duration = Duration::from_secs(1);

            let dir = tempdir().unwrap();
            let env = Environment::builder()
                .set_max_read_transaction_duration(MaxReadTransactionDuration::Set(MAX_DURATION))
                .open(dir.path())
                .unwrap();

            let read_transactions = env.txn_manager().read_transactions.as_ref().unwrap();

            // Create a read-only transaction, successfully use it, close it by dropping.
            {
                let tx = env.begin_ro_txn().unwrap();
                let tx_ptr = tx.txn() as usize;
                assert!(read_transactions.active.contains_key(&tx_ptr));

                tx.open_db(None).unwrap();
                drop(tx);

                assert!(!read_transactions.active.contains_key(&tx_ptr));
            }

            // Create a read-only transaction, successfully use it, close it by committing.
            {
                let tx = env.begin_ro_txn().unwrap();
                let tx_ptr = tx.txn() as usize;
                assert!(read_transactions.active.contains_key(&tx_ptr));

                tx.open_db(None).unwrap();
                tx.commit().unwrap();

                assert!(!read_transactions.active.contains_key(&tx_ptr));
            }

            // Create a read-only transaction, wait until `MAX_DURATION` time is elapsed so the
            // manager kills it, use it and observe the `Error::ReadTransactionAborted` error.
            {
                let tx = env.begin_ro_txn().unwrap();
                let tx_ptr = tx.txn() as usize;
                assert!(read_transactions.active.contains_key(&tx_ptr));

                sleep(MAX_DURATION + READ_TRANSACTIONS_CHECK_INTERVAL);

                assert!(!read_transactions.active.contains_key(&tx_ptr));

                assert_eq!(tx.open_db(None).err(), Some(Error::ReadTransactionAborted));
                assert!(!read_transactions.active.contains_key(&tx_ptr));
            }
        }

        #[test]
        fn txn_manager_read_transactions_duration_unbounded() {
            let dir = tempdir().unwrap();
            let env = Environment::builder()
                .set_max_read_transaction_duration(MaxReadTransactionDuration::Unbounded)
                .open(dir.path())
                .unwrap();

            assert!(env.txn_manager().read_transactions.is_none());

            let tx = env.begin_ro_txn().unwrap();
            sleep(READ_TRANSACTIONS_CHECK_INTERVAL);
            assert!(tx.commit().is_ok())
        }
<<<<<<< HEAD
=======

        #[test]
        fn txn_manager_begin_read_transaction_via_message_listener() {
            const MAX_DURATION: Duration = Duration::from_secs(1);

            let dir = tempdir().unwrap();
            let env = Environment::builder()
                .set_max_read_transaction_duration(MaxReadTransactionDuration::Set(MAX_DURATION))
                .open(dir.path())
                .unwrap();

            let read_transactions = env.txn_manager().read_transactions.as_ref().unwrap();

            // Create a read-only transaction via the message listener.
            let (tx, rx) = sync_channel(0);
            env.txn_manager().send_message(TxnManagerMessage::Begin {
                parent: TxnPtr(ptr::null_mut()),
                flags: RO::OPEN_FLAGS,
                sender: tx,
            });

            let txn_ptr = rx.recv().unwrap().unwrap();

            assert!(read_transactions.active.contains_key(&(txn_ptr.0 as usize)));
        }

        #[test]
        fn txn_manager_reassign_transaction_removes_from_aborted_transactions() {
            const MAX_DURATION: Duration = Duration::from_secs(1);

            let dir = tempdir().unwrap();
            let env = Environment::builder()
                .set_max_read_transaction_duration(MaxReadTransactionDuration::Set(MAX_DURATION))
                .open(dir.path())
                .unwrap();

            let read_transactions = env.txn_manager().read_transactions.as_ref().unwrap();

            // Create a read-only transaction, wait until `MAX_DURATION` time is elapsed so the
            // manager kills it, use it and observe the `Error::ReadTransactionAborted` error.
            {
                let tx = env.begin_ro_txn().unwrap();
                let tx_ptr = tx.txn() as usize;
                assert!(read_transactions.active.contains_key(&tx_ptr));

                sleep(MAX_DURATION + READ_TRANSACTIONS_CHECK_INTERVAL);

                assert!(!read_transactions.active.contains_key(&tx_ptr));
                assert!(read_transactions.aborted.contains(&tx_ptr));
            }

            // Create a read-only transaction, ensure this removes it from aborted set if mdbx
            // reassigns same recently aborted transaction pointer.
            {
                let tx = env.begin_ro_txn().unwrap();
                let tx_ptr = tx.txn() as usize;
                assert!(!read_transactions.aborted.contains(&tx_ptr));
            }
        }
>>>>>>> fa4277cd
    }
}<|MERGE_RESOLUTION|>--- conflicted
+++ resolved
@@ -71,25 +71,9 @@
                                     &mut txn,
                                     ptr::null_mut(),
                                 )
-<<<<<<< HEAD
-                                .unwrap();
-=======
                             })
                             .map(|_| TxnPtr(txn));
-
-                            #[cfg(feature = "read-tx-timeouts")]
-                            {
-                                use crate::transaction::TransactionKind;
-
-                                if res.is_ok() && flags == crate::transaction::RO::OPEN_FLAGS {
-                                    if let Some(read_transactions) = &read_transactions {
-                                        read_transactions.add_active(txn);
-                                    }
-                                }
-                            }
-
                             sender.send(res).unwrap();
->>>>>>> fa4277cd
                         }
                         TxnManagerMessage::Abort { tx, sender } => {
                             #[cfg(feature = "read-tx-timeouts")]
@@ -301,12 +285,10 @@
     #[cfg(test)]
     mod tests {
         use crate::{
-            txn_manager::{
-                read_transactions::READ_TRANSACTIONS_CHECK_INTERVAL, TxnManagerMessage, TxnPtr,
-            },
-            Environment, Error, MaxReadTransactionDuration, TransactionKind, RO,
+            txn_manager::read_transactions::READ_TRANSACTIONS_CHECK_INTERVAL, Environment, Error,
+            MaxReadTransactionDuration,
         };
-        use std::{ptr, sync::mpsc::sync_channel, thread::sleep, time::Duration};
+        use std::{thread::sleep, time::Duration};
         use tempfile::tempdir;
 
         #[test]
@@ -375,67 +357,5 @@
             sleep(READ_TRANSACTIONS_CHECK_INTERVAL);
             assert!(tx.commit().is_ok())
         }
-<<<<<<< HEAD
-=======
-
-        #[test]
-        fn txn_manager_begin_read_transaction_via_message_listener() {
-            const MAX_DURATION: Duration = Duration::from_secs(1);
-
-            let dir = tempdir().unwrap();
-            let env = Environment::builder()
-                .set_max_read_transaction_duration(MaxReadTransactionDuration::Set(MAX_DURATION))
-                .open(dir.path())
-                .unwrap();
-
-            let read_transactions = env.txn_manager().read_transactions.as_ref().unwrap();
-
-            // Create a read-only transaction via the message listener.
-            let (tx, rx) = sync_channel(0);
-            env.txn_manager().send_message(TxnManagerMessage::Begin {
-                parent: TxnPtr(ptr::null_mut()),
-                flags: RO::OPEN_FLAGS,
-                sender: tx,
-            });
-
-            let txn_ptr = rx.recv().unwrap().unwrap();
-
-            assert!(read_transactions.active.contains_key(&(txn_ptr.0 as usize)));
-        }
-
-        #[test]
-        fn txn_manager_reassign_transaction_removes_from_aborted_transactions() {
-            const MAX_DURATION: Duration = Duration::from_secs(1);
-
-            let dir = tempdir().unwrap();
-            let env = Environment::builder()
-                .set_max_read_transaction_duration(MaxReadTransactionDuration::Set(MAX_DURATION))
-                .open(dir.path())
-                .unwrap();
-
-            let read_transactions = env.txn_manager().read_transactions.as_ref().unwrap();
-
-            // Create a read-only transaction, wait until `MAX_DURATION` time is elapsed so the
-            // manager kills it, use it and observe the `Error::ReadTransactionAborted` error.
-            {
-                let tx = env.begin_ro_txn().unwrap();
-                let tx_ptr = tx.txn() as usize;
-                assert!(read_transactions.active.contains_key(&tx_ptr));
-
-                sleep(MAX_DURATION + READ_TRANSACTIONS_CHECK_INTERVAL);
-
-                assert!(!read_transactions.active.contains_key(&tx_ptr));
-                assert!(read_transactions.aborted.contains(&tx_ptr));
-            }
-
-            // Create a read-only transaction, ensure this removes it from aborted set if mdbx
-            // reassigns same recently aborted transaction pointer.
-            {
-                let tx = env.begin_ro_txn().unwrap();
-                let tx_ptr = tx.txn() as usize;
-                assert!(!read_transactions.aborted.contains(&tx_ptr));
-            }
-        }
->>>>>>> fa4277cd
     }
 }