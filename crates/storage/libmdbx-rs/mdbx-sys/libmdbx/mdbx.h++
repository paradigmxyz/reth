--- conflicted
+++ resolved
@@ -81,7 +81,6 @@
 #ifndef MDBX_USING_CXX_EXPERIMETAL_FILESYSTEM
 #ifdef INCLUDE_STD_FILESYSTEM_EXPERIMENTAL
 #define MDBX_USING_CXX_EXPERIMETAL_FILESYSTEM 1
-<<<<<<< HEAD
 #elif defined(__cpp_lib_filesystem) && __cpp_lib_filesystem >= 201703L && __cplusplus >= 201703L
 #define MDBX_USING_CXX_EXPERIMETAL_FILESYSTEM 0
 #elif (!defined(_MSC_VER) || __cplusplus >= 201403L ||                                                                 \
@@ -89,20 +88,6 @@
 #if defined(__cpp_lib_experimental_filesystem) && __cpp_lib_experimental_filesystem >= 201406L
 #define MDBX_USING_CXX_EXPERIMETAL_FILESYSTEM 1
 #elif defined(__cpp_lib_string_view) && __cpp_lib_string_view >= 201606L && __has_include(<experimental/filesystem>)
-=======
-#elif defined(__cpp_lib_filesystem) && __cpp_lib_filesystem >= 201703L &&      \
-    __cplusplus >= 201703L
-#define MDBX_USING_CXX_EXPERIMETAL_FILESYSTEM 0
-#elif (!defined(_MSC_VER) || __cplusplus >= 201403L ||                         \
-       (defined(_MSC_VER) &&                                                   \
-        defined(_SILENCE_EXPERIMENTAL_FILESYSTEM_DEPRECATION_WARNING) &&       \
-        __cplusplus >= 201403L))
-#if defined(__cpp_lib_experimental_filesystem) &&                              \
-    __cpp_lib_experimental_filesystem >= 201406L
-#define MDBX_USING_CXX_EXPERIMETAL_FILESYSTEM 1
-#elif defined(__cpp_lib_string_view) && __cpp_lib_string_view >= 201606L &&    \
-    __has_include(<experimental/filesystem>)
->>>>>>> 5a80efb0
 #define MDBX_USING_CXX_EXPERIMETAL_FILESYSTEM 1
 #else
 #define MDBX_USING_CXX_EXPERIMETAL_FILESYSTEM 0
@@ -116,7 +101,6 @@
 #include <experimental/filesystem>
 #elif defined(__cpp_lib_filesystem) && __cpp_lib_filesystem >= 201703L
 #include <filesystem>
-<<<<<<< HEAD
 #endif
 
 #if defined(__cpp_lib_span) && __cpp_lib_span >= 202002L
@@ -131,8 +115,6 @@
 /* stupid microsoft showing off */
 #define MDBX_EXTERN_API_TEMPLATE(API_ATTRIBUTES, API_TYPENAME) extern template class API_TYPENAME
 #define MDBX_INSTALL_API_TEMPLATE(API_ATTRIBUTES, API_TYPENAME) template class API_ATTRIBUTES API_TYPENAME
-=======
->>>>>>> 5a80efb0
 #endif
 
 #if __cplusplus >= 201103L
@@ -403,21 +385,11 @@
 namespace filesystem = ::std::experimental::filesystem;
 #endif
 #define MDBX_STD_FILESYSTEM_PATH ::mdbx::filesystem::path
-<<<<<<< HEAD
 #elif defined(DOXYGEN) ||                                                                                              \
     (defined(__cpp_lib_filesystem) && __cpp_lib_filesystem >= 201703L && defined(__cpp_lib_string_view) &&             \
      __cpp_lib_string_view >= 201606L &&                                                                               \
      (!defined(__MAC_OS_X_VERSION_MIN_REQUIRED) || __MAC_OS_X_VERSION_MIN_REQUIRED >= 101500) &&                       \
      (!defined(__IPHONE_OS_VERSION_MIN_REQUIRED) || __IPHONE_OS_VERSION_MIN_REQUIRED >= 130100)) &&                    \
-=======
-#elif defined(DOXYGEN) ||                                                      \
-    (defined(__cpp_lib_filesystem) && __cpp_lib_filesystem >= 201703L &&       \
-     defined(__cpp_lib_string_view) && __cpp_lib_string_view >= 201606L &&     \
-     (!defined(__MAC_OS_X_VERSION_MIN_REQUIRED) ||                             \
-      __MAC_OS_X_VERSION_MIN_REQUIRED >= 101500) &&                            \
-     (!defined(__IPHONE_OS_VERSION_MIN_REQUIRED) ||                            \
-      __IPHONE_OS_VERSION_MIN_REQUIRED >= 130100)) &&                          \
->>>>>>> 5a80efb0
         (!defined(_MSC_VER) || __cplusplus >= 201703L)
 namespace filesystem = ::std::filesystem;
 /// \brief Defined if `mdbx::filesystem::path` is available.
@@ -1723,12 +1695,7 @@
                                        const void *const content, const size_t length) {
       assert(wanna_capacity >= wanna_headroom + length);
       const size_t old_capacity = bin_.capacity();
-<<<<<<< HEAD
       const size_t new_capacity = bin::advise_capacity(old_capacity, wanna_capacity);
-=======
-      const size_t new_capacity =
-          bin::advise_capacity(old_capacity, wanna_capacity);
->>>>>>> 5a80efb0
       if (MDBX_LIKELY(new_capacity == old_capacity))
         MDBX_CXX20_LIKELY {
           assert(bin_.is_inplace() == bin::is_suitable_for_inplace(new_capacity));
@@ -1864,26 +1831,12 @@
       return *this;
     }
 
-<<<<<<< HEAD
     MDBX_CXX20_CONSTEXPR void *clear() { return reshape<true>(0, 0, nullptr, 0); }
     MDBX_CXX20_CONSTEXPR void *clear_and_reserve(size_t whole_capacity, size_t headroom) {
       return reshape<false>(whole_capacity, headroom, nullptr, 0);
     }
     MDBX_CXX20_CONSTEXPR void resize(size_t capacity, size_t headroom, slice &content) {
       content.iov_base = reshape<false>(capacity, headroom, content.iov_base, content.iov_len);
-=======
-    MDBX_CXX20_CONSTEXPR void *clear() {
-      return reshape<true>(0, 0, nullptr, 0);
-    }
-    MDBX_CXX20_CONSTEXPR void *clear_and_reserve(size_t whole_capacity,
-                                                 size_t headroom) {
-      return reshape<false>(whole_capacity, headroom, nullptr, 0);
-    }
-    MDBX_CXX20_CONSTEXPR void resize(size_t capacity, size_t headroom,
-                                     slice &content) {
-      content.iov_base =
-          reshape<false>(capacity, headroom, content.iov_base, content.iov_len);
->>>>>>> 5a80efb0
     }
     MDBX_CXX20_CONSTEXPR void
     swap(silo &ditto) noexcept(allocation_aware_details::swap_alloc<silo, allocator_type>::is_nothrow()) {
@@ -2081,7 +2034,6 @@
   template <class CHAR, class T, class A> buffer(const ::std::basic_string<CHAR, T, A> &) = delete;
   template <class CHAR, class T, class A> buffer(const ::std::basic_string<CHAR, T, A> &&) = delete;
 
-<<<<<<< HEAD
   buffer(const char *c_str, bool make_reference, const allocator_type &allocator = allocator_type())
       : buffer(::mdbx::slice(c_str), make_reference, allocator) {}
 
@@ -2090,20 +2042,6 @@
   buffer(const ::std::basic_string_view<CHAR, T> &view, bool make_reference,
          const allocator_type &allocator = allocator_type())
       : buffer(::mdbx::slice(view), make_reference, allocator) {}
-=======
-  buffer(const char *c_str, bool make_reference,
-         const allocator_type &allocator = allocator_type())
-      : buffer(::mdbx::slice(c_str), make_reference, allocator){}
-
-#if defined(DOXYGEN) ||                                                        \
-    (defined(__cpp_lib_string_view) && __cpp_lib_string_view >= 201606L)
-        template <class CHAR, class T>
-        buffer(const ::std::basic_string_view<CHAR, T> &view,
-               bool make_reference,
-               const allocator_type &allocator = allocator_type())
-      : buffer(::mdbx::slice(view), make_reference, allocator) {
-  }
->>>>>>> 5a80efb0
 #endif /* __cpp_lib_string_view >= 201606L */
 
   MDBX_CXX20_CONSTEXPR
@@ -2126,22 +2064,11 @@
   buffer(const char *c_str, const allocator_type &allocator = allocator_type())
       : buffer(::mdbx::slice(c_str), allocator){}
 
-<<<<<<< HEAD
 #if defined(DOXYGEN) || (defined(__cpp_lib_string_view) && __cpp_lib_string_view >= 201606L)
   template <class CHAR, class T>
   MDBX_CXX20_CONSTEXPR buffer(const ::std::basic_string_view<CHAR, T> &view,
                               const allocator_type &allocator = allocator_type())
       : buffer(::mdbx::slice(view), allocator) {}
-=======
-#if defined(DOXYGEN) ||                                                        \
-    (defined(__cpp_lib_string_view) && __cpp_lib_string_view >= 201606L)
-        template <class CHAR, class T>
-        MDBX_CXX20_CONSTEXPR
-        buffer(const ::std::basic_string_view<CHAR, T> &view,
-               const allocator_type &allocator = allocator_type())
-      : buffer(::mdbx::slice(view), allocator) {
-  }
->>>>>>> 5a80efb0
 #endif /* __cpp_lib_string_view >= 201606L */
 
   buffer(size_t head_room, size_t tail_room, const allocator_type &allocator = allocator_type()) : silo_(allocator) {
